- url: https://authenticaysh.netlify.com/
  repo: https://github.com/ben-siewert/gatsby-starter-auth-aws-amplify
  description: Full-featured Auth with AWS Amplify & AWS Cognito
  tags:
    - AWS
    - Authentication
  features:
    - Full-featured AWS Authentication with Cognito
    - Error feedback in forms
    - Password Reset
    - Multi-Factor Authentication
    - Styling with Bootstrap and Sass
- url: https://gatsby-starter-blog-demo.netlify.com/
  repo: https://github.com/gatsbyjs/gatsby-starter-blog
  description: official blog
  tags:
    - Official
    - Blog
  features:
    - Basic setup for a full-featured blog
    - Support for an RSS feed
    - Google Analytics support
    - Automatic optimization of images in Markdown posts
    - Support for code syntax highlighting
    - Includes plugins for easy, beautiful typography
    - Includes React Helmet to allow editing site meta tags
    - Includes plugins for offline support out of the box
- url: https://gatsby-starter-default-demo.netlify.com/
  repo: https://github.com/gatsbyjs/gatsby-starter-default
  description: official default
  tags:
    - Official
  features:
    - Comes with React Helmet for adding site meta tags
    - Includes plugins for offline support out of the box
- url: https://gatsby-netlify-cms.netlify.com/
  repo: https://github.com/netlify-templates/gatsby-starter-netlify-cms
  description: n/a
  tags:
    - Blog
    - Styling:Bulma
    - CMS:Netlify
  features:
    - A simple blog built with Netlify CMS
    - Basic directory organization
    - Uses Bulma for styling
    - Visit the repo to learn how to set up authentication, and begin modeling your content.
- url: https://vagr9k.github.io/gatsby-advanced-starter/
  repo: https://github.com/Vagr9K/gatsby-advanced-starter
  description: Great for learning about advanced features and their implementations
  tags:
    - Blog
    - Styling:None
  features:
    - Does not contain any UI frameworks
    - Provides only a skeleton
    - Tags
    - Categories
    - Google Analytics
    - Disqus
    - Offline support
    - Web App Manifest
    - SEO
- url: https://vagr9k.github.io/gatsby-material-starter/
  repo: https://github.com/Vagr9K/gatsby-material-starter
  description: n/a
  tags:
    - Styling:Material
  features:
    - React-MD for Material design
    - Sass/SCSS
    - Tags
    - Categories
    - Google Analytics
    - Disqus
    - Offline support
    - Web App Manifest
    - SEO
- url: https://gatsby-advanced-blog-system.danilowoz.now.sh/blog
  repo: https://github.com/danilowoz/gatsby-advanced-blog-system
  description: Create a complete blog from scratch with pagination, categories, featured posts, author, SEO and navigation.
  tags:
    - Pagination
    - Markdown
    - SEO
  features:
    - Pagination;
    - Category and tag pages (with pagination);
    - Category list (with navigation);
    - Featured post;
    - Author page;
    - Next and prev post;
    - SEO component.
- url: https://graphcms.github.io/gatsby-graphcms-tailwindcss-example/
  repo: https://github.com/GraphCMS/gatsby-graphcms-tailwindcss-example
  description: The default Gatsby starter blog with the addition of the gatsby-source-graphql and tailwind dependencies.
  tags:
    - Styling:Tailwind
    - CMS:Headless
  features:
    - Tailwind style library
    - GraphQL source plugin
    - Very simple boilerplate
- url: https://wonism.github.io/
  repo: https://github.com/wonism/gatsby-advanced-blog
  description: n/a
  tags:
    - Portfolio
    - Redux
  features:
    - Blog post listing with previews (image + summary) for each blog post
    - Categories and tags for blog posts with pagination
    - Search post with keyword
    - Put react application / tweet into post
    - Copy some codes in post with clicking button
    - Portfolio
    - Resume
    - Redux for managing statement (with redux-saga / reselect)

- url: https://gatsby-tailwind-emotion-starter.netlify.com/
  repo: https://github.com/muhajirdev/gatsby-tailwind-emotion-starter
  description: A Gatsby Starter with Tailwind CSS + Emotion JS
  tags:
    - Styling:Tailwind
  features:
    - Eslint Airbnb without semicolon and without .jsx extension
    - Offline support
    - Web App Manifest
- url: https://gatsby-starter-redux-firebase.netlify.com/
  repo: https://github.com/muhajirdev/gatsby-starter-redux-firebase
  description: A Gatsby + Redux + Firebase Starter. With Authentication
  tags:
    - Styling:None
    - Firebase
    - Client-side App
  features:
    - Eslint Airbnb without semicolon and without .jsx extension
    - Firebase
    - Web App Manifest
- url: https://dschau.github.io/gatsby-blog-starter-kit/
  repo: https://github.com/dschau/gatsby-blog-starter-kit
  description: n/a
  tags:
    - Blog
  features:
    - Blog post listing with previews for each blog post
    - Navigation between posts with a previous/next post button
    - Tags and tag navigation
- url: https://contentful-userland.github.io/gatsby-contentful-starter/
  repo: https://github.com/contentful-userland/gatsby-contentful-starter
  description: n/a
  tags:
    - Blog
    - CMS:Contentful
    - CMS:Headless
  features:
    - Based on the Gatsby Starter Blog
    - Includes Contentful Delivery API for production build
    - Includes Contentful Preview API for development
- url: https://react-firebase-authentication.wieruch.com/
  repo: https://github.com/the-road-to-react-with-firebase/react-gatsby-firebase-authentication
  description: n/a
  tags:
    - Firebase
  features:
    - Sign In, Sign Up, Sign Out
    - Password Forget
    - Password Change
    - Protected Routes with Authorization
    - Realtime Database with Users
- url: http://dmwl.net/gatsby-hampton-theme
  repo: https://github.com/davad/gatsby-hampton-theme
  description: n/a
  tags:
    - Styling:CSS-in-JS
  features:
    - Eslint in dev mode with the airbnb config and prettier formatting rules
    - Emotion for CSS-in-JS
    - A basic blog, with posts under src/pages/blog
    - A few basic components (Navigation, Layout, Link wrapper around gatsby-link))
    - Based on gatsby-starter-gatsbytheme
- url: https://orgapp.github.io/gatsby-starter-orga/
  repo: https://github.com/orgapp/gatsby-starter-orga
  description: Want to use org-mode instead of markdown? This is for you.
  tags:
    - Blog
  features:
    - Use org-mode files as source.
    - Generate post pages, can be configured to be file-based or section-based.
    - Generate posts index pages.
- url: http://2column-portfolio.surge.sh/
  repo: https://github.com/praagyajoshi/gatsby-starter-2column-portfolio
  description: n/a
  tags:
    - Portfolio
    - Styling:SCSS
  features:
    - Designed as a minimalistic portfolio website
    - Grid system using flexboxgrid
    - Styled using SCSS
    - Font icons using font-awesome
    - Google Analytics integration
    - Open Sans font using Google Fonts
    - Prerendered Open Graph tags for rich sharing
- url: https://prototypeinteractive.github.io/gatsby-react-boilerplate/
  repo: https://github.com/PrototypeInteractive/gatsby-react-boilerplate
  description: n/a
  tags:
    - Styling:Bootstrap
  features:
    - Basic configuration and folder structure
    - Uses PostCSS and Sass (with autoprefixer and pixrem)
    - Uses Bootstrap 4 grid
    - Leaves the styling to you
    - Uses data from local json files
    - Contains Node.js server code for easy, secure, and fast hosting
- url: http://capricious-spring.surge.sh/
  repo: https://github.com/noahg/gatsby-starter-blog-no-styles
  description: n/a
  tags:
    - Blog
    - Styling:None
  features:
    - Same as official gatsby-starter-blog but with all styling removed
- url: https://gatsby-starter-github-api.netlify.com/
  repo: https://github.com/lundgren2/gatsby-starter-github-api
  description: Single page starter based on gatsby-source-github-api
  tags:
    - Portfolio
    - Onepage
  features:
    - Use your GitHub as your own portfolio site
    - List your GitHub repositories
    - GitHub GraphQL API v4

- url: https://gatsby-starter-bloomer.netlify.com/
  repo: https://github.com/Cethy/gatsby-starter-bloomer
  description: n/a
  tags:
    - Styling:Bulma
  features:
    - Based on gatsby-starter-default
    - Bulma CSS Framework with its Bloomer react components
    - Font-Awesome icons
    - Includes a simple fullscreen hero w/ footer example
- url: https://gatsby-starter-bootstrap-netlify.netlify.com/
  repo: https://github.com/konsumer/gatsby-starter-bootstrap-netlify
  description: n/a
  tags:
    - Styling:Bootstrap
    - CMS:Netlify
  features:
    - Very similar to gatsby-starter-netlify-cms, slightly more configurable (e.g. set site-title in gatsby-config) with Bootstrap/Bootswatch instead of bulma
- url: https://gatstrap.netlify.com/
  repo: https://github.com/jaxx2104/gatsby-starter-bootstrap
  description: n/a
  tags:
    - Styling:Bootstrap
  features:
    - Bootstrap CSS framework
    - Single column layout
    - Basic components like SiteNavi, SitePost, SitePage
- url: http://gatsby-bulma-storybook.surge.sh/
  repo: https://github.com/gvaldambrini/gatsby-starter-bulma-storybook
  description: n/a
  tags:
    - Styling:Bulma
    - Storybook
    - Testing
  features:
    - Storybook for developing components in isolation
    - Bulma and Sass support for styling
    - CSS modules
    - Prettier & eslint to format & check the code
    - Jest
- url: https://gatsby-starter-business.netlify.com/
  repo: https://github.com/v4iv/gatsby-starter-business
  description: n/a
  tags:
    - Styling:Bulma
    - PWA
    - CMS:Netlify
    - Disqus
    - Search
    - Pagination
  features:
    - Complete Business Website Suite - Home Page, About Page, Pricing Page, Contact Page and Blog
    - Netlify CMS for Content Management
    - SEO Friendly (Sitemap, Schemas, Meta Tags, GTM etc)
    - Bulma and Sass Support for styling
    - Progressive Web App & Offline Support
    - Tags and RSS Feed for Blog
    - Disqus and Share Support
    - Elastic-Lunr Search
    - Pagination
    - Easy Configuration using `config.js` file
- url: https://haysclark.github.io/gatsby-starter-casper/
  repo: https://github.com/haysclark/gatsby-starter-casper
  description: n/a
  tags:
    - PWA
  features:
    - Page pagination
    - CSS
    - Tags
    - Google Analytics
    - Offline support
    - Web App Manifest
    - SEO
- url: http://gatsby-starter-ceevee.surge.sh/
  repo: https://github.com/amandeepmittal/gatsby-starter-ceevee
  description: n/a
  tags:
    - Portfolio
  features:
    - Based on the Ceevee site template, design by Styleshout
    - Single Page Resume/Portfolio site
    - Target audience Developers, Designers, etc.
    - Used CSS Modules, easy to manipulate
    - FontAwsome Library for icons
    - Responsive Design, optimized for Mobile devices
- url: https://gatsby-starter-contentful-i18n.netlify.com/
  repo: https://github.com/mccrodp/gatsby-starter-contentful-i18n
  description: i18n support and language switcher for Contentful starter repo
  tags:
    - i18n
    - CMS:Contentful
    - CMS:Headless
  features:
    - Localization (Multilanguage)
    - Dynamic content from Contentful CMS
    - Integrates i18n plugin starter and using-contentful repos
- url: http://cranky-edison-12166d.netlify.com/
  repo: https://github.com/datocms/gatsby-portfolio
  description: n/a
  tags:
    - CMS:DatoCMS
    - CMS:Headless
  features:
    - Simple portfolio to quick start a site with DatoCMS
    - Contents and media from DatoCMS
    - Custom Sass style
    - SEO
- url: https://gatsby-deck.netlify.com/
  repo: https://github.com/fabe/gatsby-starter-deck
  description: n/a
  tags:
    - Presentation
  features:
    - Create presentations/slides using Gatsby.
    - Offline support.
    - Page transitions.
- url: https://gatsby-starter-default-i18n.netlify.com/
  repo: https://github.com/angeloocana/gatsby-starter-default-i18n
  description: n/a
  tags:
    - i18n
  features:
    - localization (Multilanguage)
- url: http://gatsby-dimension.surge.sh/
  repo: https://github.com/codebushi/gatsby-starter-dimension
  description: Single page starter based on the Dimension site template
  tags:
    - Portfolio
    - HTML5UP
    - Styling:SCSS
  features:
    - Designed by HTML5 UP
    - Simple one page site that’s perfect for personal portfolios
    - Fully Responsive
    - Styling with SCSS
- url: https://gatsby-docs-starter.netlify.com/
  repo: https://github.com/ericwindmill/gatsby-starter-docs
  description: n/a
  tags:
    - Documentation
    - Styling:CSS-in-JS
  features:
    - All the features from gatsby-advanced-starter, plus
    - Designed for Documentation / Tutorial Websites
    - ‘Table of Contents’ Component, Auto generates ToC from posts - just follow the file frontmatter conventions from markdown files in ‘lessons’.
    - Styled Components w/ ThemeProvider
    - Basic UI
    - A few extra components
    - Custom prismjs theme
    - React Icons
- url: https://parmsang.github.io/gatsby-starter-ecommerce/
  repo: https://github.com/parmsang/gatsby-starter-ecommerce
  description: Easy to use starter for an e-commerce store
  tags:
    - Styling:Other
    - Stripe
    - eCommerce
    - PWA
    - Authentication
  features:
    - Uses the Moltin eCommerce Api
    - Stripe checkout
    - Semantic-UI
    - Styled components
    - Google Analytics - (you enter the tracking-id)
    - React-headroom
    - Eslint & Prettier. Uses Airbnb JavaScript Style Guide
    - Authentication via Moltin (Login and Register)
- url: http://gatsby-forty.surge.sh/
  repo: https://github.com/codebushi/gatsby-starter-forty
  description: Multi-page starter based on the Forty site template
  tags:
    - Styling:SCSS
    - HTML5UP
  features:
    - Designed by HTML5 UP
    - Colorful homepage, and also includes a Landing Page and Generic Page components.
    - Many elements are available, including buttons, forms, tables, and pagination.
    - Custom grid made with CSS Grid
    - Styling with SCSS
- url: https://themes.gatsbythemes.com/gatsby-starter/
  repo: https://github.com/saschajullmann/gatsby-starter-gatsbythemes
  description: n/a
  tags:
    - Styling:CSS-in-JS
    - Blog
    - Testing
    - Linting
  features:
    - CSS-in-JS via Emotion.
    - Jest and Enzyme for testing.
    - Eslint in dev mode with the airbnb config and prettier formatting rules.
    - React 16.
    - A basic blog, with posts under src/pages/blog. There’s also a script which creates a new Blog entry (post.sh).
    - Data per JSON files.
    - A few basic components (Navigation, Footer, Layout).
    - Layout components make use of Styled-System.
    - Google Analytics (you just have to enter your tracking-id).
    - Gatsby-Plugin-Offline which includes Service Workers.
    - Prettier for a uniform codebase.
    - Normalize css (7.0).
    - Feather icons.
    - Font styles taken from Tachyons.
- url: https://gcn.netlify.com/
  repo: https://github.com/ryanwiemer/gatsby-starter-gcn
  description: A starter template to build amazing static websites with Gatsby, Contentful and Netlify
  tags:
    - CMS:Contentful
    - CMS:Headless
    - Blog
    - Netlify
    - Styling:CSS-in-JS
  features:
    - CMS:Contentful integration with ready to go placeholder content
    - Netlify integration including a pre-built contact form
    - Minimal responsive design - made to customize or tear apart
    - Pagination logic
    - Styled components
    - SEO Friendly Component
    - JSON-LD Schema
    - OpenGraph sharing support
    - Sitemap Generation
    - Google Analytics
    - Progressive Web app
    - Offline Support
    - RSS Feed
    - Gatsby Standard module for linting JavaScript with StandardJS
    - Stylelint support for Styled Components to lint the CSS in JS
- url: https://alampros.github.io/gatsby-starter-grommet/
  repo: https://github.com/alampros/gatsby-starter-grommet
  description: n/a
  tags:
    - Styling:Grommet
  features:
    - Barebones configuration for using the Grommet design system
    - Uses Sass (with CSS modules support)
- url: https://gatsby-starter-hello-world-demo.netlify.com/
  repo: https://github.com/gatsbyjs/gatsby-starter-hello-world
  description: official hello world
  tags:
    - Official
  features:
    - A no-frills Gatsby install
    - No plugins, no boilerplate
    - Great for advanced users
- url: https://gatsby-starter-hero-blog.greglobinski.com/
  repo: https://github.com/greglobinski/gatsby-starter-hero-blog
  description: no description yet
  tags:
    - Styling:PostCSS
    - SEO
    - Markdown
  features:
    - Easy editable content in Markdown files (posts, pages and parts)
    - CSS with `styled-jsx` and `PostCSS`
    - SEO (sitemap generation, robot.txt, meta and OpenGraph Tags)
    - Social sharing (Twitter, Facebook, Google, LinkedIn)
    - Comments (Facebook)
    - Images lazy loading and `webp` support (gatsby-image)
    - Post categories (category based post list)
    - Full text searching (Algolia)
    - Contact form (Netlify form handling)
    - Form elements and validation with `ant-design`
    - RSS feed
    - 100% PWA (manifest.webmanifest, offline support, favicons)
    - Google Analytics
    - App favicons generator (node script)
    - Easy customizable base styles via `theme` object generated from `yaml` file (fonts, colors, sizes)
    - React v.16.3 (gatsby-plugin-react-next)
    - Components lazy loading (social sharing)
    - ESLint (google config)
    - Prettier code styling
    - Webpack `BundleAnalyzerPlugin`
- url: https://gatsby-starter-i18n-lingui.netlify.com/
  repo: https://github.com/dcroitoru/gatsby-starter-i18n-lingui
  description: n/a
  tags:
    - i18n
  features:
    - Localization (Multilanguage) provided by js-lingui
    - Message extraction
    - Avoids code duplication - generates pages for each locale
    - Possibility of translated paths
- url: https://lumen.netlify.com/
  repo: https://github.com/alxshelepenok/gatsby-starter-lumen
  description: A minimal, lightweight and mobile-first starter for creating blogs uses Gatsby.
  tags:
    - Blog
    - CMS:Netlify
    - Pagination
    - Disqus
    - RSS
    - Linting
    - Testing
    - Styling:PostCSS
    - Styling:SCSS
  features:
    - Lost Grid
    - Jest testing
    - Beautiful typography inspired by matejlatin/Gutenberg
    - Mobile-First approach in development
    - Stylesheet built using SASS and BEM-Style naming
    - Syntax highlighting in code blocks
    - Sidebar menu built using a configuration block
    - Archive organized by tags and categories
    - Pagination support
    - Offline support
    - Google Analytics support
    - Disqus Comments support
- url: https://minimal-blog.lekoarts.de
  repo: https://github.com/LekoArts/gatsby-starter-minimal-blog
  description: This starter is part of a german tutorial series on Gatsby. The starter will change over time to use more advanced stuff (feel free to express your ideas in the repository). Its first priority is a minimalistic style coupled with a lot of features for the content.
  tags:
    - Blog
    - MDX
    - Styling:CSS-in-JS
    - Netlify
    - Linting
    - PWA
  features:
    - Minimal and clean white layout
    - Write your blog posts in MDX
    - Offline Support, WebApp Manifest, SEO
    - Code highlighting (with prism-react-renderer) and live preview (with react-live)
- url: https://gatsby-starter-modern-demo.netlify.com/
  repo: https://github.com/kripod/gatsby-starter-modern
  description: no description yet
  tags:
    - Linting
  features:
    - A set of strict linting rules (based on the Airbnb JavaScript Style Guide)
    - Encourage automatic code formatting
    - Prefer using Yarn for package management
    - Use EditorConfig to maintain consistent coding styles between different editors and IDEs
    - Integration with Visual Studio Code
    - Based on gatsby-starter-default
- url: https://gatsby-starter-personal-blog.greglobinski.com/
  repo: https://github.com/greglobinski/gatsby-starter-personal-blog
  description: n/a
  tags:
    - Blog
    - Markdown
    - Netlify
    - Styling:Material
  features:
    - Ready to use, but easily customizable a fully equipped theme starter
    - Easy editable content in Markdown files (posts, pages and parts)
    - ‘Like an app’ layout transitions
    - Easily restyled through theme object
    - Styling with JSS
    - Page transitions
    - Comments (Facebook)
    - Post categories
    - Post list filtering
    - Full text searching (Algolia)
    - Contact form (Netlify form handling)
    - Material UI (@next)
    - RSS feed
    - Full screen mode
    - User adjustable articles’ body copy font size
    - Social sharing (Twitter, Facebook, Google, LinkedIn)
    - PWA (manifes.json, offline support, favicons)
    - Google Analytics
    - Favicons generator (node script)
    - Components leazy loading with AsyncComponent (social sharing, info box)
    - ESLint (google config)
    - Prettier code styling
    - Custom webpack CommonsChunkPlugin settings
    - Webpack BundleAnalyzerPlugin
- url: http://gatsby-photon.surge.sh/
  repo: https://github.com/codebushi/gatsby-starter-photon
  description: Single page starter based on the Photon site template
  tags:
    - HTML5UP
    - Styling:SCSS
  features:
    - Designed by HTML5 UP
    - Single Page, Responsive Site
    - Custom grid made with CSS Grid
    - Styling with SCSS
- url: https://portfolio-bella.netlify.com/
  repo: https://github.com/LekoArts/gatsby-starter-portfolio-bella
  description: A portfolio starter for Gatsby. The target audience are designers and photographers. The light themed website shows your work with large images & big typography. The Onepage is powered by the Headless CMS Prismic.io. and has programmatically created pages for your projects. General settings and colors can be changed in a config & theme file.
  tags:
    - Portfolio
    - CMS:Prismic
    - CMS:Headless
    - Styling:CSS-in-JS
    - Onepage
    - PWA
    - Linting
  features:
    - Big typography & images
    - White theme
    - Prismic.io as CMS
    - Emotion for styling + Emotion-Grid
    - One-page layout with sub-pages for case studies
    - Easily configurable
    - And other good stuff (SEO, Offline Support, WebApp Manifest Support)
- url: https://cara.lekoarts.de
  repo: https://github.com/LekoArts/gatsby-starter-portfolio-cara
  description: Playful and Colorful One-Page portfolio featuring Parallax effects and animations. Especially designers and/or photographers will love this theme! Built with MDX and Theme UI.
  tags:
    - Portfolio
    - Onepage
    - Styling:CSS-in-JS
    - PWA
  features:
    - React Spring Parallax effects
    - Theme UI-based theming
    - CSS Animations and shapes
    - Light/Dark mode
- url: https://emilia.lekoarts.de
  repo: https://github.com/LekoArts/gatsby-starter-portfolio-emilia
  description: A portfolio starter for Gatsby. The target audience are designers and photographers. The dark themed website shows your work with large images in a grid-layout (powered by CSS Grid). The transition effects on the header add a playful touch to the overall minimal design. The website has programmatically created pages for your projects (with automatic image import). General settings and colors can be changed in a config & theme file.
  tags:
    - Portfolio
    - PWA
    - Transitions
    - MDX
    - Styling:CSS-in-JS
    - Linting
    - Testing
  features:
    - Focus on big images (with gatsby-image)
    - Dark Theme with HeroPatterns Header
    - CSS Grid and styled-components
    - Page transitions
    - Cypress for End-to-End testing
    - react-spring animations
    - One-Page layout with sub-pages for projects
    - Create your projects in MDX (automatic import of images)
    - And other good stuff (SEO, Offline Support, WebApp Manifest Support)
- url: https://emma.lekoarts.de
  repo: https://github.com/LekoArts/gatsby-starter-portfolio-emma
  description: Minimalistic portfolio with full-width grid, page transitions, support for additional MDX pages, and a focus on large images. Especially designers and/or photographers will love this theme! Built with MDX and Theme UI. Using the Gatsby Theme "@lekoarts/gatsby-theme-emma".
  tags:
    - Portfolio
    - MDX
    - Transitions
    - Styling:CSS-in-JS
    - PWA
  features:
    - MDX
    - react-spring page animations
    - Optional MDX pages which automatically get added to the navigation
    - Fully customizable through the usage of Gatsby Themes (and Theme UI)
    - Light Mode / Dark Mode
    - Google Analytics Support
    - SEO (Sitemap, OpenGraph tags, Twitter tags)
    - Offline Support & WebApp Manifest
- url: https://gatsby-starter-procyon.netlify.com/
  repo: https://github.com/danielmahon/gatsby-starter-procyon
  description: n/a
  tags:
    - PWA
    - CMS:Headless
    - CMS:Other
    - Styling:Material
    - Netlify
  features:
    - Gatsby + ReactJS (server side rendering)
    - GraphCMS Headless CMS
    - DraftJS (in-place) Medium-like Editing
    - Apollo GraphQL (client-side)
    - Local caching between builds
    - Material-UI (layout, typography, components, etc)
    - Styled-Components™-like API via Material-UI
    - Netlify Deployment Friendly
    - Netlify Identity Authentication (enables editing)
    - Automatic versioning, deployment and CHANGELOG
    - Automatic rebuilds with GraphCMS and Netlify web hooks
    - PWA (Progressive Web App)
    - Google Fonts
- url: http://gatsby-starter-product-guy.surge.sh/
  repo: https://github.com/amandeepmittal/gatsby-starter-product-guy
  description: n/a
  tags:
    - Portfolio
  features:
    - Single Page
    - A portfolio Developers and Product launchers alike
    - Using Typography.js easy to switch fonts
    - All your Project/Portfolio Data in Markdown, server by GraphQL
    - Responsive Design, optimized for Mobile devices
- url: https://caki0915.github.io/gatsby-starter-redux/
  repo: https://github.com/caki0915/gatsby-starter-redux
  description: n/a
  tags:
    - Styling:CSS-in-JS
    - Redux
  features:
    - Redux and Redux-devtools.
    - Emotion with a basic theme and SSR
    - Typography.js
    - Eslint rules based on Prettier and Airbnb
- url: http://gatsby-stellar.surge.sh/
  repo: https://github.com/codebushi/gatsby-starter-stellar
  description: Single page starter based on the Stellar site template
  tags:
    - HTML5UP
    - Styling:SCSS
  features:
    - Designed by HTML5 UP
    - Scroll friendly, responsive site. Can be used as a single or multi-page site.
    - Sticky Navigation when scrolling.
    - Scroll spy and smooth scrolling to different sections of the page.
    - Styling with SCSS
- url: http://gatsby-strata.surge.sh/
  repo: https://github.com/codebushi/gatsby-starter-strata
  description: Single page starter based on the Strata site template
  tags:
    - Portfolio
    - HTML5UP
    - Styling:SCSS
  features:
    - Designed by HTML5 UP
    - Super Simple, single page portfolio site
    - Lightbox style React photo gallery
    - Fully Responsive
    - Styling with SCSS
- url: https://gatsby-starter-strict.netlify.com/
  repo: https://github.com/kripod/gatsby-starter-strict
  description: n/a
  tags:
    - Linting
  features:
    - A set of strict linting rules (based on the Airbnb JavaScript Style Guide)
    - lint script
    - Encourage automatic code formatting
    - format script
    - Prefer using Yarn for package management
    - Use EditorConfig to maintain consistent coding styles between different editors and IDEs
    - Integration with Visual Studio Code
    - Pre-configured auto-formatting on file save
    - Based on gatsby-starter-default
- url: https://gatsby-tachyons.netlify.com/
  repo: https://github.com/pixelsign/gatsby-starter-tachyons
  description: no description yet
  tags:
    - Styling:Other
  features:
    - Based on gatsby-starter-default
    - Using Tachyons for CSS.
- url: https://quizzical-mcclintock-0226ac.netlify.com/
  repo: https://github.com/taylorbryant/gatsby-starter-tailwind
  description: A Gatsby v2 starter styled using Tailwind, a utility-first CSS framework. Uses Purgecss to remove unused CSS.
  tags:
    - Styling:Tailwind
  features:
    - Based on gatsby-starter-default
    - Tailwind CSS Framework
    - Removes unused CSS with Purgecss
    - Includes responsive navigation and form examples
- url: http://portfolio-v3.surge.sh/
  repo: https://github.com/amandeepmittal/gatsby-portfolio-v3
  description: n/a
  tags:
    - Portfolio
  features:
    - Single Page, Timeline View
    - A portfolio Developers and Product launchers
    - Bring in Data, plug-n-play
    - Responsive Design, optimized for Mobile devices
    - Seo Friendly
    - Uses Flexbox
- url: https://gatsby-starter-typescript-plus.netlify.com/
  repo: https://github.com/resir014/gatsby-starter-typescript-plus
  description: This is a starter kit for Gatsby.js websites written in TypeScript. It includes the bare essentials for you to get started (styling, Markdown parsing, minimal toolset).
  tags:
    - Styling:CSS-in-JS
    - Language:TypeScript
    - Markdown
  features:
    - TypeScript
    - TSLint (with custom TSLint rules)
    - Markdown rendering with Remark
    - Basic component structure
    - Styling with emotion
- url: https://haysclark.github.io/gatsby-starter-typescript/
  repo: https://github.com/haysclark/gatsby-starter-typescript
  description: n/a
  tags:
    - Language:TypeScript
  features:
    - TypeScript
- url: https://fabien0102-gatsby-starter.netlify.com/
  repo: https://github.com/fabien0102/gatsby-starter
  description: n/a
  tags:
    - Language:TypeScript
    - Styling:Other
    - Testing
  features:
    - Semantic-ui for styling
    - TypeScript
    - Offline support
    - Web App Manifest
    - Jest/Enzyme testing
    - Storybook
    - Markdown linting
- url: https://gatsby-starter-wordpress.netlify.com/
  repo: https://github.com/GatsbyCentral/gatsby-starter-wordpress
  description: Gatsby starter using WordPress as the content source.
  tags:
    - Styling:CSS-in-JS
    - CMS:WordPress
  features:
    - All the features from gatsby-advanced-starter, plus
    - Leverages the WordPress plugin for Gatsby for data
    - Configured to work with WordPress Advanced Custom Fields
    - Auto generated Navigation for your WordPress Pages
    - Minimal UI and Styling — made to customize.
    - Styled Components
- url: https://www.concisejavascript.org/
  repo: https://github.com/rwieruch/open-crowd-fund
  description: n/a
  tags:
    - Stripe
    - Firebase
  features:
    - Open source crowdfunding for your own ideas
    - Alternative for Kickstarter, GoFundMe, etc.
    - Secured Credit Card payments with Stripe
    - Storing of funding information in Firebase
- url: https://www.verious.io/
  repo: https://github.com/cpinnix/verious-boilerplate
  description: n/a
  tags:
    - Styling:Other
  features:
    - Components only. Bring your own data, plugins, etc.
    - Bootstrap inspired grid system with Container, Row, Column components.
    - Simple Navigation and Dropdown components.
    - Baseline grid built in with modular scale across viewports.
    - Abstract measurements utilize REM for spacing.
    - One font to rule them all, Helvetica.
- url: https://gatsby-starter-blog-grommet.netlify.com/
  repo: https://github.com/Ganevru/gatsby-starter-blog-grommet
  description: GatsbyJS v2 starter for creating a blog. Based on Grommet v2 UI.
  tags:
    - Blog
    - Markdown
    - Styling:Grommet
    - Language:TypeScript
    - Linting
    - Redux
  features:
    - Grommet v2 UI
    - Easily configurable - see site-config.js in the root
    - Switch between grommet themes
    - Change between light and dark themes (with Redux)
    - Blog posts previews in card style
    - Responsive Design, optimized for Mobile devices
    - styled-components
    - TypeScript and ESLint (typescript-eslint)
    - lint-staged and husky - for linting before commit
- url: https://happy-pare-dff451.netlify.com/
  repo: https://github.com/fhavrlent/gatsby-contentful-typescript-starter
  description: Contentful and TypeScript starter based on default starter.
  tags:
    - CMS:Contentful
    - CMS:Headless
    - Language:TypeScript
    - Styling:CSS-in-JS
  features:
    - Based on default starter
    - TypeScript
    - CSS in JS (Emotion)
    - CMS:Contentful
- url: https://xylo-gatsby-bulma-starter.netlify.com/
  repo: https://github.com/xydac/xylo-gatsby-bulma-starter
  description: Gatsby v2 Starter with Bulma based on default starter.
  tags:
    - Styling:SCSS
    - Styling:Bulma
  features:
    - Based on default starter
    - Bulma Css
    - Sass based Styling
- url: https://maxpou.github.io/gatsby-starter-morning-dew/
  repo: https://github.com/maxpou/gatsby-starter-morning-dew
  description: Gatsby v2 blog starter
  tags:
    - Blog
    - Markdown
    - PWA
    - Disqus
    - SEO
    - MDX
    - Styling:CSS-in-JS
  features:
    - Blog post listing with previews (image + summary) for each blog post
    - Fully configurable
    - Multilang support (blog post only)
    - Syntax highlighting
    - css-in-js (with styled-components)
    - Fully Responsive
    - Tags
    - Google Analytics
    - Disqus comments support
    - Offline support
    - Web App Manifest
    - ESLint
    - Prettier
    - Travis CI
- url: https://gatsby-starter-blog-jumpalottahigh.netlify.com/
  repo: https://github.com/jumpalottahigh/gatsby-starter-blog-jumpalottahigh
  description: Gatsby v2 blog starter with SEO, search, filter, reading progress, mobile menu fab
  tags:
    - Blog
    - Markdown
  features:
    - Blog post listing with previews (image + summary) for each blog post
    - Google structured data
    - Mobile-friendly menu toggled with a floating action button (FAB)
    - Article read progress
    - User feedback component
- url: https://i18n.smakosh.com/
  repo: https://github.com/smakosh/gatsby-starter-i18n
  description: Gatsby v2 Starter with i18n using react-intl and more cool features.
  tags:
    - Styling:CSS-in-JS
    - i18n
  features:
    - Based on default starter
    - i18n with rtl text
    - Stateless components using Recompose
    - Font changes depending on the chosen language
    - SEO (meta tags, openGraph, structured data, Twitter and more...)
- url: https://gatsby-starter-mate.netlify.com
  repo: https://github.com/EmaSuriano/gatsby-starter-mate
  description: A portfolio starter for Gatsby integrated with Contentful CMS.
  tags:
    - Styling:CSS-in-JS
    - CMS:Contentful
    - CMS:Headless
    - Portfolio
  features:
    - Gatsby v2
    - Rebass (Styled-components system)
    - React Reveal
    - Dynamic content from Contentful
    - Offline support
    - PWA ready
    - SEO
    - Responsive design
    - Icons from font-awesome
    - Netlify Deployment Friendly
    - Medium integration
    - Social sharing (Twitter, Facebook, Google, LinkedIn)
- url: https://gatsby-starter-typescript-sass.netlify.com
  repo: https://github.com/thetrevorharmon/gatsby-starter-typescript-sass
  description: A basic starter with TypeScript and Sass built in
  tags:
    - Language:TypeScript
    - Styling:SCSS
    - Linting
  features:
    - TypeScript and Sass support
    - TS linter with basic react rules
- url: https://gatsby-simple-contentful-starter.netlify.com/
  repo: https://github.com/cwlsn/gatsby-simple-contentful-starter
  description: A simple starter to display Contentful data in Gatsby, ready to deploy on Netlify. Comes with a detailed article detailing the process.
  tags:
    - CMS:Contentful
    - CMS:Headless
    - Markdown
    - Styling:CSS-in-JS
  features:
    - Gatsby v2
    - Query Contentful data via Gatsby's GraphQL
    - Styled-Components for CSS-in-JS
    - Simple format, easy to create your own site quickly
    - React Helmet for Header Modification
    - Remark for loading Markdown into React
- url: https://gatsby-blog-cosmicjs.netlify.com/
  repo: https://github.com/cosmicjs/gatsby-blog-cosmicjs
  description: Blog that utilizes the power of the Cosmic JS headless CMS for easy content management
  tags:
    - CMS:Cosmic JS
    - CMS:Headless
    - Blog
  features:
    - Uses the Cosmic JS Gatsby source plugin
- url: https://cosmicjs-gatsby-starter.netlify.com/
  repo: https://github.com/cosmicjs/gatsby-starter
  description: Simple Gatsby starter connected to the Cosmic JS headless CMS for easy content management
  tags:
    - CMS:Cosmic JS
    - CMS:Headless
  features:
    - Uses the Cosmic JS Gatsby source plugin
- url: https://www.gatsby-typescript-template.com/
  repo: https://github.com/ikeryo1182/gatsby-typescript-template
  description: This is a standard starter with TypeScript, TSLint, Prettier, Lint-Staged(Husky) and Sass
  tags:
    - Language:TypeScript
    - Linting
    - Styling:SCSS
  features:
    - Category and Tag for post
    - Type Safe by TypeScript
    - Format Safe by TSLint and Prettier with Lint-Staged(Husky)
- url: https://zandersparrow.github.io/gatsby-simple-redux/
  repo: https://github.com/zandersparrow/gatsby-simple-redux
  description: The default starter plus redux
  tags:
    - Redux
  features:
    - Minimal starter based on the official default
    - Includes redux and a simple counter example
- url: https://gatsby-casper.netlify.com/
  repo: https://github.com/scttcper/gatsby-casper
  description: This is a starter blog that looks like the Ghost.io default theme, casper.
  tags:
    - Blog
    - Language:TypeScript
    - Styling:CSS-in-JS
  features:
    - Emotion CSS-in-JS
    - TypeScript
    - Author and tag pages
    - RSS
- url: https://gatsby-universal.netlify.com
  repo: https://github.com/fabe/gatsby-universal
  description: An opinionated Gatsby v2 starter for state-of-the-art marketing sites
  tags:
    - Transitions
    - PWA
    - Styling:CSS-in-JS
    - Linting
    - Markdown
    - SEO
  features:
    - Page Transitions
    - IntersectionObserver, component-based
    - React Context for global UI state
    - styled-components v4
    - Generated media queries for easy use
    - Optimized with Google Lighthouse (100/100)
    - Offline support
    - Manifest support
    - Sitemap support
    - All favicons generated
    - SEO (with Schema JSONLD) & Social Tags
    - Prettier
    - ESLint
- url: https://prismic.lekoarts.de/
  repo: https://github.com/LekoArts/gatsby-starter-prismic
  description: A typography-heavy & light-themed Gatsby Starter which uses the Headless CMS Prismic.
  tags:
    - CMS:Prismic
    - CMS:Headless
    - Styling:CSS-in-JS
    - Linting
    - Blog
    - PWA
    - Testing
  features:
    - Prismic as Headless CMS
    - Uses multiple features of Prismic - Slices, Labels, Relationship fields, Custom Types
    - Emotion for Styling
    - Cypress for End-to-End testing
    - Prism.js highlighting
    - Responsive images with gatsby-image
    - Extensive SEO
    - ESLint & Prettier
- url: https://gatsby-starter-v2-casper.netlify.com/
  repo: https://github.com/GatsbyCentral/gatsby-v2-starter-casper
  description: A blog starter based on the Casper (v1.4) theme.
  tags:
    - Blog
    - PWA
  features:
    - Page pagination
    - CSS
    - Tags
    - Google Analytics
    - Offline support
    - Web App Manifest
    - SEO
- url: https://lumen-v2.netlify.com/
  repo: https://github.com/GatsbyCentral/gatsby-v2-starter-lumen
  description: A Gatsby v2 fork of the lumen starter.
  tags:
    - Blog
    - RSS
    - Disqus
  features:
    - Lost Grid.
    - Beautiful typography inspired by matejlatin/Gutenberg.
    - Mobile-First approach in development.
    - Stylesheet built using Sass and BEM-Style naming.
    - Syntax highlighting in code blocks.
    - Sidebar menu built using a configuration block.
    - Archive organized by tags and categories.
    - Automatic RSS generation.
    - Automatic Sitemap generation.
    - Offline support.
    - Google Analytics support.
    - Disqus Comments support.
- url: https://gatsby-starter-firebase.netlify.com/
  repo: https://github.com/muhajirdev/gatsby-starter-firebase
  description: A Gatsby + Firebase Starter. With Authentication
  tags:
    - Firebase
    - Client-side App
  features:
    - Eslint Airbnb without semicolon and without .jsx extension
    - Firebase
    - Web App Manifest
- url: http://gatsby-lightbox.416serg.me
  repo: https://github.com/416serg/gatsby-starter-lightbox
  description: Showcasing a custom lightbox implementation using `gatsby-image`
  tags:
    - Portfolio
    - SEO
    - Styling:CSS-in-JS
  features:
    - Features a custom, accessible lightbox with gatsby-image
    - Styled with styled-components using CSS Grid
    - React Helmet for SEO
- url: http://jackbravo.github.io/gatsby-starter-i18n-blog/
  repo: https://github.com/jackbravo/gatsby-starter-i18n-blog
  description: Same as official gatsby-starter-blog but with i18n support
  tags:
    - i18n
    - Blog
  features:
    - Translates site name and bio using .md files
    - No extra libraries needed
- url: https://calpa.me/
  repo: https://github.com/calpa/gatsby-starter-calpa-blog
  description: Blog Template X Contentful, Twitter and Facebook style
  tags:
    - Blog
    - Styling:SCSS
  features:
    - GatsbyJS v2, faster than faster
    - Not just Contentful content source, you can use any database
    - Custom style
    - Google Analytics
    - Gitalk
    - sitemap
    - React FontAwesome
    - SEO
    - Offline support
    - Web App Manifest
    - Styled using SCSS
    - Page pagination
    - Netlify optimization
- url: https://gatsby-starter-typescript-power-blog.majidhajian.com/
  repo: https://github.com/mhadaily/gatsby-starter-typescript-power-blog
  description: Minimal Personal Blog with Gatsby and TypeScript
  tags:
    - PWA
    - Blog
    - Language:TypeScript
    - Markdown
  features:
    - Mobile-First approach in development
    - TSLint & Prettier
    - Offline support
    - Category and Tag for post
    - Type Safe by TypeScript
    - Format Safe by TSLint, StyleLint and Prettier with Lint-Staged(Husky)
    - Blog page
    - Syntax highlighting in code blocks
    - Pagination Ready
    - Ready to deploy to GitHub Pages
    - Automatic RSS generation
    - Automatic Sitemap generation
- url: https://gatsby-starter-kontent.netlify.com
  repo: https://github.com/Kentico/gatsby-starter-kontent
  description: Gatsby starter site with Kentico Kontent
  tags:
    - CMS:Headless
    - CMS:Kontent
    - Netlify
  features:
    - Gatsby v2 support
    - Content item <-> content type relationships
    - Language variants relationships
    - Linked items elements relationships
    - Content items in Rich text elements relationships
    - Reverse link relationships
- url: https://gatsby-starter-storybook.netlify.com/
  repo: https://github.com/markoradak/gatsby-starter-storybook
  description: Gatsby starter site with Storybook
  tags:
    - Storybook
    - Styling:CSS-in-JS
    - Linting
  features:
    - Gatsby v2 support
    - Storybook v4 support
    - Styled Components v4 support
    - Styled Reset, ESLint, Netlify Conf
- url: https://jamstack-hackathon-starter.netlify.com/
  repo: https://github.com/sw-yx/jamstack-hackathon-starter
  description: A JAMstack app with authenticated routes, static marketing pages, etc. with Gatsby, Netlify Identity, and Netlify Functions
  tags:
    - Netlify
    - Client-side App
  features:
    - Netlify Identity
    - Netlify Functions
    - Static Marketing pages and Dynamic Client-side Authenticated App pages
- url: https://collective.github.io/gatsby-starter-plone/
  repo: https://github.com/collective/gatsby-starter-plone
  description: A Gatsby starter template to build static sites using Plone as the content source
  tags:
    - CMS:Other
    - CMS:Headless
    - SEO
    - PWA
  features:
    - Creates 1-1 copy of source Plone site
    - Auto generated navigation and breadcrumbs
    - Progressive Web App features
    - Optimized for performance
    - Minimal UI and Styling
- url: https://gatsby-tutorial-starter.netlify.com/
  repo: https://github.com/justinformentin/gatsby-v2-tutorial-starter
  description: Simple, modern designed blog with post lists, tags, and easily customizable code.
  tags:
    - Blog
    - Linting
    - PWA
    - SEO
    - Styling:CSS-in-JS
    - Markdown
  features:
    - Blog post listing with image, summary, date, and tags.
    - Post Tags
    - Post List Filtering
    - Typography.js
    - Emotion styling
    - Syntax Highlighting in Code Blocks
    - Gatsby Image
    - Fully Responsive
    - Offline Support
    - Web App Manifest
    - SEO
    - PWA
    - Sitemap generation
    - Schema.org JSON-LD
    - CircleCI Integration
    - Codeclimate Integration
    - Google Analytics
    - Twitter and OpenGraph Tags
    - ESLint
    - Prettier Code Styling
- url: https://avivero.github.io/gatsby-redux-starter/
  repo: https://github.com/AVivero/gatsby-redux-starter
  description: Gatsby starter site with Redux, Sass, Bootstrap, Css Modules and Material Icons
  tags:
    - Redux
    - Styling:SCSS
    - Styling:Bootstrap
    - Styling:Material
    - Linting
  features:
    - Gatsby v2 support
    - Redux support
    - Sass support
    - Bootstrap v4 support
    - Css Modules support
    - ESLint, Prettier
- url: https://gatsby-typescript-boilerplate.netlify.com/
  repo: https://github.com/leachjustin18/gatsby-typescript-boilerplate
  description: Opinionated Gatsby v2 starter with TypeScript.
  tags:
    - Language:TypeScript
    - PWA
    - Styling:SCSS
    - Styling:PostCSS
  features:
    - TSLint with airbnb & prettier configurations
    - Prettier
    - Stylelint
    - Offline support
    - Type Safe by TypeScript
    - Format on commit with Lint-Staged(Husky)
    - Favicon generation
    - Sitemap generation
    - Autoprefixer with browser list
    - CSS nano
    - CSS MQ Packer
    - Lazy load image(s) with plugin sharp
    - Gatsby Image
    - Netlify optimizations
- url: https://danshai.github.io/gatsbyv2-scientific-blog-machine-learning/
  repo: https://github.com/DanShai/gatsbyv2-scientific-blog-machine-learning
  description: Machine learning ready and scientific blog starter
  tags:
    - Blog
    - Linting
  features:
    - Write easly your scientific blog with katex and publish your research
    - Machine learning ready with tensorflowjs
    - Manipulate csv data
    - draw with graph mermaid
    - display charts with chartjs
- url: https://gatsby-tailwind-styled-components.netlify.com/
  repo: https://github.com/muhajirdev/gatsby-tailwind-styled-components-starter
  description: A Gatsby Starter with Tailwind CSS + Styled Components
  tags:
    - Styling:Tailwind
  features:
    - Eslint Airbnb without semicolon and without .jsx extension
    - Offline support
    - Web App Manifest
- url: https://gatsby-starter-mobx.netlify.com
  repo: https://github.com/borekb/gatsby-starter-mobx
  description: MobX + TypeScript + TSLint + Prettier
  tags:
    - Language:TypeScript
    - Linting
    - Testing
  features:
    - Gatsby v2 + TypeScript
    - MobX with decorators
    - Two examples from @mweststrate's Egghead course
    - .editorconfig & Prettier
    - TSLint
    - Jest
- url: https://tender-raman-99e09b.netlify.com/
  repo: https://github.com/amandeepmittal/gatsby-bulma-quickstart
  description: A Bulma CSS + GatsbyJS Starter Kit
  tags:
    - Styling:Bulma
    - Styling:SCSS
  features:
    - Uses Bulma CSS
    - Sass based Styling
    - Responsive Design
    - Google Analytics Integration
    - Uses Gatsby v2
    - SEO
- url: https://gatsby-starter-notes.netlify.com/
  repo: https://github.com/patricoferris/gatsby-starter-notes
  description: Gatsby starter for creating notes organised by subject and topic
  tags:
    - Markdown
    - Pagination
  features:
    - Create by topic per subject notes that are organised using pagination
    - Support for code syntax highlighting
    - Support for mathematical expressions
    - Support for images
- url: https://gatsby-starter-ttag.netlify.com/
  repo: https://github.com/ttag-org/gatsby-starter-ttag
  description: Gatsby starter with the minimum required to demonstrate using ttag for precompiled internationalization of strings.
  tags:
    - i18n
  features:
    - Support for precompiled string internationalization using ttag and it's babel plugin
- url: https://gatsby-starter-typescript.netlify.com/
  repo: https://github.com/goblindegook/gatsby-starter-typescript
  description: Gatsby starter using TypeScript.
  tags:
    - Markdown
    - Pagination
    - Language:TypeScript
    - PWA
    - Linting
  features:
    - Markdown and MDX
    - Local search powered by Lunr
    - Syntax highlighting
    - Images
    - Styling with Emotion
    - Testing with Jest and react-testing-library
- url: https://gatsby-netlify-cms-example.netlify.com/
  repo: https://github.com/robertcoopercode/gatsby-netlify-cms
  description: Gatsby starter using Netlify CMS
  tags:
    - CMS:Netlify
    - Styling:SCSS
  features:
    - Example of a website for a local developer meetup group
    - NetlifyCMS used for easy data entry
    - Mobile-friendly design
    - Styling done with Sass
    - Gatsby version 2
- url: https://gatsby-typescript-starter-blog.netlify.com/
  repo: https://github.com/frnki/gatsby-typescript-starter-blog
  description: A starter blog for TypeScript-based Gatsby projects with minimal settings.
  tags:
    - Language:TypeScript
    - Blog
  features:
    - TypeScript & TSLint
    - No Styling (No Typography.js)
    - Minimal settings based on official starter blog
- url: https://gatsby-serif.netlify.com/
  repo: https://github.com/jugglerx/gatsby-serif-theme
  description: Multi page/content-type starter using Markdown and SCSS. Serif is a beautiful small business theme for Gatsby. The theme is fully responsive, blazing fast and artfully illustrated.
  tags:
    - Styling:SCSS
    - Markdown
    - Linting
  features:
    - Multiple "content types" for `services`, `team` and `testimonials` using Markdown as the source
    - Graphql query in `gatsby-node.js` using aliases that creates pages and templates by content type based on the folder `src/pages/services`, `src/pages/team`
    - SCSS
    - Responsive design
    - Bootstrap 4 grid and media queries only
    - Responsive menu
    - Royalty free illustrations included
    - SEO titles & meta using `gatsby-plugin-react-helmet`
    - Eslint & Prettier
- url: https://awesome-gatsby-starter.netlify.com/
  repo: https://github.com/South-Paw/awesome-gatsby-starter
  description: Starter with a preconfigured MDX, Storybook and ESLint environment for component first development of your next Gatsby site.
  tags:
    - MDX
    - Markdown
    - Storybook
    - Styling:CSS-in-JS
    - Linting
  features:
    - Gatsby MDX for JSX in Markdown loading, parsing, and rendering of pages
    - Storybook for isolated component development
    - styled-components for CSS-in-JS
    - ESLint with Airbnb's config
    - Prettier integrated into ESLint
    - A few example components and pages with stories and simple site structure
- url: https://santosfrancisco.github.io/gatsby-starter-cv/
  repo: https://github.com/santosfrancisco/gatsby-starter-cv
  description: A simple starter to get up and developing your digital curriculum with GatsbyJS'
  tags:
    - Styling:CSS-in-JS
    - PWA
    - Onepage
  features:
    - Gatsby v2
    - Based on default starter
    - Google Analytics
    - Web App Manifest
    - SEO
    - Styling with styled-components
    - Responsive Design, optimized for Mobile devices
- url: https://vigilant-leakey-a4f8cd.netlify.com/
  repo: https://github.com/BoyWithSilverWings/gatsby-blog-starter
  description: Minimal Blog Starter Template with Styled Components.
  tags:
    - Markdown
    - Styling:CSS-in-JS
    - Blog
  features:
    - Markdown loading, parsing, and rendering of pages
    - Minimal UI for blog
    - Styled-components for CSS-in-JS
    - Prettier added as pre-commit hook
    - Google Analytics
    - Image Optimisation
    - Code Styling and Formatting in markdown
    - Responsive Design
- url: https://inspiring-me-lwz7512.netlify.com/
  repo: https://github.com/lwz7512/gatsby-netlify-identity-starter
  description: Gatsby Netlify Identity Starter with NIW auth support, and content gating, as well as responsive layout.
  tags:
    - Netlify
    - Pagination
  features:
    - Mobile Screen support
    - Privacy control for post content view & profile page
    - User authentication by Netlify Identity Widget/Service
    - Pagination for posts
    - Navigation menu with active status
- url: https://gatsby-starter-event-calendar.netlify.com/
  repo: https://github.com/EmaSuriano/gatsby-starter-event-calendar
  description: Gatsby Starter to display information about events from Google Spreadsheets with Calendars
  tags:
    - Linting
    - Styling:Grommet
    - PWA
    - SEO
    - Google Sheets
  features:
    - Grommet
    - Theming
    - Google Spreadsheet integration
    - PWA
    - A11y
    - SEO
    - Netlify Deployment Friendly
    - ESLint with Airbnb's config
    - Prettier integrated into ESLint
- url: https://gatsby-starter-tech-blog.netlify.com/
  repo: https://github.com/email2vimalraj/gatsby-starter-tech-blog
  description: A simple tech blog starter kit for gatsbyjs
  tags:
    - Blog
    - Portfolio
  features:
    - Markdown based blog
    - Filter blog posts by Tags
    - Easy customization
    - Using styled components
    - Minimal styles
    - Best scoring by Lighthouse
    - SEO support
    - PWA support
    - Offline support
- url: https://infallible-brown-28846b.netlify.com/
  repo: https://github.com/tylergreulich/gatsby-typescript-mdx-prismjs-starter
  description: Gatsby starter using TypeScript, MDX, Prismjs, and styled-components
  tags:
    - Language:TypeScript
    - Linting
    - Testing
    - Styling:CSS-in-JS
    - MDX
  features:
    - Gatsby v2 + TypeScript
    - Syntax highlighting with Prismjs
    - MDX
    - Jest
    - react-testing-library
    - styled-components
- url: https://hardcore-darwin-d7328f.netlify.com/
  repo: https://github.com/BoyWithSilverWings/gatsby-careers-page
  description: A Careers Page for startups using Gatsby
  tags:
    - Markdown
    - Styling:CSS-in-JS
  features:
    - Careers Listing
    - Application Format
    - Markdown for creating job description
    - styled-components
- url: https://saikrishna.me/
  repo: https://github.com/s-kris/gatsby-minimal-portfolio-blog
  description: A minimal portfolio website with blog using Gatsby. Suitable for developers.
  tags:
    - Portfolio
    - Blog
  features:
    - Portfolio Page
    - Timline (Journey) page
    - Minimal
- url: https://gatsby-starter-blog-mdx-demo.netlify.com
  repo: https://github.com/hagnerd/gatsby-starter-blog-mdx
  description: A fork of the Official Gatsby Starter Blog with support for MDX out of the box.
  tags:
    - MDX
    - Blog
  features:
    - MDX
    - Blog
    - RSS Feed
- url: https://gatsby-tailwindcss-sass-starter-demo.netlify.com/
  repo: https://github.com/durianstack/gatsby-tailwindcss-sass-starter
  description: Just another Gatsby Tailwind with SASS starter
  tags:
    - Styling:Tailwind
    - Styling:SCSS
  features:
    - Tailwind, A Utility-First CSS Framework for Rapid UI Development
    - SASS/SCSS
    - Comes with React Helmet for adding site meta tags
    - Includes plugins for offline support out of the box
    - PurgeCSS to shave off unused styles
- url: https://tyra-starter.netlify.com/
  repo: https://github.com/madelyneriksen/gatsby-starter-tyra
  description: A feminine GatsbyJS Starter Optimized for SEO
  tags:
    - SEO
    - Blog
    - Styling:Other
  features:
    - Integration with Social Media and Mailchimp.
    - Styled with Tachyons.
    - Rich structured data on blog posts for SEO.
    - Pagination and category pages.
- url: https://gatsby-starter-styled.netlify.com/
  repo: https://github.com/gregoralbrecht/gatsby-starter-styled
  description: Yet another simple starter with Styled-System, Typography.js, SEO and Google Analytics.
  tags:
    - Styling:CSS-in-JS
    - PWA
    - SEO
  features:
    - Styled-Components
    - Styled-System
    - Rebass Grid
    - Typography.js to easily set up font styles
    - Google Analytics
    - Prettier, ESLint & Stylelint
    - SEO (meta tags and schema.org via JSON-LD)
    - Offline support
    - Web App Manifest
- url: https://gatsby.ghost.org/
  repo: https://github.com/TryGhost/gatsby-starter-ghost
  description: Build lightning-fast, modern publications with Ghost and Gatsby
  tags:
    - CMS:Headless
    - Blog
  features:
    - Ghost integration with ready to go placeholder content and webhooks support
    - Minimal responsive design
    - Pagination for posts, tags, and authors
    - SEO Friendly Meta
    - JSON-LD Schema
    - OpenGraph structured data
    - Twitter Cards meta
    - Sitemap Generation
    - XML Sitemaps
    - Progressive Web App
    - Offline Support
    - RSS Feed
    - Netlify integration ready to deploy
- url: https://traveler-blog.netlify.com/
  repo: https://github.com/QingpingMeng/gatsby-starter-traveler-blog
  description: A fork of the Official Gatsby Starter Blog to build a travler blog with images support
  tags:
    - Blog
    - PWA
    - SEO
    - Styling:Material
    - Styling:CSS-in-JS
  features:
    - Netlify integration ready to deploy
    - Material UI
    - styled-components
    - GitHub markdown css support
- url: https://create-ueno-app.netlify.com
  repo: https://github.com/ueno-llc/ueno-gatsby-starter
  description: Opinionated Gatsby starter by Ueno.
  tags:
    - Language:TypeScript
    - Styling:SCSS
    - Linting
    - Transitions
  features:
    - GraphQL hybrid
    - SEO friendly
    - GSAP ready
    - Nice Devtools
    - GsapTools
    - Ueno plugins
    - SVG to React component
    - Ueno's TSlint
    - Decorators
- url: https://gatsby-sseon-starter.netlify.com/
  repo: https://github.com/SeonHyungJo/gatsby-sseon-starter
  description: Simple starter template for Gatsby
  tags:
    - Blog
    - Disqus
    - Markdown
    - Styling:SCSS
  features:
    - SASS/SCSS
    - Comes with React Helmet for adding site meta tags
    - Add Disqus
    - Nice Pagination
- url: https://gatsby-contentstack-starter.netlify.com/
  repo: https://github.com/contentstack/gatsby-starter-contentstack
  description: A Gatsby starter powered by Headless CMS Contentstack.
  tags:
    - CMS:Headless
    - Blog
  features:
    - Includes Contentstack Delivery API for any environment
    - Dynamic content from Contentstack CMS
- url: https://gatsby-craftcms-barebones.netlify.com
  repo: https://github.com/frankievalentine/gatsby-craftcms-barebones
  description: Barebones setup for using Craft CMS and Gatsby locally.
  tags:
    - CMS:Headless
  features:
    - Full setup instructions included
    - Documented to get you set up with Craft CMS quickly
    - Code referenced in repo
- url: https://gatsby-starter-buttercms.netlify.com/
  repo: https://github.com/ButterCMS/gatsby-starter-buttercms
  description: A starter template for spinning up a Gatsby+ ButterCMS site
  tags:
    - Blog
    - SEO
    - CMS:Headless
  features:
    - Fully functioning blog
    - Navigation between posts with a previous/next post button
    - FAQ Knowledge Base
    - CMS Powered Homepage
    - Customer Case Study example marketing pages
- url: https://master.d2f5ek3dnwfe9v.amplifyapp.com/
  repo: https://github.com/dabit3/gatsby-auth-starter-aws-amplify
  description: This Gatsby starter uses AWS Amplify to implement authentication flow for signing up/signing in users as well as protected client side routing.
  tags:
    - AWS
    - Authentication
  features:
    - AWS Amplify
    - Full authentication workflow
    - Registration form
    - Signup form
    - User sign in
- url: https://gatsby-starter.mdbootstrap.com/
  repo: https://github.com/anna-morawska/gatsby-material-design-for-bootstrap
  description: A simple starter which lets you quickly start developing with Gatsby and Material Design For Bootstrap
  tags:
    - Styling:Material
  features:
    - React Bootstrap with Material Design css framework.
    - Free for personal and commercial use
    - Fully responsive
- url: https://frosty-ride-4ff3b9.netlify.com/
  repo: https://github.com/damassi/gatsby-starter-typescript-rebass-netlifycms
  description:
    A Gatsby starter built on top of MDX (React + Markdown), NetlifyCMS (with
    MDX and netlify-cms-backend-fs support -- no need to deploy), TypeScript,
    Rebass for UI, Styled Components, and Jest for testing. Very little visual
    styling has been applied so that you can bring your own :)
  tags:
    - MDX
    - CMS:Netlify
    - Language:TypeScript
    - Styling:Other
    - Styling:CSS-in-JS
    - Testing
  features:
    - MDX - Markdown + React
    - Netlify CMS (with MDX support)
    - Read and write to local file system via netlify-cms-backend-fs
    - TypeScript
    - Rebass
    - Styled Components
    - Jest
- url: https://bluepeter.github.io/gatsby-material-ui-business-starter/
  repo: https://github.com/bluepeter/gatsby-material-ui-business-starter
  description: Beautiful Gatsby Material Design Business Starter
  tags:
    - Styling:Material
  features:
    - Uses the popular, well-maintained Material UI React component library
    - Material Design theme and icons
    - Rotating home page carousel
    - Simple setup without opinionated setup
    - Fully instrumented for successful PROD deployments
    - Stylus for simple CSS
- url: https://example-company-website-gatsby-sanity-combo.netlify.com/
  repo: https://github.com/sanity-io/example-company-website-gatsby-sanity-combo
  description: This examples combines Gatsby site generation with Sanity.io content management in a neat company website.
  tags:
    - CMS:sanity.io
    - CMS:Headless
    - Blog
  features:
    - Out-of-the-box headless CMS
    - Real-time content preview in Development
    - Fast & frugal builds
    - No accidental missing fields/types
    - Full Render Control with Portable Text
    - gatsby-image support
    - Content types for company info, pages, projects, people, and blog posts
- url: https://gatsby-starter-under-construction.netlify.com/
  repo: https://github.com/robinmetral/gatsby-starter-under-construction
  description: Blazing fast "Under Construction" page with a blazing quick setup.
  tags:
    - Onepage
    - Styling:CSS-in-JS
    - SEO
    - PWA
  features:
    - Configure everything in gatsby-config.js
    - Creative CSS3 background patterns by Lea Verou
    - Built-in Google Fonts support
    - Social icons with react-social-icons
- url: https://gatsby-starter-docz.netlify.com/
  repo: https://github.com/RobinCsl/gatsby-starter-docz
  description: Simple starter where building your own documentation with Docz is possible
  tags:
    - Documentation
  features:
    - Generate nice documentation with Docz, in addition to generating your normal Gatsby site
    - Document your React components in .mdx files
- url: https://gatsby-starter-santa-fe.netlify.com/
  repo: https://github.com/osogrizz/gatsby-starter-santa-fe
  description: A place for artist or designers to display their creations
  tags:
    - Styling:CSS-in-JS
  features:
    - SEO friendly
    - Built-in Google Fonts support
    - Contact Form
    - Customizable Design Template
- url: https://gatsby-hello-friend.now.sh
  repo: https://github.com/panr/gatsby-starter-hello-friend
  description: A simple starter for Gatsby. That's it.
  tags:
    - Pagination
    - Markdown
    - Blog
    - Portfolio
    - Styling:PostCSS
  features:
    - Dark/light mode, depending on your preferences
    - Great reading experience thanks to Inter font, made by Rasmus Andersson
    - Nice code highlighting thanks to PrismJS
    - Responsive youtube/vimeo etc. videos
    - Elastic menu
    - Fully responsive site
- url: https://lgcolella.github.io/gatsby-starter-developer-blog/
  repo: https://github.com/lgcolella/gatsby-starter-developer-blog
  description: A starter to create SEO-friendly, fast, multilanguage, responsive and highly customizable technical blogs/portfolios with the most common features out of the box.
  tags:
    - Blog
    - Portfolio
    - i18n
  features:
    - Multilanguage posts
    - Pagination and image preview for posts
    - Tags
    - SEO
    - Social share buttons
    - Disqus for comments
    - Highlighting for code syntax in posts
    - Dark and light themes available
    - Various available icon sets
    - RSS Feed
    - Web app manifest
- url: https://gatsby.magicsoup.io/
  repo: https://github.com/magicsoup-io/gatsby-starter-magicsoup
  description: A production ready gatsby starter using magicsoup.io
  tags:
    - SEO
    - Markdown
    - Styling:CSS-in-JS
    - Testing
  features:
    - Optimized images with gatsby-image.
    - SEO friendly with react-helmet, gatsby-plugin-sitemap and Google Webmaster Tools!
    - Responsive UIs with magicsoup.io/stock.
    - Static content with gatsby-transform-remark or gatsby-transform-json.
    - Convert Markdown to StyledComponents!
    - Webfonts with gatsby-plugin-web-font-loader.
    - SSR ready!
    - Testing with Jest!
- url: https://foxandgeese.github.io/tiny-agency/
  repo: https://github.com/foxandgeese/tiny-agency
  description: Simple Gatsby.js starter that uses material design and that's perfect for tiny agencies.
  tags:
    - Styling:Material
  features:
    - Uses the popular, well-maintained Material UI React component library
    - Material Design theme and icons
    - Simple setup without opinionated setup
    - Fully instrumented for successful PROD deployments
- url: https://gatsby-shopify.alexander-productions.de/
  repo: https://github.com/AlexanderProd/gatsby-shopify-starter
  description: Kick off your next, ecommerce experience with this Gatsby starter. It is based on the default Gatsby starter to be easily modifiable.
  tags:
    - CMS:Headless
    - SEO
    - eCommerce
    - Styling:CSS-in-JS
  features:
    - Shopping Cart
    - Shopify Integration
    - Product Grid
    - Shopify Store Credentials included
    - Optimized images with gatsby-image.
    - SEO
- url: https://gatejs.netlify.com
  repo: https://github.com/sarasate/gate
  description: API Doc generator inspired by Stripe's API docs
  tags:
    - Documentation
    - Markdown
    - Onepage
  features:
    - API documentation from markdown sources
    - Code samples separated by language
    - Syntax highlighting
    - Everything in a single page
- url: https://hopeful-keller-943d65.netlify.com
  repo: https://github.com/iwilsonq/gatsby-starter-reasonml
  description: Gatsby starter to create static sites using type-safe ReasonML
  tags:
    - Language:Other
    - Blog
    - Styling:CSS-in-JS
  features:
    - Gatsby v2 support
    - bs-platform v4 support
    - Similar to gatsby-starter-blog
- url: https://gatsby-starter-blog-amp-to-pwa.netlify.com/
  repo: https://github.com/tomoyukikashiro/gatsby-starter-blog-amp-to-pwa
  description: Gatsby starter blog with AMP to PWA Strategy
  tags:
    - Blog
    - AMP
    - PWA
  features:
    - Similar to gatsby-starter-blog
    - Support AMP to PWA strategy
- url: https://cvluca.github.io/gatsby-starter-markdown/
  repo: https://github.com/cvluca/gatsby-starter-markdown
  description: Boilerplate for markdown-based website (Documentation, Blog, etc.)
  tags:
    - Markdown
    - Redux
    - Styling:Ant Design
  features:
    - Responsive Web Design
    - Auto generated Sidebar
    - Auto generated Anchor
- url: https://gatsby-starter-wordpress-community.netlify.com/
  repo: https://github.com/pablovila/gatsby-starter-wordpress-community
  description: Starter using gatsby-source-wordpress to display posts and pages from a WordPress site
  tags:
    - CMS:WordPress
    - Styling:Bulma
    - Blog
    - Pagination
  features:
    - Gatsby v2 support
    - Responsive Web Design
    - WordPress support
    - Bulma and Sass Support for styling
    - Pagination logic
- url: https://gatsby-blogger.netlify.com/
  repo: https://github.com/aslammultidots/blogger
  description: A Simple, clean and modern designed blog with firebase authentication feature and easily customizable code.
  tags:
    - Blog
    - Redux
    - Disqus
    - CMS:Contentful
    - Firebase
  features:
    - Minimal and clean white layout.
    - Dynamic content from Contentful.
    - Blog post listing with previews (image + summary) for each blog post.
    - Disqus commenting system for each blog post.
    - Search post with keyword.
    - Firebase for Authentication.
    - Protected Routes with Authorization.
    - Contact form integration.
- url: https://gatsby-starter-styled-components.netlify.com/
  repo: https://github.com/blakenoll/gatsby-starter-styled-components
  description: The Gatsby default starter modified to use styled-components
  tags:
    - Styling:CSS-in-JS
  features:
    - styled-components
    - sticky footer
- url: https://magazine-example.livingdocs.io/
  repo: https://github.com/livingdocsIO/gatsby-magazine-example
  description: This magazine-starter helps you start out with Livingdocs as a headless CMS.
  tags:
    - Blog
    - CMS:Headless
  features:
    - Minimal and clean white layout.
    - Dynamic content from Livingdocs.
    - Built-in component library.
    - Robust template and theme.
- url: https://gatsby-starter-intl.tomekskuta.pl
  repo: https://github.com/tomekskuta/gatsby-starter-intl
  description: Gatsby v2 i18n starter which makes static pages for every locale and detect your browsers lang. i18n with react-intl.
  tags:
    - i18n
    - Testing
  features:
    - static pages for every language
    - detects your browser locale
    - uses react-intl
    - based on Gatsby Default Starter
    - unit tests with Jest
- url: https://cape.netlify.com/
  repo: https://github.com/juhi-trivedi/cape
  description: A Gatsby - CMS:Contentful demo with Netlify.
  tags:
    - Blog
    - Netlify
    - CMS:Contentful
    - Styling:Bootstrap
  features:
    - Fecthing Dynamic content from Contentful.
    - Blog post listing with previews (image + summary) for each blog post.
    - Contact form integration with Netlify.
    - Grid system inspired by Bootstrap.
- url: https://gatsby-starter-infinite-scroll.baobab.fi/
  repo: https://github.com/baobabKoodaa/gatsby-starter-infinite-scroll
  description: Infinite Scroll and Pagination with 10k photos
  tags:
    - Infinite Scroll
    - Pagination
    - Styling:CSS-in-JS
  features:
    - Infinite Scroll (default mode)
    - Pagination (fallback for users without JS)
    - Toggle between these modes in demo
    - Efficient implementation (only fetch the data that's needed, ship initial items with the page instead of fetch, etc.)
- url: https://jodie.lekoarts.de/
  repo: https://github.com/LekoArts/gatsby-starter-portfolio-jodie
  description: Image-heavy photography portfolio with colorful accents & great typography
  tags:
    - Portfolio
    - PWA
    - Transitions
    - Styling:CSS-in-JS
    - Linting
    - Testing
    - Language:TypeScript
  features:
    - Configurable with theming, CSS Grid & a yaml file for navigation
    - Create your projects by editing a yaml file and putting images into a folder
    - Shows your Instagram posts
    - TypeScript
    - Cypress for End-to-End testing
    - react-spring for animations & transitions
    - Uses styled-components + styled-system
    - SEO with Sitemap, Schema.org JSONLD, Tags
    - Responsive images with gatsby-image
- url: https://amazing-jones-e61bda.netlify.com/
  repo: https://github.com/WebCu/gatsby-material-kit-react
  description: Adaptation of Material Kit React to Gatsby
  tags:
    - Styling:Material
  features:
    - 60 Handcrafted Components
    - 4 Customized Plugins
    - 3 Example Pages
- url: https://relaxed-bhaskara-5abd0a.netlify.com/
  repo: https://github.com/LekovicMilos/gatsby-starter-portfolio
  description: Gatsby portfolio starter for creating quick portfolio
  tags:
    - Portfolio
  features:
    - Showcase of portfolio items
    - About me page
- url: https://gatsby-typescript-scss-docker-starter.netlify.com/
  repo: https://github.com/OFranke/gatsby-typescript-scss-docker
  description: Gatsby starter TypeScript, SCSS, Docker
  tags:
    - Language:TypeScript
    - Styling:SCSS
    - Linting
  features:
    - Format & Commit Safe by ESLint, StyleLint and Prettier with Lint-Staged (Husky), optimized for VS Code
    - Typings for scss files are automatically generated
    - Responsiveness from the beginning through easy breakpoint configuration
    - Enforce the DRY principle, no hardcoded and repeated `margin`, `font-size`, `color`, `box-shadow`, `border-radius` ... properties anymore
    - Docker ready - you can run gatsby dev mode on your machine environment or with docker-compose
- url: https://prismic-i18n.lekoarts.de/
  repo: https://github.com/LekoArts/gatsby-starter-prismic-i18n
  description: Based on gatsby-starter-prismic with Internationalization (i18n) support.
  tags:
    - CMS:Prismic
    - CMS:Headless
    - Styling:CSS-in-JS
    - Linting
    - Blog
    - PWA
    - Testing
    - i18n
  features:
    - Prismic as Headless CMS
    - Uses multiple features of Prismic - Slices, Labels, Relationship fields, Custom Types, Internationalization
    - Emotion for Styling
    - i18n without any third-party libaries
    - Cypress for End-to-End testing
    - Prism.js highlighting
    - Responsive images with gatsby-image
    - Extensive SEO
    - ESLint & Prettier
- url: https://gatsby-starter-landing-page.netlify.com/
  repo: https://github.com/gillkyle/gatsby-starter-landing-page
  description: Single page starter for minimal landing pages
  tags:
    - Onepage
  features:
    - Gatsby image
    - Google Analytics
    - Minimal design
- url: https://thakkaryash94.github.io/gatsby-github-personal-website/
  repo: https://github.com/thakkaryash94/gatsby-github-personal-website
  description: It is a conversion of original GitHub personal website repo which is written in ruby for JS developers. This repository gives you the code you'll need to kickstart a personal website that showcases your work as a software developer. And when you manage the code in a GitHub repository, it will automatically render a webpage with the owner's profile information, including a photo, bio, and repositories.
  tags:
    - Portfolio
    - Onepage
  features:
    - layout config either stacked or sidebar
    - theme dark/light mode
    - post support
- url: http://gatsby-starter-default-intl.netlify.com
  repo: https://github.com/wiziple/gatsby-starter-default-intl
  description: The default Gatsby starter with features of multi-language url routes and browser language detection.
  tags:
    - i18n
  features:
    - Localization (Multilanguage) provided by react-intl.
    - Support automatic redirection based on user's preferred language in browser provided by browser-lang.
    - Support multi-language url routes within a single page component. That means you don't have to create separate pages such as pages/en/index.js or pages/ko/index.js.
    - Based on gatsby-starter-default with least modification.
- url: https://gatsby-starter-julia.netlify.com/
  repo: https://github.com/niklasmtj/gatsby-starter-julia
  description: A minimal blog starter template built with Gatsby
  tags:
    - Markdown
    - Blog
  features:
    - Landingpage
    - Blogoverview
    - Markdown sourcing
    - Estimated reading time
    - Styled component with @emotion
    - Netlify deployment friendly
    - Nunito font as npm module
    - Site meta tags with React Helmet
- url: https://agalp.imedadel.me
  repo: https://github.com/ImedAdel/automatic-gatsbyjs-app-landing-page
  description: Automatically generate iOS app landing page using GatsbyJS
  tags:
    - Onepage
    - PWA
    - SEO
  features:
    - One Configuration file
    - Automatically generate a landing page for your iOS app
    - List app features
    - App Store and Play Store buttons
    - App screenshot and video preview
    - Easily add social media accounts and contact info in the footer via the site-config.js file.
    - Pick custom Font Awesome icons for the feature list via the site-config.js file.
    - Built using Prettier and Styled-Components
    - Easily integrate Google Analytics by adding your ID to site-config.js file.
- url: https://gatsby-starter-shopify-app.firebaseapp.com/install
  repo: https://github.com/gil--/gatsby-starter-shopify-app
  description: Easily create Serverless Shopify Admin Apps powered by Gatsby and Firebase Functions
  tags:
    - Shopify
    - Firebase
  features:
    - 🗄 Firebase Firestore Realtime DB
    - ⚡️ Serverless Functions API layer (Firebase Functions)
    - 💼 Admin API (Graphql) Serverless Proxy
    - 🎨 Shopify Polaris (AppProvider, etc.)
    - 💰 Application Charge Logic (30 days) with variable trial duration
    - 📡 Webhook Validation & Creation
    - 🔑 GDPR Ready (Including GDPR Webhooks)
    - 🏗 CircleCI Config for easy continuous deployments to Firebase
- url: https://gatsby-starter-paperbase.netlify.com/
  repo: https://github.com/willcode4food/gatsby-starter-paperbase
  description: A Gatsby starter that implements the Paperbase Premium Theme from MaterialUI
  tags:
    - Styling:Material
    - Styling:CSS-in-JS
  features:
    - MaterialUI Paperbase theme in Gatsby!
    - Create professional looking admin tools and dashboards
    - Responsive Design
    - MaterialUI Paper Components
    - MaterialUI Tab Components
- url: https://gatsby-starter-devto.netlify.com/
  repo: https://github.com/geocine/gatsby-starter-devto
  description: A GatsbyJS starter template that leverages the Dev.to API
  tags:
    - Blog
    - Styling:CSS-in-JS
  features:
    - Blog post listing with previews (image + summary) for each blog post
- url: https://gatsby-starter-framer-x.netlify.com/
  repo: https://github.com/simulieren/gatsby-starter-framer-x
  description: A GatsbyJS starter template that is connected to a Framer X project
  tags:
    - Language:TypeScript
  features:
    - TypeScript support
    - Easily work in GatsbyJS and Framer X at the same time
- url: https://gatsby-firebase-hosting.firebaseapp.com/
  repo: https://github.com/bijenkorf-james-wakefield/gatsby-firebase-hosting-starter
  description: A starter with configuration for Firebase Hosting and Cloud Build deployment.
  tags:
    - Firebase
    - Linting
  features:
    - Linting with ESLint
    - Jest Unit testing configuration
    - Lint-staged on precommit hook
    - Commitizen for conventional commit messages
    - Configuration for Firebase hosting
    - Configuration for Cloud Build deployment
    - Clear documentation to have your site deployed on Firebase behind SSL in no time!
- url: https://lewis-gatsby-starter-blog.netlify.com/
  repo: https://github.com/lewislbr/lewis-gatsby-starter-blog
  description: A simple custom Gatsby starter template to start a new blog or personal website.
  tags:
    - Blog
    - Styling:CSS-in-JS
    - Markdown
    - Portfolio
    - SEO
  features:
    - Blog post listing with summary preview for each blog post.
    - Automatically creates blog pages from Markdown files.
    - CSS in JS with styled-components.
    - Optimized images.
    - Offline capabilities.
    - Auto-generated sitemap and robots.txt.
- url: https://gatsby-starter-stripe.netlify.com/
  repo: https://github.com/brxck/gatsby-starter-stripe
  description: A minimal starter to create a storefront with Gatsby, Stripe, & Netlify Functions.
  tags:
    - Stripe
    - eCommerce
    - Styling:None
  features:
    - Statically generate based on Stripe inventory
    - Dynamically update with live inventory & availability data
    - Checkout powered by Stripe
    - Serverless functions interact with Stripe API
    - Shopping cart persisted in local storage
    - Responsive images with gatsby-image
- url: https://www.jannikbuschke.de/gatsby-antd-docs/
  repo: https://github.com/jannikbuschke/gatsby-antd-docs
  description: A template for documentation websites
  tags:
    - Documentation
    - Language:TypeScript
    - Styling:Ant Design
    - Markdown
    - MDX
  features:
    - Markdown
    - MDX with mdxjs
    - Syntax highlighting with prismjs
    - Anchors
    - Sidebar
    - Sitecontents
    - Landingpage
- url: https://gatsby-starter.haezl.at
  repo: https://github.com/haezl/gatsby-starter-haezl
  description: A lightweight, mobile first blog starter with infinite scroll and Material-UI design for Gatsby.
  tags:
    - Blog
    - Language:TypeScript
    - Linting
    - Styling:CSS-in-JS
    - Styling:Material
    - Markdown
    - PWA
  features:
    - Landing Page
    - Portfolio section
    - Blog post listing with a preview for each post
    - Infinite scroll instead of next and previous buttons
    - Blog posts generated from Markdown files
    - About Page
    - Responsive Design
    - PWA (Progressive Web App) support
    - MobX
    - Customizable
- url: https://gatsby-starter-fine.netlify.com/
  repo: https://github.com/toboko/gatsby-starter-fine
  description: A mutli-response and light, mobile first blog starter with columns layout and Seo optimization.
  tags:
    - Blog
    - Markdown
    - Portfolio
    - SEO
  features:
    - Blog
    - Portfolio section
    - Customizable
    - Markdown
    - Optimized images
    - Sitemap Page
    - Seo Ready
- url: https://ugglr.github.io/gatsby-clean-portfolio/
  repo: https://github.com/ugglr/gatsby-clean-portfolio
  description: A clean themed Software Engineer Portfolio site, showcasing soft skills on the front page, features project card showcases, about page. Responsive through react-bootstrap components together with custom CSS style sheets. SEO configured, just need to add google analytics tracking code.
  tags:
    - Portfolio
    - SEO
    - Styling:Bootstrap
  features:
    - Resume
    - CV
    - google analytics
    - easy favicon swap
    - Gatsby SEO plugin
    - Clean layout
    - White theme
    - grid using react-bootstrap
    - bootstrap4 classes available
    - font-awesome Library for icons
    - Portfolio site for developers
    - custom project cards
    - easily extendable to include blog page
    - Responsive design
- url: https://gatsby-documentation-starter.netlify.com/
  repo: https://github.com/whoisryosuke/gatsby-documentation-starter
  description: Automatically generate docs for React components using MDX, react-docgen, and GatsbyJS
  tags:
    - Documentation
    - MDX
    - SEO
  features:
    - Parses all React components (functional, stateful, even stateless!) for JS Docblocks and Prop Types.
    - MDX - Write your docs in Markdown and include React components using JSX!
    - Lightweight (only what you need)
    - Modular (easily fits in any React project!)
    - Props table component
    - Customizable sidebar navigation
    - Includes SEO plugins Google Analytics, Offline, Manifest, Helmet.
- url: http://gatsby-absurd.surge.sh/
  repo: https://github.com/ajayns/gatsby-absurd
  description: A Gatsby starter using illustrations from https://absurd.design/
  tags:
    - Onepage
    - Styling:CSS-in-JS
  features:
    - Uses surreal illustrations from absurd.design.
    - Landing page structure split into sections
    - Basic UX/UX elements ready. navbar, smooth scrolling, faqs, theming
    - Convenient image handling and data separation
- url: https://gatsby-starter-quiz.netlify.com/
  repo: https://github.com/raphadeluca/gatsby-starter-quiz
  description: Create rich quizzes with Gatsby & Mdx. No need of database or headless CMS. Manage your data directly in your Mdx file's frontmatter and write your content in the body. Customize your HTML tags, use react components from a library or write your owns. Navigation will be automatically created between each question.
  tags:
    - MDX
  features:
    - Data quiz in the frontmatter
    - Rich customizable content with MDX
    - Green / Red alert footer on user's answer
    - Navigation generated based on the index of each question
- url: https://gatsby-starter-accessibility.netlify.com/
  repo: https://github.com/benjamingrobertson/gatsby-starter-accessibility
  description: The default Gatsby starter with powerful accessibility tools built-in.
  tags:
    - Storybook
    - Linting
  features:
    - 🔍 eslint-plugin-jsx-a11y for catching accessibility issues while authoring code
    - ✅ lint:staged for adding a pre-commit hook to catch accessibility linting errors
    - 📣 react-axe for console reporting of accessibility errors in the DOM during development
    - 📖 storybook setup for accessibility reporting on individual components
- url: https://gatsby-theme-ggt-material-ui-blog.netlify.com/
  repo: https://github.com/greatgatsbyjsthemes/gatsby-starter-ggt-material-ui-blog
  description: Starter material-ui blog utilizing a Gatsby theme!
  tags:
    - Blog
    - MDX
  features:
    - Uses MDX with Gatsby theme for quick and easy set up
    - Material-ui design with optional config passed into the theme options
    - Gradient background with sitemap, rss feed, and offline capabilities
- url: https://gatsby-starter-blog-typescript.netlify.com/
  repo: https://github.com/gperl27/Gatsby-Starter-Blog-Typescript
  description: Gatsby starter blog with TypeScript
  tags:
    - Blog
    - Language:TypeScript
    - Styling:CSS-in-JS
  features:
    - Includes all features that come with Gatsby's official starter blog
    - TypeScript for type-safety out of the box
    - Styled components in favor of inline styles
    - Transition Link for nice page transitions
    - Type definitions from GraphQL schema (with code generation)
- url: https://gatsby-starter-sass.netlify.com/
  repo: https://github.com/colbyfayock/gatsby-starter-sass
  description: A Gatsby starter with Sass and no assumptions!
  tags:
    - Styling:SCSS
  features:
    - Sass stylesheets to manage your CSS (SCSS flavored)
    - Simple, minimal base setup to get started
    - No baked in configurations or assumptions
- url: https://billyjacoby.github.io/gatsby-react-bootstrap-starter/
  repo: https://github.com/billyjacoby/gatsby-react-bootstrap-starter
  description: GatsbyJS starter with react-bootstrap and react-icons
  tags:
    - Styling:Bootstrap
    - Styling:SCSS
  features:
    - SASS stylesheets to make styling components easy
    - Sample navbar that sticks to the top of the page on scroll
    - Includes react-icons to make adding icons to your app super simple
- url: https://gatsbystartermdb.netlify.com
  repo: https://github.com/jjcav84/mdbreact-gatsby-starter
  description: GatsbyJS starter built with MDBootstrap React free version
  tags:
    - Styling:Bootstrap
  features:
    - Material Design, Bootstrap, and React
    - Contact form and Google Map components
    - Animation
    - documentation and component library can be found at mdboostrap's website
- url: https://gatsby-starter-primer.netlify.com/
  repo: https://github.com/thomaswangio/gatsby-starter-primer
  description: A Gatsby starter featuring GitHub Primer Design System and React components
  tags:
    - Styling:Other
    - Styling:CSS-in-JS
    - SEO
    - Landing Page
  features:
    - Primer React Components
    - Styled Components
    - Gatsby Image
    - Better SEO component with appropriate OG image and appropriate fallback meta tags
- url: https://pranshuchittora.github.io/gatsby-material-boilerplate
  repo: https://github.com/pranshuchittora/gatsby-material-boilerplate
  description: A simple starter to get up and developing quickly with Gatsby in material design
  tags:
    - Styling:Material
  features:
    - Material design
    - Sass/SCSS
    - Tags
    - Categories
    - Google Analytics
    - Offline support
    - Web App Manifest
    - SEO
- url: https://anubhavsrivastava.github.io/gatsby-starter-hyperspace
  repo: https://github.com/anubhavsrivastava/gatsby-starter-hyperspace
  description: Single page starter based on the Hyperspace site template, with landing, custom and Elements(Component) page
  tags:
    - HTML5UP
    - Styling:SCSS
    - Onepage
    - Landing Page
  features:
    - Designed by HTML5 UP
    - Simple one page site that’s perfect for personal portfolios
    - Fully Responsive
    - Styling with SCSS
    - Offline support
    - Web App Manifest
- url: https://anubhavsrivastava.github.io/gatsby-starter-identity
  repo: https://github.com/anubhavsrivastava/gatsby-starter-identity
  description: Single page starter based on the Identity site template by HTML5 up, suitable for one page portfolio.
  tags:
    - HTML5UP
    - Styling:SCSS
    - Onepage
    - Landing Page
    - PWA
  features:
    - Designed by HTML5 UP
    - Simple one page personal portfolio
    - Fully Responsive
    - Styling with SCSS
    - Offline support
    - Web App Manifest
- url: https://hopeful-ptolemy-cd840b.netlify.com/
  repo: https://github.com/tonydiaz/gatsby-landing-page-starter
  description: A simple landing page starter for idea validation using material-ui. Includes email signup form and pricing section.
  tags:
    - Styling:Material
    - Landing Page
  features:
    - SEO
    - Mailchimp integration
    - Material-UI components
    - Responsive
    - Pricing section
    - Benefits section
    - Email signup form
    - Easily configurable
    - Includes standard gatsby starter features
- url: https://anubhavsrivastava.github.io/gatsby-starter-aerial
  repo: https://github.com/anubhavsrivastava/gatsby-starter-aerial
  description: Single page starter based on the Aerial site template by HTML5 up, suitable for one page personal page.
  tags:
    - HTML5UP
    - Styling:SCSS
    - Onepage
    - Landing Page
    - PWA
  features:
    - Designed by HTML5 UP
    - Simple one page personal portfolio
    - Fully Responsive
    - Styling with SCSS
    - Offline support
    - Web App Manifest
- url: https://anubhavsrivastava.github.io/gatsby-starter-eventually
  repo: https://github.com/anubhavsrivastava/gatsby-starter-eventually
  description: Single page starter based on the Eventually site template by HTML5 up, suitable for upcoming product page.
  tags:
    - HTML5UP
    - Styling:SCSS
    - Landing Page
    - PWA
  features:
    - Designed by HTML5 UP
    - Fully Responsive
    - Styling with SCSS
    - Offline support
    - Web App Manifest
- url: https://jovial-jones-806326.netlify.com/
  repo: https://github.com/GabeAtWork/gatsby-elm-starter
  description: An Elm-in-Gatsby integration, based on gatsby-plugin-elm
  tags:
    - Language:Other
  features:
    - Elm language integration
- url: https://anubhavsrivastava.github.io/gatsby-starter-readonly
  repo: https://github.com/anubhavsrivastava/gatsby-starter-readonly
  description: Single page starter based on the ReadOnly site template by HTML5 up, with landing and Elements(Component) page
  tags:
    - HTML5UP
    - Onepage
    - Styling:SCSS
    - Landing Page
    - PWA
  features:
    - Designed by HTML5 UP
    - Fully Responsive
    - Styling with SCSS
    - Offline support
    - Web App Manifest
- url: https://anubhavsrivastava.github.io/gatsby-starter-prologue
  repo: https://github.com/anubhavsrivastava/gatsby-starter-prologue
  description: Single page starter based on the Prologue site template by HTML5 up, for portfolio pages
  tags:
    - HTML5UP
    - Onepage
    - Styling:SCSS
    - Portfolio
    - PWA
  features:
    - Designed by HTML5 UP
    - Fully Responsive
    - Styling with SCSS
    - Offline support
    - Web App Manifest
- url: https://gatsby-london.netlify.com
  repo: https://github.com/ImedAdel/gatsby-london
  description: A custom, image-centric theme for Gatsby.
  tags:
    - Portfolio
    - Blog
    - Styling:PostCSS
  features:
    - Post thumbnails in the homepage
    - Built with PostCSS
    - Made for image-centeric portfolios
    - Based on London for Ghost
- url: https://anubhavsrivastava.github.io/gatsby-starter-overflow
  repo: https://github.com/anubhavsrivastava/gatsby-starter-overflow
  description: Single page starter based on the Overflow site template by HTML5 up, with landing and Elements(Component) page
  tags:
    - HTML5UP
    - Onepage
    - Styling:SCSS
    - Portfolio
    - PWA
  features:
    - Designed by HTML5 UP
    - Fully Responsive
    - Image Gallery
    - Styling with SCSS
    - Offline support
    - Web App Manifest
- url: https://cosmicjs.com/apps/gatsby-agency-portfolio/demo
  repo: https://github.com/cosmicjs/gatsby-agency-portfolio
  description: Static Webpage for displaying your agencies skills and past work.  Implements 4 sections for displaying information about your company, A home page, information about services, projects, and the people in your organization.
  tags:
    - Blog
    - Portfolio
    - CMS:Cosmic JS
  features:
    - Landing Page
    - Home
    - Services
    - Projects
    - People
- url: https://cosmicjs.com/apps/gatsby-localization-app-starter/demo
  repo: https://github.com/cosmicjs/gatsby-localization-app-starter
  description: A localized Gatsby starter application powered by Cosmic JS.
  tags:
    - CMS:Cosmic JS
    - i18n
  features:
    - Gatsby localization starter app
- url: https://cosmicjs.com/apps/gatsby-docs/demo
  repo: https://github.com/cosmicjs/gatsby-docs-app
  description: Be able to view and create documentation using Gatsby and Cosmic JS. Leveraging the speed and high powered APIs of the Gatsby framework and the simplicity and scalability of Cosmic JS.
  tags:
    - CMS:Cosmic JS
    - Documentation
  features:
    - manage docs in static web file format for zippy delivery
- url: https://cosmicjs.com/apps/gatsby-ecommerce-website/demo
  repo: https://github.com/a9kitkumar/Gatsby-Ecommerce
  description: A localized Gatsby starter application powered by Cosmic JS.
  tags:
    - CMS:Cosmic JS
    - eCommerce
  features:
    - Stores products, orders using Cosmic JS as a database and a server
- url: https://harshil1712.github.io/gatsby-starter-googlesheets/
  repo: https://github.com/harshil1712/gatsby-starter-googlesheets
  description: A starter using Google Sheets as data source
  tags:
    - Google Sheets
    - SEO
    - Blog
  features:
    - Uses Google Sheets for data
    - Easily configurable
- url: https://the-plain-gatsby.netlify.com/
  repo: https://github.com/wangonya/the-plain-gatsby
  description: A simple minimalist starter for your personal blog.
  tags:
    - Blog
    - Markdown
  features:
    - Minimalist design
    - Next and previous blog post navigation
    - About page
    - Markdown support
- url: https://gatsby-starter-blockstack.openintents.org
  repo: https://github.com/friedger/gatsby-starter-blockstack
  description: A starter using Blockstack on client side
  tags:
    - Authentication
  features:
    - Uses Blockstack
    - Client side app
- url: https://anubhavsrivastava.github.io/gatsby-starter-multiverse
  repo: https://github.com/anubhavsrivastava/gatsby-starter-multiverse
  description: Single page starter based on the Multiverse site template by HTML5 up, with landing and Elements(Component) page
  tags:
    - HTML5UP
    - Onepage
    - Styling:SCSS
    - Portfolio
    - PWA
  features:
    - Designed by HTML5 UP
    - Fully Responsive
    - Image Gallery
    - Styling with SCSS
    - Offline support
    - Web App Manifest
- url: https://anubhavsrivastava.github.io/gatsby-starter-highlights
  repo: https://github.com/anubhavsrivastava/gatsby-starter-highlights
  description: Single page starter based on the Highlights site template by HTML5 up, with landing and Elements(Component) page
  tags:
    - HTML5UP
    - Onepage
    - Styling:SCSS
    - Portfolio
    - PWA
  features:
    - Designed by HTML5 UP
    - Fully Responsive
    - Image Gallery
    - Styling with SCSS
    - Offline support
    - Web App Manifest
- url: https://gatsby-starter-material-business-markdown.netlify.com/
  repo: https://github.com/ANOUN/gatsby-starter-material-business-markdown
  description: A clean, modern starter for businesses using Material Design Components
  tags:
    - Blog
    - Markdown
    - PWA
    - Styling:Material
    - Styling:SCSS
  features:
    - Minimal, Modern Business Website Design
    - Material Design Components
    - MDC React Components
    - MDC Theming
    - Blog
    - Home Page
    - Contact Page
    - Contact Form
    - About Page
    - Mobile-First approach in development
    - Fully Responsive
    - Markdown
    - PWA
- url: https://gatsby-starter-default-typescript.netlify.com/
  repo: https://github.com/andykenward/gatsby-starter-default-typescript
  description: Starter Default TypeScript
  tags:
    - Language:TypeScript
  features:
    - TypeScript
    - Typing generation for GraphQL using GraphQL Code Generator
    - Comes with React Helmet for adding site meta tags
    - Based on Gatsby Starter Default
- url: http://gatsbyhoney.davshoward.com/
  repo: https://github.com/davshoward/gatsby-starter-honey
  description: A delicious baseline for Gatsby (v2).
  tags:
    - Styling:PostCSS
    - SEO
  features:
    - Gatsby v2
    - SEO (including robots.txt, sitemap generation, automated yet customisable metadata, and social sharing data)
    - Google Analytics
    - PostCSS support
    - Developer environment variables
    - Accessibility support
    - Based on Gatsby Starter Default
- url: https://material-ui-starter.netlify.com/
  repo: https://github.com/dominicabela/gatsby-starter-material-ui
  description: This starter includes Material UI boilerplate and configuration files along with the standard Gatsby configuration files. It provides a starting point for developing Gatsby apps with the Material UI framework.
  tags:
    - SEO
    - Styling:Material
  features:
    - Material UI Framework
    - Roboto Typeface (self hosted)
    - SEO
    - Offline Support
    - Based on Gatsby Default Starter
- url: https://developer-diary.netlify.com/
  repo: https://github.com/willjw3/gatsby-starter-developer-diary
  description: A blog template created with web developers in mind. Totally usable right out of the box, but minimalist enough to be easily modifiable.
  tags:
    - Blog
    - Markdown
    - Pagination
    - SEO
  features:
    - Ready to go - Blog author name, author image, etc,... can be easily added using a config file
    - Blog posts created as markdown files
    - Gatsby v.2
    - Mobile responsive
    - Pagination
    - Category and tag pages
    - Social media sharing icons in each post
    - Icons from React Icons (Font Awesome, Devicons, etc,...)
    - Beautiful tech-topic tags to attach to your web-development-related blog posts
    - Developer-relevant social media icon links, including GitHub, Stack Overflow, and freeCodeCamp
- url: https://anubhavsrivastava.github.io/gatsby-starter-paradigmshift
  repo: https://github.com/anubhavsrivastava/gatsby-starter-paradigmshift
  description: Single page starter based on the Paradigm Shift site template by HTML5 up, with landing and Elements(Component) page
  tags:
    - HTML5UP
    - Onepage
    - Styling:SCSS
    - Portfolio
    - PWA
  features:
    - Designed by HTML5 UP
    - Fully Responsive
    - Image Gallery
    - Styling with SCSS
    - Offline support
    - Web App Manifest
- url: https://dazzling-heyrovsky-62d4f9.netlify.com/
  repo: https://github.com/s-kris/gatsby-starter-medium
  description: A GatsbyJS starter blog as close as possible to medium.
  tags:
    - Markdown
    - Styling:CSS-in-JS
  features:
    - Careers Listing
    - Mobile Responsive
- url: https://gatsby-personal-starter-blog.netlify.com
  repo: https://github.com/thomaswangio/gatsby-personal-starter-blog
  description: Gatsby starter for personal blogs! Blog configured to run at /blog and with Netlify CMS and gatsby-remark-vscode.
  tags:
    - Blog
    - Markdown
    - Styling:CSS-in-JS
    - CMS:Netlify
  features:
    - Netlify CMS
    - VSCode syntax highlighting
    - Styled Components
- url: https://anubhavsrivastava.github.io/gatsby-starter-phantom
  repo: https://github.com/anubhavsrivastava/gatsby-starter-phantom
  description: Single page starter based on the Phantom site template by HTML5 up, with landing, generic and Elements(Component) page
  tags:
    - HTML5UP
    - Onepage
    - Styling:SCSS
    - PWA
  features:
    - Designed by HTML5 UP
    - Fully Responsive
    - Styling with SCSS
    - Offline support
    - Web App Manifest
- url: https://gatsby-starter-internationalized.ack.ee/
  repo: https://github.com/AckeeCZ/gatsby-starter-internationalized
  description: A simple starter for fully internationalized websites, including route internationalization.
  tags:
    - i18n
  features:
    - internationalized page content - via react-intl
    - internationalized routes - via language configuration
    - lightweight - includes only internationalization code
    - LocalizedLink - built-in link component handling route generation
    - LanguageSwitcher - built-in language switcher component
- url: https://gatsby-starter-bee.netlify.com/
  repo: https://github.com/JaeYeopHan/gatsby-starter-bee
  description: A simple starter for blog with fresh UI.
  tags:
    - Blog
    - Netlify
    - Disqus
    - SEO
  features:
    - Code highlight with Fira Code font
    - Emoji (emojione)
    - Social share feature (Twitter, Facebook)
    - Comment feature (disqus, utterances)
    - Sponsor service (Buy-me-a-coffee)
    - CLI Tool
- url: https://learn.hasura.io/graphql/react/introduction
  repo: https://github.com/hasura/gatsby-gitbook-starter
  description: A starter to generate docs/tutorial websites based on GitBook theme.
  tags:
    - Documentation
    - MDX
    - Markdown
    - SEO
  features:
    - Write in Markdown / MDX and generate responsive documentation/tutorial web apps
    - Fully Configurable
    - Syntax highlighting with Prismjs
    - Code diffing with +/-
    - Google Analytics Integration
    - SEO Tags with MDX frontmatter
    - Edit on GitHub button
    - Fully Customisable with rich embeds using React in MDX.
- url: https://gatsby-starter-blog-with-lunr.netlify.com/
  repo: https://github.com/lukewhitehouse/gatsby-starter-blog-with-lunr
  description: Building upon Gatsby's blog starter with a Lunr.js powered Site Search.
  tags:
    - Blog
    - Search
  features:
    - Same as the official starter blog
    - Integration with Lunr.js
- url: https://oneshopper.netlify.com
  repo: https://github.com/rohitguptab/OneShopper
  description: This Starter is created for Ecommerce site with Gatsby + Contentful and snipcart
  tags:
    - eCommerce
    - CMS:Contentful
    - Blog
    - SEO
    - Disqus
  features:
    - Blog post listing with previews for each blog post.
    - Store page listing all the Products and includes features like Rating, Price, Checkout, More then one Product images with tabbing.
    - Contact form with Email notification.
    - Index pages design with Latest Post, Latest Blog, Deal of week and Banner.
- url: https://anubhavsrivastava.github.io/gatsby-starter-spectral
  repo: https://github.com/anubhavsrivastava/gatsby-starter-spectral
  description: Single page starter based on the Spectral site template by HTML5 up, with landing, Generic and Elements(Component) page
  tags:
    - HTML5UP
    - Onepage
    - Styling:SCSS
    - Portfolio
    - PWA
  features:
    - Designed by HTML5 UP
    - Fully Responsive
    - Styling with SCSS
    - Offline support
    - Web App Manifest
- url: https://anubhavsrivastava.github.io/gatsby-starter-directive
  repo: https://github.com/anubhavsrivastava/gatsby-starter-directive
  description: Single page starter based on the Directive site template by HTML5 up, with landing and Elements(Component) page
  tags:
    - HTML5UP
    - Onepage
    - Styling:SCSS
    - Portfolio
    - PWA
  features:
    - Designed by HTML5 UP
    - Fully Responsive
    - Styling with SCSS
    - Offline support
    - Web App Manifest
- url: https://histaff.io/
  repo: https://github.com/histaff/website-static
  description: It's a beautiful starter static website which useful plugins based on Gatsby
  tags:
    - Styling:SCSS
    - Landing Page
    - Onepage
  features:
    - Fully Responsive
    - Styling with SCSS
    - Very similar to gatsby-starter-netlify-cms, slightly more configurable (e.g. set site-title in gatsby-config) with Bootstrap/Bootswatch instead of bulma
    - LocalizedLink - built-in link component handling route generation
- url: https://gatsby-kea-starter.netlify.com/
  repo: https://github.com/benjamin-glitsos/gatsby-kea-starter
  description: Gatsby starter with redux and sagas made simpler by the Kea library
  tags:
    - Redux
  features:
    - The Kea library makes redux and sagas extremely simple and concise
- url: https://anubhavsrivastava.github.io/gatsby-starter-solidstate
  repo: https://github.com/anubhavsrivastava/gatsby-starter-solidstate
  description: Single page starter based on the Solid State site template by HTML5 up, with landing, Generic and Elements(Component) page
  tags:
    - HTML5UP
    - Onepage
    - Styling:SCSS
    - Portfolio
    - PWA
  features:
    - Designed by HTML5 UP
    - Fully Responsive
    - Styling with SCSS
    - Offline support
    - Web App Manifest
- url: https://yellowcake.netlify.com/
  repo: https://github.com/thriveweb/yellowcake
  description: A starter project for creating lightning-fast websites with Gatsby v2 and Netlify-CMS v2 + Uploadcare integration.
  tags:
    - CMS:Netlify
    - Netlify
    - Blog
    - SEO
  features:
    - Uploadcare
    - Netlify Form
    - Category list (with navigation)
    - Featured post
    - Next and prev post
    - SEO component
- url: https://anubhavsrivastava.github.io/gatsby-starter-fractal
  repo: https://github.com/anubhavsrivastava/gatsby-starter-fractal
  description: Single page starter based on the Fractal site template by HTML5 up, with landing and Elements(Component) page
  tags:
    - HTML5UP
    - Onepage
    - Styling:SCSS
    - Portfolio
    - PWA
  features:
    - Designed by HTML5 UP
    - Fully Responsive
    - Styling with SCSS
    - Offline support
    - Web App Manifest
- url: https://minimal-gatsby-ts-starter.netlify.com/
  repo: https://github.com/TheoBr/minimal-gatsby-typescript-starter
  description: Minimal TypeScript Starter
  tags:
    - Language:TypeScript
  features:
    - TypeScript
    - ESLint + optional rule enforcement with Husky
    - Prettier
    - Netlify ready
    - Minimal
- url: https://gatsby-typescript-starter-default.netlify.com/
  repo: https://github.com/RobertoMSousa/gatsby-typescript-starter-default
  description: Simple gatsby starter using TypeScript and eslint instead of outdated tslint.
  tags:
    - Language:TypeScript
    - SEO
    - Linting
  features:
    - Comes with React Helmet for adding site meta tags
    - Includes plugins for offline support out of the box
    - TypeScript
    - Prettier & eslint to format & check the code
- url: https://gatsby-starter-carraway.netlify.com/
  repo: https://github.com/endymion1818/gatsby-starter-carraway
  description: a Gatsby starter theme with Accessibility features, TypeScript, Jest, some basic UI elements, and a CircleCI pipeline
  tags:
    - Language:TypeScript
    - Pagination
    - Search
    - Testing
  features:
    - Paginated post archive
    - Site search with Lunr.js
    - Categories and category archive pages
    - Minimal CSS defaults using styled-components, including system font stack
    - Some fundamental Accessibility features including tabbable navigation & "Skip to content" link
    - UI elements including multi-column layout using CSS Grid (with float fallback), header component with logo, basic navigation & search and a footer with 3-column layout, logo and 2 menu areas
    - TypeScript & Testing including some sensible TypeScript defaults, tests with @testing-library/react, pre-commit and pre-push hooks. Set up includes enums for repeating values such as font & background colours
    - Setup for a CircleCI pipeline so you can run the above tests in branches before merging to master
    - Markdown posts _and_ pages (pages don't appear in the post archive)
- url: https://www.quietboy.net
  repo: https://github.com/zhouyuexie/gatsby-starter-quiet
  description: Gatsby out of the box blog, use TypeScript and highly customized style.
  tags:
    - Language:TypeScript
    - Styling:SCSS
    - SEO
    - Linting
    - RSS
    - Pagination
    - PWA
  features:
    - TypeScript
    - TsLint & Prettier
    - Tag list
    - Custom page layout
    - Switch the dark mode according to the system theme
    - Scss
    - Pagination
- url: https://compassionate-morse-5204bf.netlify.com/
  repo: https://github.com/deamme/gatsby-starter-prismic-resume
  description: Gatsby Resume/CV page with Prismic integration
  tags:
    - CMS:Prismic
    - CMS:Headless
    - Styling:CSS-in-JS
    - Onepage
    - Linting
  features:
    - One-page resume/CV
    - Prismic as Headless CMS
    - Emotion for styling
    - Uses multiple features of Prismic - Slices, Labels, Custom Types
    - ESLint & Prettier
- url: https://anubhavsrivastava.github.io/gatsby-starter-resume
  repo: https://github.com/anubhavsrivastava/gatsby-starter-resume
  description: Single page starter based on the Resume site template by startbootstrap for resume/portfolio page
  tags:
    - Onepage
    - Styling:SCSS
    - PWA
  features:
    - Designed by startbootstrap
    - Fully Responsive
    - Styling with SCSS
    - Offline support
    - Web App Manifest
- url: https://gatsby-starter-typescript-jest.netlify.com/
  repo: https://github.com/denningk/gatsby-starter-typescript-jest
  description: Barebones Gatsby starter with TypeScript, Jest, GitLab-CI, and other useful configurations
  tags:
    - Language:TypeScript
    - Testing
    - AWS
    - Linting
    - SEO
  features:
    - All components from default Gatsby starter converted to TypeScript
    - Jest testing configured for TypeScript with ts-jest
    - Detailed guide on how to deploy using AWS S3 buckets included in README
    - .gitlab-ci.yml file with blanks that can be customized for any Gatsby project
    - Configurations for EditorConfig, Prettier, and ESLint (for TypeScript)
- url: https://gatsby-starter-apollo.smakosh.com/app/
  repo: https://github.com/smakosh/gatsby-apollo-starter
  description: Gatsby Apollo starter - with client side routing
  tags:
    - Client-side App
    - SEO
    - Styling:CSS-in-JS
  features:
    - Apollo provider & Client side routing
    - Eslint/Prettier configured
    - Easy to customize
    - Nice project structure
    - Flex Grid components easy to customize
- url: https://portfolio.smakosh.com/
  repo: https://github.com/smakosh/gatsby-portfolio-dev
  description: A portfolio for developers
  tags:
    - Portfolio
    - SEO
    - Netlify
    - Onepage
    - Styling:CSS-in-JS
  features:
    - Eslint/Prettier configured
    - Scores 100% on a11y / Performance / PWA / SEO
    - PWA (desktop & mobile)
    - Easy to customize
    - Nice project structure
    - Amazing illustrations by Undraw.co
    - Tablet & mobile friendly
    - Continuous deployment with Netlify
    - A contact form protected by Google Recaptcha
    - Can be deployed with one click
    - Functional components with Recompose React Hooks! ready to migrate to React hooks!
    - Fetches your GitHub pinned projects with most stars (You could customize this if you wish)
- url: https://github.com/smakosh/gatsby-airtable-starter
  repo: https://github.com/smakosh/gatsby-airtable-starter
  description: Gatsby Airtable starter
  tags:
    - SEO
    - Netlify
    - Client-side App
    - Styling:CSS-in-JS
  features:
    - Static content fetched from Airtable
    - Dynamic content with CRUD operations with Airtable REST API
    - Well structured files/folders
    - Custom React Hooks
    - Custom Helpers instead of using third party libraries
    - Dynamic & Static containers
    - Global state management ready with useReducer & useContext
    - Dummy auth but ready to add real requests
- url: https://github.com/smakosh/gatsby-app-starter-rest-api
  repo: https://github.com/smakosh/gatsby-app-starter-rest-api
  description: Gatsby REST API starter
  tags:
    - Authentication
    - Client-side App
    - Styling:CSS-in-JS
  features:
    - Dynamic content with CRUD operations with a REST API
    - Well structured files/folders
    - Custom React Hooks
    - Auth with a JWT approach
    - Custom Helpers instead of using third party libraries
    - Dynamic containers
    - Global state management ready with useReducer & useContext
- url: https://gatsbyjs-starter-tailwindplay.appseed.us/
  repo: https://github.com/app-generator/gatsbyjs-starter-tailwindplay
  description: A Gatsby v2 starter styled using Tailwind, a utility-first CSS framework. Uses Purgecss to remove unused CSS.
  tags:
    - Styling:Tailwind
  features:
    - Based on gatsby-starter-tailwind
    - Tailwind CSS Framework
    - Removes unused CSS with Purgecss
- url: https://act-labs.github.io/
  repo: https://github.com/act-labs/gatsby-starter-act-blog
  description: Gatsby starter for blog/documentation using MDX, Ant Design, gatsby-plugin-combine.
  tags:
    - Blog
    - Documentation
    - Styling:Ant Design
    - Markdown
    - MDX
    - SEO
  features:
    - Posts and snippets;
    - SEO component;
    - Ant Design UI components;
    - Markdown and MDX for pages;
    - A customized webpack and babel configuration, for complex profecianal web apps with node.js, Jest tests, etc;
    - Progressively build more and more complex pages using gatsby-plugin-combine.
- url: https://gatsby-ghub.netlify.com/resume-book/
  repo: https://github.com/dwyfrequency/gatsby-ghub
  description: A resume builder app with authenticated routes, static marketing pages, and dynamic resume creation
  tags:
    - Authentication
    - Netlify
    - Client-side App
  features:
    - Netlify Identity
    - Static Marketing pages and Dynamic Client-side Authenticated App pages
    - SEO component
    - Apollo GraphQL (client-side)
- url: https://lewis-gatsby-starter-i18n.firebaseapp.com
  repo: https://github.com/lewislbr/lewis-gatsby-starter-i18n
  description: A simple custom Gatsby starter template to start a new multilanguage website.
  tags:
    - i18n
    - Styling:CSS-in-JS
    - PWA
    - Portfolio
    - SEO
  features:
    - Automatically detects user browser language.
    - CSS in JS with styled-components.
    - Optimized images.
    - Offline capabilities.
    - Auto-generated sitemap and robots.txt.
    - Google Analytics
- url: https://gatsby-snipcart-starter.netlify.com/
  repo: https://github.com/issydennis/gatsby-snipcart
  description: A simple e-commerce shop built using Gatsby and Snipcart.
  tags:
    - eCommerce
    - Styling:CSS-in-JS
    - Markdown
  features:
    - Minimal design to allow for simple customisation.
    - Snipcart integration provides an easy-to-use shopping cart and checkout.
    - Individual product pages with custom fields.
    - Products defined using markdown.
    - Styled components.
    - Gatsby image for optimised product images.
- url: https://anubhavsrivastava.github.io/gatsby-starter-stylish
  repo: https://github.com/anubhavsrivastava/gatsby-starter-stylish
  description: Single page starter based on the Stylish Portfolio site template by startbootstrap for portfolio page
  tags:
    - Onepage
    - Portfolio
    - Styling:SCSS
    - PWA
  features:
    - Designed by startbootstrap
    - Fully Responsive
    - Styling with SCSS
    - Offline support
    - Web App Manifest
- url: https://lewis-gatsby-starter-basic.firebaseapp.com
  repo: https://github.com/lewislbr/lewis-gatsby-starter-basic
  description: A simple custom basic Gatsby starter template to start a new website.
  tags:
    - Styling:CSS-in-JS
    - PWA
    - SEO
  features:
    - Bare-bones starter.
    - CSS in JS with styled-components.
    - Optimized images.
    - Offline capabilities.
    - Auto-generated sitemap and robots.txt.
- url: https://myclicks.netlify.com/
  repo: https://github.com/himali-patel/MyClicks
  description: A simple Gatsby starter template to create portfolio website with contentful and Netlify.
  tags:
    - Blog
    - Netlify
    - CMS:Contentful
    - Styling:Bootstrap
    - Disqus
    - SEO
  features:
    - Fecthing Dynamic content from Contentful.
    - Blog post listing with previews, disqus implementation and social sharing for each blog post.
    - Contact form integration with Netlify.
    - Portfolio Result Filteration according to Category.
    - Index pages design with Recent Blogs and Intagram Feed.
- url: https://gatsby-starter-typescript-graphql.netlify.com
  repo: https://github.com/spawnia/gatsby-starter-typescript-graphql
  description: A Gatsby starter with typesafe GraphQL using TypeScript
  tags:
    - Language:TypeScript
    - Linting
    - Portfolio
    - Styling:CSS-in-JS
  features:
    - Type safety with TypeScript
    - Typesafe GraphQL with graphql-code-generator
    - ESLint with TypeScript support
    - Styling with styled-components
- url: https://gatsby-tailwind-serif.netlify.com/
  repo: https://github.com/windedge/gatsby-tailwind-serif
  description: A Gatsby theme based on gatsby-serif-theme, rewrite with Tailwind CSS.
  tags:
    - Styling:Tailwind
    - Markdown
  features:
    - Based on gatsby-serif-theme
    - Tailwind CSS Framework
    - Removes unused CSS with Purgecss
    - Responsive design
    - Suitable for small business website
- url: https://mystifying-mclean-5c7fce.netlify.com
  repo: https://github.com/renvrant/gatsby-mdx-netlify-cms-starter
  description: An extension of the default starter with Netlify CMS and MDX support.
  tags:
    - MDX
    - Markdown
    - Netlify
    - CMS:Netlify
    - Styling:None
  features:
    - MDX and Netlify CMS support
    - Use React components in Netlify CMS Editor and other markdown files
    - Allow editors to choose a page template
    - Replace HTML tags with React components upon rendering Markdown, enabling design systems
    - Hide pages from being editable by the CMS
    - Minimal and extensible
- url: https://gatsby-airtable-advanced-starter.marcomelilli.com
  repo: https://github.com/marcomelilli/gatsby-airtable-advanced-starter
  description: A Gatsby Starter Blog using Airtable as backend
  tags:
    - Airtable
    - Blog
    - Styling:None
  features:
    - Dynamic content from Airtable
    - Does not contain any UI frameworks
    - Tags
    - Categories
    - Authors
    - Disqus
    - Offline support
    - Web App Manifest
    - SEO
- url: https://contentful-starter.netlify.com/
  repo: https://github.com/mohanmonu777/gatsby_contentful_starter
  description: An Awesome Starter Kit to help you get going with Contentful and Gatsby
  tags:
    - Blog
    - CMS:Contentful
    - CMS:Headless
  features:
    - Bare-bones starter.
    - Dynamic content from Contentful CMS
    - Ready made Components
    - Responsive Design
    - Includes Contentful Delivery API for production build
- url: https://gatsby-simple-blog.thundermiracle.com
  repo: https://github.com/thundermiracle/gatsby-simple-blog
  description: A gatsby-starter-blog with overreacted looking and tags, breadcrumbs, disqus, i18n, eslint supported
  tags:
    - i18n
    - Blog
    - Netlify
    - Linting
    - Disqus
    - Testing
  features:
    - Easily Configurable
    - Tags
    - Breadcrumbs
    - Tags
    - Disqus
    - i18n
    - ESLint
    - Jest
- url: https://anubhavsrivastava.github.io/gatsby-starter-grayscale
  repo: https://github.com/anubhavsrivastava/gatsby-starter-grayscale
  description: Single page starter based on the Grayscale site template by startbootstrap for portfolio page
  tags:
    - Onepage
    - Portfolio
    - Styling:SCSS
    - PWA
  features:
    - Designed by startbootstrap
    - Fully Responsive
    - Styling with SCSS
    - Offline support
    - Web App Manifest
- url: https://gatsby-all-in.netlify.com
  repo: https://github.com/Gherciu/gatsby-all-in
  description: A starter that includes the most popular js libraries, already pre-configured and ready for use.
  tags:
    - Linting
    - Netlify
    - Styling:Tailwind
  features:
    - Tailwind CSS Framework
    - Antd UI Framework pre-configured
    - Redux for managing state
    - Eslint and Stylelint to enforce code style
- url: http://demo.nagui.me
  repo: https://github.com/kimnagui/gatsby-starter-nagui
  description: A gatsby starter that full responsive blog.
  tags:
    - Blog
    - AWS
    - Pagination
    - SEO
    - Styling:CSS-in-JS
  features:
    - Tags & Categorys.
    - Pagination.
    - Show Recent Posts for category.
    - Styled-Components.
    - Mobile-First CSS.
    - Syntax highlighting in code blocks using PrismJS(Dracula).
    - Google Analytics.
    - Deploy AWS S3.
- url: https://anubhavsrivastava.github.io/gatsby-starter-newage
  repo: https://github.com/anubhavsrivastava/gatsby-starter-newage
  description: Single page starter based on the new age site template by startbootstrap for portfolio page/Mobile app launch
  tags:
    - Onepage
    - Portfolio
    - Styling:SCSS
    - PWA
  features:
    - Designed by startbootstrap
    - Fully Responsive
    - Styling with SCSS
    - Offline support
    - Web App Manifest
- url: https://gatsby-starter-krisp.netlify.com/
  repo: https://github.com/mohanmonu777/gatsby-starter-krisp
  description: A minimal, clean and responsive starter built with gatsby
  tags:
    - Styling:Bootstrap
    - Onepage
    - Portfolio
    - Netlify
    - Markdown
  features:
    - Styled-Components.
    - Mobile-First CSS.
    - Responsive Design, optimized for Mobile devices
- url: https://gatsby-datocms-starter.netlify.com/
  repo: https://github.com/brohlson/gatsby-datocms-starter
  description: An SEO-friendly DatoCMS starter with styled-components, page transitions, and out-of-the-box blog post support.
  tags:
    - CMS:DatoCMS
    - Styling:CSS-in-JS
    - Blog
    - Portfolio
    - SEO
  features:
    - Page Transitions
    - Blog Post Template
    - Sitemap & Robots.txt generation
- url: https://elemental.netlify.com/
  repo: https://github.com/akzhy/gatsby-starter-elemental
  description: A highly customizable portfolio starter with grid support.
  tags:
    - Blog
    - Portfolio
    - SEO
  features:
    - Highly Customizable
    - Portfolio Template
    - Blog Post Template
    - SEO Friendly
- url: https://gatsby-starter-apollo.netlify.com/
  repo: https://github.com/piducancore/gatsby-starter-apollo-netlify
  description: This project is an easy way to start developing fullstack apps with Gatsby and Apollo Server (using Netlify Lambda functions). For developing we use Netlify Dev to bring all of this magic to our local machine.
  tags:
    - Netlify
  features:
    - Apollo Client
    - Apollo Server running on Netlify functions
    - Netlify Dev for local development
- url: https://gatsby-starter-blog-and-portfolio.netlify.com/
  repo: https://github.com/alisalahio/gatsby-starter-blog-and-portfolio
  description: Just gatsby-starter-blog , with portfolio section added
  tags:
    - Blog
    - Portfolio
  features:
    - Basic setup for a full-featured blog
    - Basic setup for a portfolio
    - Support for an RSS feed
    - Google Analytics support
    - Automatic optimization of images in Markdown posts
    - Support for code syntax highlighting
    - Includes plugins for easy, beautiful typography
    - Includes React Helmet to allow editing site meta tags
    - Includes plugins for offline support out of the box
- url: https://www.attejuvonen.fi
  repo: https://github.com/baobabKoodaa/blog
  description: Blog with all the Bells and Whistles
  tags:
    - Blog
    - Infinite Scroll
    - Pagination
    - SEO
    - Markdown
  features:
    - Write blog posts into Markdown files (easy to format and content will not be married to any platform).
    - Expandable
    - Responsive and streamlined design.
    - Blazing fast UX
    - Autogenerated tracedSVG image placeholders are stylized to create a smooth look and transition as the image loads without the page jumping around.
    - Posts organized by tags.
    - Teasers of posts are generated to front page with infinite scroll which gracefully degrades into pagination.
    - Allow readers to be notified of updates with RSS feed and email newsletter.
    - Contact Form.
- url: https://novela.narative.co
  repo: https://github.com/narative/gatsby-starter-novela
  description: Welcome to Novela, the simplest way to start publishing with Gatsby.
  tags:
    - Blog
    - MDX
    - Portfolio
    - Pagination
    - SEO
  features:
    - Beautifully Designed
    - Multiple Homepage Layouts
    - Toggleable Light and Dark Mode
    - Simple Customization with Theme UI
    - Highlight-to-Share
    - Read Time and Progress
    - MDX support and inline code
    - Accessibility in Mind
- url: https://gatsby-starter-fashion-portfolio.netlify.com/
  repo: https://github.com/shobhitchittora/gatsby-starter-fashion-portfolio
  description: A Gatsby starter for a professional and minimal fashion portfolio.
  tags:
    - Blog
    - Client-side App
    - Landing Page
    - Portfolio
    - Styling:Other
  features:
    - A minimal and simple starter for your fashion portfolio
    - No need for any CMS, work with all your data and images locally.
    - Separate components for different pages and grid
    - Uses gatsby-image to load images
    - Built using the old school CSS.
- url: https://gatsby-theme-profile-builder.netlify.com/
  repo: https://github.com/ashr81/gatsby-theme-profile-builder
  description: Simple theme to build your personal portfolio and publish your articles using Contentful CMS.
  tags:
    - Landing Page
    - Portfolio
    - Styling:CSS-in-JS
    - Blog
    - CMS:Contentful
  features:
    - Mobile Screen support
    - Out of the box support with Contentful CMS for articles.
    - Toggleable Light and Dark Mode
    - Profile image with links to your GitHub and Twitter.
- url: https://prist.marguerite.io/
  repo: https://github.com/margueriteroth/gatsby-prismic-starter-prist
  description: A light-themed starter powered by Gatsby v2 and Prismic to showcase portfolios and blogs.
  tags:
    - Blog
    - CMS:Prismic
    - Landing Page
    - Netlify
    - Portfolio
    - SEO
    - Styling:CSS-in-JS
  features:
    - Landing page with customizable Hero, Portfolio preview, and About component
    - Emotion styled components
    - Blog layout and pages
    - Portfolio layout and pages
    - Google Analytics
    - Mobile ready
- url: https://demos.simplecode.io/gatsby/crafty/
  repo: https://github.com/simplecode-io/gatsby-crafty-theme
  description: SEO-friendly, fast, and fully responsive Gatsby starter with minimal plugins, utilizing JSON files as a content source.
  tags:
    - SEO
    - Portfolio
    - CMS:Other
    - Styling:Other
  features:
    - Beautiful and simple design
    - 100/100 Google Lighthouse score
    - SEO Optimized
    - Includes header/footer/sidebar (on Mobile)
    - CSS based sidebar
    - CSS based Modals
    - Content is fetched from JSON Files
    - Only one extra plugin from default gatsby starter
- url: https://gatsby-starter-profile-site.netlify.com/
  repo: https://github.com/Mr404Found/gatsby-starter-profile-site
  description: A minimal and clean starter build with gatsby.
  tags:
    - Landing Page
    - Netlify
    - Portfolio
    - SEO
    - Styling:CSS-in-JS
  features:
    - Simple Design
    - Made by Sumanth
- url: http://the404blog.netlify.com
  repo: https://github.com/mohanmonu777/the404blog
  description: An Awesome Starter Blog to help you get going with Gatsby and Markdown
  tags:
    - Blog
    - Markdown
    - Search
    - Styling:CSS-in-JS
  features:
    - Bare-bones starter.
    - Dynamic content with Markdown
    - Ready made Components
    - Responsive Design
    - Includes Search Feature.
    - Syntax Highlight in Code.
    - Styling in Bootstrap
- url: https://gatsby-starter-unicorn.netlify.com/
  repo: https://github.com/mohanmonu777/gatsby_starter_unicorn
  description: An Awesome Starter Blog to help you get going with Gatsby and Markdown
  tags:
    - Blog
    - Markdown
    - Styling:CSS-in-JS
  features:
    - Bare-bones starter.
    - Dynamic content with Markdown
    - Ready made Components
    - Responsive Design
    - Syntax Highlight in Code.
- url: https://gatsby-starter-organization.netlify.com/
  repo: https://github.com/geocine/gatsby-starter-organization
  description: A Gatsby starter template for organization pages. Using the Gatsby theme "@geocine/gatsby-theme-organization"
  tags:
    - Styling:CSS-in-JS
    - Landing Page
    - Portfolio
    - Onepage
  features:
    - React Bootstrap styles
    - Theme-UI and EmotionJS CSS-in-JS
    - A landing page with all your organization projects, configurable through a YML file.
    - Configurable logo, favicon, organization name and title
- url: https://gatsby-starter-interviews.netlify.com/
  repo: https://github.com/rmagon/gatsby-starter-interviews
  description: A Gatsby starter template for structured Q&A or Interview sessions
  tags:
    - SEO
    - Blog
    - Styling:SCSS
  features:
    - Minimalist design for interviews
    - Beautifully presented questions and answers
    - Option to read all answers to a specific question
    - Share interview on social channels
    - All content in simple json files
- url: https://gatsby-starter-photo-book.netlify.com/
  repo: https://github.com/baobabKoodaa/gatsby-starter-photo-book
  description: A Gatsby starter for sharing photosets.
  tags:
    - Gallery
    - Infinite Scroll
    - Pagination
    - Transitions
  features:
    - Gallery with auto-generated thumbnails are presented on CSS Grid with infinite scroll.
    - Beautiful "postcard" view for photos with fullscreen toggle.
    - Both views are responsive with minimal whitespace and polished UX.
    - Many performance optimizations for image delivery (both by Gatsby & way beyond what Gatsby can do).
- url: https://gatsby-typescript-scss-starter.netlify.com/
  repo: https://github.com/GrantBartlett/gatsby-typescript-starter
  description: A simple starter project using TypeScript and SCSS
  tags:
    - Language:TypeScript
    - Styling:SCSS
    - SEO
  features:
    - Pages and components are classes.
    - A skeleton SCSS project added with prefixing
- url: https://portfolio-by-mohan.netlify.com/
  repo: https://github.com/mohanmonu777/gatsby_starter_portfolio
  description: An Official Starter for Gatsby Tech Blog Theme
  tags:
    - SEO
    - Blog
  features:
    - Styling using Styled-Components
    - Search using ElasticLunr
    - Theme by gatsby-tech-blog-theme
    - Deployed in Netlify
- url: https://brevifolia-gatsby-forestry.netlify.com/
  repo: https://github.com/kendallstrautman/brevifolia-gatsby-forestry
  description: A minimal starter blog built with Gatsby & Forestry CMS
  tags:
    - CMS:Forestry.io
    - Blog
    - Markdown
    - Styling:SCSS
  features:
    - Blog post listing with previews (image + summary) for each blog post
    - Minimalist, responsive design & typography
    - Create new markdown posts dynamically
    - Configured to work automatically with Forestry CMS
    - Customizable 'info' page
    - Simple layout & scss architecture, easily extensible
- url: https://gatsby-firebase-starter.netlify.com/
  repo: https://github.com/ovidiumihaibelciug/gatsby-firebase-starter
  description: Starter / Project Boilerplate for Authentication and creating Dynamic pages from collections with Firebase and Gatsby.js
  tags:
    - Firebase
    - SEO
    - Styling:SCSS
    - Authentication
    - PWA
  features:
    - Authentication with Firebase
    - Programmatically create pages from a firestore collection
    - Protected Routes with Authorization
    - Email verification
    - Includes React Helmet to allow editing site meta tags
    - Includes plugins for offline support out of the box
- url: https://gatsby-typescript-minimal.netlify.com/
  repo: https://github.com/benbarber/gatsby-typescript-minimal
  description: A minimal, bare-bones TypeScript starter for Gatsby
  tags:
    - Language:TypeScript
    - Styling:CSS-in-JS
    - SEO
  features:
    - Bare-bones starter
    - TypeScript
    - TSLint
    - Prettier
    - Styled Components
    - Sitemap Generation
    - Google Analytics
- url: https://agility-gatsby-starter.netlify.com
  repo: https://github.com/agility/agility-gatsby-starter
  description: Get started with Gatsby and Agility CMS using a minimal blog.
  tags:
    - CMS:Other
    - Blog
    - SEO
  features:
    - A bare-bones starter Blog to get you off and running with Agility CMS and Gatsby.
- url: https://gatsby-starter-dot.netlify.com/
  repo: https://github.com/chronisp/gatsby-starter
  description: Gatsby Starter for creating portfolio & blog.
  tags:
    - Blog
    - CMS:Headless
    - CMS:Contentful
    - Netlify
    - Portfolio
    - Redux
    - SEO
    - Styling:Material
  features:
    - Extensible & responsive design using Material UI (palette, typography & breakpoints configuration)
    - Blog integration with Contentful CMS (GraphQL queries)
    - Redux (connect actions & props easily using custom HOF)
    - Support for Netlify deployment
    - SEO
    - Prettier code styling
- url: https://johnjkerr.github.io/gatsby-creative/
  repo: https://github.com/JohnJKerr/gatsby-creative
  description: Gatsby implementation of the Start Bootstrap Creative template
  tags:
    - Gallery
    - Portfolio
    - Styling:Bootstrap
    - Styling:SCSS
  features:
    - Start Bootstrap Creative template converted to React/Gatsby
    - React Scrollspy used to track page position
    - React Bootstrap used to create modal portfolio carousel
    - GitHub Actions deployment to GitHub Pages demonstrated
- url: https://bonneville.netlify.com/
  repo: https://github.com/bagseye/bonneville
  description: A starter blog template for Gatsby
  tags:
    - Blog
    - SEO
  features:
    - Extensible & responsive design
    - Blog integration
    - SEO
- url: https://gatsby-starter-i18next-sanity.netlify.com/en
  repo: https://github.com/johannesspohr/gatsby-starter-i18next-sanity
  description: A basic starter which integrates translations with i18next and localized sanity input.
  tags:
    - i18n
    - CMS:sanity.io
  features:
    - Showcases advanced i18n techniques with i18next and sanity.io
    - Correct URLs for the languages (language in the path, translated slugs)
    - Multilanguage content from sanity
    - Snippets translation
    - Optimized bundle size (don't ship all translations at once)
    - Alternate links to other languages
    - Sitemap with language information
    - Localized 404 pages
- url: https://gatsby-skeleton.netlify.com/
  repo: https://github.com/msallent/gatsby-skeleton
  description: Gatsby starter with TypeScript and all sort of linting
  tags:
    - Language:TypeScript
    - Styling:CSS-in-JS
    - SEO
  features:
    - TypeScript
    - Styled-Components
    - ESLint
    - Prettier
    - Stylelint
    - SEO
- url: https://nehalem.netlify.com/
  repo: https://github.com/nehalist/gatsby-starter-nehalem
  description: A starter for the Gatsby Nehalem Theme
  tags:
    - Blog
    - Language:TypeScript
    - Markdown
    - Search
    - SEO
  features:
    - Fully responsive
    - Highly optimized (Lighthouse score ~400)
    - SEO optimized (with open graph, Twitter Card, JSON-LD, RSS and sitemap)
    - Syntax highlighting
    - Search functionality
    - Multi navigations
    - Static pages
    - Fully typed with TypeScript
    - Tagging
    - Theming
    - Customizable
- url: https://gatsby-starter-headless-wp.netlify.com
  repo: https://github.com/crock/gatsby-starter-headless-wordpress
  description: A starter Gatsby site to quickly implement a site for headless WordPress
  tags:
    - Blog
    - CMS:Headless
    - CMS:WordPress
  features:
    - New Header
    - Responsive
    - Sidebar that displays recent blog posts
- url: https://gatsby-advanced-blog-starter.netlify.com
  repo: https://github.com/aman29271/gatsby-advanced-blog-starter
  description: A pre-built Gatsby Starter Tech-blog
  tags:
    - Blog
    - Markdown
  features:
    - Highly Optimised
    - Image optimised with blur-up effect
    - Responsive
    - Code  highlighting
    - tagging
    - Sass compiled
- url: https://anubhavsrivastava.github.io/gatsby-starter-casual
  repo: https://github.com/anubhavsrivastava/gatsby-starter-casual
  description: Multi page starter based on the Casual site template by startbootstrap for portfolio
  tags:
    - Onepage
    - Styling:SCSS
    - PWA
  features:
    - Designed by startbootstrap
    - Fully Responsive
    - Styling with SCSS
    - Offline support
    - Web App Manifest
- url: https://gatsby-starter-ts-hello-world.netlify.com
  repo: https://github.com/hdorgeval/gatsby-starter-ts-hello-world
  description: TypeScript version of official hello world
  tags:
    - Language:TypeScript
  features:
    - TypeScript
    - ESLint
    - Type checking
    - no boilerplate
    - Great for advanced users
    - VSCode ready
- url: https://grommet-file.netlify.com/
  repo: https://github.com/metinsenturk/gatsby-starter-grommet-file
  description: Grommet-File is made with Grommet V2 and a blog starter
  tags:
    - Blog
    - Markdown
    - SEO
    - Portfolio
    - Styling:Grommet
  features:
    - Responsive Design
    - Pagination
    - Page creation
    - Content is Markdown files
    - Google Analytics
    - Grommet V2 User Interface
    - Support for RSS feed
    - SEO friendly
    - Mobile and responsive
    - Sitemap & Robots.txt generation
    - Optimized images with gatsby-image
- url: https://gatsby-wordpress-typescript-scss-blog.netlify.com/
  repo: https://github.com/sagar7993/gatsby-wordpress-typescript-scss-blog
  description: A Gatsby starter template for a WordPress blog, built using TypeScript, SCSS and Ant Design
  tags:
    - Blog
    - CMS:WordPress
    - CMS:Headless
    - Language:TypeScript
    - Pagination
    - PWA
    - SEO
    - Portfolio
    - Styling:SCSS
  features:
    - TypeScript for type-safe code
    - Source content from WordPress CMS
    - Auto generated Pagination for your WordPress Posts
    - Auto generated Navigation for next and previous post at the end Post
    - Auto generated pages for tags and categories sourced from WordPress
    - SCSS stylesheets
    - PWA with offline support
    - Ant Design for UI components and theming
    - Jest and Enzyme Testing framework support for snapshots and unit tests.
    - Responsive Design
    - Google Analytics
    - Comments using Staticman
    - Images within WordPress post/page content downloaded to static folder and transformed to webp format during build
    - Social widgets
    - Instagram feed of any profile (no API token needed)
    - Pinterest pin-it button on hovering on images (no API token needed)
    - Twitter timeline and follow button (no API token needed)
    - Facebook timeline and like button (no API token needed)
    - SEO friendly
    - Web app manifest
    - Mobile optimized and responsive
    - Sitemap.xml & Robots.txt generation
    - Optimized images with gatsby-image
    - Git pre-commit and pre-push hooks using Husky
    - TSLint formatting
    - Highly optimized with excellent lighthouse audit score
- url: https://gatsby-starter-typescript-deluxe.netlify.com/
  repo: https://github.com/gojutin/gatsby-starter-typescript-deluxe
  description: A Gatsby starter with TypeScript, Storybook, Styled Components, Framer Motion, Jest, and more.
  tags:
    - Language:TypeScript
    - Styling:CSS-in-JS
    - Storybook
    - SEO
    - Linting
    - Testing
  features:
    - TypeScript for type-safe code.
    - Styled-Components for all your styles.
    - Framer Motion for awesome animations.
    - gatsby-image and gatsby-transformer-sharp for optimized images.
    - gatsby-plugin-manifest + SEO component for an SEO-friendly PWA.
    - Storybook with add-ons for showing off your awesome components.
    - Jest and React Testing library for snapshots and unit tests.
    - ESLint (with TSLint and Prettier) to make your code look its best.
    - React Axe and React A11y for accessibility so that your site is awesome for everyone.
- url: https://gatsby-markdown-blog-starter.netlify.com/
  repo: https://github.com/ammarjabakji/gatsby-markdown-blog-starter
  description: GatsbyJS v2 starter for creating a markdown blog. Based on Gatsby Advanced Starter.
  tags:
    - Blog
    - Markdown
    - SEO
    - PWA
  features:
    - Gatsby v2 support
    - Responsive Design
    - Pagination
    - Content is Markdown files
    - Google Analytics
    - Support for RSS feed
    - SEO friendly
    - Sitemap & Robots.txt generation
    - Sass support
    - Css Modules support
    - Web App Manifest
    - Offline support
    - htaccess support
    - Typography.js
    - Integration with Social Media
- url: https://blogerist.netlify.com
  repo: https://github.com/bvlktech/blogerist
  description: Starter blog built with GatsbyJS
  tags:
    - Blog
    - Markdown
    - SEO
    - PWA
  features:
    - A simple landing page with blog functionality built with Netlify CMS
    - Create Blog posts from Netlify CMS
    - Uses SCSS for styling
    - Blazing fast loading times thanks to pre-rendered HTML and automatic chunk loading of JS files
    - Uses gatbsy-image with Netlify-CMS preview support
    - Separate components for everything
    - Netlify deploy configuration
    - Netlify forms functionality
    - Discus commenting added to each blog post
    - Perfect score on Lighthouse for SEO, Accessibility and Performance
    - ..and more
- url: https://gatsby-starter-bloomer-db0aaf.netlify.com
  repo: https://github.com/zlutfi/gatsby-starter-bloomer
  description: Barebones starter website with Bloomer React components for Bulma.
  tags:
    - PWA
    - Styling:Bulma
    - Styling:SCSS
  features:
    - Bloomer React Commponents
    - Bulma CSS Framework
    - Uses SCSS for styling
    - Font Awesome Support
    - Progressive Web App
- url: https://gatsby-starter-mdbreact.netlify.com
  repo: https://github.com/zlutfi/gatsby-starter-mdbreact
  description: Barebones starter website with Material Design Bootstrap React components.
  tags:
    - PWA
    - Styling:Bootstrap
    - Styling:Material
    - Styling:SCSS
  features:
    - MDBReact React Commponents
    - Bootstrap CSS Framework with Material Design Bootstrap styling
    - Uses SCSS for styling
    - Font Awesome Support
    - Progressive Web App
- url: https://gatsby-starter-monolith.netlify.com
  repo: https://github.com/danspratling/gatsby-starter-monolith
  description: A Gatsby Starter designed to work with monolith. Monolith is a workspace starter which provides a good base to begin a medium-large (multisite) project
  tags:
    - Language:TypeScript
    - Storybook
    - Styling:CSS-in-JS
  features:
    - A minimal site with the option to add loads of functionality
    - Based on the Monolith repo to provide an easy starting point for large projects https://github.com/danspratling/monolith
    - Uses Theme-UI to handle theming and styling
    - Uses TypeScript to encourage good coding
    - Uses Storybook to encourage visual testing
    - This site is set up with all 3 of the above working together. This makes it really easy to jump in and start a project while still having very few restrictions
- url: https://gatsby-starter-ts-pwa.netlify.com/
  repo: https://github.com/markselby9/gatsby-starter-typescript-pwa
  description: The default Gatsby starter fork with TypeScript and PWA support added
  tags:
    - Language:TypeScript
    - PWA
  features:
    - Minumum changes based on default starter template for TypeScript and PWA
    - Added TypeScript support with eslint and tsc check
    - Support GitHub Actions CI/CD workflow (beta)
- url: https://iceberg-gatsby-multilang.netlify.com/
  repo: https://github.com/diogorodrigues/iceberg-gatsby-multilang
  description: Gatsby multi-language starter. Internationalization / i18n without third party plugins or packages for Posts and Pages. Different URLs dependending on the language. Focused on SEO, PWA, Image Optimization, Styled Components and more. This starter is also integrate with Netlify CMS to manage all pages, posts and images.
  tags:
    - Blog
    - CMS:Headless
    - CMS:Netlify
    - i18n
    - Netlify
    - Markdown
    - Pagination
    - PWA
    - SEO
    - Styling:CSS-in-JS
  features:
    - Translations by using GraphQL, hooks and context API
    - Content in markdown for pages and posts in different languages
    - General translations for any content
    - Creation of menu by using translations and GraphQL
    - Netlify CMS to manage all pages, posts and images
    - Styled Components to styles
    - All important seetings for speedy and optimized images
    - Blog Posts list with pagination
    - Focus on SEO
    - PWA
- url: https://flexible-gatsby.netlify.com/
  repo: https://github.com/wangonya/flexible-gatsby
  description: A simple and clean theme for Gatsby
  tags:
    - Blog
    - Markdown
  features:
    - Google Analytics
    - Simple design
    - Markdown support
- url: https://gatsby-starter-leaflet.netlify.com/
  repo: https://github.com/colbyfayock/gatsby-starter-leaflet
  description: A Gatsby starter with Leafet!
  tags:
    - Landing Page
    - Linting
    - Styling:SCSS
    - Testing
  features:
    - Simply landing page to get started with Leaflet
    - Includes Leaflet and React Leaflet
    - Starts with some basic Sass stylesheets for styling
    - Linting and testing preconfigured
- url: https://gatsby-starter-luke.netlify.com/
  repo: https://github.com/lukethacoder/luke-gatsby-starter
  description: An opinionated starter using TypeScript, styled-components (emotion flavoured), React Hooks & react-spring. Built as a BYOS (bring your own source) so you can get up and running with whatever data you choose.
  tags:
    - Language:TypeScript
    - Transitions
    - Styling:CSS-in-JS
    - Linting
  features:
    - TypeScript
    - react-spring animations
    - BYOS (bring your own source)
    - Emotion for styling components
    - Minimal Design
    - React Hooks (IntersectionObserver, KeyUp, LocalStorage)
- url: https://friendly-cray-96d631.netlify.com/
  repo: https://github.com/PABlond/Gatsby-TypeScript-Starter-Blog
  description: Project boilerplate of a blog app. The starter was built using Gatsby and TypeScript.
  tags:
    - Markdown
    - Language:TypeScript
    - SEO
    - PWA
    - Styling:SCSS
  features:
    - A complete responsive theme built wiss Scss
    - Easy editable posts in Markdown files
    - SEO component
    - Optimized with Google Lighthouse
- url: https://gatsby-starter-material-album.netlify.com
  repo: https://github.com/JoeTrubenstein/gatsby-starter-material-album
  description: A simple portfolio starter based on the Material UI Album Layout
  tags:
    - Gallery
    - Portfolio
    - Styling:Material
  features:
    - Pagination
    - Material UI
    - Exif Data Parsing
- url: https://peaceful-ptolemy-d7beb4.netlify.com
  repo: https://github.com/TRamos5/gatsby-contentful-starter
  description: A starter template for an awesome static blog utilizing Contentful as a CMS and deployed to Netlify.
  tags:
    - CMS:Contentful
    - CMS:Headless
    - Blog
    - Netlify
    - Markdown
    - Styling:CSS-in-JS
  features:
    - Netlify integration with pre built contact form
    - "CMS: Contentful integration with placeholders included"
    - Mobile friendly responsive design made to be customized or leave as is
    - Separate components for everything
    - ...and more
- url: https://gatsby-tailwind-emotion-starter-demo.netlify.com/
  repo: https://github.com/pauloelias/gatsby-tailwind-emotion-starter
  description: Gatsby starter using the latest Tailwind CSS and Emotion.
  tags:
    - Styling:Tailwind
    - Styling:CSS-in-JS
    - Styling:PostCSS
  features:
    - Tailwind CSS for rapid development
    - Emotion with `tailwind.macro` for flexible styled components
    - PostCSS configured out-of-the-box for when you need to write your own CSS
    - postcss-preset-env to write tomorrow's CSS today
    - Bare bones starter to help you hit the ground running
- url: https://gatsby-starter-grayscale-promo.netlify.com/
  repo: https://github.com/awesome1888/gatsby-starter-grayscale-promo
  description: one-page promo site
  tags:
    - Language:TypeScript
    - Styling:CSS-in-JS
    - Linting
    - Markdown
    - Onepage
    - CMS:Netlify
    - Landing Page
  features:
    - Styled-Components
    - NetlifyCMS
    - TypeScript
    - Basic design
- url: https://gatsby-starter-mdx-website-blog.netlify.com/
  repo: https://github.com/doakheggeness/gatsby-starter-mdx-website-blog
  description: Gatsby website and blog starter utilizing MDX for adding components to mdx pages and posts. Incorportates Emotion.
  tags:
    - MDX
    - Blog
    - Styling:CSS-in-JS
  features:
    - Create pages and posts using MDX
    - Incorporates the CSS-in-JS library Emotion
    - Visual effects
- url: https://gatsby-starter-zurgbot.netlify.com/
  repo: https://github.com/zurgbot/gatsby-starter-zurgbot
  description: The ultimate force of starter awesomeness in the galaxy of Gatsby
  tags:
    - Linting
    - PWA
    - SEO
    - Styling:Bulma
    - Styling:SCSS
    - Testing
  features:
    - Sass (SCSS Flavored) CSS
    - Bulma CSS Framework
    - React Helmet <head> Management
    - React Icons SVG Icon Components (Including Font Awesome and others)
    - Eslint for JS linting
    - Prettier for JS formatting
    - StyleLint for Scss linting and formatting
    - Jest for a test framework
    - Enzyme for testing with React
    - Husky for git hooks, particularlly precommit management
    - Lint Staged to run commands only on staged files
- url: https://martin2844.github.io/gatsby-starter-dev-portfolio/
  repo: https://github.com/martin2844/gatsby-starter-dev-portfolio
  description: A GatsbyJS minimalistic portfolio site, with a blog and about section
  tags:
    - Portfolio
    - Blog
    - Markdown
  features:
    - createPages API
    - Responsive
    - Minimalistic
    - Blazing fast (LINK)
    - Graphql queries
    - Sass
    - Markdown
- url: https://wataruoguchi-gatsby-starter-typescript-contentful.netlify.com/
  repo: https://github.com/wataruoguchi/gatsby-starter-typescript-contentful
  description: Simple TypeScript starter with Contentful Integration
  tags:
    - Language:TypeScript
    - CMS:Contentful
    - Netlify
    - Blog
  features:
    - Simple
    - TypeScript
    - Contentful
    - Supports Contentful Rich Text
    - Prettier & ESlint & StyleLint to format & check the code
    - Husky & lint-staged to automate checking
- url: https://gatsby-starter-point.netlify.com/
  repo: https://github.com/teaware/gatsby-starter-point
  description: A humble Gatsby starter for blog
  tags:
    - Blog
    - Markdown
    - Netlify
  features:
    - SASS
    - SEO
    - Dark Mode
    - Google Analytics
- url: https://gatsby-typescript-storybook-starter.netlify.com/
  repo: https://github.com/RobertoMSousa/gatsby-typescript-storybook-starter
  description: A gatsby starter with storybook, tags and eslint
  tags:
    - Language:TypeScript
    - Styling:CSS-in-JS
    - Storybook
    - Markdown
    - Linting
  features:
    - Storybook
    - Simple
    - TypeScript
    - Contentful
    - Prettier & ESlint & StyleLint to format & check the code
    - Storybook
    - Jest and React Testing library for snapshots and unit tests.
    - Styled-Components for all your styles.
- url: https://gatsby-starter-saas-marketing.netlify.com/
  repo: https://github.com/keegn/gatsby-starter-saas-marketing
  description: A simple one page marketing site starter for SaaS companies and products
  tags:
    - Onepage
    - Styling:CSS-in-JS
    - Landing Page
  features:
    - Responsive
    - Netlify ready
    - Styled-Components
    - Minimal design and easy to customize
    - Great for software or product related marketing sites
<<<<<<< HEAD
- url: https://gatsby-starter-typescript-blog-forms.netlify.com/
  repo: https://github.com/joerneu/gatsby-starter-typescript-blog-forms
  description: Gatsby starter for a website in TypeScript with a homepage, blog and forms
  tags:
    - Blog
    - Language:TypeScript
    - Linting
    - Markdown
    - MDX
    - CMS:Netlify
    - SEO
    - Styling:CSS-in-JS
  features:
    - TypeScript for type safety, IDE comfort and error checking during development and build time
    - ESLint and Prettier for safety and consistent code style
    - Uses the official Gatsby Blog Core theme for data processing
    - Functional components and React Hooks
    - SEO component with React Helmet
    - Minimal responsive styling with React Emotion that can easily be extended
    - Theming of components and Markdown (MDX) with Emotion Theming
    - Forms with Formite (React Hooks Form library)
    - Accessible UI components implemented with Reakit and styling based on mini.css
    - Netlify CMS to create and edit blog posts
    - Small bundle size
=======
- url: https://kontent-template-gatsby-landing-page-photon.netlify.com
  repo: https://github.com/Simply007/kontent-template-gatsby-landing-page-photon
  description: Kentico Kontent based starter based on Photon starter by HTML5 UP
  tags:
    - CMS:Headless
    - CMS:Kontent
    - Netlify
    - Landing Page
    - HTML5UP
    - Styling:SCSS
  features:
    - Kentico Kontent Caas plafrorm as the data source
    - Landing page divided by section.
    - Support for code syntax highlighting
    - Includes plugins for easy, beautiful typography
    - Includes React Helmet to allow editing site meta tags
    - Includes plugins for offline support out of the box
    - Font awesome
    - Material Icons
    - CSS Grid
>>>>>>> 3f275c85
<|MERGE_RESOLUTION|>--- conflicted
+++ resolved
@@ -4294,7 +4294,26 @@
     - Styled-Components
     - Minimal design and easy to customize
     - Great for software or product related marketing sites
-<<<<<<< HEAD
+- url: https://kontent-template-gatsby-landing-page-photon.netlify.com
+  repo: https://github.com/Simply007/kontent-template-gatsby-landing-page-photon
+  description: Kentico Kontent based starter based on Photon starter by HTML5 UP
+  tags:
+    - CMS:Headless
+    - CMS:Kontent
+    - Netlify
+    - Landing Page
+    - HTML5UP
+    - Styling:SCSS
+  features:
+    - Kentico Kontent Caas plafrorm as the data source
+    - Landing page divided by section.
+    - Support for code syntax highlighting
+    - Includes plugins for easy, beautiful typography
+    - Includes React Helmet to allow editing site meta tags
+    - Includes plugins for offline support out of the box
+    - Font awesome
+    - Material Icons
+    - CSS Grid
 - url: https://gatsby-starter-typescript-blog-forms.netlify.com/
   repo: https://github.com/joerneu/gatsby-starter-typescript-blog-forms
   description: Gatsby starter for a website in TypeScript with a homepage, blog and forms
@@ -4318,26 +4337,4 @@
     - Forms with Formite (React Hooks Form library)
     - Accessible UI components implemented with Reakit and styling based on mini.css
     - Netlify CMS to create and edit blog posts
-    - Small bundle size
-=======
-- url: https://kontent-template-gatsby-landing-page-photon.netlify.com
-  repo: https://github.com/Simply007/kontent-template-gatsby-landing-page-photon
-  description: Kentico Kontent based starter based on Photon starter by HTML5 UP
-  tags:
-    - CMS:Headless
-    - CMS:Kontent
-    - Netlify
-    - Landing Page
-    - HTML5UP
-    - Styling:SCSS
-  features:
-    - Kentico Kontent Caas plafrorm as the data source
-    - Landing page divided by section.
-    - Support for code syntax highlighting
-    - Includes plugins for easy, beautiful typography
-    - Includes React Helmet to allow editing site meta tags
-    - Includes plugins for offline support out of the box
-    - Font awesome
-    - Material Icons
-    - CSS Grid
->>>>>>> 3f275c85
+    - Small bundle size