- url: https://wonism.github.io/
  repo: https://github.com/wonism/gatsby-advanced-blog
  description: n/a
  tags:
    - Portfolio
    - Redux
  features:
    - Blog post listing with previews (image + summary) for each blog post
    - Categories and tags for blog posts with pagination
    - Search post with keyword
    - Put react application / tweet into post
    - Copy some codes in post with clicking button
    - Portfolio
    - Resume
    - Redux for managing statement (with redux-saga / reselect)
- url: https://vagr9k.github.io/gatsby-advanced-starter/
  repo: https://github.com/Vagr9K/gatsby-advanced-starter
  description: Great for learning about advanced features and their implementations
  tags:
    - Styling:None
  features:
    - Does not contain any UI frameworks
    - Provides only a skeleton
    - Tags
    - Categories
    - Google Analytics
    - Disqus
    - Offline support
    - Web App Manifest
    - SEO
- url: https://gatsby-tailwind-emotion-starter.netlify.com/
  repo: https://github.com/muhajirframe/gatsby-tailwind-emotion-starter
  description: A Gatsby Starter with Tailwind CSS + Emotion JS
  tags:
    - Styling:Tailwind
  features:
    - Eslint Airbnb without semicolon and without .jsx extension
    - Offline support
    - Web App Manifest
- url: https://dschau.github.io/gatsby-blog-starter-kit/
  repo: https://github.com/dschau/gatsby-blog-starter-kit
  description: n/a
  tags:
    - Blog
  features:
    - Blog post listing with previews for each blog post
    - Navigation between posts with a previous/next post button
    - Tags and tag navigation
- url: https://contentful-userland.github.io/gatsby-contentful-starter/
  repo: https://github.com/contentful-userland/gatsby-contentful-starter
  description: n/a
  tags:
    - Blog
    - Contentful
  features:
    - Based on the Gatsby Starter Blog
    - Includes Contentful Delivery API for production build
    - Includes Contentful Preview API for development
- url: https://react-firebase-authentication.wieruch.com/
  repo: https://github.com/taming-the-state-in-react/gatsby-firebase-authentication
  description: n/a
  tags:
    - Firebase
  features:
    - Sign In, Sign Up, Sign Out
    - Password Forget
    - Password Change
    - Protected Routes with Authorization
    - Realtime Database with Users
- url: http://dmwl.net/gatsby-hampton-theme
  repo: https://github.com/davad/gatsby-hampton-theme
  description: n/a
  tags:
    - Styling:CSS-in-JS
  features:
    - Eslint in dev mode with the airbnb config and prettier formatting rules
    - Emotion for CSS-in-JS
    - A basic blog, with posts under src/pages/blog
    - A few basic components (Navigation, Layout, Link wrapper around gatsby-link))
    - Based on gatsby-starter-gatsbytheme
- url: https://vagr9k.github.io/gatsby-material-starter/
  repo: https://github.com/Vagr9K/gatsby-material-starter
  description: n/a
  tags:
    - Styling:Material
  features:
    - React-MD for Material design
    - Sass/SCSS
    - Tags
    - Categories
    - Google Analytics
    - Disqus
    - Offline support
    - Web App Manifest
    - SEO
- url: https://xiaoxinghu.github.io/gatsby-orga/
  repo: https://github.com/xiaoxinghu/gatsby-orga
  description: n/a
  tags:
    - Orga
  features:
    - Parses org-mode files with Orga.
- url: http://2column-portfolio.surge.sh/
  repo: https://github.com/praagyajoshi/gatsby-starter-2column-portfolio
  description: n/a
  tags:
    - Portfolio
    - Styling:SCSS
  features:
    - Designed as a minimalistic portfolio website
    - Grid system using flexboxgrid
    - Styled using SCSS
    - Font icons using font-awesome
    - Google Analytics integration
    - Open Sans font using Google Fonts
    - Prerendered Open Graph tags for rich sharing
- url: https://prototypeinteractive.github.io/gatsby-react-boilerplate/
  repo: https://github.com/PrototypeInteractive/gatsby-react-boilerplate
  description: n/a
  tags:
    - Styling:Bootstrap
  features:
    - Basic configuration and folder structure
    - Uses PostCSS and Sass (with autoprefixer and pixrem)
    - Uses Bootstrap 4 grid
    - Leaves the styling to you
    - Uses data from local json files
    - Contains Node.js server code for easy, secure, and fast hosting
- url: http://capricious-spring.surge.sh/
  repo: https://github.com/noahg/gatsby-starter-blog-no-styles
  description: n/a
  tags:
    - Blog
    - Styling:None
  features:
    - Same as official gatsby-starter-blog but with all styling removed
- url: https://gatsby-starter-blog-demo.netlify.com/
  repo: https://github.com/gatsbyjs/gatsby-starter-blog
  description: official blog
  tags:
    - Official
    - Blog
  features:
    - Basic setup for a full-featured blog
    - Support for an RSS feed
    - Google Analytics support
    - Automatic optimization of images in Markdown posts
    - Support for code syntax highlighting
    - Includes plugins for easy, beautiful typography
    - Includes React Helmet to allow editing site meta tags
    - Includes plugins for offline support out of the box
- url: https://gatsby-starter-bloomer.netlify.com/
  repo: https://github.com/Cethy/gatsby-starter-bloomer
  description: n/a
  tags:
    - Styling:Bulma
  features:
    - Based on gatsby-starter-default
    - Bulma CSS Framework with its Bloomer react components
    - Font-Awesome icons
    - Includes a simple fullscreen hero w/ footer example
- url: https://gatsby-starter-bootstrap-netlify.netlify.com/
  repo: https://github.com/konsumer/gatsby-starter-bootstrap-netlify
  description: n/a
  tags:
    - Styling:Bootstrap
    - Netlify CMS
  features:
    - Very similar to gatsby-starter-netlify-cms, slightly more configurable (eg set site-title in gatsby-config) with Bootstrap/Bootswatch instead of bulma
- url: https://jaxx2104.github.io/gatsby-starter-bootstrap/
  repo: https://github.com/jaxx2104/gatsby-starter-bootstrap
  description: n/a
  tags:
    - Styling:Bootstrap
  features:
    - Bootstrap CSS framework
    - Single column layout
    - Basic components like SiteNavi, SitePost, SitePage
- url: http://gatsby-bulma-storybook.surge.sh/
  repo: https://github.com/gvaldambrini/gatsby-starter-bulma-storybook
  description: n/a
  tags:
    - Styling:Bulma
  features:
    - Storybook for developing components in isolation
    - Bulma and Sass support for styling
    - CSS modules
    - Prettier & eslint to format & check the code
    - Jest
- url: https://gatsby-starter-business.netlify.com/
  repo: https://github.com/v4iv/gatsby-starter-business
  description: n/a
  tags:
    - Styling:Bulma
    - PWA
    - Netlify CMS
    - Disqus
  features:
    - Complete Business Website Suite - Home Page, About Page, Pricing Page, Contact Page and Blog
    - Netlify CMS for Content Management
    - SEO Friendly (Sitemap, Schemas, Meta Tags, GTM etc)
    - Bulma and Sass Support for styling
    - Progressive Web App & Offline Support
    - Tags and RSS Feed for Blog
    - Disqus and Share Support
- url: https://haysclark.github.io/gatsby-starter-casper/
  repo: https://github.com/haysclark/gatsby-starter-casper
  description: n/a
  tags:
    - PWA
  features:
    - Page pagination
    - CSS
    - Tags
    - Google Analytics
    - Offline support
    - Web App Manifest
    - SEO
- url: http://gatsby-starter-ceevee.surge.sh/
  repo: https://github.com/amandeepmittal/gatsby-starter-ceevee
  description: n/a
  tags:
    - Portfolio
  features:
    - Based on the Ceevee site template, design by Styleshout
    - Single Page Resume/Portfolio site
    - Target audience Developers, Designers, etc.
    - Used CSS Modules, easy to manipulate
    - FontAwsome Library for icons
    - Responsive Design, optimized for Mobile devices
- url: https://gatsby-starter-contentful-i18n.netlify.com/
  repo: https://github.com/mccrodp/gatsby-starter-contentful-i18n
  description: n/a
  tags:
    - i18n
    - Contentful
  features:
    - Localization (Multilanguage)
    - Dynamic content from Contentful CMS
    - Integrates i18n plugin starter and using-contentful repos
- url: http://cranky-edison-12166d.netlify.com/
  repo: https://github.com/datocms/gatsby-portfolio
  description: n/a
  tags:
    - DatoCMS
  features:
    - Simple portfolio to quick start a site with DatoCMS
    - Contents and media from DatoCMS
    - Custom sass style
    - SEO
- url: https://gatsby-deck.netlify.com/
  repo: https://github.com/fabe/gatsby-starter-deck
  description: n/a
  tags:
    - Presentation
  features:
    - Create presentations/slides using Gatsby.
    - Offline support.
    - Page transitions.
- url: https://gatsby-starter-default-i18n.netlify.com/
  repo: https://github.com/angeloocana/gatsby-starter-default-i18n
  description: n/a
  tags:
    - i18n
  features:
    - localization (Multilanguage)
- url: https://gatsby-starter-default-demo.netlify.com/
  repo: https://github.com/gatsbyjs/gatsby-starter-default
  description: official default
  tags:
    - Official
  features:
    - Comes with React Helmet for adding site meta tags
    - Includes plugins for offline support out of the box
- url: http://gatsby-dimension.surge.sh/
  repo: https://github.com/codebushi/gatsby-starter-dimension
  description: Single page starter based on the Dimension site template
  tags:
    - Portfolio
    - HTML5UP
    - Styling:SCSS
  features:
    - Designed by HTML5 UP
    - Simple one page site that’s perfect for personal portfolios
    - Fully Responsive
    - Styling with SCSS
- url: https://gatsby-docs-starter.netlify.com/
  repo: https://github.com/ericwindmill/gatsby-starter-docs
  description: n/a
  tags:
    - Documentation
    - Styling:CSS-in-JS
  features:
    - All the features from gatsby-advanced-starter, plus
    - Designed for Documentation / Tutorial Websites
    - ‘Table of Contents’ Component, Auto generates ToC from posts - just follow the file frontmatter conventions from markdown files in ‘lessons’.
    - Styled Components w/ ThemeProvider
    - Basic UI
    - A few extra components
    - Custom prismjs theme
    - React Icons
- url: https://parmsang.github.io/gatsby-starter-ecommerce/
  repo: https://github.com/parmsang/gatsby-starter-ecommerce
  description: no description yet
  tags:
    - Styling:Semantic
    - Stripe
    - Moltin
  features:
    - Uses the Moltin eCommerce Api
    - React 16 (gatsby-plugin-react-next)
    - Stripe checkout
    - Semantic-UI
    - Styled components
    - Google Analytics - (you enter the tracking-id)
    - React-headroom
    - Eslint & Prettier. Uses Airbnb JavaScript Style Guide
    - Authentication via Moltin (Login and Register)
- url: http://gatsby-forty.surge.sh/
  repo: https://github.com/codebushi/gatsby-starter-forty
  description: Multi-page starter based on the Forty site template
  tags:
    - Styling:SCSS
    - HTML5UP
  features:
    - Designed by HTML5 UP
    - Colorful homepage, and also includes a Landing Page and Generic Page components.
    - Many elements are available, including buttons, forms, tables, and pagination.
    - Custom grid made with CSS Grid
    - Styling with SCSS
- url: https://themes.gatsbythemes.com/gatsby-starter/
  repo: https://github.com/saschajullmann/gatsby-starter-gatsbythemes
  description: n/a
  tags:
    - Styling:CSS-in-JS
    - Blog
  features:
    - CSS-in-JS via Emotion.
    - Jest and Enzyme for testing.
    - Eslint in dev mode with the airbnb config and prettier formatting rules.
    - React 16.
    - A basic blog, with posts under src/pages/blog. There’s also a script which creates a new Blog entry (post.sh).
    - Data per JSON files.
    - A few basic components (Navigation, Footer, Layout).
    - Layout components make use of Styled-System.
    - Google Analytics (you just have to enter your tracking-id).
    - Gatsby-Plugin-Offline which includes Service Workers.
    - Prettier for a uniform codebase.
    - Normalize css (7.0).
    - Feather icons.
    - Font styles taken from Tachyons.
- url: https://gcn.netlify.com/
  repo: https://github.com/ryanwiemer/gatsby-starter-gcn
  description: A starter template to build amazing static websites with Gatsby, Contentful and Netlify
  tags:
    - Contentful
    - Blog
    - Netlify Form
    - Styling:CSS-in-JS
  features:
    - Contentful integration with ready to go placeholder content
    - Netlify integration including a pre-built contact form
    - Minimal responsive design - made to customize or tear apart
    - Pagination logic
    - Styled components
    - SEO Friendly Component
    - JSON-LD Schema
    - OpenGraph sharing support
    - Sitemap Generation
    - Google Analytics
    - Progressive Web app
    - Offline Support
    - RSS Feed
    - Gatsby Standard module for linting Javascript with StandardJS
    - Stylelint support for Styled Components to lint the CSS in JS
- url: https://alampros.github.io/gatsby-starter-grommet/
  repo: https://github.com/alampros/gatsby-starter-grommet
  description: n/a
  tags:
    - Styling:Grommet
  features:
    - Barebones configuration for using the Grommet design system
    - Uses Sass (with CSS modules support)
- url: https://gatsby-starter-hello-world-demo.netlify.com/
  repo: https://github.com/gatsbyjs/gatsby-starter-hello-world
  description: official hello world
  tags:
    - Official
  features:
    - A no-frills Gatsby install
    - No plugins, no boilerplate
    - Great for advanced users
- url: https://gatsby-starter-hero-blog.greglobinski.com/
  repo: https://github.com/greglobinski/gatsby-starter-hero-blog
  description: no description yet
  tags:
    - Styling:PostCSS
    - SEO
    - Markdown
  features:
    - Easy editable content in Markdown files (posts, pages and parts)
    - CSS with `styled-jsx` and `PostCSS`
    - SEO (sitemap generation, robot.txt, meta and OpenGraph Tags)
    - Social sharing (Twitter, Facebook, Google, LinkedIn)
    - Comments (Facebook)
    - Images lazy loading and `webp` support (gatsby-image)
    - Post categories (category based post list)
    - Full text searching (Algolia)
    - Contact form (Netlify form handling)
    - Form elements and validation with `ant-design`
    - RSS feed
    - 100% PWA (manifest.webmanifest, offline support, favicons)
    - Google Analytics
    - App favicons generator (node script)
    - Easy customizable base styles via `theme` object generated from `yaml` file (fonts, colors, sizes)
    - React v.16.3 (gatsby-plugin-react-next)
    - Components lazy loading (social sharing)
    - ESLint (google config)
    - Prettier code styling
    - Webpack `BundleAnalyzerPlugin`
- url: https://gatsby-starter-i18n-lingui.netlify.com/
  repo: https://github.com/dcroitoru/gatsby-starter-i18n-lingui
  description: n/a
  tags:
    - i18n
  features:
    - Localization (Multilanguage) provided by js-lingui
    - Message extraction
    - Avoids code duplication - generates pages for each locale
    - Possibility of translated paths
- url: https://lumen.netlify.com/
  repo: https://github.com/alxshelepenok/gatsby-starter-lumen
  description: n/a
  tags:
    - RSS
    - Disqus
  features:
    - Lost Grid.
    - Beautiful typography inspired by matejlatin/Gutenberg.
    - Mobile-First approach in development.
    - Stylesheet built using Sass and BEM-Style naming.
    - Syntax highlighting in code blocks.
    - Sidebar menu built using a configuration block.
    - Archive organized by tags and categories.
    - Automatic RSS generation.
    - Automatic Sitemap generation.
    - Offline support.
    - Google Analytics support.
    - Disqus Comments support.
- url: https://minimal-blog.netlify.com/
  repo: https://github.com/LeKoArts/gatsby-starter-minimal-blog
  description: This starter is part of a german tutorial series on Gatsby. The starter will change over time to use more advanced stuff (feel free to express your ideas in the repository). Its first priority is a minimalistic style coupled with a lot of features for the content.
  tags:
    - Blog
  features:
    - Minimal and clean white layout
    - Offline Support, WebApp Manifest, SEO
    - Automatic Favicons
    - Typography.js
- url: https://gatsby-starter-modern-url.netlify.com/
  repo: https://github.com/kripod/gatsby-starter-modern
  description: no description yet
  tags:
    - Linting
  features:
    - A set of strict linting rules (based on the Airbnb JavaScript Style Guide)
    - Encourage automatic code formatting
    - Prefer using Yarn for package management
    - Use EditorConfig to maintain consistent coding styles between different editors and IDEs
    - Integration with Visual Studio Code
    - Based on gatsby-starter-default
- url: https://gatsby-netlify-cms.netlify.com/
  repo: https://github.com/netlify-templates/gatsby-starter-netlify-cms
  description: n/a
  tags:
    - Blog
    - Styling:Bulma
    - Netlify CMS
  features:
    - A simple blog built with Netlify CMS
    - Basic directory organization
    - Uses Bulma for styling
    - Visit the repo to learn how to set up authentication, and begin modeling your content.
- url: https://gatsby-starter-personal-blog.greglobinski.com/
  repo: https://github.com/greglobinski/gatsby-starter-personal-blog
  description: n/a
  tags:
    - Blog
    - Markdown
    - Algolia
    - Netlify Form
    - Styling:Material
  features:
    - Ready to use, but easily customizable a fully equipped theme starter
    - Easy editable content in Markdown files (posts, pages and parts)
    - ‘Like an app’ layout transitions
    - Easily restyled through theme object
    - Styling with JSS
    - Page transitions
    - Comments (Facebook)
    - Post categories
    - Post list filtering
    - Full text searching (Algolia)
    - Contact form (Netlify form handling)
    - Material UI (@next)
    - RSS feed
    - Full screen mode
    - User adjustable articles’ body copy font size
    - Social sharing (Twitter, Facebook, Google, LinkedIn)
    - PWA (manifes.json, offline support, favicons)
    - Google Analytics
    - Favicons generator (node script)
    - Components leazy loading with AsyncComponent (social sharing, info box)
    - ESLint (google config)
    - Prettier code styling
    - Custom webpack CommonsChunkPlugin settings
    - Webpack BundleAnalyzerPlugin
- url: http://gatsby-photon.surge.sh/
  repo: https://github.com/codebushi/gatsby-starter-photon
  description: Single page starter based on the Photon site template
  tags:
    - HTML5UP
    - Styling:SCSS
  features:
    - Designed by HTML5 UP
    - Single Page, Responsive Site
    - Custom grid made with CSS Grid
    - Styling with SCSS
- url: https://portfolio-bella.netlify.com/
  repo: https://github.com/LeKoArts/gatsby-starter-portfolio-bella
  description: A portfolio starter for Gatsby. The target audience are designers and photographers. The light themed website shows your work with large images & big typography. The Onepage is powered by the Headless CMS Prismic.io. and has programatically created pages for your projects. General settings and colors can be changed in a config & theme file.
  tags:
    - Portfolio
    - Prismic
    - Styling:CSS-in-JS
    - Onepage
    - PWA
  features:
    - Big typography & images
    - White theme
    - Prismic.io as CMS
    - Emotion for styling + Emotion-Grid
    - One-page layout with sub-pages for case studies
    - Easily configurable
    - And other good stuff (SEO, Offline Support, WebApp Manifest Support)
- url: https://portfolio-cara.netlify.com/
  repo: https://github.com/LeKoArts/gatsby-starter-portfolio-cara
  description: A portfolio starter for Gatsby. The target audience are designers and photographers. The playful & colorful Onepage has beautiful parallax effects (made possible by React Spring) and has a Hero, Projects, About and Contact section. The styling is defined by TailwindCSS which enables easy edits and a consistent look. General settings and colors can be changed in a config & theme file.
  tags:
    - Portfolio
    - Onepage
    - Styling:CSS-in-JS
    - Styling:Tailwind
    - PWA
  features:
    - React Spring
    - TailwindCSS & Emotion
    - Playful & Colorful One-Page website with Parallax effect
    - Easily configurable
    - And other good stuff (SEO, Responsive images, Offline Support, WebApp Manifest Support)
- url: https://portfolio-emilia.netlify.com/
  repo: https://github.com/LeKoArts/gatsby-starter-portfolio-emilia
  description: A portfolio starter for Gatsby. The target audience are designers and photographers. The dark themed website shows your work with large images in a grid-layout (powered by CSS Grid). The transition effects on the header add a playful touch to the overall minimal design. The website is a Onepage design with programatically created pages for your projects. General settings and colors can be changed in a config & theme file.
  tags:
    - Portfolio
    - Onepage
    - PWA
    - Transitions
    - Markdown
    - Styling:CSS-in-JS
  features:
    - Focus on big images (with gatsby-image)
    - Dark Theme with HeroPatterns Header
    - CSS Grid and Emotion
    - One-Page layout with sub-pages for projects
    - React Overdrive transitions
    - Create your projects in Markdown (automatic import of images)
    - And other good stuff (SEO, Offline Support, WebApp Manifest Support)
- url: https://portfolio-emma.netlify.com/
  repo: https://github.com/LeKoArts/gatsby-starter-portfolio-emma
  description: A portfolio starter for Gatsby. The target audience are designers and photographers. The light themed website shows your work with large images in a full-width grid-layout. The randomized color overlays add a playful touch to the overall minimal design. The website has three pages (Index, About, Contact) and programatically created pages for your projects. General settings and colors can be changed in a config & theme file.
  tags:
    - Portfolio
    - Markdown
    - Styling:CSS-in-JS
    - PWA
  features:
    - Full-width photo grid-layout (with gatsby-image)
    - Minimalistic light theme with large images
    - Create your projects in Markdown
    - Styling with Emotion and Typography.js
    - Easily configurable
    - And other good stuff (SEO, Offline Support, WebApp Manifest Support)
- url: https://gatsby-starter-procyon.netlify.com/
  repo: https://github.com/danielmahon/gatsby-starter-procyon
  description: n/a
  tags:
    - PWA
    - GraphCMS
    - Apollo Client
    - Styling:Material
    - Netlify Identity
  features:
    - Gatsby + ReactJS (server side rendering)
    - GraphCMS Headless CMS
    - DraftJS (in-place) Medium-like Editing
    - Apollo GraphQL (client-side)
    - Local caching between builds
    - Material-UI (layout, typography, components, etc)
    - Styled-Components™-like API via Material-UI
    - Netlify Deployment Friendly
    - Netlify Identity Authentication (enables editing)
    - Automatic versioning, deployment and CHANGELOG
    - Automatic rebuilds with GraphCMS and Netlify web hooks
    - PWA (Progressive Web App)
    - Google Fonts
- url: http://gatsby-starter-product-guy.surge.sh/
  repo: https://github.com/amandeepmittal/gatsby-starter-product-guy
  description: n/a
  tags:
    - Portfolio
  features:
    - Single Page
    - A portfolio Developers and Product launchers alike
    - Using Typography.js easy to switch fonts
    - All your Project/Portfolio Data in Markdown, server by GraphQL
    - Responsive Design, optimized for Mobile devices
- url: https://caki0915.github.io/gatsby-starter-redux/
  repo: https://github.com/caki0915/gatsby-starter-redux
  description: n/a
  tags:
    - Styling:CSS-in-JS
    - Redux
  features:
    - Redux and Redux-devtools.
    - Emotion with a basic theme and SSR
    - Typography.js
    - Eslint rules based on Prettier and Airbnb
- url: http://gatsby-stellar.surge.sh/
  repo: https://github.com/codebushi/gatsby-starter-stellar
  description: Single page starter based on the Stellar site template
  tags:
    - HTML5UP
    - Styling:SCSS
  features:
    - Designed by HTML5 UP
    - Scroll friendly, responsive site. Can be used as a single or multi-page site.
    - Sticky Navigation when scrolling.
    - Scroll spy and smooth scrolling to different sections of the page.
    - Styling with SCSS
- url: http://gatsby-strata.surge.sh/
  repo: https://github.com/codebushi/gatsby-starter-strata
  description: Single page starter based on the Strata site template
  tags:
    - Portfolio
    - HTML5UP
    - Styling:SCSS
  features:
    - Designed by HTML5 UP
    - Super Simple, single page portfolio site
    - Lightbox style React photo gallery
    - Fully Responsive
    - Styling with SCSS
- url: https://gatsby-starter-strict.netlify.com/
  repo: https://github.com/kripod/gatsby-starter-strict
  description: n/a
  tags:
    - Linting
  features:
    - A set of strict linting rules (based on the Airbnb JavaScript Style Guide)
    - lint script
    - Encourage automatic code formatting
    - format script
    - Prefer using Yarn for package management
    - Use EditorConfig to maintain consistent coding styles between different editors and IDEs
    - Integration with Visual Studio Code
    - Pre-configured auto-formatting on file save
    - Based on gatsby-starter-default
- url: https://gatsby-tachyons.netlify.com/
  repo: https://github.com/pixelsign/gatsby-starter-tachyons
  description: no description yet
  tags:
    - Styling:Tachyons
  features:
    - Based on gatsby-starter-default
    - Using Tachyons for CSS.
- url: https://quizzical-mcclintock-0226ac.netlify.com/
  repo: https://github.com/taylorbryant/gatsby-starter-tailwind
  description: n/a
  tags:
    - Styling:Tailwind
  features:
    - Based on gatsby-starter-default
    - Tailwind CSS Framework
    - Removes unused CSS with Purgecss
    - Includes responsive navigation and form examples
- url: http://portfolio-v3.surge.sh/
  repo: https://github.com/amandeepmittal/gatsby-portfolio-v3
  description: n/a
  tags:
    - Portfolio
  features:
    - Single Page, Timeline View
    - A portfolio Developers and Product launchers
    - Bring in Data, plug-n-play
    - Responsive Design, optimized for Mobile devices
    - Seo Friendly
    - Uses Flexbox
- url: https://gatsby-starter-typescript-plus.netlify.com/
  repo: https://github.com/resir014/gatsby-starter-typescript-plus
  description: n/a
  tags:
    - Styling:CSS-in-JS
    - TypeScript
    - Markdown
  features:
    - TypeScript
    - TSLint (with custom TSLint rules)
    - Markdown rendering with Remark
    - Basic component structure
    - Styling with styled-components
- url: https://haysclark.github.io/gatsby-starter-typescript/
  repo: https://github.com/haysclark/gatsby-starter-typescript
  description: n/a
  tags:
    - TypeScript
  features:
    - TypeScript
- url: https://fabien0102-gatsby-starter.netlify.com/
  repo: https://github.com/fabien0102/gatsby-starter
  description: n/a
  tags:
    - TypeScript
    - Styling:Semantic
  features:
    - Semantic-ui for styling
    - TypeScript
    - Offline support
    - Web App Manifest
    - Jest/Enzyme testing
    - Storybook
    - Markdown linting
- url: https://gatsby-starter-wordpress.netlify.com/
  repo: https://github.com/GatsbyCentral/gatsby-starter-wordpress
  description: Gatsby starter using WordPress as the content source.
  tags:
    - Styling:CSS-in-JS
    - Wordpress
  features:
    - All the features from gatsby-advanced-starter, plus
    - Leverages the WordPress plugin for Gatsby for data
    - Configured to work with WordPress Advanced Custom Fields
    - Auto generated Navigation for your Wordpress Pages
    - Minimal UI and Styling — made to customize.
    - Styled Components
- url: https://www.concisejavascript.org/
  repo: https://github.com/rwieruch/open-crowd-fund
  description: n/a
  tags:
    - Stripe
    - Firebase
  features:
    - Open source crowdfunding for your own ideas
    - Alternative for Kickstarter, GoFundMe, etc.
    - Secured Credit Card payments with Stripe
    - Storing of funding information in Firebase
- url: https://www.verious.io/
  repo: https://github.com/cpinnix/verious-boilerplate
  description: n/a
  tags:
    - no tag
  features:
    - Components only. Bring your own data, plugins, etc.
    - Bootstrap inspired grid system with Container, Row, Column components.
    - Simple Navigation and Dropdown components.
    - Baseline grid built in with modular scale across viewports.
    - Abstract measurements utilize REM for spacing.
    - One font to rule them all, Helvetica.
- url: https://ganevru.github.io/gatsby-starter-blog-grommet
  repo: https://github.com/Ganevru/gatsby-starter-blog-grommet
  description: GatsbyJS v2 starter for creating a blog. Based on Grommet v2 UI.
  tags:
    - Blog
    - Markdown
    - Styling:Grommet
  features:
    - Grommet v2 UI
    - Easily configurable - see site-config.js in the root
    - Blog posts previews in card style
    - Responsive Design, optimized for Mobile devices
    - styled-components
    - JavaScript Standard Style
- url: https://happy-pare-dff451.netlify.com/
  repo: https://github.com/fhavrlent/gatsby-contentful-typescript-starter
  description: Contentful and TypeScript starter based on default starter.
  tags:
    - Contentful
    - TypeScript
    - Styling:CSS-in-JS
  features:
    - Based on default starter
    - TypeScript
    - CSS in JS (Emotion)
    - Contentful
- url: https://xylo-gatsby-bulma-starter.netlify.com/
  repo: https://github.com/xydac/xylo-gatsby-bulma-starter
  description: Gatsby v2 Starter with Bulma based on default starter.
  tags:
    - Styling:SCSS
    - Styling:Bulma
  features:
    - Based on default starter
    - Bulma Css
    - Sass based Styling
<<<<<<< HEAD
- url: https://i18n.smakosh.com/
  repo: https://github.com/smakosh/gatsby-starter-i18n
  description: Gatsby v2 Starter with i18n using react-intl and more cool features.
  tags:
    - Styling:Styled-Components
    - Recompose
    - i18n
    - react-intl
    - Formik
    - Yup
    - Netlify Form
  features:
    - Based on default starter
    - i18n with rtl text
    - Stateless components using Recompose
    - Font changes depending on the chosen language
    - SEO (meta tags, openGraph, structured data, twitter and more...)
=======
- url: https://www.maxpou.fr/gatsby-starter-morning-dew/
  repo: https://github.com/maxpou/gatsby-starter-morning-dew
  description: Gatsby v2 blog starter
  tags:
    - Blog
    - Markdown
    - PWA
  features:
    - Blog post listing with previews (image + summary) for each blog post
    - Fully configurable
    - Multilang support (blog post only)
    - Syntax highlighting
    - Fully Responsive
    - Tags
    - Google Analytics
    - Disqus
    - Offline support
    - Web App Manifest
    - ESLint
    - Prettier
    - Travis CI
- url: https://gatsby-starter-blog-jumpalottahigh.netlify.com/
  repo: https://github.com/jumpalottahigh/gatsby-starter-blog-jumpalottahigh
  description: Gatsby v2 blog starter with SEO, search, filter, reading progress, mobile menu fab
  tags:
    - Blog
    - Markdown
  features:
    - Blog post listing with previews (image + summary) for each blog post
    - Google structured data
    - Mobile-friendly menu toggled with a floating action button (FAB)
    - Article read progress
    - User feedback component
>>>>>>> 18f11ad6
<|MERGE_RESOLUTION|>--- conflicted
+++ resolved
@@ -812,25 +812,6 @@
     - Based on default starter
     - Bulma Css
     - Sass based Styling
-<<<<<<< HEAD
-- url: https://i18n.smakosh.com/
-  repo: https://github.com/smakosh/gatsby-starter-i18n
-  description: Gatsby v2 Starter with i18n using react-intl and more cool features.
-  tags:
-    - Styling:Styled-Components
-    - Recompose
-    - i18n
-    - react-intl
-    - Formik
-    - Yup
-    - Netlify Form
-  features:
-    - Based on default starter
-    - i18n with rtl text
-    - Stateless components using Recompose
-    - Font changes depending on the chosen language
-    - SEO (meta tags, openGraph, structured data, twitter and more...)
-=======
 - url: https://www.maxpou.fr/gatsby-starter-morning-dew/
   repo: https://github.com/maxpou/gatsby-starter-morning-dew
   description: Gatsby v2 blog starter
@@ -864,4 +845,20 @@
     - Mobile-friendly menu toggled with a floating action button (FAB)
     - Article read progress
     - User feedback component
->>>>>>> 18f11ad6
+- url: https://i18n.smakosh.com/
+  repo: https://github.com/smakosh/gatsby-starter-i18n
+  description: Gatsby v2 Starter with i18n using react-intl and more cool features.
+  tags:
+    - Styling:CSS-in-JS
+    - Recompose
+    - i18n
+    - react-intl
+    - Formik
+    - Yup
+    - Netlify Form
+  features:
+    - Based on default starter
+    - i18n with rtl text
+    - Stateless components using Recompose
+    - Font changes depending on the chosen language
+    - SEO (meta tags, openGraph, structured data, twitter and more...)