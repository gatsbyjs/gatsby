- url: https://gatsby-theme-sky-lite.netlify.com
  repo: https://github.com/vim-labs/gatsby-theme-sky-lite-starter
  description: A lightweight GatsbyJS starter with Material-UI and MDX Markdown support.
  tags:
    - Blog
    - Styling:Material
  features:
    - Lightweight
    - Markdown
    - MDX
    - MaterialUI Components
    - React Icons
- url: https://authenticaysh.netlify.com/
  repo: https://github.com/ben-siewert/gatsby-starter-auth-aws-amplify
  description: Full-featured Auth with AWS Amplify & AWS Cognito
  tags:
    - AWS
    - Authentication
  features:
    - Full-featured AWS Authentication with Cognito
    - Error feedback in forms
    - Password Reset
    - Multi-Factor Authentication
    - Styling with Bootstrap and Sass
- url: https://gatsby-starter-blog-demo.netlify.com/
  repo: https://github.com/gatsbyjs/gatsby-starter-blog
  description: official blog
  tags:
    - Official
    - Blog
  features:
    - Basic setup for a full-featured blog
    - Support for an RSS feed
    - Google Analytics support
    - Automatic optimization of images in Markdown posts
    - Support for code syntax highlighting
    - Includes plugins for easy, beautiful typography
    - Includes React Helmet to allow editing site meta tags
    - Includes plugins for offline support out of the box
- url: https://gatsby-starter-default-demo.netlify.com/
  repo: https://github.com/gatsbyjs/gatsby-starter-default
  description: official default
  tags:
    - Official
  features:
    - Comes with React Helmet for adding site meta tags
    - Includes plugins for offline support out of the box
- url: https://gatsby-netlify-cms.netlify.com/
  repo: https://github.com/netlify-templates/gatsby-starter-netlify-cms
  description: n/a
  tags:
    - Blog
    - Styling:Bulma
    - CMS:Netlify
  features:
    - A simple blog built with Netlify CMS
    - Basic directory organization
    - Uses Bulma for styling
    - Visit the repo to learn how to set up authentication, and begin modeling your content.
- url: https://vagr9k.github.io/gatsby-advanced-starter/
  repo: https://github.com/Vagr9K/gatsby-advanced-starter
  description: Great for learning about advanced features and their implementations
  tags:
    - Blog
    - Styling:None
  features:
    - Does not contain any UI frameworks
    - Provides only a skeleton
    - Tags
    - Categories
    - Google Analytics
    - Disqus
    - Offline support
    - Web App Manifest
    - SEO
- url: https://vagr9k.github.io/gatsby-material-starter/
  repo: https://github.com/Vagr9K/gatsby-material-starter
  description: n/a
  tags:
    - Styling:Material
  features:
    - React-MD for Material design
    - Sass/SCSS
    - Tags
    - Categories
    - Google Analytics
    - Disqus
    - Offline support
    - Web App Manifest
    - SEO
- url: https://gatsby-advanced-blog-system.danilowoz.now.sh/blog
  repo: https://github.com/danilowoz/gatsby-advanced-blog-system
  description: Create a complete blog from scratch with pagination, categories, featured posts, author, SEO and navigation.
  tags:
    - Pagination
    - Markdown
    - SEO
  features:
    - Pagination;
    - Category and tag pages (with pagination);
    - Category list (with navigation);
    - Featured post;
    - Author page;
    - Next and prev post;
    - SEO component.
- url: https://graphcms.github.io/gatsby-graphcms-tailwindcss-example/
  repo: https://github.com/GraphCMS/gatsby-graphcms-tailwindcss-example
  description: The default Gatsby starter blog with the addition of the gatsby-source-graphql and tailwind dependencies.
  tags:
    - Styling:Tailwind
    - CMS:Headless
  features:
    - Tailwind style library
    - GraphQL source plugin
    - Very simple boilerplate
- url: https://wonism.github.io/
  repo: https://github.com/wonism/gatsby-advanced-blog
  description: n/a
  tags:
    - Portfolio
    - Redux
  features:
    - Blog post listing with previews (image + summary) for each blog post
    - Categories and tags for blog posts with pagination
    - Search post with keyword
    - Put react application / tweet into post
    - Copy some codes in post with clicking button
    - Portfolio
    - Resume
    - Redux for managing statement (with redux-saga / reselect)

- url: https://gatsby-tailwind-emotion-starter.netlify.com/
  repo: https://github.com/muhajirdev/gatsby-tailwind-emotion-starter
  description: A Gatsby Starter with Tailwind CSS + Emotion JS
  tags:
    - Styling:Tailwind
  features:
    - Eslint Airbnb without semicolon and without .jsx extension
    - Offline support
    - Web App Manifest
- url: https://gatsby-starter-redux-firebase.netlify.com/
  repo: https://github.com/muhajirdev/gatsby-starter-redux-firebase
  description: A Gatsby + Redux + Firebase Starter. With Authentication
  tags:
    - Styling:None
    - Firebase
    - Client-side App
  features:
    - Eslint Airbnb without semicolon and without .jsx extension
    - Firebase
    - Web App Manifest
- url: https://dschau.github.io/gatsby-blog-starter-kit/
  repo: https://github.com/dschau/gatsby-blog-starter-kit
  description: n/a
  tags:
    - Blog
  features:
    - Blog post listing with previews for each blog post
    - Navigation between posts with a previous/next post button
    - Tags and tag navigation
- url: https://contentful-userland.github.io/gatsby-contentful-starter/
  repo: https://github.com/contentful-userland/gatsby-contentful-starter
  description: n/a
  tags:
    - Blog
    - CMS:Contentful
    - CMS:Headless
  features:
    - Based on the Gatsby Starter Blog
    - Includes Contentful Delivery API for production build
    - Includes Contentful Preview API for development
- url: https://react-firebase-authentication.wieruch.com/
  repo: https://github.com/the-road-to-react-with-firebase/react-gatsby-firebase-authentication
  description: n/a
  tags:
    - Firebase
  features:
    - Sign In, Sign Up, Sign Out
    - Password Forget
    - Password Change
    - Protected Routes with Authorization
    - Realtime Database with Users
- url: http://dmwl.net/gatsby-hampton-theme
  repo: https://github.com/davad/gatsby-hampton-theme
  description: n/a
  tags:
    - Styling:CSS-in-JS
  features:
    - Eslint in dev mode with the airbnb config and prettier formatting rules
    - Emotion for CSS-in-JS
    - A basic blog, with posts under src/pages/blog
    - A few basic components (Navigation, Layout, Link wrapper around gatsby-link))
    - Based on gatsby-starter-gatsbytheme
- url: https://orgapp.github.io/gatsby-starter-orga/
  repo: https://github.com/orgapp/gatsby-starter-orga
  description: Want to use org-mode instead of markdown? This is for you.
  tags:
    - Blog
  features:
    - Use org-mode files as source.
    - Generate post pages, can be configured to be file-based or section-based.
    - Generate posts index pages.
- url: http://2column-portfolio.surge.sh/
  repo: https://github.com/praagyajoshi/gatsby-starter-2column-portfolio
  description: n/a
  tags:
    - Portfolio
    - Styling:SCSS
  features:
    - Designed as a minimalistic portfolio website
    - Grid system using flexboxgrid
    - Styled using SCSS
    - Font icons using font-awesome
    - Google Analytics integration
    - Open Sans font using Google Fonts
    - Prerendered Open Graph tags for rich sharing
- url: https://prototypeinteractive.github.io/gatsby-react-boilerplate/
  repo: https://github.com/PrototypeInteractive/gatsby-react-boilerplate
  description: n/a
  tags:
    - Styling:Bootstrap
  features:
    - Basic configuration and folder structure
    - Uses PostCSS and Sass (with autoprefixer and pixrem)
    - Uses Bootstrap 4 grid
    - Leaves the styling to you
    - Uses data from local json files
    - Contains Node.js server code for easy, secure, and fast hosting
- url: http://capricious-spring.surge.sh/
  repo: https://github.com/noahg/gatsby-starter-blog-no-styles
  description: n/a
  tags:
    - Blog
    - Styling:None
  features:
    - Same as official gatsby-starter-blog but with all styling removed
- url: https://gatsby-starter-github-api.netlify.com/
  repo: https://github.com/lundgren2/gatsby-starter-github-api
  description: Single page starter based on gatsby-source-github-api
  tags:
    - Portfolio
    - Onepage
  features:
    - Use your GitHub as your own portfolio site
    - List your GitHub repositories
    - GitHub GraphQL API v4

- url: https://gatsby-starter-bloomer.netlify.com/
  repo: https://github.com/Cethy/gatsby-starter-bloomer
  description: n/a
  tags:
    - Styling:Bulma
  features:
    - Based on gatsby-starter-default
    - Bulma CSS Framework with its Bloomer react components
    - Font-Awesome icons
    - Includes a simple fullscreen hero w/ footer example
- url: https://gatsby-starter-bootstrap-netlify.netlify.com/
  repo: https://github.com/konsumer/gatsby-starter-bootstrap-netlify
  description: n/a
  tags:
    - Styling:Bootstrap
    - CMS:Netlify
  features:
    - Very similar to gatsby-starter-netlify-cms, slightly more configurable (e.g. set site-title in gatsby-config) with Bootstrap/Bootswatch instead of bulma
- url: https://gatstrap.netlify.com/
  repo: https://github.com/jaxx2104/gatsby-starter-bootstrap
  description: n/a
  tags:
    - Styling:Bootstrap
  features:
    - Bootstrap CSS framework
    - Single column layout
    - Basic components like SiteNavi, SitePost, SitePage
- url: http://gatsby-bulma-storybook.surge.sh/
  repo: https://github.com/gvaldambrini/gatsby-starter-bulma-storybook
  description: n/a
  tags:
    - Styling:Bulma
    - Storybook
    - Testing
  features:
    - Storybook for developing components in isolation
    - Bulma and Sass support for styling
    - CSS modules
    - Prettier & eslint to format & check the code
    - Jest
- url: https://gatsby-starter-business.netlify.com/
  repo: https://github.com/v4iv/gatsby-starter-business
  description: n/a
  tags:
    - Styling:Bulma
    - PWA
    - CMS:Netlify
    - Disqus
    - Search
    - Pagination
  features:
    - Complete Business Website Suite - Home Page, About Page, Pricing Page, Contact Page and Blog
    - Netlify CMS for Content Management
    - SEO Friendly (Sitemap, Schemas, Meta Tags, GTM etc)
    - Bulma and Sass Support for styling
    - Progressive Web App & Offline Support
    - Tags and RSS Feed for Blog
    - Disqus and Share Support
    - Elastic-Lunr Search
    - Pagination
    - Easy Configuration using `config.js` file
- url: https://haysclark.github.io/gatsby-starter-casper/
  repo: https://github.com/haysclark/gatsby-starter-casper
  description: n/a
  tags:
    - PWA
  features:
    - Page pagination
    - CSS
    - Tags
    - Google Analytics
    - Offline support
    - Web App Manifest
    - SEO
- url: http://gatsby-starter-ceevee.surge.sh/
  repo: https://github.com/amandeepmittal/gatsby-starter-ceevee
  description: n/a
  tags:
    - Portfolio
  features:
    - Based on the Ceevee site template, design by Styleshout
    - Single Page Resume/Portfolio site
    - Target audience Developers, Designers, etc.
    - Used CSS Modules, easy to manipulate
    - FontAwsome Library for icons
    - Responsive Design, optimized for Mobile devices
- url: https://gatsby-starter-contentful-i18n.netlify.com/
  repo: https://github.com/mccrodp/gatsby-starter-contentful-i18n
  description: i18n support and language switcher for Contentful starter repo
  tags:
    - i18n
    - CMS:Contentful
    - CMS:Headless
  features:
    - Localization (Multilanguage)
    - Dynamic content from Contentful CMS
    - Integrates i18n plugin starter and using-contentful repos
- url: http://cranky-edison-12166d.netlify.com/
  repo: https://github.com/datocms/gatsby-portfolio
  description: n/a
  tags:
    - CMS:DatoCMS
    - CMS:Headless
  features:
    - Simple portfolio to quick start a site with DatoCMS
    - Contents and media from DatoCMS
    - Custom Sass style
    - SEO
- url: https://gatsby-deck.netlify.com/
  repo: https://github.com/fabe/gatsby-starter-deck
  description: n/a
  tags:
    - Presentation
  features:
    - Create presentations/slides using Gatsby.
    - Offline support.
    - Page transitions.
- url: https://gatsby-starter-default-i18n.netlify.com/
  repo: https://github.com/angeloocana/gatsby-starter-default-i18n
  description: n/a
  tags:
    - i18n
  features:
    - localization (Multilanguage)
- url: http://gatsby-dimension.surge.sh/
  repo: https://github.com/codebushi/gatsby-starter-dimension
  description: Single page starter based on the Dimension site template
  tags:
    - Portfolio
    - HTML5UP
    - Styling:SCSS
  features:
    - Designed by HTML5 UP
    - Simple one page site that’s perfect for personal portfolios
    - Fully Responsive
    - Styling with SCSS
- url: https://gatsby-docs-starter.netlify.com/
  repo: https://github.com/ericwindmill/gatsby-starter-docs
  description: n/a
  tags:
    - Documentation
    - Styling:CSS-in-JS
  features:
    - All the features from gatsby-advanced-starter, plus
    - Designed for Documentation / Tutorial Websites
    - ‘Table of Contents’ Component, Auto generates ToC from posts - just follow the file frontmatter conventions from markdown files in ‘lessons’.
    - Styled Components w/ ThemeProvider
    - Basic UI
    - A few extra components
    - Custom prismjs theme
    - React Icons
- url: https://parmsang.github.io/gatsby-starter-ecommerce/
  repo: https://github.com/parmsang/gatsby-starter-ecommerce
  description: Easy to use starter for an e-commerce store
  tags:
    - Styling:Other
    - Stripe
    - eCommerce
    - PWA
    - Authentication
  features:
    - Uses the Moltin eCommerce Api
    - Stripe checkout
    - Semantic-UI
    - Styled components
    - Google Analytics - (you enter the tracking-id)
    - React-headroom
    - Eslint & Prettier. Uses Airbnb JavaScript Style Guide
    - Authentication via Moltin (Login and Register)
- url: http://gatsby-forty.surge.sh/
  repo: https://github.com/codebushi/gatsby-starter-forty
  description: Multi-page starter based on the Forty site template
  tags:
    - Styling:SCSS
    - HTML5UP
  features:
    - Designed by HTML5 UP
    - Colorful homepage, and also includes a Landing Page and Generic Page components.
    - Many elements are available, including buttons, forms, tables, and pagination.
    - Custom grid made with CSS Grid
    - Styling with SCSS
- url: https://themes.gatsbythemes.com/gatsby-starter/
  repo: https://github.com/saschajullmann/gatsby-starter-gatsbythemes
  description: n/a
  tags:
    - Styling:CSS-in-JS
    - Blog
    - Testing
    - Linting
  features:
    - CSS-in-JS via Emotion.
    - Jest and Enzyme for testing.
    - Eslint in dev mode with the airbnb config and prettier formatting rules.
    - React 16.
    - A basic blog, with posts under src/pages/blog. There’s also a script which creates a new Blog entry (post.sh).
    - Data per JSON files.
    - A few basic components (Navigation, Footer, Layout).
    - Layout components make use of Styled-System.
    - Google Analytics (you just have to enter your tracking-id).
    - Gatsby-Plugin-Offline which includes Service Workers.
    - Prettier for a uniform codebase.
    - Normalize css (7.0).
    - Feather icons.
    - Font styles taken from Tachyons.
- url: https://gcn.netlify.com/
  repo: https://github.com/ryanwiemer/gatsby-starter-gcn
  description: A starter template to build amazing static websites with Gatsby, Contentful and Netlify
  tags:
    - CMS:Contentful
    - CMS:Headless
    - Blog
    - Netlify
    - Styling:CSS-in-JS
  features:
    - CMS:Contentful integration with ready to go placeholder content
    - Netlify integration including a pre-built contact form
    - Minimal responsive design - made to customize or tear apart
    - Pagination logic
    - Styled components
    - SEO Friendly Component
    - JSON-LD Schema
    - OpenGraph sharing support
    - Sitemap Generation
    - Google Analytics
    - Progressive Web app
    - Offline Support
    - RSS Feed
    - Gatsby Standard module for linting JavaScript with StandardJS
    - Stylelint support for Styled Components to lint the CSS in JS
- url: https://alampros.github.io/gatsby-starter-grommet/
  repo: https://github.com/alampros/gatsby-starter-grommet
  description: n/a
  tags:
    - Styling:Grommet
  features:
    - Barebones configuration for using the Grommet design system
    - Uses Sass (with CSS modules support)
- url: https://gatsby-starter-hello-world-demo.netlify.com/
  repo: https://github.com/gatsbyjs/gatsby-starter-hello-world
  description: official hello world
  tags:
    - Official
  features:
    - A no-frills Gatsby install
    - No plugins, no boilerplate
    - Great for advanced users
- url: https://gatsby-starter-hero-blog.greglobinski.com/
  repo: https://github.com/greglobinski/gatsby-starter-hero-blog
  description: no description yet
  tags:
    - Styling:PostCSS
    - SEO
    - Markdown
  features:
    - Easy editable content in Markdown files (posts, pages and parts)
    - CSS with `styled-jsx` and `PostCSS`
    - SEO (sitemap generation, robot.txt, meta and OpenGraph Tags)
    - Social sharing (Twitter, Facebook, Google, LinkedIn)
    - Comments (Facebook)
    - Images lazy loading and `webp` support (gatsby-image)
    - Post categories (category based post list)
    - Full text searching (Algolia)
    - Contact form (Netlify form handling)
    - Form elements and validation with `ant-design`
    - RSS feed
    - 100% PWA (manifest.webmanifest, offline support, favicons)
    - Google Analytics
    - App favicons generator (node script)
    - Easy customizable base styles via `theme` object generated from `yaml` file (fonts, colors, sizes)
    - React v.16.3 (gatsby-plugin-react-next)
    - Components lazy loading (social sharing)
    - ESLint (google config)
    - Prettier code styling
    - Webpack `BundleAnalyzerPlugin`
- url: https://gatsby-starter-i18n-lingui.netlify.com/
  repo: https://github.com/dcroitoru/gatsby-starter-i18n-lingui
  description: n/a
  tags:
    - i18n
  features:
    - Localization (Multilanguage) provided by js-lingui
    - Message extraction
    - Avoids code duplication - generates pages for each locale
    - Possibility of translated paths
- url: https://lumen.netlify.com/
  repo: https://github.com/alxshelepenok/gatsby-starter-lumen
  description: A minimal, lightweight and mobile-first starter for creating blogs uses Gatsby.
  tags:
    - Blog
    - CMS:Netlify
    - Pagination
    - Disqus
    - RSS
    - Linting
    - Testing
    - Styling:PostCSS
    - Styling:SCSS
  features:
    - Lost Grid
    - Jest testing
    - Beautiful typography inspired by matejlatin/Gutenberg
    - Mobile-First approach in development
    - Stylesheet built using SASS and BEM-Style naming
    - Syntax highlighting in code blocks
    - Sidebar menu built using a configuration block
    - Archive organized by tags and categories
    - Pagination support
    - Offline support
    - Google Analytics support
    - Disqus Comments support
- url: https://minimal-blog.lekoarts.de
  repo: https://github.com/LekoArts/gatsby-starter-minimal-blog
  description: This starter is part of a german tutorial series on Gatsby. The starter will change over time to use more advanced stuff (feel free to express your ideas in the repository). Its first priority is a minimalistic style coupled with a lot of features for the content.
  tags:
    - Blog
    - MDX
    - Styling:CSS-in-JS
    - Netlify
    - Linting
    - PWA
  features:
    - Minimal and clean white layout
    - Write your blog posts in MDX
    - Offline Support, WebApp Manifest, SEO
    - Code highlighting (with prism-react-renderer) and live preview (with react-live)
- url: https://gatsby-starter-modern-demo.netlify.com/
  repo: https://github.com/kripod/gatsby-starter-modern
  description: no description yet
  tags:
    - Linting
  features:
    - A set of strict linting rules (based on the Airbnb JavaScript Style Guide)
    - Encourage automatic code formatting
    - Prefer using Yarn for package management
    - Use EditorConfig to maintain consistent coding styles between different editors and IDEs
    - Integration with Visual Studio Code
    - Based on gatsby-starter-default
- url: https://gatsby-starter-personal-blog.greglobinski.com/
  repo: https://github.com/greglobinski/gatsby-starter-personal-blog
  description: n/a
  tags:
    - Blog
    - Markdown
    - Netlify
    - Styling:Material
  features:
    - Ready to use, but easily customizable a fully equipped theme starter
    - Easy editable content in Markdown files (posts, pages and parts)
    - ‘Like an app’ layout transitions
    - Easily restyled through theme object
    - Styling with JSS
    - Page transitions
    - Comments (Facebook)
    - Post categories
    - Post list filtering
    - Full text searching (Algolia)
    - Contact form (Netlify form handling)
    - Material UI (@next)
    - RSS feed
    - Full screen mode
    - User adjustable articles’ body copy font size
    - Social sharing (Twitter, Facebook, Google, LinkedIn)
    - PWA (manifes.json, offline support, favicons)
    - Google Analytics
    - Favicons generator (node script)
    - Components leazy loading with AsyncComponent (social sharing, info box)
    - ESLint (google config)
    - Prettier code styling
    - Custom webpack CommonsChunkPlugin settings
    - Webpack BundleAnalyzerPlugin
- url: http://gatsby-photon.surge.sh/
  repo: https://github.com/codebushi/gatsby-starter-photon
  description: Single page starter based on the Photon site template
  tags:
    - HTML5UP
    - Onepage
    - Styling:SCSS
  features:
    - Designed by HTML5 UP
    - Single Page, Responsive Site
    - Custom grid made with CSS Grid
    - Styling with SCSS
- url: https://portfolio-bella.netlify.com/
  repo: https://github.com/LekoArts/gatsby-starter-portfolio-bella
  description: A portfolio starter for Gatsby. The target audience are designers and photographers. The light themed website shows your work with large images & big typography. The Onepage is powered by the Headless CMS Prismic.io. and has programmatically created pages for your projects. General settings and colors can be changed in a config & theme file.
  tags:
    - Portfolio
    - CMS:Prismic
    - CMS:Headless
    - Styling:CSS-in-JS
    - Onepage
    - PWA
    - Linting
  features:
    - Big typography & images
    - White theme
    - Prismic.io as CMS
    - Emotion for styling + Emotion-Grid
    - One-page layout with sub-pages for case studies
    - Easily configurable
    - And other good stuff (SEO, Offline Support, WebApp Manifest Support)
- url: https://cara.lekoarts.de
  repo: https://github.com/LekoArts/gatsby-starter-portfolio-cara
  description: Playful and Colorful One-Page portfolio featuring Parallax effects and animations. Especially designers and/or photographers will love this theme! Built with MDX and Theme UI.
  tags:
    - Portfolio
    - Onepage
    - Styling:CSS-in-JS
    - PWA
  features:
    - React Spring Parallax effects
    - Theme UI-based theming
    - CSS Animations and shapes
    - Light/Dark mode
- url: https://emilia.lekoarts.de
  repo: https://github.com/LekoArts/gatsby-starter-portfolio-emilia
  description: A portfolio starter for Gatsby. The target audience are designers and photographers. The dark themed website shows your work with large images in a grid-layout (powered by CSS Grid). The transition effects on the header add a playful touch to the overall minimal design. The website has programmatically created pages for your projects (with automatic image import). General settings and colors can be changed in a config & theme file.
  tags:
    - Portfolio
    - PWA
    - Transitions
    - MDX
    - Styling:CSS-in-JS
    - Linting
    - Testing
  features:
    - Focus on big images (with gatsby-image)
    - Dark Theme with HeroPatterns Header
    - CSS Grid and styled-components
    - Page transitions
    - Cypress for End-to-End testing
    - react-spring animations
    - One-Page layout with sub-pages for projects
    - Create your projects in MDX (automatic import of images)
    - And other good stuff (SEO, Offline Support, WebApp Manifest Support)
- url: https://emma.lekoarts.de
  repo: https://github.com/LekoArts/gatsby-starter-portfolio-emma
  description: Minimalistic portfolio with full-width grid, page transitions, support for additional MDX pages, and a focus on large images. Especially designers and/or photographers will love this theme! Built with MDX and Theme UI. Using the Gatsby Theme "@lekoarts/gatsby-theme-emma".
  tags:
    - Portfolio
    - MDX
    - Transitions
    - Styling:CSS-in-JS
    - PWA
  features:
    - MDX
    - react-spring page animations
    - Optional MDX pages which automatically get added to the navigation
    - Fully customizable through the usage of Gatsby Themes (and Theme UI)
    - Light Mode / Dark Mode
    - Google Analytics Support
    - SEO (Sitemap, OpenGraph tags, Twitter tags)
    - Offline Support & WebApp Manifest
- url: https://gatsby-starter-procyon.netlify.com/
  repo: https://github.com/danielmahon/gatsby-starter-procyon
  description: n/a
  tags:
    - PWA
    - CMS:Headless
    - CMS:Other
    - Styling:Material
    - Netlify
  features:
    - Gatsby + ReactJS (server side rendering)
    - GraphCMS Headless CMS
    - DraftJS (in-place) Medium-like Editing
    - Apollo GraphQL (client-side)
    - Local caching between builds
    - Material-UI (layout, typography, components, etc)
    - Styled-Components™-like API via Material-UI
    - Netlify Deployment Friendly
    - Netlify Identity Authentication (enables editing)
    - Automatic versioning, deployment and CHANGELOG
    - Automatic rebuilds with GraphCMS and Netlify web hooks
    - PWA (Progressive Web App)
    - Google Fonts
- url: http://gatsby-starter-product-guy.surge.sh/
  repo: https://github.com/amandeepmittal/gatsby-starter-product-guy
  description: n/a
  tags:
    - Portfolio
  features:
    - Single Page
    - A portfolio Developers and Product launchers alike
    - Using Typography.js easy to switch fonts
    - All your Project/Portfolio Data in Markdown, server by GraphQL
    - Responsive Design, optimized for Mobile devices
- url: https://caki0915.github.io/gatsby-starter-redux/
  repo: https://github.com/caki0915/gatsby-starter-redux
  description: n/a
  tags:
    - Styling:CSS-in-JS
    - Redux
  features:
    - Redux and Redux-devtools.
    - Emotion with a basic theme and SSR
    - Typography.js
    - Eslint rules based on Prettier and Airbnb
- url: http://gatsby-stellar.surge.sh/
  repo: https://github.com/codebushi/gatsby-starter-stellar
  description: Single page starter based on the Stellar site template
  tags:
    - HTML5UP
    - Onepage
    - Styling:SCSS
  features:
    - Designed by HTML5 UP
    - Scroll friendly, responsive site. Can be used as a single or multi-page site.
    - Sticky Navigation when scrolling.
    - Scroll spy and smooth scrolling to different sections of the page.
    - Styling with SCSS
- url: http://gatsby-strata.surge.sh/
  repo: https://github.com/codebushi/gatsby-starter-strata
  description: Single page starter based on the Strata site template
  tags:
    - Portfolio
    - Onepage
    - HTML5UP
    - Styling:SCSS
  features:
    - Designed by HTML5 UP
    - Super Simple, single page portfolio site
    - Lightbox style React photo gallery
    - Fully Responsive
    - Styling with SCSS
- url: https://gatsby-starter-strict.netlify.com/
  repo: https://github.com/kripod/gatsby-starter-strict
  description: n/a
  tags:
    - Linting
  features:
    - A set of strict linting rules (based on the Airbnb JavaScript Style Guide)
    - lint script
    - Encourage automatic code formatting
    - format script
    - Prefer using Yarn for package management
    - Use EditorConfig to maintain consistent coding styles between different editors and IDEs
    - Integration with Visual Studio Code
    - Pre-configured auto-formatting on file save
    - Based on gatsby-starter-default
- url: https://gatsby-tachyons.netlify.com/
  repo: https://github.com/pixelsign/gatsby-starter-tachyons
  description: no description yet
  tags:
    - Styling:Other
  features:
    - Based on gatsby-starter-default
    - Using Tachyons for CSS.
- url: https://quizzical-mcclintock-0226ac.netlify.com/
  repo: https://github.com/taylorbryant/gatsby-starter-tailwind
  description: A Gatsby v2 starter styled using Tailwind, a utility-first CSS framework. Uses Purgecss to remove unused CSS.
  tags:
    - Styling:Tailwind
  features:
    - Based on gatsby-starter-default
    - Tailwind CSS Framework
    - Removes unused CSS with Purgecss
    - Includes responsive navigation and form examples
- url: http://portfolio-v3.surge.sh/
  repo: https://github.com/amandeepmittal/gatsby-portfolio-v3
  description: n/a
  tags:
    - Portfolio
  features:
    - Single Page, Timeline View
    - A portfolio Developers and Product launchers
    - Bring in Data, plug-n-play
    - Responsive Design, optimized for Mobile devices
    - Seo Friendly
    - Uses Flexbox
- url: https://gatsby-starter-typescript-plus.netlify.com/
  repo: https://github.com/resir014/gatsby-starter-typescript-plus
  description: This is a starter kit for Gatsby.js websites written in TypeScript. It includes the bare essentials for you to get started (styling, Markdown parsing, minimal toolset).
  tags:
    - Styling:CSS-in-JS
    - Language:TypeScript
    - Markdown
  features:
    - TypeScript
    - TSLint (with custom TSLint rules)
    - Markdown rendering with Remark
    - Basic component structure
    - Styling with emotion
- url: https://haysclark.github.io/gatsby-starter-typescript/
  repo: https://github.com/haysclark/gatsby-starter-typescript
  description: n/a
  tags:
    - Language:TypeScript
  features:
    - TypeScript
- url: https://fabien0102-gatsby-starter.netlify.com/
  repo: https://github.com/fabien0102/gatsby-starter
  description: n/a
  tags:
    - Language:TypeScript
    - Styling:Other
    - Testing
  features:
    - Semantic-ui for styling
    - TypeScript
    - Offline support
    - Web App Manifest
    - Jest/Enzyme testing
    - Storybook
    - Markdown linting
- url: https://gatsby-starter-wordpress.netlify.com/
  repo: https://github.com/GatsbyCentral/gatsby-starter-wordpress
  description: Gatsby starter using WordPress as the content source.
  tags:
    - Styling:CSS-in-JS
    - CMS:WordPress
  features:
    - All the features from gatsby-advanced-starter, plus
    - Leverages the WordPress plugin for Gatsby for data
    - Configured to work with WordPress Advanced Custom Fields
    - Auto generated Navigation for your WordPress Pages
    - Minimal UI and Styling — made to customize.
    - Styled Components
- url: https://www.concisejavascript.org/
  repo: https://github.com/rwieruch/open-crowd-fund
  description: n/a
  tags:
    - Stripe
    - Firebase
  features:
    - Open source crowdfunding for your own ideas
    - Alternative for Kickstarter, GoFundMe, etc.
    - Secured Credit Card payments with Stripe
    - Storing of funding information in Firebase
- url: https://www.verious.io/
  repo: https://github.com/cpinnix/verious-boilerplate
  description: n/a
  tags:
    - Styling:Other
  features:
    - Components only. Bring your own data, plugins, etc.
    - Bootstrap inspired grid system with Container, Row, Column components.
    - Simple Navigation and Dropdown components.
    - Baseline grid built in with modular scale across viewports.
    - Abstract measurements utilize REM for spacing.
    - One font to rule them all, Helvetica.
- url: https://gatsby-starter-blog-grommet.netlify.com/
  repo: https://github.com/Ganevru/gatsby-starter-blog-grommet
  description: GatsbyJS v2 starter for creating a blog. Based on Grommet v2 UI.
  tags:
    - Blog
    - Markdown
    - Styling:Grommet
    - Language:TypeScript
    - Linting
    - Redux
  features:
    - Grommet v2 UI
    - Easily configurable - see site-config.js in the root
    - Switch between grommet themes
    - Change between light and dark themes (with Redux)
    - Blog posts previews in card style
    - Responsive Design, optimized for Mobile devices
    - styled-components
    - TypeScript and ESLint (typescript-eslint)
    - lint-staged and husky - for linting before commit
- url: https://happy-pare-dff451.netlify.com/
  repo: https://github.com/fhavrlent/gatsby-contentful-typescript-starter
  description: Contentful and TypeScript starter based on default starter.
  tags:
    - CMS:Contentful
    - CMS:Headless
    - Language:TypeScript
    - Styling:CSS-in-JS
  features:
    - Based on default starter
    - TypeScript
    - CSS in JS (Emotion)
    - CMS:Contentful
- url: https://xylo-gatsby-bulma-starter.netlify.com/
  repo: https://github.com/xydac/xylo-gatsby-bulma-starter
  description: Gatsby v2 Starter with Bulma based on default starter.
  tags:
    - Styling:SCSS
    - Styling:Bulma
  features:
    - Based on default starter
    - Bulma Css
    - Sass based Styling
- url: https://maxpou.github.io/gatsby-starter-morning-dew/
  repo: https://github.com/maxpou/gatsby-starter-morning-dew
  description: Gatsby v2 blog starter
  tags:
    - Blog
    - Markdown
    - PWA
    - Disqus
    - SEO
    - MDX
    - Styling:CSS-in-JS
  features:
    - Blog post listing with previews (image + summary) for each blog post
    - Fully configurable
    - Multilang support (blog post only)
    - Syntax highlighting
    - css-in-js (with styled-components)
    - Fully Responsive
    - Tags
    - Google Analytics
    - Disqus comments support
    - Offline support
    - Web App Manifest
    - ESLint
    - Prettier
    - Travis CI
- url: https://gatsby-starter-blog-jumpalottahigh.netlify.com/
  repo: https://github.com/jumpalottahigh/gatsby-starter-blog-jumpalottahigh
  description: Gatsby v2 blog starter with SEO, search, filter, reading progress, mobile menu fab
  tags:
    - Blog
    - Markdown
  features:
    - Blog post listing with previews (image + summary) for each blog post
    - Google structured data
    - Mobile-friendly menu toggled with a floating action button (FAB)
    - Article read progress
    - User feedback component
- url: https://i18n.smakosh.com/
  repo: https://github.com/smakosh/gatsby-starter-i18n
  description: Gatsby v2 Starter with i18n using react-intl and more cool features.
  tags:
    - Styling:CSS-in-JS
    - i18n
  features:
    - Based on default starter
    - i18n with rtl text
    - Stateless components using Recompose
    - Font changes depending on the chosen language
    - SEO (meta tags, openGraph, structured data, Twitter and more...)
- url: https://gatsby-starter-mate.netlify.com
  repo: https://github.com/EmaSuriano/gatsby-starter-mate
  description: A portfolio starter for Gatsby integrated with Contentful CMS.
  tags:
    - Styling:CSS-in-JS
    - CMS:Contentful
    - CMS:Headless
    - Portfolio
  features:
    - Gatsby v2
    - Rebass (Styled-components system)
    - React Reveal
    - Dynamic content from Contentful
    - Offline support
    - PWA ready
    - SEO
    - Responsive design
    - Icons from font-awesome
    - Netlify Deployment Friendly
    - Medium integration
    - Social sharing (Twitter, Facebook, Google, LinkedIn)
- url: https://gatsby-starter-typescript-sass.netlify.com
  repo: https://github.com/thetrevorharmon/gatsby-starter-typescript-sass
  description: A basic starter with TypeScript and Sass built in
  tags:
    - Language:TypeScript
    - Styling:SCSS
    - Linting
  features:
    - TypeScript and Sass support
    - TS linter with basic react rules
- url: https://gatsby-simple-contentful-starter.netlify.com/
  repo: https://github.com/cwlsn/gatsby-simple-contentful-starter
  description: A simple starter to display Contentful data in Gatsby, ready to deploy on Netlify. Comes with a detailed article detailing the process.
  tags:
    - CMS:Contentful
    - CMS:Headless
    - Markdown
    - Styling:CSS-in-JS
  features:
    - Gatsby v2
    - Query Contentful data via Gatsby's GraphQL
    - Styled-Components for CSS-in-JS
    - Simple format, easy to create your own site quickly
    - React Helmet for Header Modification
    - Remark for loading Markdown into React
- url: https://gatsby-blog-cosmicjs.netlify.com/
  repo: https://github.com/cosmicjs/gatsby-blog-cosmicjs
  description: Blog that utilizes the power of the Cosmic JS headless CMS for easy content management
  tags:
    - CMS:Cosmic JS
    - CMS:Headless
    - Blog
  features:
    - Uses the Cosmic JS Gatsby source plugin
- url: https://cosmicjs-gatsby-starter.netlify.com/
  repo: https://github.com/cosmicjs/gatsby-starter
  description: Simple Gatsby starter connected to the Cosmic JS headless CMS for easy content management
  tags:
    - CMS:Cosmic JS
    - CMS:Headless
  features:
    - Uses the Cosmic JS Gatsby source plugin
- url: https://www.gatsby-typescript-template.com/
  repo: https://github.com/ikeryo1182/gatsby-typescript-template
  description: This is a standard starter with TypeScript, TSLint, Prettier, Lint-Staged(Husky) and Sass
  tags:
    - Language:TypeScript
    - Linting
    - Styling:SCSS
  features:
    - Category and Tag for post
    - Type Safe by TypeScript
    - Format Safe by TSLint and Prettier with Lint-Staged(Husky)
- url: https://zandersparrow.github.io/gatsby-simple-redux/
  repo: https://github.com/zandersparrow/gatsby-simple-redux
  description: The default starter plus redux
  tags:
    - Redux
  features:
    - Minimal starter based on the official default
    - Includes redux and a simple counter example
- url: https://gatsby-casper.netlify.com/
  repo: https://github.com/scttcper/gatsby-casper
  description: This is a starter blog that looks like the Ghost.io default theme, casper.
  tags:
    - Blog
    - Language:TypeScript
    - Styling:CSS-in-JS
  features:
    - Emotion CSS-in-JS
    - TypeScript
    - Author and tag pages
    - RSS
- url: https://gatsby-universal.netlify.com
  repo: https://github.com/fabe/gatsby-universal
  description: An opinionated Gatsby v2 starter for state-of-the-art marketing sites
  tags:
    - Transitions
    - PWA
    - Styling:CSS-in-JS
    - Linting
    - Markdown
    - SEO
  features:
    - Page Transitions
    - IntersectionObserver, component-based
    - React Context for global UI state
    - styled-components v4
    - Generated media queries for easy use
    - Optimized with Google Lighthouse (100/100)
    - Offline support
    - Manifest support
    - Sitemap support
    - All favicons generated
    - SEO (with Schema JSONLD) & Social Tags
    - Prettier
    - ESLint
- url: https://prismic.lekoarts.de/
  repo: https://github.com/LekoArts/gatsby-starter-prismic
  description: A typography-heavy & light-themed Gatsby Starter which uses the Headless CMS Prismic.
  tags:
    - CMS:Prismic
    - CMS:Headless
    - Styling:CSS-in-JS
    - Linting
    - Blog
    - PWA
    - Testing
  features:
    - Prismic as Headless CMS
    - Uses multiple features of Prismic - Slices, Labels, Relationship fields, Custom Types
    - Emotion for Styling
    - Cypress for End-to-End testing
    - Prism.js highlighting
    - Responsive images with gatsby-image
    - Extensive SEO
    - ESLint & Prettier
- url: https://gatsby-starter-v2-casper.netlify.com/
  repo: https://github.com/GatsbyCentral/gatsby-v2-starter-casper
  description: A blog starter based on the Casper (v1.4) theme.
  tags:
    - Blog
    - PWA
  features:
    - Page pagination
    - CSS
    - Tags
    - Google Analytics
    - Offline support
    - Web App Manifest
    - SEO
- url: https://lumen-v2.netlify.com/
  repo: https://github.com/GatsbyCentral/gatsby-v2-starter-lumen
  description: A Gatsby v2 fork of the lumen starter.
  tags:
    - Blog
    - RSS
    - Disqus
  features:
    - Lost Grid.
    - Beautiful typography inspired by matejlatin/Gutenberg.
    - Mobile-First approach in development.
    - Stylesheet built using Sass and BEM-Style naming.
    - Syntax highlighting in code blocks.
    - Sidebar menu built using a configuration block.
    - Archive organized by tags and categories.
    - Automatic RSS generation.
    - Automatic Sitemap generation.
    - Offline support.
    - Google Analytics support.
    - Disqus Comments support.
- url: https://gatsby-starter-firebase.netlify.com/
  repo: https://github.com/muhajirdev/gatsby-starter-firebase
  description: A Gatsby + Firebase Starter. With Authentication
  tags:
    - Firebase
    - Client-side App
  features:
    - Eslint Airbnb without semicolon and without .jsx extension
    - Firebase
    - Web App Manifest
- url: http://gatsby-lightbox.416serg.me
  repo: https://github.com/416serg/gatsby-starter-lightbox
  description: Showcasing a custom lightbox implementation using `gatsby-image`
  tags:
    - Portfolio
    - SEO
    - Styling:CSS-in-JS
  features:
    - Features a custom, accessible lightbox with gatsby-image
    - Styled with styled-components using CSS Grid
    - React Helmet for SEO
- url: http://jackbravo.github.io/gatsby-starter-i18n-blog/
  repo: https://github.com/jackbravo/gatsby-starter-i18n-blog
  description: Same as official gatsby-starter-blog but with i18n support
  tags:
    - i18n
    - Blog
  features:
    - Translates site name and bio using .md files
    - No extra libraries needed
- url: https://calpa.me/
  repo: https://github.com/calpa/gatsby-starter-calpa-blog
  description: Blog Template X Contentful, Twitter and Facebook style
  tags:
    - Blog
    - Styling:SCSS
  features:
    - GatsbyJS v2, faster than faster
    - Not just Contentful content source, you can use any database
    - Custom style
    - Google Analytics
    - Gitalk
    - sitemap
    - React FontAwesome
    - SEO
    - Offline support
    - Web App Manifest
    - Styled using SCSS
    - Page pagination
    - Netlify optimization
- url: https://gatsby-starter-typescript-power-blog.majidhajian.com/
  repo: https://github.com/mhadaily/gatsby-starter-typescript-power-blog
  description: Minimal Personal Blog with Gatsby and TypeScript
  tags:
    - PWA
    - Blog
    - Language:TypeScript
    - Markdown
  features:
    - Mobile-First approach in development
    - TSLint & Prettier
    - Offline support
    - Category and Tag for post
    - Type Safe by TypeScript
    - Format Safe by TSLint, StyleLint and Prettier with Lint-Staged(Husky)
    - Blog page
    - Syntax highlighting in code blocks
    - Pagination Ready
    - Ready to deploy to GitHub Pages
    - Automatic RSS generation
    - Automatic Sitemap generation
- url: https://gatsby-starter-kontent.netlify.com
  repo: https://github.com/Kentico/gatsby-starter-kontent
  description: Gatsby starter site with Kentico Kontent
  tags:
    - CMS:Headless
    - CMS:Kontent
    - Netlify
  features:
    - Gatsby v2 support
    - Content item <-> content type relationships
    - Language variants relationships
    - Linked items elements relationships
    - Content items in Rich text elements relationships
    - Reverse link relationships
- url: https://gatsby-starter-storybook.netlify.com/
  repo: https://github.com/markoradak/gatsby-starter-storybook
  description: Gatsby starter site with Storybook
  tags:
    - Storybook
    - Styling:CSS-in-JS
    - Linting
  features:
    - Gatsby v2 support
    - Storybook v4 support
    - Styled Components v4 support
    - Styled Reset, ESLint, Netlify Conf
- url: https://jamstack-hackathon-starter.netlify.com/
  repo: https://github.com/sw-yx/jamstack-hackathon-starter
  description: A JAMstack app with authenticated routes, static marketing pages, etc. with Gatsby, Netlify Identity, and Netlify Functions
  tags:
    - Netlify
    - Client-side App
  features:
    - Netlify Identity
    - Netlify Functions
    - Static Marketing pages and Dynamic Client-side Authenticated App pages
- url: https://collective.github.io/gatsby-starter-plone/
  repo: https://github.com/collective/gatsby-starter-plone
  description: A Gatsby starter template to build static sites using Plone as the content source
  tags:
    - CMS:Other
    - CMS:Headless
    - SEO
    - PWA
  features:
    - Creates 1-1 copy of source Plone site
    - Auto generated navigation and breadcrumbs
    - Progressive Web App features
    - Optimized for performance
    - Minimal UI and Styling
- url: https://gatsby-tutorial-starter.netlify.com/
  repo: https://github.com/justinformentin/gatsby-v2-tutorial-starter
  description: Simple, modern designed blog with post lists, tags, and easily customizable code.
  tags:
    - Blog
    - Linting
    - PWA
    - SEO
    - Styling:CSS-in-JS
    - Markdown
  features:
    - Blog post listing with image, summary, date, and tags.
    - Post Tags
    - Post List Filtering
    - Typography.js
    - Emotion styling
    - Syntax Highlighting in Code Blocks
    - Gatsby Image
    - Fully Responsive
    - Offline Support
    - Web App Manifest
    - SEO
    - PWA
    - Sitemap generation
    - Schema.org JSON-LD
    - CircleCI Integration
    - Codeclimate Integration
    - Google Analytics
    - Twitter and OpenGraph Tags
    - ESLint
    - Prettier Code Styling
- url: https://avivero.github.io/gatsby-redux-starter/
  repo: https://github.com/AVivero/gatsby-redux-starter
  description: Gatsby starter site with Redux, Sass, Bootstrap, Css Modules and Material Icons
  tags:
    - Redux
    - Styling:SCSS
    - Styling:Bootstrap
    - Styling:Material
    - Linting
  features:
    - Gatsby v2 support
    - Redux support
    - Sass support
    - Bootstrap v4 support
    - Css Modules support
    - ESLint, Prettier
- url: https://gatsby-typescript-boilerplate.netlify.com/
  repo: https://github.com/leachjustin18/gatsby-typescript-boilerplate
  description: Opinionated Gatsby v2 starter with TypeScript.
  tags:
    - Language:TypeScript
    - PWA
    - Styling:SCSS
    - Styling:PostCSS
  features:
    - TSLint with airbnb & prettier configurations
    - Prettier
    - Stylelint
    - Offline support
    - Type Safe by TypeScript
    - Format on commit with Lint-Staged(Husky)
    - Favicon generation
    - Sitemap generation
    - Autoprefixer with browser list
    - CSS nano
    - CSS MQ Packer
    - Lazy load image(s) with plugin sharp
    - Gatsby Image
    - Netlify optimizations
- url: https://danshai.github.io/gatsbyv2-scientific-blog-machine-learning/
  repo: https://github.com/DanShai/gatsbyv2-scientific-blog-machine-learning
  description: Machine learning ready and scientific blog starter
  tags:
    - Blog
    - Linting
  features:
    - Write easly your scientific blog with katex and publish your research
    - Machine learning ready with tensorflowjs
    - Manipulate csv data
    - draw with graph mermaid
    - display charts with chartjs
- url: https://gatsby-tailwind-styled-components.netlify.com/
  repo: https://github.com/muhajirdev/gatsby-tailwind-styled-components-starter
  description: A Gatsby Starter with Tailwind CSS + Styled Components
  tags:
    - Styling:Tailwind
  features:
    - Eslint Airbnb without semicolon and without .jsx extension
    - Offline support
    - Web App Manifest
- url: https://gatsby-starter-mobx.netlify.com
  repo: https://github.com/borekb/gatsby-starter-mobx
  description: MobX + TypeScript + TSLint + Prettier
  tags:
    - Language:TypeScript
    - Linting
    - Testing
  features:
    - Gatsby v2 + TypeScript
    - MobX with decorators
    - Two examples from @mweststrate's Egghead course
    - .editorconfig & Prettier
    - TSLint
    - Jest
- url: https://tender-raman-99e09b.netlify.com/
  repo: https://github.com/amandeepmittal/gatsby-bulma-quickstart
  description: A Bulma CSS + GatsbyJS Starter Kit
  tags:
    - Styling:Bulma
    - Styling:SCSS
  features:
    - Uses Bulma CSS
    - Sass based Styling
    - Responsive Design
    - Google Analytics Integration
    - Uses Gatsby v2
    - SEO
- url: https://gatsby-starter-notes.netlify.com/
  repo: https://github.com/patricoferris/gatsby-starter-notes
  description: Gatsby starter for creating notes organised by subject and topic
  tags:
    - Markdown
    - Pagination
  features:
    - Create by topic per subject notes that are organised using pagination
    - Support for code syntax highlighting
    - Support for mathematical expressions
    - Support for images
- url: https://gatsby-starter-ttag.netlify.com/
  repo: https://github.com/ttag-org/gatsby-starter-ttag
  description: Gatsby starter with the minimum required to demonstrate using ttag for precompiled internationalization of strings.
  tags:
    - i18n
  features:
    - Support for precompiled string internationalization using ttag and it's babel plugin
- url: https://gatsby-starter-typescript.netlify.com/
  repo: https://github.com/goblindegook/gatsby-starter-typescript
  description: Gatsby starter using TypeScript.
  tags:
    - Markdown
    - Pagination
    - Language:TypeScript
    - PWA
    - Linting
  features:
    - Markdown and MDX
    - Local search powered by Lunr
    - Syntax highlighting
    - Images
    - Styling with Emotion
    - Testing with Jest and react-testing-library
- url: https://gatsby-netlify-cms-example.netlify.com/
  repo: https://github.com/robertcoopercode/gatsby-netlify-cms
  description: Gatsby starter using Netlify CMS
  tags:
    - CMS:Netlify
    - Styling:SCSS
  features:
    - Example of a website for a local developer meetup group
    - NetlifyCMS used for easy data entry
    - Mobile-friendly design
    - Styling done with Sass
    - Gatsby version 2
- url: https://gatsby-typescript-starter-blog.netlify.com/
  repo: https://github.com/frnki/gatsby-typescript-starter-blog
  description: A starter blog for TypeScript-based Gatsby projects with minimal settings.
  tags:
    - Language:TypeScript
    - Blog
  features:
    - TypeScript & TSLint
    - No Styling (No Typography.js)
    - Minimal settings based on official starter blog
- url: https://gatsby-serif.netlify.com/
  repo: https://github.com/jugglerx/gatsby-serif-theme
  description: Multi page/content-type starter using Markdown and SCSS. Serif is a beautiful small business theme for Gatsby. The theme is fully responsive, blazing fast and artfully illustrated.
  tags:
    - Styling:SCSS
    - Markdown
    - Linting
  features:
    - Multiple "content types" for `services`, `team` and `testimonials` using Markdown as the source
    - Graphql query in `gatsby-node.js` using aliases that creates pages and templates by content type based on the folder `src/pages/services`, `src/pages/team`
    - SCSS
    - Responsive design
    - Bootstrap 4 grid and media queries only
    - Responsive menu
    - Royalty free illustrations included
    - SEO titles & meta using `gatsby-plugin-react-helmet`
    - Eslint & Prettier
- url: https://awesome-gatsby-starter.netlify.com/
  repo: https://github.com/South-Paw/awesome-gatsby-starter
  description: Starter with a preconfigured MDX, Storybook and ESLint environment for component first development of your next Gatsby site.
  tags:
    - MDX
    - Markdown
    - Storybook
    - Styling:CSS-in-JS
    - Linting
  features:
    - Gatsby MDX for JSX in Markdown loading, parsing, and rendering of pages
    - Storybook for isolated component development
    - styled-components for CSS-in-JS
    - ESLint with Airbnb's config
    - Prettier integrated into ESLint
    - A few example components and pages with stories and simple site structure
- url: https://santosfrancisco.github.io/gatsby-starter-cv/
  repo: https://github.com/santosfrancisco/gatsby-starter-cv
  description: A simple starter to get up and developing your digital curriculum with GatsbyJS'
  tags:
    - Styling:CSS-in-JS
    - PWA
    - Onepage
  features:
    - Gatsby v2
    - Based on default starter
    - Google Analytics
    - Web App Manifest
    - SEO
    - Styling with styled-components
    - Responsive Design, optimized for Mobile devices
- url: https://vigilant-leakey-a4f8cd.netlify.com/
  repo: https://github.com/agneym/gatsby-blog-starter
  description: Minimal Blog Starter Template with Styled Components.
  tags:
    - Markdown
    - Styling:CSS-in-JS
    - Blog
  features:
    - Markdown loading, parsing, and rendering of pages
    - Minimal UI for blog
    - Styled-components for CSS-in-JS
    - Prettier added as pre-commit hook
    - Google Analytics
    - Image Optimisation
    - Code Styling and Formatting in markdown
    - Responsive Design
- url: https://inspiring-me-lwz7512.netlify.com/
  repo: https://github.com/lwz7512/gatsby-netlify-identity-starter
  description: Gatsby Netlify Identity Starter with NIW auth support, and content gating, as well as responsive layout.
  tags:
    - Netlify
    - Pagination
  features:
    - Mobile Screen support
    - Privacy control for post content view & profile page
    - User authentication by Netlify Identity Widget/Service
    - Pagination for posts
    - Navigation menu with active status
- url: https://gatsby-starter-event-calendar.netlify.com/
  repo: https://github.com/EmaSuriano/gatsby-starter-event-calendar
  description: Gatsby Starter to display information about events from Google Spreadsheets with Calendars
  tags:
    - Linting
    - Styling:Grommet
    - PWA
    - SEO
    - Google Sheets
  features:
    - Grommet
    - Theming
    - Google Spreadsheet integration
    - PWA
    - A11y
    - SEO
    - Netlify Deployment Friendly
    - ESLint with Airbnb's config
    - Prettier integrated into ESLint
- url: https://gatsby-starter-tech-blog.netlify.com/
  repo: https://github.com/email2vimalraj/gatsby-starter-tech-blog
  description: A simple tech blog starter kit for gatsbyjs
  tags:
    - Blog
    - Portfolio
  features:
    - Markdown based blog
    - Filter blog posts by Tags
    - Easy customization
    - Using styled components
    - Minimal styles
    - Best scoring by Lighthouse
    - SEO support
    - PWA support
    - Offline support
- url: https://infallible-brown-28846b.netlify.com/
  repo: https://github.com/tylergreulich/gatsby-typescript-mdx-prismjs-starter
  description: Gatsby starter using TypeScript, MDX, Prismjs, and styled-components
  tags:
    - Language:TypeScript
    - Linting
    - Testing
    - Styling:CSS-in-JS
    - MDX
  features:
    - Gatsby v2 + TypeScript
    - Syntax highlighting with Prismjs
    - MDX
    - Jest
    - react-testing-library
    - styled-components
- url: https://hardcore-darwin-d7328f.netlify.com/
  repo: https://github.com/agneym/gatsby-careers-page
  description: A Careers Page for startups using Gatsby
  tags:
    - Markdown
    - Styling:CSS-in-JS
  features:
    - Careers Listing
    - Application Format
    - Markdown for creating job description
    - styled-components
- url: https://saikrishna.me/
  repo: https://github.com/s-kris/gatsby-minimal-portfolio-blog
  description: A minimal portfolio website with blog using Gatsby. Suitable for developers.
  tags:
    - Portfolio
    - Blog
  features:
    - Portfolio Page
    - Timline (Journey) page
    - Minimal
- url: https://gatsby-starter-blog-mdx-demo.netlify.com
  repo: https://github.com/hagnerd/gatsby-starter-blog-mdx
  description: A fork of the Official Gatsby Starter Blog with support for MDX out of the box.
  tags:
    - MDX
    - Blog
  features:
    - MDX
    - Blog
    - RSS Feed
- url: https://gatsby-tailwindcss-sass-starter-demo.netlify.com/
  repo: https://github.com/durianstack/gatsby-tailwindcss-sass-starter
  description: Just another Gatsby Tailwind with SASS starter
  tags:
    - Styling:Tailwind
    - Styling:SCSS
  features:
    - Tailwind, A Utility-First CSS Framework for Rapid UI Development
    - SASS/SCSS
    - Comes with React Helmet for adding site meta tags
    - Includes plugins for offline support out of the box
    - PurgeCSS to shave off unused styles
- url: https://tyra-starter.netlify.com/
  repo: https://github.com/madelyneriksen/gatsby-starter-tyra
  description: A feminine GatsbyJS Starter Optimized for SEO
  tags:
    - SEO
    - Blog
    - Styling:Other
  features:
    - Integration with Social Media and Mailchimp.
    - Styled with Tachyons.
    - Rich structured data on blog posts for SEO.
    - Pagination and category pages.
- url: https://gatsby-starter-styled.netlify.com/
  repo: https://github.com/gregoralbrecht/gatsby-starter-styled
  description: Yet another simple starter with Styled-System, Typography.js, SEO and Google Analytics.
  tags:
    - Styling:CSS-in-JS
    - PWA
    - SEO
  features:
    - Styled-Components
    - Styled-System
    - Rebass Grid
    - Typography.js to easily set up font styles
    - Google Analytics
    - Prettier, ESLint & Stylelint
    - SEO (meta tags and schema.org via JSON-LD)
    - Offline support
    - Web App Manifest
- url: https://gatsby.ghost.org/
  repo: https://github.com/TryGhost/gatsby-starter-ghost
  description: Build lightning-fast, modern publications with Ghost and Gatsby
  tags:
    - CMS:Headless
    - Blog
  features:
    - Ghost integration with ready to go placeholder content and webhooks support
    - Minimal responsive design
    - Pagination for posts, tags, and authors
    - SEO Friendly Meta
    - JSON-LD Schema
    - OpenGraph structured data
    - Twitter Cards meta
    - Sitemap Generation
    - XML Sitemaps
    - Progressive Web App
    - Offline Support
    - RSS Feed
    - Netlify integration ready to deploy
- url: https://traveler-blog.netlify.com/
  repo: https://github.com/QingpingMeng/gatsby-starter-traveler-blog
  description: A fork of the Official Gatsby Starter Blog to build a travler blog with images support
  tags:
    - Blog
    - PWA
    - SEO
    - Styling:Material
    - Styling:CSS-in-JS
  features:
    - Netlify integration ready to deploy
    - Material UI
    - styled-components
    - GitHub markdown css support
- url: https://create-ueno-app.netlify.com
  repo: https://github.com/ueno-llc/ueno-gatsby-starter
  description: Opinionated Gatsby starter by Ueno.
  tags:
    - Language:TypeScript
    - Styling:SCSS
    - Linting
    - Transitions
  features:
    - GraphQL hybrid
    - SEO friendly
    - GSAP ready
    - Nice Devtools
    - GsapTools
    - Ueno plugins
    - SVG to React component
    - Ueno's TSlint
    - Decorators
- url: https://gatsby-snyung-starter.netlify.com/
  repo: https://github.com/SeonHyungJo/gatsby-snyung-starter
  description: Basic starter template for You
  tags:
    - CMS:Contentful
    - Markdown
    - Linting
    - Pagination
    - Portfolio
    - SEO
    - Styling:SCSS
    - Transitions
  features:
    - SASS/SCSS
    - Add Utterances
    - Nice Pagination
    - Comes with React Helmet for adding site meta tags
    - Create Yout Name Card for writing meta data
- url: https://gatsby-contentstack-starter.netlify.com/
  repo: https://github.com/contentstack/gatsby-starter-contentstack
  description: A Gatsby starter powered by Headless CMS Contentstack.
  tags:
    - CMS:Headless
    - Blog
  features:
    - Includes Contentstack Delivery API for any environment
    - Dynamic content from Contentstack CMS
- url: https://gatsby-craftcms-barebones.netlify.com
  repo: https://github.com/frankievalentine/gatsby-craftcms-barebones
  description: Barebones setup for using Craft CMS and Gatsby locally.
  tags:
    - CMS:Headless
  features:
    - Full setup instructions included
    - Documented to get you set up with Craft CMS quickly
    - Code referenced in repo
- url: https://gatsby-starter-buttercms.netlify.com/
  repo: https://github.com/ButterCMS/gatsby-starter-buttercms
  description: A starter template for spinning up a Gatsby+ ButterCMS site
  tags:
    - Blog
    - SEO
    - CMS:Headless
  features:
    - Fully functioning blog
    - Navigation between posts with a previous/next post button
    - FAQ Knowledge Base
    - CMS Powered Homepage
    - Customer Case Study example marketing pages
- url: https://master.d2f5ek3dnwfe9v.amplifyapp.com/
  repo: https://github.com/dabit3/gatsby-auth-starter-aws-amplify
  description: This Gatsby starter uses AWS Amplify to implement authentication flow for signing up/signing in users as well as protected client side routing.
  tags:
    - AWS
    - Authentication
  features:
    - AWS Amplify
    - Full authentication workflow
    - Registration form
    - Signup form
    - User sign in
- url: https://gatsby-starter.mdbootstrap.com/
  repo: https://github.com/anna-morawska/gatsby-material-design-for-bootstrap
  description: A simple starter which lets you quickly start developing with Gatsby and Material Design For Bootstrap
  tags:
    - Styling:Material
  features:
    - React Bootstrap with Material Design css framework.
    - Free for personal and commercial use
    - Fully responsive
- url: https://frosty-ride-4ff3b9.netlify.com/
  repo: https://github.com/damassi/gatsby-starter-typescript-rebass-netlifycms
  description:
    A Gatsby starter built on top of MDX (React + Markdown), NetlifyCMS (with
    MDX and netlify-cms-backend-fs support -- no need to deploy), TypeScript,
    Rebass for UI, Styled Components, and Jest for testing. Very little visual
    styling has been applied so that you can bring your own :)
  tags:
    - MDX
    - CMS:Netlify
    - Language:TypeScript
    - Styling:Other
    - Styling:CSS-in-JS
    - Testing
  features:
    - MDX - Markdown + React
    - Netlify CMS (with MDX support)
    - Read and write to local file system via netlify-cms-backend-fs
    - TypeScript
    - Rebass
    - Styled Components
    - Jest
- url: https://bluepeter.github.io/gatsby-material-ui-business-starter/
  repo: https://github.com/bluepeter/gatsby-material-ui-business-starter
  description: Beautiful Gatsby Material Design Business Starter
  tags:
    - Styling:Material
  features:
    - Uses the popular, well-maintained Material UI React component library
    - Material Design theme and icons
    - Rotating home page carousel
    - Simple setup without opinionated setup
    - Fully instrumented for successful PROD deployments
    - Stylus for simple CSS
- url: https://example-company-website-gatsby-sanity-combo.netlify.com/
  repo: https://github.com/sanity-io/example-company-website-gatsby-sanity-combo
  description: This examples combines Gatsby site generation with Sanity.io content management in a neat company website.
  tags:
    - CMS:sanity.io
    - CMS:Headless
    - Blog
  features:
    - Out-of-the-box headless CMS
    - Real-time content preview in Development
    - Fast & frugal builds
    - No accidental missing fields/types
    - Full Render Control with Portable Text
    - gatsby-image support
    - Content types for company info, pages, projects, people, and blog posts
- url: https://gatsby-starter-under-construction.netlify.com/
  repo: https://github.com/robinmetral/gatsby-starter-under-construction
  description: Blazing fast "Under Construction" page with a blazing quick setup.
  tags:
    - Onepage
    - Styling:CSS-in-JS
    - SEO
    - PWA
  features:
    - Configure everything in gatsby-config.js
    - Creative CSS3 background patterns by Lea Verou
    - Built-in Google Fonts support
    - Social icons with react-social-icons
- url: https://gatsby-starter-docz.netlify.com/
  repo: https://github.com/RobinCsl/gatsby-starter-docz
  description: Simple starter where building your own documentation with Docz is possible
  tags:
    - Documentation
  features:
    - Generate nice documentation with Docz, in addition to generating your normal Gatsby site
    - Document your React components in .mdx files
- url: https://gatsby-starter-santa-fe.netlify.com/
  repo: https://github.com/osogrizz/gatsby-starter-santa-fe
  description: A place for artist or designers to display their creations
  tags:
    - Styling:CSS-in-JS
  features:
    - SEO friendly
    - Built-in Google Fonts support
    - Contact Form
    - Customizable Design Template
- url: https://gatsby-hello-friend.now.sh
  repo: https://github.com/panr/gatsby-starter-hello-friend
  description: A simple starter for Gatsby. That's it.
  tags:
    - Pagination
    - Markdown
    - Blog
    - Portfolio
    - Styling:PostCSS
  features:
    - Dark/light mode, depending on your preferences
    - Great reading experience thanks to Inter font, made by Rasmus Andersson
    - Nice code highlighting thanks to PrismJS
    - Responsive youtube/vimeo etc. videos
    - Elastic menu
    - Fully responsive site
- url: https://lgcolella.github.io/gatsby-starter-developer-blog/
  repo: https://github.com/lgcolella/gatsby-starter-developer-blog
  description: A starter to create SEO-friendly, fast, multilanguage, responsive and highly customizable technical blogs/portfolios with the most common features out of the box.
  tags:
    - Blog
    - Portfolio
    - i18n
  features:
    - Multilanguage posts
    - Pagination and image preview for posts
    - Tags
    - SEO
    - Social share buttons
    - Disqus for comments
    - Highlighting for code syntax in posts
    - Dark and light themes available
    - Various available icon sets
    - RSS Feed
    - Web app manifest
- url: https://gatsby.magicsoup.io/
  repo: https://github.com/magicsoup-io/gatsby-starter-magicsoup
  description: A production ready Gatsby starter using magicsoup.io
  tags:
    - SEO
    - Markdown
    - Styling:CSS-in-JS
    - Testing
  features:
    - Optimized images with gatsby-image.
    - SEO friendly with react-helmet, gatsby-plugin-sitemap and Google Webmaster Tools!
    - Responsive UIs with magicsoup.io/stock.
    - Static content with gatsby-transform-remark or gatsby-transform-json.
    - Convert Markdown to StyledComponents!
    - Webfonts with gatsby-plugin-web-font-loader.
    - SSR ready!
    - Testing with Jest!
- url: https://foxandgeese.github.io/tiny-agency/
  repo: https://github.com/foxandgeese/tiny-agency
  description: Simple Gatsby.js starter that uses material design and that's perfect for tiny agencies.
  tags:
    - Styling:Material
  features:
    - Uses the popular, well-maintained Material UI React component library
    - Material Design theme and icons
    - Simple setup without opinionated setup
    - Fully instrumented for successful PROD deployments
- url: https://gatsby-shopify-starter.netlify.com/
  repo: https://github.com/AlexanderProd/gatsby-shopify-starter
  description: Kick off your next, ecommerce experience with this Gatsby starter. It is based on the default Gatsby starter to be easily modifiable.
  tags:
    - CMS:Headless
    - SEO
    - eCommerce
    - Styling:CSS-in-JS
  features:
    - Shopping Cart
    - Shopify Integration
    - Product Grid
    - Shopify Store Credentials included
    - Optimized images with gatsby-image.
    - SEO
- url: https://gatejs.netlify.com
  repo: https://github.com/sarasate/gate
  description: API Doc generator inspired by Stripe's API docs
  tags:
    - Documentation
    - Markdown
    - Onepage
  features:
    - API documentation from markdown sources
    - Code samples separated by language
    - Syntax highlighting
    - Everything in a single page
- url: https://hopeful-keller-943d65.netlify.com
  repo: https://github.com/iwilsonq/gatsby-starter-reasonml
  description: Gatsby starter to create static sites using type-safe ReasonML
  tags:
    - Language:Other
    - Blog
    - Styling:CSS-in-JS
  features:
    - Gatsby v2 support
    - bs-platform v4 support
    - Similar to gatsby-starter-blog
- url: https://gatsby-starter-blog-amp-to-pwa.netlify.com/
  repo: https://github.com/tomoyukikashiro/gatsby-starter-blog-amp-to-pwa
  description: Gatsby starter blog with AMP to PWA Strategy
  tags:
    - Blog
    - AMP
    - PWA
  features:
    - Similar to gatsby-starter-blog
    - Support AMP to PWA strategy
- url: https://cvluca.github.io/gatsby-starter-markdown/
  repo: https://github.com/cvluca/gatsby-starter-markdown
  description: Boilerplate for markdown-based website (Documentation, Blog, etc.)
  tags:
    - Markdown
    - Redux
    - Styling:Ant Design
  features:
    - Responsive Web Design
    - Auto generated Sidebar
    - Auto generated Anchor
- url: https://gatsby-starter-wordpress-community.netlify.com/
  repo: https://github.com/pablovila/gatsby-starter-wordpress-community
  description: Starter using gatsby-source-wordpress to display posts and pages from a WordPress site
  tags:
    - CMS:WordPress
    - Styling:Bulma
    - Blog
    - Pagination
  features:
    - Gatsby v2 support
    - Responsive Web Design
    - WordPress support
    - Bulma and Sass Support for styling
    - Pagination logic
- url: https://gatsby-blogger.netlify.com/
  repo: https://github.com/aslammultidots/blogger
  description: A Simple, clean and modern designed blog with firebase authentication feature and easily customizable code.
  tags:
    - Blog
    - Redux
    - Disqus
    - CMS:Contentful
    - Firebase
  features:
    - Minimal and clean white layout.
    - Dynamic content from Contentful.
    - Blog post listing with previews (image + summary) for each blog post.
    - Disqus commenting system for each blog post.
    - Search post with keyword.
    - Firebase for Authentication.
    - Protected Routes with Authorization.
    - Contact form integration.
- url: https://gatsby-starter-styled-components.netlify.com/
  repo: https://github.com/blakenoll/gatsby-starter-styled-components
  description: The Gatsby default starter modified to use styled-components
  tags:
    - Styling:CSS-in-JS
  features:
    - styled-components
    - sticky footer
- url: https://magazine-example.livingdocs.io/
  repo: https://github.com/livingdocsIO/gatsby-magazine-example
  description: This magazine-starter helps you start out with Livingdocs as a headless CMS.
  tags:
    - Blog
    - CMS:Headless
  features:
    - Minimal and clean white layout.
    - Dynamic content from Livingdocs.
    - Built-in component library.
    - Robust template and theme.
- url: https://gatsby-starter-intl.tomekskuta.pl
  repo: https://github.com/tomekskuta/gatsby-starter-intl
  description: Gatsby v2 i18n starter which makes static pages for every locale and detect your browsers lang. i18n with react-intl.
  tags:
    - i18n
    - Testing
  features:
    - static pages for every language
    - detects your browser locale
    - uses react-intl
    - based on Gatsby Default Starter
    - unit tests with Jest
- url: https://cape.netlify.com/
  repo: https://github.com/juhi-trivedi/cape
  description: A Gatsby - CMS:Contentful demo with Netlify.
  tags:
    - Blog
    - Netlify
    - CMS:Contentful
    - Styling:Bootstrap
  features:
    - Fecthing Dynamic content from Contentful.
    - Blog post listing with previews (image + summary) for each blog post.
    - Contact form integration with Netlify.
    - Grid system inspired by Bootstrap.
- url: https://gatsby-starter-infinite-scroll.baobab.fi/
  repo: https://github.com/baobabKoodaa/gatsby-starter-infinite-scroll
  description: Infinite Scroll and Pagination with 10k photos
  tags:
    - Infinite Scroll
    - Pagination
    - Styling:CSS-in-JS
  features:
    - Infinite Scroll (default mode)
    - Pagination (fallback for users without JS)
    - Toggle between these modes in demo
    - Efficient implementation (only fetch the data that's needed, ship initial items with the page instead of fetch, etc.)
- url: https://jodie.lekoarts.de/
  repo: https://github.com/LekoArts/gatsby-starter-portfolio-jodie
  description: Image-heavy photography portfolio with colorful accents & great typography
  tags:
    - Portfolio
    - PWA
    - Transitions
    - Styling:CSS-in-JS
    - Linting
    - Testing
    - Language:TypeScript
  features:
    - Configurable with theming, CSS Grid & a yaml file for navigation
    - Create your projects by editing a yaml file and putting images into a folder
    - Shows your Instagram posts
    - TypeScript
    - Cypress for End-to-End testing
    - react-spring for animations & transitions
    - Uses styled-components + styled-system
    - SEO with Sitemap, Schema.org JSONLD, Tags
    - Responsive images with gatsby-image
- url: https://amazing-jones-e61bda.netlify.com/
  repo: https://github.com/WebCu/gatsby-material-kit-react
  description: Adaptation of Material Kit React to Gatsby
  tags:
    - Styling:Material
  features:
    - 60 Handcrafted Components
    - 4 Customized Plugins
    - 3 Example Pages
- url: https://relaxed-bhaskara-5abd0a.netlify.com/
  repo: https://github.com/LekovicMilos/gatsby-starter-portfolio
  description: Gatsby portfolio starter for creating quick portfolio
  tags:
    - Portfolio
  features:
    - Showcase of portfolio items
    - About me page
- url: https://gatsby-typescript-scss-docker-starter.netlify.com/
  repo: https://github.com/OFranke/gatsby-typescript-scss-docker
  description: Gatsby starter TypeScript, SCSS, Docker
  tags:
    - Language:TypeScript
    - Styling:SCSS
    - Linting
  features:
    - Format & Commit Safe by ESLint, StyleLint and Prettier with Lint-Staged (Husky), optimized for VS Code
    - Typings for scss files are automatically generated
    - Responsiveness from the beginning through easy breakpoint configuration
    - Enforce the DRY principle, no hardcoded and repeated `margin`, `font-size`, `color`, `box-shadow`, `border-radius` ... properties anymore
    - Docker ready - you can run Gatsby dev mode on your machine environment or with docker-compose
- url: https://prismic-i18n.lekoarts.de/
  repo: https://github.com/LekoArts/gatsby-starter-prismic-i18n
  description: Based on gatsby-starter-prismic with Internationalization (i18n) support.
  tags:
    - CMS:Prismic
    - CMS:Headless
    - Styling:CSS-in-JS
    - Linting
    - Blog
    - PWA
    - Testing
    - i18n
  features:
    - Prismic as Headless CMS
    - Uses multiple features of Prismic - Slices, Labels, Relationship fields, Custom Types, Internationalization
    - Emotion for Styling
    - i18n without any third-party libaries
    - Cypress for End-to-End testing
    - Prism.js highlighting
    - Responsive images with gatsby-image
    - Extensive SEO
    - ESLint & Prettier
- url: https://gatsby-starter-landing-page.netlify.com/
  repo: https://github.com/gillkyle/gatsby-starter-landing-page
  description: Single page starter for minimal landing pages
  tags:
    - Onepage
  features:
    - Gatsby image
    - Google Analytics
    - Minimal design
- url: https://thakkaryash94.github.io/gatsby-github-personal-website/
  repo: https://github.com/thakkaryash94/gatsby-github-personal-website
  description: It is a conversion of original GitHub personal website repo which is written in ruby for JS developers. This repository gives you the code you'll need to kickstart a personal website that showcases your work as a software developer. And when you manage the code in a GitHub repository, it will automatically render a webpage with the owner's profile information, including a photo, bio, and repositories.
  tags:
    - Portfolio
    - Onepage
  features:
    - layout config either stacked or sidebar
    - theme dark/light mode
    - post support
- url: http://gatsby-starter-default-intl.netlify.com
  repo: https://github.com/wiziple/gatsby-starter-default-intl
  description: The default Gatsby starter with features of multi-language url routes and browser language detection.
  tags:
    - i18n
  features:
    - Localization (Multilanguage) provided by react-intl.
    - Support automatic redirection based on user's preferred language in browser provided by browser-lang.
    - Support multi-language url routes within a single page component. That means you don't have to create separate pages such as pages/en/index.js or pages/ko/index.js.
    - Based on gatsby-starter-default with least modification.
- url: https://gatsby-starter-julia.netlify.com/
  repo: https://github.com/niklasmtj/gatsby-starter-julia
  description: A minimal blog starter template built with Gatsby
  tags:
    - Markdown
    - Blog
  features:
    - Landingpage
    - Blogoverview
    - Markdown sourcing
    - Estimated reading time
    - Styled component with @emotion
    - Netlify deployment friendly
    - Nunito font as npm module
    - Site meta tags with React Helmet
- url: https://agalp.imedadel.me
  repo: https://github.com/ImedAdel/automatic-gatsbyjs-app-landing-page
  description: Automatically generate iOS app landing page using GatsbyJS
  tags:
    - Onepage
    - PWA
    - SEO
  features:
    - One Configuration file
    - Automatically generate a landing page for your iOS app
    - List app features
    - App Store and Play Store buttons
    - App screenshot and video preview
    - Easily add social media accounts and contact info in the footer via the site-config.js file.
    - Pick custom Font Awesome icons for the feature list via the site-config.js file.
    - Built using Prettier and Styled-Components
    - Easily integrate Google Analytics by adding your ID to site-config.js file.
- url: https://gatsby-starter-shopify-app.firebaseapp.com/install
  repo: https://github.com/gil--/gatsby-starter-shopify-app
  description: Easily create Serverless Shopify Admin Apps powered by Gatsby and Firebase Functions
  tags:
    - Shopify
    - Firebase
  features:
    - 🗄 Firebase Firestore Realtime DB
    - ⚡️ Serverless Functions API layer (Firebase Functions)
    - 💼 Admin API (Graphql) Serverless Proxy
    - 🎨 Shopify Polaris (AppProvider, etc.)
    - 💰 Application Charge Logic (30 days) with variable trial duration
    - 📡 Webhook Validation & Creation
    - 🔑 GDPR Ready (Including GDPR Webhooks)
    - 🏗 CircleCI Config for easy continuous deployments to Firebase
- url: https://gatsby-starter-paperbase.netlify.com/
  repo: https://github.com/willcode4food/gatsby-starter-paperbase
  description: A Gatsby starter that implements the Paperbase Premium Theme from MaterialUI
  tags:
    - Styling:Material
    - Styling:CSS-in-JS
  features:
    - MaterialUI Paperbase theme in Gatsby!
    - Create professional looking admin tools and dashboards
    - Responsive Design
    - MaterialUI Paper Components
    - MaterialUI Tab Components
- url: https://gatsby-starter-devto.netlify.com/
  repo: https://github.com/geocine/gatsby-starter-devto
  description: A GatsbyJS starter template that leverages the Dev.to API
  tags:
    - Blog
    - Styling:CSS-in-JS
  features:
    - Blog post listing with previews (image + summary) for each blog post
- url: https://gatsby-starter-framer-x.netlify.com/
  repo: https://github.com/simulieren/gatsby-starter-framer-x
  description: A GatsbyJS starter template that is connected to a Framer X project
  tags:
    - Language:TypeScript
  features:
    - TypeScript support
    - Easily work in GatsbyJS and Framer X at the same time
- url: https://gatsby-firebase-hosting.firebaseapp.com/
  repo: https://github.com/bijenkorf-james-wakefield/gatsby-firebase-hosting-starter
  description: A starter with configuration for Firebase Hosting and Cloud Build deployment.
  tags:
    - Firebase
    - Linting
  features:
    - Linting with ESLint
    - Jest Unit testing configuration
    - Lint-staged on precommit hook
    - Commitizen for conventional commit messages
    - Configuration for Firebase hosting
    - Configuration for Cloud Build deployment
    - Clear documentation to have your site deployed on Firebase behind SSL in no time!
- url: https://lewis-gatsby-starter-blog.netlify.com/
  repo: https://github.com/lewislbr/lewis-gatsby-starter-blog
  description: A simple custom Gatsby starter template to start a new blog or personal website.
  tags:
    - Blog
    - Styling:CSS-in-JS
    - Markdown
    - Portfolio
    - SEO
  features:
    - Blog post listing with summary preview for each blog post.
    - Automatically creates blog pages from Markdown files.
    - CSS in JS with styled-components.
    - Optimized images.
    - Offline capabilities.
    - Auto-generated sitemap and robots.txt.
- url: https://gatsby-starter-stripe.netlify.com/
  repo: https://github.com/brxck/gatsby-starter-stripe
  description: A minimal starter to create a storefront with Gatsby, Stripe, & Netlify Functions.
  tags:
    - Stripe
    - eCommerce
    - Styling:None
  features:
    - Statically generate based on Stripe inventory
    - Dynamically update with live inventory & availability data
    - Checkout powered by Stripe
    - Serverless functions interact with Stripe API
    - Shopping cart persisted in local storage
    - Responsive images with gatsby-image
- url: https://www.jannikbuschke.de/gatsby-antd-docs/
  repo: https://github.com/jannikbuschke/gatsby-antd-docs
  description: A template for documentation websites
  tags:
    - Documentation
    - Language:TypeScript
    - Styling:Ant Design
    - Markdown
    - MDX
  features:
    - Markdown
    - MDX with mdxjs
    - Syntax highlighting with prismjs
    - Anchors
    - Sidebar
    - Sitecontents
    - Landingpage
- url: https://gatsby-starter.haezl.at
  repo: https://github.com/haezl/gatsby-starter-haezl
  description: A lightweight, mobile first blog starter with infinite scroll and Material-UI design for Gatsby.
  tags:
    - Blog
    - Language:TypeScript
    - Linting
    - Styling:CSS-in-JS
    - Styling:Material
    - Markdown
    - PWA
  features:
    - Landing Page
    - Portfolio section
    - Blog post listing with a preview for each post
    - Infinite scroll instead of next and previous buttons
    - Blog posts generated from Markdown files
    - About Page
    - Responsive Design
    - PWA (Progressive Web App) support
    - MobX
    - Customizable
- url: https://gatsby-starter-fine.netlify.com/
  repo: https://github.com/toboko/gatsby-starter-fine
  description: A mutli-response and light, mobile first blog starter with columns layout and Seo optimization.
  tags:
    - Blog
    - Markdown
    - Portfolio
    - SEO
  features:
    - Blog
    - Portfolio section
    - Customizable
    - Markdown
    - Optimized images
    - Sitemap Page
    - Seo Ready
- url: https://ugglr.github.io/gatsby-clean-portfolio/
  repo: https://github.com/ugglr/gatsby-clean-portfolio
  description: A clean themed Software Engineer Portfolio site, showcasing soft skills on the front page, features project card showcases, about page. Responsive through react-bootstrap components together with custom CSS style sheets. SEO configured, just need to add google analytics tracking code.
  tags:
    - Portfolio
    - SEO
    - Styling:Bootstrap
  features:
    - Resume
    - CV
    - google analytics
    - easy favicon swap
    - Gatsby SEO plugin
    - Clean layout
    - White theme
    - grid using react-bootstrap
    - bootstrap4 classes available
    - font-awesome Library for icons
    - Portfolio site for developers
    - custom project cards
    - easily extendable to include blog page
    - Responsive design
- url: https://gatsby-documentation-starter.netlify.com/
  repo: https://github.com/whoisryosuke/gatsby-documentation-starter
  description: Automatically generate docs for React components using MDX, react-docgen, and GatsbyJS
  tags:
    - Documentation
    - MDX
    - SEO
  features:
    - Parses all React components (functional, stateful, even stateless!) for JS Docblocks and Prop Types.
    - MDX - Write your docs in Markdown and include React components using JSX!
    - Lightweight (only what you need)
    - Modular (easily fits in any React project!)
    - Props table component
    - Customizable sidebar navigation
    - Includes SEO plugins Google Analytics, Offline, Manifest, Helmet.
- url: http://gatsby-absurd.surge.sh/
  repo: https://github.com/ajayns/gatsby-absurd
  description: A Gatsby starter using illustrations from https://absurd.design/
  tags:
    - Onepage
    - Styling:CSS-in-JS
  features:
    - Uses surreal illustrations from absurd.design.
    - Landing page structure split into sections
    - Basic UX/UX elements ready. navbar, smooth scrolling, faqs, theming
    - Convenient image handling and data separation
- url: https://gatsby-starter-quiz.netlify.com/
  repo: https://github.com/raphadeluca/gatsby-starter-quiz
  description: Create rich quizzes with Gatsby & Mdx. No need of database or headless CMS. Manage your data directly in your Mdx file's frontmatter and write your content in the body. Customize your HTML tags, use react components from a library or write your owns. Navigation will be automatically created between each question.
  tags:
    - MDX
  features:
    - Data quiz in the frontmatter
    - Rich customizable content with MDX
    - Green / Red alert footer on user's answer
    - Navigation generated based on the index of each question
- url: https://gatsby-starter-accessibility.netlify.com/
  repo: https://github.com/benrobertsonio/gatsby-starter-accessibility
  description: The default Gatsby starter with powerful accessibility tools built-in.
  tags:
    - Storybook
    - Linting
  features:
    - 🔍 eslint-plugin-jsx-a11y for catching accessibility issues while authoring code
    - ✅ lint:staged for adding a pre-commit hook to catch accessibility linting errors
    - 📣 react-axe for console reporting of accessibility errors in the DOM during development
    - 📖 storybook setup for accessibility reporting on individual components
- url: https://gatsby-theme-ggt-material-ui-blog.netlify.com/
  repo: https://github.com/greatgatsbyjsthemes/gatsby-starter-ggt-material-ui-blog
  description: Starter material-ui blog utilizing a Gatsby theme!
  tags:
    - Blog
    - MDX
  features:
    - Uses MDX with Gatsby theme for quick and easy set up
    - Material-ui design with optional config passed into the theme options
    - Gradient background with sitemap, rss feed, and offline capabilities
- url: https://gatsby-starter-blog-typescript.netlify.com/
  repo: https://github.com/gperl27/Gatsby-Starter-Blog-Typescript
  description: Gatsby starter blog with TypeScript
  tags:
    - Blog
    - Language:TypeScript
    - Styling:CSS-in-JS
  features:
    - Includes all features that come with Gatsby's official starter blog
    - TypeScript for type-safety out of the box
    - Styled components in favor of inline styles
    - Transition Link for nice page transitions
    - Type definitions from GraphQL schema (with code generation)
- url: https://gatsby-starter-sass.netlify.com/
  repo: https://github.com/colbyfayock/gatsby-starter-sass
  description: A Gatsby starter with Sass and no assumptions!
  tags:
    - Styling:SCSS
  features:
    - Sass stylesheets to manage your CSS (SCSS flavored)
    - Simple, minimal base setup to get started
    - No baked in configurations or assumptions
- url: https://billyjacoby.github.io/gatsby-react-bootstrap-starter/
  repo: https://github.com/billyjacoby/gatsby-react-bootstrap-starter
  description: GatsbyJS starter with react-bootstrap and react-icons
  tags:
    - Styling:Bootstrap
    - Styling:SCSS
  features:
    - SASS stylesheets to make styling components easy
    - Sample navbar that sticks to the top of the page on scroll
    - Includes react-icons to make adding icons to your app super simple
- url: https://gatsbystartermdb.netlify.com
  repo: https://github.com/jjcav84/mdbreact-gatsby-starter
  description: GatsbyJS starter built with MDBootstrap React free version
  tags:
    - Styling:Bootstrap
  features:
    - Material Design, Bootstrap, and React
    - Contact form and Google Map components
    - Animation
    - documentation and component library can be found at mdboostrap's website
- url: https://gatsby-starter-primer.netlify.com/
  repo: https://github.com/thomaswangio/gatsby-starter-primer
  description: A Gatsby starter featuring GitHub Primer Design System and React components
  tags:
    - Styling:Other
    - Styling:CSS-in-JS
    - SEO
    - Landing Page
  features:
    - Primer React Components
    - Styled Components
    - Gatsby Image
    - Better SEO component with appropriate OG image and appropriate fallback meta tags
- url: https://pranshuchittora.github.io/gatsby-material-boilerplate
  repo: https://github.com/pranshuchittora/gatsby-material-boilerplate
  description: A simple starter to get up and developing quickly with Gatsby in material design
  tags:
    - Styling:Material
  features:
    - Material design
    - Sass/SCSS
    - Tags
    - Categories
    - Google Analytics
    - Offline support
    - Web App Manifest
    - SEO
- url: https://anubhavsrivastava.github.io/gatsby-starter-hyperspace
  repo: https://github.com/anubhavsrivastava/gatsby-starter-hyperspace
  description: Single page starter based on the Hyperspace site template, with landing, custom and Elements(Component) page
  tags:
    - HTML5UP
    - Styling:SCSS
    - Onepage
    - Landing Page
  features:
    - Designed by HTML5 UP
    - Simple one page site that’s perfect for personal portfolios
    - Fully Responsive
    - Styling with SCSS
    - Offline support
    - Web App Manifest
- url: https://anubhavsrivastava.github.io/gatsby-starter-identity
  repo: https://github.com/anubhavsrivastava/gatsby-starter-identity
  description: Single page starter based on the Identity site template by HTML5 up, suitable for one page portfolio.
  tags:
    - HTML5UP
    - Styling:SCSS
    - Onepage
    - Landing Page
    - PWA
  features:
    - Designed by HTML5 UP
    - Simple one page personal portfolio
    - Fully Responsive
    - Styling with SCSS
    - Offline support
    - Web App Manifest
- url: https://hopeful-ptolemy-cd840b.netlify.com/
  repo: https://github.com/tonydiaz/gatsby-landing-page-starter
  description: A simple landing page starter for idea validation using material-ui. Includes email signup form and pricing section.
  tags:
    - Styling:Material
    - Landing Page
  features:
    - SEO
    - Mailchimp integration
    - Material-UI components
    - Responsive
    - Pricing section
    - Benefits section
    - Email signup form
    - Easily configurable
    - Includes standard Gatsby starter features
- url: https://anubhavsrivastava.github.io/gatsby-starter-aerial
  repo: https://github.com/anubhavsrivastava/gatsby-starter-aerial
  description: Single page starter based on the Aerial site template by HTML5 up, suitable for one page personal page.
  tags:
    - HTML5UP
    - Styling:SCSS
    - Onepage
    - Landing Page
    - PWA
  features:
    - Designed by HTML5 UP
    - Simple one page personal portfolio
    - Fully Responsive
    - Styling with SCSS
    - Offline support
    - Web App Manifest
- url: https://anubhavsrivastava.github.io/gatsby-starter-eventually
  repo: https://github.com/anubhavsrivastava/gatsby-starter-eventually
  description: Single page starter based on the Eventually site template by HTML5 up, suitable for upcoming product page.
  tags:
    - HTML5UP
    - Styling:SCSS
    - Landing Page
    - PWA
  features:
    - Designed by HTML5 UP
    - Fully Responsive
    - Styling with SCSS
    - Offline support
    - Web App Manifest
- url: https://jovial-jones-806326.netlify.com/
  repo: https://github.com/GabeAtWork/gatsby-elm-starter
  description: An Elm-in-Gatsby integration, based on gatsby-plugin-elm
  tags:
    - Language:Other
  features:
    - Elm language integration
- url: https://anubhavsrivastava.github.io/gatsby-starter-readonly
  repo: https://github.com/anubhavsrivastava/gatsby-starter-readonly
  description: Single page starter based on the ReadOnly site template by HTML5 up, with landing and Elements(Component) page
  tags:
    - HTML5UP
    - Onepage
    - Styling:SCSS
    - Landing Page
    - PWA
  features:
    - Designed by HTML5 UP
    - Fully Responsive
    - Styling with SCSS
    - Offline support
    - Web App Manifest
- url: https://anubhavsrivastava.github.io/gatsby-starter-prologue
  repo: https://github.com/anubhavsrivastava/gatsby-starter-prologue
  description: Single page starter based on the Prologue site template by HTML5 up, for portfolio pages
  tags:
    - HTML5UP
    - Onepage
    - Styling:SCSS
    - Portfolio
    - PWA
  features:
    - Designed by HTML5 UP
    - Fully Responsive
    - Styling with SCSS
    - Offline support
    - Web App Manifest
- url: https://gatsby-london.netlify.com
  repo: https://github.com/ImedAdel/gatsby-london
  description: A custom, image-centric theme for Gatsby.
  tags:
    - Portfolio
    - Blog
    - Styling:PostCSS
  features:
    - Post thumbnails in the homepage
    - Built with PostCSS
    - Made for image-centeric portfolios
    - Based on London for Ghost
- url: https://anubhavsrivastava.github.io/gatsby-starter-overflow
  repo: https://github.com/anubhavsrivastava/gatsby-starter-overflow
  description: Single page starter based on the Overflow site template by HTML5 up, with landing and Elements(Component) page
  tags:
    - HTML5UP
    - Onepage
    - Styling:SCSS
    - Portfolio
    - PWA
  features:
    - Designed by HTML5 UP
    - Fully Responsive
    - Image Gallery
    - Styling with SCSS
    - Offline support
    - Web App Manifest
- url: https://cosmicjs.com/apps/gatsby-agency-portfolio/demo
  repo: https://github.com/cosmicjs/gatsby-agency-portfolio
  description: Static Webpage for displaying your agencies skills and past work.  Implements 4 sections for displaying information about your company, A home page, information about services, projects, and the people in your organization.
  tags:
    - Blog
    - Portfolio
    - CMS:Cosmic JS
  features:
    - Landing Page
    - Home
    - Services
    - Projects
    - People
- url: https://cosmicjs.com/apps/gatsby-localization-app-starter/demo
  repo: https://github.com/cosmicjs/gatsby-localization-app-starter
  description: A localized Gatsby starter application powered by Cosmic JS.
  tags:
    - CMS:Cosmic JS
    - i18n
  features:
    - Gatsby localization starter app
- url: https://cosmicjs.com/apps/gatsby-docs/demo
  repo: https://github.com/cosmicjs/gatsby-docs-app
  description: Be able to view and create documentation using Gatsby and Cosmic JS. Leveraging the speed and high powered APIs of the Gatsby framework and the simplicity and scalability of Cosmic JS.
  tags:
    - CMS:Cosmic JS
    - Documentation
  features:
    - manage docs in static web file format for zippy delivery
- url: https://cosmicjs.com/apps/gatsby-ecommerce-website/demo
  repo: https://github.com/a9kitkumar/Gatsby-Ecommerce
  description: A localized Gatsby starter application powered by Cosmic JS.
  tags:
    - CMS:Cosmic JS
    - eCommerce
  features:
    - Stores products, orders using Cosmic JS as a database and a server
- url: https://harshil1712.github.io/gatsby-starter-googlesheets/
  repo: https://github.com/harshil1712/gatsby-starter-googlesheets
  description: A starter using Google Sheets as data source
  tags:
    - Google Sheets
    - SEO
    - Blog
  features:
    - Uses Google Sheets for data
    - Easily configurable
- url: https://the-plain-gatsby.netlify.com/
  repo: https://github.com/wangonya/the-plain-gatsby
  description: A simple minimalist starter for your personal blog.
  tags:
    - Blog
    - Markdown
  features:
    - Minimalist design
    - Next and previous blog post navigation
    - About page
    - Markdown support
- url: https://gatsby-starter-blockstack.openintents.org
  repo: https://github.com/friedger/gatsby-starter-blockstack
  description: A starter using Blockstack on client side
  tags:
    - Authentication
  features:
    - Uses Blockstack
    - Client side app
- url: https://anubhavsrivastava.github.io/gatsby-starter-multiverse
  repo: https://github.com/anubhavsrivastava/gatsby-starter-multiverse
  description: Single page starter based on the Multiverse site template by HTML5 up, with landing and Elements(Component) page
  tags:
    - HTML5UP
    - Onepage
    - Styling:SCSS
    - Portfolio
    - PWA
  features:
    - Designed by HTML5 UP
    - Fully Responsive
    - Image Gallery
    - Styling with SCSS
    - Offline support
    - Web App Manifest
- url: https://anubhavsrivastava.github.io/gatsby-starter-highlights
  repo: https://github.com/anubhavsrivastava/gatsby-starter-highlights
  description: Single page starter based on the Highlights site template by HTML5 up, with landing and Elements(Component) page
  tags:
    - HTML5UP
    - Onepage
    - Styling:SCSS
    - Portfolio
    - PWA
  features:
    - Designed by HTML5 UP
    - Fully Responsive
    - Image Gallery
    - Styling with SCSS
    - Offline support
    - Web App Manifest
- url: https://gatsby-starter-material-business-markdown.netlify.com/
  repo: https://github.com/ANOUN/gatsby-starter-material-business-markdown
  description: A clean, modern starter for businesses using Material Design Components
  tags:
    - Blog
    - Markdown
    - PWA
    - Styling:Material
    - Styling:SCSS
  features:
    - Minimal, Modern Business Website Design
    - Material Design Components
    - MDC React Components
    - MDC Theming
    - Blog
    - Home Page
    - Contact Page
    - Contact Form
    - About Page
    - Mobile-First approach in development
    - Fully Responsive
    - Markdown
    - PWA
- url: https://gatsby-starter-default-typescript.netlify.com/
  repo: https://github.com/andykenward/gatsby-starter-default-typescript
  description: Starter Default TypeScript
  tags:
    - Language:TypeScript
  features:
    - TypeScript
    - Typing generation for GraphQL using GraphQL Code Generator
    - Comes with React Helmet for adding site meta tags
    - Based on Gatsby Starter Default
- url: http://gatsbyhoney.davshoward.com/
  repo: https://github.com/davshoward/gatsby-starter-honey
  description: A delicious baseline for Gatsby (v2).
  tags:
    - Styling:PostCSS
    - SEO
  features:
    - Gatsby v2
    - SEO (including robots.txt, sitemap generation, automated yet customisable metadata, and social sharing data)
    - Google Analytics
    - PostCSS support
    - Developer environment variables
    - Accessibility support
    - Based on Gatsby Starter Default
- url: https://material-ui-starter.netlify.com/
  repo: https://github.com/dominicabela/gatsby-starter-material-ui
  description: This starter includes Material UI boilerplate and configuration files along with the standard Gatsby configuration files. It provides a starting point for developing Gatsby apps with the Material UI framework.
  tags:
    - SEO
    - Styling:Material
  features:
    - Material UI Framework
    - Roboto Typeface (self hosted)
    - SEO
    - Offline Support
    - Based on Gatsby Default Starter
- url: https://developer-diary.netlify.com/
  repo: https://github.com/willjw3/gatsby-starter-developer-diary
  description: A blog template created with web developers in mind. Totally usable right out of the box, but minimalist enough to be easily modifiable.
  tags:
    - Blog
    - Markdown
    - Pagination
    - SEO
  features:
    - Ready to go - Blog author name, author image, etc,... can be easily added using a config file
    - Blog posts created as markdown files
    - Gatsby v.2
    - Mobile responsive
    - Pagination
    - Category and tag pages
    - Social media sharing icons in each post
    - Icons from React Icons (Font Awesome, Devicons, etc,...)
    - Beautiful tech-topic tags to attach to your web-development-related blog posts
    - Developer-relevant social media icon links, including GitHub, Stack Overflow, and freeCodeCamp
- url: https://anubhavsrivastava.github.io/gatsby-starter-paradigmshift
  repo: https://github.com/anubhavsrivastava/gatsby-starter-paradigmshift
  description: Single page starter based on the Paradigm Shift site template by HTML5 up, with landing and Elements(Component) page
  tags:
    - HTML5UP
    - Onepage
    - Styling:SCSS
    - Portfolio
    - PWA
  features:
    - Designed by HTML5 UP
    - Fully Responsive
    - Image Gallery
    - Styling with SCSS
    - Offline support
    - Web App Manifest
- url: https://dazzling-heyrovsky-62d4f9.netlify.com/
  repo: https://github.com/s-kris/gatsby-starter-medium
  description: A GatsbyJS starter blog as close as possible to medium.
  tags:
    - Markdown
    - Styling:CSS-in-JS
  features:
    - Careers Listing
    - Mobile Responsive
- url: https://gatsby-personal-starter-blog.netlify.com
  repo: https://github.com/thomaswangio/gatsby-personal-starter-blog
  description: Gatsby starter for personal blogs! Blog configured to run at /blog and with Netlify CMS and gatsby-remark-vscode.
  tags:
    - Blog
    - Markdown
    - Styling:CSS-in-JS
    - CMS:Netlify
  features:
    - Netlify CMS
    - VSCode syntax highlighting
    - Styled Components
- url: https://anubhavsrivastava.github.io/gatsby-starter-phantom
  repo: https://github.com/anubhavsrivastava/gatsby-starter-phantom
  description: Single page starter based on the Phantom site template by HTML5 up, with landing, generic and Elements(Component) page
  tags:
    - HTML5UP
    - Onepage
    - Styling:SCSS
    - PWA
  features:
    - Designed by HTML5 UP
    - Fully Responsive
    - Styling with SCSS
    - Offline support
    - Web App Manifest
- url: https://gatsby-starter-internationalized.ack.ee/
  repo: https://github.com/AckeeCZ/gatsby-starter-internationalized
  description: A simple starter for fully internationalized websites, including route internationalization.
  tags:
    - i18n
  features:
    - internationalized page content - via react-intl
    - internationalized routes - via language configuration
    - lightweight - includes only internationalization code
    - LocalizedLink - built-in link component handling route generation
    - LanguageSwitcher - built-in language switcher component
- url: https://gatsby-starter-bee.netlify.com/
  repo: https://github.com/JaeYeopHan/gatsby-starter-bee
  description: A simple starter for blog with fresh UI.
  tags:
    - Blog
    - Netlify
    - Disqus
    - SEO
  features:
    - Code highlight with Fira Code font
    - Emoji (emojione)
    - Social share feature (Twitter, Facebook)
    - Comment feature (disqus, utterances)
    - Sponsor service (Buy-me-a-coffee)
    - CLI Tool
- url: https://learn.hasura.io/graphql/react/introduction
  repo: https://github.com/hasura/gatsby-gitbook-starter
  description: A starter to generate docs/tutorial websites based on GitBook theme.
  tags:
    - Documentation
    - MDX
    - Markdown
    - SEO
  features:
    - Write in Markdown / MDX and generate responsive documentation/tutorial web apps
    - Fully Configurable
    - Syntax highlighting with Prismjs
    - Code diffing with +/-
    - Google Analytics Integration
    - SEO Tags with MDX frontmatter
    - Edit on GitHub button
    - Fully Customisable with rich embeds using React in MDX.
- url: https://gatsby-starter-blog-with-lunr.netlify.com/
  repo: https://github.com/lukewhitehouse/gatsby-starter-blog-with-lunr
  description: Building upon Gatsby's blog starter with a Lunr.js powered Site Search.
  tags:
    - Blog
    - Search
  features:
    - Same as the official starter blog
    - Integration with Lunr.js
- url: https://oneshopper.netlify.com
  repo: https://github.com/rohitguptab/OneShopper
  description: This Starter is created for Ecommerce site with Gatsby + Contentful and snipcart
  tags:
    - eCommerce
    - CMS:Contentful
    - Blog
    - SEO
    - Disqus
  features:
    - Blog post listing with previews for each blog post.
    - Store page listing all the Products and includes features like Rating, Price, Checkout, More then one Product images with tabbing.
    - Contact form with Email notification.
    - Index pages design with Latest Post, Latest Blog, Deal of week and Banner.
- url: https://anubhavsrivastava.github.io/gatsby-starter-spectral
  repo: https://github.com/anubhavsrivastava/gatsby-starter-spectral
  description: Single page starter based on the Spectral site template by HTML5 up, with landing, Generic and Elements(Component) page
  tags:
    - HTML5UP
    - Onepage
    - Styling:SCSS
    - Portfolio
    - PWA
  features:
    - Designed by HTML5 UP
    - Fully Responsive
    - Styling with SCSS
    - Offline support
    - Web App Manifest
- url: https://anubhavsrivastava.github.io/gatsby-starter-directive
  repo: https://github.com/anubhavsrivastava/gatsby-starter-directive
  description: Single page starter based on the Directive site template by HTML5 up, with landing and Elements(Component) page
  tags:
    - HTML5UP
    - Onepage
    - Styling:SCSS
    - Portfolio
    - PWA
  features:
    - Designed by HTML5 UP
    - Fully Responsive
    - Styling with SCSS
    - Offline support
    - Web App Manifest
- url: https://histaff.io/
  repo: https://github.com/histaff/website-static
  description: It's a beautiful starter static website which useful plugins based on Gatsby
  tags:
    - Styling:SCSS
    - Landing Page
    - Onepage
  features:
    - Fully Responsive
    - Styling with SCSS
    - Very similar to gatsby-starter-netlify-cms, slightly more configurable (e.g. set site-title in gatsby-config) with Bootstrap/Bootswatch instead of bulma
    - LocalizedLink - built-in link component handling route generation
- url: https://gatsby-kea-starter.netlify.com/
  repo: https://github.com/benjamin-glitsos/gatsby-kea-starter
  description: Gatsby starter with redux and sagas made simpler by the Kea library
  tags:
    - Redux
  features:
    - The Kea library makes redux and sagas extremely simple and concise
- url: https://anubhavsrivastava.github.io/gatsby-starter-solidstate
  repo: https://github.com/anubhavsrivastava/gatsby-starter-solidstate
  description: Single page starter based on the Solid State site template by HTML5 up, with landing, Generic and Elements(Component) page
  tags:
    - HTML5UP
    - Onepage
    - Styling:SCSS
    - Portfolio
    - PWA
  features:
    - Designed by HTML5 UP
    - Fully Responsive
    - Styling with SCSS
    - Offline support
    - Web App Manifest
- url: https://yellowcake.netlify.com/
  repo: https://github.com/thriveweb/yellowcake
  description: A starter project for creating lightning-fast websites with Gatsby v2 and Netlify-CMS v2 + Uploadcare integration.
  tags:
    - CMS:Netlify
    - Netlify
    - Blog
    - SEO
  features:
    - Uploadcare
    - Netlify Form
    - Category list (with navigation)
    - Featured post
    - Next and prev post
    - SEO component
- url: https://anubhavsrivastava.github.io/gatsby-starter-fractal
  repo: https://github.com/anubhavsrivastava/gatsby-starter-fractal
  description: Single page starter based on the Fractal site template by HTML5 up, with landing and Elements(Component) page
  tags:
    - HTML5UP
    - Onepage
    - Styling:SCSS
    - Portfolio
    - PWA
  features:
    - Designed by HTML5 UP
    - Fully Responsive
    - Styling with SCSS
    - Offline support
    - Web App Manifest
- url: https://minimal-gatsby-ts-starter.netlify.com/
  repo: https://github.com/TheoBr/minimal-gatsby-typescript-starter
  description: Minimal TypeScript Starter
  tags:
    - Language:TypeScript
  features:
    - TypeScript
    - ESLint + optional rule enforcement with Husky
    - Prettier
    - Netlify ready
    - Minimal
- url: https://gatsby-typescript-starter-default.netlify.com/
  repo: https://github.com/RobertoMSousa/gatsby-typescript-starter-default
  description: Simple Gatsby starter using TypeScript and eslint instead of outdated tslint.
  tags:
    - Language:TypeScript
    - SEO
    - Linting
  features:
    - Comes with React Helmet for adding site meta tags
    - Includes plugins for offline support out of the box
    - TypeScript
    - Prettier & eslint to format & check the code
- url: https://gatsby-starter-carraway.netlify.com/
  repo: https://github.com/endymion1818/gatsby-starter-carraway
  description: a Gatsby starter theme with Accessibility features, TypeScript, Jest, some basic UI elements, and a CircleCI pipeline
  tags:
    - Language:TypeScript
    - Pagination
    - Search
    - Testing
  features:
    - Paginated post archive
    - Site search with Lunr.js
    - Categories and category archive pages
    - Minimal CSS defaults using styled-components, including system font stack
    - Some fundamental Accessibility features including tabbable navigation & "Skip to content" link
    - UI elements including multi-column layout using CSS Grid (with float fallback), header component with logo, basic navigation & search and a footer with 3-column layout, logo and 2 menu areas
    - TypeScript & Testing including some sensible TypeScript defaults, tests with @testing-library/react, pre-commit and pre-push hooks. Set up includes enums for repeating values such as font & background colours
    - Setup for a CircleCI pipeline so you can run the above tests in branches before merging to master
    - Markdown posts _and_ pages (pages don't appear in the post archive)
- url: https://www.quietboy.net
  repo: https://github.com/zhouyuexie/gatsby-starter-quiet
  description: Gatsby out of the box blog, use TypeScript and highly customized style.
  tags:
    - Language:TypeScript
    - Styling:SCSS
    - SEO
    - Linting
    - RSS
    - Pagination
    - PWA
  features:
    - TypeScript
    - TsLint & Prettier
    - Tag list
    - Custom page layout
    - Switch the dark mode according to the system theme
    - Scss
    - Pagination
- url: https://compassionate-morse-5204bf.netlify.com/
  repo: https://github.com/deamme/gatsby-starter-prismic-resume
  description: Gatsby Resume/CV page with Prismic integration
  tags:
    - CMS:Prismic
    - CMS:Headless
    - Styling:CSS-in-JS
    - Onepage
    - Linting
  features:
    - One-page resume/CV
    - Prismic as Headless CMS
    - Emotion for styling
    - Uses multiple features of Prismic - Slices, Labels, Custom Types
    - ESLint & Prettier
- url: https://anubhavsrivastava.github.io/gatsby-starter-resume
  repo: https://github.com/anubhavsrivastava/gatsby-starter-resume
  description: Single page starter based on the Resume site template by startbootstrap for resume/portfolio page
  tags:
    - Onepage
    - Styling:SCSS
    - PWA
  features:
    - Designed by startbootstrap
    - Fully Responsive
    - Styling with SCSS
    - Offline support
    - Web App Manifest
- url: https://gatsby-starter-typescript-jest.netlify.com/
  repo: https://github.com/denningk/gatsby-starter-typescript-jest
  description: Barebones Gatsby starter with TypeScript, Jest, GitLab-CI, and other useful configurations
  tags:
    - Language:TypeScript
    - Testing
    - AWS
    - Linting
    - SEO
  features:
    - All components from default Gatsby starter converted to TypeScript
    - Jest testing configured for TypeScript with ts-jest
    - Detailed guide on how to deploy using AWS S3 buckets included in README
    - .gitlab-ci.yml file with blanks that can be customized for any Gatsby project
    - Configurations for EditorConfig, Prettier, and ESLint (for TypeScript)
- url: https://gatsby-starter-apollo.smakosh.com/app/
  repo: https://github.com/smakosh/gatsby-apollo-starter
  description: Gatsby Apollo starter - with client side routing
  tags:
    - Client-side App
    - SEO
    - Styling:CSS-in-JS
  features:
    - Apollo provider & Client side routing
    - Eslint/Prettier configured
    - Easy to customize
    - Nice project structure
    - Flex Grid components easy to customize
- url: https://portfolio.smakosh.com/
  repo: https://github.com/smakosh/gatsby-portfolio-dev
  description: A portfolio for developers
  tags:
    - Portfolio
    - SEO
    - Netlify
    - Onepage
    - Styling:CSS-in-JS
  features:
    - Eslint/Prettier configured
    - Scores 100% on a11y / Performance / PWA / SEO
    - PWA (desktop & mobile)
    - Easy to customize
    - Nice project structure
    - Amazing illustrations by Undraw.co
    - Tablet & mobile friendly
    - Continuous deployment with Netlify
    - A contact form protected by Google Recaptcha
    - Can be deployed with one click
    - Functional components with Recompose React Hooks! ready to migrate to React hooks!
    - Fetches your GitHub pinned projects with most stars (You could customize this if you wish)
- url: https://github.com/smakosh/gatsby-airtable-starter
  repo: https://github.com/smakosh/gatsby-airtable-starter
  description: Gatsby Airtable starter
  tags:
    - SEO
    - Netlify
    - Client-side App
    - Styling:CSS-in-JS
  features:
    - Static content fetched from Airtable
    - Dynamic content with CRUD operations with Airtable REST API
    - Well structured files/folders
    - Custom React Hooks
    - Custom Helpers instead of using third party libraries
    - Dynamic & Static containers
    - Global state management ready with useReducer & useContext
    - Dummy auth but ready to add real requests
- url: https://github.com/smakosh/gatsby-app-starter-rest-api
  repo: https://github.com/smakosh/gatsby-app-starter-rest-api
  description: Gatsby REST API starter
  tags:
    - Authentication
    - Client-side App
    - Styling:CSS-in-JS
  features:
    - Dynamic content with CRUD operations with a REST API
    - Well structured files/folders
    - Custom React Hooks
    - Auth with a JWT approach
    - Custom Helpers instead of using third party libraries
    - Dynamic containers
    - Global state management ready with useReducer & useContext
- url: https://gatsbyjs-starter-tailwindplay.appseed.us/
  repo: https://github.com/app-generator/gatsbyjs-starter-tailwindplay
  description: A Gatsby v2 starter styled using Tailwind, a utility-first CSS framework. Uses Purgecss to remove unused CSS.
  tags:
    - Styling:Tailwind
  features:
    - Based on gatsby-starter-tailwind
    - Tailwind CSS Framework
    - Removes unused CSS with Purgecss
- url: https://act-labs.github.io/
  repo: https://github.com/act-labs/gatsby-starter-act-blog
  description: Gatsby starter for blog/documentation using MDX, Ant Design, gatsby-plugin-combine.
  tags:
    - Blog
    - Documentation
    - Styling:Ant Design
    - Markdown
    - MDX
    - SEO
  features:
    - Posts and snippets;
    - SEO component;
    - Ant Design UI components;
    - Markdown and MDX for pages;
    - A customized webpack and babel configuration, for complex profecianal web apps with node.js, Jest tests, etc;
    - Progressively build more and more complex pages using gatsby-plugin-combine.
- url: https://gatsby-ghub.netlify.com/resume-book/
  repo: https://github.com/dwyfrequency/gatsby-ghub
  description: A resume builder app with authenticated routes, static marketing pages, and dynamic resume creation
  tags:
    - Authentication
    - Netlify
    - Client-side App
  features:
    - Netlify Identity
    - Static Marketing pages and Dynamic Client-side Authenticated App pages
    - SEO component
    - Apollo GraphQL (client-side)
- url: https://lewis-gatsby-starter-i18n.netlify.com
  repo: https://github.com/lewislbr/lewis-gatsby-starter-i18n
  description: A simple custom Gatsby starter template to start a new multilanguage website.
  tags:
    - i18n
    - Styling:CSS-in-JS
    - Portfolio
    - SEO
  features:
    - Automatically detects user browser language.
    - CSS in JS with styled-components.
    - Optimized images.
    - Offline capabilities.
    - Auto-generated sitemap and robots.txt.
- url: https://gatsby-snipcart-starter.netlify.com/
  repo: https://github.com/issydennis/gatsby-snipcart
  description: A simple e-commerce shop built using Gatsby and Snipcart.
  tags:
    - eCommerce
    - Styling:CSS-in-JS
    - Markdown
  features:
    - Minimal design to allow for simple customisation.
    - Snipcart integration provides an easy-to-use shopping cart and checkout.
    - Individual product pages with custom fields.
    - Products defined using markdown.
    - Styled components.
    - Gatsby image for optimised product images.
- url: https://anubhavsrivastava.github.io/gatsby-starter-stylish
  repo: https://github.com/anubhavsrivastava/gatsby-starter-stylish
  description: Single page starter based on the Stylish Portfolio site template by startbootstrap for portfolio page
  tags:
    - Onepage
    - Portfolio
    - Styling:SCSS
    - PWA
  features:
    - Designed by startbootstrap
    - Fully Responsive
    - Styling with SCSS
    - Offline support
    - Web App Manifest
- url: https://lewis-gatsby-starter-basic.netlify.com
  repo: https://github.com/lewislbr/lewis-gatsby-starter-basic
  description: A simple custom basic Gatsby starter template to start a new website.
  tags:
    - Styling:CSS-in-JS
    - SEO
  features:
    - Bare-bones starter.
    - CSS in JS with styled-components.
    - Optimized images.
    - Offline capabilities.
    - Auto-generated sitemap and robots.txt.
- url: https://myclicks.netlify.com/
  repo: https://github.com/himali-patel/MyClicks
  description: A simple Gatsby starter template to create portfolio website with contentful and Netlify.
  tags:
    - Blog
    - Netlify
    - CMS:Contentful
    - Styling:Bootstrap
    - Disqus
    - SEO
  features:
    - Fecthing Dynamic content from Contentful.
    - Blog post listing with previews, disqus implementation and social sharing for each blog post.
    - Contact form integration with Netlify.
    - Portfolio Result Filteration according to Category.
    - Index pages design with Recent Blogs and Intagram Feed.
- url: https://gatsby-starter-typescript-graphql.netlify.com
  repo: https://github.com/spawnia/gatsby-starter-typescript-graphql
  description: A Gatsby starter with typesafe GraphQL using TypeScript
  tags:
    - Language:TypeScript
    - Linting
    - Portfolio
    - Styling:CSS-in-JS
  features:
    - Type safety with TypeScript
    - Typesafe GraphQL with graphql-code-generator
    - ESLint with TypeScript support
    - Styling with styled-components
- url: https://gatsby-tailwind-serif.netlify.com/
  repo: https://github.com/windedge/gatsby-tailwind-serif
  description: A Gatsby theme based on gatsby-serif-theme, rewrite with Tailwind CSS.
  tags:
    - Styling:Tailwind
    - Markdown
  features:
    - Based on gatsby-serif-theme
    - Tailwind CSS Framework
    - Removes unused CSS with Purgecss
    - Responsive design
    - Suitable for small business website
- url: https://mystifying-mclean-5c7fce.netlify.com
  repo: https://github.com/renvrant/gatsby-mdx-netlify-cms-starter
  description: An extension of the default starter with Netlify CMS and MDX support.
  tags:
    - MDX
    - Markdown
    - Netlify
    - CMS:Netlify
    - Styling:None
  features:
    - MDX and Netlify CMS support
    - Use React components in Netlify CMS Editor and other markdown files
    - Allow editors to choose a page template
    - Replace HTML tags with React components upon rendering Markdown, enabling design systems
    - Hide pages from being editable by the CMS
    - Minimal and extensible
- url: https://gatsby-airtable-advanced-starter.marcomelilli.com
  repo: https://github.com/marcomelilli/gatsby-airtable-advanced-starter
  description: A Gatsby Starter Blog using Airtable as backend
  tags:
    - Airtable
    - Blog
    - Styling:None
  features:
    - Dynamic content from Airtable
    - Does not contain any UI frameworks
    - Tags
    - Categories
    - Authors
    - Disqus
    - Offline support
    - Web App Manifest
    - SEO
- url: https://contentful-starter.netlify.com/
  repo: https://github.com/mohanmonu777/gatsby_contentful_starter
  description: An Awesome Starter Kit to help you get going with Contentful and Gatsby
  tags:
    - Blog
    - CMS:Contentful
    - CMS:Headless
  features:
    - Bare-bones starter.
    - Dynamic content from Contentful CMS
    - Ready made Components
    - Responsive Design
    - Includes Contentful Delivery API for production build
- url: https://gatsby-simple-blog.thundermiracle.com
  repo: https://github.com/thundermiracle/gatsby-simple-blog
  description: A gatsby-starter-blog with overreacted looking and tags, breadcrumbs, disqus, i18n, eslint supported
  tags:
    - i18n
    - Blog
    - Netlify
    - Linting
    - Disqus
    - Testing
  features:
    - Easily Configurable
    - Tags
    - Breadcrumbs
    - Tags
    - Disqus
    - i18n
    - ESLint
    - Jest
- url: https://anubhavsrivastava.github.io/gatsby-starter-grayscale
  repo: https://github.com/anubhavsrivastava/gatsby-starter-grayscale
  description: Single page starter based on the Grayscale site template by startbootstrap for portfolio page
  tags:
    - Onepage
    - Portfolio
    - Styling:SCSS
    - PWA
  features:
    - Designed by startbootstrap
    - Fully Responsive
    - Styling with SCSS
    - Offline support
    - Web App Manifest
- url: https://gatsby-all-in.netlify.com
  repo: https://github.com/Gherciu/gatsby-all-in
  description: A starter that includes the most popular js libraries, already pre-configured and ready for use.
  tags:
    - Linting
    - Netlify
    - Styling:Tailwind
  features:
    - Tailwind CSS Framework
    - Antd UI Framework pre-configured
    - Redux for managing state
    - Eslint and Stylelint to enforce code style
- url: http://demo.nagui.me
  repo: https://github.com/kimnagui/gatsby-starter-nagui
  description: A Gatsby starter that full responsive blog.
  tags:
    - Blog
    - AWS
    - Pagination
    - SEO
    - Styling:CSS-in-JS
  features:
    - Tags & Categorys.
    - Pagination.
    - Show Recent Posts for category.
    - Styled-Components.
    - Mobile-First CSS.
    - Syntax highlighting in code blocks using PrismJS(Dracula).
    - Google Analytics.
    - Deploy AWS S3.
- url: https://anubhavsrivastava.github.io/gatsby-starter-newage
  repo: https://github.com/anubhavsrivastava/gatsby-starter-newage
  description: Single page starter based on the new age site template by startbootstrap for portfolio page/Mobile app launch
  tags:
    - Onepage
    - Portfolio
    - Styling:SCSS
    - PWA
  features:
    - Designed by startbootstrap
    - Fully Responsive
    - Styling with SCSS
    - Offline support
    - Web App Manifest
- url: https://gatsby-starter-krisp.netlify.com/
  repo: https://github.com/mohanmonu777/gatsby-starter-krisp
  description: A minimal, clean and responsive starter built with gatsby
  tags:
    - Styling:Bootstrap
    - Onepage
    - Portfolio
    - Netlify
    - Markdown
  features:
    - Styled-Components.
    - Mobile-First CSS.
    - Responsive Design, optimized for Mobile devices
- url: https://gatsby-datocms-starter.netlify.com/
  repo: https://github.com/brohlson/gatsby-datocms-starter
  description: An SEO-friendly DatoCMS starter with styled-components, page transitions, and out-of-the-box blog post support.
  tags:
    - CMS:DatoCMS
    - Styling:CSS-in-JS
    - Blog
    - Portfolio
    - SEO
  features:
    - Page Transitions
    - Blog Post Template
    - Sitemap & Robots.txt generation
- url: https://elemental.netlify.com/
  repo: https://github.com/akzhy/gatsby-starter-elemental
  description: A highly customizable portfolio starter with grid support.
  tags:
    - Blog
    - Portfolio
    - SEO
  features:
    - Highly Customizable
    - Portfolio Template
    - Blog Post Template
    - SEO Friendly
- url: https://gatsby-starter-apollo.netlify.com/
  repo: https://github.com/piducancore/gatsby-starter-apollo-netlify
  description: This project is an easy way to start developing fullstack apps with Gatsby and Apollo Server (using Netlify Lambda functions). For developing we use Netlify Dev to bring all of this magic to our local machine.
  tags:
    - Netlify
  features:
    - Apollo Client
    - Apollo Server running on Netlify functions
    - Netlify Dev for local development
- url: https://gatsby-starter-blog-and-portfolio.netlify.com/
  repo: https://github.com/alisalahio/gatsby-starter-blog-and-portfolio
  description: Just gatsby-starter-blog , with portfolio section added
  tags:
    - Blog
    - Portfolio
  features:
    - Basic setup for a full-featured blog
    - Basic setup for a portfolio
    - Support for an RSS feed
    - Google Analytics support
    - Automatic optimization of images in Markdown posts
    - Support for code syntax highlighting
    - Includes plugins for easy, beautiful typography
    - Includes React Helmet to allow editing site meta tags
    - Includes plugins for offline support out of the box
- url: https://www.attejuvonen.fi
  repo: https://github.com/baobabKoodaa/blog
  description: Blog with all the Bells and Whistles
  tags:
    - Blog
    - Infinite Scroll
    - Pagination
    - SEO
    - Markdown
  features:
    - Write blog posts into Markdown files (easy to format and content will not be married to any platform).
    - Expandable
    - Responsive and streamlined design.
    - Blazing fast UX
    - Autogenerated tracedSVG image placeholders are stylized to create a smooth look and transition as the image loads without the page jumping around.
    - Posts organized by tags.
    - Teasers of posts are generated to front page with infinite scroll which gracefully degrades into pagination.
    - Allow readers to be notified of updates with RSS feed and email newsletter.
    - Contact Form.
- url: https://novela.narative.co
  repo: https://github.com/narative/gatsby-starter-novela
  description: Welcome to Novela, the simplest way to start publishing with Gatsby.
  tags:
    - Blog
    - MDX
    - Portfolio
    - Pagination
    - SEO
  features:
    - Beautifully Designed
    - Multiple Homepage Layouts
    - Toggleable Light and Dark Mode
    - Simple Customization with Theme UI
    - Highlight-to-Share
    - Read Time and Progress
    - MDX support and inline code
    - Accessibility in Mind
- url: https://gatsby-starter-fashion-portfolio.netlify.com/
  repo: https://github.com/shobhitchittora/gatsby-starter-fashion-portfolio
  description: A Gatsby starter for a professional and minimal fashion portfolio.
  tags:
    - Blog
    - Client-side App
    - Landing Page
    - Portfolio
    - Styling:Other
  features:
    - A minimal and simple starter for your fashion portfolio
    - No need for any CMS, work with all your data and images locally.
    - Separate components for different pages and grid
    - Uses gatsby-image to load images
    - Built using the old school CSS.
- url: https://gatsby-theme-profile-builder.netlify.com/
  repo: https://github.com/ashr81/gatsby-theme-profile-builder
  description: Simple theme to build your personal portfolio and publish your articles using Contentful CMS.
  tags:
    - Landing Page
    - Portfolio
    - Styling:CSS-in-JS
    - Blog
    - CMS:Contentful
  features:
    - Mobile Screen support
    - Out of the box support with Contentful CMS for articles.
    - Toggleable Light and Dark Mode
    - Profile image with links to your GitHub and Twitter.
- url: https://prist.marguerite.io/
  repo: https://github.com/margueriteroth/gatsby-prismic-starter-prist
  description: A light-themed starter powered by Gatsby v2 and Prismic to showcase portfolios and blogs.
  tags:
    - Blog
    - CMS:Prismic
    - Landing Page
    - Netlify
    - Portfolio
    - SEO
    - Styling:CSS-in-JS
  features:
    - Landing page with customizable Hero, Portfolio preview, and About component
    - Emotion styled components
    - Blog layout and pages
    - Portfolio layout and pages
    - Google Analytics
    - Mobile ready
- url: https://demos.simplecode.io/gatsby/crafty/
  repo: https://github.com/simplecode-io/gatsby-crafty-theme
  description: SEO-friendly, fast, and fully responsive Gatsby starter with minimal plugins, utilizing JSON files as a content source.
  tags:
    - SEO
    - Portfolio
    - CMS:Other
    - Styling:Other
  features:
    - Beautiful and simple design
    - 100/100 Google Lighthouse score
    - SEO Optimized
    - Includes header/footer/sidebar (on Mobile)
    - CSS based sidebar
    - CSS based Modals
    - Content is fetched from JSON Files
    - Only one extra plugin from default Gatsby starter
- url: https://gatsby-starter-profile-site.netlify.com/
  repo: https://github.com/Mr404Found/gatsby-starter-profile-site
  description: A minimal and clean starter build with gatsby.
  tags:
    - Landing Page
    - Netlify
    - Portfolio
    - SEO
    - Styling:CSS-in-JS
  features:
    - Simple Design
    - Made by Sumanth
- url: http://the404blog.netlify.com
  repo: https://github.com/mohanmonu777/the404blog
  description: An Awesome Starter Blog to help you get going with Gatsby and Markdown
  tags:
    - Blog
    - Markdown
    - Search
    - Styling:CSS-in-JS
  features:
    - Bare-bones starter.
    - Dynamic content with Markdown
    - Ready made Components
    - Responsive Design
    - Includes Search Feature.
    - Syntax Highlight in Code.
    - Styling in Bootstrap
- url: https://gatsby-starter-unicorn.netlify.com/
  repo: https://github.com/mohanmonu777/gatsby_starter_unicorn
  description: An Awesome Starter Blog to help you get going with Gatsby and Markdown
  tags:
    - Blog
    - Markdown
    - Styling:CSS-in-JS
  features:
    - Bare-bones starter.
    - Dynamic content with Markdown
    - Ready made Components
    - Responsive Design
    - Syntax Highlight in Code.
- url: https://gatsby-starter-organization.netlify.com/
  repo: https://github.com/geocine/gatsby-starter-organization
  description: A Gatsby starter template for organization pages. Using the Gatsby theme "@geocine/gatsby-theme-organization"
  tags:
    - Styling:CSS-in-JS
    - Landing Page
    - Portfolio
    - Onepage
  features:
    - React Bootstrap styles
    - Theme-UI and EmotionJS CSS-in-JS
    - A landing page with all your organization projects, configurable through a YML file.
    - Configurable logo, favicon, organization name and title
- url: https://gatsby-starter-interviews.netlify.com/
  repo: https://github.com/rmagon/gatsby-starter-interviews
  description: A Gatsby starter template for structured Q&A or Interview sessions
  tags:
    - SEO
    - Blog
    - Styling:SCSS
  features:
    - Minimalist design for interviews
    - Beautifully presented questions and answers
    - Option to read all answers to a specific question
    - Share interview on social channels
    - All content in simple json files
- url: https://gatsby-starter-photo-book.netlify.com/
  repo: https://github.com/baobabKoodaa/gatsby-starter-photo-book
  description: A Gatsby starter for sharing photosets.
  tags:
    - Gallery
    - Infinite Scroll
    - Pagination
    - Transitions
  features:
    - Gallery with auto-generated thumbnails are presented on CSS Grid with infinite scroll.
    - Beautiful "postcard" view for photos with fullscreen toggle.
    - Both views are responsive with minimal whitespace and polished UX.
    - Many performance optimizations for image delivery (both by Gatsby & way beyond what Gatsby can do).
- url: https://gatsby-typescript-scss-starter.netlify.com/
  repo: https://github.com/GrantBartlett/gatsby-typescript-starter
  description: A simple starter project using TypeScript and SCSS
  tags:
    - Language:TypeScript
    - Styling:SCSS
    - SEO
  features:
    - Pages and components are classes.
    - A skeleton SCSS project added with prefixing
- url: https://portfolio-by-mohan.netlify.com/
  repo: https://github.com/mohanmonu777/gatsby_starter_portfolio
  description: An Official Starter for Gatsby Tech Blog Theme
  tags:
    - SEO
    - Blog
  features:
    - Styling using Styled-Components
    - Search using ElasticLunr
    - Theme by gatsby-tech-blog-theme
    - Deployed in Netlify
- url: https://brevifolia-gatsby-forestry.netlify.com/
  repo: https://github.com/kendallstrautman/brevifolia-gatsby-forestry
  description: A minimal starter blog built with Gatsby & Forestry CMS
  tags:
    - CMS:Forestry.io
    - Blog
    - Markdown
    - Styling:SCSS
  features:
    - Blog post listing with previews (image + summary) for each blog post
    - Minimalist, responsive design & typography
    - Create new markdown posts dynamically
    - Configured to work automatically with Forestry CMS
    - Customizable 'info' page
    - Simple layout & scss architecture, easily extensible
- url: https://gatsby-firebase-starter.netlify.com/
  repo: https://github.com/ovidiumihaibelciug/gatsby-firebase-starter
  description: Starter / Project Boilerplate for Authentication and creating Dynamic pages from collections with Firebase and Gatsby.js
  tags:
    - Firebase
    - SEO
    - Styling:SCSS
    - Authentication
    - PWA
  features:
    - Authentication with Firebase
    - Programmatically create pages from a firestore collection
    - Protected Routes with Authorization
    - Email verification
    - Includes React Helmet to allow editing site meta tags
    - Includes plugins for offline support out of the box
- url: https://gatsby-typescript-minimal.netlify.com/
  repo: https://github.com/benbarber/gatsby-typescript-minimal
  description: A minimal, bare-bones TypeScript starter for Gatsby
  tags:
    - Language:TypeScript
    - Styling:CSS-in-JS
    - SEO
  features:
    - Bare-bones starter
    - TypeScript
    - TSLint
    - Prettier
    - Styled Components
    - Sitemap Generation
    - Google Analytics
- url: https://agility-gatsby-starter.netlify.com
  repo: https://github.com/agility/agility-gatsby-starter
  description: Get started with Gatsby and Agility CMS using a minimal blog.
  tags:
    - CMS:Other
    - Blog
    - SEO
  features:
    - A bare-bones starter Blog to get you off and running with Agility CMS and Gatsby.
- url: https://gatsby-starter-dot.netlify.com/
  repo: https://github.com/chronisp/gatsby-starter
  description: Gatsby Starter for creating portfolio & blog.
  tags:
    - Blog
    - CMS:Headless
    - CMS:Contentful
    - Netlify
    - Portfolio
    - Redux
    - SEO
    - Styling:Material
  features:
    - Extensible & responsive design using Material UI (palette, typography & breakpoints configuration)
    - Blog integration with Contentful CMS (GraphQL queries)
    - Redux (connect actions & props easily using custom HOF)
    - Support for Netlify deployment
    - SEO
    - Prettier code styling
- url: https://johnjkerr.github.io/gatsby-creative/
  repo: https://github.com/JohnJKerr/gatsby-creative
  description: Gatsby implementation of the Start Bootstrap Creative template
  tags:
    - Gallery
    - Portfolio
    - Styling:Bootstrap
    - Styling:SCSS
  features:
    - Start Bootstrap Creative template converted to React/Gatsby
    - React Scrollspy used to track page position
    - React Bootstrap used to create modal portfolio carousel
    - GitHub Actions deployment to GitHub Pages demonstrated
- url: https://bonneville.netlify.com/
  repo: https://github.com/bagseye/bonneville
  description: A starter blog template for Gatsby
  tags:
    - Blog
    - SEO
  features:
    - Extensible & responsive design
    - Blog integration
    - SEO
- url: https://gatsby-starter-i18next-sanity.netlify.com/en
  repo: https://github.com/johannesspohr/gatsby-starter-i18next-sanity
  description: A basic starter which integrates translations with i18next and localized sanity input.
  tags:
    - i18n
    - CMS:sanity.io
  features:
    - Showcases advanced i18n techniques with i18next and sanity.io
    - Correct URLs for the languages (language in the path, translated slugs)
    - Multilanguage content from sanity
    - Snippets translation
    - Optimized bundle size (don't ship all translations at once)
    - Alternate links to other languages
    - Sitemap with language information
    - Localized 404 pages
- url: https://gatsby-skeleton.netlify.com/
  repo: https://github.com/msallent/gatsby-skeleton
  description: Gatsby starter with TypeScript and all sort of linting
  tags:
    - Language:TypeScript
    - Styling:CSS-in-JS
    - SEO
  features:
    - TypeScript
    - Styled-Components
    - ESLint
    - Prettier
    - Stylelint
    - SEO
- url: https://nehalem.netlify.com/
  repo: https://github.com/nehalist/gatsby-starter-nehalem
  description: A starter for the Gatsby Nehalem Theme
  tags:
    - Blog
    - Language:TypeScript
    - Markdown
    - Search
    - SEO
  features:
    - Fully responsive
    - Highly optimized (Lighthouse score ~400)
    - SEO optimized (with open graph, Twitter Card, JSON-LD, RSS and sitemap)
    - Syntax highlighting
    - Search functionality
    - Multi navigations
    - Static pages
    - Fully typed with TypeScript
    - Tagging
    - Theming
    - Customizable
- url: https://gatsby-starter-headless-wp.netlify.com
  repo: https://github.com/crock/gatsby-starter-headless-wordpress
  description: A starter Gatsby site to quickly implement a site for headless WordPress
  tags:
    - Blog
    - CMS:Headless
    - CMS:WordPress
  features:
    - New Header
    - Responsive
    - Sidebar that displays recent blog posts
- url: https://gatsby-advanced-blog-starter.netlify.com
  repo: https://github.com/aman29271/gatsby-advanced-blog-starter
  description: A pre-built Gatsby Starter Tech-blog
  tags:
    - Blog
    - Markdown
  features:
    - Highly Optimised
    - Image optimised with blur-up effect
    - Responsive
    - Code  highlighting
    - tagging
    - Sass compiled
- url: https://anubhavsrivastava.github.io/gatsby-starter-casual
  repo: https://github.com/anubhavsrivastava/gatsby-starter-casual
  description: Multi page starter based on the Casual site template by startbootstrap for portfolio
  tags:
    - Onepage
    - Styling:SCSS
    - PWA
  features:
    - Designed by startbootstrap
    - Fully Responsive
    - Styling with SCSS
    - Offline support
    - Web App Manifest
- url: https://gatsby-starter-ts-hello-world.netlify.com
  repo: https://github.com/hdorgeval/gatsby-starter-ts-hello-world
  description: TypeScript version of official hello world
  tags:
    - Language:TypeScript
  features:
    - TypeScript
    - ESLint
    - Type checking
    - no boilerplate
    - Great for advanced users
    - VSCode ready
- url: https://grommet-file.netlify.com/
  repo: https://github.com/metinsenturk/gatsby-starter-grommet-file
  description: Grommet-File is made with Grommet V2 and a blog starter
  tags:
    - Blog
    - Markdown
    - SEO
    - Portfolio
    - Styling:Grommet
  features:
    - Responsive Design
    - Pagination
    - Page creation
    - Content is Markdown files
    - Google Analytics
    - Grommet V2 User Interface
    - Support for RSS feed
    - SEO friendly
    - Mobile and responsive
    - Sitemap & Robots.txt generation
    - Optimized images with gatsby-image
- url: https://gatsby-wordpress-typescript-scss-blog.netlify.com/
  repo: https://github.com/sagar7993/gatsby-wordpress-typescript-scss-blog
  description: A Gatsby starter template for a WordPress blog, built using TypeScript, SCSS and Ant Design
  tags:
    - Blog
    - CMS:WordPress
    - CMS:Headless
    - Language:TypeScript
    - Pagination
    - PWA
    - SEO
    - Portfolio
    - Styling:SCSS
  features:
    - TypeScript for type-safe code
    - Source content from WordPress CMS
    - Auto generated Pagination for your WordPress Posts
    - Auto generated Navigation for next and previous post at the end Post
    - Auto generated pages for tags and categories sourced from WordPress
    - SCSS stylesheets
    - PWA with offline support
    - Ant Design for UI components and theming
    - Jest and Enzyme Testing framework support for snapshots and unit tests.
    - Responsive Design
    - Google Analytics
    - Comments using Staticman
    - Images within WordPress post/page content downloaded to static folder and transformed to webp format during build
    - Social widgets
    - Instagram feed of any profile (no API token needed)
    - Pinterest pin-it button on hovering on images (no API token needed)
    - Twitter timeline and follow button (no API token needed)
    - Facebook timeline and like button (no API token needed)
    - SEO friendly
    - Web app manifest
    - Mobile optimized and responsive
    - Sitemap.xml & Robots.txt generation
    - Optimized images with gatsby-image
    - Git pre-commit and pre-push hooks using Husky
    - TSLint formatting
    - Highly optimized with excellent lighthouse audit score
- url: https://gatsby-starter-typescript-deluxe.netlify.com/
  repo: https://github.com/gojutin/gatsby-starter-typescript-deluxe
  description: A Gatsby starter with TypeScript, Storybook, Styled Components, Framer Motion, Jest, and more.
  tags:
    - Language:TypeScript
    - Styling:CSS-in-JS
    - Storybook
    - SEO
    - Linting
    - Testing
  features:
    - TypeScript for type-safe code.
    - Styled-Components for all your styles.
    - Framer Motion for awesome animations.
    - gatsby-image and gatsby-transformer-sharp for optimized images.
    - gatsby-plugin-manifest + SEO component for an SEO-friendly PWA.
    - Storybook with add-ons for showing off your awesome components.
    - Jest and React Testing library for snapshots and unit tests.
    - ESLint (with TSLint and Prettier) to make your code look its best.
    - React Axe and React A11y for accessibility so that your site is awesome for everyone.
- url: https://gatsby-markdown-blog-starter.netlify.com/
  repo: https://github.com/ammarjabakji/gatsby-markdown-blog-starter
  description: GatsbyJS v2 starter for creating a markdown blog. Based on Gatsby Advanced Starter.
  tags:
    - Blog
    - Markdown
    - SEO
    - PWA
  features:
    - Gatsby v2 support
    - Responsive Design
    - Pagination
    - Content is Markdown files
    - Google Analytics
    - Support for RSS feed
    - SEO friendly
    - Sitemap & Robots.txt generation
    - Sass support
    - Css Modules support
    - Web App Manifest
    - Offline support
    - htaccess support
    - Typography.js
    - Integration with Social Media
- url: https://gatsby-starter-bloomer-db0aaf.netlify.com
  repo: https://github.com/zlutfi/gatsby-starter-bloomer
  description: Barebones starter website with Bloomer React components for Bulma.
  tags:
    - PWA
    - Styling:Bulma
    - Styling:SCSS
  features:
    - Bloomer React Commponents
    - Bulma CSS Framework
    - Uses SCSS for styling
    - Font Awesome Support
    - Progressive Web App
- url: https://gatsby-starter-mdbreact.netlify.com
  repo: https://github.com/zlutfi/gatsby-starter-mdbreact
  description: Barebones starter website with Material Design Bootstrap React components.
  tags:
    - PWA
    - Styling:Bootstrap
    - Styling:Material
    - Styling:SCSS
  features:
    - MDBReact React Commponents
    - Bootstrap CSS Framework with Material Design Bootstrap styling
    - Uses SCSS for styling
    - Font Awesome Support
    - Progressive Web App
- url: https://gatsby-starter-monolith.netlify.com
  repo: https://github.com/danspratling/gatsby-starter-monolith
  description: A Gatsby Starter designed to work with monolith. Monolith is a workspace starter which provides a good base to begin a medium-large (multisite) project
  tags:
    - Language:TypeScript
    - Storybook
    - Styling:CSS-in-JS
  features:
    - A minimal site with the option to add loads of functionality
    - Based on the Monolith repo to provide an easy starting point for large projects https://github.com/danspratling/monolith
    - Uses Theme-UI to handle theming and styling
    - Uses TypeScript to encourage good coding
    - Uses Storybook to encourage visual testing
    - This site is set up with all 3 of the above working together. This makes it really easy to jump in and start a project while still having very few restrictions
- url: https://gatsby-starter-ts-pwa.netlify.com/
  repo: https://github.com/markselby9/gatsby-starter-typescript-pwa
  description: The default Gatsby starter fork with TypeScript and PWA support added
  tags:
    - Language:TypeScript
    - PWA
  features:
    - Minumum changes based on default starter template for TypeScript and PWA
    - Added TypeScript support with eslint and tsc check
    - Support GitHub Actions CI/CD workflow (beta)
- url: https://iceberg-gatsby-multilang.netlify.com/
  repo: https://github.com/diogorodrigues/iceberg-gatsby-multilang
  description: Gatsby multi-language starter. Internationalization / i18n without third party plugins or packages for Posts and Pages. Different URLs dependending on the language. Focused on SEO, PWA, Image Optimization, Styled Components and more. This starter is also integrate with Netlify CMS to manage all pages, posts and images.
  tags:
    - Blog
    - CMS:Headless
    - CMS:Netlify
    - i18n
    - Netlify
    - Markdown
    - Pagination
    - PWA
    - SEO
    - Styling:CSS-in-JS
  features:
    - Translations by using GraphQL, hooks and context API
    - Content in markdown for pages and posts in different languages
    - General translations for any content
    - Creation of menu by using translations and GraphQL
    - Netlify CMS to manage all pages, posts and images
    - Styled Components to styles
    - All important seetings for speedy and optimized images
    - Blog Posts list with pagination
    - Focus on SEO
    - PWA
- url: https://flexible-gatsby.netlify.com/
  repo: https://github.com/wangonya/flexible-gatsby
  description: A simple and clean theme for Gatsby
  tags:
    - Blog
    - Markdown
  features:
    - Google Analytics
    - Simple design
    - Markdown support
- url: https://gatsby-starter-leaflet.netlify.com/
  repo: https://github.com/colbyfayock/gatsby-starter-leaflet
  description: A Gatsby starter with Leafet!
  tags:
    - Landing Page
    - Linting
    - Styling:SCSS
    - Testing
  features:
    - Simply landing page to get started with Leaflet
    - Includes Leaflet and React Leaflet
    - Starts with some basic Sass stylesheets for styling
    - Linting and testing preconfigured
- url: https://gatsby-starter-luke.netlify.com/
  repo: https://github.com/lukethacoder/luke-gatsby-starter
  description: An opinionated starter using TypeScript, styled-components (emotion flavoured), React Hooks & react-spring. Built as a BYOS (bring your own source) so you can get up and running with whatever data you choose.
  tags:
    - Language:TypeScript
    - Transitions
    - Styling:CSS-in-JS
    - Linting
  features:
    - TypeScript
    - react-spring animations
    - BYOS (bring your own source)
    - Emotion for styling components
    - Minimal Design
    - React Hooks (IntersectionObserver, KeyUp, LocalStorage)
- url: https://friendly-cray-96d631.netlify.com/
  repo: https://github.com/PABlond/Gatsby-TypeScript-Starter-Blog
  description: Project boilerplate of a blog app. The starter was built using Gatsby and TypeScript.
  tags:
    - Markdown
    - Language:TypeScript
    - SEO
    - PWA
    - Styling:SCSS
  features:
    - A complete responsive theme built wiss Scss
    - Easy editable posts in Markdown files
    - SEO component
    - Optimized with Google Lighthouse
- url: https://gatsby-starter-material-album.netlify.com
  repo: https://github.com/JoeTrubenstein/gatsby-starter-material-album
  description: A simple portfolio starter based on the Material UI Album Layout
  tags:
    - Gallery
    - Portfolio
    - Styling:Material
  features:
    - Pagination
    - Material UI
    - Exif Data Parsing
- url: https://peaceful-ptolemy-d7beb4.netlify.com
  repo: https://github.com/TRamos5/gatsby-contentful-starter
  description: A starter template for an awesome static blog utilizing Contentful as a CMS and deployed to Netlify.
  tags:
    - CMS:Contentful
    - CMS:Headless
    - Blog
    - Netlify
    - Markdown
    - Styling:CSS-in-JS
  features:
    - Netlify integration with pre built contact form
    - "CMS: Contentful integration with placeholders included"
    - Mobile friendly responsive design made to be customized or leave as is
    - Separate components for everything
    - ...and more
- url: https://gatsby-tailwind-emotion-starter-demo.netlify.com/
  repo: https://github.com/pauloelias/gatsby-tailwind-emotion-starter
  description: Gatsby starter using the latest Tailwind CSS and Emotion.
  tags:
    - Styling:Tailwind
    - Styling:CSS-in-JS
    - Styling:PostCSS
  features:
    - Tailwind CSS for rapid development
    - Emotion with `tailwind.macro` for flexible styled components
    - PostCSS configured out-of-the-box for when you need to write your own CSS
    - postcss-preset-env to write tomorrow's CSS today
    - Bare bones starter to help you hit the ground running
- url: https://gatsby-starter-grayscale-promo.netlify.com/
  repo: https://github.com/gannochenko/gatsby-starter-grayscale-promo
  description: one-page promo site
  tags:
    - Language:TypeScript
    - Styling:CSS-in-JS
    - Linting
    - Markdown
    - Onepage
    - CMS:Netlify
    - Landing Page
  features:
    - Styled-Components
    - NetlifyCMS
    - TypeScript
    - Basic design
- url: https://gatsby-starter-mdx-website-blog.netlify.com/
  repo: https://github.com/doakheggeness/gatsby-starter-mdx-website-blog
  description: Gatsby website and blog starter utilizing MDX for adding components to mdx pages and posts. Incorportates Emotion.
  tags:
    - MDX
    - Blog
    - Styling:CSS-in-JS
  features:
    - Create pages and posts using MDX
    - Incorporates the CSS-in-JS library Emotion
    - Visual effects
- url: https://gatsby-starter-zurgbot.netlify.com/
  repo: https://github.com/zurgbot/gatsby-starter-zurgbot
  description: The ultimate force of starter awesomeness in the galaxy of Gatsby
  tags:
    - Linting
    - PWA
    - SEO
    - Styling:Bulma
    - Styling:SCSS
    - Testing
  features:
    - Sass (SCSS Flavored) CSS
    - Bulma CSS Framework
    - React Helmet <head> Management
    - React Icons SVG Icon Components (Including Font Awesome and others)
    - Eslint for JS linting
    - Prettier for JS formatting
    - StyleLint for Scss linting and formatting
    - Jest for a test framework
    - Enzyme for testing with React
    - Husky for git hooks, particularlly precommit management
    - Lint Staged to run commands only on staged files
- url: https://martin2844.github.io/gatsby-starter-dev-portfolio/
  repo: https://github.com/martin2844/gatsby-starter-dev-portfolio
  description: A GatsbyJS minimalistic portfolio site, with a blog and about section
  tags:
    - Portfolio
    - Blog
    - Markdown
  features:
    - createPages API
    - Responsive
    - Minimalistic
    - Blazing fast (LINK)
    - Graphql queries
    - Sass
    - Markdown
- url: https://wataruoguchi-gatsby-starter-typescript-contentful.netlify.com/
  repo: https://github.com/wataruoguchi/gatsby-starter-typescript-contentful
  description: Simple TypeScript starter with Contentful Integration
  tags:
    - Language:TypeScript
    - CMS:Contentful
    - Netlify
    - Blog
  features:
    - Simple
    - TypeScript
    - Contentful
    - Supports Contentful Rich Text
    - Prettier & ESlint & StyleLint to format & check the code
    - Husky & lint-staged to automate checking
- url: https://gatsby-starter-point.netlify.com/
  repo: https://github.com/teaware/gatsby-starter-point
  description: A humble Gatsby starter for blog
  tags:
    - Blog
    - Markdown
    - Netlify
  features:
    - SASS
    - SEO
    - Dark Mode
    - Google Analytics
- url: https://gatsby-typescript-storybook-starter.netlify.com/
  repo: https://github.com/RobertoMSousa/gatsby-typescript-storybook-starter
  description: A Gatsby starter with storybook, tags and eslint
  tags:
    - Language:TypeScript
    - Styling:CSS-in-JS
    - Storybook
    - Markdown
    - Linting
  features:
    - Storybook
    - Simple
    - TypeScript
    - Contentful
    - Prettier & ESlint & StyleLint to format & check the code
    - Storybook
    - Jest and React Testing library for snapshots and unit tests.
    - Styled-Components for all your styles.
- url: https://semantic-ui-docs-gatsby.netlify.com/
  repo: https://github.com/whoisryosuke/semantic-ui-docs-gatsby
  description: Documentation starter using Semantic UI and MDX
  tags:
    - Documentation
    - Linting
    - Markdown
    - MDX
    - PWA
    - SEO
  features:
    - Easy starter for documentation-style sites
    - Use SUI React components anywhere in MDX
    - SASS/LESS support
    - Live code component
    - Customizable sidebar
    - Offline-ready
    - Responsive design
    - Nodemon for restarting dev server on changes
    - Webpack aliasing for components, assets, etc
- url: https://gatsby-starter-saas-marketing.netlify.com/
  repo: https://github.com/keegn/gatsby-starter-saas-marketing
  description: A simple one page marketing site starter for SaaS companies and products
  tags:
    - Onepage
    - Styling:CSS-in-JS
    - Landing Page
  features:
    - Responsive
    - Netlify ready
    - Styled-Components
    - Minimal design and easy to customize
    - Great for software or product related marketing sites
- url: https://react-landnig-page.netlify.com/
  repo: https://github.com/zilahir/react-landing-page
  description: Landing page with GraphCMS
  tags:
    - Redux
    - Styling:SCSS
    - Styling:CSS-in-JS
    - Netlify
  features:
    - Team section
    - Clients section
    - Map
    - Netlify ready
    - Styled-Components
    - Good for app showcase for startups
    - Prettier & ESlint & StyleLint to format & check the code
    - Husky & lint-staged to automate checking
- url: https://gatsby-strapi-starter.netlify.com/
  repo: https://github.com/jeremylynch/gatsby-strapi-starter
  description: Get started with Strapi, Bootstrap (reactstrap) and Gatsby FAST!
  tags:
    - CMS:Strapi
    - Styling:Bootstrap
  features:
    - Strapi
    - Bootstrap
    - Reactstrap
- url: https://kontent-template-gatsby-landing-page-photon.netlify.com
  repo: https://github.com/Simply007/kontent-template-gatsby-landing-page-photon
  description: Kentico Kontent based starter based on Photon starter by HTML5 UP
  tags:
    - CMS:Headless
    - CMS:Kontent
    - Netlify
    - Landing Page
    - HTML5UP
    - Styling:SCSS
  features:
    - Kentico Kontent Caas plafrorm as the data source
    - Landing page divided by section.
    - Support for code syntax highlighting
    - Includes plugins for easy, beautiful typography
    - Includes React Helmet to allow editing site meta tags
    - Includes plugins for offline support out of the box
    - Font awesome
    - Material Icons
    - CSS Grid
- url: https://gatsby-starter-typescript-blog-forms.netlify.com/
  repo: https://github.com/joerneu/gatsby-starter-typescript-blog-forms
  description: Gatsby starter for a website in TypeScript with a homepage, blog and forms
  tags:
    - Blog
    - Language:TypeScript
    - Linting
    - Markdown
    - MDX
    - CMS:Netlify
    - SEO
    - Styling:CSS-in-JS
  features:
    - TypeScript for type safety, IDE comfort and error checking during development and build time
    - ESLint and Prettier for safety and consistent code style
    - Uses the official Gatsby Blog Core theme for data processing
    - Functional components and React Hooks
    - SEO component with React Helmet
    - Minimal responsive styling with React Emotion that can easily be extended
    - Theming of components and Markdown (MDX) with Emotion Theming
    - Forms with Formite (React Hooks Form library)
    - Accessible UI components implemented with Reakit and styling based on mini.css
    - Netlify CMS to create and edit blog posts
    - Small bundle size
- url: https://gatsby-tailwind-styled-components-storybook-starter.netlify.com/
  repo: https://github.com/denvash/gatsby-tailwind-styled-components-storybook-starter
  description: Tailwind CSS + Styled-Components + Storybook starter for Gatsby
  tags:
    - Storybook
    - Styling:Tailwind
    - Styling:CSS-in-JS
    - Styling:PostCSS
    - Netlify
  features:
    - Tailwind CSS v1
    - Styled-Components v5
    - Storybook v5
    - PostCSS
    - Deploy Storybook
    - Documentation
- url: https://gatsby-tfs-starter.netlify.com/
  repo: https://github.com/tiagofsanchez/gatsby-tfs-starter
  description: a gatsby-advanced-starter with theme-ui styling
  tags:
    - RSS
    - SEO
    - Blog
    - MDX
  features:
    - React Helmet <head> Management
    - SVG Icon
- url: https://gatsby-lam.vaporwavy.io
  repo: https://github.com/vaporwavy/gatsby-london-after-midnight
  description: A custom, image-centric theme for Gatsby. Advanced from the Gatsby starter London.
  tags:
    - Blog
    - Portfolio
    - Gallery
    - SEO
    - Markdown
    - HTML5UP
    - CMS:Netlify
    - Styling:PostCSS
  features:
    - Support tags
    - Easily change the theme color
    - Post thumbnails in the homepage
    - Built with PostCSS
    - Made for image-centric portfolios
    - Based on London for Gatsby
- url: https://alipiry-gatsby-starter-typescript.netlify.com/
  repo: https://github.com/alipiry/gatsby-starter-typescript
  description: The default Gatsby starter with TypeScript
  tags:
    - Language:TypeScript
    - Linting
    - Netlify
  features:
    - Type Checking With TypeScript
    - Powerfull Linting With ESLint
- url: https://gatsby-typescript-tailwind.netlify.com/
  repo: https://github.com/impulse/gatsby-typescript-tailwind
  description: Gatsby starter with TypeScript and Tailwind CSS
  tags:
    - Language:TypeScript
    - Styling:Tailwind
    - Styling:PostCSS
    - Netlify
  features:
    - Simple
    - TSLint
    - Tailwind CSS v1
    - PostCSS + PurgeCSS
- url: https://gatsby-starter-blog-tailwindcss-demo.netlify.com/
  repo: https://github.com/andrezzoid/gatsby-starter-blog-tailwindcss
  description: Gatsby blog starter with TailwindCSS
  tags:
    - Blog
    - SEO
    - Markdown
    - Styling:Tailwind
    - Styling:PostCSS
  features:
    - Based on the official Gatsby starter blog
    - Uses TailwindCSS
    - Uses PostCSS
- url: https://gatsby-starter-hello-world-with-header-and-footer.netlify.com/
  repo: https://github.com/lgnov/gatsby-starter-hello-world-with-header-and-footer
  description: Gatsby starter with a responsive barebones header and footer layout
  tags:
    - Styling:CSS-in-JS
  features:
    - Navbar and footer components with only minimal CSS that make responsiveness works
    - Works in any device screen
    - Easily kicking off your project with writing CSS right away
- url: https://gatsby-minimalist-starter.netlify.com/
  repo: https://github.com/dylanesque/Gatsby-Minimalist-Starter
  description: A minimalist, general-purpose Gatsby starter
  tags:
    - SEO
    - Markdown
    - Styling:CSS-in-JS
  features:
    - Less starting boilerplate than the Gatsby default starter
    - Layout.css includes checklist of initial design system decisions to make
    - Uses Emotion
    - Uses CSS-In-JS
- url: https://gastby-starter-zeevo.netlify.com/
  repo: https://github.com/zeevosec/gatsby-starter-zeevo
  description: Yet another Blog starter with a different style
  tags:
    - Blog
    - Markdown
    - SEO
  features:
    - Extendable
    - Feature filters
    - Performant
- url: https://gatsby-theme-phoenix-demo.netlify.com
  repo: https://github.com/arshad/gatsby-theme-phoenix
  description: A personal blogging and portfolio theme for Gatsby with great typography and dark mode.
  tags:
    - Blog
    - Portfolio
    - SEO
    - MDX
    - Styling:Tailwind
    - Styling:PostCSS
  features:
    - MDX - Posts, Pages and Projects
    - Tags/Categories
    - Dark mode
    - Customizable with Tailwind CSS
    - Code highlighting with Prism
    - RSS feed
- url: https://gatsby-starter-landed.netlify.com/
  repo: https://github.com/vasrush/gatsby-starter-landed
  description: A Gatsby theme based on Landed template by HTML5UP
  tags:
    - HTML5UP
    - Landing Page
    - Portfolio
    - Linting
    - Styling:SCSS
    - Transitions
    - SEO
  features:
    - Includes sections to easily create landing pages
    - React Helmet <head> Management
    - Easily update menus & submenus in gatsby-config file
    - Integrates react-scroll and react-reveal for transitions
    - ESLint and Prettier for safety and consistent code style
    - Offline-ready
    - Responsive design
    - Left, Right and no sidebar templates
    - Font awesome icons
    - HTML5UP Design
- url: http://tina-starter-grande.netlify.com/
  repo: https://github.com/tinacms/tina-starter-grande
  description: Feature rich Gatsby starter with full TinaCMS integration
  tags:
    - Blog
    - Markdown
    - SEO
    - Netlify
    - Pagination
    - CMS:Other
    - Styling:CSS-in-JS
  features:
    - Fully integrated with TinaCMS for easy editing
    - Blocks based page & form builder
    - Styled Components
    - Code syntax highlighting
    - Light/Dark mode
- url: https://amelie-blog.netlify.com/
  repo: https://github.com/tobyau/gatsby-starter-amelie
  description: A minimal and mobile friendly blog template
  tags:
    - Blog
    - SEO
    - Markdown
  features:
    - Responsive design
    - Customizable content through markdown files
    - SEO component with React Helmet
- url: https://chronoblog.now.sh
  repo: https://github.com/Ganevru/gatsby-starter-chronoblog
  description: Chronoblog is a Gatsby js theme specifically designed to create a personal website. The main idea of ​​Chronoblog is to allow you not only to write a personal blog but also to keep a record of everything important that you have done.
  tags:
    - Blog
    - Portfolio
    - MDX
    - Markdown
    - SEO
    - Styling:CSS-in-JS
    - Linting
  features:
    - Starter for Chronoblog Gatsby Theme
- url: https://gatsby-eth-dapp-starter.netlify.com
  repo: https://github.com/robsecord/gatsby-eth-dapp-starter
  description: Gatsby Starter for Ethereum Dapps using Web3 with Multiple Account Management Integrations
  tags:
    - Client-side App
    - Netlify
    - Authentication
  features:
    - Ethereum Web3 Authentication - Multiple Integrations
    - ConsenSys Rimble UI Integration
    - Styled Components
    - Coinbase, Fortmatic, Metamask, WalletConnect, and more
    - dFuse Blockchain Streaming and Notifications
- url: https://gatsby-starter-theme-antv.antv.vision
  repo: https://github.com/antvis/gatsby-starter-theme-antv
  description: ⚛️ Polished Gatsby theme for documentation site
  tags:
    - Documentation
    - Markdown
    - Styling:Other
  features:
    - ⚛ Prerendered static site
    - 🌎 Internationalization support by i18next
    - 📝 Markdown-based documentation and menus
    - 🎬 Examples with live playground
    - 🏗 Unified Theme and Layout
    - 🆙 Easy customized header nav
    - 🧩 Built-in home page components
- url: https://gatsby-starter-cafe.netlify.com
  repo: https://github.com/crolla97/gatsby-starter-cafe
  description: Gatsby starter for creating a single page cafe website using Contentful and Leaflet
  tags:
    - CMS:Contentful
    - Styling:SCSS
    - Landing Page
    - Onepage
  features:
    - Leaflet interactive map
    - Instagram Feed
    - Contentful for menu item storage
    - Responsive design
- url: https://gatsby-firebase-simple-auth.netlify.com/
  repo: https://github.com/marcomelilli/gatsby-firebase-simple-auth
  description: A simple Firebase Authentication Starter with protected routes
  tags:
    - Firebase
    - Authentication
    - Styling:Tailwind
  features:
    - Authentication with Firebase
    - Protected Routes with Authorization
- url: https://demo.gatsbystorefront.com/
  repo: https://github.com/GatsbyStorefront/gatsby-starter-storefront-shopify
  description: Lightning fast PWA storefront for Shopify
  tags:
    - CMS:Headless
    - Shopify
    - SEO
    - PWA
    - eCommerce
    - Styling:CSS-in-JS
  features:
    - Gatsby Storefront
    - gatsby-theme-storefront-shopify
    - Shopify Integration
    - Shopping Cart
    - PWA
    - Optimized images with gatsby-image.
    - SEO
    - A11y
- url: https://keturah.netlify.com/
  repo: https://github.com/giocare/gatsby-starter-keturah
  description: A portfolio starter for developers
  tags:
    - Portfolio
    - SEO
    - Markdown
  features:
    - Target Audience Developers
    - Designed To Resemble A Terminal And Text Editor
    - Responsive Design
    - FontAwesome Icon Library
    - Easily Customize Content Using Markdown Files
    - SEO Friendly Component
    - Social Media Icons Provided
- url: https://gatsby-lander.surge.sh/
  repo: https://github.com/codebushi/gatsby-starter-lander
  description: Single page starter built with Tailwind CSS
  tags:
    - Onepage
    - Linting
    - Styling:Tailwind
  features:
    - Simple One Page Site
    - Landing Page Design
    - Fully Responsive
    - Styling with Tailwind
- url: https://gatsby-starter-papan01.netlify.com/
  repo: https://github.com/papan01/gatsby-starter-papan01
  description: A Gatsby starter for creating a markdown blog.
  tags:
    - Linting
    - Blog
    - Styling:SCSS
    - Markdown
    - Pagination
    - PWA
    - SEO
  features:
    - SSR React Code Splitting(loadable-components)
    - Theme Toggle(light/dark)
    - Pagination
    - SEO(Sitemap, Schema.org, OpenGraph tags, Twitter tag)
    - Web application manifest and offline support
    - Google Analytics
    - Disqus
    - RSS
    - ESLint(Airbnb) for linting
    - Prettier code formatting
    - gh-pages for deploying to GitHub Pages
- url: https://gatsby-starter-boilerplatev-kontent-demo.netlify.com/
  repo: https://github.com/viperfx07/gatsby-starter-boilerplatev-kontent
  description: A Gatsby starter using BoilerplateV for Kentico Kontent.
  tags:
    - Blog
    - CMS:Headless
    - CMS:Kontent
    - Styling:Bootstrap
    - Styling:CSS-in-JS
    - Linting
  features:
    - Sass (SCSS Flavored) CSS
    - ITCSS Structure of CSS (with glob added for css)
    - Bootstrap CSS Framework
    - React Helmet <head> Management
    - ESLint(Airbnb) for JS linting
    - Prettier for JS formatting
- url: https://www.cryptocatalyst.net/
  repo: https://github.com/n8tb1t/gatsby-starter-cryptocurrency
  description: A full-fledged cryptocurrency Gatsby starter portal with landing page, blog, roadmap, devs team, and docs.
  tags:
    - Linting
    - Blog
    - Styling:SCSS
    - Markdown
    - Pagination
    - PWA
    - SEO
  features:
    - Beautiful Mobile-first design.
    - modular SCSS styles.
    - Configurable color scheme.
    - Advanced config options.
    - Advanced landing page.
    - Blog Component.
    - Live comments.
    - Roadmap component.
    - Developers page component.
    - Algolia advanced search index, with content chunks.
    - Docs component.
    - No outdated codebase, use only react hooks.
    - Easy to modify react components.
    - SEO (Sitemap, OpenGraph tags, Twitter tags)
    - Google Analytics Support
    - Offline Support & WebApp Manifest
    - Easy to modify assets.
- url: https://chronoblog-profile.now.sh
  repo: https://github.com/Ganevru/gatsby-starter-chronoblog-profile
  description: This starter will help you launch a personal website with a simple text feed on the main page. This starter looks simple and neat, but at the same time, it has great potential for organizing your content using tags, dates, and search. The homepage is organized in compact feeds. The display of content in these feeds is based on the tags of this content (for example, only content with a podcast tag gets into the feed with podcasts).
  tags:
    - Blog
    - Portfolio
    - MDX
    - Markdown
    - SEO
    - Styling:CSS-in-JS
    - Linting
  features:
    - Specially designed to create a personal website (in a simple and strict "text" style)
    - Universal text feed divided into categories
    - Search and Tags for organizing content
    - A simple change of primary and secondary colors of the site, fonts, radius of curvature of elements, etc (thanks to Theme UI theming)
    - Clean and Universal UI
    - Mobile friendly, all elements and custom images are adapted to any screen
    - Light/Dark mode
    - Easy customization of icons and links to your social networks
    - MDX for the main menu of the site, footer and other elements of the site
    - MDX for pages and content
    - Code syntax highlighting
    - SEO (OpenGraph and Twitter) out of the box with default settings that make sense (thanks to React Helmet)
- url: https://chronoblog-hacker.now.sh
  repo: https://github.com/Ganevru/gatsby-starter-chronoblog-hacker
  description: A dark (but with ability to switch to light) starter that uses the Source Code Pro font (optional) and minimalistic UI
  tags:
    - Blog
    - Portfolio
    - MDX
    - Markdown
    - SEO
    - Styling:CSS-in-JS
    - Linting
  features:
    - Specially designed to create a personal website
    - Search and Tags for organizing content
    - A simple change of primary and secondary colors of the site, fonts, radius of curvature of elements, etc (thanks to Theme UI theming)
    - Clean and Minimalistic UI
    - Mobile friendly, all elements and custom images are adapted to any screen
    - Light/Dark mode
    - Easy customization of icons and links to your social networks
    - MDX for the main menu of the site, footer and other elements of the site
    - MDX for pages and content
    - Code syntax highlighting
    - SEO (OpenGraph and Twitter) out of the box with default settings that make sense (thanks to React Helmet)
- url: https://5e0a570d6afb0ef0fb162f0f--wizardly-bassi-e4658f.netlify.com/
  repo: https://github.com/adamistheanswer/gatsby-starter-baysik-blog
  description: A basic and themeable starter for creating blogs in Gatsby.
  tags:
    - Blog
    - Portfolio
    - MDX
    - Markdown
    - SEO
    - Styling:CSS-in-JS
    - Linting
  features:
    - Specially designed to create a personal website
    - Clean and Minimalistic UI
    - Facebook Comments
    - Mobile friendly, all elements and custom images are adapted to any screen
    - Light/Dark mode
    - Prettier code formatting
    - RSS
    - Links to your social networks
    - MDX for pages and content
    - Code syntax highlighting
    - SEO (OpenGraph and Twitter) out of the box with default settings that make sense (thanks to React Helmet)
- url: https://gatsby-starter-robin.netlify.com/
  repo: https://github.com/robinmetral/gatsby-starter-robin
  description: Gatsby Default Starter with state-of-the-art tooling
  tags:
    - MDX
    - Styling:CSS-in-JS
    - Linting
    - Testing
    - Storybook
  features:
    - 📚 Write in MDX
    - 👩‍🎤 Style with Emotion
    - 💅 Linting with ESLint and Prettier
    - 📝 Unit and integration testing with Jest and react-testing-library
    - 💯 E2E browser testing with Cypress
    - 📓 Visual testing with Storybook
    - ✔️ CI with GitHub Actions
    - ⚡ CD with Netlify
<<<<<<< HEAD
- url: https://help.dferber.de
  repo: https://github.com/dferber90/gatsby-starter-help-center
  description: A themeable starter for a help center
  tags:
    - Documentation
    - Markdown
    - MDX
    - Search
  features:
    - Manage content in Markdown and YAML files
    - Multiple authors possible
    - Apply your own theme
    - Usable in any language
    - SEO friendly
    - Easy to add Analytics
=======
- url: https://evaluates2.github.io/Gatsby-Starter-TypeScript-Redux-TDD-BDD
  repo: https://github.com/Evaluates2/Gatsby-Starter-TypeScript-Redux-TDD-BDD
  description: An awesome Gatsby starter template that takes care of the tooling setup, allowing you and your team to dive right into building ultra-fast React applications quickly and deploy them with confidence! 📦
  tags:
    - Redux
    - Language:TypeScript
    - Linting
    - Testing
    - Styling:None
  features:
    - 📚 Written in TypeScript.
    - 💡 Redux preconfigured (with local-storage integration.
    - 💅 Linting with TSLint and Prettier.
    - 📝 Unit testing with Jest and react-test-renderer.
    - 💯 Behavior-driven E2E browser testing with Cypress + Cucumber.js plugin.
    - 📓 Steps for deploying to Gh-pages
    - ✔️ CI with TravisCI
    - ⚡ Steps for deploying to GitHub Pages, AWS S3, or Netlify.
- url: https://gatsby-resume-starter.netlify.com/
  repo: https://github.com/barancezayirli/gatsby-starter-resume-cms
  description: Resume starter styled using Tailwind with Netlify CMS as headless CMS.
  tags:
    - CMS:Headless
    - SEO
    - PWA
    - Portfolio
  features:
    - One-page resume/CV
    - PWA
    - Multiple Netlify CMS widgets
    - Netlify CMS as Headless CMS
    - Tailwind for styling with theming
    - Optimized build process (purge css)
    - Basic SEO, site metadata
    - Prettier
    - Social media links
- url: https://gatsby-typescript-emotion-storybook.netlify.com/
  repo: https://github.com/duncanleung/gatsby-typescript-emotion-storybook
  description: Config for TypeScript + Emotion + Storybook + React Intl + SVGR + Jest.
  tags:
    - Language:TypeScript
    - Styling:CSS-in-JS
    - Storybook
    - i18n
    - Linting
    - Testing
  features:
    - 💻 TypeScript
    - 📓 Visual testing with Storybook
    - 👩‍🎤 CSS-in-JS styling with Emotion
    - 💅 Linting with ESLint and Prettier
    - 🌎 React Intl internationalization support
    - 🖼️ SVG support with SVGR
    - 📝 Unit and integration testing with Jest and react-testing-library
    - ⚡ CD with Netlify
- url: https://felco-gsap.netlify.com
  repo: https://github.com/AshfaqKabir/Felco-Gsap-Gatsby-Starter
  description: Minimal Multipurpose Gsap Gatsby Landing Page. Helps Getting Started With Gsap and Netlify Forms.
  tags:
    - Portfolio
    - Styling:CSS-in-JS
  features:
    - Minimal 3 Page Responsive Layout
    - Multipurpose Gatsby Theme
    - Working Netlify Form
    - Gsap For Modern Animtaions
    - Styled Components for responsive component based styling with theming
    - Basic SEO, site metadata
    - Prettier
>>>>>>> f40a25d9
<|MERGE_RESOLUTION|>--- conflicted
+++ resolved
@@ -4830,7 +4830,6 @@
     - 📓 Visual testing with Storybook
     - ✔️ CI with GitHub Actions
     - ⚡ CD with Netlify
-<<<<<<< HEAD
 - url: https://help.dferber.de
   repo: https://github.com/dferber90/gatsby-starter-help-center
   description: A themeable starter for a help center
@@ -4846,7 +4845,6 @@
     - Usable in any language
     - SEO friendly
     - Easy to add Analytics
-=======
 - url: https://evaluates2.github.io/Gatsby-Starter-TypeScript-Redux-TDD-BDD
   repo: https://github.com/Evaluates2/Gatsby-Starter-TypeScript-Redux-TDD-BDD
   description: An awesome Gatsby starter template that takes care of the tooling setup, allowing you and your team to dive right into building ultra-fast React applications quickly and deploy them with confidence! 📦
@@ -4915,5 +4913,4 @@
     - Gsap For Modern Animtaions
     - Styled Components for responsive component based styling with theming
     - Basic SEO, site metadata
-    - Prettier
->>>>>>> f40a25d9
+    - Prettier