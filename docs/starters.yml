--- conflicted
+++ resolved
@@ -7061,7 +7061,6 @@
     - Blog posts page features a live filter tool
     - Uses site metadata to populate About page
     - Resume page generated using template Markdown files
-<<<<<<< HEAD
 - url: https://chetanblog.netlify.app/
   repo: https://github.com/Ckbhatia/Ck-gatsby-blog
   description: An attractive and full of features gatsby blog starter with ck newsletter integration. 
@@ -7099,7 +7098,6 @@
     - Search articles ( upcoming )
     - Pagination support ( upcoming )
     - Mobile-Support
-=======
 - url: https://emulsify-ds.github.io/gatsby-starter-emulsify-mdx/
   repo: https://github.com/emulsify-ds/gatsby-starter-emulsify-mdx
   description: A starter for a style guide powered by Gatsby Theme Emulsify
@@ -7330,5 +7328,4 @@
     - Styled Components
     - SEO friendly components
     - Prebuilt events calendar
-    - Material UI
->>>>>>> 1e832237
+    - Material UI