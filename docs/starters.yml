- url: https://authenticaysh.netlify.com/
  repo: https://github.com/ben-siewert/gatsby-starter-auth-aws-amplify
  description: Full-featured Auth with AWS Amplify & AWS Cognito
  tags:
    - AWS
    - Authentication
  features:
    - Full-featured AWS Authentication with Cognito
    - Error feedback in forms
    - Password Reset
    - Multi-Factor Authentication
    - Styling with Bootstrap and Sass
- url: https://gatsby-starter-blog-demo.netlify.com/
  repo: https://github.com/gatsbyjs/gatsby-starter-blog
  description: official blog
  tags:
    - Official
    - Blog
  features:
    - Basic setup for a full-featured blog
    - Support for an RSS feed
    - Google Analytics support
    - Automatic optimization of images in Markdown posts
    - Support for code syntax highlighting
    - Includes plugins for easy, beautiful typography
    - Includes React Helmet to allow editing site meta tags
    - Includes plugins for offline support out of the box
- url: https://gatsby-starter-default-demo.netlify.com/
  repo: https://github.com/gatsbyjs/gatsby-starter-default
  description: official default
  tags:
    - Official
  features:
    - Comes with React Helmet for adding site meta tags
    - Includes plugins for offline support out of the box
- url: https://gatsby-netlify-cms.netlify.com/
  repo: https://github.com/netlify-templates/gatsby-starter-netlify-cms
  description: n/a
  tags:
    - Blog
    - Styling:Bulma
    - CMS:Netlify
  features:
    - A simple blog built with Netlify CMS
    - Basic directory organization
    - Uses Bulma for styling
    - Visit the repo to learn how to set up authentication, and begin modeling your content.
- url: https://vagr9k.github.io/gatsby-advanced-starter/
  repo: https://github.com/Vagr9K/gatsby-advanced-starter
  description: Great for learning about advanced features and their implementations
  tags:
    - Blog
    - Styling:None
  features:
    - Does not contain any UI frameworks
    - Provides only a skeleton
    - Tags
    - Categories
    - Google Analytics
    - Disqus
    - Offline support
    - Web App Manifest
    - SEO
- url: https://vagr9k.github.io/gatsby-material-starter/
  repo: https://github.com/Vagr9K/gatsby-material-starter
  description: n/a
  tags:
    - Styling:Material
  features:
    - React-MD for Material design
    - Sass/SCSS
    - Tags
    - Categories
    - Google Analytics
    - Disqus
    - Offline support
    - Web App Manifest
    - SEO
- url: https://gatsby-advanced-blog-system.danilowoz.now.sh/blog
  repo: https://github.com/danilowoz/gatsby-advanced-blog-system
  description: Create a complete blog from scratch with pagination, categories, featured posts, author, SEO and navigation.
  tags:
    - Pagination
    - Markdown
    - SEO
  features:
    - Pagination;
    - Category and tag pages (with pagination);
    - Category list (with navigation);
    - Featured post;
    - Author page;
    - Next and prev post;
    - SEO component.
- url: https://graphcms.github.io/gatsby-graphcms-tailwindcss-example/
  repo: https://github.com/GraphCMS/gatsby-graphcms-tailwindcss-example
  description: The default Gatsby starter blog with the addition of the gatsby-source-graphql and tailwind dependencies.
  tags:
    - Styling:Tailwind
    - CMS:Headless
  features:
    - Tailwind style library
    - GraphQL source plugin
    - Very simple boilerplate
- url: https://wonism.github.io/
  repo: https://github.com/wonism/gatsby-advanced-blog
  description: n/a
  tags:
    - Portfolio
    - Redux
  features:
    - Blog post listing with previews (image + summary) for each blog post
    - Categories and tags for blog posts with pagination
    - Search post with keyword
    - Put react application / tweet into post
    - Copy some codes in post with clicking button
    - Portfolio
    - Resume
    - Redux for managing statement (with redux-saga / reselect)

- url: https://gatsby-tailwind-emotion-starter.netlify.com/
  repo: https://github.com/muhajirdev/gatsby-tailwind-emotion-starter
  description: A Gatsby Starter with Tailwind CSS + Emotion JS
  tags:
    - Styling:Tailwind
  features:
    - Eslint Airbnb without semicolon and without .jsx extension
    - Offline support
    - Web App Manifest
- url: https://gatsby-starter-redux-firebase.netlify.com/
  repo: https://github.com/muhajirdev/gatsby-starter-redux-firebase
  description: A Gatsby + Redux + Firebase Starter. With Authentication
  tags:
    - Styling:None
    - Firebase
    - Client-side App
  features:
    - Eslint Airbnb without semicolon and without .jsx extension
    - Firebase
    - Web App Manifest
- url: https://dschau.github.io/gatsby-blog-starter-kit/
  repo: https://github.com/dschau/gatsby-blog-starter-kit
  description: n/a
  tags:
    - Blog
  features:
    - Blog post listing with previews for each blog post
    - Navigation between posts with a previous/next post button
    - Tags and tag navigation
- url: https://contentful-userland.github.io/gatsby-contentful-starter/
  repo: https://github.com/contentful-userland/gatsby-contentful-starter
  description: n/a
  tags:
    - Blog
    - CMS:Contentful
    - CMS:Headless
  features:
    - Based on the Gatsby Starter Blog
    - Includes Contentful Delivery API for production build
    - Includes Contentful Preview API for development
- url: https://react-firebase-authentication.wieruch.com/
  repo: https://github.com/the-road-to-react-with-firebase/react-gatsby-firebase-authentication
  description: n/a
  tags:
    - Firebase
  features:
    - Sign In, Sign Up, Sign Out
    - Password Forget
    - Password Change
    - Protected Routes with Authorization
    - Realtime Database with Users
- url: http://dmwl.net/gatsby-hampton-theme
  repo: https://github.com/davad/gatsby-hampton-theme
  description: n/a
  tags:
    - Styling:CSS-in-JS
  features:
    - Eslint in dev mode with the airbnb config and prettier formatting rules
    - Emotion for CSS-in-JS
    - A basic blog, with posts under src/pages/blog
    - A few basic components (Navigation, Layout, Link wrapper around gatsby-link))
    - Based on gatsby-starter-gatsbytheme
- url: https://orgapp.github.io/gatsby-starter-orga/
  repo: https://github.com/orgapp/gatsby-starter-orga
  description: Want to use org-mode instead of markdown? This is for you.
  tags:
    - Blog
  features:
    - Use org-mode files as source.
    - Generate post pages, can be configured to be file-based or section-based.
    - Generate posts index pages.
- url: http://2column-portfolio.surge.sh/
  repo: https://github.com/praagyajoshi/gatsby-starter-2column-portfolio
  description: n/a
  tags:
    - Portfolio
    - Styling:SCSS
  features:
    - Designed as a minimalistic portfolio website
    - Grid system using flexboxgrid
    - Styled using SCSS
    - Font icons using font-awesome
    - Google Analytics integration
    - Open Sans font using Google Fonts
    - Prerendered Open Graph tags for rich sharing
- url: https://prototypeinteractive.github.io/gatsby-react-boilerplate/
  repo: https://github.com/PrototypeInteractive/gatsby-react-boilerplate
  description: n/a
  tags:
    - Styling:Bootstrap
  features:
    - Basic configuration and folder structure
    - Uses PostCSS and Sass (with autoprefixer and pixrem)
    - Uses Bootstrap 4 grid
    - Leaves the styling to you
    - Uses data from local json files
    - Contains Node.js server code for easy, secure, and fast hosting
- url: http://capricious-spring.surge.sh/
  repo: https://github.com/noahg/gatsby-starter-blog-no-styles
  description: n/a
  tags:
    - Blog
    - Styling:None
  features:
    - Same as official gatsby-starter-blog but with all styling removed
- url: https://gatsby-starter-github-api.netlify.com/
  repo: https://github.com/lundgren2/gatsby-starter-github-api
  description: Single page starter based on gatsby-source-github-api
  tags:
    - Portfolio
    - Onepage
  features:
    - Use your GitHub as your own portfolio site
    - List your GitHub repositories
    - GitHub GraphQL API v4

- url: https://gatsby-starter-bloomer.netlify.com/
  repo: https://github.com/Cethy/gatsby-starter-bloomer
  description: n/a
  tags:
    - Styling:Bulma
  features:
    - Based on gatsby-starter-default
    - Bulma CSS Framework with its Bloomer react components
    - Font-Awesome icons
    - Includes a simple fullscreen hero w/ footer example
- url: https://gatsby-starter-bootstrap-netlify.netlify.com/
  repo: https://github.com/konsumer/gatsby-starter-bootstrap-netlify
  description: n/a
  tags:
    - Styling:Bootstrap
    - CMS:Netlify
  features:
    - Very similar to gatsby-starter-netlify-cms, slightly more configurable (e.g. set site-title in gatsby-config) with Bootstrap/Bootswatch instead of bulma
- url: https://gatstrap.netlify.com/
  repo: https://github.com/jaxx2104/gatsby-starter-bootstrap
  description: n/a
  tags:
    - Styling:Bootstrap
  features:
    - Bootstrap CSS framework
    - Single column layout
    - Basic components like SiteNavi, SitePost, SitePage
- url: http://gatsby-bulma-storybook.surge.sh/
  repo: https://github.com/gvaldambrini/gatsby-starter-bulma-storybook
  description: n/a
  tags:
    - Styling:Bulma
    - Storybook
    - Testing
  features:
    - Storybook for developing components in isolation
    - Bulma and Sass support for styling
    - CSS modules
    - Prettier & eslint to format & check the code
    - Jest
- url: https://gatsby-starter-business.netlify.com/
  repo: https://github.com/v4iv/gatsby-starter-business
  description: n/a
  tags:
    - Styling:Bulma
    - PWA
    - CMS:Netlify
    - Disqus
    - Search
    - Pagination
  features:
    - Complete Business Website Suite - Home Page, About Page, Pricing Page, Contact Page and Blog
    - Netlify CMS for Content Management
    - SEO Friendly (Sitemap, Schemas, Meta Tags, GTM etc)
    - Bulma and Sass Support for styling
    - Progressive Web App & Offline Support
    - Tags and RSS Feed for Blog
    - Disqus and Share Support
    - Elastic-Lunr Search
    - Pagination
    - Easy Configuration using `config.js` file
- url: https://haysclark.github.io/gatsby-starter-casper/
  repo: https://github.com/haysclark/gatsby-starter-casper
  description: n/a
  tags:
    - PWA
  features:
    - Page pagination
    - CSS
    - Tags
    - Google Analytics
    - Offline support
    - Web App Manifest
    - SEO
- url: http://gatsby-starter-ceevee.surge.sh/
  repo: https://github.com/amandeepmittal/gatsby-starter-ceevee
  description: n/a
  tags:
    - Portfolio
  features:
    - Based on the Ceevee site template, design by Styleshout
    - Single Page Resume/Portfolio site
    - Target audience Developers, Designers, etc.
    - Used CSS Modules, easy to manipulate
    - FontAwsome Library for icons
    - Responsive Design, optimized for Mobile devices
- url: https://gatsby-starter-contentful-i18n.netlify.com/
  repo: https://github.com/mccrodp/gatsby-starter-contentful-i18n
  description: i18n support and language switcher for Contentful starter repo
  tags:
    - i18n
    - CMS:Contentful
    - CMS:Headless
  features:
    - Localization (Multilanguage)
    - Dynamic content from Contentful CMS
    - Integrates i18n plugin starter and using-contentful repos
- url: http://cranky-edison-12166d.netlify.com/
  repo: https://github.com/datocms/gatsby-portfolio
  description: n/a
  tags:
    - CMS:DatoCMS
    - CMS:Headless
  features:
    - Simple portfolio to quick start a site with DatoCMS
    - Contents and media from DatoCMS
    - Custom Sass style
    - SEO
- url: https://gatsby-deck.netlify.com/
  repo: https://github.com/fabe/gatsby-starter-deck
  description: n/a
  tags:
    - Presentation
  features:
    - Create presentations/slides using Gatsby.
    - Offline support.
    - Page transitions.
- url: https://gatsby-starter-default-i18n.netlify.com/
  repo: https://github.com/angeloocana/gatsby-starter-default-i18n
  description: n/a
  tags:
    - i18n
  features:
    - localization (Multilanguage)
- url: http://gatsby-dimension.surge.sh/
  repo: https://github.com/codebushi/gatsby-starter-dimension
  description: Single page starter based on the Dimension site template
  tags:
    - Portfolio
    - HTML5UP
    - Styling:SCSS
  features:
    - Designed by HTML5 UP
    - Simple one page site that’s perfect for personal portfolios
    - Fully Responsive
    - Styling with SCSS
- url: https://gatsby-docs-starter.netlify.com/
  repo: https://github.com/ericwindmill/gatsby-starter-docs
  description: n/a
  tags:
    - Documentation
    - Styling:CSS-in-JS
  features:
    - All the features from gatsby-advanced-starter, plus
    - Designed for Documentation / Tutorial Websites
    - ‘Table of Contents’ Component, Auto generates ToC from posts - just follow the file frontmatter conventions from markdown files in ‘lessons’.
    - Styled Components w/ ThemeProvider
    - Basic UI
    - A few extra components
    - Custom prismjs theme
    - React Icons
- url: https://parmsang.github.io/gatsby-starter-ecommerce/
  repo: https://github.com/parmsang/gatsby-starter-ecommerce
  description: Easy to use starter for an e-commerce store
  tags:
    - Styling:Other
    - Stripe
    - eCommerce
    - PWA
    - Authentication
  features:
    - Uses the Moltin eCommerce Api
    - Stripe checkout
    - Semantic-UI
    - Styled components
    - Google Analytics - (you enter the tracking-id)
    - React-headroom
    - Eslint & Prettier. Uses Airbnb JavaScript Style Guide
    - Authentication via Moltin (Login and Register)
- url: http://gatsby-forty.surge.sh/
  repo: https://github.com/codebushi/gatsby-starter-forty
  description: Multi-page starter based on the Forty site template
  tags:
    - Styling:SCSS
    - HTML5UP
  features:
    - Designed by HTML5 UP
    - Colorful homepage, and also includes a Landing Page and Generic Page components.
    - Many elements are available, including buttons, forms, tables, and pagination.
    - Custom grid made with CSS Grid
    - Styling with SCSS
- url: https://themes.gatsbythemes.com/gatsby-starter/
  repo: https://github.com/saschajullmann/gatsby-starter-gatsbythemes
  description: n/a
  tags:
    - Styling:CSS-in-JS
    - Blog
    - Testing
    - Linting
  features:
    - CSS-in-JS via Emotion.
    - Jest and Enzyme for testing.
    - Eslint in dev mode with the airbnb config and prettier formatting rules.
    - React 16.
    - A basic blog, with posts under src/pages/blog. There’s also a script which creates a new Blog entry (post.sh).
    - Data per JSON files.
    - A few basic components (Navigation, Footer, Layout).
    - Layout components make use of Styled-System.
    - Google Analytics (you just have to enter your tracking-id).
    - Gatsby-Plugin-Offline which includes Service Workers.
    - Prettier for a uniform codebase.
    - Normalize css (7.0).
    - Feather icons.
    - Font styles taken from Tachyons.
- url: https://gcn.netlify.com/
  repo: https://github.com/ryanwiemer/gatsby-starter-gcn
  description: A starter template to build amazing static websites with Gatsby, Contentful and Netlify
  tags:
    - CMS:Contentful
    - CMS:Headless
    - Blog
    - Netlify
    - Styling:CSS-in-JS
  features:
    - CMS:Contentful integration with ready to go placeholder content
    - Netlify integration including a pre-built contact form
    - Minimal responsive design - made to customize or tear apart
    - Pagination logic
    - Styled components
    - SEO Friendly Component
    - JSON-LD Schema
    - OpenGraph sharing support
    - Sitemap Generation
    - Google Analytics
    - Progressive Web app
    - Offline Support
    - RSS Feed
    - Gatsby Standard module for linting JavaScript with StandardJS
    - Stylelint support for Styled Components to lint the CSS in JS
- url: https://alampros.github.io/gatsby-starter-grommet/
  repo: https://github.com/alampros/gatsby-starter-grommet
  description: n/a
  tags:
    - Styling:Grommet
  features:
    - Barebones configuration for using the Grommet design system
    - Uses Sass (with CSS modules support)
- url: https://gatsby-starter-hello-world-demo.netlify.com/
  repo: https://github.com/gatsbyjs/gatsby-starter-hello-world
  description: official hello world
  tags:
    - Official
  features:
    - A no-frills Gatsby install
    - No plugins, no boilerplate
    - Great for advanced users
- url: https://gatsby-starter-hero-blog.greglobinski.com/
  repo: https://github.com/greglobinski/gatsby-starter-hero-blog
  description: no description yet
  tags:
    - Styling:PostCSS
    - SEO
    - Markdown
  features:
    - Easy editable content in Markdown files (posts, pages and parts)
    - CSS with `styled-jsx` and `PostCSS`
    - SEO (sitemap generation, robot.txt, meta and OpenGraph Tags)
    - Social sharing (Twitter, Facebook, Google, LinkedIn)
    - Comments (Facebook)
    - Images lazy loading and `webp` support (gatsby-image)
    - Post categories (category based post list)
    - Full text searching (Algolia)
    - Contact form (Netlify form handling)
    - Form elements and validation with `ant-design`
    - RSS feed
    - 100% PWA (manifest.webmanifest, offline support, favicons)
    - Google Analytics
    - App favicons generator (node script)
    - Easy customizable base styles via `theme` object generated from `yaml` file (fonts, colors, sizes)
    - React v.16.3 (gatsby-plugin-react-next)
    - Components lazy loading (social sharing)
    - ESLint (google config)
    - Prettier code styling
    - Webpack `BundleAnalyzerPlugin`
- url: https://gatsby-starter-i18n-lingui.netlify.com/
  repo: https://github.com/dcroitoru/gatsby-starter-i18n-lingui
  description: n/a
  tags:
    - i18n
  features:
    - Localization (Multilanguage) provided by js-lingui
    - Message extraction
    - Avoids code duplication - generates pages for each locale
    - Possibility of translated paths
- url: https://lumen.netlify.com/
  repo: https://github.com/alxshelepenok/gatsby-starter-lumen
  description: A minimal, lightweight and mobile-first starter for creating blogs uses Gatsby.
  tags:
    - Blog
    - CMS:Netlify
    - Pagination
    - Disqus
    - RSS
    - Linting
    - Testing
    - Styling:PostCSS
    - Styling:SCSS
  features:
    - Lost Grid
    - Jest testing
    - Beautiful typography inspired by matejlatin/Gutenberg
    - Mobile-First approach in development
    - Stylesheet built using SASS and BEM-Style naming
    - Syntax highlighting in code blocks
    - Sidebar menu built using a configuration block
    - Archive organized by tags and categories
    - Pagination support
    - Offline support
    - Google Analytics support
    - Disqus Comments support
- url: https://minimal-blog.lekoarts.de
  repo: https://github.com/LekoArts/gatsby-starter-minimal-blog
  description: This starter is part of a german tutorial series on Gatsby. The starter will change over time to use more advanced stuff (feel free to express your ideas in the repository). Its first priority is a minimalistic style coupled with a lot of features for the content.
  tags:
    - Blog
    - MDX
    - Styling:CSS-in-JS
    - Netlify
    - Linting
    - PWA
  features:
    - Minimal and clean white layout
    - Write your blog posts in MDX
    - Offline Support, WebApp Manifest, SEO
    - Code highlighting (with prism-react-renderer) and live preview (with react-live)
- url: https://gatsby-starter-modern-demo.netlify.com/
  repo: https://github.com/kripod/gatsby-starter-modern
  description: no description yet
  tags:
    - Linting
  features:
    - A set of strict linting rules (based on the Airbnb JavaScript Style Guide)
    - Encourage automatic code formatting
    - Prefer using Yarn for package management
    - Use EditorConfig to maintain consistent coding styles between different editors and IDEs
    - Integration with Visual Studio Code
    - Based on gatsby-starter-default
- url: https://gatsby-starter-personal-blog.greglobinski.com/
  repo: https://github.com/greglobinski/gatsby-starter-personal-blog
  description: n/a
  tags:
    - Blog
    - Markdown
    - Netlify
    - Styling:Material
  features:
    - Ready to use, but easily customizable a fully equipped theme starter
    - Easy editable content in Markdown files (posts, pages and parts)
    - ‘Like an app’ layout transitions
    - Easily restyled through theme object
    - Styling with JSS
    - Page transitions
    - Comments (Facebook)
    - Post categories
    - Post list filtering
    - Full text searching (Algolia)
    - Contact form (Netlify form handling)
    - Material UI (@next)
    - RSS feed
    - Full screen mode
    - User adjustable articles’ body copy font size
    - Social sharing (Twitter, Facebook, Google, LinkedIn)
    - PWA (manifes.json, offline support, favicons)
    - Google Analytics
    - Favicons generator (node script)
    - Components leazy loading with AsyncComponent (social sharing, info box)
    - ESLint (google config)
    - Prettier code styling
    - Custom webpack CommonsChunkPlugin settings
    - Webpack BundleAnalyzerPlugin
- url: http://gatsby-photon.surge.sh/
  repo: https://github.com/codebushi/gatsby-starter-photon
  description: Single page starter based on the Photon site template
  tags:
    - HTML5UP
    - Styling:SCSS
  features:
    - Designed by HTML5 UP
    - Single Page, Responsive Site
    - Custom grid made with CSS Grid
    - Styling with SCSS
- url: https://portfolio-bella.netlify.com/
  repo: https://github.com/LekoArts/gatsby-starter-portfolio-bella
  description: A portfolio starter for Gatsby. The target audience are designers and photographers. The light themed website shows your work with large images & big typography. The Onepage is powered by the Headless CMS Prismic.io. and has programmatically created pages for your projects. General settings and colors can be changed in a config & theme file.
  tags:
    - Portfolio
    - CMS:Prismic
    - CMS:Headless
    - Styling:CSS-in-JS
    - Onepage
    - PWA
    - Linting
  features:
    - Big typography & images
    - White theme
    - Prismic.io as CMS
    - Emotion for styling + Emotion-Grid
    - One-page layout with sub-pages for case studies
    - Easily configurable
    - And other good stuff (SEO, Offline Support, WebApp Manifest Support)
- url: https://cara.lekoarts.de
  repo: https://github.com/LekoArts/gatsby-starter-portfolio-cara
  description: Playful and Colorful One-Page portfolio featuring Parallax effects and animations. Especially designers and/or photographers will love this theme! Built with MDX and Theme UI.
  tags:
    - Portfolio
    - Onepage
    - Styling:CSS-in-JS
    - PWA
  features:
    - React Spring Parallax effects
    - Theme UI-based theming
    - CSS Animations and shapes
    - Light/Dark mode
- url: https://emilia.lekoarts.de
  repo: https://github.com/LekoArts/gatsby-starter-portfolio-emilia
  description: A portfolio starter for Gatsby. The target audience are designers and photographers. The dark themed website shows your work with large images in a grid-layout (powered by CSS Grid). The transition effects on the header add a playful touch to the overall minimal design. The website has programmatically created pages for your projects (with automatic image import). General settings and colors can be changed in a config & theme file.
  tags:
    - Portfolio
    - PWA
    - Transitions
    - MDX
    - Styling:CSS-in-JS
    - Linting
    - Testing
  features:
    - Focus on big images (with gatsby-image)
    - Dark Theme with HeroPatterns Header
    - CSS Grid and styled-components
    - Page transitions
    - Cypress for End-to-End testing
    - react-spring animations
    - One-Page layout with sub-pages for projects
    - Create your projects in MDX (automatic import of images)
    - And other good stuff (SEO, Offline Support, WebApp Manifest Support)
- url: https://emma.lekoarts.de
  repo: https://github.com/LekoArts/gatsby-starter-portfolio-emma
  description: Minimalistic portfolio with full-width grid, page transitions, support for additional MDX pages, and a focus on large images. Especially designers and/or photographers will love this theme! Built with MDX and Theme UI. Using the Gatsby Theme "@lekoarts/gatsby-theme-emma".
  tags:
    - Portfolio
    - MDX
    - Transitions
    - Styling:CSS-in-JS
    - PWA
  features:
    - MDX
    - react-spring page animations
    - Optional MDX pages which automatically get added to the navigation
    - Fully customizable through the usage of Gatsby Themes (and Theme UI)
    - Light Mode / Dark Mode
    - Google Analytics Support
    - SEO (Sitemap, OpenGraph tags, Twitter tags)
    - Offline Support & WebApp Manifest
- url: https://gatsby-starter-procyon.netlify.com/
  repo: https://github.com/danielmahon/gatsby-starter-procyon
  description: n/a
  tags:
    - PWA
    - CMS:Headless
    - CMS:Other
    - Styling:Material
    - Netlify
  features:
    - Gatsby + ReactJS (server side rendering)
    - GraphCMS Headless CMS
    - DraftJS (in-place) Medium-like Editing
    - Apollo GraphQL (client-side)
    - Local caching between builds
    - Material-UI (layout, typography, components, etc)
    - Styled-Components™-like API via Material-UI
    - Netlify Deployment Friendly
    - Netlify Identity Authentication (enables editing)
    - Automatic versioning, deployment and CHANGELOG
    - Automatic rebuilds with GraphCMS and Netlify web hooks
    - PWA (Progressive Web App)
    - Google Fonts
- url: http://gatsby-starter-product-guy.surge.sh/
  repo: https://github.com/amandeepmittal/gatsby-starter-product-guy
  description: n/a
  tags:
    - Portfolio
  features:
    - Single Page
    - A portfolio Developers and Product launchers alike
    - Using Typography.js easy to switch fonts
    - All your Project/Portfolio Data in Markdown, server by GraphQL
    - Responsive Design, optimized for Mobile devices
- url: https://caki0915.github.io/gatsby-starter-redux/
  repo: https://github.com/caki0915/gatsby-starter-redux
  description: n/a
  tags:
    - Styling:CSS-in-JS
    - Redux
  features:
    - Redux and Redux-devtools.
    - Emotion with a basic theme and SSR
    - Typography.js
    - Eslint rules based on Prettier and Airbnb
- url: http://gatsby-stellar.surge.sh/
  repo: https://github.com/codebushi/gatsby-starter-stellar
  description: Single page starter based on the Stellar site template
  tags:
    - HTML5UP
    - Styling:SCSS
  features:
    - Designed by HTML5 UP
    - Scroll friendly, responsive site. Can be used as a single or multi-page site.
    - Sticky Navigation when scrolling.
    - Scroll spy and smooth scrolling to different sections of the page.
    - Styling with SCSS
- url: http://gatsby-strata.surge.sh/
  repo: https://github.com/codebushi/gatsby-starter-strata
  description: Single page starter based on the Strata site template
  tags:
    - Portfolio
    - HTML5UP
    - Styling:SCSS
  features:
    - Designed by HTML5 UP
    - Super Simple, single page portfolio site
    - Lightbox style React photo gallery
    - Fully Responsive
    - Styling with SCSS
- url: https://gatsby-starter-strict.netlify.com/
  repo: https://github.com/kripod/gatsby-starter-strict
  description: n/a
  tags:
    - Linting
  features:
    - A set of strict linting rules (based on the Airbnb JavaScript Style Guide)
    - lint script
    - Encourage automatic code formatting
    - format script
    - Prefer using Yarn for package management
    - Use EditorConfig to maintain consistent coding styles between different editors and IDEs
    - Integration with Visual Studio Code
    - Pre-configured auto-formatting on file save
    - Based on gatsby-starter-default
- url: https://gatsby-tachyons.netlify.com/
  repo: https://github.com/pixelsign/gatsby-starter-tachyons
  description: no description yet
  tags:
    - Styling:Other
  features:
    - Based on gatsby-starter-default
    - Using Tachyons for CSS.
- url: https://quizzical-mcclintock-0226ac.netlify.com/
  repo: https://github.com/taylorbryant/gatsby-starter-tailwind
  description: A Gatsby v2 starter styled using Tailwind, a utility-first CSS framework. Uses Purgecss to remove unused CSS.
  tags:
    - Styling:Tailwind
  features:
    - Based on gatsby-starter-default
    - Tailwind CSS Framework
    - Removes unused CSS with Purgecss
    - Includes responsive navigation and form examples
- url: http://portfolio-v3.surge.sh/
  repo: https://github.com/amandeepmittal/gatsby-portfolio-v3
  description: n/a
  tags:
    - Portfolio
  features:
    - Single Page, Timeline View
    - A portfolio Developers and Product launchers
    - Bring in Data, plug-n-play
    - Responsive Design, optimized for Mobile devices
    - Seo Friendly
    - Uses Flexbox
- url: https://gatsby-starter-typescript-plus.netlify.com/
  repo: https://github.com/resir014/gatsby-starter-typescript-plus
  description: This is a starter kit for Gatsby.js websites written in TypeScript. It includes the bare essentials for you to get started (styling, Markdown parsing, minimal toolset).
  tags:
    - Styling:CSS-in-JS
    - Language:TypeScript
    - Markdown
  features:
    - TypeScript
    - TSLint (with custom TSLint rules)
    - Markdown rendering with Remark
    - Basic component structure
    - Styling with emotion
- url: https://haysclark.github.io/gatsby-starter-typescript/
  repo: https://github.com/haysclark/gatsby-starter-typescript
  description: n/a
  tags:
    - Language:TypeScript
  features:
    - TypeScript
- url: https://fabien0102-gatsby-starter.netlify.com/
  repo: https://github.com/fabien0102/gatsby-starter
  description: n/a
  tags:
    - Language:TypeScript
    - Styling:Other
    - Testing
  features:
    - Semantic-ui for styling
    - TypeScript
    - Offline support
    - Web App Manifest
    - Jest/Enzyme testing
    - Storybook
    - Markdown linting
- url: https://gatsby-starter-wordpress.netlify.com/
  repo: https://github.com/GatsbyCentral/gatsby-starter-wordpress
  description: Gatsby starter using WordPress as the content source.
  tags:
    - Styling:CSS-in-JS
    - CMS:WordPress
  features:
    - All the features from gatsby-advanced-starter, plus
    - Leverages the WordPress plugin for Gatsby for data
    - Configured to work with WordPress Advanced Custom Fields
    - Auto generated Navigation for your WordPress Pages
    - Minimal UI and Styling — made to customize.
    - Styled Components
- url: https://www.concisejavascript.org/
  repo: https://github.com/rwieruch/open-crowd-fund
  description: n/a
  tags:
    - Stripe
    - Firebase
  features:
    - Open source crowdfunding for your own ideas
    - Alternative for Kickstarter, GoFundMe, etc.
    - Secured Credit Card payments with Stripe
    - Storing of funding information in Firebase
- url: https://www.verious.io/
  repo: https://github.com/cpinnix/verious-boilerplate
  description: n/a
  tags:
    - Styling:Other
  features:
    - Components only. Bring your own data, plugins, etc.
    - Bootstrap inspired grid system with Container, Row, Column components.
    - Simple Navigation and Dropdown components.
    - Baseline grid built in with modular scale across viewports.
    - Abstract measurements utilize REM for spacing.
    - One font to rule them all, Helvetica.
- url: https://gatsby-starter-blog-grommet.netlify.com/
  repo: https://github.com/Ganevru/gatsby-starter-blog-grommet
  description: GatsbyJS v2 starter for creating a blog. Based on Grommet v2 UI.
  tags:
    - Blog
    - Markdown
    - Styling:Grommet
    - Language:TypeScript
    - Linting
    - Redux
  features:
    - Grommet v2 UI
    - Easily configurable - see site-config.js in the root
    - Switch between grommet themes
    - Change between light and dark themes (with Redux)
    - Blog posts previews in card style
    - Responsive Design, optimized for Mobile devices
    - styled-components
    - TypeScript and ESLint (typescript-eslint)
    - lint-staged and husky - for linting before commit
- url: https://happy-pare-dff451.netlify.com/
  repo: https://github.com/fhavrlent/gatsby-contentful-typescript-starter
  description: Contentful and TypeScript starter based on default starter.
  tags:
    - CMS:Contentful
    - CMS:Headless
    - Language:TypeScript
    - Styling:CSS-in-JS
  features:
    - Based on default starter
    - TypeScript
    - CSS in JS (Emotion)
    - CMS:Contentful
- url: https://xylo-gatsby-bulma-starter.netlify.com/
  repo: https://github.com/xydac/xylo-gatsby-bulma-starter
  description: Gatsby v2 Starter with Bulma based on default starter.
  tags:
    - Styling:SCSS
    - Styling:Bulma
  features:
    - Based on default starter
    - Bulma Css
    - Sass based Styling
- url: https://maxpou.github.io/gatsby-starter-morning-dew/
  repo: https://github.com/maxpou/gatsby-starter-morning-dew
  description: Gatsby v2 blog starter
  tags:
    - Blog
    - Markdown
    - PWA
    - Disqus
    - SEO
    - MDX
    - Styling:CSS-in-JS
  features:
    - Blog post listing with previews (image + summary) for each blog post
    - Fully configurable
    - Multilang support (blog post only)
    - Syntax highlighting
    - css-in-js (with styled-components)
    - Fully Responsive
    - Tags
    - Google Analytics
    - Disqus comments support
    - Offline support
    - Web App Manifest
    - ESLint
    - Prettier
    - Travis CI
- url: https://gatsby-starter-blog-jumpalottahigh.netlify.com/
  repo: https://github.com/jumpalottahigh/gatsby-starter-blog-jumpalottahigh
  description: Gatsby v2 blog starter with SEO, search, filter, reading progress, mobile menu fab
  tags:
    - Blog
    - Markdown
  features:
    - Blog post listing with previews (image + summary) for each blog post
    - Google structured data
    - Mobile-friendly menu toggled with a floating action button (FAB)
    - Article read progress
    - User feedback component
- url: https://i18n.smakosh.com/
  repo: https://github.com/smakosh/gatsby-starter-i18n
  description: Gatsby v2 Starter with i18n using react-intl and more cool features.
  tags:
    - Styling:CSS-in-JS
    - i18n
  features:
    - Based on default starter
    - i18n with rtl text
    - Stateless components using Recompose
    - Font changes depending on the chosen language
    - SEO (meta tags, openGraph, structured data, Twitter and more...)
- url: https://gatsby-starter-mate.netlify.com
  repo: https://github.com/EmaSuriano/gatsby-starter-mate
  description: A portfolio starter for Gatsby integrated with Contentful CMS.
  tags:
    - Styling:CSS-in-JS
    - CMS:Contentful
    - CMS:Headless
    - Portfolio
  features:
    - Gatsby v2
    - Rebass (Styled-components system)
    - React Reveal
    - Dynamic content from Contentful
    - Offline support
    - PWA ready
    - SEO
    - Responsive design
    - Icons from font-awesome
    - Netlify Deployment Friendly
    - Medium integration
    - Social sharing (Twitter, Facebook, Google, LinkedIn)
- url: https://gatsby-starter-typescript-sass.netlify.com
  repo: https://github.com/thetrevorharmon/gatsby-starter-typescript-sass
  description: A basic starter with TypeScript and Sass built in
  tags:
    - Language:TypeScript
    - Styling:SCSS
    - Linting
  features:
    - TypeScript and Sass support
    - TS linter with basic react rules
- url: https://gatsby-simple-contentful-starter.netlify.com/
  repo: https://github.com/cwlsn/gatsby-simple-contentful-starter
  description: A simple starter to display Contentful data in Gatsby, ready to deploy on Netlify. Comes with a detailed article detailing the process.
  tags:
    - CMS:Contentful
    - CMS:Headless
    - Markdown
    - Styling:CSS-in-JS
  features:
    - Gatsby v2
    - Query Contentful data via Gatsby's GraphQL
    - Styled-Components for CSS-in-JS
    - Simple format, easy to create your own site quickly
    - React Helmet for Header Modification
    - Remark for loading Markdown into React
- url: https://gatsby-blog-cosmicjs.netlify.com/
  repo: https://github.com/cosmicjs/gatsby-blog-cosmicjs
  description: Blog that utilizes the power of the Cosmic JS headless CMS for easy content management
  tags:
    - CMS:Cosmic JS
    - CMS:Headless
    - Blog
  features:
    - Uses the Cosmic JS Gatsby source plugin
- url: https://cosmicjs-gatsby-starter.netlify.com/
  repo: https://github.com/cosmicjs/gatsby-starter
  description: Simple Gatsby starter connected to the Cosmic JS headless CMS for easy content management
  tags:
    - CMS:Cosmic JS
    - CMS:Headless
  features:
    - Uses the Cosmic JS Gatsby source plugin
- url: https://www.gatsby-typescript-template.com/
  repo: https://github.com/ikeryo1182/gatsby-typescript-template
  description: This is a standard starter with TypeScript, TSLint, Prettier, Lint-Staged(Husky) and Sass
  tags:
    - Language:TypeScript
    - Linting
    - Styling:SCSS
  features:
    - Category and Tag for post
    - Type Safe by TypeScript
    - Format Safe by TSLint and Prettier with Lint-Staged(Husky)
- url: https://zandersparrow.github.io/gatsby-simple-redux/
  repo: https://github.com/zandersparrow/gatsby-simple-redux
  description: The default starter plus redux
  tags:
    - Redux
  features:
    - Minimal starter based on the official default
    - Includes redux and a simple counter example
- url: https://gatsby-casper.netlify.com/
  repo: https://github.com/scttcper/gatsby-casper
  description: This is a starter blog that looks like the Ghost.io default theme, casper.
  tags:
    - Blog
    - Language:TypeScript
    - Styling:CSS-in-JS
  features:
    - Emotion CSS-in-JS
    - TypeScript
    - Author and tag pages
    - RSS
- url: https://gatsby-universal.netlify.com
  repo: https://github.com/fabe/gatsby-universal
  description: An opinionated Gatsby v2 starter for state-of-the-art marketing sites
  tags:
    - Transitions
    - PWA
    - Styling:CSS-in-JS
    - Linting
    - Markdown
    - SEO
  features:
    - Page Transitions
    - IntersectionObserver, component-based
    - React Context for global UI state
    - styled-components v4
    - Generated media queries for easy use
    - Optimized with Google Lighthouse (100/100)
    - Offline support
    - Manifest support
    - Sitemap support
    - All favicons generated
    - SEO (with Schema JSONLD) & Social Tags
    - Prettier
    - ESLint
- url: https://prismic.lekoarts.de/
  repo: https://github.com/LekoArts/gatsby-starter-prismic
  description: A typography-heavy & light-themed Gatsby Starter which uses the Headless CMS Prismic.
  tags:
    - CMS:Prismic
    - CMS:Headless
    - Styling:CSS-in-JS
    - Linting
    - Blog
    - PWA
    - Testing
  features:
    - Prismic as Headless CMS
    - Uses multiple features of Prismic - Slices, Labels, Relationship fields, Custom Types
    - Emotion for Styling
    - Cypress for End-to-End testing
    - Prism.js highlighting
    - Responsive images with gatsby-image
    - Extensive SEO
    - ESLint & Prettier
- url: https://gatsby-starter-v2-casper.netlify.com/
  repo: https://github.com/GatsbyCentral/gatsby-v2-starter-casper
  description: A blog starter based on the Casper (v1.4) theme.
  tags:
    - Blog
    - PWA
  features:
    - Page pagination
    - CSS
    - Tags
    - Google Analytics
    - Offline support
    - Web App Manifest
    - SEO
- url: https://lumen-v2.netlify.com/
  repo: https://github.com/GatsbyCentral/gatsby-v2-starter-lumen
  description: A Gatsby v2 fork of the lumen starter.
  tags:
    - Blog
    - RSS
    - Disqus
  features:
    - Lost Grid.
    - Beautiful typography inspired by matejlatin/Gutenberg.
    - Mobile-First approach in development.
    - Stylesheet built using Sass and BEM-Style naming.
    - Syntax highlighting in code blocks.
    - Sidebar menu built using a configuration block.
    - Archive organized by tags and categories.
    - Automatic RSS generation.
    - Automatic Sitemap generation.
    - Offline support.
    - Google Analytics support.
    - Disqus Comments support.
- url: https://gatsby-starter-firebase.netlify.com/
  repo: https://github.com/muhajirdev/gatsby-starter-firebase
  description: A Gatsby + Firebase Starter. With Authentication
  tags:
    - Firebase
    - Client-side App
  features:
    - Eslint Airbnb without semicolon and without .jsx extension
    - Firebase
    - Web App Manifest
- url: http://gatsby-lightbox.416serg.me
  repo: https://github.com/416serg/gatsby-starter-lightbox
  description: Showcasing a custom lightbox implementation using `gatsby-image`
  tags:
    - Portfolio
    - SEO
    - Styling:CSS-in-JS
  features:
    - Features a custom, accessible lightbox with gatsby-image
    - Styled with styled-components using CSS Grid
    - React Helmet for SEO
- url: http://jackbravo.github.io/gatsby-starter-i18n-blog/
  repo: https://github.com/jackbravo/gatsby-starter-i18n-blog
  description: Same as official gatsby-starter-blog but with i18n support
  tags:
    - i18n
    - Blog
  features:
    - Translates site name and bio using .md files
    - No extra libraries needed
- url: https://calpa.me/
  repo: https://github.com/calpa/gatsby-starter-calpa-blog
  description: Blog Template X Contentful, Twitter and Facebook style
  tags:
    - Blog
    - Styling:SCSS
  features:
    - GatsbyJS v2, faster than faster
    - Not just Contentful content source, you can use any database
    - Custom style
    - Google Analytics
    - Gitalk
    - sitemap
    - React FontAwesome
    - SEO
    - Offline support
    - Web App Manifest
    - Styled using SCSS
    - Page pagination
    - Netlify optimization
- url: https://gatsby-starter-typescript-power-blog.majidhajian.com/
  repo: https://github.com/mhadaily/gatsby-starter-typescript-power-blog
  description: Minimal Personal Blog with Gatsby and TypeScript
  tags:
    - PWA
    - Blog
    - Language:TypeScript
    - Markdown
  features:
    - Mobile-First approach in development
    - TSLint & Prettier
    - Offline support
    - Category and Tag for post
    - Type Safe by TypeScript
    - Format Safe by TSLint, StyleLint and Prettier with Lint-Staged(Husky)
    - Blog page
    - Syntax highlighting in code blocks
    - Pagination Ready
    - Ready to deploy to GitHub Pages
    - Automatic RSS generation
    - Automatic Sitemap generation
- url: https://gatsby-starter-kontent.netlify.com
  repo: https://github.com/Kentico/gatsby-starter-kontent
  description: Gatsby starter site with Kentico Kontent
  tags:
    - CMS:Headless
    - CMS:Kontent
    - Netlify
  features:
    - Gatsby v2 support
    - Content item <-> content type relationships
    - Language variants relationships
    - Linked items elements relationships
    - Content items in Rich text elements relationships
    - Reverse link relationships
- url: https://gatsby-starter-storybook.netlify.com/
  repo: https://github.com/markoradak/gatsby-starter-storybook
  description: Gatsby starter site with Storybook
  tags:
    - Storybook
    - Styling:CSS-in-JS
    - Linting
  features:
    - Gatsby v2 support
    - Storybook v4 support
    - Styled Components v4 support
    - Styled Reset, ESLint, Netlify Conf
- url: https://jamstack-hackathon-starter.netlify.com/
  repo: https://github.com/sw-yx/jamstack-hackathon-starter
  description: A JAMstack app with authenticated routes, static marketing pages, etc. with Gatsby, Netlify Identity, and Netlify Functions
  tags:
    - Netlify
    - Client-side App
  features:
    - Netlify Identity
    - Netlify Functions
    - Static Marketing pages and Dynamic Client-side Authenticated App pages
- url: https://collective.github.io/gatsby-starter-plone/
  repo: https://github.com/collective/gatsby-starter-plone
  description: A Gatsby starter template to build static sites using Plone as the content source
  tags:
    - CMS:Other
    - CMS:Headless
    - SEO
    - PWA
  features:
    - Creates 1-1 copy of source Plone site
    - Auto generated navigation and breadcrumbs
    - Progressive Web App features
    - Optimized for performance
    - Minimal UI and Styling
- url: https://gatsby-tutorial-starter.netlify.com/
  repo: https://github.com/justinformentin/gatsby-v2-tutorial-starter
  description: Simple, modern designed blog with post lists, tags, and easily customizable code.
  tags:
    - Blog
    - Linting
    - PWA
    - SEO
    - Styling:CSS-in-JS
    - Markdown
  features:
    - Blog post listing with image, summary, date, and tags.
    - Post Tags
    - Post List Filtering
    - Typography.js
    - Emotion styling
    - Syntax Highlighting in Code Blocks
    - Gatsby Image
    - Fully Responsive
    - Offline Support
    - Web App Manifest
    - SEO
    - PWA
    - Sitemap generation
    - Schema.org JSON-LD
    - CircleCI Integration
    - Codeclimate Integration
    - Google Analytics
    - Twitter and OpenGraph Tags
    - ESLint
    - Prettier Code Styling
- url: https://avivero.github.io/gatsby-redux-starter/
  repo: https://github.com/AVivero/gatsby-redux-starter
  description: Gatsby starter site with Redux, Sass, Bootstrap, Css Modules and Material Icons
  tags:
    - Redux
    - Styling:SCSS
    - Styling:Bootstrap
    - Styling:Material
    - Linting
  features:
    - Gatsby v2 support
    - Redux support
    - Sass support
    - Bootstrap v4 support
    - Css Modules support
    - ESLint, Prettier
- url: https://gatsby-typescript-boilerplate.netlify.com/
  repo: https://github.com/leachjustin18/gatsby-typescript-boilerplate
  description: Opinionated Gatsby v2 starter with TypeScript.
  tags:
    - Language:TypeScript
    - PWA
    - Styling:SCSS
    - Styling:PostCSS
  features:
    - TSLint with airbnb & prettier configurations
    - Prettier
    - Stylelint
    - Offline support
    - Type Safe by TypeScript
    - Format on commit with Lint-Staged(Husky)
    - Favicon generation
    - Sitemap generation
    - Autoprefixer with browser list
    - CSS nano
    - CSS MQ Packer
    - Lazy load image(s) with plugin sharp
    - Gatsby Image
    - Netlify optimizations
- url: https://danshai.github.io/gatsbyv2-scientific-blog-machine-learning/
  repo: https://github.com/DanShai/gatsbyv2-scientific-blog-machine-learning
  description: Machine learning ready and scientific blog starter
  tags:
    - Blog
    - Linting
  features:
    - Write easly your scientific blog with katex and publish your research
    - Machine learning ready with tensorflowjs
    - Manipulate csv data
    - draw with graph mermaid
    - display charts with chartjs
- url: https://gatsby-tailwind-styled-components.netlify.com/
  repo: https://github.com/muhajirdev/gatsby-tailwind-styled-components-starter
  description: A Gatsby Starter with Tailwind CSS + Styled Components
  tags:
    - Styling:Tailwind
  features:
    - Eslint Airbnb without semicolon and without .jsx extension
    - Offline support
    - Web App Manifest
- url: https://gatsby-starter-mobx.netlify.com
  repo: https://github.com/borekb/gatsby-starter-mobx
  description: MobX + TypeScript + TSLint + Prettier
  tags:
    - Language:TypeScript
    - Linting
    - Testing
  features:
    - Gatsby v2 + TypeScript
    - MobX with decorators
    - Two examples from @mweststrate's Egghead course
    - .editorconfig & Prettier
    - TSLint
    - Jest
- url: https://tender-raman-99e09b.netlify.com/
  repo: https://github.com/amandeepmittal/gatsby-bulma-quickstart
  description: A Bulma CSS + GatsbyJS Starter Kit
  tags:
    - Styling:Bulma
    - Styling:SCSS
  features:
    - Uses Bulma CSS
    - Sass based Styling
    - Responsive Design
    - Google Analytics Integration
    - Uses Gatsby v2
    - SEO
- url: https://gatsby-starter-notes.netlify.com/
  repo: https://github.com/patricoferris/gatsby-starter-notes
  description: Gatsby starter for creating notes organised by subject and topic
  tags:
    - Markdown
    - Pagination
  features:
    - Create by topic per subject notes that are organised using pagination
    - Support for code syntax highlighting
    - Support for mathematical expressions
    - Support for images
- url: https://gatsby-starter-ttag.netlify.com/
  repo: https://github.com/ttag-org/gatsby-starter-ttag
  description: Gatsby starter with the minimum required to demonstrate using ttag for precompiled internationalization of strings.
  tags:
    - i18n
  features:
    - Support for precompiled string internationalization using ttag and it's babel plugin
- url: https://gatsby-starter-typescript.netlify.com/
  repo: https://github.com/goblindegook/gatsby-starter-typescript
  description: Gatsby starter using TypeScript.
  tags:
    - Markdown
    - Pagination
    - Language:TypeScript
    - PWA
    - Linting
  features:
    - Markdown and MDX
    - Local search powered by Lunr
    - Syntax highlighting
    - Images
    - Styling with Emotion
    - Testing with Jest and react-testing-library
- url: https://gatsby-netlify-cms-example.netlify.com/
  repo: https://github.com/robertcoopercode/gatsby-netlify-cms
  description: Gatsby starter using Netlify CMS
  tags:
    - CMS:Netlify
    - Styling:SCSS
  features:
    - Example of a website for a local developer meetup group
    - NetlifyCMS used for easy data entry
    - Mobile-friendly design
    - Styling done with Sass
    - Gatsby version 2
- url: https://gatsby-typescript-starter-blog.netlify.com/
  repo: https://github.com/frnki/gatsby-typescript-starter-blog
  description: A starter blog for TypeScript-based Gatsby projects with minimal settings.
  tags:
    - Language:TypeScript
    - Blog
  features:
    - Typescrip & TSLint
    - No Styling (No Typography.js)
    - Minimal settings based on official starter blog
- url: https://gatsby-serif.netlify.com/
  repo: https://github.com/jugglerx/gatsby-serif-theme
  description: Multi page/content-type starter using Markdown and SCSS. Serif is a beautiful small business theme for Gatsby. The theme is fully responsive, blazing fast and artfully illustrated.
  tags:
    - Styling:SCSS
    - Markdown
    - Linting
  features:
    - Multiple "content types" for `services`, `team` and `testimonials` using Markdown as the source
    - Graphql query in `gatsby-node.js` using aliases that creates pages and templates by content type based on the folder `src/pages/services`, `src/pages/team`
    - SCSS
    - Responsive design
    - Bootstrap 4 grid and media queries only
    - Responsive menu
    - Royalty free illustrations included
    - SEO titles & meta using `gatsby-plugin-react-helmet`
    - Eslint & Prettier
- url: https://awesome-gatsby-starter.netlify.com/
  repo: https://github.com/South-Paw/awesome-gatsby-starter
  description: Starter with a preconfigured MDX, Storybook and ESLint environment for component first development of your next Gatsby site.
  tags:
    - MDX
    - Markdown
    - Storybook
    - Styling:CSS-in-JS
    - Linting
  features:
    - Gatsby MDX for JSX in Markdown loading, parsing, and rendering of pages
    - Storybook for isolated component development
    - styled-components for CSS-in-JS
    - ESLint with Airbnb's config
    - Prettier integrated into ESLint
    - A few example components and pages with stories and simple site structure
- url: https://santosfrancisco.github.io/gatsby-starter-cv/
  repo: https://github.com/santosfrancisco/gatsby-starter-cv
  description: A simple starter to get up and developing your digital curriculum with GatsbyJS'
  tags:
    - Styling:CSS-in-JS
    - PWA
    - Onepage
  features:
    - Gatsby v2
    - Based on default starter
    - Google Analytics
    - Web App Manifest
    - SEO
    - Styling with styled-components
    - Responsive Design, optimized for Mobile devices
- url: https://vigilant-leakey-a4f8cd.netlify.com/
  repo: https://github.com/BoyWithSilverWings/gatsby-blog-starter
  description: Minimal Blog Starter Template with Styled Components.
  tags:
    - Markdown
    - Styling:CSS-in-JS
    - Blog
  features:
    - Markdown loading, parsing, and rendering of pages
    - Minimal UI for blog
    - Styled-components for CSS-in-JS
    - Prettier added as pre-commit hook
    - Google Analytics
    - Image Optimisation
    - Code Styling and Formatting in markdown
    - Responsive Design
- url: https://inspiring-me-lwz7512.netlify.com/
  repo: https://github.com/lwz7512/gatsby-netlify-identity-starter
  description: Gatsby Netlify Identity Starter with NIW auth support, and content gating, as well as responsive layout.
  tags:
    - Netlify
    - Pagination
  features:
    - Mobile Screen support
    - Privacy control for post content view & profile page
    - User authentication by Netlify Identity Widget/Service
    - Pagination for posts
    - Navigation menu with active status
- url: https://gatsby-starter-event-calendar.netlify.com/
  repo: https://github.com/EmaSuriano/gatsby-starter-event-calendar
  description: Gatsby Starter to display information about events from Google Spreadsheets with Calendars
  tags:
    - Linting
    - Styling:Grommet
    - PWA
    - SEO
    - Google Sheets
  features:
    - Grommet
    - Theming
    - Google Spreadsheet integration
    - PWA
    - A11y
    - SEO
    - Netlify Deployment Friendly
    - ESLint with Airbnb's config
    - Prettier integrated into ESLint
- url: https://gatsby-starter-tech-blog.netlify.com/
  repo: https://github.com/email2vimalraj/gatsby-starter-tech-blog
  description: A simple tech blog starter kit for gatsbyjs
  tags:
    - Blog
    - Portfolio
  features:
    - Markdown based blog
    - Filter blog posts by Tags
    - Easy customization
    - Using styled components
    - Minimal styles
    - Best scoring by Lighthouse
    - SEO support
    - PWA support
    - Offline support
- url: https://infallible-brown-28846b.netlify.com/
  repo: https://github.com/tylergreulich/gatsby-typescript-mdx-prismjs-starter
  description: Gatsby starter using TypeScript, MDX, Prismjs, and styled-components
  tags:
    - Language:TypeScript
    - Linting
    - Testing
    - Styling:CSS-in-JS
    - MDX
  features:
    - Gatsby v2 + TypeScript
    - Syntax highlighting with Prismjs
    - MDX
    - Jest
    - react-testing-library
    - styled-components
- url: https://hardcore-darwin-d7328f.netlify.com/
  repo: https://github.com/BoyWithSilverWings/gatsby-careers-page
  description: A Careers Page for startups using Gatsby
  tags:
    - Markdown
    - Styling:CSS-in-JS
  features:
    - Careers Listing
    - Application Format
    - Markdown for creating job description
    - styled-components
- url: https://saikrishna.me/
  repo: https://github.com/s-kris/gatsby-minimal-portfolio-blog
  description: A minimal portfolio website with blog using Gatsby. Suitable for developers.
  tags:
    - Portfolio
    - Blog
  features:
    - Portfolio Page
    - Timline (Journey) page
    - Minimal
- url: https://gatsby-starter-blog-mdx-demo.netlify.com
  repo: https://github.com/hagnerd/gatsby-starter-blog-mdx
  description: A fork of the Official Gatsby Starter Blog with support for MDX out of the box.
  tags:
    - MDX
    - Blog
  features:
    - MDX
    - Blog
    - RSS Feed
- url: https://gatsby-tailwindcss-sass-starter-demo.netlify.com/
  repo: https://github.com/durianstack/gatsby-tailwindcss-sass-starter
  description: Just another Gatsby Tailwind with SASS starter
  tags:
    - Styling:Tailwind
    - Styling:SCSS
  features:
    - Tailwind, A Utility-First CSS Framework for Rapid UI Development
    - SASS/SCSS
    - Comes with React Helmet for adding site meta tags
    - Includes plugins for offline support out of the box
    - PurgeCSS to shave off unused styles
- url: https://tyra-starter.netlify.com/
  repo: https://github.com/madelyneriksen/gatsby-starter-tyra
  description: A feminine GatsbyJS Starter Optimized for SEO
  tags:
    - SEO
    - Blog
    - Styling:Other
  features:
    - Integration with Social Media and Mailchimp.
    - Styled with Tachyons.
    - Rich structured data on blog posts for SEO.
    - Pagination and category pages.
- url: https://gatsby-starter-styled.netlify.com/
  repo: https://github.com/gregoralbrecht/gatsby-starter-styled
  description: Yet another simple starter with Styled-System, Typography.js, SEO and Google Analytics.
  tags:
    - Styling:CSS-in-JS
    - PWA
    - SEO
  features:
    - Styled-Components
    - Styled-System
    - Rebass Grid
    - Typography.js to easily set up font styles
    - Google Analytics
    - Prettier, ESLint & Stylelint
    - SEO (meta tags and schema.org via JSON-LD)
    - Offline support
    - Web App Manifest
- url: https://gatsby.ghost.org/
  repo: https://github.com/TryGhost/gatsby-starter-ghost
  description: Build lightning-fast, modern publications with Ghost and Gatsby
  tags:
    - CMS:Headless
    - Blog
  features:
    - Ghost integration with ready to go placeholder content and webhooks support
    - Minimal responsive design
    - Pagination for posts, tags, and authors
    - SEO Friendly Meta
    - JSON-LD Schema
    - OpenGraph structured data
    - Twitter Cards meta
    - Sitemap Generation
    - XML Sitemaps
    - Progressive Web App
    - Offline Support
    - RSS Feed
    - Netlify integration ready to deploy
- url: https://traveler-blog.netlify.com/
  repo: https://github.com/QingpingMeng/gatsby-starter-traveler-blog
  description: A fork of the Official Gatsby Starter Blog to build a travler blog with images support
  tags:
    - Blog
    - PWA
    - SEO
    - Styling:Material
    - Styling:CSS-in-JS
  features:
    - Netlify integration ready to deploy
    - Material UI
    - styled-components
    - GitHub markdown css support
- url: https://create-ueno-app.netlify.com
  repo: https://github.com/ueno-llc/ueno-gatsby-starter
  description: Opinionated Gatsby starter by Ueno.
  tags:
    - Language:TypeScript
    - Styling:SCSS
    - Linting
    - Transitions
  features:
    - GraphQL hybrid
    - SEO friendly
    - GSAP ready
    - Nice Devtools
    - GsapTools
    - Ueno plugins
    - SVG to React component
    - Ueno's TSlint
    - Decorators
- url: https://gatsby-sseon-starter.netlify.com/
  repo: https://github.com/SeonHyungJo/gatsby-sseon-starter
  description: Simple starter template for Gatsby
  tags:
    - Blog
    - Disqus
    - Markdown
    - Styling:SCSS
  features:
    - SASS/SCSS
    - Comes with React Helmet for adding site meta tags
    - Add Disqus
    - Nice Pagination
- url: https://gatsby-contentstack-starter.netlify.com/
  repo: https://github.com/contentstack/gatsby-starter-contentstack
  description: A Gatsby starter powered by Headless CMS Contentstack.
  tags:
    - CMS:Headless
    - Blog
  features:
    - Includes Contentstack Delivery API for any environment
    - Dynamic content from Contentstack CMS
- url: https://gatsby-craftcms-barebones.netlify.com
  repo: https://github.com/frankievalentine/gatsby-craftcms-barebones
  description: Barebones setup for using Craft CMS and Gatsby locally.
  tags:
    - CMS:Headless
  features:
    - Full setup instructions included
    - Documented to get you set up with Craft CMS quickly
    - Code referenced in repo
- url: https://gatsby-starter-buttercms.netlify.com/
  repo: https://github.com/ButterCMS/gatsby-starter-buttercms
  description: A starter template for spinning up a Gatsby+ ButterCMS site
  tags:
    - Blog
    - SEO
    - CMS:Headless
  features:
    - Fully functioning blog
    - Navigation between posts with a previous/next post button
    - FAQ Knowledge Base
    - CMS Powered Homepage
    - Customer Case Study example marketing pages
- url: https://master.d2f5ek3dnwfe9v.amplifyapp.com/
  repo: https://github.com/dabit3/gatsby-auth-starter-aws-amplify
  description: This Gatsby starter uses AWS Amplify to implement authentication flow for signing up/signing in users as well as protected client side routing.
  tags:
    - AWS
    - Authentication
  features:
    - AWS Amplify
    - Full authentication workflow
    - Registration form
    - Signup form
    - User sign in
- url: https://gatsby-starter.mdbootstrap.com/
  repo: https://github.com/anna-morawska/gatsby-material-design-for-bootstrap
  description: A simple starter which lets you quickly start developing with Gatsby and Material Design For Bootstrap
  tags:
    - Styling:Material
  features:
    - React Bootstrap with Material Design css framework.
    - Free for personal and commercial use
    - Fully responsive
- url: https://frosty-ride-4ff3b9.netlify.com/
  repo: https://github.com/damassi/gatsby-starter-typescript-rebass-netlifycms
  description:
    A Gatsby starter built on top of MDX (React + Markdown), NetlifyCMS (with
    MDX and netlify-cms-backend-fs support -- no need to deploy), TypeScript,
    Rebass for UI, Styled Components, and Jest for testing. Very little visual
    styling has been applied so that you can bring your own :)
  tags:
    - MDX
    - CMS:Netlify
    - Language:TypeScript
    - Styling:Other
    - Styling:CSS-in-JS
    - Testing
  features:
    - MDX - Markdown + React
    - Netlify CMS (with MDX support)
    - Read and write to local file system via netlify-cms-backend-fs
    - TypeScript
    - Rebass
    - Styled Components
    - Jest
- url: https://bluepeter.github.io/gatsby-material-ui-business-starter/
  repo: https://github.com/bluepeter/gatsby-material-ui-business-starter
  description: Beautiful Gatsby Material Design Business Starter
  tags:
    - Styling:Material
  features:
    - Uses the popular, well-maintained Material UI React component library
    - Material Design theme and icons
    - Rotating home page carousel
    - Simple setup without opinionated setup
    - Fully instrumented for successful PROD deployments
    - Stylus for simple CSS
- url: https://example-company-website-gatsby-sanity-combo.netlify.com/
  repo: https://github.com/sanity-io/example-company-website-gatsby-sanity-combo
  description: This examples combines Gatsby site generation with Sanity.io content management in a neat company website.
  tags:
    - CMS:sanity.io
    - CMS:Headless
    - Blog
  features:
    - Out-of-the-box headless CMS
    - Real-time content preview in Development
    - Fast & frugal builds
    - No accidental missing fields/types
    - Full Render Control with Portable Text
    - gatsby-image support
    - Content types for company info, pages, projects, people, and blog posts
- url: https://gatsby-starter-under-construction.netlify.com/
  repo: https://github.com/robinmetral/gatsby-starter-under-construction
  description: Blazing fast "Under Construction" page with a blazing quick setup.
  tags:
    - Onepage
    - Styling:CSS-in-JS
    - SEO
    - PWA
  features:
    - Configure everything in gatsby-config.js
    - Creative CSS3 background patterns by Lea Verou
    - Built-in Google Fonts support
    - Social icons with react-social-icons
- url: https://gatsby-starter-docz.netlify.com/
  repo: https://github.com/RobinCsl/gatsby-starter-docz
  description: Simple starter where building your own documentation with Docz is possible
  tags:
    - Documentation
  features:
    - Generate nice documentation with Docz, in addition to generating your normal Gatsby site
    - Document your React components in .mdx files
- url: https://gatsby-starter-santa-fe.netlify.com/
  repo: https://github.com/osogrizz/gatsby-starter-santa-fe
  description: A place for artist or designers to display their creations
  tags:
    - Styling:CSS-in-JS
  features:
    - SEO friendly
    - Built-in Google Fonts support
    - Contact Form
    - Customizable Design Template
- url: https://gatsby-hello-friend.now.sh
  repo: https://github.com/panr/gatsby-starter-hello-friend
  description: A simple starter for Gatsby. That's it.
  tags:
    - Pagination
    - Markdown
    - Blog
    - Portfolio
    - Styling:PostCSS
  features:
    - Dark/light mode, depending on your preferences
    - Great reading experience thanks to Inter font, made by Rasmus Andersson
    - Nice code highlighting thanks to PrismJS
    - Responsive youtube/vimeo etc. videos
    - Elastic menu
    - Fully responsive site
- url: https://lgcolella.github.io/gatsby-starter-developer-blog/
  repo: https://github.com/lgcolella/gatsby-starter-developer-blog
  description: A starter to create SEO-friendly, fast, multilanguage, responsive and highly customizable technical blogs/portfolios with the most common features out of the box.
  tags:
    - Blog
    - Portfolio
    - i18n
  features:
    - Multilanguage posts
    - Pagination and image preview for posts
    - Tags
    - SEO
    - Social share buttons
    - Disqus for comments
    - Highlighting for code syntax in posts
    - Dark and light themes available
    - Various available icon sets
    - RSS Feed
    - Web app manifest
- url: https://gatsby.magicsoup.io/
  repo: https://github.com/magicsoup-io/gatsby-starter-magicsoup
  description: A production ready gatsby starter using magicsoup.io
  tags:
    - SEO
    - Markdown
    - Styling:CSS-in-JS
    - Testing
  features:
    - Optimized images with gatsby-image.
    - SEO friendly with react-helmet, gatsby-plugin-sitemap and Google Webmaster Tools!
    - Responsive UIs with magicsoup.io/stock.
    - Static content with gatsby-transform-remark or gatsby-transform-json.
    - Convert Markdown to StyledComponents!
    - Webfonts with gatsby-plugin-web-font-loader.
    - SSR ready!
    - Testing with Jest!
- url: https://foxandgeese.github.io/tiny-agency/
  repo: https://github.com/foxandgeese/tiny-agency
  description: Simple Gatsby.js starter that uses material design and that's perfect for tiny agencies.
  tags:
    - Styling:Material
  features:
    - Uses the popular, well-maintained Material UI React component library
    - Material Design theme and icons
    - Simple setup without opinionated setup
    - Fully instrumented for successful PROD deployments
- url: https://gatsby-shopify.alexander-productions.de/
  repo: https://github.com/AlexanderProd/gatsby-shopify-starter
  description: Kick off your next, ecommerce experience with this Gatsby starter. It is based on the default Gatsby starter to be easily modifiable.
  tags:
    - CMS:Headless
    - SEO
    - eCommerce
    - Styling:CSS-in-JS
  features:
    - Shopping Cart
    - Shopify Integration
    - Product Grid
    - Shopify Store Credentials included
    - Optimized images with gatsby-image.
    - SEO
- url: https://gatejs.netlify.com
  repo: https://github.com/sarasate/gate
  description: API Doc generator inspired by Stripe's API docs
  tags:
    - Documentation
    - Markdown
    - Onepage
  features:
    - API documentation from markdown sources
    - Code samples separated by language
    - Syntax highlighting
    - Everything in a single page
- url: https://hopeful-keller-943d65.netlify.com
  repo: https://github.com/iwilsonq/gatsby-starter-reasonml
  description: Gatsby starter to create static sites using type-safe ReasonML
  tags:
    - Language:Other
    - Blog
    - Styling:CSS-in-JS
  features:
    - Gatsby v2 support
    - bs-platform v4 support
    - Similar to gatsby-starter-blog
- url: https://gatsby-starter-blog-amp-to-pwa.netlify.com/
  repo: https://github.com/tomoyukikashiro/gatsby-starter-blog-amp-to-pwa
  description: Gatsby starter blog with AMP to PWA Strategy
  tags:
    - Blog
    - AMP
    - PWA
  features:
    - Similar to gatsby-starter-blog
    - Support AMP to PWA strategy
- url: https://cvluca.github.io/gatsby-starter-markdown/
  repo: https://github.com/cvluca/gatsby-starter-markdown
  description: Boilerplate for markdown-based website (Documentation, Blog, etc.)
  tags:
    - Markdown
    - Redux
    - Styling:Ant Design
  features:
    - Responsive Web Design
    - Auto generated Sidebar
    - Auto generated Anchor
- url: https://gatsby-starter-wordpress-community.netlify.com/
  repo: https://github.com/pablovila/gatsby-starter-wordpress-community
  description: Starter using gatsby-source-wordpress to display posts and pages from a WordPress site
  tags:
    - CMS:WordPress
    - Styling:Bulma
    - Blog
    - Pagination
  features:
    - Gatsby v2 support
    - Responsive Web Design
    - WordPress support
    - Bulma and Sass Support for styling
    - Pagination logic
- url: https://gatsby-blogger.netlify.com/
  repo: https://github.com/aslammultidots/blogger
  description: A Simple, clean and modern designed blog with firebase authentication feature and easily customizable code.
  tags:
    - Blog
    - Redux
    - Disqus
    - CMS:Contentful
    - Firebase
  features:
    - Minimal and clean white layout.
    - Dynamic content from Contentful.
    - Blog post listing with previews (image + summary) for each blog post.
    - Disqus commenting system for each blog post.
    - Search post with keyword.
    - Firebase for Authentication.
    - Protected Routes with Authorization.
    - Contact form integration.
- url: https://gatsby-starter-styled-components.netlify.com/
  repo: https://github.com/blakenoll/gatsby-starter-styled-components
  description: The Gatsby default starter modified to use styled-components
  tags:
    - Styling:CSS-in-JS
  features:
    - styled-components
    - sticky footer
- url: https://magazine-example.livingdocs.io/
  repo: https://github.com/livingdocsIO/gatsby-magazine-example
  description: This magazine-starter helps you start out with Livingdocs as a headless CMS.
  tags:
    - Blog
    - CMS:Headless
  features:
    - Minimal and clean white layout.
    - Dynamic content from Livingdocs.
    - Built-in component library.
    - Robust template and theme.
- url: https://gatsby-starter-intl.tomekskuta.pl
  repo: https://github.com/tomekskuta/gatsby-starter-intl
  description: Gatsby v2 i18n starter which makes static pages for every locale and detect your browsers lang. i18n with react-intl.
  tags:
    - i18n
    - Testing
  features:
    - static pages for every language
    - detects your browser locale
    - uses react-intl
    - based on Gatsby Default Starter
    - unit tests with Jest
- url: https://cape.netlify.com/
  repo: https://github.com/juhi-trivedi/cape
  description: A Gatsby - CMS:Contentful demo with Netlify.
  tags:
    - Blog
    - Netlify
    - CMS:Contentful
    - Styling:Bootstrap
  features:
    - Fecthing Dynamic content from Contentful.
    - Blog post listing with previews (image + summary) for each blog post.
    - Contact form integration with Netlify.
    - Grid system inspired by Bootstrap.
- url: https://gatsby-starter-infinite-scroll.baobab.fi/
  repo: https://github.com/baobabKoodaa/gatsby-starter-infinite-scroll
  description: Infinite Scroll and Pagination with 10k photos
  tags:
    - Infinite Scroll
    - Pagination
    - Styling:CSS-in-JS
  features:
    - Infinite Scroll (default mode)
    - Pagination (fallback for users without JS)
    - Toggle between these modes in demo
    - Efficient implementation (only fetch the data that's needed, ship initial items with the page instead of fetch, etc.)
- url: https://jodie.lekoarts.de/
  repo: https://github.com/LekoArts/gatsby-starter-portfolio-jodie
  description: Image-heavy photography portfolio with colorful accents & great typography
  tags:
    - Portfolio
    - PWA
    - Transitions
    - Styling:CSS-in-JS
    - Linting
    - Testing
    - Language:TypeScript
  features:
    - Configurable with theming, CSS Grid & a yaml file for navigation
    - Create your projects by editing a yaml file and putting images into a folder
    - Shows your Instagram posts
    - TypeScript
    - Cypress for End-to-End testing
    - react-spring for animations & transitions
    - Uses styled-components + styled-system
    - SEO with Sitemap, Schema.org JSONLD, Tags
    - Responsive images with gatsby-image
- url: https://amazing-jones-e61bda.netlify.com/
  repo: https://github.com/WebCu/gatsby-material-kit-react
  description: Adaptation of Material Kit React to Gatsby
  tags:
    - Styling:Material
  features:
    - 60 Handcrafted Components
    - 4 Customized Plugins
    - 3 Example Pages
- url: https://relaxed-bhaskara-5abd0a.netlify.com/
  repo: https://github.com/LekovicMilos/gatsby-starter-portfolio
  description: Gatsby portfolio starter for creating quick portfolio
  tags:
    - Portfolio
  features:
    - Showcase of portfolio items
    - About me page
- url: https://gatsby-typescript-scss-docker-starter.netlify.com/
  repo: https://github.com/OFranke/gatsby-typescript-scss-docker
  description: Gatsby starter TypeScript, SCSS, Docker
  tags:
    - Language:TypeScript
    - Styling:SCSS
    - Linting
  features:
    - Format & Commit Safe by ESLint, StyleLint and Prettier with Lint-Staged (Husky), optimized for VS Code
    - Typings for scss files are automatically generated
    - Responsiveness from the beginning through easy breakpoint configuration
    - Enforce the DRY principle, no hardcoded and repeated `margin`, `font-size`, `color`, `box-shadow`, `border-radius` ... properties anymore
    - Docker ready - you can run gatsby dev mode on your machine environment or with docker-compose
- url: https://prismic-i18n.lekoarts.de/
  repo: https://github.com/LekoArts/gatsby-starter-prismic-i18n
  description: Based on gatsby-starter-prismic with Internationalization (i18n) support.
  tags:
    - CMS:Prismic
    - CMS:Headless
    - Styling:CSS-in-JS
    - Linting
    - Blog
    - PWA
    - Testing
    - i18n
  features:
    - Prismic as Headless CMS
    - Uses multiple features of Prismic - Slices, Labels, Relationship fields, Custom Types, Internationalization
    - Emotion for Styling
    - i18n without any third-party libaries
    - Cypress for End-to-End testing
    - Prism.js highlighting
    - Responsive images with gatsby-image
    - Extensive SEO
    - ESLint & Prettier
- url: https://gatsby-starter-landing-page.netlify.com/
  repo: https://github.com/gillkyle/gatsby-starter-landing-page
  description: Single page starter for minimal landing pages
  tags:
    - Onepage
  features:
    - Gatsby image
    - Google Analytics
    - Minimal design
- url: https://thakkaryash94.github.io/gatsby-github-personal-website/
  repo: https://github.com/thakkaryash94/gatsby-github-personal-website
  description: It is a conversion of original GitHub personal website repo which is written in ruby for JS developers. This repository gives you the code you'll need to kickstart a personal website that showcases your work as a software developer. And when you manage the code in a GitHub repository, it will automatically render a webpage with the owner's profile information, including a photo, bio, and repositories.
  tags:
    - Portfolio
    - Onepage
  features:
    - layout config either stacked or sidebar
    - theme dark/light mode
    - post support
- url: http://gatsby-starter-default-intl.netlify.com
  repo: https://github.com/wiziple/gatsby-starter-default-intl
  description: The default Gatsby starter with features of multi-language url routes and browser language detection.
  tags:
    - i18n
  features:
    - Localization (Multilanguage) provided by react-intl.
    - Support automatic redirection based on user's preferred language in browser provided by browser-lang.
    - Support multi-language url routes within a single page component. That means you don't have to create separate pages such as pages/en/index.js or pages/ko/index.js.
    - Based on gatsby-starter-default with least modification.
- url: https://gatsby-starter-julia.netlify.com/
  repo: https://github.com/niklasmtj/gatsby-starter-julia
  description: A minimal blog starter template built with Gatsby
  tags:
    - Markdown
    - Blog
  features:
    - Landingpage
    - Blogoverview
    - Markdown sourcing
    - Estimated reading time
    - Styled component with @emotion
    - Netlify deployment friendly
    - Nunito font as npm module
    - Site meta tags with React Helmet
- url: https://agalp.imedadel.me
  repo: https://github.com/ImedAdel/automatic-gatsbyjs-app-landing-page
  description: Automatically generate iOS app landing page using GatsbyJS
  tags:
    - Onepage
    - PWA
    - SEO
  features:
    - One Configuration file
    - Automatically generate a landing page for your iOS app
    - List app features
    - App Store and Play Store buttons
    - App screenshot and video preview
    - Easily add social media accounts and contact info in the footer via the site-config.js file.
    - Pick custom Font Awesome icons for the feature list via the site-config.js file.
    - Built using Prettier and Styled-Components
    - Easily integrate Google Analytics by adding your ID to site-config.js file.
- url: https://gatsby-starter-shopify-app.firebaseapp.com/install
  repo: https://github.com/gil--/gatsby-starter-shopify-app
  description: Easily create Serverless Shopify Admin Apps powered by Gatsby and Firebase Functions
  tags:
    - Shopify
    - Firebase
  features:
    - 🗄 Firebase Firestore Realtime DB
    - ⚡️ Serverless Functions API layer (Firebase Functions)
    - 💼 Admin API (Graphql) Serverless Proxy
    - 🎨 Shopify Polaris (AppProvider, etc.)
    - 💰 Application Charge Logic (30 days) with variable trial duration
    - 📡 Webhook Validation & Creation
    - 🔑 GDPR Ready (Including GDPR Webhooks)
    - 🏗 CircleCI Config for easy continuous deployments to Firebase
- url: https://gatsby-starter-paperbase.netlify.com/
  repo: https://github.com/willcode4food/gatsby-starter-paperbase
  description: A Gatsby starter that implements the Paperbase Premium Theme from MaterialUI
  tags:
    - Styling:Material
    - Styling:CSS-in-JS
  features:
    - MaterialUI Paperbase theme in Gatsby!
    - Create professional looking admin tools and dashboards
    - Responsive Design
    - MaterialUI Paper Components
    - MaterialUI Tab Components
- url: https://gatsby-starter-devto.netlify.com/
  repo: https://github.com/geocine/gatsby-starter-devto
  description: A GatsbyJS starter template that leverages the Dev.to API
  tags:
    - Blog
    - Styling:CSS-in-JS
  features:
    - Blog post listing with previews (image + summary) for each blog post
- url: https://gatsby-starter-framer-x.netlify.com/
  repo: https://github.com/simulieren/gatsby-starter-framer-x
  description: A GatsbyJS starter template that is connected to a Framer X project
  tags:
    - Language:TypeScript
  features:
    - TypeScript support
    - Easily work in GatsbyJS and Framer X at the same time
- url: https://gatsby-firebase-hosting.firebaseapp.com/
  repo: https://github.com/bijenkorf-james-wakefield/gatsby-firebase-hosting-starter
  description: A starter with configuration for Firebase Hosting and Cloud Build deployment.
  tags:
    - Firebase
    - Linting
  features:
    - Linting with ESLint
    - Jest Unit testing configuration
    - Lint-staged on precommit hook
    - Commitizen for conventional commit messages
    - Configuration for Firebase hosting
    - Configuration for Cloud Build deployment
    - Clear documentation to have your site deployed on Firebase behind SSL in no time!
- url: https://lewis-gatsby-starter-blog.netlify.com/
  repo: https://github.com/lewislbr/lewis-gatsby-starter-blog
  description: A simple custom Gatsby starter template to start a new blog or personal website.
  tags:
    - Blog
    - Styling:CSS-in-JS
    - Markdown
    - Portfolio
    - SEO
  features:
    - Blog post listing with summary preview for each blog post.
    - Automatically creates blog pages from Markdown files.
    - CSS in JS with styled-components.
    - Optimized images.
    - Offline capabilities.
    - Auto-generated sitemap and robots.txt.
- url: https://gatsby-starter-stripe.netlify.com/
  repo: https://github.com/brxck/gatsby-starter-stripe
  description: A minimal starter to create a storefront with Gatsby, Stripe, & Netlify Functions.
  tags:
    - Stripe
    - eCommerce
    - Styling:None
  features:
    - Statically generate based on Stripe inventory
    - Dynamically update with live inventory & availability data
    - Checkout powered by Stripe
    - Serverless functions interact with Stripe API
    - Shopping cart persisted in local storage
    - Responsive images with gatsby-image
- url: https://www.jannikbuschke.de/gatsby-antd-docs/
  repo: https://github.com/jannikbuschke/gatsby-antd-docs
  description: A template for documentation websites
  tags:
    - Documentation
    - Language:TypeScript
    - Styling:Ant Design
    - Markdown
    - MDX
  features:
    - Markdown
    - MDX with mdxjs
    - Syntax highlighting with prismjs
    - Anchors
    - Sidebar
    - Sitecontents
    - Landingpage
- url: https://gatsby-starter.haezl.at
  repo: https://github.com/haezl/gatsby-starter-haezl
  description: A lightweight, mobile first blog starter with infinite scroll and Material-UI design for Gatsby.
  tags:
    - Blog
    - Language:TypeScript
    - Linting
    - Styling:CSS-in-JS
    - Styling:Material
    - Markdown
    - PWA
  features:
    - Landing Page
    - Portfolio section
    - Blog post listing with a preview for each post
    - Infinite scroll instead of next and previous buttons
    - Blog posts generated from Markdown files
    - About Page
    - Responsive Design
    - PWA (Progressive Web App) support
    - MobX
    - Customizable
- url: https://gatsby-starter-fine.netlify.com/
  repo: https://github.com/toboko/gatsby-starter-fine
  description: A mutli-response and light, mobile first blog starter with columns layout and Seo optimization.
  tags:
    - Blog
    - Markdown
    - Portfolio
    - SEO
  features:
    - Blog
    - Portfolio section
    - Customizable
    - Markdown
    - Optimized images
    - Sitemap Page
    - Seo Ready
- url: https://ugglr.github.io/gatsby-clean-portfolio/
  repo: https://github.com/ugglr/gatsby-clean-portfolio
  description: A clean themed Software Engineer Portfolio site, showcasing soft skills on the front page, features project card showcases, about page. Responsive through react-bootstrap components together with custom CSS style sheets. SEO configured, just need to add google analytics tracking code.
  tags:
    - Portfolio
    - SEO
    - Styling:Bootstrap
  features:
    - Resume
    - CV
    - google analytics
    - easy favicon swap
    - Gatsby SEO plugin
    - Clean layout
    - White theme
    - grid using react-bootstrap
    - bootstrap4 classes available
    - font-awesome Library for icons
    - Portfolio site for developers
    - custom project cards
    - easily extendable to include blog page
    - Responsive design
- url: https://gatsby-documentation-starter.netlify.com/
  repo: https://github.com/whoisryosuke/gatsby-documentation-starter
  description: Automatically generate docs for React components using MDX, react-docgen, and GatsbyJS
  tags:
    - Documentation
    - MDX
    - SEO
  features:
    - Parses all React components (functional, stateful, even stateless!) for JS Docblocks and Prop Types.
    - MDX - Write your docs in Markdown and include React components using JSX!
    - Lightweight (only what you need)
    - Modular (easily fits in any React project!)
    - Props table component
    - Customizable sidebar navigation
    - Includes SEO plugins Google Analytics, Offline, Manifest, Helmet.
- url: http://gatsby-absurd.surge.sh/
  repo: https://github.com/ajayns/gatsby-absurd
  description: A Gatsby starter using illustrations from https://absurd.design/
  tags:
    - Onepage
    - Styling:CSS-in-JS
  features:
    - Uses surreal illustrations from absurd.design.
    - Landing page structure split into sections
    - Basic UX/UX elements ready. navbar, smooth scrolling, faqs, theming
    - Convenient image handling and data separation
- url: https://gatsby-starter-quiz.netlify.com/
  repo: https://github.com/raphadeluca/gatsby-starter-quiz
  description: Create rich quizzes with Gatsby & Mdx. No need of database or headless CMS. Manage your data directly in your Mdx file's frontmatter and write your content in the body. Customize your HTML tags, use react components from a library or write your owns. Navigation will be automatically created between each question.
  tags:
    - MDX
  features:
    - Data quiz in the frontmatter
    - Rich customizable content with MDX
    - Green / Red alert footer on user's answer
    - Navigation generated based on the index of each question
- url: https://gatsby-starter-accessibility.netlify.com/
  repo: https://github.com/benjamingrobertson/gatsby-starter-accessibility
  description: The default Gatsby starter with powerful accessibility tools built-in.
  tags:
    - Storybook
    - Linting
  features:
    - 🔍 eslint-plugin-jsx-a11y for catching accessibility issues while authoring code
    - ✅ lint:staged for adding a pre-commit hook to catch accessibility linting errors
    - 📣 react-axe for console reporting of accessibility errors in the DOM during development
    - 📖 storybook setup for accessibility reporting on individual components
- url: https://gatsby-theme-ggt-material-ui-blog.netlify.com/
  repo: https://github.com/greatgatsbyjsthemes/gatsby-starter-ggt-material-ui-blog
  description: Starter material-ui blog utilizing a Gatsby theme!
  tags:
    - Blog
    - MDX
  features:
    - Uses MDX with Gatsby theme for quick and easy set up
    - Material-ui design with optional config passed into the theme options
    - Gradient background with sitemap, rss feed, and offline capabilities
- url: https://gatsby-starter-blog-typescript.netlify.com/
  repo: https://github.com/gperl27/Gatsby-Starter-Blog-Typescript
  description: Gatsby starter blog with TypeScript
  tags:
    - Blog
    - Language:TypeScript
    - Styling:CSS-in-JS
  features:
    - Includes all features that come with Gatsby's official starter blog
    - TypeScript for type-safety out of the box
    - Styled components in favor of inline styles
    - Transition Link for nice page transitions
    - Type definitions from GraphQL schema (with code generation)
- url: https://gatsby-starter-sass.netlify.com/
  repo: https://github.com/colbyfayock/gatsby-starter-sass
  description: A Gatsby starter with Sass and no assumptions!
  tags:
    - Styling:SCSS
  features:
    - Sass stylesheets to manage your CSS (SCSS flavored)
    - Simple, minimal base setup to get started
    - No baked in configurations or assumptions
- url: https://billyjacoby.github.io/gatsby-react-bootstrap-starter/
  repo: https://github.com/billyjacoby/gatsby-react-bootstrap-starter
  description: GatsbyJS starter with react-bootstrap and react-icons
  tags:
    - Styling:Bootstrap
    - Styling:SCSS
  features:
    - SASS stylesheets to make styling components easy
    - Sample navbar that sticks to the top of the page on scroll
    - Includes react-icons to make adding icons to your app super simple
- url: https://gatsbystartermdb.netlify.com
  repo: https://github.com/jjcav84/mdbreact-gatsby-starter
  description: GatsbyJS starter built with MDBootstrap React free version
  tags:
    - Styling:Bootstrap
  features:
    - Material Design, Bootstrap, and React
    - Contact form and Google Map components
    - Animation
    - documentation and component library can be found at mdboostrap's website
- url: https://gatsby-starter-primer.netlify.com/
  repo: https://github.com/thomaswangio/gatsby-starter-primer
  description: A Gatsby starter featuring GitHub Primer Design System and React components
  tags:
    - Styling:Other
    - Styling:CSS-in-JS
    - SEO
    - Landing Page
  features:
    - Primer React Components
    - Styled Components
    - Gatsby Image
    - Better SEO component with appropriate OG image and appropriate fallback meta tags
- url: https://pranshuchittora.github.io/gatsby-material-boilerplate
  repo: https://github.com/pranshuchittora/gatsby-material-boilerplate
  description: A simple starter to get up and developing quickly with Gatsby in material design
  tags:
    - Styling:Material
  features:
    - Material design
    - Sass/SCSS
    - Tags
    - Categories
    - Google Analytics
    - Offline support
    - Web App Manifest
    - SEO
- url: https://anubhavsrivastava.github.io/gatsby-starter-hyperspace
  repo: https://github.com/anubhavsrivastava/gatsby-starter-hyperspace
  description: Single page starter based on the Hyperspace site template, with landing, custom and Elements(Component) page
  tags:
    - HTML5UP
    - Styling:SCSS
    - Onepage
    - Landing Page
  features:
    - Designed by HTML5 UP
    - Simple one page site that’s perfect for personal portfolios
    - Fully Responsive
    - Styling with SCSS
    - Offline support
    - Web App Manifest
- url: https://anubhavsrivastava.github.io/gatsby-starter-identity
  repo: https://github.com/anubhavsrivastava/gatsby-starter-identity
  description: Single page starter based on the Identity site template by HTML5 up, suitable for one page portfolio.
  tags:
    - HTML5UP
    - Styling:SCSS
    - Onepage
    - Landing Page
    - PWA
  features:
    - Designed by HTML5 UP
    - Simple one page personal portfolio
    - Fully Responsive
    - Styling with SCSS
    - Offline support
    - Web App Manifest
- url: https://hopeful-ptolemy-cd840b.netlify.com/
  repo: https://github.com/tonydiaz/gatsby-landing-page-starter
  description: A simple landing page starter for idea validation using material-ui. Includes email signup form and pricing section.
  tags:
    - Styling:Material
    - Landing Page
  features:
    - SEO
    - Mailchimp integration
    - Material-UI components
    - Responsive
    - Pricing section
    - Benefits section
    - Email signup form
    - Easily configurable
    - Includes standard gatsby starter features
- url: https://anubhavsrivastava.github.io/gatsby-starter-aerial
  repo: https://github.com/anubhavsrivastava/gatsby-starter-aerial
  description: Single page starter based on the Aerial site template by HTML5 up, suitable for one page personal page.
  tags:
    - HTML5UP
    - Styling:SCSS
    - Onepage
    - Landing Page
    - PWA
  features:
    - Designed by HTML5 UP
    - Simple one page personal portfolio
    - Fully Responsive
    - Styling with SCSS
    - Offline support
    - Web App Manifest
- url: https://anubhavsrivastava.github.io/gatsby-starter-eventually
  repo: https://github.com/anubhavsrivastava/gatsby-starter-eventually
  description: Single page starter based on the Eventually site template by HTML5 up, suitable for upcoming product page.
  tags:
    - HTML5UP
    - Styling:SCSS
    - Landing Page
    - PWA
  features:
    - Designed by HTML5 UP
    - Fully Responsive
    - Styling with SCSS
    - Offline support
    - Web App Manifest
- url: https://jovial-jones-806326.netlify.com/
  repo: https://github.com/GabeAtWork/gatsby-elm-starter
  description: An Elm-in-Gatsby integration, based on gatsby-plugin-elm
  tags:
    - Language:Other
  features:
    - Elm language integration
- url: https://anubhavsrivastava.github.io/gatsby-starter-readonly
  repo: https://github.com/anubhavsrivastava/gatsby-starter-readonly
  description: Single page starter based on the ReadOnly site template by HTML5 up, with landing and Elements(Component) page
  tags:
    - HTML5UP
    - Onepage
    - Styling:SCSS
    - Landing Page
    - PWA
  features:
    - Designed by HTML5 UP
    - Fully Responsive
    - Styling with SCSS
    - Offline support
    - Web App Manifest
- url: https://anubhavsrivastava.github.io/gatsby-starter-prologue
  repo: https://github.com/anubhavsrivastava/gatsby-starter-prologue
  description: Single page starter based on the Prologue site template by HTML5 up, for portfolio pages
  tags:
    - HTML5UP
    - Onepage
    - Styling:SCSS
    - Portfolio
    - PWA
  features:
    - Designed by HTML5 UP
    - Fully Responsive
    - Styling with SCSS
    - Offline support
    - Web App Manifest
- url: https://gatsby-london.netlify.com
  repo: https://github.com/ImedAdel/gatsby-london
  description: A custom, image-centric theme for Gatsby.
  tags:
    - Portfolio
    - Blog
    - Styling:PostCSS
  features:
    - Post thumbnails in the homepage
    - Built with PostCSS
    - Made for image-centeric portfolios
    - Based on London for Ghost
- url: https://anubhavsrivastava.github.io/gatsby-starter-overflow
  repo: https://github.com/anubhavsrivastava/gatsby-starter-overflow
  description: Single page starter based on the Overflow site template by HTML5 up, with landing and Elements(Component) page
  tags:
    - HTML5UP
    - Onepage
    - Styling:SCSS
    - Portfolio
    - PWA
  features:
    - Designed by HTML5 UP
    - Fully Responsive
    - Image Gallery
    - Styling with SCSS
    - Offline support
    - Web App Manifest
- url: https://cosmicjs.com/apps/gatsby-agency-portfolio/demo
  repo: https://github.com/cosmicjs/gatsby-agency-portfolio
  description: Static Webpage for displaying your agencies skills and past work.  Implements 4 sections for displaying information about your company, A home page, information about services, projects, and the people in your organization.
  tags:
    - Blog
    - Portfolio
    - CMS:Cosmic JS
  features:
    - Landing Page
    - Home
    - Services
    - Projects
    - People
- url: https://cosmicjs.com/apps/gatsby-localization-app-starter/demo
  repo: https://github.com/cosmicjs/gatsby-localization-app-starter
  description: A localized Gatsby starter application powered by Cosmic JS.
  tags:
    - CMS:Cosmic JS
    - i18n
  features:
    - Gatsby localization starter app
- url: https://cosmicjs.com/apps/gatsby-docs/demo
  repo: https://github.com/cosmicjs/gatsby-docs-app
  description: Be able to view and create documentation using Gatsby and Cosmic JS. Leveraging the speed and high powered APIs of the Gatsby framework and the simplicity and scalability of Cosmic JS.
  tags:
    - CMS:Cosmic JS
    - Documentation
  features:
    - manage docs in static web file format for zippy delivery
- url: https://cosmicjs.com/apps/gatsby-ecommerce-website/demo
  repo: https://github.com/a9kitkumar/Gatsby-Ecommerce
  description: A localized Gatsby starter application powered by Cosmic JS.
  tags:
    - CMS:Cosmic JS
    - eCommerce
  features:
    - Stores products, orders using Cosmic JS as a database and a server
- url: https://harshil1712.github.io/gatsby-starter-googlesheets/
  repo: https://github.com/harshil1712/gatsby-starter-googlesheets
  description: A starter using Google Sheets as data source
  tags:
    - Google Sheets
    - SEO
    - Blog
  features:
    - Uses Google Sheets for data
    - Easily configurable
- url: https://the-plain-gatsby.netlify.com/
  repo: https://github.com/wangonya/the-plain-gatsby
  description: A simple minimalist starter for your personal blog.
  tags:
    - Blog
    - Markdown
  features:
    - Minimalist design
    - Next and previous blog post navigation
    - About page
    - Markdown support
- url: https://gatsby-starter-blockstack.openintents.org
  repo: https://github.com/friedger/gatsby-starter-blockstack
  description: A starter using Blockstack on client side
  tags:
    - Authentication
  features:
    - Uses Blockstack
    - Client side app
- url: https://anubhavsrivastava.github.io/gatsby-starter-multiverse
  repo: https://github.com/anubhavsrivastava/gatsby-starter-multiverse
  description: Single page starter based on the Multiverse site template by HTML5 up, with landing and Elements(Component) page
  tags:
    - HTML5UP
    - Onepage
    - Styling:SCSS
    - Portfolio
    - PWA
  features:
    - Designed by HTML5 UP
    - Fully Responsive
    - Image Gallery
    - Styling with SCSS
    - Offline support
    - Web App Manifest
- url: https://anubhavsrivastava.github.io/gatsby-starter-highlights
  repo: https://github.com/anubhavsrivastava/gatsby-starter-highlights
  description: Single page starter based on the Highlights site template by HTML5 up, with landing and Elements(Component) page
  tags:
    - HTML5UP
    - Onepage
    - Styling:SCSS
    - Portfolio
    - PWA
  features:
    - Designed by HTML5 UP
    - Fully Responsive
    - Image Gallery
    - Styling with SCSS
    - Offline support
    - Web App Manifest
- url: https://gatsby-starter-material-business-markdown.netlify.com/
  repo: https://github.com/ANOUN/gatsby-starter-material-business-markdown
  description: A clean, modern starter for businesses using Material Design Components
  tags:
    - Blog
    - Markdown
    - PWA
    - Styling:Material
    - Styling:SCSS
  features:
    - Minimal, Modern Business Website Design
    - Material Design Components
    - MDC React Components
    - MDC Theming
    - Blog
    - Home Page
    - Contact Page
    - Contact Form
    - About Page
    - Mobile-First approach in development
    - Fully Responsive
    - Markdown
    - PWA
- url: https://gatsby-starter-default-typescript.netlify.com/
  repo: https://github.com/andykenward/gatsby-starter-default-typescript
  description: Starter Default TypeScript
  tags:
    - Language:TypeScript
  features:
    - TypeScript
    - Typing generation for GraphQL using GraphQL Code Generator
    - Comes with React Helmet for adding site meta tags
    - Based on Gatsby Starter Default
- url: http://gatsbyhoney.davshoward.com/
  repo: https://github.com/davshoward/gatsby-starter-honey
  description: A delicious baseline for Gatsby (v2).
  tags:
    - Styling:PostCSS
    - SEO
  features:
    - Gatsby v2
    - SEO (including robots.txt, sitemap generation, automated yet customisable metadata, and social sharing data)
    - Google Analytics
    - PostCSS support
    - Developer environment variables
    - Accessibility support
    - Based on Gatsby Starter Default
- url: https://material-ui-starter.netlify.com/
  repo: https://github.com/dominicabela/gatsby-starter-material-ui
  description: This starter includes Material UI boilerplate and configuration files along with the standard Gatsby configuration files. It provides a starting point for developing Gatsby apps with the Material UI framework.
  tags:
    - SEO
    - Styling:Material
  features:
    - Material UI Framework
    - Roboto Typeface (self hosted)
    - SEO
    - Offline Support
    - Based on Gatsby Default Starter
- url: https://developer-diary.netlify.com/
  repo: https://github.com/willjw3/gatsby-starter-developer-diary
  description: A blog template created with web developers in mind. Totally usable right out of the box, but minimalist enough to be easily modifiable.
  tags:
    - Blog
    - Markdown
    - Pagination
    - SEO
  features:
    - Ready to go - Blog author name, author image, etc,... can be easily added using a config file
    - Blog posts created as markdown files
    - Gatsby v.2
    - Mobile responsive
    - Pagination
    - Category and tag pages
    - Social media sharing icons in each post
    - Icons from React Icons (Font Awesome, Devicons, etc,...)
    - Beautiful tech-topic tags to attach to your web-development-related blog posts
    - Developer-relevant social media icon links, including GitHub, Stack Overflow, and freeCodeCamp
- url: https://anubhavsrivastava.github.io/gatsby-starter-paradigmshift
  repo: https://github.com/anubhavsrivastava/gatsby-starter-paradigmshift
  description: Single page starter based on the Paradigm Shift site template by HTML5 up, with landing and Elements(Component) page
  tags:
    - HTML5UP
    - Onepage
    - Styling:SCSS
    - Portfolio
    - PWA
  features:
    - Designed by HTML5 UP
    - Fully Responsive
    - Image Gallery
    - Styling with SCSS
    - Offline support
    - Web App Manifest
- url: https://dazzling-heyrovsky-62d4f9.netlify.com/
  repo: https://github.com/s-kris/gatsby-starter-medium
  description: A GatsbyJS starter blog as close as possible to medium.
  tags:
    - Markdown
    - Styling:CSS-in-JS
  features:
    - Careers Listing
    - Mobile Responsive
- url: https://gatsby-personal-starter-blog.netlify.com
  repo: https://github.com/thomaswangio/gatsby-personal-starter-blog
  description: Gatsby starter for personal blogs! Blog configured to run at /blog and with Netlify CMS and gatsby-remark-vscode.
  tags:
    - Blog
    - Markdown
    - Styling:CSS-in-JS
    - CMS:Netlify
  features:
    - Netlify CMS
    - VSCode syntax highlighting
    - Styled Components
- url: https://anubhavsrivastava.github.io/gatsby-starter-phantom
  repo: https://github.com/anubhavsrivastava/gatsby-starter-phantom
  description: Single page starter based on the Phantom site template by HTML5 up, with landing, generic and Elements(Component) page
  tags:
    - HTML5UP
    - Onepage
    - Styling:SCSS
    - PWA
  features:
    - Designed by HTML5 UP
    - Fully Responsive
    - Styling with SCSS
    - Offline support
    - Web App Manifest
- url: https://gatsby-starter-internationalized.ack.ee/
  repo: https://github.com/AckeeCZ/gatsby-starter-internationalized
  description: A simple starter for fully internationalized websites, including route internationalization.
  tags:
    - i18n
  features:
    - internationalized page content - via react-intl
    - internationalized routes - via language configuration
    - lightweight - includes only internationalization code
    - LocalizedLink - built-in link component handling route generation
    - LanguageSwitcher - built-in language switcher component
- url: https://gatsby-starter-bee.netlify.com/
  repo: https://github.com/JaeYeopHan/gatsby-starter-bee
  description: A simple starter for blog with fresh UI.
  tags:
    - Blog
    - Netlify
    - Disqus
    - SEO
  features:
    - Code highlight with Fira Code font
    - Emoji (emojione)
    - Social share feature (Twitter, Facebook)
    - Comment feature (disqus, utterances)
    - Sponsor service (Buy-me-a-coffee)
    - CLI Tool
- url: https://learn.hasura.io/graphql/react/introduction
  repo: https://github.com/hasura/gatsby-gitbook-starter
  description: A starter to generate docs/tutorial websites based on GitBook theme.
  tags:
    - Documentation
    - MDX
    - Markdown
    - SEO
  features:
    - Write in Markdown / MDX and generate responsive documentation/tutorial web apps
    - Fully Configurable
    - Syntax highlighting with Prismjs
    - Code diffing with +/-
    - Google Analytics Integration
    - SEO Tags with MDX frontmatter
    - Edit on GitHub button
    - Fully Customisable with rich embeds using React in MDX.
- url: https://gatsby-starter-blog-with-lunr.netlify.com/
  repo: https://github.com/lukewhitehouse/gatsby-starter-blog-with-lunr
  description: Building upon Gatsby's blog starter with a Lunr.js powered Site Search.
  tags:
    - Blog
    - Search
  features:
    - Same as the official starter blog
    - Integration with Lunr.js
- url: https://oneshopper.netlify.com
  repo: https://github.com/rohitguptab/OneShopper
  description: This Starter is created for Ecommerce site with Gatsby + Contentful and snipcart
  tags:
    - eCommerce
    - CMS:Contentful
    - Blog
    - SEO
    - Disqus
  features:
    - Blog post listing with previews for each blog post.
    - Store page listing all the Products and includes features like Rating, Price, Checkout, More then one Product images with tabbing.
    - Contact form with Email notification.
    - Index pages design with Latest Post, Latest Blog, Deal of week and Banner.
- url: https://anubhavsrivastava.github.io/gatsby-starter-spectral
  repo: https://github.com/anubhavsrivastava/gatsby-starter-spectral
  description: Single page starter based on the Spectral site template by HTML5 up, with landing, Generic and Elements(Component) page
  tags:
    - HTML5UP
    - Onepage
    - Styling:SCSS
    - Portfolio
    - PWA
  features:
    - Designed by HTML5 UP
    - Fully Responsive
    - Styling with SCSS
    - Offline support
    - Web App Manifest
- url: https://anubhavsrivastava.github.io/gatsby-starter-directive
  repo: https://github.com/anubhavsrivastava/gatsby-starter-directive
  description: Single page starter based on the Directive site template by HTML5 up, with landing and Elements(Component) page
  tags:
    - HTML5UP
    - Onepage
    - Styling:SCSS
    - Portfolio
    - PWA
  features:
    - Designed by HTML5 UP
    - Fully Responsive
    - Styling with SCSS
    - Offline support
    - Web App Manifest
- url: https://histaff.io/
  repo: https://github.com/histaff/website-static
  description: It's a beautiful starter static website which useful plugins based on Gatsby
  tags:
    - Styling:SCSS
    - Landing Page
    - Onepage
  features:
    - Fully Responsive
    - Styling with SCSS
    - Very similar to gatsby-starter-netlify-cms, slightly more configurable (e.g. set site-title in gatsby-config) with Bootstrap/Bootswatch instead of bulma
    - LocalizedLink - built-in link component handling route generation
- url: https://gatsby-kea-starter.netlify.com/
  repo: https://github.com/benjamin-glitsos/gatsby-kea-starter
  description: Gatsby starter with redux and sagas made simpler by the Kea library
  tags:
    - Redux
  features:
    - The Kea library makes redux and sagas extremely simple and concise
- url: https://anubhavsrivastava.github.io/gatsby-starter-solidstate
  repo: https://github.com/anubhavsrivastava/gatsby-starter-solidstate
  description: Single page starter based on the Solid State site template by HTML5 up, with landing, Generic and Elements(Component) page
  tags:
    - HTML5UP
    - Onepage
    - Styling:SCSS
    - Portfolio
    - PWA
  features:
    - Designed by HTML5 UP
    - Fully Responsive
    - Styling with SCSS
    - Offline support
    - Web App Manifest
- url: https://yellowcake.netlify.com/
  repo: https://github.com/thriveweb/yellowcake
  description: A starter project for creating lightning-fast websites with Gatsby v2 and Netlify-CMS v2 + Uploadcare integration.
  tags:
    - CMS:Netlify
    - Netlify
    - Blog
    - SEO
  features:
    - Uploadcare
    - Netlify Form
    - Category list (with navigation)
    - Featured post
    - Next and prev post
    - SEO component
- url: https://anubhavsrivastava.github.io/gatsby-starter-fractal
  repo: https://github.com/anubhavsrivastava/gatsby-starter-fractal
  description: Single page starter based on the Fractal site template by HTML5 up, with landing and Elements(Component) page
  tags:
    - HTML5UP
    - Onepage
    - Styling:SCSS
    - Portfolio
    - PWA
  features:
    - Designed by HTML5 UP
    - Fully Responsive
    - Styling with SCSS
    - Offline support
    - Web App Manifest
- url: https://minimal-gatsby-ts-starter.netlify.com/
  repo: https://github.com/TheoBr/minimal-gatsby-typescript-starter
  description: Minimal TypeScript Starter
  tags:
    - Language:TypeScript
  features:
    - TypeScript
    - ESLint + optional rule enforcement with Husky
    - Prettier
    - Netlify ready
    - Minimal
- url: https://gatsby-typescript-starter-default.netlify.com/
  repo: https://github.com/RobertoMSousa/gatsby-typescript-starter-default
  description: Simple gatsby starter using TypeScript and eslint instead of outdated tslint.
  tags:
    - Language:TypeScript
    - SEO
    - Linting
  features:
    - Comes with React Helmet for adding site meta tags
    - Includes plugins for offline support out of the box
    - TypeScript
    - Prettier & eslint to format & check the code
- url: https://gatsby-starter-carraway.netlify.com/
  repo: https://github.com/endymion1818/gatsby-starter-carraway
  description: a Gatsby starter theme with Accessibility features, TypeScript, Jest, some basic UI elements, and a CircleCI pipeline
  tags:
    - Language:TypeScript
    - Pagination
    - Search
    - Testing
  features:
    - Paginated post archive
    - Site search with Lunr.js
    - Categories and category archive pages
    - Minimal CSS defaults using styled-components, including system font stack
    - Some fundamental Accessibility features including tabbable navigation & "Skip to content" link
    - UI elements including multi-column layout using CSS Grid (with float fallback), header component with logo, basic navigation & search and a footer with 3-column layout, logo and 2 menu areas
    - TypeScript & Testing including some sensible TypeScript defaults, tests with @testing-library/react, pre-commit and pre-push hooks. Set up includes enums for repeating values such as font & background colours
    - Setup for a CircleCI pipeline so you can run the above tests in branches before merging to master
    - Markdown posts _and_ pages (pages don't appear in the post archive)
- url: https://www.quietboy.net
  repo: https://github.com/zhouyuexie/gatsby-starter-quiet
  description: Gatsby out of the box blog, use TypeScript and highly customized style.
  tags:
    - Language:TypeScript
    - Styling:SCSS
    - SEO
    - Linting
    - RSS
    - Pagination
    - PWA
  features:
    - TypeScript
    - TsLint & Prettier
    - Tag list
    - Custom page layout
    - Switch the dark mode according to the system theme
    - Scss
    - Pagination
- url: https://compassionate-morse-5204bf.netlify.com/
  repo: https://github.com/deamme/gatsby-starter-prismic-resume
  description: Gatsby Resume/CV page with Prismic integration
  tags:
    - CMS:Prismic
    - CMS:Headless
    - Styling:CSS-in-JS
    - Onepage
    - Linting
  features:
    - One-page resume/CV
    - Prismic as Headless CMS
    - Emotion for styling
    - Uses multiple features of Prismic - Slices, Labels, Custom Types
    - ESLint & Prettier
- url: https://anubhavsrivastava.github.io/gatsby-starter-resume
  repo: https://github.com/anubhavsrivastava/gatsby-starter-resume
  description: Single page starter based on the Resume site template by startbootstrap for resume/portfolio page
  tags:
    - Onepage
    - Styling:SCSS
    - PWA
  features:
    - Designed by startbootstrap
    - Fully Responsive
    - Styling with SCSS
    - Offline support
    - Web App Manifest
- url: https://gatsby-starter-typescript-jest.netlify.com/
  repo: https://github.com/denningk/gatsby-starter-typescript-jest
  description: Barebones Gatsby starter with TypeScript, Jest, GitLab-CI, and other useful configurations
  tags:
    - Language:TypeScript
    - Testing
    - AWS
    - Linting
    - SEO
  features:
    - All components from default Gatsby starter converted to TypeScript
    - Jest testing configured for TypeScript with ts-jest
    - Detailed guide on how to deploy using AWS S3 buckets included in README
    - .gitlab-ci.yml file with blanks that can be customized for any Gatsby project
    - Configurations for EditorConfig, Prettier, and ESLint (for TypeScript)
- url: https://gatsby-starter-apollo.smakosh.com/app/
  repo: https://github.com/smakosh/gatsby-apollo-starter
  description: Gatsby Apollo starter - with client side routing
  tags:
    - Client-side App
    - SEO
    - Styling:CSS-in-JS
  features:
    - Apollo provider & Client side routing
    - Eslint/Prettier configured
    - Easy to customize
    - Nice project structure
    - Flex Grid components easy to customize
- url: https://portfolio.smakosh.com/
  repo: https://github.com/smakosh/gatsby-portfolio-dev
  description: A portfolio for developers
  tags:
    - Portfolio
    - SEO
    - Netlify
    - Onepage
    - Styling:CSS-in-JS
  features:
    - Eslint/Prettier configured
    - Scores 100% on a11y / Performance / PWA / SEO
    - PWA (desktop & mobile)
    - Easy to customize
    - Nice project structure
    - Amazing illustrations by Undraw.co
    - Tablet & mobile friendly
    - Continuous deployment with Netlify
    - A contact form protected by Google Recaptcha
    - Can be deployed with one click
    - Functional components with Recompose React Hooks! ready to migrate to React hooks!
    - Fetches your GitHub pinned projects with most stars (You could customize this if you wish)
- url: https://github.com/smakosh/gatsby-airtable-starter
  repo: https://github.com/smakosh/gatsby-airtable-starter
  description: Gatsby Airtable starter
  tags:
    - SEO
    - Netlify
    - Client-side App
    - Styling:CSS-in-JS
  features:
    - Static content fetched from Airtable
    - Dynamic content with CRUD operations with Airtable REST API
    - Well structured files/folders
    - Custom React Hooks
    - Custom Helpers instead of using third party libraries
    - Dynamic & Static containers
    - Global state management ready with useReducer & useContext
    - Dummy auth but ready to add real requests
- url: https://github.com/smakosh/gatsby-app-starter-rest-api
  repo: https://github.com/smakosh/gatsby-app-starter-rest-api
  description: Gatsby REST API starter
  tags:
    - Authentication
    - Client-side App
    - Styling:CSS-in-JS
  features:
    - Dynamic content with CRUD operations with a REST API
    - Well structured files/folders
    - Custom React Hooks
    - Auth with a JWT approach
    - Custom Helpers instead of using third party libraries
    - Dynamic containers
    - Global state management ready with useReducer & useContext
- url: https://gatsbyjs-starter-tailwindplay.appseed.us/
  repo: https://github.com/app-generator/gatsbyjs-starter-tailwindplay
  description: A Gatsby v2 starter styled using Tailwind, a utility-first CSS framework. Uses Purgecss to remove unused CSS.
  tags:
    - Styling:Tailwind
  features:
    - Based on gatsby-starter-tailwind
    - Tailwind CSS Framework
    - Removes unused CSS with Purgecss
- url: https://act-labs.github.io/
  repo: https://github.com/act-labs/gatsby-starter-act-blog
  description: Gatsby starter for blog/documentation using MDX, Ant Design, gatsby-plugin-combine.
  tags:
    - Blog
    - Documentation
    - Styling:Ant Design
    - Markdown
    - MDX
    - SEO
  features:
    - Posts and snippets;
    - SEO component;
    - Ant Design UI components;
    - Markdown and MDX for pages;
    - A customized webpack and babel configuration, for complex profecianal web apps with node.js, Jest tests, etc;
    - Progressively build more and more complex pages using gatsby-plugin-combine.
- url: https://gatsby-ghub.netlify.com/resume-book/
  repo: https://github.com/dwyfrequency/gatsby-ghub
  description: A resume builder app with authenticated routes, static marketing pages, and dynamic resume creation
  tags:
    - Authentication
    - Netlify
    - Client-side App
  features:
    - Netlify Identity
    - Static Marketing pages and Dynamic Client-side Authenticated App pages
    - SEO component
    - Apollo GraphQL (client-side)
- url: https://lewis-gatsby-starter-i18n.firebaseapp.com
  repo: https://github.com/lewislbr/lewis-gatsby-starter-i18n
  description: A simple custom Gatsby starter template to start a new multilanguage website.
  tags:
    - i18n
    - Styling:CSS-in-JS
    - PWA
    - Portfolio
    - SEO
  features:
    - Automatically detects user browser language.
    - CSS in JS with styled-components.
    - Optimized images.
    - Offline capabilities.
    - Auto-generated sitemap and robots.txt.
    - Google Analytics
- url: https://gatsby-snipcart-starter.netlify.com/
  repo: https://github.com/issydennis/gatsby-snipcart
  description: A simple e-commerce shop built using Gatsby and Snipcart.
  tags:
    - eCommerce
    - Styling:CSS-in-JS
    - Markdown
  features:
    - Minimal design to allow for simple customisation.
    - Snipcart integration provides an easy-to-use shopping cart and checkout.
    - Individual product pages with custom fields.
    - Products defined using markdown.
    - Styled components.
    - Gatsby image for optimised product images.
- url: https://anubhavsrivastava.github.io/gatsby-starter-stylish
  repo: https://github.com/anubhavsrivastava/gatsby-starter-stylish
  description: Single page starter based on the Stylish Portfolio site template by startbootstrap for portfolio page
  tags:
    - Onepage
    - Portfolio
    - Styling:SCSS
    - PWA
  features:
    - Designed by startbootstrap
    - Fully Responsive
    - Styling with SCSS
    - Offline support
    - Web App Manifest
- url: https://lewis-gatsby-starter-basic.firebaseapp.com
  repo: https://github.com/lewislbr/lewis-gatsby-starter-basic
  description: A simple custom basic Gatsby starter template to start a new website.
  tags:
    - Styling:CSS-in-JS
    - PWA
    - SEO
  features:
    - Bare-bones starter.
    - CSS in JS with styled-components.
    - Optimized images.
    - Offline capabilities.
    - Auto-generated sitemap and robots.txt.
- url: https://myclicks.netlify.com/
  repo: https://github.com/himali-patel/MyClicks
  description: A simple Gatsby starter template to create portfolio website with contentful and Netlify.
  tags:
    - Blog
    - Netlify
    - CMS:Contentful
    - Styling:Bootstrap
    - Disqus
    - SEO
  features:
    - Fecthing Dynamic content from Contentful.
    - Blog post listing with previews, disqus implementation and social sharing for each blog post.
    - Contact form integration with Netlify.
    - Portfolio Result Filteration according to Category.
    - Index pages design with Recent Blogs and Intagram Feed.
- url: https://gatsby-starter-typescript-graphql.netlify.com
  repo: https://github.com/spawnia/gatsby-starter-typescript-graphql
  description: A Gatsby starter with typesafe GraphQL using TypeScript
  tags:
    - Language:TypeScript
    - Linting
    - Portfolio
    - Styling:CSS-in-JS
  features:
    - Type safety with TypeScript
    - Typesafe GraphQL with graphql-code-generator
    - ESLint with TypeScript support
    - Styling with styled-components
- url: https://gatsby-tailwind-serif.netlify.com/
  repo: https://github.com/windedge/gatsby-tailwind-serif
  description: A Gatsby theme based on gatsby-serif-theme, rewrite with Tailwind CSS.
  tags:
    - Styling:Tailwind
    - Markdown
  features:
    - Based on gatsby-serif-theme
    - Tailwind CSS Framework
    - Removes unused CSS with Purgecss
    - Responsive design
    - Suitable for small business website
- url: https://mystifying-mclean-5c7fce.netlify.com
  repo: https://github.com/renvrant/gatsby-mdx-netlify-cms-starter
  description: An extension of the default starter with Netlify CMS and MDX support.
  tags:
    - MDX
    - Markdown
    - Netlify
    - CMS:Netlify
    - Styling:None
  features:
    - MDX and Netlify CMS support
    - Use React components in Netlify CMS Editor and other markdown files
    - Allow editors to choose a page template
    - Replace HTML tags with React components upon rendering Markdown, enabling design systems
    - Hide pages from being editable by the CMS
    - Minimal and extensible
- url: https://gatsby-airtable-advanced-starter.marcomelilli.com
  repo: https://github.com/marcomelilli/gatsby-airtable-advanced-starter
  description: A Gatsby Starter Blog using Airtable as backend
  tags:
    - Airtable
    - Blog
    - Styling:None
  features:
    - Dynamic content from Airtable
    - Does not contain any UI frameworks
    - Tags
    - Categories
    - Authors
    - Disqus
    - Offline support
    - Web App Manifest
    - SEO
- url: https://contentful-starter.netlify.com/
  repo: https://github.com/mohanmonu777/gatsby_contentful_starter
  description: An Awesome Starter Kit to help you get going with Contentful and Gatsby
  tags:
    - Blog
    - CMS:Contentful
    - CMS:Headless
  features:
    - Bare-bones starter.
    - Dynamic content from Contentful CMS
    - Ready made Components
    - Responsive Design
    - Includes Contentful Delivery API for production build
- url: https://gatsby-simple-blog.thundermiracle.com
  repo: https://github.com/thundermiracle/gatsby-simple-blog
  description: A gatsby-starter-blog with overreacted looking and tags, breadcrumbs, disqus, i18n, eslint supported
  tags:
    - i18n
    - Blog
    - Netlify
    - Linting
    - Disqus
    - Testing
  features:
    - Easily Configurable
    - Tags
    - Breadcrumbs
    - Tags
    - Disqus
    - i18n
    - ESLint
    - Jest
- url: https://anubhavsrivastava.github.io/gatsby-starter-grayscale
  repo: https://github.com/anubhavsrivastava/gatsby-starter-grayscale
  description: Single page starter based on the Grayscale site template by startbootstrap for portfolio page
  tags:
    - Onepage
    - Portfolio
    - Styling:SCSS
    - PWA
  features:
    - Designed by startbootstrap
    - Fully Responsive
    - Styling with SCSS
    - Offline support
    - Web App Manifest
- url: https://gatsby-all-in.netlify.com
  repo: https://github.com/Gherciu/gatsby-all-in
  description: A starter that includes the most popular js libraries, already pre-configured and ready for use.
  tags:
    - Linting
    - Netlify
    - Styling:Tailwind
  features:
    - Tailwind CSS Framework
    - Antd UI Framework pre-configured
    - Redux for managing state
    - Eslint and Stylelint to enforce code style
- url: http://demo.nagui.me
  repo: https://github.com/kimnagui/gatsby-starter-nagui
  description: A gatsby starter that full responsive blog.
  tags:
    - Blog
    - AWS
    - Pagination
    - SEO
    - Styling:CSS-in-JS
  features:
    - Tags & Categorys.
    - Pagination.
    - Show Recent Posts for category.
    - Styled-Components.
    - Mobile-First CSS.
    - Syntax highlighting in code blocks using PrismJS(Dracula).
    - Google Analytics.
    - Deploy AWS S3.
- url: https://anubhavsrivastava.github.io/gatsby-starter-newage
  repo: https://github.com/anubhavsrivastava/gatsby-starter-newage
  description: Single page starter based on the new age site template by startbootstrap for portfolio page/Mobile app launch
  tags:
    - Onepage
    - Portfolio
    - Styling:SCSS
    - PWA
  features:
    - Designed by startbootstrap
    - Fully Responsive
    - Styling with SCSS
    - Offline support
    - Web App Manifest
- url: https://gatsby-starter-krisp.netlify.com/
  repo: https://github.com/mohanmonu777/gatsby-starter-krisp
  description: A minimal, clean and responsive starter built with gatsby
  tags:
    - Styling:Bootstrap
    - Onepage
    - Portfolio
    - Netlify
    - Markdown
  features:
    - Styled-Components.
    - Mobile-First CSS.
    - Responsive Design, optimized for Mobile devices
- url: https://gatsby-datocms-starter.netlify.com/
  repo: https://github.com/brohlson/gatsby-datocms-starter
  description: An SEO-friendly DatoCMS starter with styled-components, page transitions, and out-of-the-box blog post support.
  tags:
    - CMS:DatoCMS
    - Styling:CSS-in-JS
    - Blog
    - Portfolio
    - SEO
  features:
    - Page Transitions
    - Blog Post Template
    - Sitemap & Robots.txt generation
- url: https://elemental.netlify.com/
  repo: https://github.com/akzhy/gatsby-starter-elemental
  description: A highly customizable portfolio starter with grid support.
  tags:
    - Blog
    - Portfolio
    - SEO
  features:
    - Highly Customizable
    - Portfolio Template
    - Blog Post Template
    - SEO Friendly
- url: https://gatsby-starter-apollo.netlify.com/
  repo: https://github.com/piducancore/gatsby-starter-apollo-netlify
  description: This project is an easy way to start developing fullstack apps with Gatsby and Apollo Server (using Netlify Lambda functions). For developing we use Netlify Dev to bring all of this magic to our local machine.
  tags:
    - Netlify
  features:
    - Apollo Client
    - Apollo Server running on Netlify functions
    - Netlify Dev for local development
- url: https://gatsby-starter-blog-and-portfolio.netlify.com/
  repo: https://github.com/alisalahio/gatsby-starter-blog-and-portfolio
  description: Just gatsby-starter-blog , with portfolio section added
  tags:
    - Blog
    - Portfolio
  features:
    - Basic setup for a full-featured blog
    - Basic setup for a portfolio
    - Support for an RSS feed
    - Google Analytics support
    - Automatic optimization of images in Markdown posts
    - Support for code syntax highlighting
    - Includes plugins for easy, beautiful typography
    - Includes React Helmet to allow editing site meta tags
    - Includes plugins for offline support out of the box
- url: https://www.attejuvonen.fi
  repo: https://github.com/baobabKoodaa/blog
  description: Blog with all the Bells and Whistles
  tags:
    - Blog
    - Infinite Scroll
    - Pagination
    - SEO
    - Markdown
  features:
    - Write blog posts into Markdown files (easy to format and content will not be married to any platform).
    - Expandable
    - Responsive and streamlined design.
    - Blazing fast UX
    - Autogenerated tracedSVG image placeholders are stylized to create a smooth look and transition as the image loads without the page jumping around.
    - Posts organized by tags.
    - Teasers of posts are generated to front page with infinite scroll which gracefully degrades into pagination.
    - Allow readers to be notified of updates with RSS feed and email newsletter.
    - Contact Form.
- url: https://novela.narative.co
  repo: https://github.com/narative/gatsby-starter-novela
  description: Welcome to Novela, the simplest way to start publishing with Gatsby.
  tags:
    - Blog
    - MDX
    - Portfolio
    - Pagination
    - SEO
  features:
    - Beautifully Designed
    - Multiple Homepage Layouts
    - Toggleable Light and Dark Mode
    - Simple Customization with Theme UI
    - Highlight-to-Share
    - Read Time and Progress
    - MDX support and inline code
    - Accessibility in Mind
- url: https://gatsby-starter-fashion-portfolio.netlify.com/
  repo: https://github.com/shobhitchittora/gatsby-starter-fashion-portfolio
  description: A Gatsby starter for a professional and minimal fashion portfolio.
  tags:
    - Blog
    - Client-side App
    - Landing Page
    - Portfolio
    - Styling:Other
  features:
    - A minimal and simple starter for your fashion portfolio
    - No need for any CMS, work with all your data and images locally.
    - Separate components for different pages and grid
    - Uses gatsby-image to load images
    - Built using the old school CSS.
- url: https://gatsby-theme-profile-builder.netlify.com/
  repo: https://github.com/ashr81/gatsby-theme-profile-builder
  description: Simple theme to build your personal portfolio and publish your articles using Contentful CMS.
  tags:
    - Landing Page
    - Portfolio
    - Styling:CSS-in-JS
    - Blog
    - CMS:Contentful
  features:
    - Mobile Screen support
    - Out of the box support with Contentful CMS for articles.
    - Toggleable Light and Dark Mode
    - Profile image with links to your GitHub and Twitter.
- url: https://prist.marguerite.io/
  repo: https://github.com/margueriteroth/gatsby-prismic-starter-prist
  description: A light-themed starter powered by Gatsby v2 and Prismic to showcase portfolios and blogs.
  tags:
    - Blog
    - CMS:Prismic
    - Landing Page
    - Netlify
    - Portfolio
    - SEO
    - Styling:CSS-in-JS
  features:
    - Landing page with customizable Hero, Portfolio preview, and About component
    - Emotion styled components
    - Blog layout and pages
    - Portfolio layout and pages
    - Google Analytics
    - Mobile ready
- url: https://demos.simplecode.io/gatsby/crafty/
  repo: https://github.com/simplecode-io/gatsby-crafty-theme
  description: SEO-friendly, fast, and fully responsive Gatsby starter with minimal plugins, utilizing JSON files as a content source.
  tags:
    - SEO
    - Portfolio
    - CMS:Other
    - Styling:Other
  features:
    - Beautiful and simple design
    - 100/100 Google Lighthouse score
    - SEO Optimized
    - Includes header/footer/sidebar (on Mobile)
    - CSS based sidebar
    - CSS based Modals
    - Content is fetched from JSON Files
    - Only one extra plugin from default gatsby starter
- url: https://gatsby-starter-profile-site.netlify.com/
  repo: https://github.com/Mr404Found/gatsby-starter-profile-site
  description: A minimal and clean starter build with gatsby.
  tags:
    - Landing Page
    - Netlify
    - Portfolio
    - SEO
    - Styling:CSS-in-JS
  features:
    - Simple Design
    - Made by Sumanth
- url: http://the404blog.netlify.com
  repo: https://github.com/mohanmonu777/the404blog
  description: An Awesome Starter Blog to help you get going with Gatsby and Markdown
  tags:
    - Blog
    - Markdown
    - Search
    - Styling:CSS-in-JS
  features:
    - Bare-bones starter.
    - Dynamic content with Markdown
    - Ready made Components
    - Responsive Design
    - Includes Search Feature.
    - Syntax Highlight in Code.
    - Styling in Bootstrap
- url: https://gatsby-starter-unicorn.netlify.com/
  repo: https://github.com/mohanmonu777/gatsby_starter_unicorn
  description: An Awesome Starter Blog to help you get going with Gatsby and Markdown
  tags:
    - Blog
    - Markdown
    - Styling:CSS-in-JS
  features:
    - Bare-bones starter.
    - Dynamic content with Markdown
    - Ready made Components
    - Responsive Design
    - Syntax Highlight in Code.
- url: https://gatsby-starter-organization.netlify.com/
  repo: https://github.com/geocine/gatsby-starter-organization
  description: A Gatsby starter template for organization pages. Using the Gatsby theme "@geocine/gatsby-theme-organization"
  tags:
    - Styling:CSS-in-JS
    - Landing Page
    - Portfolio
    - Onepage
  features:
    - React Bootstrap styles
    - Theme-UI and EmotionJS CSS-in-JS
    - A landing page with all your organization projects, configurable through a YML file.
    - Configurable logo, favicon, organization name and title
- url: https://gatsby-starter-interviews.netlify.com/
  repo: https://github.com/rmagon/gatsby-starter-interviews
  description: A Gatsby starter template for structured Q&A or Interview sessions
  tags:
    - SEO
    - Blog
    - Styling:SCSS
  features:
    - Minimalist design for interviews
    - Beautifully presented questions and answers
    - Option to read all answers to a specific question
    - Share interview on social channels
    - All content in simple json files
- url: https://gatsby-starter-photo-book.netlify.com/
  repo: https://github.com/baobabKoodaa/gatsby-starter-photo-book
  description: A Gatsby starter for sharing photosets.
  tags:
    - Gallery
    - Infinite Scroll
    - Pagination
    - Transitions
  features:
    - Gallery with auto-generated thumbnails are presented on CSS Grid with infinite scroll.
    - Beautiful "postcard" view for photos with fullscreen toggle.
    - Both views are responsive with minimal whitespace and polished UX.
    - Many performance optimizations for image delivery (both by Gatsby & way beyond what Gatsby can do).
- url: https://gatsby-typescript-scss-starter.netlify.com/
  repo: https://github.com/GrantBartlett/gatsby-typescript-starter
  description: A simple starter project using TypeScript and SCSS
  tags:
    - Language:TypeScript
    - Styling:SCSS
    - SEO
  features:
    - Pages and components are classes.
    - A skeleton SCSS project added with prefixing
- url: https://portfolio-by-mohan.netlify.com/
  repo: https://github.com/mohanmonu777/gatsby_starter_portfolio
  description: An Official Starter for Gatsby Tech Blog Theme
  tags:
    - SEO
    - Blog
  features:
    - Styling using Styled-Components
    - Search using ElasticLunr
    - Theme by gatsby-tech-blog-theme
    - Deployed in Netlify
- url: https://brevifolia-gatsby-forestry.netlify.com/
  repo: https://github.com/kendallstrautman/brevifolia-gatsby-forestry
  description: A minimal starter blog built with Gatsby & Forestry CMS
  tags:
    - CMS:Forestry.io
    - Blog
    - Markdown
    - Styling:SCSS
  features:
    - Blog post listing with previews (image + summary) for each blog post
    - Minimalist, responsive design & typography
    - Create new markdown posts dynamically
    - Configured to work automatically with Forestry CMS
    - Customizable 'info' page
    - Simple layout & scss architecture, easily extensible
- url: https://gatsby-firebase-starter.netlify.com/
  repo: https://github.com/ovidiumihaibelciug/gatsby-firebase-starter
  description: Starter / Project Boilerplate for Authentication and creating Dynamic pages from collections with Firebase and Gatsby.js
  tags:
    - Firebase
    - SEO
    - Styling:SCSS
    - Authentication
    - PWA
  features:
    - Authentication with Firebase
    - Programmatically create pages from a firestore collection
    - Protected Routes with Authorization
    - Email verification
    - Includes React Helmet to allow editing site meta tags
    - Includes plugins for offline support out of the box
- url: https://gatsby-typescript-minimal.netlify.com/
  repo: https://github.com/benbarber/gatsby-typescript-minimal
  description: A minimal, bare-bones TypeScript starter for Gatsby
  tags:
    - Language:TypeScript
    - Styling:CSS-in-JS
    - SEO
  features:
    - Bare-bones starter
    - TypeScript
    - TSLint
    - Prettier
    - Styled Components
    - Sitemap Generation
    - Google Analytics
- url: https://agility-gatsby-starter.netlify.com
  repo: https://github.com/agility/agility-gatsby-starter
  description: Get started with Gatsby and Agility CMS using a minimal blog.
  tags:
    - CMS:Other
    - Blog
    - SEO
  features:
    - A bare-bones starter Blog to get you off and running with Agility CMS and Gatsby.
- url: https://gatsby-starter-dot.netlify.com/
  repo: https://github.com/chronisp/gatsby-starter
  description: Gatsby Starter for creating portfolio & blog.
  tags:
    - Blog
    - CMS:Headless
    - CMS:Contentful
    - Netlify
    - Portfolio
    - Redux
    - SEO
    - Styling:Material
  features:
    - Extensible & responsive design using Material UI (palette, typography & breakpoints configuration)
    - Blog integration with Contentful CMS (GraphQL queries)
    - Redux (connect actions & props easily using custom HOF)
    - Support for Netlify deployment
    - SEO
    - Prettier code styling
- url: https://johnjkerr.github.io/gatsby-creative/
  repo: https://github.com/JohnJKerr/gatsby-creative
  description: Gatsby implementation of the Start Bootstrap Creative template
  tags:
    - Gallery
    - Portfolio
    - Styling:Bootstrap
    - Styling:SCSS
  features:
    - Start Bootstrap Creative template converted to React/Gatsby
    - React Scrollspy used to track page position
    - React Bootstrap used to create modal portfolio carousel
    - GitHub Actions deployment to GitHub Pages demonstrated
- url: https://bonneville.netlify.com/
  repo: https://github.com/bagseye/bonneville
  description: A starter blog template for Gatsby
  tags:
    - Blog
    - SEO
  features:
    - Extensible & responsive design
    - Blog integration
    - SEO
- url: https://gatsby-starter-i18next-sanity.netlify.com/en
  repo: https://github.com/johannesspohr/gatsby-starter-i18next-sanity
  description: A basic starter which integrates translations with i18next and localized sanity input.
  tags:
    - i18n
    - CMS:sanity.io
  features:
    - Showcases advanced i18n techniques with i18next and sanity.io
    - Correct URLs for the languages (language in the path, translated slugs)
    - Multilanguage content from sanity
    - Snippets translation
    - Optimized bundle size (don't ship all translations at once)
    - Alternate links to other languages
    - Sitemap with language information
    - Localized 404 pages
- url: https://gatsby-skeleton.netlify.com/
  repo: https://github.com/msallent/gatsby-skeleton
  description: Gatsby starter with TypeScript and all sort of linting
  tags:
    - Language:TypeScript
    - Styling:CSS-in-JS
    - SEO
  features:
    - TypeScript
    - Styled-Components
    - ESLint
    - Prettier
    - Stylelint
    - SEO
- url: https://nehalem.netlify.com/
  repo: https://github.com/nehalist/gatsby-starter-nehalem
  description: A starter for the Gatsby Nehalem Theme
  tags:
    - Blog
    - Language:TypeScript
    - Markdown
    - Search
    - SEO
  features:
    - Fully responsive
    - Highly optimized (Lighthouse score ~400)
    - SEO optimized (with open graph, Twitter Card, JSON-LD, RSS and sitemap)
    - Syntax highlighting
    - Search functionality
    - Multi navigations
    - Static pages
    - Fully typed with TypeScript
    - Tagging
    - Theming
    - Customizable
- url: https://gatsby-starter-headless-wp.netlify.com
  repo: https://github.com/crock/gatsby-starter-headless-wordpress
  description: A starter Gatsby site to quickly implement a site for headless WordPress
  tags:
    - Blog
    - CMS:Headless
    - CMS:WordPress
  features:
    - New Header
    - Responsive
    - Sidebar that displays recent blog posts
- url: https://gatsby-advanced-blog-starter.netlify.com
  repo: https://github.com/aman29271/gatsby-advanced-blog-starter
  description: A pre-built Gatsby Starter Tech-blog
  tags:
    - Blog
    - Markdown
  features:
    - Highly Optimised
    - Image optimised with blur-up effect
    - Responsive
    - Code  highlighting
    - tagging
    - Sass compiled
- url: https://anubhavsrivastava.github.io/gatsby-starter-casual
  repo: https://github.com/anubhavsrivastava/gatsby-starter-casual
  description: Multi page starter based on the Casual site template by startbootstrap for portfolio
  tags:
    - Onepage
    - Styling:SCSS
    - PWA
  features:
    - Designed by startbootstrap
    - Fully Responsive
    - Styling with SCSS
    - Offline support
    - Web App Manifest
- url: https://gatsby-starter-ts-hello-world.netlify.com
  repo: https://github.com/hdorgeval/gatsby-starter-ts-hello-world
  description: TypeScript version of official hello world
  tags:
    - Language:TypeScript
  features:
    - TypeScript
    - ESLint
    - Type checking
    - no boilerplate
    - Great for advanced users
    - VSCode ready
- url: https://grommet-file.netlify.com/
  repo: https://github.com/metinsenturk/gatsby-starter-grommet-file
  description: Grommet-File is made with Grommet V2 and a blog starter
  tags:
    - Blog
    - Markdown
    - SEO
    - Portfolio
    - Styling:Grommet
  features:
    - Responsive Design
    - Pagination
    - Page creation
    - Content is Markdown files
    - Google Analytics
    - Grommet V2 User Interface
    - Support for RSS feed
    - SEO friendly
    - Mobile and responsive
    - Sitemap & Robots.txt generation
    - Optimized images with gatsby-image
- url: https://gatsby-wordpress-typescript-scss-blog.netlify.com/
  repo: https://github.com/sagar7993/gatsby-wordpress-typescript-scss-blog
  description: A Gatsby starter template for a WordPress blog, built using TypeScript, SCSS and Ant Design
  tags:
    - Blog
    - CMS:WordPress
    - CMS:Headless
    - Language:TypeScript
    - Pagination
    - PWA
    - SEO
    - Portfolio
    - Styling:SCSS
  features:
    - TypeScript for type-safe code
    - Source content from WordPress CMS
    - Auto generated Pagination for your WordPress Posts
    - Auto generated Navigation for next and previous post at the end Post
    - Auto generated pages for tags and categories sourced from WordPress
    - SCSS stylesheets
    - PWA with offline support
    - Ant Design for UI components and theming
    - Jest and Enzyme Testing framework support for snapshots and unit tests.
    - Responsive Design
    - Google Analytics
    - Comments using Staticman
    - Images within WordPress post/page content downloaded to static folder and transformed to webp format during build
    - Social widgets
    - Instagram feed of any profile (no API token needed)
    - Pinterest pin-it button on hovering on images (no API token needed)
    - Twitter timeline and follow button (no API token needed)
    - Facebook timeline and like button (no API token needed)
    - SEO friendly
    - Web app manifest
    - Mobile optimized and responsive
    - Sitemap.xml & Robots.txt generation
    - Optimized images with gatsby-image
    - Git pre-commit and pre-push hooks using Husky
    - TSLint formatting
    - Highly optimized with excellent lighthouse audit score
- url: https://gatsby-starter-typescript-deluxe.netlify.com/
  repo: https://github.com/gojutin/gatsby-starter-typescript-deluxe
  description: A Gatsby starter with TypeScript, Storybook, Styled Components, Framer Motion, Jest, and more.
  tags:
    - Language:TypeScript
    - Styling:CSS-in-JS
    - Storybook
    - SEO
    - Linting
    - Testing
  features:
    - TypeScript for type-safe code.
    - Styled-Components for all your styles.
    - Framer Motion for awesome animations.
    - gatsby-image and gatsby-transformer-sharp for optimized images.
    - gatsby-plugin-manifest + SEO component for an SEO-friendly PWA.
    - Storybook with add-ons for showing off your awesome components.
    - Jest and React Testing library for snapshots and unit tests.
    - ESLint (with TSLint and Prettier) to make your code look its best.
    - React Axe and React A11y for accessibility so that your site is awesome for everyone.
- url: https://gatsby-markdown-blog-starter.netlify.com/
  repo: https://github.com/ammarjabakji/gatsby-markdown-blog-starter
  description: GatsbyJS v2 starter for creating a markdown blog. Based on Gatsby Advanced Starter.
  tags:
    - Blog
    - Markdown
    - SEO
    - PWA
  features:
    - Gatsby v2 support
    - Responsive Design
    - Pagination
    - Content is Markdown files
    - Google Analytics
    - Support for RSS feed
    - SEO friendly
    - Sitemap & Robots.txt generation
    - Sass support
    - Css Modules support
    - Web App Manifest
    - Offline support
    - htaccess support
    - Typography.js
    - Integration with Social Media
- url: https://blogerist.netlify.com
  repo: https://github.com/bvlktech/blogerist
  description: Starter blog built with GatsbyJS
  tags:
    - Blog
    - Markdown
    - SEO
    - PWA
  features:
    - A simple landing page with blog functionality built with Netlify CMS
    - Create Blog posts from Netlify CMS
    - Uses SCSS for styling
    - Blazing fast loading times thanks to pre-rendered HTML and automatic chunk loading of JS files
    - Uses gatbsy-image with Netlify-CMS preview support
    - Separate components for everything
    - Netlify deploy configuration
    - Netlify forms functionality
    - Discus commenting added to each blog post
    - Perfect score on Lighthouse for SEO, Accessibility and Performance
    - ..and more
- url: https://gatsby-starter-bloomer-db0aaf.netlify.com
  repo: https://github.com/zlutfi/gatsby-starter-bloomer
  description: Barebones starter website with Bloomer React components for Bulma.
  tags:
    - PWA
    - Styling:Bulma
    - Styling:SCSS
  features:
    - Bloomer React Commponents
    - Bulma CSS Framework
    - Uses SCSS for styling
    - Font Awesome Support
    - Progressive Web App
- url: https://gatsby-starter-mdbreact.netlify.com
  repo: https://github.com/zlutfi/gatsby-starter-mdbreact
  description: Barebones starter website with Material Design Bootstrap React components.
  tags:
    - PWA
    - Styling:Bootstrap
    - Styling:Material
    - Styling:SCSS
  features:
    - MDBReact React Commponents
    - Bootstrap CSS Framework with Material Design Bootstrap styling
    - Uses SCSS for styling
    - Font Awesome Support
    - Progressive Web App
- url: https://gatsby-starter-monolith.netlify.com
  repo: https://github.com/danspratling/gatsby-starter-monolith
  description: A Gatsby Starter designed to work with monolith. Monolith is a workspace starter which provides a good base to begin a medium-large (multisite) project
  tags:
    - Language:TypeScript
    - Storybook
    - Styling:CSS-in-JS
  features:
    - A minimal site with the option to add loads of functionality
    - Based on the Monolith repo to provide an easy starting point for large projects https://github.com/danspratling/monolith
    - Uses Theme-UI to handle theming and styling
    - Uses TypeScript to encourage good coding
    - Uses Storybook to encourage visual testing
    - This site is set up with all 3 of the above working together. This makes it really easy to jump in and start a project while still having very few restrictions
- url: https://gatsby-starter-ts-pwa.netlify.com/
  repo: https://github.com/markselby9/gatsby-starter-typescript-pwa
  description: The default Gatsby starter fork with TypeScript and PWA support added
  tags:
    - Language:TypeScript
    - PWA
  features:
    - Minumum changes based on default starter template for TypeScript and PWA
    - Added TypeScript support with eslint and tsc check
    - Support GitHub Actions CI/CD workflow (beta)
- url: https://iceberg-gatsby-multilang.netlify.com/
  repo: https://github.com/diogorodrigues/iceberg-gatsby-multilang
  description: Gatsby multi-language starter. Internationalization / i18n without third party plugins or packages for Posts and Pages. Different URLs dependending on the language. Focused on SEO, PWA, Image Optimization, Styled Components and more. This starter is also integrate with Netlify CMS to manage all pages, posts and images.
  tags:
    - Blog
    - CMS:Headless
    - CMS:Netlify
    - i18n
    - Netlify
    - Markdown
    - Pagination
    - PWA
    - SEO
    - Styling:CSS-in-JS
  features:
    - Translations by using GraphQL, hooks and context API
    - Content in markdown for pages and posts in different languages
    - General translations for any content
    - Creation of menu by using translations and GraphQL
    - Netlify CMS to manage all pages, posts and images
    - Styled Components to styles
    - All important seetings for speedy and optimized images
    - Blog Posts list with pagination
    - Focus on SEO
    - PWA
- url: https://flexible-gatsby.netlify.com/
  repo: https://github.com/wangonya/flexible-gatsby
  description: A simple and clean theme for Gatsby
  tags:
    - Blog
    - Markdown
  features:
    - Google Analytics
    - Simple design
    - Markdown support
- url: https://gatsby-starter-leaflet.netlify.com/
  repo: https://github.com/colbyfayock/gatsby-starter-leaflet
  description: A Gatsby starter with Leafet!
  tags:
    - Landing Page
    - Linting
    - Styling:SCSS
    - Testing
  features:
    - Simply landing page to get started with Leaflet
    - Includes Leaflet and React Leaflet
    - Starts with some basic Sass stylesheets for styling
    - Linting and testing preconfigured
- url: https://gatsby-starter-luke.netlify.com/
  repo: https://github.com/lukethacoder/luke-gatsby-starter
  description: An opinionated starter using TypeScript, styled-components (emotion flavoured), React Hooks & react-spring. Built as a BYOS (bring your own source) so you can get up and running with whatever data you choose.
  tags:
    - Language:TypeScript
    - Transitions
    - Styling:CSS-in-JS
    - Linting
  features:
    - TypeScript
    - react-spring animations
    - BYOS (bring your own source)
    - Emotion for styling components
    - Minimal Design
    - React Hooks (IntersectionObserver, KeyUp, LocalStorage)
- url: https://friendly-cray-96d631.netlify.com/
  repo: https://github.com/PABlond/Gatsby-TypeScript-Starter-Blog
  description: Project boilerplate of a blog app. The starter was built using Gatsby and TypeScript.
  tags:
    - Markdown
    - Language:TypeScript
    - SEO
    - PWA
    - Styling:SCSS
  features:
    - A complete responsive theme built wiss Scss
    - Easy editable posts in Markdown files
    - SEO component
    - Optimized with Google Lighthouse
- url: https://gatsby-starter-material-album.netlify.com
  repo: https://github.com/JoeTrubenstein/gatsby-starter-material-album
  description: A simple portfolio starter based on the Material UI Album Layout
  tags:
    - Gallery
    - Portfolio
    - Styling:Material
  features:
    - Pagination
    - Material UI
    - Exif Data Parsing
- url: https://peaceful-ptolemy-d7beb4.netlify.com
  repo: https://github.com/TRamos5/gatsby-contentful-starter
  description: A starter template for an awesome static blog utilizing Contentful as a CMS and deployed to Netlify.
  tags:
    - CMS:Contentful
    - CMS:Headless
    - Blog
    - Netlify
    - Markdown
    - Styling:CSS-in-JS
  features:
    - Netlify integration with pre built contact form
    - "CMS: Contentful integration with placeholders included"
    - Mobile friendly responsive design made to be customized or leave as is
    - Separate components for everything
    - ...and more
- url: https://gatsby-tailwind-emotion-starter-demo.netlify.com/
  repo: https://github.com/pauloelias/gatsby-tailwind-emotion-starter
  description: Gatsby starter using the latest Tailwind CSS and Emotion.
  tags:
    - Styling:Tailwind
    - Styling:CSS-in-JS
    - Styling:PostCSS
  features:
    - Tailwind CSS for rapid development
    - Emotion with `tailwind.macro` for flexible styled components
    - PostCSS configured out-of-the-box for when you need to write your own CSS
    - postcss-preset-env to write tomorrow's CSS today
    - Bare bones starter to help you hit the ground running
- url: https://gatsby-starter-grayscale-promo.netlify.com/
  repo: https://github.com/awesome1888/gatsby-starter-grayscale-promo
  description: one-page promo site
  tags:
    - Language:TypeScript
    - Styling:CSS-in-JS
    - Linting
    - Markdown
    - Onepage
    - CMS:Netlify
    - Landing Page
  features:
    - Styled-Components
    - NetlifyCMS
    - TypeScript
    - Basic design
- url: https://gatsby-starter-mdx-website-blog.netlify.com/
  repo: https://github.com/doakheggeness/gatsby-starter-mdx-website-blog
  description: Gatsby website and blog starter utilizing MDX for adding components to mdx pages and posts. Incorportates Emotion.
  tags:
    - MDX
    - Blog
    - Styling:CSS-in-JS
  features:
    - Create pages and posts using MDX
    - Incorporates the CSS-in-JS library Emotion
    - Visual effects
- url: https://gatsby-starter-zurgbot.netlify.com/
  repo: https://github.com/zurgbot/gatsby-starter-zurgbot
  description: The ultimate force of starter awesomeness in the galaxy of Gatsby
  tags:
    - Linting
    - PWA
    - SEO
    - Styling:Bulma
    - Styling:SCSS
    - Testing
  features:
    - Sass (SCSS Flavored) CSS
    - Bulma CSS Framework
    - React Helmet <head> Management
    - React Icons SVG Icon Components (Including Font Awesome and others)
    - Eslint for JS linting
    - Prettier for JS formatting
    - StyleLint for Scss linting and formatting
    - Jest for a test framework
    - Enzyme for testing with React
    - Husky for git hooks, particularlly precommit management
    - Lint Staged to run commands only on staged files
- url: https://martin2844.github.io/gatsby-starter-dev-portfolio/
  repo: https://github.com/martin2844/gatsby-starter-dev-portfolio
  description: A GatsbyJS minimalistic portfolio site, with a blog and about section
  tags:
    - Portfolio
    - Blog
    - Markdown
  features:
    - createPages API
    - Responsive
    - Minimalistic
    - Blazing fast (LINK)
    - Graphql queries
    - Sass
    - Markdown
- url: https://wataruoguchi-gatsby-starter-typescript-contentful.netlify.com/
  repo: https://github.com/wataruoguchi/gatsby-starter-typescript-contentful
  description: Simple TypeScript starter with Contentful Integration
  tags:
    - Language:TypeScript
    - CMS:Contentful
    - Netlify
    - Blog
  features:
    - Simple
    - TypeScript
    - Contentful
    - Supports Contentful Rich Text
    - Prettier & ESlint & StyleLint to format & check the code
    - Husky & lint-staged to automate checking
- url: https://gatsby-starter-point.netlify.com/
  repo: https://github.com/teaware/gatsby-starter-point
  description: A humble Gatsby starter for blog
  tags:
    - Blog
    - Markdown
    - Netlify
  features:
    - SASS
    - SEO
    - Dark Mode
    - Google Analytics
- url: https://gatsby-typescript-storybook-starter.netlify.com/
  repo: https://github.com/RobertoMSousa/gatsby-typescript-storybook-starter
  description: A gatsby starter with storybook, tags and eslint
  tags:
    - Language:TypeScript
    - Styling:CSS-in-JS
    - Storybook
    - Markdown
    - Linting
  features:
    - Storybook
    - Simple
    - TypeScript
    - Contentful
    - Prettier & ESlint & StyleLint to format & check the code
    - Storybook
    - Jest and React Testing library for snapshots and unit tests.
    - Styled-Components for all your styles.
- url: https://gatsby-starter-saas-marketing.netlify.com/
  repo: https://github.com/keegn/gatsby-starter-saas-marketing
  description: A simple one page marketing site starter for SaaS companies and products
  tags:
    - Onepage
    - Styling:CSS-in-JS
    - Landing Page
  features:
    - Responsive
    - Netlify ready
    - Styled-Components
    - Minimal design and easy to customize
<<<<<<< HEAD
    - Great for software or product related marketing sites
- url: https://kontent-template-gatsby-landing-page-photon.netlify.com
  repo: https://github.com/Simply007/kontent-template-gatsby-landing-page-photon
  description: Kentico Kontent based starter based on Photon starter by HTML5 UP
  tags:
    - CMS:Headless
    - CMS:Kontent
    - Netlify
    - Landing Page
    - HTML5UP
    - Styling:SCSS
  features:
    - Kentico Kontent Caas plafrorm as the data source
    - Landing page divided by section.
    - Support for code syntax highlighting
    - Includes plugins for easy, beautiful typography
    - Includes React Helmet to allow editing site meta tags
    - Includes plugins for offline support out of the box
    - Font awesome
    - Material Icons
    - CSS Grid
- url: https://gatsby-starter-typescript-blog-forms.netlify.com/
  repo: https://github.com/joerneu/gatsby-starter-typescript-blog-forms
  description: Gatsby starter for a website in TypeScript with a homepage, blog and forms
  tags:
    - Blog
    - Language:TypeScript
    - Linting
    - Markdown
    - MDX
    - SEO
    - Styling:CSS-in-JS
  features:
    - TypeScript for type safety, IDE comfort and error checking during development and build time
    - ESLint and Prettier for safety and consistent code style
    - Uses the official Gatsby Blog Core theme for data processing
    - Functional components and React Hooks
    - SEO component
    - Minimal styling with React Emotion that can easily be extended
    - Theming of components and Markdown (MDX) with Emotion Theming
    - Forms with Formite (React Hooks Form library)
    - Accessible UI components with Reakit
    - Very small bundle size
=======
    - Great for software or product related marketing sites
>>>>>>> 3aa41fb8
<|MERGE_RESOLUTION|>--- conflicted
+++ resolved
@@ -4293,28 +4293,7 @@
     - Netlify ready
     - Styled-Components
     - Minimal design and easy to customize
-<<<<<<< HEAD
     - Great for software or product related marketing sites
-- url: https://kontent-template-gatsby-landing-page-photon.netlify.com
-  repo: https://github.com/Simply007/kontent-template-gatsby-landing-page-photon
-  description: Kentico Kontent based starter based on Photon starter by HTML5 UP
-  tags:
-    - CMS:Headless
-    - CMS:Kontent
-    - Netlify
-    - Landing Page
-    - HTML5UP
-    - Styling:SCSS
-  features:
-    - Kentico Kontent Caas plafrorm as the data source
-    - Landing page divided by section.
-    - Support for code syntax highlighting
-    - Includes plugins for easy, beautiful typography
-    - Includes React Helmet to allow editing site meta tags
-    - Includes plugins for offline support out of the box
-    - Font awesome
-    - Material Icons
-    - CSS Grid
 - url: https://gatsby-starter-typescript-blog-forms.netlify.com/
   repo: https://github.com/joerneu/gatsby-starter-typescript-blog-forms
   description: Gatsby starter for a website in TypeScript with a homepage, blog and forms
@@ -4331,12 +4310,9 @@
     - ESLint and Prettier for safety and consistent code style
     - Uses the official Gatsby Blog Core theme for data processing
     - Functional components and React Hooks
-    - SEO component
-    - Minimal styling with React Emotion that can easily be extended
+    - SEO component with React Helmet
+    - Minimal responsive styling with React Emotion that can easily be extended
     - Theming of components and Markdown (MDX) with Emotion Theming
     - Forms with Formite (React Hooks Form library)
-    - Accessible UI components with Reakit
-    - Very small bundle size
-=======
-    - Great for software or product related marketing sites
->>>>>>> 3aa41fb8
+    - Accessible UI components implemented with Reakit and styling based on mini.css
+    - Small bundle size