- url: https://wonism.github.io/
  repo: https://github.com/wonism/gatsby-advanced-blog
  description: n/a
  tags:
    - Portfolio
    - Redux
  features:
    - Blog post listing with previews (image + summary) for each blog post
    - Categories and tags for blog posts with pagination
    - Search post with keyword
    - Put react application / tweet into post
    - Copy some codes in post with clicking button
    - Portfolio
    - Resume
    - Redux for managing statement (with redux-saga / reselect)
- url: https://vagr9k.github.io/gatsby-advanced-starter/
  repo: https://github.com/Vagr9K/gatsby-advanced-starter
  description: Great for learning about advanced features and their implementations
  tags:
    - Styling:None
  features:
    - Does not contain any UI frameworks
    - Provides only a skeleton
    - Tags
    - Categories
    - Google Analytics
    - Disqus
    - Offline support
    - Web App Manifest
    - SEO
- url: https://gatsby-tailwind-emotion-starter.netlify.com/
  repo: https://github.com/muhajirframe/gatsby-tailwind-emotion-starter
  description: A Gatsby Starter with Tailwind CSS + Emotion JS
  tags:
    - Styling:Tailwind
  features:
    - Eslint Airbnb without semicolon and without .jsx extension
    - Offline support
    - Web App Manifest
- url: https://gatsby-starter-redux-firebase.netlify.com/
  repo: https://github.com/muhajirframe/gatsby-starter-redux-firebase
  description: A Gatsby + Redux + Firebase Starter. With Authentication
  tags:
    - Styling:None
    - Firebase
    - Client-side App
  features:
    - Eslint Airbnb without semicolon and without .jsx extension
    - Firebase
    - Web App Manifest
- url: https://dschau.github.io/gatsby-blog-starter-kit/
  repo: https://github.com/dschau/gatsby-blog-starter-kit
  description: n/a
  tags:
    - Blog
  features:
    - Blog post listing with previews for each blog post
    - Navigation between posts with a previous/next post button
    - Tags and tag navigation
- url: https://contentful-userland.github.io/gatsby-contentful-starter/
  repo: https://github.com/contentful-userland/gatsby-contentful-starter
  description: n/a
  tags:
    - Blog
    - Contentful
    - Headless CMS
  features:
    - Based on the Gatsby Starter Blog
    - Includes Contentful Delivery API for production build
    - Includes Contentful Preview API for development
- url: https://react-firebase-authentication.wieruch.com/
  repo: https://github.com/the-road-to-react-with-firebase/react-gatsby-firebase-authentication
  description: n/a
  tags:
    - Firebase
  features:
    - Sign In, Sign Up, Sign Out
    - Password Forget
    - Password Change
    - Protected Routes with Authorization
    - Realtime Database with Users
- url: http://dmwl.net/gatsby-hampton-theme
  repo: https://github.com/davad/gatsby-hampton-theme
  description: n/a
  tags:
    - Styling:CSS-in-JS
  features:
    - Eslint in dev mode with the airbnb config and prettier formatting rules
    - Emotion for CSS-in-JS
    - A basic blog, with posts under src/pages/blog
    - A few basic components (Navigation, Layout, Link wrapper around gatsby-link))
    - Based on gatsby-starter-gatsbytheme
- url: https://vagr9k.github.io/gatsby-material-starter/
  repo: https://github.com/Vagr9K/gatsby-material-starter
  description: n/a
  tags:
    - Styling:Material
  features:
    - React-MD for Material design
    - Sass/SCSS
    - Tags
    - Categories
    - Google Analytics
    - Disqus
    - Offline support
    - Web App Manifest
    - SEO
- url: https://xiaoxinghu.github.io/gatsby-orga/
  repo: https://github.com/xiaoxinghu/gatsby-orga
  description: n/a
  tags:
    - Orga
  features:
    - Parses org-mode files with Orga.
- url: http://2column-portfolio.surge.sh/
  repo: https://github.com/praagyajoshi/gatsby-starter-2column-portfolio
  description: n/a
  tags:
    - Portfolio
    - Styling:SCSS
  features:
    - Designed as a minimalistic portfolio website
    - Grid system using flexboxgrid
    - Styled using SCSS
    - Font icons using font-awesome
    - Google Analytics integration
    - Open Sans font using Google Fonts
    - Prerendered Open Graph tags for rich sharing
- url: https://prototypeinteractive.github.io/gatsby-react-boilerplate/
  repo: https://github.com/PrototypeInteractive/gatsby-react-boilerplate
  description: n/a
  tags:
    - Styling:Bootstrap
  features:
    - Basic configuration and folder structure
    - Uses PostCSS and Sass (with autoprefixer and pixrem)
    - Uses Bootstrap 4 grid
    - Leaves the styling to you
    - Uses data from local json files
    - Contains Node.js server code for easy, secure, and fast hosting
- url: http://capricious-spring.surge.sh/
  repo: https://github.com/noahg/gatsby-starter-blog-no-styles
  description: n/a
  tags:
    - Blog
    - Styling:None
  features:
    - Same as official gatsby-starter-blog but with all styling removed
- url: https://gatsby-starter-blog-demo.netlify.com/
  repo: https://github.com/gatsbyjs/gatsby-starter-blog
  description: official blog
  tags:
    - Official
    - Blog
  features:
    - Basic setup for a full-featured blog
    - Support for an RSS feed
    - Google Analytics support
    - Automatic optimization of images in Markdown posts
    - Support for code syntax highlighting
    - Includes plugins for easy, beautiful typography
    - Includes React Helmet to allow editing site meta tags
    - Includes plugins for offline support out of the box
- url: https://gatsby-starter-bloomer.netlify.com/
  repo: https://github.com/Cethy/gatsby-starter-bloomer
  description: n/a
  tags:
    - Styling:Bulma
  features:
    - Based on gatsby-starter-default
    - Bulma CSS Framework with its Bloomer react components
    - Font-Awesome icons
    - Includes a simple fullscreen hero w/ footer example
- url: https://gatsby-starter-bootstrap-netlify.netlify.com/
  repo: https://github.com/konsumer/gatsby-starter-bootstrap-netlify
  description: n/a
  tags:
    - Styling:Bootstrap
    - Netlify CMS
  features:
    - Very similar to gatsby-starter-netlify-cms, slightly more configurable (eg set site-title in gatsby-config) with Bootstrap/Bootswatch instead of bulma
- url: https://gatstrap.netlify.com/
  repo: https://github.com/jaxx2104/gatsby-starter-bootstrap
  description: n/a
  tags:
    - Styling:Bootstrap
  features:
    - Bootstrap CSS framework
    - Single column layout
    - Basic components like SiteNavi, SitePost, SitePage
- url: http://gatsby-bulma-storybook.surge.sh/
  repo: https://github.com/gvaldambrini/gatsby-starter-bulma-storybook
  description: n/a
  tags:
    - Styling:Bulma
    - Storybook
  features:
    - Storybook for developing components in isolation
    - Bulma and Sass support for styling
    - CSS modules
    - Prettier & eslint to format & check the code
    - Jest
- url: https://gatsby-starter-business.netlify.com/
  repo: https://github.com/v4iv/gatsby-starter-business
  description: n/a
  tags:
    - Styling:Bulma
    - PWA
    - Netlify CMS
    - Disqus
    - Search
    - Pagination
  features:
    - Complete Business Website Suite - Home Page, About Page, Pricing Page, Contact Page and Blog
    - Netlify CMS for Content Management
    - SEO Friendly (Sitemap, Schemas, Meta Tags, GTM etc)
    - Bulma and Sass Support for styling
    - Progressive Web App & Offline Support
    - Tags and RSS Feed for Blog
    - Disqus and Share Support
    - Elastic-Lunr Search
    - Pagination
    - Easy Configuration using `config.js` file
- url: https://haysclark.github.io/gatsby-starter-casper/
  repo: https://github.com/haysclark/gatsby-starter-casper
  description: n/a
  tags:
    - PWA
  features:
    - Page pagination
    - CSS
    - Tags
    - Google Analytics
    - Offline support
    - Web App Manifest
    - SEO
- url: http://gatsby-starter-ceevee.surge.sh/
  repo: https://github.com/amandeepmittal/gatsby-starter-ceevee
  description: n/a
  tags:
    - Portfolio
  features:
    - Based on the Ceevee site template, design by Styleshout
    - Single Page Resume/Portfolio site
    - Target audience Developers, Designers, etc.
    - Used CSS Modules, easy to manipulate
    - FontAwsome Library for icons
    - Responsive Design, optimized for Mobile devices
- url: https://gatsby-starter-contentful-i18n.netlify.com/
  repo: https://github.com/mccrodp/gatsby-starter-contentful-i18n
  description: n/a
  tags:
    - i18n
    - Contentful
    - Headless CMS
  features:
    - Localization (Multilanguage)
    - Dynamic content from Contentful CMS
    - Integrates i18n plugin starter and using-contentful repos
- url: http://cranky-edison-12166d.netlify.com/
  repo: https://github.com/datocms/gatsby-portfolio
  description: n/a
  tags:
    - DatoCMS
    - Headless CMS
  features:
    - Simple portfolio to quick start a site with DatoCMS
    - Contents and media from DatoCMS
    - Custom Sass style
    - SEO
- url: https://gatsby-deck.netlify.com/
  repo: https://github.com/fabe/gatsby-starter-deck
  description: n/a
  tags:
    - Presentation
  features:
    - Create presentations/slides using Gatsby.
    - Offline support.
    - Page transitions.
- url: https://gatsby-starter-default-i18n.netlify.com/
  repo: https://github.com/angeloocana/gatsby-starter-default-i18n
  description: n/a
  tags:
    - i18n
  features:
    - localization (Multilanguage)
- url: https://gatsby-starter-default-demo.netlify.com/
  repo: https://github.com/gatsbyjs/gatsby-starter-default
  description: official default
  tags:
    - Official
  features:
    - Comes with React Helmet for adding site meta tags
    - Includes plugins for offline support out of the box
- url: http://gatsby-dimension.surge.sh/
  repo: https://github.com/codebushi/gatsby-starter-dimension
  description: Single page starter based on the Dimension site template
  tags:
    - Portfolio
    - HTML5UP
    - Styling:SCSS
  features:
    - Designed by HTML5 UP
    - Simple one page site that’s perfect for personal portfolios
    - Fully Responsive
    - Styling with SCSS
- url: https://gatsby-docs-starter.netlify.com/
  repo: https://github.com/ericwindmill/gatsby-starter-docs
  description: n/a
  tags:
    - Documentation
    - Styling:CSS-in-JS
  features:
    - All the features from gatsby-advanced-starter, plus
    - Designed for Documentation / Tutorial Websites
    - ‘Table of Contents’ Component, Auto generates ToC from posts - just follow the file frontmatter conventions from markdown files in ‘lessons’.
    - Styled Components w/ ThemeProvider
    - Basic UI
    - A few extra components
    - Custom prismjs theme
    - React Icons
- url: https://parmsang.github.io/gatsby-starter-ecommerce/
  repo: https://github.com/parmsang/gatsby-starter-ecommerce
  description: no description yet
  tags:
    - Styling:Semantic
    - Stripe
    - Moltin
  features:
    - Uses the Moltin eCommerce Api
    - React 16 (gatsby-plugin-react-next)
    - Stripe checkout
    - Semantic-UI
    - Styled components
    - Google Analytics - (you enter the tracking-id)
    - React-headroom
    - Eslint & Prettier. Uses Airbnb JavaScript Style Guide
    - Authentication via Moltin (Login and Register)
- url: http://gatsby-forty.surge.sh/
  repo: https://github.com/codebushi/gatsby-starter-forty
  description: Multi-page starter based on the Forty site template
  tags:
    - Styling:SCSS
    - HTML5UP
  features:
    - Designed by HTML5 UP
    - Colorful homepage, and also includes a Landing Page and Generic Page components.
    - Many elements are available, including buttons, forms, tables, and pagination.
    - Custom grid made with CSS Grid
    - Styling with SCSS
- url: https://themes.gatsbythemes.com/gatsby-starter/
  repo: https://github.com/saschajullmann/gatsby-starter-gatsbythemes
  description: n/a
  tags:
    - Styling:CSS-in-JS
    - Blog
  features:
    - CSS-in-JS via Emotion.
    - Jest and Enzyme for testing.
    - Eslint in dev mode with the airbnb config and prettier formatting rules.
    - React 16.
    - A basic blog, with posts under src/pages/blog. There’s also a script which creates a new Blog entry (post.sh).
    - Data per JSON files.
    - A few basic components (Navigation, Footer, Layout).
    - Layout components make use of Styled-System.
    - Google Analytics (you just have to enter your tracking-id).
    - Gatsby-Plugin-Offline which includes Service Workers.
    - Prettier for a uniform codebase.
    - Normalize css (7.0).
    - Feather icons.
    - Font styles taken from Tachyons.
- url: https://gcn.netlify.com/
  repo: https://github.com/ryanwiemer/gatsby-starter-gcn
  description: A starter template to build amazing static websites with Gatsby, Contentful and Netlify
  tags:
    - Contentful
    - Headless CMS
    - Blog
    - Netlify Form
    - Styling:CSS-in-JS
  features:
    - Contentful integration with ready to go placeholder content
    - Netlify integration including a pre-built contact form
    - Minimal responsive design - made to customize or tear apart
    - Pagination logic
    - Styled components
    - SEO Friendly Component
    - JSON-LD Schema
    - OpenGraph sharing support
    - Sitemap Generation
    - Google Analytics
    - Progressive Web app
    - Offline Support
    - RSS Feed
    - Gatsby Standard module for linting JavaScript with StandardJS
    - Stylelint support for Styled Components to lint the CSS in JS
- url: https://alampros.github.io/gatsby-starter-grommet/
  repo: https://github.com/alampros/gatsby-starter-grommet
  description: n/a
  tags:
    - Styling:Grommet
  features:
    - Barebones configuration for using the Grommet design system
    - Uses Sass (with CSS modules support)
- url: https://gatsby-starter-hello-world-demo.netlify.com/
  repo: https://github.com/gatsbyjs/gatsby-starter-hello-world
  description: official hello world
  tags:
    - Official
  features:
    - A no-frills Gatsby install
    - No plugins, no boilerplate
    - Great for advanced users
- url: https://gatsby-starter-hero-blog.greglobinski.com/
  repo: https://github.com/greglobinski/gatsby-starter-hero-blog
  description: no description yet
  tags:
    - Styling:PostCSS
    - SEO
    - Markdown
  features:
    - Easy editable content in Markdown files (posts, pages and parts)
    - CSS with `styled-jsx` and `PostCSS`
    - SEO (sitemap generation, robot.txt, meta and OpenGraph Tags)
    - Social sharing (Twitter, Facebook, Google, LinkedIn)
    - Comments (Facebook)
    - Images lazy loading and `webp` support (gatsby-image)
    - Post categories (category based post list)
    - Full text searching (Algolia)
    - Contact form (Netlify form handling)
    - Form elements and validation with `ant-design`
    - RSS feed
    - 100% PWA (manifest.webmanifest, offline support, favicons)
    - Google Analytics
    - App favicons generator (node script)
    - Easy customizable base styles via `theme` object generated from `yaml` file (fonts, colors, sizes)
    - React v.16.3 (gatsby-plugin-react-next)
    - Components lazy loading (social sharing)
    - ESLint (google config)
    - Prettier code styling
    - Webpack `BundleAnalyzerPlugin`
- url: https://gatsby-starter-i18n-lingui.netlify.com/
  repo: https://github.com/dcroitoru/gatsby-starter-i18n-lingui
  description: n/a
  tags:
    - i18n
  features:
    - Localization (Multilanguage) provided by js-lingui
    - Message extraction
    - Avoids code duplication - generates pages for each locale
    - Possibility of translated paths
- url: https://lumen.netlify.com/
  repo: https://github.com/alxshelepenok/gatsby-starter-lumen
  description: n/a
  tags:
    - RSS
    - Disqus
  features:
    - Lost Grid.
    - Beautiful typography inspired by matejlatin/Gutenberg.
    - Mobile-First approach in development.
    - Stylesheet built using Sass and BEM-Style naming.
    - Syntax highlighting in code blocks.
    - Sidebar menu built using a configuration block.
    - Archive organized by tags and categories.
    - Automatic RSS generation.
    - Automatic Sitemap generation.
    - Offline support.
    - Google Analytics support.
    - Disqus Comments support.
- url: https://minimal-blog.netlify.com/
  repo: https://github.com/LekoArts/gatsby-starter-minimal-blog
  description: This starter is part of a german tutorial series on Gatsby. The starter will change over time to use more advanced stuff (feel free to express your ideas in the repository). Its first priority is a minimalistic style coupled with a lot of features for the content.
  tags:
    - Blog
  features:
    - Minimal and clean white layout
    - Offline Support, WebApp Manifest, SEO
    - Automatic Favicons
    - Typography.js
- url: https://gatsby-starter-modern-demo.netlify.com/
  repo: https://github.com/kripod/gatsby-starter-modern
  description: no description yet
  tags:
    - Linting
  features:
    - A set of strict linting rules (based on the Airbnb JavaScript Style Guide)
    - Encourage automatic code formatting
    - Prefer using Yarn for package management
    - Use EditorConfig to maintain consistent coding styles between different editors and IDEs
    - Integration with Visual Studio Code
    - Based on gatsby-starter-default
- url: https://gatsby-netlify-cms.netlify.com/
  repo: https://github.com/netlify-templates/gatsby-starter-netlify-cms
  description: n/a
  tags:
    - Blog
    - Styling:Bulma
    - Netlify CMS
  features:
    - A simple blog built with Netlify CMS
    - Basic directory organization
    - Uses Bulma for styling
    - Visit the repo to learn how to set up authentication, and begin modeling your content.
- url: https://gatsby-starter-personal-blog.greglobinski.com/
  repo: https://github.com/greglobinski/gatsby-starter-personal-blog
  description: n/a
  tags:
    - Blog
    - Markdown
    - Algolia
    - Netlify Form
    - Styling:Material
  features:
    - Ready to use, but easily customizable a fully equipped theme starter
    - Easy editable content in Markdown files (posts, pages and parts)
    - ‘Like an app’ layout transitions
    - Easily restyled through theme object
    - Styling with JSS
    - Page transitions
    - Comments (Facebook)
    - Post categories
    - Post list filtering
    - Full text searching (Algolia)
    - Contact form (Netlify form handling)
    - Material UI (@next)
    - RSS feed
    - Full screen mode
    - User adjustable articles’ body copy font size
    - Social sharing (Twitter, Facebook, Google, LinkedIn)
    - PWA (manifes.json, offline support, favicons)
    - Google Analytics
    - Favicons generator (node script)
    - Components leazy loading with AsyncComponent (social sharing, info box)
    - ESLint (google config)
    - Prettier code styling
    - Custom webpack CommonsChunkPlugin settings
    - Webpack BundleAnalyzerPlugin
- url: http://gatsby-photon.surge.sh/
  repo: https://github.com/codebushi/gatsby-starter-photon
  description: Single page starter based on the Photon site template
  tags:
    - HTML5UP
    - Styling:SCSS
  features:
    - Designed by HTML5 UP
    - Single Page, Responsive Site
    - Custom grid made with CSS Grid
    - Styling with SCSS
- url: https://portfolio-bella.netlify.com/
  repo: https://github.com/LekoArts/gatsby-starter-portfolio-bella
  description: A portfolio starter for Gatsby. The target audience are designers and photographers. The light themed website shows your work with large images & big typography. The Onepage is powered by the Headless CMS Prismic.io. and has programmatically created pages for your projects. General settings and colors can be changed in a config & theme file.
  tags:
    - Portfolio
    - Prismic
    - Headless CMS
    - Styling:CSS-in-JS
    - Onepage
    - PWA
  features:
    - Big typography & images
    - White theme
    - Prismic.io as CMS
    - Emotion for styling + Emotion-Grid
    - One-page layout with sub-pages for case studies
    - Easily configurable
    - And other good stuff (SEO, Offline Support, WebApp Manifest Support)
- url: https://portfolio-cara.netlify.com/
  repo: https://github.com/LekoArts/gatsby-starter-portfolio-cara
  description: A portfolio starter for Gatsby. The target audience are designers and photographers. The playful & colorful Onepage has beautiful parallax effects (made possible by React Spring) and has a Hero, Projects, About and Contact section. The styling is defined by TailwindCSS which enables easy edits and a consistent look. General settings and colors can be changed in a config & theme file.
  tags:
    - Portfolio
    - Onepage
    - Styling:CSS-in-JS
    - Styling:Tailwind
    - PWA
  features:
    - React Spring
    - TailwindCSS & Emotion
    - Playful & Colorful One-Page website with Parallax effect
    - Easily configurable
    - And other good stuff (SEO, Responsive images, Offline Support, WebApp Manifest Support)
- url: https://portfolio-emilia.netlify.com/
  repo: https://github.com/LekoArts/gatsby-starter-portfolio-emilia
  description: A portfolio starter for Gatsby. The target audience are designers and photographers. The dark themed website shows your work with large images in a grid-layout (powered by CSS Grid). The transition effects on the header add a playful touch to the overall minimal design. The website is a Onepage design with programmatically created pages for your projects. General settings and colors can be changed in a config & theme file.
  tags:
    - Portfolio
    - Onepage
    - PWA
    - Transitions
    - Markdown
    - Styling:CSS-in-JS
  features:
    - Focus on big images (with gatsby-image)
    - Dark Theme with HeroPatterns Header
    - CSS Grid and Emotion
    - One-Page layout with sub-pages for projects
    - React Overdrive transitions
    - Create your projects in Markdown (automatic import of images)
    - And other good stuff (SEO, Offline Support, WebApp Manifest Support)
- url: https://portfolio-emma.netlify.com/
  repo: https://github.com/LekoArts/gatsby-starter-portfolio-emma
  description: A portfolio starter for Gatsby. The target audience are designers and photographers. The light themed website shows your work with large images in a full-width grid-layout. The randomized color overlays add a playful touch to the overall minimal design. The website has three pages (Index, About, Contact) and programmatically created pages for your projects. General settings and colors can be changed in a config & theme file.
  tags:
    - Portfolio
    - Markdown
    - Styling:CSS-in-JS
    - PWA
  features:
    - Full-width photo grid-layout (with gatsby-image)
    - Minimalistic light theme with large images
    - Create your projects in Markdown
    - Styling with Emotion and Typography.js
    - Easily configurable
    - And other good stuff (SEO, Offline Support, WebApp Manifest Support)
- url: https://gatsby-starter-procyon.netlify.com/
  repo: https://github.com/danielmahon/gatsby-starter-procyon
  description: n/a
  tags:
    - PWA
    - GraphCMS
    - Headless CMS
    - Apollo Client
    - Styling:Material
    - Netlify Identity
  features:
    - Gatsby + ReactJS (server side rendering)
    - GraphCMS Headless CMS
    - DraftJS (in-place) Medium-like Editing
    - Apollo GraphQL (client-side)
    - Local caching between builds
    - Material-UI (layout, typography, components, etc)
    - Styled-Components™-like API via Material-UI
    - Netlify Deployment Friendly
    - Netlify Identity Authentication (enables editing)
    - Automatic versioning, deployment and CHANGELOG
    - Automatic rebuilds with GraphCMS and Netlify web hooks
    - PWA (Progressive Web App)
    - Google Fonts
- url: http://gatsby-starter-product-guy.surge.sh/
  repo: https://github.com/amandeepmittal/gatsby-starter-product-guy
  description: n/a
  tags:
    - Portfolio
  features:
    - Single Page
    - A portfolio Developers and Product launchers alike
    - Using Typography.js easy to switch fonts
    - All your Project/Portfolio Data in Markdown, server by GraphQL
    - Responsive Design, optimized for Mobile devices
- url: https://caki0915.github.io/gatsby-starter-redux/
  repo: https://github.com/caki0915/gatsby-starter-redux
  description: n/a
  tags:
    - Styling:CSS-in-JS
    - Redux
  features:
    - Redux and Redux-devtools.
    - Emotion with a basic theme and SSR
    - Typography.js
    - Eslint rules based on Prettier and Airbnb
- url: http://gatsby-stellar.surge.sh/
  repo: https://github.com/codebushi/gatsby-starter-stellar
  description: Single page starter based on the Stellar site template
  tags:
    - HTML5UP
    - Styling:SCSS
  features:
    - Designed by HTML5 UP
    - Scroll friendly, responsive site. Can be used as a single or multi-page site.
    - Sticky Navigation when scrolling.
    - Scroll spy and smooth scrolling to different sections of the page.
    - Styling with SCSS
- url: http://gatsby-strata.surge.sh/
  repo: https://github.com/codebushi/gatsby-starter-strata
  description: Single page starter based on the Strata site template
  tags:
    - Portfolio
    - HTML5UP
    - Styling:SCSS
  features:
    - Designed by HTML5 UP
    - Super Simple, single page portfolio site
    - Lightbox style React photo gallery
    - Fully Responsive
    - Styling with SCSS
- url: https://gatsby-starter-strict.netlify.com/
  repo: https://github.com/kripod/gatsby-starter-strict
  description: n/a
  tags:
    - Linting
  features:
    - A set of strict linting rules (based on the Airbnb JavaScript Style Guide)
    - lint script
    - Encourage automatic code formatting
    - format script
    - Prefer using Yarn for package management
    - Use EditorConfig to maintain consistent coding styles between different editors and IDEs
    - Integration with Visual Studio Code
    - Pre-configured auto-formatting on file save
    - Based on gatsby-starter-default
- url: https://gatsby-tachyons.netlify.com/
  repo: https://github.com/pixelsign/gatsby-starter-tachyons
  description: no description yet
  tags:
    - Styling:Tachyons
  features:
    - Based on gatsby-starter-default
    - Using Tachyons for CSS.
- url: https://quizzical-mcclintock-0226ac.netlify.com/
  repo: https://github.com/taylorbryant/gatsby-starter-tailwind
  description: n/a
  tags:
    - Styling:Tailwind
  features:
    - Based on gatsby-starter-default
    - Tailwind CSS Framework
    - Removes unused CSS with Purgecss
    - Includes responsive navigation and form examples
- url: http://portfolio-v3.surge.sh/
  repo: https://github.com/amandeepmittal/gatsby-portfolio-v3
  description: n/a
  tags:
    - Portfolio
  features:
    - Single Page, Timeline View
    - A portfolio Developers and Product launchers
    - Bring in Data, plug-n-play
    - Responsive Design, optimized for Mobile devices
    - Seo Friendly
    - Uses Flexbox
- url: https://gatsby-starter-typescript-plus.netlify.com/
  repo: https://github.com/resir014/gatsby-starter-typescript-plus
  description: n/a
  tags:
    - Styling:CSS-in-JS
    - TypeScript
    - Markdown
  features:
    - TypeScript
    - TSLint (with custom TSLint rules)
    - Markdown rendering with Remark
    - Basic component structure
    - Styling with styled-components
- url: https://haysclark.github.io/gatsby-starter-typescript/
  repo: https://github.com/haysclark/gatsby-starter-typescript
  description: n/a
  tags:
    - TypeScript
  features:
    - TypeScript
- url: https://fabien0102-gatsby-starter.netlify.com/
  repo: https://github.com/fabien0102/gatsby-starter
  description: n/a
  tags:
    - TypeScript
    - Styling:Semantic
  features:
    - Semantic-ui for styling
    - TypeScript
    - Offline support
    - Web App Manifest
    - Jest/Enzyme testing
    - Storybook
    - Markdown linting
- url: https://gatsby-starter-wordpress.netlify.com/
  repo: https://github.com/GatsbyCentral/gatsby-starter-wordpress
  description: Gatsby starter using WordPress as the content source.
  tags:
    - Styling:CSS-in-JS
    - Wordpress
  features:
    - All the features from gatsby-advanced-starter, plus
    - Leverages the WordPress plugin for Gatsby for data
    - Configured to work with WordPress Advanced Custom Fields
    - Auto generated Navigation for your Wordpress Pages
    - Minimal UI and Styling — made to customize.
    - Styled Components
- url: https://www.concisejavascript.org/
  repo: https://github.com/rwieruch/open-crowd-fund
  description: n/a
  tags:
    - Stripe
    - Firebase
  features:
    - Open source crowdfunding for your own ideas
    - Alternative for Kickstarter, GoFundMe, etc.
    - Secured Credit Card payments with Stripe
    - Storing of funding information in Firebase
- url: https://www.verious.io/
  repo: https://github.com/cpinnix/verious-boilerplate
  description: n/a
  tags:
    - Styling:Other
  features:
    - Components only. Bring your own data, plugins, etc.
    - Bootstrap inspired grid system with Container, Row, Column components.
    - Simple Navigation and Dropdown components.
    - Baseline grid built in with modular scale across viewports.
    - Abstract measurements utilize REM for spacing.
    - One font to rule them all, Helvetica.
- url: https://ganevru.github.io/gatsby-starter-blog-grommet
  repo: https://github.com/Ganevru/gatsby-starter-blog-grommet
  description: GatsbyJS v2 starter for creating a blog. Based on Grommet v2 UI.
  tags:
    - Blog
    - Markdown
    - Styling:Grommet
  features:
    - Grommet v2 UI
    - Easily configurable - see site-config.js in the root
    - Blog posts previews in card style
    - Responsive Design, optimized for Mobile devices
    - styled-components
    - JavaScript Standard Style
- url: https://happy-pare-dff451.netlify.com/
  repo: https://github.com/fhavrlent/gatsby-contentful-typescript-starter
  description: Contentful and TypeScript starter based on default starter.
  tags:
    - Contentful
    - Headless CMS
    - TypeScript
    - Styling:CSS-in-JS
  features:
    - Based on default starter
    - TypeScript
    - CSS in JS (Emotion)
    - Contentful
- url: https://xylo-gatsby-bulma-starter.netlify.com/
  repo: https://github.com/xydac/xylo-gatsby-bulma-starter
  description: Gatsby v2 Starter with Bulma based on default starter.
  tags:
    - Styling:SCSS
    - Styling:Bulma
  features:
    - Based on default starter
    - Bulma Css
    - Sass based Styling
- url: https://maxpou.github.io/gatsby-starter-morning-dew/
  repo: https://github.com/maxpou/gatsby-starter-morning-dew
  description: Gatsby v2 blog starter
  tags:
    - Blog
    - Markdown
    - PWA
    - Disqus
    - SEO
    - Styling:CSS-in-JS
  features:
    - Blog post listing with previews (image + summary) for each blog post
    - Fully configurable
    - Multilang support (blog post only)
    - Syntax highlighting
    - css-in-js (with styled-components)
    - Fully Responsive
    - Tags
    - Google Analytics
    - Disqus comments support
    - Offline support
    - Web App Manifest
    - ESLint
    - Prettier
    - Travis CI
- url: https://gatsby-starter-blog-jumpalottahigh.netlify.com/
  repo: https://github.com/jumpalottahigh/gatsby-starter-blog-jumpalottahigh
  description: Gatsby v2 blog starter with SEO, search, filter, reading progress, mobile menu fab
  tags:
    - Blog
    - Markdown
  features:
    - Blog post listing with previews (image + summary) for each blog post
    - Google structured data
    - Mobile-friendly menu toggled with a floating action button (FAB)
    - Article read progress
    - User feedback component
- url: https://i18n.smakosh.com/
  repo: https://github.com/smakosh/gatsby-starter-i18n
  description: Gatsby v2 Starter with i18n using react-intl and more cool features.
  tags:
    - Styling:CSS-in-JS
    - i18n
    - Formik
    - Yup
    - Netlify Form
  features:
    - Based on default starter
    - i18n with rtl text
    - Stateless components using Recompose
    - Font changes depending on the chosen language
    - SEO (meta tags, openGraph, structured data, twitter and more...)
- url: https://gatsby-starter-mate.netlify.com
  repo: https://github.com/EmaSuriano/gatsby-starter-mate
  description: A portfolio starter for Gatsby integrated with Contentful CMS.
  tags:
    - Styling:CSS-in-JS
    - Contentful
    - Headless CMS
    - Portfolio
  features:
    - Gatsby v2
    - Rebass (Styled-components system)
    - React Reveal
    - Dynamic content from Contentful
    - Offline support
    - PWA ready
    - SEO
    - Responsive design
    - Icons from font-awesome
    - Netlify Deployment Friendly
    - Medium integration
    - Social sharing (Twitter, Facebook, Google, LinkedIn)
- url: https://gatsby-starter-typescript-sass.netlify.com
  repo: https://github.com/tdharmon/gatsby-starter-typescript-sass
  description: A basic starter with Typescript and Sass built in
  tags:
    - TypeScript
    - Styling:SCSS
    - Linting
  features:
    - TypeScript and Sass support
    - TS linter with basic react rules
- url: https://gatsby-simple-contentful-starter.netlify.com/
  repo: https://github.com/cwlsn/gatsby-simple-contentful-starter
  description: A simple starter to display Contentful data in Gatsby, ready to deploy on Netlify. Comes with a detailed article detailing the process.
  tags:
    - Contentful
    - Headless CMS
    - Markdown
    - Styling:CSS-in-JS
  features:
    - Gatsby v2
    - Query Contentful data via Gatsby's GraphQL
    - Styled-Components for CSS-in-JS
    - Simple format, easy to create your own site quickly
    - React Helmet for Header Modification
    - Remark for loading Markdown into React
- url: https://gatsby-blog-cosmicjs.netlify.com/
  repo: https://github.com/cosmicjs/gatsby-blog-cosmicjs
  description: Blog that utilizes the power of the Cosmic JS headless CMS for easy content management
  tags:
    - Cosmic JS
    - Headless CMS
    - Blog
  features:
    - Uses the Cosmic JS Gatsby source plugin
- url: https://cosmicjs-gatsby-starter.netlify.com/
  repo: https://github.com/cosmicjs/gatsby-starter
  description: Simple Gatsby starter connected to the Cosmic JS headless CMS for easy content management
  tags:
    - Cosmic JS
    - Headless CMS
  features:
    - Uses the Cosmic JS Gatsby source plugin
- url: https://www.gatsby-typescript-template.com/
  repo: https://github.com/ikeryo1182/gatsby-typescript-template
  description: This is a standard starter with Typescript, TSLint, Prettier, Lint-Staged(Husky) and Sass
  tags:
    - TypeScript
    - Linting
    - Styling:SCSS
  features:
    - Category and Tag for post
    - Type Safe by TypeScript
    - Format Safe by TSLint and Prettier with Lint-Staged(Husky)
- url: https://zandersparrow.github.io/gatsby-simple-redux/
  repo: https://github.com/zandersparrow/gatsby-simple-redux
  description: The default starter plus redux
  tags:
    - Redux
  features:
    - Minimal starter based on the official default
    - Includes redux and a simple counter example
- url: https://gatsby-casper.netlify.com/
  repo: https://github.com/scttcper/gatsby-casper
  description: This is a starter blog that looks like the Ghost.io default theme, casper.
  tags:
    - Blog
    - TypeScript
    - Styling:CSS-in-JS
  features:
    - Emotion CSS-in-JS
    - Typescript
    - Author and tag pages
    - RSS
- url: https://gatsby-universal.netlify.com
  repo: https://github.com/fabe/gatsby-universal
  description: An opinionated Gatsby v2 starter for state-of-the-art marketing sites
  tags:
    - Transitions
    - PWA
    - Styling:CSS-in-JS
    - Linting
    - Markdown
    - SEO
  features:
    - Page Transitions
    - IntersectionObserver, component-based
    - React Context for global UI state
    - styled-components v4
    - Generated media queries for easy use
    - Optimized with Google Lighthouse (100/100)
    - Offline support
    - Manifest support
    - Sitemap support
    - All favicons generated
    - SEO (with Schema JSONLD) & Social Tags
    - Prettier
    - ESLint
- url: https://gatsby-starter-prismic.netlify.com/
  repo: https://github.com/LekoArts/gatsby-starter-prismic
  description: A typography-heavy & light-themed Gatsby Starter which uses the Headless CMS Prismic.
  tags:
    - Prismic
    - Headless CMS
    - Styling:CSS-in-JS
    - SEO
    - Blog
    - PWA
  features:
    - Prismic as Headless CMS
    - Uses multiple features of Prismic - Slices, Labels, Relationship fields, Custom Types
    - Emotion for Styling
    - Prism.js highlighting
    - Responsive images with gatsby-image
    - Extensive SEO
    - ESLint & Prettier
- url: https://gatsby-starter-v2-casper.netlify.com/
  repo: https://github.com/GatsbyCentral/gatsby-v2-starter-casper
  description: A blog starter based on the Casper (v1.4) theme.
  tags:
    - Blog
    - PWA
  features:
    - Page pagination
    - CSS
    - Tags
    - Google Analytics
    - Offline support
    - Web App Manifest
    - SEO
- url: https://lumen-v2.netlify.com/
  repo: https://github.com/GatsbyCentral/gatsby-v2-starter-lumen
  description: A Gatsby v2 fork of the lumen starter.
  tags:
    - Blog
    - RSS
    - Disqus
  features:
    - Lost Grid.
    - Beautiful typography inspired by matejlatin/Gutenberg.
    - Mobile-First approach in development.
    - Stylesheet built using Sass and BEM-Style naming.
    - Syntax highlighting in code blocks.
    - Sidebar menu built using a configuration block.
    - Archive organized by tags and categories.
    - Automatic RSS generation.
    - Automatic Sitemap generation.
    - Offline support.
    - Google Analytics support.
    - Disqus Comments support.
- url: https://gatsby-starter-firebase.netlify.com/
  repo: https://github.com/muhajirframe/gatsby-starter-firebase
  description: A Gatsby + Firebase Starter. With Authentication
  tags:
    - Styling:None
    - Firebase
    - Client-side App
  features:
    - Eslint Airbnb without semicolon and without .jsx extension
    - Firebase
    - Web App Manifest
- url: http://gatsby-lightbox.416serg.me
  repo: https://github.com/416serg/gatsby-starter-lightbox
  description: Showcasing a custom lightbox implementation using `gatsby-image`
  tags:
    - Portfolio
    - SEO
    - Styling:CSS-in-JS
  features:
    - Features a custom, accessible lightbox with gatsby-image
    - Styled with styled-components using CSS Grid
    - React Helmet for SEO
- url: https://stoic-swirles-4bd808.netlify.com/
  repo: https://github.com/cardiv/gatsby-starter-antd
  description: Gatsby's default starter configured for use with the Antd component library, modular imports and less.
  tags:
    - Antd
    - Styling:Less
  features:
    - Fork of Gatsby's default starter
    - React Helmet, Manifest and offline support retained
    - Antd component library pre-installed
    - Uses gatsby-plugin-antd for modular imports
    - Customize the theme of Antd with `modifyVars`
- url: http://jackbravo.github.io/gatsby-starter-i18n-blog/
  repo: https://github.com/jackbravo/gatsby-starter-i18n-blog
  description: Same as official gatsby-starter-blog but with i18n support
  tags:
    - i18n
    - Blog
  features:
    - Translates site name and bio using .md files
    - No extra libraries needed
- url: https://calpa.me/
  repo: https://github.com/calpa/gatsby-starter-calpa-blog
  description: Blog Template X Contentful, Twitter and Facebook style
  tags:
    - Blog
    - Styling:SCSS
  features:
    - GatsbyJS v2, faster than faster
    - Not just Contentful content source, you can use any database
    - Custom style
    - Google Analytics
    - Gitalk
    - sitemap
    - React FontAwesome
    - SEO
    - Offline support
    - Web App Manifest
    - Styled using SCSS
    - Page pagination
    - Netlify optimization
- url: https://gatsby-starter-typescript-power-blog.majidhajian.com/
  repo: https://github.com/mhadaily/gatsby-starter-typescript-power-blog
  description: Minimal Personal Blog with Gatsby and Typescript
  tags:
    - PWA
    - Blog
    - TypeScript
    - Markdown
  features:
    - Mobile-First approach in development
    - TSLint & Prettier
    - Offline support
    - Category and Tag for post
    - Type Safe by TypeScript
    - Format Safe by TSLint, StyleLint and Prettier with Lint-Staged(Husky)
    - Blog page
    - Syntax highlighting in code blocks
    - Pagination Ready
    - Ready to deploy to Github pages
    - Automatic RSS generation
    - Automatic Sitemap generation
- url: https://gatsby-starter-kentico-cloud.netlify.com/
  repo: https://github.com/Kentico/gatsby-starter-kentico-cloud
  description: Gatsby starter site with Kentico Cloud
  tags:
    - Kentico Cloud
    - Headless CMS
  features:
    - Gatsby v2 support
    - Content item <-> content type relationships
    - Language variants relationships
    - Linked items elements relationships
    - Content items in Rich text elements relationships
    - Reverse link relationships
- url: https://gatsby-starter-storybook.netlify.com/
  repo: https://github.com/markoradak/gatsby-starter-storybook
  description: Gatsby starter site with Storybook
  tags:
    - Storybook
    - Styling:CSS-in-JS
    - Linting
  features:
    - Gatsby v2 support
    - Storybook v4 support
    - Styled Components v4 support
    - Styled Reset, ESLint, Netlify Conf
- url: https://jamstack-hackathon-starter.netlify.com/
  repo: https://github.com/sw-yx/jamstack-hackathon-starter
  description: A JAMstack app with authenticated routes, static marketing pages, etc. with Gatsby, Netlify Identity, and Netlify Functions
  tags:
    - Netlify Identity
    - Netlify Functions
    - Client-side App
  features:
    - Netlify Identity
    - Netlify Functions
    - Static Marketing pages and Dynamic Client-side Authenticated App pages
- url: https://collective.github.io/gatsby-starter-plone/
  repo: https://github.com/collective/gatsby-starter-plone
  description: A Gatsby starter template to build static sites using Plone as the content source
  tags:
    - Plone
    - Headless CMS
    - SEO
    - PWA
  features:
    - Creates 1-1 copy of source Plone site
    - Auto generated navigation and breadcrumbs
    - Progressive Web App features
    - Optimized for performance
    - Minimal UI and Styling
- url: https://gatsby-tutorial-starter.netlify.com/
  repo: https://github.com/justinformentin/gatsby-v2-tutorial-starter
  description: Simple, modern desgined blog with post lists, tags, and easily customizable code.
  tags:
    - Blog
    - Linting
    - PWA
    - SEO
    - Styling:CSS-in-JS
    - Markdown
  features:
    - Blog post listing with image, summary, date, and tags.
    - Post Tags
    - Post List Filtering
    - Typography.js
    - Emotion styling
    - Syntax Highlighting in Code Blocks
    - Gatsby Image
    - Fully Responsive
    - Offline Support
    - Web App Manifest
    - SEO
    - PWA
    - Sitemap generation
    - Schema.org JSON-LD
    - CircleCI Integration
    - Codeclimate Integration
    - Google Analytics
    - Twitter and OpenGraph Tags
    - ESLint
    - Prettier Code Styling
- url: https://avivero.github.io/gatsby-redux-starter/
  repo: https://github.com/AVivero/gatsby-redux-starter
  description: Gatsby starter site with Redux, Sass, Bootstrap, Css Modules and Material Icons
  tags:
    - Redux
    - Styling:SCSS
    - Styling:Bootstrap
    - Styling:Material
    - Linting
  features:
    - Gatsby v2 support
    - Redux support
    - Sass support
    - Bootstrap v4 support
    - Css Modules support
    - ESLint, Prettier
- url: https://gatsby-typescript-boilerplate.netlify.com/
  repo: https://github.com/leachjustin18/gatsby-typescript-boilerplate
  description: Opinionated Gatsby v2 starter with TypeScript.
  tags:
    - TypeScript
    - PWA
    - Styling:SCSS
    - Styling:PostCSS
  features:
    - TSLint with airbnb & prettier configurations
    - Prettier
    - Stylelint
    - Offline support
    - Type Safe by TypeScript
    - Format on commit with Lint-Staged(Husky)
    - Favicon generation
    - Sitemap generation
    - Autoprefixer with browser list
    - CSS nano
    - CSS MQ Packer
    - Lazy load image(s) with plugin sharp
    - Gatsby Image
    - Netlify optimizations
- url: https://danshai.github.io/gatsbyv2-scientific-blog-machine-learning/
  repo: https://github.com/DanShai/gatsbyv2-scientific-blog-machine-learning
  description: Machine learning ready and scientific blog starter
  tags:
    - Blog
    - Katex
    - Tensorflow
    - CSV
    - Charts
    - Linting
  features:
    - Write easly your scientific blog with katex and publish your research
    - Machine learning ready with tensorflowjs
    - Manipulate csv data
    - draw with graph mermaid
    - display charts with chartjs
- url: https://gatsby-tailwind-styled-components.netlify.com/
  repo: https://github.com/muhajirframe/gatsby-tailwind-styled-components-starter
  description: A Gatsby Starter with Tailwind CSS + Styled Components
  tags:
    - Styling:Tailwind
  features:
    - Eslint Airbnb without semicolon and without .jsx extension
    - Offline support
    - Web App Manifest
- url: https://gatsby-starter-mobx.netlify.com
  repo: https://github.com/borekb/gatsby-starter-mobx
  description: MobX + TypeScript + TSLint + Prettier
  tags:
    - MobX
    - TypeScript
    - Linting
  features:
    - Gatsby v2 + TypeScript
    - MobX with decorators
    - Two examples from @mweststrate's Egghead course
    - .editorconfig & Prettier
    - TSLint
    - Jest
- url: https://tender-raman-99e09b.netlify.com/
  repo: https://github.com/amandeepmittal/gatsby-bulma-quickstart
  description: A Bulma CSS + GatsbyJS Starter Kit
  tags:
    - Styling:Bulma
    - Styling:SCSS
  features:
    - Uses Bulma CSS
    - Sass based Styling
    - Responsive Design
    - Google Analytics Integration
    - Uses Gatsby v2
    - SEO
- url: http://starter-ghost-blog.surge.sh/
  repo: https://github.com/little-wolf-studio/gatsby-starter-ghost-blog
  description: Ghost Blog Starter Kit
  tags:
    - Ghost
    - Blog
    - Linting
    - Headless CMS
    - Styling:CSS-in-JS
  features:
    - Uses the Ghost CMS source
    - Renders pages for posts, tags and authors
    - Responsive Design
    - Google Analytics Integration
    - Uses Gatsby v2
    - ESLint and Prettier
    - Offline support
- url: https://gatsby-starter-notes.netlify.com/
  repo: https://github.com/patricoferris/gatsby-starter-notes
  description: Gatsby starter for creating notes organised by subject and topic
  tags:
    - Markdown
    - Pagination
  features:
    - Create by topic per subject notes that are organised using pagination
    - Support for code syntax highlighting
    - Support for mathematical expressions
    - Support for images
- url: https://gatsby-starter-ttag.netlify.com/
  repo: https://github.com/ttag-org/gatsby-starter-ttag
  description: Gatsby starter with the minimum required to demonstrate using ttag for precompiled internationalization of strings.
  tags:
    - i18n
  features:
    - Support for precompiled string internationalization using ttag and it's babel plugin
- url: https://gatsby-starter-typescript.netlify.com/
  repo: https://github.com/goblindegook/gatsby-starter-typescript
  description: Gatsby starter using TypeScript.
  tags:
    - Markdown
    - Pagination
    - TypeScript
    - PWA
    - Linting
  features:
    - Markdown
    - Local search powered by Lunr
    - Syntax highlighting
    - Images
- url: https://gatsby-netlify-cms-example.netlify.com/
  repo: https://github.com/robertcoopercode/gatsby-netlify-cms
  description: Gatsby starter using Netlify CMS
  tags:
    - Netlify CMS
    - Styling:SCSS
  features:
    - Example of a website for a local developer meetup group
    - NetlifyCMS used for easy data entry
    - Mobile-friendly design
    - Styling done with Sass
    - Gatsby version 2
- url: https://gatsby-typescript-starter-blog.netlify.com/
  repo: https://github.com/frnki/gatsby-typescript-starter-blog
  description: A starter blog for TypeScript-based Gatsby projects with minimal settings.
  tags:
    - TypeScript
    - Blog
    - Styling:None
  features:
    - Typescrip & TSLint
    - No Styling (No Typography.js)
    - Minimal settings based on official starter blog
- url: https://gatsby-serif.netlify.com/
  repo: https://github.com/jugglerx/gatsby-serif-theme
  description: Multi page/content-type starter using Markdown and SCSS. Serif is a beautiful small business theme for Gatsby. The theme is fully responsive, blazing fast and artfully illustrated.
  tags:
    - Styling:SCSS
    - Markdown
    - Linting
  features:
    - Multiple "content types" for `services`, `team` and `testimonials` using Markdown as the source
    - Graphql query in `gatsby-node.js` using aliases that creates pages and templates by content type based on the folder `src/pages/services`, `src/pages/team`
    - SCSS
    - Responsive design
    - Bootstrap 4 grid and media queries only
    - Responsive menu
    - Royalty free illustrations included
    - SEO titles & meta using `gatsby-plugin-react-helmet`
    - Eslint & Prettier
- url: https://awesome-gatsby-starter.netlify.com/
  repo: https://github.com/South-Paw/awesome-gatsby-starter
  description: Starter with a preconfigured MDX, Storybook and ESLint environment for component first development of your next Gatsby site.
  tags:
    - MDX
    - Markdown
    - Storybook
    - Styling:CSS-in-JS
    - Linting
  features:
    - Gatsby MDX for JSX in Markdown loading, parsing, and rendering of pages
    - Storybook for isolated component development
    - styled-components for CSS-in-JS
    - ESLint with Airbnb's config
    - Prettier integrated into ESLint
    - Jest for component testing
    - A few example components and pages with stories and simple site structure
<<<<<<< HEAD
- url: https://vigilant-leakey-a4f8cd.netlify.com/
  repo: https://github.com/BoyWithSilverWings/gatsby-blog-starter
  description: Minimal Blog Starter Template with Styled Components.
  tags:
    - Markdown
    - Styling:CSS-in-JS
    - Blog
  features:
    - Markdown loading, parsing, and rendering of pages
    - Minimal UI for blog
    - Styled-components for CSS-in-JS
    - Prettier added as pre-commit hook
    - Google Analytics
    - Image Optimisation
    - Code Styling and Formatting in markdown
    - Responsive Design
=======
- url: https://devchico.com/gatsby-starter-cv/
  repo: https://github.com/santosfrancisco/gatsby-starter-cv
  description: A simple starter to get up and developing your digital curriculum with GatsbyJS'
  tags:
    - Styling:CSS-in-JS
    - PWA
    - Onepage
  features:
    - Gatsby v2
    - Based on default starter
    - Google Analytics
    - Web App Manifest
    - SEO
    - Styling with styled-components
    - Responsive Design, optimized for Mobile devices
>>>>>>> 51490c26
<|MERGE_RESOLUTION|>--- conflicted
+++ resolved
@@ -1420,7 +1420,21 @@
     - Prettier integrated into ESLint
     - Jest for component testing
     - A few example components and pages with stories and simple site structure
-<<<<<<< HEAD
+- url: https://devchico.com/gatsby-starter-cv/
+  repo: https://github.com/santosfrancisco/gatsby-starter-cv
+  description: A simple starter to get up and developing your digital curriculum with GatsbyJS'
+  tags:
+    - Styling:CSS-in-JS
+    - PWA
+    - Onepage
+  features:
+    - Gatsby v2
+    - Based on default starter
+    - Google Analytics
+    - Web App Manifest
+    - SEO
+    - Styling with styled-components
+    - Responsive Design, optimized for Mobile devices
 - url: https://vigilant-leakey-a4f8cd.netlify.com/
   repo: https://github.com/BoyWithSilverWings/gatsby-blog-starter
   description: Minimal Blog Starter Template with Styled Components.
@@ -1436,21 +1450,4 @@
     - Google Analytics
     - Image Optimisation
     - Code Styling and Formatting in markdown
-    - Responsive Design
-=======
-- url: https://devchico.com/gatsby-starter-cv/
-  repo: https://github.com/santosfrancisco/gatsby-starter-cv
-  description: A simple starter to get up and developing your digital curriculum with GatsbyJS'
-  tags:
-    - Styling:CSS-in-JS
-    - PWA
-    - Onepage
-  features:
-    - Gatsby v2
-    - Based on default starter
-    - Google Analytics
-    - Web App Manifest
-    - SEO
-    - Styling with styled-components
-    - Responsive Design, optimized for Mobile devices
->>>>>>> 51490c26
+    - Responsive Design