--- conflicted
+++ resolved
@@ -5986,7 +5986,6 @@
     - Beautifully designed landing page.
     - First project in the starters list to use ant design.
     - Supports SSR and is also a PWA.
-<<<<<<< HEAD
 - url: https://gatsby-antd-starter.netlify.app/
   repo: https://github.com/alienCY/gatsby-antd-starter
   description: Gatsby starter with ant design (antd)
@@ -5996,7 +5995,6 @@
   features:
     - Ant Design components
     - A really nice header.
-=======
 - url: https://gatsby-starter-typescript.surge.sh
   repo: https://github.com/kurttomlinson/gatsby-starter-typescript
   description: A TypeScript starter with auto-generated GraphQL types, TS errors in the develop console, and gatsby-node.ts support!
@@ -6008,7 +6006,6 @@
     - TypeScript errors in the develop console
     - Support for typed GraphQL queries in gatsby-node.ts
     - Based on gatsby-starter-default
->>>>>>> c07894a9
 - url: https://www.dyuzz.club/
   repo: https://github.com/Dyuzz/Gatsby-Blog-Starter-Dyuzz
   description: A Gatsby starter for creating blogs.
