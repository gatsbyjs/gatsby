- url: https://ghost-balsa.draftbox.co/
  repo: https://github.com/draftbox-co/gatsby-ghost-balsa-starter
  description: A Gatsby starter for creating blogs from headless Ghost CMS.
  tags:
    - Blog
    - CMS:Headless
    - SEO
    - Styling:SCSS
  features:
    - Balsa theme by Draftbox
    - Data sourcing from headless Ghost
    - Responsive design
    - SEO optimized
    - OpenGraph structured data
    - Twitter Cards meta
    - Sitemap Generation
    - XML Sitemaps
    - Progressive Web App
    - Offline Support
    - RSS Feed
    - Composable and extensible
- url: https://gatsby-starter-wordpress-twenty-twenty.netlify.app/
  repo: https://github.com/henrikwirth/gatsby-starter-wordpress-twenty-twenty
  description: A port of the WordPress Twenty Twenty theme to Gatsby.
  tags:
    - Blog
    - CMS:WordPress
    - Styling:Other
    - Pagination
  features:
    - Data sourcing from WordPress
    - Uses WPGraphQL as an API
    - Using the new gatsby-wordpress-source@v4
    - Responsive design
    - Works well with Gatsby Cloud incremental updates
- url: https://22boxes-gatsby-uno.netlify.com/
  repo: https://github.com/iamtherealgd/gatsby-starter-22boxes-uno
  description: A Gatsby starter for creating blogs and showcasing your work
  tags:
    - Blog
    - Portfolio
    - Markdown
    - SEO
  features:
    - Work and About pages
    - Work page with blog type content management
    - Personal webiste to create content and put your portfolio items
    - Landing pages for your work items, not just links
- url: https://gatsby-wordpress-libre.netlify.com/
  repo: https://github.com/armada-inc/gatsby-wordpress-libre-starter
  description: A Gatsby starter for creating blogs from headless WordPress CMS.
  tags:
    - Blog
    - SEO
    - CMS:WordPress
    - Styling:Other
    - Pagination
  features:
    - WordPress Libre 2 skin
    - Data sourcing from headless WordPress
    - Responsive design
    - SEO optimized
    - OpenGraph structured data
    - Twitter Cards meta
    - Sitemap Generation
    - XML Sitemaps
    - Progressive Web App
- url: https://delog-w3layouts.netlify.com/
  repo: https://github.com/W3Layouts/gatsby-starter-delog
  description: A Gatsby Starter built with Netlify CMS to launch your dream blog with a click.
  tags:
    - Blog
    - CMS:Netlify
  features:
    - Simple blog designed for designer and developers
    - Manage Posts with Netlify CMS
    - Option to add featured image and meta description while adding posts
- url: https://styxlab.github.io
  repo: https://github.com/styxlab/gatsby-starter-try-ghost
  description: A Gatsby starter for creating blogs from headless Ghost CMS.
  tags:
    - Blog
    - CMS:Headless
    - SEO
    - Styling:PostCSS
  features:
    - Casper standard Ghost theme
    - Data sourcing from headless Ghost
    - Sticky navigation headers
    - Hover on author avatar
    - Responsive design
    - SEO optimized
    - Styled 404 page
    - OpenGraph structured data
    - Twitter Cards meta
    - Sitemap Generation
    - XML Sitemaps
    - Progressive Web App
    - Offline Support
    - RSS Feed
    - Composable and extensible
- url: https://gatsby-theme-sky-lite.netlify.com
  repo: https://github.com/vim-labs/gatsby-theme-sky-lite-starter
  description: A lightweight GatsbyJS starter with Material-UI and MDX Markdown support.
  tags:
    - Blog
    - Styling:Material
  features:
    - Lightweight
    - Markdown
    - MDX
    - MaterialUI Components
    - React Icons
- url: https://authenticaysh.netlify.com/
  repo: https://github.com/seabeams/gatsby-starter-auth-aws-amplify
  description: Full-featured Auth with AWS Amplify & AWS Cognito
  tags:
    - AWS
    - Authentication
  features:
    - Full-featured AWS Authentication with Cognito
    - Error feedback in forms
    - Password Reset
    - Multi-Factor Authentication
    - Styling with Bootstrap and Sass
- url: https://gatsby-starter-blog-demo.netlify.com/
  repo: https://github.com/gatsbyjs/gatsby-starter-blog
  description: official blog
  tags:
    - Official
    - Blog
  features:
    - Basic setup for a full-featured blog
    - Support for an RSS feed
    - Google Analytics support
    - Automatic optimization of images in Markdown posts
    - Support for code syntax highlighting
    - Includes plugins for easy, beautiful typography
    - Includes React Helmet to allow editing site meta tags
    - Includes plugins for offline support out of the box
- url: https://gatsby-starter-default-demo.netlify.com/
  repo: https://github.com/gatsbyjs/gatsby-starter-default
  description: official default
  tags:
    - Official
  features:
    - Comes with React Helmet for adding site meta tags
    - Includes plugins for offline support out of the box
- url: https://gatsby-netlify-cms.netlify.com/
  repo: https://github.com/netlify-templates/gatsby-starter-netlify-cms
  description: n/a
  tags:
    - Blog
    - Styling:Bulma
    - CMS:Netlify
  features:
    - A simple blog built with Netlify CMS
    - Basic directory organization
    - Uses Bulma for styling
    - Visit the repo to learn how to set up authentication, and begin modeling your content.
- url: https://vagr9k.github.io/gatsby-advanced-starter/
  repo: https://github.com/Vagr9K/gatsby-advanced-starter
  description: Great for learning about advanced features and their implementations
  tags:
    - Blog
    - Styling:None
  features:
    - Does not contain any UI frameworks
    - Provides only a skeleton
    - Tags
    - Categories
    - Google Analytics
    - Disqus
    - Offline support
    - Web App Manifest
    - SEO
- url: https://vagr9k.github.io/gatsby-material-starter/
  repo: https://github.com/Vagr9K/gatsby-material-starter
  description: n/a
  tags:
    - Styling:Material
  features:
    - React-MD for Material design
    - Sass/SCSS
    - Tags
    - Categories
    - Google Analytics
    - Disqus
    - Offline support
    - Web App Manifest
    - SEO
- url: https://gatsby-advanced-blog-system.danilowoz.now.sh/blog
  repo: https://github.com/danilowoz/gatsby-advanced-blog-system
  description: Create a complete blog from scratch with pagination, categories, featured posts, author, SEO and navigation.
  tags:
    - Pagination
    - Markdown
    - SEO
  features:
    - Pagination;
    - Category and tag pages (with pagination);
    - Category list (with navigation);
    - Featured post;
    - Author page;
    - Next and prev post;
    - SEO component.
- url: https://graphcms.github.io/gatsby-graphcms-tailwindcss-example/
  repo: https://github.com/GraphCMS/gatsby-graphcms-tailwindcss-example
  description: The default Gatsby starter blog with the addition of the gatsby-source-graphql and tailwind dependencies.
  tags:
    - Styling:Tailwind
    - CMS:Headless
  features:
    - Tailwind style library
    - GraphQL source plugin
    - Very simple boilerplate
- url: https://wonism.github.io/
  repo: https://github.com/wonism/gatsby-advanced-blog
  description: n/a
  tags:
    - Portfolio
    - Redux
  features:
    - Blog post listing with previews (image + summary) for each blog post
    - Categories and tags for blog posts with pagination
    - Search post with keyword
    - Put react application / tweet into post
    - Copy some codes in post with clicking button
    - Portfolio
    - Resume
    - Redux for managing statement (with redux-saga / reselect)

- url: https://gatsby-tailwind-emotion-starter.netlify.com/
  repo: https://github.com/muhajirdev/gatsby-tailwind-emotion-starter
  description: A Gatsby Starter with Tailwind CSS + Emotion JS
  tags:
    - Styling:Tailwind
  features:
    - Eslint Airbnb without semicolon and without .jsx extension
    - Offline support
    - Web App Manifest
- url: https://gatsby-starter-redux-firebase.netlify.com/
  repo: https://github.com/muhajirdev/gatsby-starter-redux-firebase
  description: A Gatsby + Redux + Firebase Starter. With Authentication
  tags:
    - Styling:None
    - Firebase
    - Client-side App
  features:
    - Eslint Airbnb without semicolon and without .jsx extension
    - Firebase
    - Web App Manifest
- url: https://dschau.github.io/gatsby-blog-starter-kit/
  repo: https://github.com/dschau/gatsby-blog-starter-kit
  description: n/a
  tags:
    - Blog
  features:
    - Blog post listing with previews for each blog post
    - Navigation between posts with a previous/next post button
    - Tags and tag navigation
- url: https://contentful-userland.github.io/gatsby-contentful-starter/
  repo: https://github.com/contentful-userland/gatsby-contentful-starter
  description: n/a
  tags:
    - Blog
    - CMS:Contentful
    - CMS:Headless
  features:
    - Based on the Gatsby Starter Blog
    - Includes Contentful Delivery API for production build
    - Includes Contentful Preview API for development
- url: https://react-firebase-authentication.wieruch.com/
  repo: https://github.com/the-road-to-react-with-firebase/react-gatsby-firebase-authentication
  description: n/a
  tags:
    - Firebase
  features:
    - Sign In, Sign Up, Sign Out
    - Password Forget
    - Password Change
    - Protected Routes with Authorization
    - Realtime Database with Users
- url: http://dmwl.net/gatsby-hampton-theme
  repo: https://github.com/davad/gatsby-hampton-theme
  description: n/a
  tags:
    - Styling:CSS-in-JS
  features:
    - Eslint in dev mode with the airbnb config and prettier formatting rules
    - Emotion for CSS-in-JS
    - A basic blog, with posts under src/pages/blog
    - A few basic components (Navigation, Layout, Link wrapper around gatsby-link))
    - Based on gatsby-starter-gatsbytheme
- url: https://orgapp.github.io/gatsby-starter-orga/
  repo: https://github.com/orgapp/gatsby-starter-orga
  description: Want to use org-mode instead of markdown? This is for you.
  tags:
    - Blog
  features:
    - Use org-mode files as source.
    - Generate post pages, can be configured to be file-based or section-based.
    - Generate posts index pages.
- url: http://2column-portfolio.surge.sh/
  repo: https://github.com/praagyajoshi/gatsby-starter-2column-portfolio
  description: n/a
  tags:
    - Portfolio
    - Styling:SCSS
  features:
    - Designed as a minimalistic portfolio website
    - Grid system using flexboxgrid
    - Styled using SCSS
    - Font icons using font-awesome
    - Google Analytics integration
    - Open Sans font using Google Fonts
    - Prerendered Open Graph tags for rich sharing
- url: https://prototypeinteractive.github.io/gatsby-react-boilerplate/
  repo: https://github.com/PrototypeInteractive/gatsby-react-boilerplate
  description: n/a
  tags:
    - Styling:Bootstrap
  features:
    - Basic configuration and folder structure
    - Uses PostCSS and Sass (with autoprefixer and pixrem)
    - Uses Bootstrap 4 grid
    - Leaves the styling to you
    - Uses data from local json files
    - Contains Node.js server code for easy, secure, and fast hosting
- url: http://capricious-spring.surge.sh/
  repo: https://github.com/noahg/gatsby-starter-blog-no-styles
  description: n/a
  tags:
    - Blog
    - Styling:None
  features:
    - Same as official gatsby-starter-blog but with all styling removed
- url: https://gatsby-starter-github-api.netlify.com/
  repo: https://github.com/lundgren2/gatsby-starter-github-api
  description: Single page starter based on gatsby-source-github-api
  tags:
    - Portfolio
    - Onepage
  features:
    - Use your GitHub as your own portfolio site
    - List your GitHub repositories
    - GitHub GraphQL API v4

- url: https://gatsby-starter-bloomer.netlify.com/
  repo: https://github.com/Cethy/gatsby-starter-bloomer
  description: n/a
  tags:
    - Styling:Bulma
  features:
    - Based on gatsby-starter-default
    - Bulma CSS Framework with its Bloomer react components
    - Font-Awesome icons
    - Includes a simple fullscreen hero w/ footer example
- url: https://gatsby-starter-bootstrap-netlify.netlify.com/
  repo: https://github.com/konsumer/gatsby-starter-bootstrap-netlify
  description: n/a
  tags:
    - Styling:Bootstrap
    - CMS:Netlify
  features:
    - Very similar to gatsby-starter-netlify-cms, slightly more configurable (e.g. set site-title in gatsby-config) with Bootstrap/Bootswatch instead of bulma
- url: https://gatstrap.netlify.com/
  repo: https://github.com/jaxx2104/gatsby-starter-bootstrap
  description: n/a
  tags:
    - Styling:Bootstrap
  features:
    - Bootstrap CSS framework
    - Single column layout
    - Basic components like SiteNavi, SitePost, SitePage
- url: http://gatsby-bulma-storybook.surge.sh/
  repo: https://github.com/gvaldambrini/gatsby-starter-bulma-storybook
  description: n/a
  tags:
    - Styling:Bulma
    - Storybook
    - Testing
  features:
    - Storybook for developing components in isolation
    - Bulma and Sass support for styling
    - CSS modules
    - Prettier & eslint to format & check the code
    - Jest
- url: https://gatsby-starter-business.netlify.com/
  repo: https://github.com/v4iv/gatsby-starter-business
  description: n/a
  tags:
    - Styling:Bulma
    - PWA
    - CMS:Netlify
    - Disqus
    - Search
    - Pagination
  features:
    - Complete Business Website Suite - Home Page, About Page, Pricing Page, Contact Page and Blog
    - Netlify CMS for Content Management
    - SEO Friendly (Sitemap, Schemas, Meta Tags, GTM etc)
    - Bulma and Sass Support for styling
    - Progressive Web App & Offline Support
    - Tags and RSS Feed for Blog
    - Disqus and Share Support
    - Elastic-Lunr Search
    - Pagination
    - Easy Configuration using `config.js` file
- url: https://haysclark.github.io/gatsby-starter-casper/
  repo: https://github.com/haysclark/gatsby-starter-casper
  description: n/a
  tags:
    - PWA
  features:
    - Page pagination
    - CSS
    - Tags
    - Google Analytics
    - Offline support
    - Web App Manifest
    - SEO
- url: http://gatsby-starter-ceevee.surge.sh/
  repo: https://github.com/amandeepmittal/gatsby-starter-ceevee
  description: n/a
  tags:
    - Portfolio
  features:
    - Based on the Ceevee site template, design by Styleshout
    - Single Page Resume/Portfolio site
    - Target audience Developers, Designers, etc.
    - Used CSS Modules, easy to manipulate
    - FontAwsome Library for icons
    - Responsive Design, optimized for Mobile devices
- url: https://gatsby-starter-contentful-i18n.netlify.com/
  repo: https://github.com/mccrodp/gatsby-starter-contentful-i18n
  description: i18n support and language switcher for Contentful starter repo
  tags:
    - i18n
    - CMS:Contentful
    - CMS:Headless
  features:
    - Localization (Multilanguage)
    - Dynamic content from Contentful CMS
    - Integrates i18n plugin starter and using-contentful repos
- url: https://cranky-edison-12166d.netlify.com/
  repo: https://github.com/datocms/gatsby-portfolio
  description: n/a
  tags:
    - CMS:DatoCMS
    - CMS:Headless
  features:
    - Simple portfolio to quick start a site with DatoCMS
    - Contents and media from DatoCMS
    - Custom Sass style
    - SEO
- url: https://gatsby-deck.netlify.com/
  repo: https://github.com/fabe/gatsby-starter-deck
  description: n/a
  tags:
    - Presentation
  features:
    - Create presentations/slides using Gatsby.
    - Offline support.
    - Page transitions.
- url: https://gatsby-starter-default-i18n.netlify.com/
  repo: https://github.com/angeloocana/gatsby-starter-default-i18n
  description: n/a
  tags:
    - i18n
  features:
    - localization (Multilanguage)
- url: http://gatsby-dimension.surge.sh/
  repo: https://github.com/codebushi/gatsby-starter-dimension
  description: Single page starter based on the Dimension site template
  tags:
    - Portfolio
    - HTML5UP
    - Styling:SCSS
  features:
    - Designed by HTML5 UP
    - Simple one page site that’s perfect for personal portfolios
    - Fully Responsive
    - Styling with SCSS
- url: https://gatsby-docs-starter.netlify.com/
  repo: https://github.com/ericwindmill/gatsby-starter-docs
  description: n/a
  tags:
    - Documentation
    - Styling:CSS-in-JS
  features:
    - All the features from gatsby-advanced-starter, plus
    - Designed for Documentation / Tutorial Websites
    - ‘Table of Contents’ Component, Auto generates ToC from posts - just follow the file frontmatter conventions from markdown files in ‘lessons’.
    - Styled Components w/ ThemeProvider
    - Basic UI
    - A few extra components
    - Custom prismjs theme
    - React Icons
- url: https://parmsang.github.io/gatsby-starter-ecommerce/
  repo: https://github.com/parmsang/gatsby-starter-ecommerce
  description: Easy to use starter for an e-commerce store
  tags:
    - Styling:Other
    - Stripe
    - E-commerce
    - PWA
    - Authentication
  features:
    - Uses the Moltin e-commerce Api
    - Stripe checkout
    - Semantic-UI
    - Styled components
    - Google Analytics - (you enter the tracking-id)
    - React-headroom
    - Eslint & Prettier. Uses Airbnb JavaScript Style Guide
    - Authentication via Moltin (Login and Register)
- url: http://gatsby-forty.surge.sh/
  repo: https://github.com/codebushi/gatsby-starter-forty
  description: Multi-page starter based on the Forty site template
  tags:
    - Styling:SCSS
    - HTML5UP
  features:
    - Designed by HTML5 UP
    - Colorful homepage, and also includes a Landing Page and Generic Page components.
    - Many elements are available, including buttons, forms, tables, and pagination.
    - Custom grid made with CSS Grid
    - Styling with SCSS
- url: https://themes.gatsbythemes.com/gatsby-starter/
  repo: https://github.com/saschajullmann/gatsby-starter-gatsbythemes
  description: n/a
  tags:
    - Styling:CSS-in-JS
    - Blog
    - Testing
    - Linting
  features:
    - CSS-in-JS via Emotion.
    - Jest and Enzyme for testing.
    - Eslint in dev mode with the airbnb config and prettier formatting rules.
    - React 16.
    - A basic blog, with posts under src/pages/blog. There’s also a script which creates a new Blog entry (post.sh).
    - Data per JSON files.
    - A few basic components (Navigation, Footer, Layout).
    - Layout components make use of Styled-System.
    - Google Analytics (you just have to enter your tracking-id).
    - Gatsby-Plugin-Offline which includes Service Workers.
    - Prettier for a uniform codebase.
    - Normalize css (7.0).
    - Feather icons.
    - Font styles taken from Tachyons.
- url: https://gcn.netlify.com/
  repo: https://github.com/ryanwiemer/gatsby-starter-gcn
  description: A starter template to build amazing static websites with Gatsby, Contentful and Netlify
  tags:
    - CMS:Contentful
    - CMS:Headless
    - Blog
    - Netlify
    - Styling:CSS-in-JS
  features:
    - CMS:Contentful integration with ready to go placeholder content
    - Netlify integration including a pre-built contact form
    - Minimal responsive design - made to customize or tear apart
    - Pagination logic
    - Styled components
    - SEO Friendly Component
    - JSON-LD Schema
    - OpenGraph sharing support
    - Sitemap Generation
    - Google Analytics
    - Progressive Web app
    - Offline Support
    - RSS Feed
    - Gatsby Standard module for linting JavaScript with StandardJS
    - Stylelint support for Styled Components to lint the CSS in JS
- url: https://alampros.github.io/gatsby-starter-grommet/
  repo: https://github.com/alampros/gatsby-starter-grommet
  description: n/a
  tags:
    - Styling:Grommet
  features:
    - Barebones configuration for using the Grommet design system
    - Uses Sass (with CSS modules support)
- url: https://gatsby-starter-hello-world-demo.netlify.com/
  repo: https://github.com/gatsbyjs/gatsby-starter-hello-world
  description: official hello world
  tags:
    - Official
  features:
    - A no-frills Gatsby install
    - No plugins, no boilerplate
    - Great for advanced users
- url: https://gatsby-starter-hero-blog.greglobinski.com/
  repo: https://github.com/greglobinski/gatsby-starter-hero-blog
  description: no description yet
  tags:
    - Styling:PostCSS
    - SEO
    - Markdown
  features:
    - Easy editable content in Markdown files (posts, pages and parts)
    - CSS with `styled-jsx` and `PostCSS`
    - SEO (sitemap generation, robot.txt, meta and OpenGraph Tags)
    - Social sharing (Twitter, Facebook, Google, LinkedIn)
    - Comments (Facebook)
    - Images lazy loading and `webp` support (gatsby-image)
    - Post categories (category based post list)
    - Full text searching (Algolia)
    - Contact form (Netlify form handling)
    - Form elements and validation with `ant-design`
    - RSS feed
    - 100% PWA (manifest.webmanifest, offline support, favicons)
    - Google Analytics
    - App favicons generator (node script)
    - Easy customizable base styles via `theme` object generated from `yaml` file (fonts, colors, sizes)
    - React v.16.3 (gatsby-plugin-react-next)
    - Components lazy loading (social sharing)
    - ESLint (google config)
    - Prettier code styling
    - Webpack `BundleAnalyzerPlugin`
- url: https://gatsby-starter-i18n-lingui.netlify.com/
  repo: https://github.com/dcroitoru/gatsby-starter-i18n-lingui
  description: n/a
  tags:
    - i18n
  features:
    - Localization (Multilanguage) provided by js-lingui
    - Message extraction
    - Avoids code duplication - generates pages for each locale
    - Possibility of translated paths
- url: https://lumen.netlify.com/
  repo: https://github.com/alxshelepenok/gatsby-starter-lumen
  description: A minimal, lightweight and mobile-first starter for creating blogs uses Gatsby.
  tags:
    - Blog
    - CMS:Netlify
    - Pagination
    - Disqus
    - RSS
    - Linting
    - Testing
    - Styling:PostCSS
    - Styling:SCSS
  features:
    - Lost Grid
    - Jest testing
    - Beautiful typography inspired by matejlatin/Gutenberg
    - Mobile-First approach in development
    - Stylesheet built using SASS and BEM-Style naming
    - Syntax highlighting in code blocks
    - Sidebar menu built using a configuration block
    - Archive organized by tags and categories
    - Pagination support
    - Offline support
    - Google Analytics support
    - Disqus Comments support
- url: https://minimal-blog.lekoarts.de
  repo: https://github.com/LekoArts/gatsby-starter-minimal-blog
  description: This starter is part of a german tutorial series on Gatsby. The starter will change over time to use more advanced stuff (feel free to express your ideas in the repository). Its first priority is a minimalistic style coupled with a lot of features for the content.
  tags:
    - Blog
    - MDX
    - Styling:CSS-in-JS
    - Netlify
    - Linting
    - PWA
  features:
    - Minimal and clean white layout
    - Write your blog posts in MDX
    - Offline Support, WebApp Manifest, SEO
    - Code highlighting (with prism-react-renderer) and live preview (with react-live)
- url: https://gatsby-starter-modern-demo.netlify.com/
  repo: https://github.com/kripod/gatsby-starter-modern
  description: no description yet
  tags:
    - Linting
  features:
    - A set of strict linting rules (based on the Airbnb JavaScript Style Guide)
    - Encourage automatic code formatting
    - Prefer using Yarn for package management
    - Use EditorConfig to maintain consistent coding styles between different editors and IDEs
    - Integration with Visual Studio Code
    - Based on gatsby-starter-default
- url: https://gatsby-starter-personal-blog.greglobinski.com/
  repo: https://github.com/greglobinski/gatsby-starter-personal-blog
  description: n/a
  tags:
    - Blog
    - Markdown
    - Netlify
    - Styling:Material
  features:
    - Ready to use, but easily customizable a fully equipped theme starter
    - Easy editable content in Markdown files (posts, pages and parts)
    - ‘Like an app’ layout transitions
    - Easily restyled through theme object
    - Styling with JSS
    - Page transitions
    - Comments (Facebook)
    - Post categories
    - Post list filtering
    - Full text searching (Algolia)
    - Contact form (Netlify form handling)
    - Material UI (@next)
    - RSS feed
    - Full screen mode
    - User adjustable articles’ body copy font size
    - Social sharing (Twitter, Facebook, Google, LinkedIn)
    - PWA (manifes.json, offline support, favicons)
    - Google Analytics
    - Favicons generator (node script)
    - Components leazy loading with AsyncComponent (social sharing, info box)
    - ESLint (google config)
    - Prettier code styling
    - Custom webpack CommonsChunkPlugin settings
    - Webpack BundleAnalyzerPlugin
- url: http://gatsby-photon.surge.sh/
  repo: https://github.com/codebushi/gatsby-starter-photon
  description: Single page starter based on the Photon site template
  tags:
    - HTML5UP
    - Onepage
    - Styling:SCSS
  features:
    - Designed by HTML5 UP
    - Single Page, Responsive Site
    - Custom grid made with CSS Grid
    - Styling with SCSS
- url: https://portfolio-bella.netlify.com/
  repo: https://github.com/LekoArts/gatsby-starter-portfolio-bella
  description: A portfolio starter for Gatsby. The target audience are designers and photographers. The light themed website shows your work with large images & big typography. The Onepage is powered by the Headless CMS Prismic.io. and has programmatically created pages for your projects. General settings and colors can be changed in a config & theme file.
  tags:
    - Portfolio
    - CMS:Prismic
    - CMS:Headless
    - Styling:CSS-in-JS
    - Onepage
    - PWA
    - Linting
  features:
    - Big typography & images
    - White theme
    - Prismic.io as CMS
    - Emotion for styling + Emotion-Grid
    - One-page layout with sub-pages for case studies
    - Easily configurable
    - And other good stuff (SEO, Offline Support, WebApp Manifest Support)
- url: https://cara.lekoarts.de
  repo: https://github.com/LekoArts/gatsby-starter-portfolio-cara
  description: Playful and Colorful One-Page portfolio featuring Parallax effects and animations. Especially designers and/or photographers will love this theme! Built with MDX and Theme UI.
  tags:
    - Portfolio
    - Onepage
    - Styling:CSS-in-JS
    - PWA
  features:
    - React Spring Parallax effects
    - Theme UI-based theming
    - CSS Animations and shapes
    - Light/Dark mode
- url: https://emilia.lekoarts.de
  repo: https://github.com/LekoArts/gatsby-starter-portfolio-emilia
  description: A portfolio starter for Gatsby. The target audience are designers and photographers. The dark themed website shows your work with large images in a grid-layout (powered by CSS Grid). The transition effects on the header add a playful touch to the overall minimal design. The website has programmatically created pages for your projects (with automatic image import). General settings and colors can be changed in a config & theme file.
  tags:
    - Portfolio
    - PWA
    - Transitions
    - MDX
    - Styling:CSS-in-JS
    - Linting
    - Testing
  features:
    - Focus on big images (with gatsby-image)
    - Dark Theme with HeroPatterns Header
    - CSS Grid and styled-components
    - Page transitions
    - Cypress for End-to-End testing
    - react-spring animations
    - One-Page layout with sub-pages for projects
    - Create your projects in MDX (automatic import of images)
    - And other good stuff (SEO, Offline Support, WebApp Manifest Support)
- url: https://emma.lekoarts.de
  repo: https://github.com/LekoArts/gatsby-starter-portfolio-emma
  description: Minimalistic portfolio with full-width grid, page transitions, support for additional MDX pages, and a focus on large images. Especially designers and/or photographers will love this theme! Built with MDX and Theme UI. Using the Gatsby Theme "@lekoarts/gatsby-theme-emma".
  tags:
    - Portfolio
    - MDX
    - Transitions
    - Styling:CSS-in-JS
    - PWA
  features:
    - MDX
    - react-spring page animations
    - Optional MDX pages which automatically get added to the navigation
    - Fully customizable through the usage of Gatsby Themes (and Theme UI)
    - Light Mode / Dark Mode
    - Google Analytics Support
    - SEO (Sitemap, OpenGraph tags, Twitter tags)
    - Offline Support & WebApp Manifest
- url: https://gatsby-starter-procyon.netlify.com/
  repo: https://github.com/danielmahon/gatsby-starter-procyon
  description: n/a
  tags:
    - PWA
    - CMS:Headless
    - CMS:Other
    - Styling:Material
    - Netlify
  features:
    - Gatsby + ReactJS (server side rendering)
    - GraphCMS Headless CMS
    - DraftJS (in-place) Medium-like Editing
    - Apollo GraphQL (client-side)
    - Local caching between builds
    - Material-UI (layout, typography, components, etc)
    - Styled-Components™-like API via Material-UI
    - Netlify Deployment Friendly
    - Netlify Identity Authentication (enables editing)
    - Automatic versioning, deployment and CHANGELOG
    - Automatic rebuilds with GraphCMS and Netlify web hooks
    - PWA (Progressive Web App)
    - Google Fonts
- url: http://gatsby-starter-product-guy.surge.sh/
  repo: https://github.com/amandeepmittal/gatsby-starter-product-guy
  description: n/a
  tags:
    - Portfolio
  features:
    - Single Page
    - A portfolio Developers and Product launchers alike
    - Using Typography.js easy to switch fonts
    - All your Project/Portfolio Data in Markdown, server by GraphQL
    - Responsive Design, optimized for Mobile devices
- url: https://caki0915.github.io/gatsby-starter-redux/
  repo: https://github.com/caki0915/gatsby-starter-redux
  description: n/a
  tags:
    - Styling:CSS-in-JS
    - Redux
  features:
    - Redux and Redux-devtools.
    - Emotion with a basic theme and SSR
    - Typography.js
    - Eslint rules based on Prettier and Airbnb
- url: http://gatsby-stellar.surge.sh/
  repo: https://github.com/codebushi/gatsby-starter-stellar
  description: Single page starter based on the Stellar site template
  tags:
    - HTML5UP
    - Onepage
    - Styling:SCSS
  features:
    - Designed by HTML5 UP
    - Scroll friendly, responsive site. Can be used as a single or multi-page site.
    - Sticky Navigation when scrolling.
    - Scroll spy and smooth scrolling to different sections of the page.
    - Styling with SCSS
- url: http://gatsby-strata.surge.sh/
  repo: https://github.com/codebushi/gatsby-starter-strata
  description: Single page starter based on the Strata site template
  tags:
    - Portfolio
    - Onepage
    - HTML5UP
    - Styling:SCSS
  features:
    - Designed by HTML5 UP
    - Super Simple, single page portfolio site
    - Lightbox style React photo gallery
    - Fully Responsive
    - Styling with SCSS
- url: https://gatsby-starter-strict.netlify.com/
  repo: https://github.com/kripod/gatsby-starter-strict
  description: n/a
  tags:
    - Linting
  features:
    - A set of strict linting rules (based on the Airbnb JavaScript Style Guide)
    - lint script
    - Encourage automatic code formatting
    - format script
    - Prefer using Yarn for package management
    - Use EditorConfig to maintain consistent coding styles between different editors and IDEs
    - Integration with Visual Studio Code
    - Pre-configured auto-formatting on file save
    - Based on gatsby-starter-default
- url: https://gatsby-tachyons.netlify.com/
  repo: https://github.com/pixelsign/gatsby-starter-tachyons
  description: no description yet
  tags:
    - Styling:Other
  features:
    - Based on gatsby-starter-default
    - Using Tachyons for CSS.
- url: https://gatsby-starter-tailwind.oddstronaut.com/
  repo: https://github.com/taylorbryant/gatsby-starter-tailwind
  description: A Gatsby v2 starter styled using Tailwind, a utility-first CSS framework. Uses Purgecss to remove unused CSS.
  tags:
    - Styling:Tailwind
  features:
    - Based on gatsby-starter-default
    - Tailwind CSS Framework
    - Removes unused CSS with Purgecss
    - Includes responsive navigation and form examples
- url: http://portfolio-v3.surge.sh/
  repo: https://github.com/amandeepmittal/gatsby-portfolio-v3
  description: n/a
  tags:
    - Portfolio
  features:
    - Single Page, Timeline View
    - A portfolio Developers and Product launchers
    - Bring in Data, plug-n-play
    - Responsive Design, optimized for Mobile devices
    - Seo Friendly
    - Uses Flexbox
- url: https://gatsby-starter-typescript-plus.netlify.com/
  repo: https://github.com/resir014/gatsby-starter-typescript-plus
  description: This is a starter kit for Gatsby.js websites written in TypeScript. It includes the bare essentials for you to get started (styling, Markdown parsing, minimal toolset).
  tags:
    - Styling:CSS-in-JS
    - Language:TypeScript
    - Markdown
  features:
    - TypeScript
    - ESLint (with custom ESLint rules)
    - Markdown rendering with Remark
    - Basic component structure
    - Styling with emotion
- url: https://haysclark.github.io/gatsby-starter-typescript/
  repo: https://github.com/haysclark/gatsby-starter-typescript
  description: n/a
  tags:
    - Language:TypeScript
  features:
    - TypeScript
- url: https://fabien0102-gatsby-starter.netlify.com/
  repo: https://github.com/fabien0102/gatsby-starter
  description: n/a
  tags:
    - Language:TypeScript
    - Styling:Other
    - Testing
  features:
    - Semantic-ui for styling
    - TypeScript
    - Offline support
    - Web App Manifest
    - Jest/Enzyme testing
    - Storybook
    - Markdown linting
- url: https://gatsby-starter-wordpress.netlify.com/
  repo: https://github.com/GatsbyCentral/gatsby-starter-wordpress
  description: Gatsby starter using WordPress as the content source.
  tags:
    - Styling:CSS-in-JS
    - CMS:WordPress
  features:
    - All the features from gatsby-advanced-starter, plus
    - Leverages the WordPress plugin for Gatsby for data
    - Configured to work with WordPress Advanced Custom Fields
    - Auto generated Navigation for your WordPress Pages
    - Minimal UI and Styling — made to customize.
    - Styled Components
- url: https://www.concisejavascript.org/
  repo: https://github.com/rwieruch/open-crowd-fund
  description: n/a
  tags:
    - Stripe
    - Firebase
  features:
    - Open source crowdfunding for your own ideas
    - Alternative for Kickstarter, GoFundMe, etc.
    - Secured Credit Card payments with Stripe
    - Storing of funding information in Firebase
- url: https://www.verious.io/
  repo: https://github.com/cpinnix/verious-boilerplate
  description: n/a
  tags:
    - Styling:Other
  features:
    - Components only. Bring your own data, plugins, etc.
    - Bootstrap inspired grid system with Container, Row, Column components.
    - Simple Navigation and Dropdown components.
    - Baseline grid built in with modular scale across viewports.
    - Abstract measurements utilize REM for spacing.
    - One font to rule them all, Helvetica.
- url: https://gatsby-starter-blog-grommet.netlify.com/
  repo: https://github.com/Ganevru/gatsby-starter-blog-grommet
  description: GatsbyJS v2 starter for creating a blog. Based on Grommet v2 UI.
  tags:
    - Blog
    - Markdown
    - Styling:Grommet
    - Language:TypeScript
    - Linting
    - Redux
  features:
    - Grommet v2 UI
    - Easily configurable - see site-config.js in the root
    - Switch between grommet themes
    - Change between light and dark themes (with Redux)
    - Blog posts previews in card style
    - Responsive Design, optimized for Mobile devices
    - styled-components
    - TypeScript and ESLint (typescript-eslint)
    - lint-staged and husky - for linting before commit
- url: https://happy-pare-dff451.netlify.com/
  repo: https://github.com/fhavrlent/gatsby-contentful-typescript-starter
  description: Contentful and TypeScript starter based on default starter.
  tags:
    - CMS:Contentful
    - CMS:Headless
    - Language:TypeScript
    - Styling:CSS-in-JS
  features:
    - Based on default starter
    - TypeScript
    - CSS in JS (Emotion)
    - CMS:Contentful
- url: https://xylo-gatsby-bulma-starter.netlify.com/
  repo: https://github.com/xydac/xylo-gatsby-bulma-starter
  description: Gatsby v2 Starter with Bulma based on default starter.
  tags:
    - Styling:SCSS
    - Styling:Bulma
  features:
    - Based on default starter
    - Bulma Css
    - Sass based Styling
- url: https://maxpou.github.io/gatsby-starter-morning-dew/
  repo: https://github.com/maxpou/gatsby-starter-morning-dew
  description: Gatsby v2 blog starter
  tags:
    - Blog
    - Markdown
    - PWA
    - Disqus
    - SEO
    - MDX
    - Styling:CSS-in-JS
  features:
    - Blog post listing with previews (image + summary) for each blog post
    - Fully configurable
    - Multilang support (blog post only)
    - Syntax highlighting
    - css-in-js (with styled-components)
    - Fully Responsive
    - Tags
    - Google Analytics
    - Disqus comments support
    - Offline support
    - Web App Manifest
    - ESLint
    - Prettier
    - Travis CI
- url: https://gatsby-starter-blog-jumpalottahigh.netlify.com/
  repo: https://github.com/jumpalottahigh/gatsby-starter-blog-jumpalottahigh
  description: Gatsby v2 blog starter with SEO, search, filter, reading progress, mobile menu fab
  tags:
    - Blog
    - Markdown
  features:
    - Blog post listing with previews (image + summary) for each blog post
    - Google structured data
    - Mobile-friendly menu toggled with a floating action button (FAB)
    - Article read progress
    - User feedback component
- url: https://i18n.smakosh.com/
  repo: https://github.com/smakosh/gatsby-starter-i18n
  description: Gatsby v2 Starter with i18n using react-intl and more cool features.
  tags:
    - Styling:CSS-in-JS
    - i18n
  features:
    - Based on default starter
    - i18n with rtl text
    - Stateless components using Recompose
    - Font changes depending on the chosen language
    - SEO (meta tags, openGraph, structured data, Twitter and more...)
- url: https://gatsby-starter-mate.netlify.com
  repo: https://github.com/EmaSuriano/gatsby-starter-mate
  description: A portfolio starter for Gatsby integrated with Contentful CMS.
  tags:
    - Styling:CSS-in-JS
    - CMS:Contentful
    - CMS:Headless
    - Portfolio
  features:
    - Gatsby v2
    - Rebass (Styled-components system)
    - React Reveal
    - Dynamic content from Contentful
    - Offline support
    - PWA ready
    - SEO
    - Responsive design
    - Icons from font-awesome
    - Netlify Deployment Friendly
    - Medium integration
    - Social sharing (Twitter, Facebook, Google, LinkedIn)
- url: https://gatsby-starter-typescript-sass.netlify.com
  repo: https://github.com/thetrevorharmon/gatsby-starter-typescript-sass
  description: A basic starter with TypeScript and Sass built in
  tags:
    - Language:TypeScript
    - Styling:SCSS
    - Linting
  features:
    - TypeScript and Sass support
    - TS linter with basic react rules
- url: https://gatsby-simple-contentful-starter.netlify.com/
  repo: https://github.com/cwlsn/gatsby-simple-contentful-starter
  description: A simple starter to display Contentful data in Gatsby, ready to deploy on Netlify. Comes with a detailed article detailing the process.
  tags:
    - CMS:Contentful
    - CMS:Headless
    - Markdown
    - Styling:CSS-in-JS
  features:
    - Gatsby v2
    - Query Contentful data via Gatsby's GraphQL
    - Styled-Components for CSS-in-JS
    - Simple format, easy to create your own site quickly
    - React Helmet for Header Modification
    - Remark for loading Markdown into React
- url: https://gatsby-blog-cosmicjs.netlify.com/
  repo: https://github.com/cosmicjs/gatsby-blog-cosmicjs
  description: Blog that utilizes the power of the Cosmic headless CMS for easy content management
  tags:
    - CMS:Cosmic
    - CMS:Headless
    - Blog
  features:
    - Uses the Cosmic Gatsby source plugin
- url: https://cosmicjs-gatsby-starter.netlify.com/
  repo: https://github.com/cosmicjs/gatsby-starter
  description: Simple Gatsby starter connected to the Cosmic headless CMS for easy content management
  tags:
    - CMS:Cosmic
    - CMS:Headless
  features:
    - Uses the Cosmic Gatsby source plugin
- url: https://www.gatsby-typescript-template.com/
  repo: https://github.com/ikeryo1182/gatsby-typescript-template
  description: This is a standard starter with TypeScript, TSLint, Prettier, Lint-Staged(Husky) and Sass
  tags:
    - Language:TypeScript
    - Linting
    - Styling:SCSS
  features:
    - Category and Tag for post
    - Type Safe by TypeScript
    - Format Safe by TSLint and Prettier with Lint-Staged(Husky)
- url: https://zandersparrow.github.io/gatsby-simple-redux/
  repo: https://github.com/zandersparrow/gatsby-simple-redux
  description: The default starter plus redux
  tags:
    - Redux
  features:
    - Minimal starter based on the official default
    - Includes redux and a simple counter example
- url: https://gatsby-casper.netlify.com/
  repo: https://github.com/scttcper/gatsby-casper
  description: This is a starter blog that looks like the Ghost.io default theme, casper.
  tags:
    - Blog
    - Language:TypeScript
    - Styling:CSS-in-JS
  features:
    - Emotion CSS-in-JS
    - TypeScript
    - Author and tag pages
    - RSS
- url: https://gatsby-universal.netlify.com
  repo: https://github.com/fabe/gatsby-universal
  description: An opinionated Gatsby v2 starter for state-of-the-art marketing sites
  tags:
    - Transitions
    - PWA
    - Styling:CSS-in-JS
    - Linting
    - Markdown
    - SEO
  features:
    - Page Transitions
    - IntersectionObserver, component-based
    - React Context for global UI state
    - styled-components v4
    - Generated media queries for easy use
    - Optimized with Google Lighthouse (100/100)
    - Offline support
    - Manifest support
    - Sitemap support
    - All favicons generated
    - SEO (with Schema JSONLD) & Social Tags
    - Prettier
    - ESLint
- url: https://prismic.lekoarts.de/
  repo: https://github.com/LekoArts/gatsby-starter-prismic
  description: A typography-heavy & light-themed Gatsby Starter which uses the Headless CMS Prismic.
  tags:
    - CMS:Prismic
    - CMS:Headless
    - Styling:CSS-in-JS
    - Linting
    - Blog
    - PWA
    - Testing
  features:
    - Prismic as Headless CMS
    - Uses multiple features of Prismic - Slices, Labels, Relationship fields, Custom Types
    - Emotion for Styling
    - Cypress for End-to-End testing
    - Prism.js highlighting
    - Responsive images with gatsby-image
    - Extensive SEO
    - ESLint & Prettier
- url: https://gatsby-starter-v2-casper.netlify.com/
  repo: https://github.com/GatsbyCentral/gatsby-v2-starter-casper
  description: A blog starter based on the Casper (v1.4) theme.
  tags:
    - Blog
    - PWA
  features:
    - Page pagination
    - CSS
    - Tags
    - Google Analytics
    - Offline support
    - Web App Manifest
    - SEO
- url: https://lumen-v2.netlify.com/
  repo: https://github.com/GatsbyCentral/gatsby-v2-starter-lumen
  description: A Gatsby v2 fork of the lumen starter.
  tags:
    - Blog
    - RSS
    - Disqus
  features:
    - Lost Grid.
    - Beautiful typography inspired by matejlatin/Gutenberg.
    - Mobile-First approach in development.
    - Stylesheet built using Sass and BEM-Style naming.
    - Syntax highlighting in code blocks.
    - Sidebar menu built using a configuration block.
    - Archive organized by tags and categories.
    - Automatic RSS generation.
    - Automatic Sitemap generation.
    - Offline support.
    - Google Analytics support.
    - Disqus Comments support.
- url: https://gatsby-starter-firebase.netlify.com/
  repo: https://github.com/muhajirdev/gatsby-starter-firebase
  description: A Gatsby + Firebase Starter. With Authentication
  tags:
    - Firebase
    - Client-side App
  features:
    - Eslint Airbnb without semicolon and without .jsx extension
    - Firebase
    - Web App Manifest
- url: http://gatsby-lightbox.416serg.me
  repo: https://github.com/416serg/gatsby-starter-lightbox
  description: Showcasing a custom lightbox implementation using `gatsby-image`
  tags:
    - Portfolio
    - SEO
    - Styling:CSS-in-JS
  features:
    - Features a custom, accessible lightbox with gatsby-image
    - Styled with styled-components using CSS Grid
    - React Helmet for SEO
- url: http://jackbravo.github.io/gatsby-starter-i18n-blog/
  repo: https://github.com/jackbravo/gatsby-starter-i18n-blog
  description: Same as official gatsby-starter-blog but with i18n support
  tags:
    - i18n
    - Blog
  features:
    - Translates site name and bio using .md files
    - No extra libraries needed
- url: https://calpa.me/
  repo: https://github.com/calpa/gatsby-starter-calpa-blog
  description: Blog Template X Contentful, Twitter and Facebook style
  tags:
    - Blog
    - Styling:SCSS
  features:
    - GatsbyJS v2, faster than faster
    - Not just Contentful content source, you can use any database
    - Custom style
    - Google Analytics
    - Gitalk
    - sitemap
    - React FontAwesome
    - SEO
    - Offline support
    - Web App Manifest
    - Styled using SCSS
    - Page pagination
    - Netlify optimization
- url: https://gatsby-starter-typescript-power-blog.majidhajian.com/
  repo: https://github.com/mhadaily/gatsby-starter-typescript-power-blog
  description: Minimal Personal Blog with Gatsby and TypeScript
  tags:
    - PWA
    - Blog
    - Language:TypeScript
    - Markdown
  features:
    - Mobile-First approach in development
    - TSLint & Prettier
    - Offline support
    - Styled Component implementation
    - Category and Tag for post
    - Dark / Light theme
    - Type Safe by TypeScript
    - Purge CSS
    - Format Safe by TSLint, StyleLint and Prettier with Lint-Staged(Husky)
    - Blog page
    - Syntax highlighting in code blocks
    - Pagination Ready
    - Ready to deploy to GitHub Pages or Netlify
    - Automatic RSS generation
    - Automatic Sitemap generation
- url: https://gatsby-starter-kontent.netlify.com
  repo: https://github.com/Kentico/gatsby-starter-kontent
  description: Gatsby starter site with Kentico Kontent
  tags:
    - CMS:Headless
    - CMS:Kontent
    - Netlify
  features:
    - Gatsby v2 support
    - Content item <-> content type relationships
    - Language variants relationships
    - Linked items elements relationships
    - Content items in Rich text elements relationships
    - Reverse link relationships
- url: https://gatsby-starter-storybook.netlify.com/
  repo: https://github.com/markoradak/gatsby-starter-storybook
  description: Gatsby starter site with Storybook
  tags:
    - Storybook
    - Styling:CSS-in-JS
    - Linting
  features:
    - Gatsby v2 support
    - Storybook v4 support
    - Styled Components v4 support
    - Styled Reset, ESLint, Netlify Conf
- url: https://jamstack-hackathon-starter.netlify.com/
  repo: https://github.com/sw-yx/jamstack-hackathon-starter
  description: A JAMstack app with authenticated routes, static marketing pages, etc. with Gatsby, Netlify Identity, and Netlify Functions
  tags:
    - Netlify
    - Client-side App
  features:
    - Netlify Identity
    - Netlify Functions
    - Static Marketing pages and Dynamic Client-side Authenticated App pages
- url: https://collective.github.io/gatsby-starter-plone/
  repo: https://github.com/collective/gatsby-starter-plone
  description: A Gatsby starter template to build static sites using Plone as the content source
  tags:
    - CMS:Other
    - CMS:Headless
    - SEO
    - PWA
  features:
    - Creates 1-1 copy of source Plone site
    - Auto generated navigation and breadcrumbs
    - Progressive Web App features
    - Optimized for performance
    - Minimal UI and Styling
- url: https://gatsby-tutorial-starter.netlify.com/
  repo: https://github.com/justinformentin/gatsby-v2-tutorial-starter
  description: Simple, modern designed blog with post lists, tags, and easily customizable code.
  tags:
    - Blog
    - Linting
    - PWA
    - SEO
    - Styling:CSS-in-JS
    - Markdown
  features:
    - Blog post listing with image, summary, date, and tags.
    - Post Tags
    - Post List Filtering
    - Typography.js
    - Emotion styling
    - Syntax Highlighting in Code Blocks
    - Gatsby Image
    - Fully Responsive
    - Offline Support
    - Web App Manifest
    - SEO
    - PWA
    - Sitemap generation
    - Schema.org JSON-LD
    - CircleCI Integration
    - Codeclimate Integration
    - Google Analytics
    - Twitter and OpenGraph Tags
    - ESLint
    - Prettier Code Styling
- url: https://avivero.github.io/gatsby-redux-starter/
  repo: https://github.com/AVivero/gatsby-redux-starter
  description: Gatsby starter site with Redux, Sass, Bootstrap, Css Modules and Material Icons
  tags:
    - Redux
    - Styling:SCSS
    - Styling:Bootstrap
    - Styling:Material
    - Linting
  features:
    - Gatsby v2 support
    - Redux support
    - Sass support
    - Bootstrap v4 support
    - Css Modules support
    - ESLint, Prettier
- url: https://gatsby-typescript-boilerplate.netlify.com/
  repo: https://github.com/leachjustin18/gatsby-typescript-boilerplate
  description: Opinionated Gatsby v2 starter with TypeScript.
  tags:
    - Language:TypeScript
    - PWA
    - Styling:SCSS
    - Styling:PostCSS
  features:
    - TSLint with airbnb & prettier configurations
    - Prettier
    - Stylelint
    - Offline support
    - Type Safe by TypeScript
    - Format on commit with Lint-Staged(Husky)
    - Favicon generation
    - Sitemap generation
    - Autoprefixer with browser list
    - CSS nano
    - CSS MQ Packer
    - Lazy load image(s) with plugin sharp
    - Gatsby Image
    - Netlify optimizations
- url: https://danshai.github.io/gatsbyv2-scientific-blog-machine-learning/
  repo: https://github.com/DanShai/gatsbyv2-scientific-blog-machine-learning
  description: Machine learning ready and scientific blog starter
  tags:
    - Blog
    - Linting
  features:
    - Write easly your scientific blog with katex and publish your research
    - Machine learning ready with tensorflowjs
    - Manipulate csv data
    - draw with graph mermaid
    - display charts with chartjs
- url: https://gatsby-tailwind-styled-components.netlify.com/
  repo: https://github.com/muhajirdev/gatsby-tailwind-styled-components-starter
  description: A Gatsby Starter with Tailwind CSS + Styled Components
  tags:
    - Styling:Tailwind
  features:
    - Eslint Airbnb without semicolon and without .jsx extension
    - Offline support
    - Web App Manifest
- url: https://gatsby-starter-mobx.netlify.com
  repo: https://github.com/borekb/gatsby-starter-mobx
  description: MobX + TypeScript + TSLint + Prettier
  tags:
    - Language:TypeScript
    - Linting
    - Testing
  features:
    - Gatsby v2 + TypeScript
    - MobX with decorators
    - Two examples from @mweststrate's Egghead course
    - .editorconfig & Prettier
    - TSLint
    - Jest
- url: https://tender-raman-99e09b.netlify.com/
  repo: https://github.com/amandeepmittal/gatsby-bulma-quickstart
  description: A Bulma CSS + GatsbyJS Starter Kit
  tags:
    - Styling:Bulma
    - Styling:SCSS
  features:
    - Uses Bulma CSS
    - Sass based Styling
    - Responsive Design
    - Google Analytics Integration
    - Uses Gatsby v2
    - SEO
- url: https://gatsby-starter-notes.netlify.com/
  repo: https://github.com/patricoferris/gatsby-starter-notes
  description: Gatsby starter for creating notes organised by subject and topic
  tags:
    - Markdown
    - Pagination
  features:
    - Create by topic per subject notes that are organised using pagination
    - Support for code syntax highlighting
    - Support for mathematical expressions
    - Support for images
- url: https://gatsby-starter-ttag.netlify.com/
  repo: https://github.com/ttag-org/gatsby-starter-ttag
  description: Gatsby starter with the minimum required to demonstrate using ttag for precompiled internationalization of strings.
  tags:
    - i18n
  features:
    - Support for precompiled string internationalization using ttag and it's babel plugin
- url: https://gatsby-starter-typescript.netlify.com/
  repo: https://github.com/goblindegook/gatsby-starter-typescript
  description: Gatsby starter using TypeScript.
  tags:
    - Markdown
    - Pagination
    - Language:TypeScript
    - PWA
    - Linting
  features:
    - Markdown and MDX
    - Local search powered by Lunr
    - Syntax highlighting
    - Images
    - Styling with Emotion
    - Testing with Jest and react-testing-library
- url: https://gatsby-netlify-cms-example.netlify.com/
  repo: https://github.com/robertcoopercode/gatsby-netlify-cms
  description: Gatsby starter using Netlify CMS
  tags:
    - CMS:Netlify
    - Styling:SCSS
  features:
    - Example of a website for a local developer meetup group
    - NetlifyCMS used for easy data entry
    - Mobile-friendly design
    - Styling done with Sass
    - Gatsby version 2
- url: https://gatsby-typescript-starter-blog.netlify.com/
  repo: https://github.com/frnki/gatsby-typescript-starter-blog
  description: A starter blog for TypeScript-based Gatsby projects with minimal settings.
  tags:
    - Language:TypeScript
    - Blog
  features:
    - TypeScript & TSLint
    - No Styling (No Typography.js)
    - Minimal settings based on official starter blog
- url: https://gatsby-serif.netlify.com/
  repo: https://github.com/jugglerx/gatsby-serif-theme
  description: Multi page/content-type starter using Markdown and SCSS. Serif is a beautiful small business theme for Gatsby. The theme is fully responsive, blazing fast and artfully illustrated.
  tags:
    - Styling:SCSS
    - Markdown
    - Linting
  features:
    - Multiple "content types" for `services`, `team` and `testimonials` using Markdown as the source
    - Graphql query in `gatsby-node.js` using aliases that creates pages and templates by content type based on the folder `src/pages/services`, `src/pages/team`
    - SCSS
    - Responsive design
    - Bootstrap 4 grid and media queries only
    - Responsive menu
    - Royalty free illustrations included
    - SEO titles & meta using `gatsby-plugin-react-helmet`
    - Eslint & Prettier
- url: https://awesome-gatsby-starter.netlify.com/
  repo: https://github.com/South-Paw/awesome-gatsby-starter
  description: Starter with a preconfigured MDX, Storybook and ESLint environment for component first development of your next Gatsby site.
  tags:
    - MDX
    - Markdown
    - Storybook
    - Styling:CSS-in-JS
    - Linting
  features:
    - Gatsby MDX for JSX in Markdown loading, parsing, and rendering of pages
    - Storybook for isolated component development
    - styled-components for CSS-in-JS
    - ESLint with Airbnb's config
    - Prettier integrated into ESLint
    - A few example components and pages with stories and simple site structure
- url: https://santosfrancisco.github.io/gatsby-starter-cv/
  repo: https://github.com/santosfrancisco/gatsby-starter-cv
  description: A simple starter to get up and developing your digital curriculum with GatsbyJS'
  tags:
    - Styling:CSS-in-JS
    - PWA
    - Onepage
  features:
    - Gatsby v2
    - Based on default starter
    - Google Analytics
    - Web App Manifest
    - SEO
    - Styling with styled-components
    - Responsive Design, optimized for Mobile devices
- url: https://vigilant-leakey-a4f8cd.netlify.com/
  repo: https://github.com/agneym/gatsby-blog-starter
  description: Minimal Blog Starter Template with Styled Components.
  tags:
    - Markdown
    - Styling:CSS-in-JS
    - Blog
  features:
    - Markdown loading, parsing, and rendering of pages
    - Minimal UI for blog
    - Styled-components for CSS-in-JS
    - Prettier added as pre-commit hook
    - Google Analytics
    - Image Optimisation
    - Code Styling and Formatting in markdown
    - Responsive Design
- url: https://inspiring-me-lwz7512.netlify.com/
  repo: https://github.com/lwz7512/gatsby-netlify-identity-starter
  description: Gatsby Netlify Identity Starter with NIW auth support, and content gating, as well as responsive layout.
  tags:
    - Netlify
    - Pagination
  features:
    - Mobile Screen support
    - Privacy control for post content view & profile page
    - User authentication by Netlify Identity Widget/Service
    - Pagination for posts
    - Navigation menu with active status
- url: https://gatsby-starter-event-calendar.netlify.com/
  repo: https://github.com/EmaSuriano/gatsby-starter-event-calendar
  description: Gatsby Starter to display information about events from Google Spreadsheets with Calendars
  tags:
    - Linting
    - Styling:Grommet
    - PWA
    - SEO
    - Google Sheets
  features:
    - Grommet
    - Theming
    - Google Spreadsheet integration
    - PWA
    - A11y
    - SEO
    - Netlify Deployment Friendly
    - ESLint with Airbnb's config
    - Prettier integrated into ESLint
- url: https://gatsby-starter-tech-blog.netlify.com/
  repo: https://github.com/email2vimalraj/gatsby-starter-tech-blog
  description: A simple tech blog starter kit for gatsbyjs
  tags:
    - Blog
    - Portfolio
  features:
    - Markdown based blog
    - Filter blog posts by Tags
    - Easy customization
    - Using styled components
    - Minimal styles
    - Best scoring by Lighthouse
    - SEO support
    - PWA support
    - Offline support
- url: https://infallible-brown-28846b.netlify.com/
  repo: https://github.com/tylergreulich/gatsby-typescript-mdx-prismjs-starter
  description: Gatsby starter using TypeScript, MDX, Prismjs, and styled-components
  tags:
    - Language:TypeScript
    - Linting
    - Testing
    - Styling:CSS-in-JS
    - MDX
  features:
    - Gatsby v2 + TypeScript
    - Syntax highlighting with Prismjs
    - MDX
    - Jest
    - react-testing-library
    - styled-components
- url: https://hardcore-darwin-d7328f.netlify.com/
  repo: https://github.com/agneym/gatsby-careers-page
  description: A Careers Page for startups using Gatsby
  tags:
    - Markdown
    - Styling:CSS-in-JS
  features:
    - Careers Listing
    - Application Format
    - Markdown for creating job description
    - styled-components
- url: https://saikrishna.me/
  repo: https://github.com/s-kris/gatsby-minimal-portfolio-blog
  description: A minimal portfolio website with blog using Gatsby. Suitable for developers.
  tags:
    - Portfolio
    - Blog
  features:
    - Portfolio Page
    - Timline (Journey) page
    - Minimal
- url: https://gatsby-starter-blog-mdx-demo.netlify.com
  repo: https://github.com/hagnerd/gatsby-starter-blog-mdx
  description: A fork of the Official Gatsby Starter Blog with support for MDX out of the box.
  tags:
    - MDX
    - Blog
  features:
    - MDX
    - Blog
    - RSS Feed
- url: https://gatsby-tailwindcss-sass-starter-demo.netlify.com/
  repo: https://github.com/durianstack/gatsby-tailwindcss-sass-starter
  description: Just another Gatsby Tailwind with SASS starter
  tags:
    - Styling:Tailwind
    - Styling:SCSS
  features:
    - Tailwind, A Utility-First CSS Framework for Rapid UI Development
    - SASS/SCSS
    - Comes with React Helmet for adding site meta tags
    - Includes plugins for offline support out of the box
    - PurgeCSS to shave off unused styles
- url: https://tyra-starter.netlify.com/
  repo: https://github.com/madelyneriksen/gatsby-starter-tyra
  description: A feminine GatsbyJS Starter Optimized for SEO
  tags:
    - SEO
    - Blog
    - Styling:Other
  features:
    - Integration with Social Media and Mailchimp.
    - Styled with Tachyons.
    - Rich structured data on blog posts for SEO.
    - Pagination and category pages.
- url: https://gatsby-starter-styled.netlify.com/
  repo: https://github.com/gregoralbrecht/gatsby-starter-styled
  description: Yet another simple starter with Styled-System, Typography.js, SEO and Google Analytics.
  tags:
    - Styling:CSS-in-JS
    - PWA
    - SEO
  features:
    - Styled-Components
    - Styled-System
    - Rebass Grid
    - Typography.js to easily set up font styles
    - Google Analytics
    - Prettier, ESLint & Stylelint
    - SEO (meta tags and schema.org via JSON-LD)
    - Offline support
    - Web App Manifest
- url: https://gatsby.ghost.org/
  repo: https://github.com/TryGhost/gatsby-starter-ghost
  description: Build lightning-fast, modern publications with Ghost and Gatsby
  tags:
    - CMS:Headless
    - Blog
  features:
    - Ghost integration with ready to go placeholder content and webhooks support
    - Minimal responsive design
    - Pagination for posts, tags, and authors
    - SEO Friendly Meta
    - JSON-LD Schema
    - OpenGraph structured data
    - Twitter Cards meta
    - Sitemap Generation
    - XML Sitemaps
    - Progressive Web App
    - Offline Support
    - RSS Feed
    - Netlify integration ready to deploy
- url: https://traveler-blog.netlify.com/
  repo: https://github.com/QingpingMeng/gatsby-starter-traveler-blog
  description: A fork of the Official Gatsby Starter Blog to build a travler blog with images support
  tags:
    - Blog
    - PWA
    - SEO
    - Styling:Material
    - Styling:CSS-in-JS
  features:
    - Netlify integration ready to deploy
    - Material UI
    - styled-components
    - GitHub markdown css support
- url: https://create-ueno-app.netlify.com
  repo: https://github.com/ueno-llc/ueno-gatsby-starter
  description: Opinionated Gatsby starter by Ueno.
  tags:
    - Language:TypeScript
    - Styling:SCSS
    - Linting
    - Transitions
  features:
    - GraphQL hybrid
    - SEO friendly
    - GSAP ready
    - Nice Devtools
    - GsapTools
    - Ueno plugins
    - SVG to React component
    - Ueno's TSlint
    - Decorators
- url: https://gatsby-snyung-starter.netlify.com/
  repo: https://github.com/SeonHyungJo/gatsby-snyung-starter
  description: Basic starter template for You
  tags:
    - CMS:Contentful
    - Markdown
    - Linting
    - Pagination
    - Portfolio
    - SEO
    - Styling:SCSS
    - Transitions
  features:
    - SASS/SCSS
    - Add Utterances
    - Nice Pagination
    - Comes with React Helmet for adding site meta tags
    - Create Yout Name Card for writing meta data
- url: https://gatsby-contentstack-starter.netlify.com/
  repo: https://github.com/contentstack/gatsby-starter-contentstack
  description: A Gatsby starter powered by Headless CMS Contentstack.
  tags:
    - CMS:Headless
    - Blog
  features:
    - Includes Contentstack Delivery API for any environment
    - Dynamic content from Contentstack CMS
- url: https://gatsby-craftcms-barebones.netlify.com
  repo: https://github.com/frankievalentine/gatsby-craftcms-barebones
  description: Barebones setup for using Craft CMS and Gatsby locally.
  tags:
    - CMS:Headless
  features:
    - Full setup instructions included
    - Documented to get you set up with Craft CMS quickly
    - Code referenced in repo
- url: https://gatsby-starter-buttercms.netlify.com/
  repo: https://github.com/ButterCMS/gatsby-starter-buttercms
  description: A starter template for spinning up a Gatsby+ ButterCMS site
  tags:
    - Blog
    - SEO
    - CMS:Headless
  features:
    - Fully functioning blog
    - Navigation between posts with a previous/next post button
    - FAQ Knowledge Base
    - CMS Powered Homepage
    - Customer Case Study example marketing pages
- url: https://master.d2f5ek3dnwfe9v.amplifyapp.com/
  repo: https://github.com/dabit3/gatsby-auth-starter-aws-amplify
  description: This Gatsby starter uses AWS Amplify to implement authentication flow for signing up/signing in users as well as protected client side routing.
  tags:
    - AWS
    - Authentication
  features:
    - AWS Amplify
    - Full authentication workflow
    - Registration form
    - Signup form
    - User sign in
- url: https://gatsby-starter.mdbootstrap.com/
  repo: https://github.com/anna-morawska/gatsby-material-design-for-bootstrap
  description: A simple starter which lets you quickly start developing with Gatsby and Material Design For Bootstrap
  tags:
    - Styling:Material
  features:
    - React Bootstrap with Material Design css framework.
    - Free for personal and commercial use
    - Fully responsive
- url: https://frosty-ride-4ff3b9.netlify.com/
  repo: https://github.com/damassi/gatsby-starter-typescript-rebass-netlifycms
  description:
    A Gatsby starter built on top of MDX (React + Markdown), NetlifyCMS (with
    MDX and netlify-cms-backend-fs support -- no need to deploy), TypeScript,
    Rebass for UI, Styled Components, and Jest for testing. Very little visual
    styling has been applied so that you can bring your own :)
  tags:
    - MDX
    - CMS:Netlify
    - Language:TypeScript
    - Styling:Other
    - Styling:CSS-in-JS
    - Testing
  features:
    - MDX - Markdown + React
    - Netlify CMS (with MDX support)
    - Read and write to local file system via netlify-cms-backend-fs
    - TypeScript
    - Rebass
    - Styled Components
    - Jest
- url: https://bluepeter.github.io/gatsby-material-ui-business-starter/
  repo: https://github.com/bluepeter/gatsby-material-ui-business-starter
  description: Beautiful Gatsby Material Design Business Starter
  tags:
    - Styling:Material
  features:
    - Uses the popular, well-maintained Material UI React component library
    - Material Design theme and icons
    - Rotating home page carousel
    - Simple setup without opinionated setup
    - Fully instrumented for successful PROD deployments
    - Stylus for simple CSS
- url: https://example-company-website-gatsby-sanity-combo.netlify.com/
  repo: https://github.com/sanity-io/example-company-website-gatsby-sanity-combo
  description: This examples combines Gatsby site generation with Sanity.io content management in a neat company website.
  tags:
    - CMS:sanity.io
    - CMS:Headless
    - Blog
  features:
    - Out-of-the-box headless CMS
    - Real-time content preview in Development
    - Fast & frugal builds
    - No accidental missing fields/types
    - Full Render Control with Portable Text
    - gatsby-image support
    - Content types for company info, pages, projects, people, and blog posts
- url: https://gatsby-starter-oss.netlify.com/
  repo: https://github.com/robinmetral/gatsby-starter-oss
  description: A Gatsby starter to showcase your open-source projects.
  tags:
    - Portfolio
    - Styling:Theme-UI
    - Styling:CSS-in-JS
    - Onepage
    - PWA
    - SEO
    - Testing
    - Linting
  features:
    - 🐙🐈 Pull your pinned repos from GitHub
    - 👩‍🎤 Style with Emotion
    - ✨ Themeable with Theme UI
    - 🚀 Powered by gatsby-theme-oss
    - 💯 100/100 Lighthouse scores
- url: https://gatsby-starter-docz.netlify.com/
  repo: https://github.com/RobinCsl/gatsby-starter-docz
  description: Simple starter where building your own documentation with Docz is possible
  tags:
    - Documentation
  features:
    - Generate nice documentation with Docz, in addition to generating your normal Gatsby site
    - Document your React components in .mdx files
- url: https://gatsby-starter-santa-fe.netlify.com/
  repo: https://github.com/osogrizz/gatsby-starter-santa-fe
  description: A place for artist or designers to display their creations
  tags:
    - Styling:CSS-in-JS
  features:
    - SEO friendly
    - Built-in Google Fonts support
    - Contact Form
    - Customizable Design Template
- url: https://gatsby-hello-friend.now.sh
  repo: https://github.com/panr/gatsby-starter-hello-friend
  description: A simple starter for Gatsby. That's it.
  tags:
    - Pagination
    - Markdown
    - Blog
    - Portfolio
    - Styling:PostCSS
  features:
    - Dark/light mode, depending on your preferences
    - Great reading experience thanks to Inter font, made by Rasmus Andersson
    - Nice code highlighting thanks to PrismJS
    - Responsive youtube/vimeo etc. videos
    - Elastic menu
    - Fully responsive site
- url: https://lgcolella.github.io/gatsby-starter-developer-blog/
  repo: https://github.com/lgcolella/gatsby-starter-developer-blog
  description: A starter to create SEO-friendly, fast, multilanguage, responsive and highly customizable technical blogs/portfolios with the most common features out of the box.
  tags:
    - Blog
    - Portfolio
    - i18n
  features:
    - Multilanguage posts
    - Pagination and image preview for posts
    - Tags
    - SEO
    - Social share buttons
    - Disqus for comments
    - Highlighting for code syntax in posts
    - Dark and light themes available
    - Various available icon sets
    - RSS Feed
    - Web app manifest
- url: https://gatsby.magicsoup.io/
  repo: https://github.com/magicsoup-io/gatsby-starter-magicsoup
  description: A production ready Gatsby starter using magicsoup.io
  tags:
    - SEO
    - Markdown
    - Styling:CSS-in-JS
    - Testing
  features:
    - Optimized images with gatsby-image.
    - SEO friendly with react-helmet, gatsby-plugin-sitemap and Google Webmaster Tools!
    - Responsive UIs with magicsoup.io/stock.
    - Static content with gatsby-transform-remark or gatsby-transform-json.
    - Convert Markdown to StyledComponents!
    - Webfonts with gatsby-plugin-web-font-loader.
    - SSR ready!
    - Testing with Jest!
- url: https://foxandgeese.github.io/tiny-agency/
  repo: https://github.com/foxandgeese/tiny-agency
  description: Simple Gatsby.js starter that uses material design and that's perfect for tiny agencies.
  tags:
    - Styling:Material
  features:
    - Uses the popular, well-maintained Material UI React component library
    - Material Design theme and icons
    - Simple setup without opinionated setup
    - Fully instrumented for successful PROD deployments
- url: https://gatsby-shopify-starter.netlify.com/
  repo: https://github.com/AlexanderProd/gatsby-shopify-starter
  description: Kick off your next, e-commerce experience with this Gatsby starter. It is based on the default Gatsby starter to be easily modifiable.
  tags:
    - CMS:Headless
    - SEO
    - E-commerce
    - Styling:CSS-in-JS
  features:
    - Shopping Cart
    - Shopify Integration
    - Product Grid
    - Shopify Store Credentials included
    - Optimized images with gatsby-image.
    - SEO
- url: https://gatejs.netlify.com
  repo: https://github.com/sarasate/gate
  description: API Doc generator inspired by Stripe's API docs
  tags:
    - Documentation
    - Markdown
    - Onepage
  features:
    - API documentation from markdown sources
    - Code samples separated by language
    - Syntax highlighting
    - Everything in a single page
- url: https://hopeful-keller-943d65.netlify.com
  repo: https://github.com/iwilsonq/gatsby-starter-reasonml
  description: Gatsby starter to create static sites using type-safe ReasonML
  tags:
    - Language:Other
    - Blog
    - Styling:CSS-in-JS
  features:
    - Gatsby v2 support
    - bs-platform v4 support
    - Similar to gatsby-starter-blog
- url: https://gatsby-starter-blog-amp-to-pwa.netlify.com/
  repo: https://github.com/tomoyukikashiro/gatsby-starter-blog-amp-to-pwa
  description: Gatsby starter blog with AMP to PWA Strategy
  tags:
    - Blog
    - AMP
    - PWA
  features:
    - Similar to gatsby-starter-blog
    - Support AMP to PWA strategy
- url: https://cvluca.github.io/gatsby-starter-markdown/
  repo: https://github.com/cvluca/gatsby-starter-markdown
  description: Boilerplate for markdown-based website (Documentation, Blog, etc.)
  tags:
    - Markdown
    - Redux
    - Styling:Ant Design
  features:
    - Responsive Web Design
    - Auto generated Sidebar
    - Auto generated Anchor
- url: https://gatsby-starter-wordpress-community.netlify.com/
  repo: https://github.com/pablovila/gatsby-starter-wordpress-community
  description: Starter using gatsby-source-wordpress to display posts and pages from a WordPress site
  tags:
    - CMS:WordPress
    - Styling:Bulma
    - Blog
    - Pagination
  features:
    - Gatsby v2 support
    - Responsive Web Design
    - WordPress support
    - Bulma and Sass Support for styling
    - Pagination logic
- url: https://gatsby-blogger.netlify.com/
  repo: https://github.com/aslammultidots/blogger
  description: A Simple, clean and modern designed blog with firebase authentication feature and easily customizable code.
  tags:
    - Blog
    - Redux
    - Disqus
    - CMS:Contentful
    - Firebase
  features:
    - Minimal and clean white layout.
    - Dynamic content from Contentful.
    - Blog post listing with previews (image + summary) for each blog post.
    - Disqus commenting system for each blog post.
    - Search post with keyword.
    - Firebase for Authentication.
    - Protected Routes with Authorization.
    - Contact form integration.
- url: https://gatsby-starter-styled-components.netlify.com/
  repo: https://github.com/blakenoll/gatsby-starter-styled-components
  description: The Gatsby default starter modified to use styled-components
  tags:
    - Styling:CSS-in-JS
  features:
    - styled-components
    - sticky footer
- url: https://magazine-example.livingdocs.io/
  repo: https://github.com/livingdocsIO/gatsby-magazine-example
  description: This magazine-starter helps you start out with Livingdocs as a headless CMS.
  tags:
    - Blog
    - CMS:Headless
  features:
    - Minimal and clean white layout.
    - Dynamic content from Livingdocs.
    - Built-in component library.
    - Robust template and theme.
- url: https://gatsby-starter-intl.tomekskuta.pl
  repo: https://github.com/tomekskuta/gatsby-starter-intl
  description: Gatsby v2 i18n starter which makes static pages for every locale and detect your browsers lang. i18n with react-intl.
  tags:
    - i18n
    - Testing
  features:
    - static pages for every language
    - detects your browser locale
    - uses react-intl
    - based on Gatsby Default Starter
    - unit tests with Jest
- url: https://cape.netlify.com/
  repo: https://github.com/juhi-trivedi/cape
  description: A Gatsby - CMS:Contentful demo with Netlify.
  tags:
    - Blog
    - Netlify
    - CMS:Contentful
    - Styling:Bootstrap
  features:
    - Fecthing Dynamic content from Contentful.
    - Blog post listing with previews (image + summary) for each blog post.
    - Contact form integration with Netlify.
    - Grid system inspired by Bootstrap.
- url: https://gatsby-starter-infinite-scroll.baobab.fi/
  repo: https://github.com/baobabKoodaa/gatsby-starter-infinite-scroll
  description: Infinite Scroll and Pagination with 10k photos
  tags:
    - Infinite Scroll
    - Pagination
    - Styling:CSS-in-JS
  features:
    - Infinite Scroll (default mode)
    - Pagination (fallback for users without JS)
    - Toggle between these modes in demo
    - Efficient implementation (only fetch the data that's needed, ship initial items with the page instead of fetch, etc.)
- url: https://jodie.lekoarts.de/
  repo: https://github.com/LekoArts/gatsby-starter-portfolio-jodie
  description: Image-heavy photography portfolio with colorful accents & great typography
  tags:
    - Portfolio
    - PWA
    - Transitions
    - Styling:CSS-in-JS
    - Linting
    - Testing
    - Language:TypeScript
  features:
    - Configurable with theming, CSS Grid & a yaml file for navigation
    - Create your projects by editing a yaml file and putting images into a folder
    - Shows your Instagram posts
    - TypeScript
    - Cypress for End-to-End testing
    - react-spring for animations & transitions
    - Uses styled-components + styled-system
    - SEO with Sitemap, Schema.org JSONLD, Tags
    - Responsive images with gatsby-image
- url: https://amazing-jones-e61bda.netlify.com/
  repo: https://github.com/WebCu/gatsby-material-kit-react
  description: Adaptation of Material Kit React to Gatsby
  tags:
    - Styling:Material
  features:
    - 60 Handcrafted Components
    - 4 Customized Plugins
    - 3 Example Pages
- url: https://relaxed-bhaskara-5abd0a.netlify.com/
  repo: https://github.com/LekovicMilos/gatsby-starter-portfolio
  description: Gatsby portfolio starter for creating quick portfolio
  tags:
    - Portfolio
  features:
    - Showcase of portfolio items
    - About me page
- url: https://gatsby-typescript-scss-docker-starter.netlify.com/
  repo: https://github.com/OFranke/gatsby-typescript-scss-docker
  description: Gatsby starter TypeScript, SCSS, Docker
  tags:
    - Language:TypeScript
    - Styling:SCSS
    - Linting
  features:
    - Format & Commit Safe by ESLint, StyleLint and Prettier with Lint-Staged (Husky), optimized for VS Code
    - Typings for scss files are automatically generated
    - Responsiveness from the beginning through easy breakpoint configuration
    - Enforce the DRY principle, no hardcoded and repeated `margin`, `font-size`, `color`, `box-shadow`, `border-radius` ... properties anymore
    - Docker ready - you can run Gatsby dev mode on your machine environment or with docker-compose
- url: https://prismic-i18n.lekoarts.de/
  repo: https://github.com/LekoArts/gatsby-starter-prismic-i18n
  description: Based on gatsby-starter-prismic with Internationalization (i18n) support.
  tags:
    - CMS:Prismic
    - CMS:Headless
    - Styling:CSS-in-JS
    - Linting
    - Blog
    - PWA
    - Testing
    - i18n
  features:
    - Prismic as Headless CMS
    - Uses multiple features of Prismic - Slices, Labels, Relationship fields, Custom Types, Internationalization
    - Emotion for Styling
    - i18n without any third-party libaries
    - Cypress for End-to-End testing
    - Prism.js highlighting
    - Responsive images with gatsby-image
    - Extensive SEO
    - ESLint & Prettier
- url: https://gatsby-starter-landing-page.netlify.com/
  repo: https://github.com/gillkyle/gatsby-starter-landing-page
  description: Single page starter for minimal landing pages
  tags:
    - Onepage
  features:
    - Gatsby image
    - Google Analytics
    - Minimal design
- url: https://thakkaryash94.github.io/gatsby-github-personal-website/
  repo: https://github.com/thakkaryash94/gatsby-github-personal-website
  description: It is a conversion of original GitHub personal website repo which is written in ruby for JS developers. This repository gives you the code you'll need to kickstart a personal website that showcases your work as a software developer. And when you manage the code in a GitHub repository, it will automatically render a webpage with the owner's profile information, including a photo, bio, and repositories.
  tags:
    - Portfolio
    - Onepage
  features:
    - layout config either stacked or sidebar
    - theme dark/light mode
    - post support
- url: https://gatsby-starter-default-intl.netlify.com
  repo: https://github.com/wiziple/gatsby-starter-default-intl
  description: The default Gatsby starter with features of multi-language url routes and browser language detection.
  tags:
    - i18n
  features:
    - Localization (Multilanguage) provided by react-intl.
    - Support automatic redirection based on user's preferred language in browser provided by browser-lang.
    - Support multi-language url routes within a single page component. That means you don't have to create separate pages such as pages/en/index.js or pages/ko/index.js.
    - Based on gatsby-starter-default with least modification.
- url: https://gatsby-starter-julia.netlify.com/
  repo: https://github.com/niklasmtj/gatsby-starter-julia
  description: A minimal blog starter template built with Gatsby
  tags:
    - Markdown
    - Blog
  features:
    - Landingpage
    - Blogoverview
    - Markdown sourcing
    - Estimated reading time
    - Styled component with @emotion
    - Netlify deployment friendly
    - Nunito font as npm module
    - Site meta tags with React Helmet
- url: https://agalp.imedadel.me
  repo: https://github.com/ImedAdel/automatic-gatsbyjs-app-landing-page
  description: Automatically generate iOS app landing page using GatsbyJS
  tags:
    - Onepage
    - PWA
    - SEO
  features:
    - One Configuration file
    - Automatically generate a landing page for your iOS app
    - List app features
    - App Store and Play Store buttons
    - App screenshot and video preview
    - Easily add social media accounts and contact info in the footer via the site-config.js file.
    - Pick custom Font Awesome icons for the feature list via the site-config.js file.
    - Built using Prettier and Styled-Components
    - Easily integrate Google Analytics by adding your ID to site-config.js file.
- url: https://gatsby-starter-shopify-app.firebaseapp.com/install
  repo: https://github.com/gil--/gatsby-starter-shopify-app
  description: Easily create Serverless Shopify Admin Apps powered by Gatsby and Firebase Functions
  tags:
    - Shopify
    - Firebase
  features:
    - 🗄 Firebase Firestore Realtime DB
    - ⚡️ Serverless Functions API layer (Firebase Functions)
    - 💼 Admin API (Graphql) Serverless Proxy
    - 🎨 Shopify Polaris (AppProvider, etc.)
    - 💰 Application Charge Logic (30 days) with variable trial duration
    - 📡 Webhook Validation & Creation
    - 🔑 GDPR Ready (Including GDPR Webhooks)
    - 🏗 CircleCI Config for easy continuous deployments to Firebase
- url: https://gatsby-starter-paperbase.netlify.com/
  repo: https://github.com/willcode4food/gatsby-starter-paperbase
  description: A Gatsby starter that implements the Paperbase Premium Theme from MaterialUI
  tags:
    - Styling:Material
    - Styling:CSS-in-JS
  features:
    - MaterialUI Paperbase theme in Gatsby!
    - Create professional looking admin tools and dashboards
    - Responsive Design
    - MaterialUI Paper Components
    - MaterialUI Tab Components
- url: https://gatsby-starter-devto.netlify.com/
  repo: https://github.com/geocine/gatsby-starter-devto
  description: A GatsbyJS starter template that leverages the Dev.to API
  tags:
    - Blog
    - Styling:CSS-in-JS
  features:
    - Blog post listing with previews (image + summary) for each blog post
- url: https://gatsby-starter-framer-x.netlify.com/
  repo: https://github.com/simulieren/gatsby-starter-framer-x
  description: A GatsbyJS starter template that is connected to a Framer X project
  tags:
    - Language:TypeScript
  features:
    - TypeScript support
    - Easily work in GatsbyJS and Framer X at the same time
- url: https://gatsby-firebase-hosting.firebaseapp.com/
  repo: https://github.com/bijenkorf-james-wakefield/gatsby-firebase-hosting-starter
  description: A starter with configuration for Firebase Hosting and Cloud Build deployment.
  tags:
    - Firebase
    - Linting
  features:
    - Linting with ESLint
    - Jest Unit testing configuration
    - Lint-staged on precommit hook
    - Commitizen for conventional commit messages
    - Configuration for Firebase hosting
    - Configuration for Cloud Build deployment
    - Clear documentation to have your site deployed on Firebase behind SSL in no time!
- url: https://lewis-gatsby-starter-blog.netlify.com/
  repo: https://github.com/lewislbr/lewis-gatsby-starter-blog
  description: A simple custom Gatsby starter template to start a new blog or personal website.
  tags:
    - Blog
    - Styling:CSS-in-JS
    - Markdown
    - Portfolio
    - SEO
  features:
    - Blog post listing with summary preview for each blog post.
    - Automatically creates blog pages from Markdown files.
    - CSS in JS with styled-components.
    - Optimized images.
    - Offline capabilities.
    - Auto-generated sitemap and robots.txt.
- url: https://gatsby-starter-stripe.netlify.com/
  repo: https://github.com/brxck/gatsby-starter-stripe
  description: A minimal starter to create a storefront with Gatsby, Stripe, & Netlify Functions.
  tags:
    - Stripe
    - E-commerce
    - Styling:None
  features:
    - Statically generate based on Stripe inventory
    - Dynamically update with live inventory & availability data
    - Checkout powered by Stripe
    - Serverless functions interact with Stripe API
    - Shopping cart persisted in local storage
    - Responsive images with gatsby-image
- url: https://www.jannikbuschke.de/gatsby-antd-docs/
  repo: https://github.com/jannikbuschke/gatsby-antd-docs
  description: A template for documentation websites
  tags:
    - Documentation
    - Language:TypeScript
    - Styling:Ant Design
    - Markdown
    - MDX
  features:
    - Markdown
    - MDX with mdxjs
    - Syntax highlighting with prismjs
    - Anchors
    - Sidebar
    - Sitecontents
    - Landingpage
- url: https://gatsby-starter.haezl.at
  repo: https://github.com/haezl/gatsby-starter-haezl
  description: A lightweight, mobile first blog starter with infinite scroll and Material-UI design for Gatsby.
  tags:
    - Blog
    - Language:TypeScript
    - Linting
    - Styling:CSS-in-JS
    - Styling:Material
    - Markdown
    - PWA
  features:
    - Landing Page
    - Portfolio section
    - Blog post listing with a preview for each post
    - Infinite scroll instead of next and previous buttons
    - Blog posts generated from Markdown files
    - About Page
    - Responsive Design
    - PWA (Progressive Web App) support
    - MobX
    - Customizable
- url: https://gatsby-starter-fine.netlify.com/
  repo: https://github.com/toboko/gatsby-starter-fine
  description: A mutli-response and light, mobile first blog starter with columns layout and Seo optimization.
  tags:
    - Blog
    - Markdown
    - Portfolio
    - SEO
  features:
    - Blog
    - Portfolio section
    - Customizable
    - Markdown
    - Optimized images
    - Sitemap Page
    - Seo Ready
- url: https://ugglr.github.io/gatsby-clean-portfolio/
  repo: https://github.com/ugglr/gatsby-clean-portfolio
  description: A clean themed Software Engineer Portfolio site, showcasing soft skills on the front page, features project card showcases, about page. Responsive through react-bootstrap components together with custom CSS style sheets. SEO configured, just need to add google analytics tracking code.
  tags:
    - Portfolio
    - SEO
    - Styling:Bootstrap
  features:
    - Resume
    - CV
    - google analytics
    - easy favicon swap
    - Gatsby SEO plugin
    - Clean layout
    - White theme
    - grid using react-bootstrap
    - bootstrap4 classes available
    - font-awesome Library for icons
    - Portfolio site for developers
    - custom project cards
    - easily extendable to include blog page
    - Responsive design
- url: https://gatsby-documentation-starter.netlify.com/
  repo: https://github.com/whoisryosuke/gatsby-documentation-starter
  description: Automatically generate docs for React components using MDX, react-docgen, and GatsbyJS
  tags:
    - Documentation
    - MDX
    - SEO
  features:
    - Parses all React components (functional, stateful, even stateless!) for JS Docblocks and Prop Types.
    - MDX - Write your docs in Markdown and include React components using JSX!
    - Lightweight (only what you need)
    - Modular (easily fits in any React project!)
    - Props table component
    - Customizable sidebar navigation
    - Includes SEO plugins Google Analytics, Offline, Manifest, Helmet.
- url: http://gatsby-absurd.surge.sh/
  repo: https://github.com/ajayns/gatsby-absurd
  description: A Gatsby starter using illustrations from https://absurd.design/
  tags:
    - Onepage
    - Styling:CSS-in-JS
  features:
    - Uses surreal illustrations from absurd.design.
    - Landing page structure split into sections
    - Basic UX/UX elements ready. navbar, smooth scrolling, faqs, theming
    - Convenient image handling and data separation
- url: https://gatsby-starter-quiz.netlify.com/
  repo: https://github.com/raphadeluca/gatsby-starter-quiz
  description: Create rich quizzes with Gatsby & Mdx. No need of database or headless CMS. Manage your data directly in your Mdx file's frontmatter and write your content in the body. Customize your HTML tags, use react components from a library or write your owns. Navigation will be automatically created between each question.
  tags:
    - MDX
  features:
    - Data quiz in the frontmatter
    - Rich customizable content with MDX
    - Green / Red alert footer on user's answer
    - Navigation generated based on the index of each question
- url: https://gatsby-starter-accessibility.netlify.com/
  repo: https://github.com/benrobertsonio/gatsby-starter-accessibility
  description: The default Gatsby starter with powerful accessibility tools built-in.
  tags:
    - Storybook
    - Linting
  features:
    - 🔍 eslint-plugin-jsx-a11y for catching accessibility issues while authoring code
    - ✅ lint:staged for adding a pre-commit hook to catch accessibility linting errors
    - 📣 react-axe for console reporting of accessibility errors in the DOM during development
    - 📖 storybook setup for accessibility reporting on individual components
- url: https://gatsby-theme-ggt-material-ui-blog.netlify.com/
  repo: https://github.com/avatar-kaleb/gatsby-starter-ggt-material-ui-blog
  description: Starter material-ui blog utilizing a Gatsby theme!
  tags:
    - Blog
    - MDX
  features:
    - Uses MDX with Gatsby theme for quick and easy set up
    - Material-ui design with optional config passed into the theme options
    - Gradient background with sitemap, rss feed, and offline capabilities
- url: https://gatsby-starter-blog-typescript.netlify.com/
  repo: https://github.com/gperl27/Gatsby-Starter-Blog-Typescript
  description: Gatsby starter blog with TypeScript
  tags:
    - Blog
    - Language:TypeScript
    - Styling:CSS-in-JS
  features:
    - Includes all features that come with Gatsby's official starter blog
    - TypeScript for type-safety out of the box
    - Styled components in favor of inline styles
    - Transition Link for nice page transitions
    - Type definitions from GraphQL schema (with code generation)
- url: https://gatsby-starter-sass.netlify.com/
  repo: https://github.com/colbyfayock/gatsby-starter-sass
  description: A Gatsby starter with Sass and no assumptions!
  tags:
    - Styling:SCSS
  features:
    - Sass stylesheets to manage your CSS (SCSS flavored)
    - Simple, minimal base setup to get started
    - No baked in configurations or assumptions
- url: https://billyjacoby.github.io/gatsby-react-bootstrap-starter/
  repo: https://github.com/billyjacoby/gatsby-react-bootstrap-starter
  description: GatsbyJS starter with react-bootstrap and react-icons
  tags:
    - Styling:Bootstrap
    - Styling:SCSS
  features:
    - SASS stylesheets to make styling components easy
    - Sample navbar that sticks to the top of the page on scroll
    - Includes react-icons to make adding icons to your app super simple
- url: https://gatsbystartermdb.netlify.com
  repo: https://github.com/jjcav84/mdbreact-gatsby-starter
  description: GatsbyJS starter built with MDBootstrap React free version
  tags:
    - Styling:Bootstrap
  features:
    - Material Design, Bootstrap, and React
    - Contact form and Google Map components
    - Animation
    - documentation and component library can be found at mdboostrap's website
- url: https://gatsby-starter-primer.netlify.com/
  repo: https://github.com/thomaswangio/gatsby-starter-primer
  description: A Gatsby starter featuring GitHub Primer Design System and React components
  tags:
    - Styling:Other
    - Styling:CSS-in-JS
    - SEO
    - Landing Page
  features:
    - Primer React Components
    - Styled Components
    - Gatsby Image
    - Better SEO component with appropriate OG image and appropriate fallback meta tags
- url: https://pranshuchittora.github.io/gatsby-material-boilerplate
  repo: https://github.com/pranshuchittora/gatsby-material-boilerplate
  description: A simple starter to get up and developing quickly with Gatsby in material design
  tags:
    - Styling:Material
  features:
    - Material design
    - Sass/SCSS
    - Tags
    - Categories
    - Google Analytics
    - Offline support
    - Web App Manifest
    - SEO
- url: https://anubhavsrivastava.github.io/gatsby-starter-hyperspace
  repo: https://github.com/anubhavsrivastava/gatsby-starter-hyperspace
  description: Single page starter based on the Hyperspace site template, with landing, custom and Elements(Component) page
  tags:
    - HTML5UP
    - Styling:SCSS
    - Onepage
    - Landing Page
  features:
    - Designed by HTML5 UP
    - Simple one page site that’s perfect for personal portfolios
    - Fully Responsive
    - Styling with SCSS
    - Offline support
    - Web App Manifest
- url: https://anubhavsrivastava.github.io/gatsby-starter-identity
  repo: https://github.com/anubhavsrivastava/gatsby-starter-identity
  description: Single page starter based on the Identity site template by HTML5 up, suitable for one page portfolio.
  tags:
    - HTML5UP
    - Styling:SCSS
    - Onepage
    - Landing Page
    - PWA
  features:
    - Designed by HTML5 UP
    - Simple one page personal portfolio
    - Fully Responsive
    - Styling with SCSS
    - Offline support
    - Web App Manifest
- url: https://hopeful-ptolemy-cd840b.netlify.com/
  repo: https://github.com/tonydiaz/gatsby-landing-page-starter
  description: A simple landing page starter for idea validation using material-ui. Includes email signup form and pricing section.
  tags:
    - Styling:Material
    - Landing Page
  features:
    - SEO
    - Mailchimp integration
    - Material-UI components
    - Responsive
    - Pricing section
    - Benefits section
    - Email signup form
    - Easily configurable
    - Includes standard Gatsby starter features
- url: https://anubhavsrivastava.github.io/gatsby-starter-aerial
  repo: https://github.com/anubhavsrivastava/gatsby-starter-aerial
  description: Single page starter based on the Aerial site template by HTML5 up, suitable for one page personal page.
  tags:
    - HTML5UP
    - Styling:SCSS
    - Onepage
    - Landing Page
    - PWA
  features:
    - Designed by HTML5 UP
    - Simple one page personal portfolio
    - Fully Responsive
    - Styling with SCSS
    - Offline support
    - Web App Manifest
- url: https://anubhavsrivastava.github.io/gatsby-starter-eventually
  repo: https://github.com/anubhavsrivastava/gatsby-starter-eventually
  description: Single page starter based on the Eventually site template by HTML5 up, suitable for upcoming product page.
  tags:
    - HTML5UP
    - Styling:SCSS
    - Landing Page
    - PWA
  features:
    - Designed by HTML5 UP
    - Fully Responsive
    - Styling with SCSS
    - Offline support
    - Web App Manifest
- url: https://jovial-jones-806326.netlify.com/
  repo: https://github.com/GabeAtWork/gatsby-elm-starter
  description: An Elm-in-Gatsby integration, based on gatsby-plugin-elm
  tags:
    - Language:Other
  features:
    - Elm language integration
- url: https://anubhavsrivastava.github.io/gatsby-starter-readonly
  repo: https://github.com/anubhavsrivastava/gatsby-starter-readonly
  description: Single page starter based on the ReadOnly site template by HTML5 up, with landing and Elements(Component) page
  tags:
    - HTML5UP
    - Onepage
    - Styling:SCSS
    - Landing Page
    - PWA
  features:
    - Designed by HTML5 UP
    - Fully Responsive
    - Styling with SCSS
    - Offline support
    - Web App Manifest
- url: https://anubhavsrivastava.github.io/gatsby-starter-prologue
  repo: https://github.com/anubhavsrivastava/gatsby-starter-prologue
  description: Single page starter based on the Prologue site template by HTML5 up, for portfolio pages
  tags:
    - HTML5UP
    - Onepage
    - Styling:SCSS
    - Portfolio
    - PWA
  features:
    - Designed by HTML5 UP
    - Fully Responsive
    - Styling with SCSS
    - Offline support
    - Web App Manifest
- url: https://gatsby-london.netlify.com
  repo: https://github.com/ImedAdel/gatsby-london
  description: A custom, image-centric theme for Gatsby.
  tags:
    - Portfolio
    - Blog
    - Styling:PostCSS
  features:
    - Post thumbnails in the homepage
    - Built with PostCSS
    - Made for image-centeric portfolios
    - Based on London for Ghost
- url: https://anubhavsrivastava.github.io/gatsby-starter-overflow
  repo: https://github.com/anubhavsrivastava/gatsby-starter-overflow
  description: Single page starter based on the Overflow site template by HTML5 up, with landing and Elements(Component) page
  tags:
    - HTML5UP
    - Onepage
    - Styling:SCSS
    - Portfolio
    - PWA
  features:
    - Designed by HTML5 UP
    - Fully Responsive
    - Image Gallery
    - Styling with SCSS
    - Offline support
    - Web App Manifest
- url: https://cosmicjs.com/apps/gatsby-agency-portfolio/demo
  repo: https://github.com/cosmicjs/gatsby-agency-portfolio
  description: Static Webpage for displaying your agencies skills and past work.  Implements 4 sections for displaying information about your company, A home page, information about services, projects, and the people in your organization.
  tags:
    - Blog
    - Portfolio
    - CMS:Cosmic
  features:
    - Landing Page
    - Home
    - Services
    - Projects
    - People
- url: https://cosmicjs.com/apps/gatsby-localization-app-starter/demo
  repo: https://github.com/cosmicjs/gatsby-localization-app-starter
  description: A localized Gatsby starter application powered by Cosmic.
  tags:
    - CMS:Cosmic
    - i18n
  features:
    - Gatsby localization starter app
- url: https://cosmicjs.com/apps/gatsby-docs/demo
  repo: https://github.com/cosmicjs/gatsby-docs-app
  description: Be able to view and create documentation using Gatsby and Cosmic. Leveraging the speed and high powered APIs of the Gatsby framework and the simplicity and scalability of Cosmic.
  tags:
    - CMS:Cosmic
    - Documentation
  features:
    - manage docs in static web file format for zippy delivery
- url: https://cosmicjs.com/apps/gatsby-ecommerce-website/demo
  repo: https://github.com/a9kitkumar/Gatsby-Ecommerce
  description: A localized Gatsby starter application powered by Cosmic.
  tags:
    - CMS:Cosmic
    - E-commerce
  features:
    - Stores products, orders using Cosmic as a database and a server
- url: https://harshil1712.github.io/gatsby-starter-googlesheets/
  repo: https://github.com/harshil1712/gatsby-starter-googlesheets
  description: A starter using Google Sheets as data source
  tags:
    - Google Sheets
    - SEO
    - Blog
  features:
    - Uses Google Sheets for data
    - Easily configurable
- url: https://the-plain-gatsby.netlify.com/
  repo: https://github.com/wangonya/the-plain-gatsby
  description: A simple minimalist starter for your personal blog.
  tags:
    - Blog
    - Markdown
  features:
    - Minimalist design
    - Next and previous blog post navigation
    - About page
    - Markdown support
- url: https://gatsby-starter-blockstack.openintents.org
  repo: https://github.com/friedger/gatsby-starter-blockstack
  description: A starter using Blockstack on client side
  tags:
    - Authentication
  features:
    - Uses Blockstack
    - Client side app
- url: https://anubhavsrivastava.github.io/gatsby-starter-multiverse
  repo: https://github.com/anubhavsrivastava/gatsby-starter-multiverse
  description: Single page starter based on the Multiverse site template by HTML5 up, with landing and Elements(Component) page
  tags:
    - HTML5UP
    - Onepage
    - Styling:SCSS
    - Portfolio
    - PWA
  features:
    - Designed by HTML5 UP
    - Fully Responsive
    - Image Gallery
    - Styling with SCSS
    - Offline support
    - Web App Manifest
- url: https://anubhavsrivastava.github.io/gatsby-starter-highlights
  repo: https://github.com/anubhavsrivastava/gatsby-starter-highlights
  description: Single page starter based on the Highlights site template by HTML5 up, with landing and Elements(Component) page
  tags:
    - HTML5UP
    - Onepage
    - Styling:SCSS
    - Portfolio
    - PWA
  features:
    - Designed by HTML5 UP
    - Fully Responsive
    - Image Gallery
    - Styling with SCSS
    - Offline support
    - Web App Manifest
- url: https://gatsby-starter-material-business-markdown.netlify.com/
  repo: https://github.com/ANOUN/gatsby-starter-material-business-markdown
  description: A clean, modern starter for businesses using Material Design Components
  tags:
    - Blog
    - Markdown
    - PWA
    - Styling:Material
    - Styling:SCSS
  features:
    - Minimal, Modern Business Website Design
    - Material Design Components
    - MDC React Components
    - MDC Theming
    - Blog
    - Home Page
    - Contact Page
    - Contact Form
    - About Page
    - Mobile-First approach in development
    - Fully Responsive
    - Markdown
    - PWA
- url: https://gatsby-starter-default-typescript.netlify.com/
  repo: https://github.com/andykenward/gatsby-starter-default-typescript
  description: Starter Default TypeScript
  tags:
    - Language:TypeScript
  features:
    - TypeScript
    - Typing generation for GraphQL using GraphQL Code Generator
    - Comes with React Helmet for adding site meta tags
    - Based on Gatsby Starter Default
- url: http://gatsbyhoney.davshoward.com/
  repo: https://github.com/davshoward/gatsby-starter-honey
  description: A delicious baseline for Gatsby (v2).
  tags:
    - Styling:PostCSS
    - SEO
  features:
    - Gatsby v2
    - SEO (including robots.txt, sitemap generation, automated yet customisable metadata, and social sharing data)
    - Google Analytics
    - PostCSS support
    - Developer environment variables
    - Accessibility support
    - Based on Gatsby Starter Default
- url: https://material-ui-starter.netlify.com/
  repo: https://github.com/dominicabela/gatsby-starter-material-ui
  description: This starter includes Material UI boilerplate and configuration files along with the standard Gatsby configuration files. It provides a starting point for developing Gatsby apps with the Material UI framework.
  tags:
    - SEO
    - Styling:Material
  features:
    - Material UI Framework
    - Roboto Typeface (self hosted)
    - SEO
    - Offline Support
    - Based on Gatsby Default Starter
- url: https://developer-diary.netlify.com/
  repo: https://github.com/willjw3/gatsby-starter-developer-diary
  description: A blog template created with web developers in mind. Totally usable right out of the box, but minimalist enough to be easily modifiable.
  tags:
    - Blog
    - Markdown
    - Pagination
    - SEO
  features:
    - Ready to go - Blog author name, author image, etc,... can be easily added using a config file
    - Blog posts created as markdown files
    - Gatsby v.2
    - Mobile responsive
    - Pagination
    - Category and tag pages
    - Social media sharing icons in each post
    - Icons from React Icons (Font Awesome, Devicons, etc,...)
    - Beautiful tech-topic tags to attach to your web-development-related blog posts
    - Developer-relevant social media icon links, including GitHub, Stack Overflow, and freeCodeCamp
- url: https://anubhavsrivastava.github.io/gatsby-starter-paradigmshift
  repo: https://github.com/anubhavsrivastava/gatsby-starter-paradigmshift
  description: Single page starter based on the Paradigm Shift site template by HTML5 up, with landing and Elements(Component) page
  tags:
    - HTML5UP
    - Onepage
    - Styling:SCSS
    - Portfolio
    - PWA
  features:
    - Designed by HTML5 UP
    - Fully Responsive
    - Image Gallery
    - Styling with SCSS
    - Offline support
    - Web App Manifest
- url: https://dazzling-heyrovsky-62d4f9.netlify.com/
  repo: https://github.com/s-kris/gatsby-starter-medium
  description: A GatsbyJS starter blog as close as possible to medium.
  tags:
    - Markdown
    - Styling:CSS-in-JS
  features:
    - Careers Listing
    - Mobile Responsive
- url: https://gatsby-personal-starter-blog.netlify.com
  repo: https://github.com/thomaswangio/gatsby-personal-starter-blog
  description: Gatsby starter for personal blogs! Blog configured to run at /blog and with Netlify CMS and gatsby-remark-vscode.
  tags:
    - Blog
    - Markdown
    - Styling:CSS-in-JS
    - CMS:Netlify
  features:
    - Netlify CMS
    - VSCode syntax highlighting
    - Styled Components
- url: https://anubhavsrivastava.github.io/gatsby-starter-phantom
  repo: https://github.com/anubhavsrivastava/gatsby-starter-phantom
  description: Single page starter based on the Phantom site template by HTML5 up, with landing, generic and Elements(Component) page
  tags:
    - HTML5UP
    - Onepage
    - Styling:SCSS
    - PWA
  features:
    - Designed by HTML5 UP
    - Fully Responsive
    - Styling with SCSS
    - Offline support
    - Web App Manifest
- url: https://gatsby-starter-internationalized.ack.ee/
  repo: https://github.com/AckeeCZ/gatsby-starter-internationalized
  description: A simple starter for fully internationalized websites, including route internationalization.
  tags:
    - i18n
  features:
    - internationalized page content - via react-intl
    - internationalized routes - via language configuration
    - lightweight - includes only internationalization code
    - LocalizedLink - built-in link component handling route generation
    - LanguageSwitcher - built-in language switcher component
- url: https://gatsby-starter-bee.netlify.com/
  repo: https://github.com/JaeYeopHan/gatsby-starter-bee
  description: A simple starter for blog with fresh UI.
  tags:
    - Blog
    - Netlify
    - Disqus
    - SEO
  features:
    - Code highlight with Fira Code font
    - Emoji (emojione)
    - Social share feature (Twitter, Facebook)
    - Comment feature (disqus, utterances)
    - Sponsor service (Buy-me-a-coffee)
    - CLI Tool
- url: https://hasura.io/learn/graphql/react/introduction/
  repo: https://github.com/hasura/gatsby-gitbook-starter
  description: A starter to generate docs/tutorial websites based on GitBook theme.
  tags:
    - Documentation
    - MDX
    - Markdown
    - SEO
  features:
    - Write in Markdown / MDX and generate responsive documentation/tutorial web apps
    - Fully Configurable
    - Syntax highlighting with Prismjs
    - Code diffing with +/-
    - Google Analytics Integration
    - SEO Tags with MDX frontmatter
    - Edit on GitHub button
    - Fully Customisable with rich embeds using React in MDX.
    - Search integration with Algolia
- url: https://gatsby-starter-blog-with-lunr.netlify.com/
  repo: https://github.com/lukewhitehouse/gatsby-starter-blog-with-lunr
  description: Building upon Gatsby's blog starter with a Lunr.js powered Site Search.
  tags:
    - Blog
    - Search
  features:
    - Same as the official starter blog
    - Integration with Lunr.js
- url: https://rg-portfolio.netlify.com/
  repo: https://github.com/rohitguptab/rg-portfolio
  description: Kick-off your Portfolio website with RG-Portfolio gatsby starter. We have used Gatsby + Contentful.
  tags:
    - Portfolio
    - CMS:Contentful
    - PWA
    - Blog
    - SEO
    - Disqus
    - Gallery
    - Landing Page
    - Markdown
    - Netlify
    - Styling:Bootstrap
  features:
    - Blogs listing with each blog post.
    - Contact form with Email notification using formspree.io.
    - Photos and Blogs page listing.
    - Different types of sections like About, Service, Blogs, Work, Testimonials, Photos, and contact.
    - All settings manage from contentful for example Header Menu, Homepage sections, blogs, and photos, etc.
    - Social share in blog details pages with comment ( Disqus ).
    - PWA
- url: https://oneshopper.netlify.com
  repo: https://github.com/rohitguptab/OneShopper
  description: This Starter is created for e-commerce site with Gatsby + Contentful and snipcart
  tags:
    - E-commerce
    - CMS:Contentful
    - Blog
    - SEO
    - Disqus
  features:
    - Blog post listing with previews for each blog post.
    - Store page listing all the Products and includes features like Rating, Price, Checkout, More then one Product images with tabbing.
    - Contact form with Email notification.
    - Index pages design with Latest Post, Latest Blog, Deal of week and Banner.
- url: https://anubhavsrivastava.github.io/gatsby-starter-spectral
  repo: https://github.com/anubhavsrivastava/gatsby-starter-spectral
  description: Single page starter based on the Spectral site template by HTML5 up, with landing, Generic and Elements(Component) page
  tags:
    - HTML5UP
    - Onepage
    - Styling:SCSS
    - Portfolio
    - PWA
  features:
    - Designed by HTML5 UP
    - Fully Responsive
    - Styling with SCSS
    - Offline support
    - Web App Manifest
- url: https://anubhavsrivastava.github.io/gatsby-starter-directive
  repo: https://github.com/anubhavsrivastava/gatsby-starter-directive
  description: Single page starter based on the Directive site template by HTML5 up, with landing and Elements(Component) page
  tags:
    - HTML5UP
    - Onepage
    - Styling:SCSS
    - Portfolio
    - PWA
  features:
    - Designed by HTML5 UP
    - Fully Responsive
    - Styling with SCSS
    - Offline support
    - Web App Manifest
- url: https://histaff.io/
  repo: https://github.com/histaff/website-static
  description: It's a beautiful starter static website which useful plugins based on Gatsby
  tags:
    - Styling:SCSS
    - Landing Page
    - Onepage
  features:
    - Fully Responsive
    - Styling with SCSS
    - Very similar to gatsby-starter-netlify-cms, slightly more configurable (e.g. set site-title in gatsby-config) with Bootstrap/Bootswatch instead of bulma
    - LocalizedLink - built-in link component handling route generation
- url: https://gatsby-kea-starter.netlify.com/
  repo: https://github.com/benjamin-glitsos/gatsby-kea-starter
  description: Gatsby starter with redux and sagas made simpler by the Kea library
  tags:
    - Redux
  features:
    - The Kea library makes redux and sagas extremely simple and concise
- url: https://anubhavsrivastava.github.io/gatsby-starter-solidstate
  repo: https://github.com/anubhavsrivastava/gatsby-starter-solidstate
  description: Single page starter based on the Solid State site template by HTML5 up, with landing, Generic and Elements(Component) page
  tags:
    - HTML5UP
    - Onepage
    - Styling:SCSS
    - Portfolio
    - PWA
  features:
    - Designed by HTML5 UP
    - Fully Responsive
    - Styling with SCSS
    - Offline support
    - Web App Manifest
- url: https://yellowcake.netlify.com/
  repo: https://github.com/thriveweb/yellowcake
  description: A starter project for creating lightning-fast websites with Gatsby v2 and Netlify-CMS v2 + Uploadcare integration.
  tags:
    - CMS:Netlify
    - Netlify
    - Blog
    - SEO
  features:
    - Uploadcare
    - Netlify Form
    - Category list (with navigation)
    - Featured post
    - Next and prev post
    - SEO component
- url: https://anubhavsrivastava.github.io/gatsby-starter-fractal
  repo: https://github.com/anubhavsrivastava/gatsby-starter-fractal
  description: Single page starter based on the Fractal site template by HTML5 up, with landing and Elements(Component) page
  tags:
    - HTML5UP
    - Onepage
    - Styling:SCSS
    - Portfolio
    - PWA
  features:
    - Designed by HTML5 UP
    - Fully Responsive
    - Styling with SCSS
    - Offline support
    - Web App Manifest
- url: https://minimal-gatsby-ts-starter.netlify.com/
  repo: https://github.com/TheoBr/minimal-gatsby-typescript-starter
  description: Minimal TypeScript Starter
  tags:
    - Language:TypeScript
  features:
    - TypeScript
    - ESLint + optional rule enforcement with Husky
    - Prettier
    - Netlify ready
    - Minimal
- url: https://gatsby-typescript-starter-default.netlify.com/
  repo: https://github.com/RobertoMSousa/gatsby-typescript-starter-default
  description: Simple Gatsby starter using TypeScript and eslint instead of outdated tslint.
  tags:
    - Language:TypeScript
    - SEO
    - Linting
  features:
    - Comes with React Helmet for adding site meta tags
    - Includes plugins for offline support out of the box
    - TypeScript
    - Prettier & eslint to format & check the code
- url: https://gatsby-starter-carraway.netlify.com/
  repo: https://github.com/endymion1818/gatsby-starter-carraway
  description: a Gatsby starter theme with Accessibility features, TypeScript, Jest, some basic UI elements, and a CircleCI pipeline
  tags:
    - Language:TypeScript
    - Pagination
    - Search
    - Testing
  features:
    - Paginated post archive
    - Site search with Lunr.js
    - Categories and category archive pages
    - Minimal CSS defaults using styled-components, including system font stack
    - Some fundamental Accessibility features including tabbable navigation & "Skip to content" link
    - UI elements including multi-column layout using CSS Grid (with float fallback), header component with logo, basic navigation & search and a footer with 3-column layout, logo and 2 menu areas
    - TypeScript & Testing including some sensible TypeScript defaults, tests with @testing-library/react, pre-commit and pre-push hooks. Set up includes enums for repeating values such as font & background colours
    - Setup for a CircleCI pipeline so you can run the above tests in branches before merging to master
    - Markdown posts _and_ pages (pages don't appear in the post archive)
- url: https://www.quietboy.net
  repo: https://github.com/zhouyuexie/gatsby-starter-quiet
  description: Gatsby out of the box blog, use TypeScript and highly customized style.
  tags:
    - Language:TypeScript
    - Styling:SCSS
    - SEO
    - Linting
    - RSS
    - Pagination
    - PWA
  features:
    - TypeScript
    - TsLint & Prettier
    - Tag list
    - Custom page layout
    - Switch the dark mode according to the system theme
    - Scss
    - Pagination
- url: https://compassionate-morse-5204bf.netlify.com/
  repo: https://github.com/deamme/gatsby-starter-prismic-resume
  description: Gatsby Resume/CV page with Prismic integration
  tags:
    - CMS:Prismic
    - CMS:Headless
    - Styling:CSS-in-JS
    - Onepage
    - Linting
  features:
    - One-page resume/CV
    - Prismic as Headless CMS
    - Emotion for styling
    - Uses multiple features of Prismic - Slices, Labels, Custom Types
    - ESLint & Prettier
- url: https://anubhavsrivastava.github.io/gatsby-starter-resume
  repo: https://github.com/anubhavsrivastava/gatsby-starter-resume
  description: Single page starter based on the Resume site template by startbootstrap for resume/portfolio page
  tags:
    - Onepage
    - Styling:SCSS
    - PWA
  features:
    - Designed by startbootstrap
    - Fully Responsive
    - Styling with SCSS
    - Offline support
    - Web App Manifest
- url: https://gatsby-starter-typescript-jest.netlify.com/
  repo: https://github.com/denningk/gatsby-starter-typescript-jest
  description: Barebones Gatsby starter with TypeScript, Jest, GitLab-CI, and other useful configurations
  tags:
    - Language:TypeScript
    - Testing
    - AWS
    - Linting
    - SEO
  features:
    - All components from default Gatsby starter converted to TypeScript
    - Jest testing configured for TypeScript with ts-jest
    - Detailed guide on how to deploy using AWS S3 buckets included in README
    - .gitlab-ci.yml file with blanks that can be customized for any Gatsby project
    - Configurations for EditorConfig, Prettier, and ESLint (for TypeScript)
- url: https://gatsby-starter-apollo.smakosh.com/app/
  repo: https://github.com/smakosh/gatsby-apollo-starter
  description: Gatsby Apollo starter - with client side routing
  tags:
    - Client-side App
    - SEO
    - Styling:CSS-in-JS
  features:
    - Apollo provider & Client side routing
    - Eslint/Prettier configured
    - Easy to customize
    - Nice project structure
    - Flex Grid components easy to customize
- url: https://portfolio.smakosh.com/
  repo: https://github.com/smakosh/gatsby-portfolio-dev
  description: A portfolio for developers
  tags:
    - Portfolio
    - SEO
    - Netlify
    - Onepage
    - Styling:CSS-in-JS
  features:
    - Eslint/Prettier configured
    - Scores 100% on a11y / Performance / PWA / SEO
    - PWA (desktop & mobile)
    - Easy to customize
    - Nice project structure
    - Amazing illustrations by Undraw.co
    - Tablet & mobile friendly
    - Continuous deployment with Netlify
    - A contact form protected by Google Recaptcha
    - Can be deployed with one click
    - Functional components with Recompose React Hooks! ready to migrate to React hooks!
    - Fetches your GitHub pinned projects with most stars (You could customize this if you wish)
- url: https://github.com/smakosh/gatsby-airtable-starter
  repo: https://github.com/smakosh/gatsby-airtable-starter
  description: Gatsby Airtable starter
  tags:
    - SEO
    - Netlify
    - Client-side App
    - Styling:CSS-in-JS
  features:
    - Static content fetched from Airtable
    - Dynamic content with CRUD operations with Airtable REST API
    - Well structured files/folders
    - Custom React Hooks
    - Custom Helpers instead of using third party libraries
    - Dynamic & Static containers
    - Global state management ready with useReducer & useContext
    - Dummy auth but ready to add real requests
- url: https://github.com/smakosh/gatsby-app-starter-rest-api
  repo: https://github.com/smakosh/gatsby-app-starter-rest-api
  description: Gatsby REST API starter
  tags:
    - Authentication
    - Client-side App
    - Styling:CSS-in-JS
  features:
    - Dynamic content with CRUD operations with a REST API
    - Well structured files/folders
    - Custom React Hooks
    - Auth with a JWT approach
    - Custom Helpers instead of using third party libraries
    - Dynamic containers
    - Global state management ready with useReducer & useContext
- url: https://gatsbyjs-starter-tailwindplay.appseed.us/
  repo: https://github.com/app-generator/gatsbyjs-starter-tailwindplay
  description: A Gatsby v2 starter styled using Tailwind, a utility-first CSS framework. Uses Purgecss to remove unused CSS.
  tags:
    - Styling:Tailwind
  features:
    - Based on gatsby-starter-tailwind
    - Tailwind CSS Framework
    - Removes unused CSS with Purgecss
- url: https://act-labs.github.io/
  repo: https://github.com/act-labs/gatsby-starter-act-blog
  description: Gatsby starter for blog/documentation using MDX, Ant Design, gatsby-plugin-combine.
  tags:
    - Blog
    - Documentation
    - Styling:Ant Design
    - Markdown
    - MDX
    - SEO
  features:
    - Posts and snippets;
    - SEO component;
    - Ant Design UI components;
    - Markdown and MDX for pages;
    - A customized webpack and babel configuration, for complex profecianal web apps with node.js, Jest tests, etc;
    - Progressively build more and more complex pages using gatsby-plugin-combine.
- url: https://gatsby-ghub.netlify.com/resume-book/
  repo: https://github.com/dwyfrequency/gatsby-ghub
  description: A resume builder app with authenticated routes, static marketing pages, and dynamic resume creation
  tags:
    - Authentication
    - Netlify
    - Client-side App
  features:
    - Netlify Identity
    - Static Marketing pages and Dynamic Client-side Authenticated App pages
    - SEO component
    - Apollo GraphQL (client-side)
- url: https://lewis-gatsby-starter-i18n.netlify.com
  repo: https://github.com/lewislbr/lewis-gatsby-starter-i18n
  description: A simple custom Gatsby starter template to start a new multilanguage website.
  tags:
    - i18n
    - Styling:CSS-in-JS
    - Portfolio
    - SEO
  features:
    - Automatically detects user browser language.
    - CSS in JS with styled-components.
    - Optimized images.
    - Offline capabilities.
    - Auto-generated sitemap and robots.txt.
- url: https://gatsby-snipcart-starter.netlify.com/
  repo: https://github.com/issydennis/gatsby-snipcart
  description: A simple e-commerce shop built using Gatsby and Snipcart.
  tags:
    - E-commerce
    - Styling:CSS-in-JS
    - Markdown
  features:
    - Minimal design to allow for simple customisation.
    - Snipcart integration provides an easy-to-use shopping cart and checkout.
    - Individual product pages with custom fields.
    - Products defined using markdown.
    - Styled components.
    - Gatsby image for optimised product images.
- url: https://anubhavsrivastava.github.io/gatsby-starter-stylish
  repo: https://github.com/anubhavsrivastava/gatsby-starter-stylish
  description: Single page starter based on the Stylish Portfolio site template by startbootstrap for portfolio page
  tags:
    - Onepage
    - Portfolio
    - Styling:SCSS
    - PWA
  features:
    - Designed by startbootstrap
    - Fully Responsive
    - Styling with SCSS
    - Offline support
    - Web App Manifest
- url: https://lewis-gatsby-starter-basic.netlify.com
  repo: https://github.com/lewislbr/lewis-gatsby-starter-basic
  description: A simple custom basic Gatsby starter template to start a new website.
  tags:
    - Styling:CSS-in-JS
    - SEO
  features:
    - Bare-bones starter.
    - CSS in JS with styled-components.
    - Optimized images.
    - Offline capabilities.
    - Auto-generated sitemap and robots.txt.
- url: https://myclicks.netlify.com/
  repo: https://github.com/himali-patel/MyClicks
  description: A simple Gatsby starter template to create portfolio website with contentful and Netlify.
  tags:
    - Blog
    - Netlify
    - CMS:Contentful
    - Styling:Bootstrap
    - Disqus
    - SEO
  features:
    - Fecthing Dynamic content from Contentful.
    - Blog post listing with previews, disqus implementation and social sharing for each blog post.
    - Contact form integration with Netlify.
    - Portfolio Result Filteration according to Category.
    - Index pages design with Recent Blogs and Intagram Feed.
- url: https://gatsby-starter-typescript-graphql.netlify.com
  repo: https://github.com/spawnia/gatsby-starter-typescript-graphql
  description: A Gatsby starter with typesafe GraphQL using TypeScript
  tags:
    - Language:TypeScript
    - Linting
    - Portfolio
    - Styling:CSS-in-JS
  features:
    - Type safety with TypeScript
    - Typesafe GraphQL with graphql-code-generator
    - ESLint with TypeScript support
    - Styling with styled-components
- url: https://gatsby-tailwind-serif.netlify.com/
  repo: https://github.com/windedge/gatsby-tailwind-serif
  description: A Gatsby theme based on gatsby-serif-theme, rewrite with Tailwind CSS.
  tags:
    - Styling:Tailwind
    - Markdown
  features:
    - Based on gatsby-serif-theme
    - Tailwind CSS Framework
    - Removes unused CSS with Purgecss
    - Responsive design
    - Suitable for small business website
- url: https://mystifying-mclean-5c7fce.netlify.com
  repo: https://github.com/renvrant/gatsby-mdx-netlify-cms-starter
  description: An extension of the default starter with Netlify CMS and MDX support.
  tags:
    - MDX
    - Markdown
    - Netlify
    - CMS:Netlify
    - Styling:None
  features:
    - MDX and Netlify CMS support
    - Use React components in Netlify CMS Editor and other markdown files
    - Allow editors to choose a page template
    - Replace HTML tags with React components upon rendering Markdown, enabling design systems
    - Hide pages from being editable by the CMS
    - Minimal and extensible
- url: https://gatsby-airtable-advanced-starter.marcomelilli.com
  repo: https://github.com/marcomelilli/gatsby-airtable-advanced-starter
  description: A Gatsby Starter Blog using Airtable as backend
  tags:
    - Airtable
    - Blog
    - Styling:None
  features:
    - Dynamic content from Airtable
    - Does not contain any UI frameworks
    - Tags
    - Categories
    - Authors
    - Disqus
    - Offline support
    - Web App Manifest
    - SEO
- url: https://contentful-starter.netlify.com/
  repo: https://github.com/algokun/gatsby_contentful_starter
  description: An Awesome Starter Kit to help you get going with Contentful and Gatsby
  tags:
    - Blog
    - CMS:Contentful
    - CMS:Headless
  features:
    - Bare-bones starter.
    - Dynamic content from Contentful CMS
    - Ready made Components
    - Responsive Design
    - Includes Contentful Delivery API for production build
- url: https://gatsby-simple-blog.thundermiracle.com
  repo: https://github.com/thundermiracle/gatsby-simple-blog
  description: A gatsby-starter-blog with overreacted looking and tags, breadcrumbs, disqus, i18n, eslint supported
  tags:
    - i18n
    - Blog
    - Netlify
    - Linting
    - Disqus
    - Testing
  features:
    - Easily Configurable
    - Tags
    - Breadcrumbs
    - Tags
    - Disqus
    - i18n
    - ESLint
    - Jest
- url: https://anubhavsrivastava.github.io/gatsby-starter-grayscale
  repo: https://github.com/anubhavsrivastava/gatsby-starter-grayscale
  description: Single page starter based on the Grayscale site template by startbootstrap for portfolio page
  tags:
    - Onepage
    - Portfolio
    - Styling:SCSS
    - PWA
  features:
    - Designed by startbootstrap
    - Fully Responsive
    - Styling with SCSS
    - Offline support
    - Web App Manifest
- url: https://gatsby-all-in.netlify.com
  repo: https://github.com/Gherciu/gatsby-all-in
  description: A starter that includes the most popular js libraries, already pre-configured and ready for use.
  tags:
    - Linting
    - Netlify
    - Styling:Tailwind
  features:
    - Tailwind CSS Framework
    - Antd UI Framework pre-configured
    - Redux for managing state
    - Eslint and Stylelint to enforce code style
- url: http://demo.nagui.me
  repo: https://github.com/kimnagui/gatsby-starter-nagui
  description: A Gatsby starter that full responsive blog.
  tags:
    - Blog
    - AWS
    - Pagination
    - SEO
    - Styling:CSS-in-JS
  features:
    - Tags & Categorys.
    - Pagination.
    - Show Recent Posts for category.
    - Styled-Components.
    - Mobile-First CSS.
    - Syntax highlighting in code blocks using PrismJS(Dracula).
    - Google Analytics.
    - Deploy AWS S3.
- url: https://anubhavsrivastava.github.io/gatsby-starter-newage
  repo: https://github.com/anubhavsrivastava/gatsby-starter-newage
  description: Single page starter based on the new age site template by startbootstrap for portfolio page/Mobile app launch
  tags:
    - Onepage
    - Portfolio
    - Styling:SCSS
    - PWA
  features:
    - Designed by startbootstrap
    - Fully Responsive
    - Styling with SCSS
    - Offline support
    - Web App Manifest
- url: https://gatsby-starter-krisp.netlify.com/
  repo: https://github.com/algokun/gatsby-starter-krisp
  description: A minimal, clean and responsive starter built with gatsby
  tags:
    - Styling:Bootstrap
    - Onepage
    - Portfolio
    - Netlify
    - Markdown
  features:
    - Styled-Components.
    - Mobile-First CSS.
    - Responsive Design, optimized for Mobile devices
- url: https://gatsby-datocms-starter.netlify.com/
  repo: https://github.com/brohlson/gatsby-datocms-starter
  description: An SEO-friendly DatoCMS starter with styled-components, page transitions, and out-of-the-box blog post support.
  tags:
    - CMS:DatoCMS
    - Styling:CSS-in-JS
    - Blog
    - Portfolio
    - SEO
  features:
    - Page Transitions
    - Blog Post Template
    - Sitemap & Robots.txt generation
- url: https://elemental.netlify.com/
  repo: https://github.com/akzhy/gatsby-starter-elemental
  description: A highly customizable portfolio starter with grid support.
  tags:
    - Blog
    - Portfolio
    - SEO
  features:
    - Highly Customizable
    - Portfolio Template
    - Blog Post Template
    - SEO Friendly
- url: https://gatsby-starter-apollo.netlify.com/
  repo: https://github.com/piducancore/gatsby-starter-apollo-netlify
  description: This project is an easy way to start developing fullstack apps with Gatsby and Apollo Server (using Netlify Lambda functions). For developing we use Netlify Dev to bring all of this magic to our local machine.
  tags:
    - Netlify
  features:
    - Apollo Client
    - Apollo Server running on Netlify functions
    - Netlify Dev for local development
- url: https://gatsby-starter-blog-and-portfolio.netlify.com/
  repo: https://github.com/alisalahio/gatsby-starter-blog-and-portfolio
  description: Just gatsby-starter-blog, with portfolio section added
  tags:
    - Blog
    - Portfolio
  features:
    - Basic setup for a full-featured blog
    - Basic setup for a portfolio
    - Support for an RSS feed
    - Google Analytics support
    - Automatic optimization of images in Markdown posts
    - Support for code syntax highlighting
    - Includes plugins for easy, beautiful typography
    - Includes React Helmet to allow editing site meta tags
    - Includes plugins for offline support out of the box
- url: https://www.attejuvonen.fi
  repo: https://github.com/baobabKoodaa/blog
  description: Blog with all the Bells and Whistles
  tags:
    - Blog
    - Infinite Scroll
    - Pagination
    - SEO
    - Markdown
  features:
    - Write blog posts into Markdown files (easy to format and content will not be married to any platform).
    - Expandable
    - Responsive and streamlined design.
    - Blazing fast UX
    - Autogenerated tracedSVG image placeholders are stylized to create a smooth look and transition as the image loads without the page jumping around.
    - Posts organized by tags.
    - Teasers of posts are generated to front page with infinite scroll which gracefully degrades into pagination.
    - Allow readers to be notified of updates with RSS feed and email newsletter.
    - Contact Form.
- url: https://novela.narative.co
  repo: https://github.com/narative/gatsby-starter-novela
  description: Welcome to Novela, the simplest way to start publishing with Gatsby.
  tags:
    - Blog
    - MDX
    - Portfolio
    - Pagination
    - SEO
  features:
    - Beautifully Designed
    - Multiple Homepage Layouts
    - Toggleable Light and Dark Mode
    - Simple Customization with Theme UI
    - Highlight-to-Share
    - Read Time and Progress
    - MDX support and inline code
    - Accessibility in Mind
- url: https://gatsby-starter-fashion-portfolio.netlify.com/
  repo: https://github.com/shobhitchittora/gatsby-starter-fashion-portfolio
  description: A Gatsby starter for a professional and minimal fashion portfolio.
  tags:
    - Blog
    - Client-side App
    - Landing Page
    - Portfolio
    - Styling:Other
  features:
    - A minimal and simple starter for your fashion portfolio
    - No need for any CMS, work with all your data and images locally.
    - Separate components for different pages and grid
    - Uses gatsby-image to load images
    - Built using the old school CSS.
- url: https://gatsby-theme-profile-builder.netlify.com/
  repo: https://github.com/ashr81/gatsby-theme-profile-builder
  description: Simple theme to build your personal portfolio and publish your articles using Contentful CMS.
  tags:
    - Landing Page
    - Portfolio
    - Styling:CSS-in-JS
    - Blog
    - CMS:Contentful
  features:
    - Mobile Screen support
    - Out of the box support with Contentful CMS for articles.
    - Toggleable Light and Dark Mode
    - Profile image with links to your GitHub and Twitter.
- url: https://prist.marguerite.io/
  repo: https://github.com/margueriteroth/gatsby-prismic-starter-prist
  description: A light-themed starter powered by Gatsby v2 and Prismic to showcase portfolios and blogs.
  tags:
    - Blog
    - CMS:Prismic
    - Landing Page
    - Netlify
    - Portfolio
    - SEO
    - Styling:CSS-in-JS
  features:
    - Landing page with customizable Hero, Portfolio preview, and About component
    - Emotion styled components
    - Blog layout and pages
    - Portfolio layout and pages
    - Google Analytics
    - Mobile ready
- url: https://demos.simplecode.io/gatsby/crafty/
  repo: https://github.com/simplecode-io/gatsby-crafty-theme
  description: SEO-friendly, fast, and fully responsive Gatsby starter with minimal plugins, utilizing JSON files as a content source.
  tags:
    - SEO
    - Portfolio
    - CMS:Other
    - Styling:Other
  features:
    - Beautiful and simple design
    - 100/100 Google Lighthouse score
    - SEO Optimized
    - Includes header/footer/sidebar (on Mobile)
    - CSS based sidebar
    - CSS based Modals
    - Content is fetched from JSON Files
    - Only one extra plugin from default Gatsby starter
- url: https://gatsby-starter-profile-site.netlify.com/
  repo: https://github.com/Mr404Found/gatsby-starter-profile-site
  description: A minimal and clean starter build with gatsby.
  tags:
    - Landing Page
    - Netlify
    - Portfolio
    - SEO
    - Styling:CSS-in-JS
  features:
    - Simple Design
    - Made by Sumanth
- url: https://the404blog.netlify.com
  repo: https://github.com/algokun/the404blog
  description: An Awesome Starter Blog to help you get going with Gatsby and Markdown
  tags:
    - Blog
    - Markdown
    - Search
    - Styling:CSS-in-JS
  features:
    - Bare-bones starter.
    - Dynamic content with Markdown
    - Ready made Components
    - Responsive Design
    - Includes Search Feature.
    - Syntax Highlight in Code.
    - Styling in Bootstrap
- url: https://gatsby-starter-unicorn.netlify.com/
  repo: https://github.com/algokun/gatsby_starter_unicorn
  description: An Awesome Starter Blog to help you get going with Gatsby and Markdown
  tags:
    - Blog
    - Markdown
    - Styling:CSS-in-JS
  features:
    - Bare-bones starter.
    - Dynamic content with Markdown
    - Ready made Components
    - Responsive Design
    - Syntax Highlight in Code.
- url: https://gatsby-starter-organization.netlify.com/
  repo: https://github.com/geocine/gatsby-starter-organization
  description: A Gatsby starter template for organization pages. Using the Gatsby theme "@geocine/gatsby-theme-organization"
  tags:
    - Styling:CSS-in-JS
    - Landing Page
    - Portfolio
    - Onepage
  features:
    - React Bootstrap styles
    - Theme-UI and EmotionJS CSS-in-JS
    - A landing page with all your organization projects, configurable through a YML file.
    - Configurable logo, favicon, organization name and title
- url: https://gatsby-starter-interviews.netlify.com/
  repo: https://github.com/rmagon/gatsby-starter-interviews
  description: A Gatsby starter template for structured Q&A or Interview sessions
  tags:
    - SEO
    - Blog
    - Styling:SCSS
  features:
    - Minimalist design for interviews
    - Beautifully presented questions and answers
    - Option to read all answers to a specific question
    - Share interview on social channels
    - All content in simple json files
- url: https://gatsby-starter-photo-book.netlify.com/
  repo: https://github.com/baobabKoodaa/gatsby-starter-photo-book
  description: A Gatsby starter for sharing photosets.
  tags:
    - Gallery
    - Infinite Scroll
    - Pagination
    - Transitions
  features:
    - Gallery with auto-generated thumbnails are presented on CSS Grid with infinite scroll.
    - Beautiful "postcard" view for photos with fullscreen toggle.
    - Both views are responsive with minimal whitespace and polished UX.
    - Many performance optimizations for image delivery (both by Gatsby & way beyond what Gatsby can do).
- url: https://gatsby-typescript-scss-starter.netlify.com/
  repo: https://github.com/GrantBartlett/gatsby-typescript-starter
  description: A simple starter project using TypeScript and SCSS
  tags:
    - Language:TypeScript
    - Styling:SCSS
    - SEO
  features:
    - Pages and components are classes.
    - A skeleton SCSS project added with prefixing
- url: https://portfolio-by-mohan.netlify.com/
  repo: https://github.com/algokun/gatsby_starter_portfolio
  description: An Official Starter for Gatsby Tech Blog Theme
  tags:
    - SEO
    - Blog
  features:
    - Styling using Styled-Components
    - Search using ElasticLunr
    - Theme by gatsby-tech-blog-theme
    - Deployed in Netlify
- url: https://brevifolia-gatsby-forestry.netlify.com/
  repo: https://github.com/kendallstrautman/brevifolia-gatsby-forestry
  description: A minimal starter blog built with Gatsby & Forestry CMS
  tags:
    - CMS:Forestry.io
    - Blog
    - Markdown
    - Styling:SCSS
  features:
    - Blog post listing with previews (image + summary) for each blog post
    - Minimalist, responsive design & typography
    - Create new markdown posts dynamically
    - Configured to work automatically with Forestry CMS
    - Customizable 'info' page
    - Simple layout & scss architecture, easily extensible
- url: https://gatsby-firebase-starter.netlify.com/
  repo: https://github.com/ovidiumihaibelciug/gatsby-firebase-starter
  description: Starter / Project Boilerplate for Authentication and creating Dynamic pages from collections with Firebase and Gatsby.js
  tags:
    - Firebase
    - SEO
    - Styling:SCSS
    - Authentication
    - PWA
  features:
    - Authentication with Firebase
    - Programmatically create pages from a firestore collection
    - Protected Routes with Authorization
    - Email verification
    - Includes React Helmet to allow editing site meta tags
    - Includes plugins for offline support out of the box
- url: https://gatsby-typescript-minimal.netlify.com/
  repo: https://github.com/benbarber/gatsby-typescript-minimal
  description: A minimal, bare-bones TypeScript starter for Gatsby
  tags:
    - Language:TypeScript
    - Styling:CSS-in-JS
    - SEO
  features:
    - Bare-bones starter
    - TypeScript
    - TSLint
    - Prettier
    - Styled Components
    - Sitemap Generation
    - Google Analytics
- url: https://agility-gatsby-starter-gatsbycloud.netlify.com
  repo: https://github.com/agility/agility-gatsby-starter
  description: Get started with Gatsby and Agility CMS using a minimal blog.
  tags:
    - CMS:Agility CMS
    - Blog
    - SEO
  features:
    - A bare-bones starter Blog to get you off and running with Agility CMS and Gatsby.
- url: https://gatsby-starter-dot.netlify.com/
  repo: https://github.com/chronisp/gatsby-starter
  description: Gatsby Starter for creating portfolio & blog.
  tags:
    - Blog
    - CMS:Headless
    - CMS:Contentful
    - Netlify
    - Portfolio
    - Redux
    - SEO
    - Styling:Material
  features:
    - Extensible & responsive design using Material UI (palette, typography & breakpoints configuration)
    - Blog integration with Contentful CMS (GraphQL queries)
    - Redux (connect actions & props easily using custom HOF)
    - Support for Netlify deployment
    - SEO
    - Prettier code styling
- url: https://johnjkerr.github.io/gatsby-creative/
  repo: https://github.com/JohnJKerr/gatsby-creative
  description: Gatsby implementation of the Start Bootstrap Creative template
  tags:
    - Gallery
    - Portfolio
    - Styling:Bootstrap
    - Styling:SCSS
  features:
    - Start Bootstrap Creative template converted to React/Gatsby
    - React Scrollspy used to track page position
    - React Bootstrap used to create modal portfolio carousel
    - GitHub Actions deployment to GitHub Pages demonstrated
- url: https://bonneville.netlify.com/
  repo: https://github.com/bagseye/bonneville
  description: A starter blog template for Gatsby
  tags:
    - Blog
    - SEO
  features:
    - Extensible & responsive design
    - Blog integration
    - SEO
- url: https://gatsby-starter-i18next-sanity.netlify.com/en
  repo: https://github.com/johannesspohr/gatsby-starter-i18next-sanity
  description: A basic starter which integrates translations with i18next and localized sanity input.
  tags:
    - i18n
    - CMS:sanity.io
  features:
    - Showcases advanced i18n techniques with i18next and sanity.io
    - Correct URLs for the languages (language in the path, translated slugs)
    - Multilanguage content from sanity
    - Snippets translation
    - Optimized bundle size (don't ship all translations at once)
    - Alternate links to other languages
    - Sitemap with language information
    - Localized 404 pages
- url: https://gatsby-skeleton.netlify.com/
  repo: https://github.com/msallent/gatsby-skeleton
  description: Gatsby starter with TypeScript and all sort of linting
  tags:
    - Language:TypeScript
    - Styling:CSS-in-JS
    - SEO
  features:
    - TypeScript
    - Styled-Components
    - ESLint
    - Prettier
    - Stylelint
    - SEO
- url: https://nehalem.netlify.com/
  repo: https://github.com/nehalist/gatsby-starter-nehalem
  description: A starter for the Gatsby Nehalem Theme
  tags:
    - Blog
    - Language:TypeScript
    - Markdown
    - Search
    - SEO
  features:
    - Fully responsive
    - Highly optimized (Lighthouse score ~400)
    - SEO optimized (with open graph, Twitter Card, JSON-LD, RSS and sitemap)
    - Syntax highlighting
    - Search functionality
    - Multi navigations
    - Static pages
    - Fully typed with TypeScript
    - Tagging
    - Theming
    - Customizable
- url: https://gatsby-starter-headless-wp.netlify.com
  repo: https://github.com/crock/gatsby-starter-headless-wordpress
  description: A starter Gatsby site to quickly implement a site for headless WordPress
  tags:
    - Blog
    - CMS:Headless
    - CMS:WordPress
  features:
    - New Header
    - Responsive
    - Sidebar that displays recent blog posts
- url: https://gatsby-advanced-blog-starter.netlify.com
  repo: https://github.com/aman29271/gatsby-advanced-blog-starter
  description: A pre-built Gatsby Starter Tech-blog
  tags:
    - Blog
    - Markdown
  features:
    - Highly Optimised
    - Image optimised with blur-up effect
    - Responsive
    - Code  highlighting
    - tagging
    - Sass compiled
- url: https://anubhavsrivastava.github.io/gatsby-starter-casual
  repo: https://github.com/anubhavsrivastava/gatsby-starter-casual
  description: Multi page starter based on the Casual site template by startbootstrap for portfolio
  tags:
    - Onepage
    - Styling:SCSS
    - PWA
  features:
    - Designed by startbootstrap
    - Fully Responsive
    - Styling with SCSS
    - Offline support
    - Web App Manifest
- url: https://gatsby-starter-ts-hello-world.netlify.com
  repo: https://github.com/hdorgeval/gatsby-starter-ts-hello-world
  description: TypeScript version of official hello world
  tags:
    - Language:TypeScript
  features:
    - TypeScript
    - ESLint
    - Type checking
    - no boilerplate
    - Great for advanced users
    - VSCode ready
- url: https://grommet-file.netlify.com/
  repo: https://github.com/metinsenturk/gatsby-starter-grommet-file
  description: Grommet-File is made with Grommet V2 and a blog starter
  tags:
    - Blog
    - Markdown
    - SEO
    - Portfolio
    - Styling:Grommet
  features:
    - Responsive Design
    - Pagination
    - Page creation
    - Content is Markdown files
    - Google Analytics
    - Grommet V2 User Interface
    - Support for RSS feed
    - SEO friendly
    - Mobile and responsive
    - Sitemap & Robots.txt generation
    - Optimized images with gatsby-image
- url: https://gatsby-wordpress-typescript-scss-blog.netlify.com/
  repo: https://github.com/sagar7993/gatsby-wordpress-typescript-scss-blog
  description: A Gatsby starter template for a WordPress blog, built using TypeScript, SCSS and Ant Design
  tags:
    - Blog
    - CMS:WordPress
    - CMS:Headless
    - Language:TypeScript
    - Pagination
    - PWA
    - SEO
    - Portfolio
    - Styling:SCSS
  features:
    - TypeScript for type-safe code
    - Source content from WordPress CMS
    - Auto generated Pagination for your WordPress Posts
    - Auto generated Navigation for next and previous post at the end Post
    - Auto generated pages for tags and categories sourced from WordPress
    - SCSS stylesheets
    - PWA with offline support
    - Ant Design for UI components and theming
    - Jest and Enzyme Testing framework support for snapshots and unit tests.
    - Responsive Design
    - Google Analytics
    - Comments using Staticman
    - Images within WordPress post/page content downloaded to static folder and transformed to webp format during build
    - Social widgets
    - Instagram feed of any profile (no API token needed)
    - Pinterest pin-it button on hovering on images (no API token needed)
    - Twitter timeline and follow button (no API token needed)
    - Facebook timeline and like button (no API token needed)
    - SEO friendly
    - Web app manifest
    - Mobile optimized and responsive
    - Sitemap.xml & Robots.txt generation
    - Optimized images with gatsby-image
    - Git pre-commit and pre-push hooks using Husky
    - TSLint formatting
    - Highly optimized with excellent lighthouse audit score
- url: https://gatsby-starter-typescript-deluxe.netlify.com/
  repo: https://github.com/gojutin/gatsby-starter-typescript-deluxe
  description: A Gatsby starter with TypeScript, Storybook, Styled Components, Framer Motion, Jest, and more.
  tags:
    - Language:TypeScript
    - Styling:CSS-in-JS
    - Storybook
    - SEO
    - Linting
    - Testing
  features:
    - TypeScript for type-safe code.
    - Styled-Components for all your styles.
    - Framer Motion for awesome animations.
    - gatsby-image and gatsby-transformer-sharp for optimized images.
    - gatsby-plugin-manifest + SEO component for an SEO-friendly PWA.
    - Storybook with add-ons for showing off your awesome components.
    - Jest and React Testing library for snapshots and unit tests.
    - ESLint (with TSLint and Prettier) to make your code look its best.
    - React Axe and React A11y for accessibility so that your site is awesome for everyone.
- url: https://gatsby-markdown-blog-starter.netlify.com/
  repo: https://github.com/ammarjabakji/gatsby-markdown-blog-starter
  description: GatsbyJS v2 starter for creating a markdown blog. Based on Gatsby Advanced Starter.
  tags:
    - Blog
    - Markdown
    - SEO
    - PWA
  features:
    - Gatsby v2 support
    - Responsive Design
    - Pagination
    - Content is Markdown files
    - Google Analytics
    - Support for RSS feed
    - SEO friendly
    - Sitemap & Robots.txt generation
    - Sass support
    - Css Modules support
    - Web App Manifest
    - Offline support
    - htaccess support
    - Typography.js
    - Integration with Social Media
- url: https://gatsby-starter-bloomer-db0aaf.netlify.com
  repo: https://github.com/zlutfi/gatsby-starter-bloomer
  description: Barebones starter website with Bloomer React components for Bulma.
  tags:
    - PWA
    - Styling:Bulma
    - Styling:SCSS
  features:
    - Bloomer React Commponents
    - Bulma CSS Framework
    - Uses SCSS for styling
    - Font Awesome Support
    - Progressive Web App
- url: https://gatsby-starter-mdbreact.netlify.com
  repo: https://github.com/zlutfi/gatsby-starter-mdbreact
  description: Barebones starter website with Material Design Bootstrap React components.
  tags:
    - PWA
    - Styling:Bootstrap
    - Styling:Material
    - Styling:SCSS
  features:
    - MDBReact React Commponents
    - Bootstrap CSS Framework with Material Design Bootstrap styling
    - Uses SCSS for styling
    - Font Awesome Support
    - Progressive Web App
- url: https://gatsby-starter-ts-pwa.netlify.com/
  repo: https://github.com/markselby9/gatsby-starter-typescript-pwa
  description: The default Gatsby starter fork with TypeScript and PWA support added
  tags:
    - Language:TypeScript
    - PWA
  features:
    - Minimum changes based on default starter template for TypeScript and PWA
    - Added TypeScript support with eslint and tsc check
    - Support GitHub Actions CI/CD workflow (beta)
- url: https://iceberg-gatsby-multilang.netlify.com/
  repo: https://github.com/diogorodrigues/iceberg-gatsby-multilang
  description: Gatsby multi-language starter. Internationalization / i18n without third party plugins or packages for Posts and Pages. Different URLs dependending on the language. Focused on SEO, PWA, Image Optimization, Styled Components and more. This starter is also integrate with Netlify CMS to manage all pages, posts and images.
  tags:
    - Blog
    - CMS:Headless
    - CMS:Netlify
    - i18n
    - Netlify
    - Markdown
    - Pagination
    - PWA
    - SEO
    - Styling:CSS-in-JS
  features:
    - Translations by using GraphQL, hooks and context API
    - Content in markdown for pages and posts in different languages
    - General translations for any content
    - Creation of menu by using translations and GraphQL
    - Netlify CMS to manage all pages, posts and images
    - Styled Components to styles
    - All important seetings for speedy and optimized images
    - Blog Posts list with pagination
    - Focus on SEO
    - PWA
- url: https://flexible-gatsby.netlify.com/
  repo: https://github.com/wangonya/flexible-gatsby
  description: A simple and clean theme for Gatsby
  tags:
    - Blog
    - Markdown
  features:
    - Google Analytics
    - Simple design
    - Markdown support
- url: https://gatsby-starter-leaflet.netlify.com/
  repo: https://github.com/colbyfayock/gatsby-starter-leaflet
  description: A Gatsby starter with Leafet!
  tags:
    - Landing Page
    - Linting
    - Styling:SCSS
    - Testing
  features:
    - Simply landing page to get started with Leaflet
    - Includes Leaflet and React Leaflet
    - Starts with some basic Sass stylesheets for styling
    - Linting and testing preconfigured
- url: https://gatsby-starter-luke.netlify.com/
  repo: https://github.com/lukethacoder/luke-gatsby-starter
  description: An opinionated starter using TypeScript, styled-components (emotion flavoured), React Hooks & react-spring. Built as a BYOS (bring your own source) so you can get up and running with whatever data you choose.
  tags:
    - Language:TypeScript
    - Transitions
    - Styling:CSS-in-JS
    - Linting
  features:
    - TypeScript
    - react-spring animations
    - BYOS (bring your own source)
    - Emotion for styling components
    - Minimal Design
    - React Hooks (IntersectionObserver, KeyUp, LocalStorage)
- url: https://friendly-cray-96d631.netlify.com/
  repo: https://github.com/PABlond/Gatsby-TypeScript-Starter-Blog
  description: Project boilerplate of a blog app. The starter was built using Gatsby and TypeScript.
  tags:
    - Markdown
    - Language:TypeScript
    - SEO
    - PWA
    - Styling:SCSS
  features:
    - A complete responsive theme built wiss Scss
    - Easy editable posts in Markdown files
    - SEO component
    - Optimized with Google Lighthouse
- url: https://gatsby-starter-material-album.netlify.com
  repo: https://github.com/JoeTrubenstein/gatsby-starter-material-album
  description: A simple portfolio starter based on the Material UI Album Layout
  tags:
    - Gallery
    - Portfolio
    - Styling:Material
  features:
    - Pagination
    - Material UI
    - Exif Data Parsing
- url: https://peaceful-ptolemy-d7beb4.netlify.com
  repo: https://github.com/TRamos5/gatsby-contentful-starter
  description: A starter template for an awesome static blog utilizing Contentful as a CMS and deployed to Netlify.
  tags:
    - CMS:Contentful
    - CMS:Headless
    - Blog
    - Netlify
    - Markdown
    - Styling:CSS-in-JS
  features:
    - Netlify integration with pre built contact form
    - "CMS: Contentful integration with placeholders included"
    - Mobile friendly responsive design made to be customized or leave as is
    - Separate components for everything
    - ...and more
- url: https://gatsby-tailwind-emotion-starter-demo.netlify.com/
  repo: https://github.com/pauloelias/gatsby-tailwind-emotion-starter
  description: Gatsby starter using the latest Tailwind CSS and Emotion.
  tags:
    - Styling:Tailwind
    - Styling:CSS-in-JS
    - Styling:PostCSS
  features:
    - Tailwind CSS for rapid development
    - Emotion with `tailwind.macro` for flexible styled components
    - PostCSS configured out-of-the-box for when you need to write your own CSS
    - postcss-preset-env to write tomorrow's CSS today
    - Bare bones starter to help you hit the ground running
- url: https://gatsby-starter-grayscale-promo.netlify.com/
  repo: https://github.com/gannochenko/gatsby-starter-grayscale-promo
  description: one-page promo site
  tags:
    - Language:TypeScript
    - Styling:CSS-in-JS
    - Linting
    - Markdown
    - Onepage
    - CMS:Netlify
    - Landing Page
  features:
    - Styled-Components
    - NetlifyCMS
    - TypeScript
    - Basic design
- url: https://gatsby-starter-mdx-website-blog.netlify.com/
  repo: https://github.com/doakheggeness/gatsby-starter-mdx-website-blog
  description: Gatsby website and blog starter utilizing MDX for adding components to mdx pages and posts. Incorportates Emotion.
  tags:
    - MDX
    - Blog
    - Styling:CSS-in-JS
  features:
    - Create pages and posts using MDX
    - Incorporates the CSS-in-JS library Emotion
    - Visual effects
- url: https://gatsby-starter-zurgbot.netlify.com/
  repo: https://github.com/zurgbot/gatsby-starter-zurgbot
  description: The ultimate force of starter awesomeness in the galaxy of Gatsby
  tags:
    - Linting
    - PWA
    - SEO
    - Styling:Bulma
    - Styling:SCSS
    - Testing
  features:
    - Sass (SCSS Flavored) CSS
    - Bulma CSS Framework
    - React Helmet <head> Management
    - React Icons SVG Icon Components (Including Font Awesome and others)
    - Eslint for JS linting
    - Prettier for JS formatting
    - StyleLint for Scss linting and formatting
    - Jest for a test framework
    - Enzyme for testing with React
    - Husky for git hooks, particularly precommit management
    - Lint Staged to run commands only on staged files
- url: https://martin2844.github.io/gatsby-starter-dev-portfolio/
  repo: https://github.com/martin2844/gatsby-starter-dev-portfolio
  description: A GatsbyJS minimalistic portfolio site, with a blog and about section
  tags:
    - Portfolio
    - Blog
    - Markdown
  features:
    - createPages API
    - Responsive
    - Minimalistic
    - Blazing fast (LINK)
    - Graphql queries
    - Sass
    - Markdown
- url: https://wataruoguchi-gatsby-starter-typescript-contentful.netlify.com/
  repo: https://github.com/wataruoguchi/gatsby-starter-typescript-contentful
  description: Simple TypeScript starter with Contentful Integration
  tags:
    - Language:TypeScript
    - CMS:Contentful
    - Netlify
    - Blog
  features:
    - Simple
    - TypeScript
    - Contentful
    - Supports Contentful Rich Text
    - Prettier & ESlint & StyleLint to format & check the code
    - Husky & lint-staged to automate checking
- url: https://gatsby-starter-point.netlify.com/
  repo: https://github.com/teaware/gatsby-starter-point
  description: A humble Gatsby starter for blog
  tags:
    - Blog
    - Markdown
    - Netlify
  features:
    - SASS
    - SEO
    - Dark Mode
    - Google Analytics
- url: https://gatsby-typescript-storybook-starter.netlify.com/
  repo: https://github.com/RobertoMSousa/gatsby-typescript-storybook-starter
  description: A Gatsby starter with storybook, tags and eslint
  tags:
    - Language:TypeScript
    - Styling:CSS-in-JS
    - Storybook
    - Markdown
    - Linting
  features:
    - Storybook
    - Simple
    - TypeScript
    - Contentful
    - Prettier & ESlint & StyleLint to format & check the code
    - Storybook
    - Jest and React Testing library for snapshots and unit tests.
    - Styled-Components for all your styles.
- url: https://semantic-ui-docs-gatsby.netlify.com/
  repo: https://github.com/whoisryosuke/semantic-ui-docs-gatsby
  description: Documentation starter using Semantic UI and MDX
  tags:
    - Documentation
    - Linting
    - Markdown
    - MDX
    - PWA
    - SEO
  features:
    - Easy starter for documentation-style sites
    - Use SUI React components anywhere in MDX
    - SASS/LESS support
    - Live code component
    - Customizable sidebar
    - Offline-ready
    - Responsive design
    - Nodemon for restarting dev server on changes
    - Webpack aliasing for components, assets, etc
- url: https://gatsby-starter-saas-marketing.netlify.com/
  repo: https://github.com/keegn/gatsby-starter-saas-marketing
  description: A simple one page marketing site starter for SaaS companies and products
  tags:
    - Onepage
    - Styling:CSS-in-JS
    - Landing Page
  features:
    - Responsive
    - Netlify ready
    - Styled-Components
    - Minimal design and easy to customize
    - Great for software or product related marketing sites
- url: https://react-landnig-page.netlify.com/
  repo: https://github.com/zilahir/react-landing-page
  description: Landing page with GraphCMS
  tags:
    - Redux
    - Styling:SCSS
    - Styling:CSS-in-JS
    - Netlify
  features:
    - Team section
    - Clients section
    - Map
    - Netlify ready
    - Styled-Components
    - Good for app showcase for startups
    - Prettier & ESlint & StyleLint to format & check the code
    - Husky & lint-staged to automate checking
- url: https://gatsby-strapi-starter.netlify.com/
  repo: https://github.com/jeremylynch/gatsby-strapi-starter
  description: Get started with Strapi, Bootstrap (reactstrap) and Gatsby FAST!
  tags:
    - CMS:Strapi
    - Styling:Bootstrap
  features:
    - Strapi
    - Bootstrap
    - Reactstrap
- url: https://kontent-template-gatsby-landing-page-photon.netlify.com
  repo: https://github.com/Simply007/kontent-template-gatsby-landing-page-photon
  description: Kentico Kontent based starter based on Photon starter by HTML5 UP
  tags:
    - CMS:Headless
    - CMS:Kontent
    - Netlify
    - Landing Page
    - HTML5UP
    - Styling:SCSS
  features:
    - Kentico Kontent CaaS platform as the data source
    - Landing page divided by section.
    - Support for code syntax highlighting
    - Includes plugins for easy, beautiful typography
    - Includes React Helmet to allow editing site meta tags
    - Includes plugins for offline support out of the box
    - Font awesome
    - Material Icons
    - CSS Grid
- url: https://gatsby-starter-typescript-blog-forms.netlify.com/
  repo: https://github.com/joerneu/gatsby-starter-typescript-blog-forms
  description: Gatsby starter for a website in TypeScript with a homepage, blog and forms
  tags:
    - Blog
    - Language:TypeScript
    - Linting
    - Markdown
    - MDX
    - CMS:Netlify
    - SEO
    - Styling:CSS-in-JS
  features:
    - TypeScript for type safety, IDE comfort and error checking during development and build time
    - ESLint and Prettier for safety and consistent code style
    - Uses the official Gatsby Blog Core theme for data processing
    - Functional components and React Hooks
    - SEO component with React Helmet
    - Minimal responsive styling with React Emotion that can easily be extended
    - Theming of components and Markdown (MDX) with Emotion Theming
    - Forms with Formite (React Hooks Form library)
    - Accessible UI components implemented with Reakit and styling based on mini.css
    - Netlify CMS to create and edit blog posts
    - Small bundle size
- url: https://gatsby-tailwind-styled-components-storybook-starter.netlify.com/
  repo: https://github.com/denvash/gatsby-tailwind-styled-components-storybook-starter
  description: Tailwind CSS + Styled-Components + Storybook starter for Gatsby
  tags:
    - Storybook
    - Styling:Tailwind
    - Styling:CSS-in-JS
    - Styling:PostCSS
    - Netlify
  features:
    - Tailwind CSS v1
    - Styled-Components v5
    - Storybook v5
    - PostCSS
    - Deploy Storybook
    - Documentation
- url: https://gatsby-tfs-starter.netlify.com/
  repo: https://github.com/tiagofsanchez/gatsby-tfs-starter
  description: a gatsby-advanced-starter with theme-ui styling
  tags:
    - RSS
    - SEO
    - Blog
    - MDX
  features:
    - React Helmet <head> Management
    - SVG Icon
- url: https://gatsby-lam.vaporwavy.io
  repo: https://github.com/vaporwavy/gatsby-london-after-midnight
  description: A custom, image-centric theme for Gatsby. Advanced from the Gatsby starter London.
  tags:
    - Blog
    - Portfolio
    - Gallery
    - SEO
    - Markdown
    - HTML5UP
    - CMS:Netlify
    - Styling:PostCSS
  features:
    - Support tags
    - Easily change the theme color
    - Post thumbnails in the homepage
    - Built with PostCSS
    - Made for image-centric portfolios
    - Based on London for Gatsby
- url: https://alipiry-gatsby-starter-typescript.netlify.com/
  repo: https://github.com/alipiry/gatsby-starter-typescript
  description: The default Gatsby starter with TypeScript
  tags:
    - Language:TypeScript
    - Linting
    - Netlify
  features:
    - Type Checking With TypeScript
    - Powerful Linting With ESLint
- url: https://gatsby-typescript-tailwind.netlify.com/
  repo: https://github.com/impulse/gatsby-typescript-tailwind
  description: Gatsby starter with TypeScript and Tailwind CSS
  tags:
    - Language:TypeScript
    - Styling:Tailwind
    - Styling:PostCSS
    - Netlify
  features:
    - Simple
    - TSLint
    - Tailwind CSS v1
    - PostCSS + PurgeCSS
- url: https://gatsby-starter-blog-tailwindcss-demo.netlify.com/
  repo: https://github.com/andrezzoid/gatsby-starter-blog-tailwindcss
  description: Gatsby blog starter with TailwindCSS
  tags:
    - Blog
    - SEO
    - Markdown
    - Styling:Tailwind
    - Styling:PostCSS
  features:
    - Based on the official Gatsby starter blog
    - Uses TailwindCSS
    - Uses PostCSS
- url: https://gatsby-minimalist-starter.netlify.com/
  repo: https://github.com/dylanesque/Gatsby-Minimalist-Starter
  description: A minimalist, general-purpose Gatsby starter
  tags:
    - SEO
    - Markdown
    - Styling:CSS-in-JS
  features:
    - Less starting boilerplate than the Gatsby default starter
    - Layout.css includes checklist of initial design system decisions to make
    - Uses Emotion
    - Uses CSS-In-JS
- url: https://gastby-starter-zeevo.netlify.com/
  repo: https://github.com/zeevosec/gatsby-starter-zeevo
  description: Yet another Blog starter with a different style
  tags:
    - Blog
    - Markdown
    - SEO
  features:
    - Extendable
    - Feature filters
    - Performant
- url: https://gatsby-theme-phoenix-demo.netlify.com
  repo: https://github.com/arshad/gatsby-theme-phoenix
  description: A personal blogging and portfolio theme for Gatsby with great typography and dark mode.
  tags:
    - Blog
    - Portfolio
    - SEO
    - MDX
    - Styling:Tailwind
    - Styling:PostCSS
  features:
    - MDX - Posts, Pages and Projects
    - Tags/Categories
    - Dark mode
    - Customizable with Tailwind CSS
    - Code highlighting with Prism
    - RSS feed
- url: https://gatsby-starter-landed.netlify.com/
  repo: https://github.com/vasrush/gatsby-starter-landed
  description: A Gatsby theme based on Landed template by HTML5UP
  tags:
    - HTML5UP
    - Landing Page
    - Portfolio
    - Linting
    - Styling:SCSS
    - Transitions
    - SEO
  features:
    - Includes sections to easily create landing pages
    - React Helmet <head> Management
    - Easily update menus & submenus in gatsby-config file
    - Integrates react-scroll and react-reveal for transitions
    - ESLint and Prettier for safety and consistent code style
    - Offline-ready
    - Responsive design
    - Left, Right and no sidebar templates
    - Font awesome icons
    - HTML5UP Design
- url: https://tina-starter-grande.netlify.com/
  repo: https://github.com/tinacms/tina-starter-grande
  description: Feature rich Gatsby starter with full TinaCMS integration
  tags:
    - Blog
    - Markdown
    - SEO
    - Netlify
    - Pagination
    - CMS:Other
    - Styling:CSS-in-JS
  features:
    - Fully integrated with TinaCMS for easy editing
    - Blocks based page & form builder
    - Styled Components
    - Code syntax highlighting
    - Light/Dark mode
- url: https://amelie-blog.netlify.com/
  repo: https://github.com/tobyau/gatsby-starter-amelie
  description: A minimal and mobile friendly blog template
  tags:
    - Blog
    - SEO
    - Markdown
  features:
    - Responsive design
    - Customizable content through markdown files
    - SEO component with React Helmet
- url: https://chronoblog.now.sh
  repo: https://github.com/Ganevru/gatsby-starter-chronoblog
  description: Chronoblog is a Gatsby js theme specifically designed to create a personal website. The main idea of ​​Chronoblog is to allow you not only to write a personal blog but also to keep a record of everything important that you have done.
  tags:
    - Blog
    - Portfolio
    - MDX
    - Markdown
    - SEO
    - Styling:CSS-in-JS
    - Linting
  features:
    - Starter for Chronoblog Gatsby Theme
- url: https://gatsby-eth-dapp-starter.netlify.com
  repo: https://github.com/robsecord/gatsby-eth-dapp-starter
  description: Gatsby Starter for Ethereum Dapps using Web3 with Multiple Account Management Integrations
  tags:
    - Client-side App
    - Netlify
    - Authentication
  features:
    - Ethereum Web3 Authentication - Multiple Integrations
    - ConsenSys Rimble UI Integration
    - Styled Components
    - Coinbase, Fortmatic, Metamask, WalletConnect, and more
    - dFuse Blockchain Streaming and Notifications
- url: https://gatsby-starter-theme-antv.antv.vision
  repo: https://github.com/antvis/gatsby-starter-theme-antv
  description: ⚛️ Polished Gatsby theme for documentation site
  tags:
    - Documentation
    - Markdown
    - Styling:Other
  features:
    - ⚛ Prerendered static site
    - 🌎 Internationalization support by i18next
    - 📝 Markdown-based documentation and menus
    - 🎬 Examples with live playground
    - 🏗 Unified Theme and Layout
    - 🆙 Easy customized header nav
    - 🧩 Built-in home page components
- url: https://gatsby-starter-cafe.netlify.com
  repo: https://github.com/crolla97/gatsby-starter-cafe
  description: Gatsby starter for creating a single page cafe website using Contentful and Leaflet
  tags:
    - CMS:Contentful
    - Styling:SCSS
    - Landing Page
    - Onepage
  features:
    - Leaflet interactive map
    - Instagram Feed
    - Contentful for menu item storage
    - Responsive design
- url: https://gatsby-firebase-simple-auth.netlify.com/
  repo: https://github.com/marcomelilli/gatsby-firebase-simple-auth
  description: A simple Firebase Authentication Starter with protected routes
  tags:
    - Firebase
    - Authentication
    - Styling:Tailwind
  features:
    - Authentication with Firebase
    - Protected Routes with Authorization
- url: https://demo.gatsbystorefront.com/
  repo: https://github.com/GatsbyStorefront/gatsby-starter-storefront-shopify
  description: Lightning fast PWA storefront for Shopify
  tags:
    - CMS:Headless
    - Shopify
    - SEO
    - PWA
    - E-commerce
    - Styling:CSS-in-JS
  features:
    - Gatsby Storefront
    - gatsby-theme-storefront-shopify
    - Shopify Integration
    - Shopping Cart
    - PWA
    - Optimized images with gatsby-image.
    - SEO
    - A11y
- url: https://keturah.netlify.com/
  repo: https://github.com/giocare/gatsby-starter-keturah
  description: A portfolio starter for developers
  tags:
    - Portfolio
    - SEO
    - Markdown
  features:
    - Target Audience Developers
    - Designed To Resemble A Terminal And Text Editor
    - Responsive Design
    - FontAwesome Icon Library
    - Easily Customize Content Using Markdown Files
    - SEO Friendly Component
    - Social Media Icons Provided
- url: https://gatsby-lander.surge.sh/
  repo: https://github.com/codebushi/gatsby-starter-lander
  description: Single page starter built with Tailwind CSS
  tags:
    - Onepage
    - Linting
    - Styling:Tailwind
  features:
    - Simple One Page Site
    - Landing Page Design
    - Fully Responsive
    - Styling with Tailwind
- url: https://gatsby-starter-papan01.netlify.com/
  repo: https://github.com/papan01/gatsby-starter-papan01
  description: A Gatsby starter for creating a markdown blog.
  tags:
    - Linting
    - Blog
    - Styling:SCSS
    - Markdown
    - Pagination
    - PWA
    - SEO
  features:
    - SSR React Code Splitting(loadable-components)
    - Theme Toggle(light/dark)
    - Pagination
    - SEO(Sitemap, Schema.org, OpenGraph tags, Twitter tag)
    - Web application manifest and offline support
    - Google Analytics
    - Disqus
    - RSS
    - ESLint(Airbnb) for linting
    - Prettier code formatting
    - gh-pages for deploying to GitHub Pages
- url: https://gatsby-starter-boilerplatev-kontent-demo.netlify.com/
  repo: https://github.com/viperfx07/gatsby-starter-boilerplatev-kontent
  description: A Gatsby starter using BoilerplateV for Kentico Kontent.
  tags:
    - Blog
    - CMS:Headless
    - CMS:Kontent
    - Styling:Bootstrap
    - Styling:CSS-in-JS
    - Linting
  features:
    - Sass (SCSS Flavored) CSS
    - ITCSS Structure of CSS (with glob added for css)
    - Bootstrap CSS Framework
    - React Helmet <head> Management
    - ESLint(Airbnb) for JS linting
    - Prettier for JS formatting
- url: https://www.cryptocatalyst.net/
  repo: https://github.com/n8tb1t/gatsby-starter-cryptocurrency
  description: A full-fledged cryptocurrency Gatsby starter portal with landing page, blog, roadmap, devs team, and docs.
  tags:
    - Linting
    - Blog
    - Styling:SCSS
    - Markdown
    - Pagination
    - PWA
    - SEO
  features:
    - Beautiful Mobile-first design.
    - modular SCSS styles.
    - Configurable color scheme.
    - Advanced config options.
    - Advanced landing page.
    - Blog Component.
    - Live comments.
    - Roadmap component.
    - Developers page component.
    - Algolia advanced search index, with content chunks.
    - Docs component.
    - No outdated codebase, use only react hooks.
    - Easy to modify react components.
    - SEO (Sitemap, OpenGraph tags, Twitter tags)
    - Google Analytics Support
    - Offline Support & WebApp Manifest
    - Easy to modify assets.
- url: https://chronoblog-profile.now.sh
  repo: https://github.com/Ganevru/gatsby-starter-chronoblog-profile
  description: This starter will help you launch a personal website with a simple text feed on the main page. This starter looks simple and neat, but at the same time, it has great potential for organizing your content using tags, dates, and search. The homepage is organized in compact feeds. The display of content in these feeds is based on the tags of this content (for example, only content with a podcast tag gets into the feed with podcasts).
  tags:
    - Blog
    - Portfolio
    - MDX
    - Markdown
    - SEO
    - Styling:CSS-in-JS
    - Linting
  features:
    - Specially designed to create a personal website (in a simple and strict "text" style)
    - Universal text feed divided into categories
    - Search and Tags for organizing content
    - A simple change of primary and secondary colors of the site, fonts, radius of curvature of elements, etc (thanks to Theme UI theming)
    - Clean and Universal UI
    - Mobile friendly, all elements and custom images are adapted to any screen
    - Light/Dark mode
    - Easy customization of icons and links to your social networks
    - MDX for the main menu of the site, footer and other elements of the site
    - MDX for pages and content
    - Code syntax highlighting
    - SEO (OpenGraph and Twitter) out of the box with default settings that make sense (thanks to React Helmet)
- url: https://chronoblog-hacker.now.sh
  repo: https://github.com/Ganevru/gatsby-starter-chronoblog-hacker
  description: A dark (but with ability to switch to light) starter that uses the Source Code Pro font (optional) and minimalistic UI
  tags:
    - Blog
    - Portfolio
    - MDX
    - Markdown
    - SEO
    - Styling:CSS-in-JS
    - Linting
  features:
    - Specially designed to create a personal website
    - Search and Tags for organizing content
    - A simple change of primary and secondary colors of the site, fonts, radius of curvature of elements, etc (thanks to Theme UI theming)
    - Clean and Minimalistic UI
    - Mobile friendly, all elements and custom images are adapted to any screen
    - Light/Dark mode
    - Easy customization of icons and links to your social networks
    - MDX for the main menu of the site, footer and other elements of the site
    - MDX for pages and content
    - Code syntax highlighting
    - SEO (OpenGraph and Twitter) out of the box with default settings that make sense (thanks to React Helmet)
- url: https://gatsby-starter-tailwind2-emotion-styled-components.netlify.com/
  repo: https://github.com/chrish-d/gatsby-starter-tailwind2-emotion-styled-components
  description: A (reasonably) unopinionated Gatsby starter, including; Tailwind 2 and Emotion. Use Tailwind utilities with Emotion powered CSS-in-JS to produce component scoped CSS (no need for utilities like Purge CSS, etc).
  tags:
    - Styling:CSS-in-JS
    - Styling:Tailwind
  features:
    - Utility-first CSS using Tailwind 2.
    - CSS scoped within components (no "bleeding").
    - Only compiles the CSS you use (no need to use PurgeCSS/similar).
    - Automatically gives you Critical CSS with inline stlyes.
    - Hybrid of PostCSS and CSS-in-JS to give you Tailwind base styles.
- url: https://5e0a570d6afb0ef0fb162f0f--wizardly-bassi-e4658f.netlify.com/
  repo: https://github.com/adamistheanswer/gatsby-starter-baysik-blog
  description: A basic and themeable starter for creating blogs in Gatsby.
  tags:
    - Blog
    - Portfolio
    - MDX
    - Markdown
    - SEO
    - Styling:CSS-in-JS
    - Linting
  features:
    - Specially designed to create a personal website
    - Clean and Minimalistic UI
    - Facebook Comments
    - Mobile friendly, all elements and custom images are adapted to any screen
    - Light/Dark mode
    - Prettier code formatting
    - RSS
    - Links to your social networks
    - MDX for pages and content
    - Code syntax highlighting
    - SEO (OpenGraph and Twitter) out of the box with default settings that make sense (thanks to React Helmet)
- url: https://gatsby-starter-robin.netlify.com/
  repo: https://github.com/robinmetral/gatsby-starter-robin
  description: Gatsby Default Starter with state-of-the-art tooling
  tags:
    - MDX
    - Styling:CSS-in-JS
    - Linting
    - Testing
    - Storybook
  features:
    - 📚 Write in MDX
    - 👩‍🎤 Style with Emotion
    - 💅 Linting with ESLint and Prettier
    - 📝 Unit and integration testing with Jest and react-testing-library
    - 💯 E2E browser testing with Cypress
    - 📓 Visual testing with Storybook
    - ✔️ CI with GitHub Actions
    - ⚡ CD with Netlify
- url: https://help.dferber.de
  repo: https://github.com/dferber90/gatsby-starter-help-center
  description: A themeable starter for a help center
  tags:
    - Documentation
    - Markdown
    - MDX
    - Search
  features:
    - Manage content in Markdown and YAML files
    - Multiple authors possible
    - Apply your own theme
    - Usable in any language
    - SEO friendly
    - Easy to add Analytics
- url: https://evaluates2.github.io/Gatsby-Starter-TypeScript-Redux-TDD-BDD
  repo: https://github.com/Evaluates2/Gatsby-Starter-TypeScript-Redux-TDD-BDD
  description: An awesome Gatsby starter template that takes care of the tooling setup, allowing you and your team to dive right into building ultra-fast React applications quickly and deploy them with confidence! 📦
  tags:
    - Redux
    - Language:TypeScript
    - Linting
    - Testing
    - Styling:None
  features:
    - 📚 Written in TypeScript.
    - 💡 Redux preconfigured (with local-storage integration.
    - 💅 Linting with TSLint and Prettier.
    - 📝 Unit testing with Jest and react-test-renderer.
    - 💯 Behavior-driven E2E browser testing with Cypress + Cucumber.js plugin.
    - 📓 Steps for deploying to Gh-pages
    - ✔️ CI with TravisCI
    - ⚡ Steps for deploying to GitHub Pages, AWS S3, or Netlify.
- url: https://gatsby-resume-starter.netlify.com/
  repo: https://github.com/barancezayirli/gatsby-starter-resume-cms
  description: Resume starter styled using Tailwind with Netlify CMS as headless CMS.
  tags:
    - CMS:Headless
    - SEO
    - PWA
    - Portfolio
  features:
    - One-page resume/CV
    - PWA
    - Multiple Netlify CMS widgets
    - Netlify CMS as Headless CMS
    - Tailwind for styling with theming
    - Optimized build process (purge css)
    - Basic SEO, site metadata
    - Prettier
    - Social media links
- url: https://gatsby-starter-default-nostyles.netlify.com/
  repo: https://github.com/JuanJavier1979/gatsby-starter-default-nostyles
  description: The default Gatsby starter with no styles.
  tags:
    - Styling:None
  features:
    - Based on gatsby-starter-default
    - No styles
- url: https://greater-gatsby.now.sh
  repo: https://github.com/rbutera/greater-gatsby
  description: Barebones and lightweight starter with TypeScript, PostCSS, TailwindCSS and Storybook.
  tags:
    - PWA
    - Language:TypeScript
    - Styling:Tailwind
  features:
    - Lightweight & Barebones
    - includes Storybook
    - Full TypeScript support
    - Uses styled-components Global Styles API for consistency in styling across application and Storybook
- url: https://gatsby-simplefolio.netlify.com/
  repo: https://github.com/cobidev/gatsby-simplefolio
  description: A clean, beautiful and responsive portfolio template for Developers ⚡️
  tags:
    - Portfolio
    - PWA
    - SEO
    - Onepage
  features:
    - Modern UI Design
    - Reveal Animations
    - Fully Responsive
    - Easy site customization
    - Configurable color scheme
    - OnePage portfolio site
    - Fast image optimization
- url: https://gatsby-starter-hpp.netlify.com/
  repo: https://github.com/hppRC/gatsby-starter-hpp
  description: All in one Gatsby skeleton based TypeScript, emotion, and unstated-next.
  tags:
    - MDX
    - SEO
    - PWA
    - Linting
    - Styling:CSS-in-JS
    - Language:TypeScript
  features:
    - PWA
    - TypeScript
    - Absolute import
    - Useful ready made custom hooks
    - Ready made form component for Netlify form
    - Global CSS component and Reset CSS component
    - Advanced SEO components(ex. default twitter ogp image, sitemaps, robot.txt)
    - Prettier, ESLint
    - unstated-next(useful easy state library)
- url: https://gatsby-typescript-emotion-storybook.netlify.com/
  repo: https://github.com/duncanleung/gatsby-typescript-emotion-storybook
  description: Config for TypeScript + Emotion + Storybook + React Intl + SVGR + Jest.
  tags:
    - Language:TypeScript
    - Styling:CSS-in-JS
    - Storybook
    - i18n
    - Linting
    - Testing
  features:
    - 💻 TypeScript
    - 📓 Visual testing with Storybook
    - 👩‍🎤 CSS-in-JS styling with Emotion
    - 💅 Linting with ESLint and Prettier
    - 🌎 React Intl internationalization support
    - 🖼️ SVG support with SVGR
    - 📝 Unit and integration testing with Jest and react-testing-library
    - ⚡ CD with Netlify
- url: https://felco-gsap.netlify.com
  repo: https://github.com/AshfaqKabir/Felco-Gsap-Gatsby-Starter
  description: Minimal Multipurpose Gsap Gatsby Landing Page. Helps Getting Started With Gsap and Netlify Forms.
  tags:
    - Portfolio
    - Styling:CSS-in-JS
  features:
    - Minimal 3 Page Responsive Layout
    - Multipurpose Gatsby Theme
    - Working Netlify Form
    - Gsap For Modern Animtaions
    - Styled Components for responsive component based styling with theming
    - Basic SEO, site metadata
    - Prettier
- url: https://gatsby-starter-fusion-blog.netlify.com/
  repo: https://github.com/robertistok/gatsby-starter-fusion-blog
  description: Easy to configure blog starter with modern, minimal theme
  tags:
    - Language:TypeScript
    - Styling:CSS-in-JS
    - Netlify
    - Markdown
    - Blog
    - SEO
  features:
    - Featured/Latest posts
    - Sticky header
    - Easy to customize -> edit config.ts with your info
    - Meta tags for improved SEO with React Helmet
    - Transform links to bitly links automatically
    - Codesyntax
    - Code syntax highlighting
- url: https://gatsby-bootstrap-italia-starter.dej611.now.sh/
  repo: https://github.com/italia/design-italia-gatsby-starterkit
  description: Gastby starter project using the Bootstrap Italia design kit from Italian Digital Team
  tags:
    - Styling:Bootstrap
    - SEO
    - Linting
  features:
    - Bootstrap Italia - design-react-kit
    - Prettier
    - Sticky header
    - Complete header
    - Homepage and service templates pages ready to use
    - Meta tags for improved SEO with React Helmet
- url: https://gatsby-starter-webcomic.netlify.com
  repo: https://github.com/JLDevOps/gatsby-starter-webcomic
  description: Gatsby blog starter that focuses on webcomics and art with a minimalistic UI.
  tags:
    - Markdown
    - MDX
    - Netlify
    - Pagination
    - Search
    - Styling:Bootstrap
    - RSS
    - SEO
  features:
    - Designed to focus on blog posts with images.
    - Search capability on blog posts
    - Displays the latest posts
    - Displays all the tags from the site
    - Pagination between blog posts
    - Has a "archive" page that categorizes and displays all the blog posts by date
    - Mobile friendly
- url: https://gatsby-starter-material-emotion.netlify.com
  repo: https://github.com/liketurbo/gatsby-starter-material-emotion
  description: Gatsby starter of Material-UI with Emotion 👩‍🎤
  tags:
    - Language:TypeScript
    - SEO
    - Styling:Material
    - Styling:CSS-in-JS
  features:
    - Based on Gatsby Default Starter
    - Material-UI
    - Emotion
    - Roboto Typeface
    - SEO
    - TypeScript
- url: https://flex.arshad.io
  repo: https://github.com/arshad/gatsby-starter-flex
  description: A Gatsby starter for the Flex theme.
  tags:
    - SEO
    - MDX
    - Styling:CSS-in-JS
  features:
    - MDX Blocks for your Gatsby site.
    - Customizable, extendable and accessible.
    - Theme UI
    - SEO and Open graphs support
    - Color modes
    - Code Highlighting
- url: https://london-night-day.netlify.com/
  repo: https://github.com/jooplaan/gatsby-london-night-and-day
  description: A custom, image-centric dark and light mode aware theme for Gatsby. Advanced from the Gatsby starter London After Midnight.
  tags:
    - Blog
    - Portfolio
    - Gallery
    - SEO
    - Markdown
    - Styling:SCSS
    - HTML5UP
    - CMS:Netlify
  features:
    - Support tags
    - Easily change the theme color
    - Post thumbnails in the homepage
    - Made for image-centric portfolios
    - Using the London After Midnight is now “Dark mode” (the default), and the original London as “Light mode”.
    - Removed Google Fonts, using system fonts in stead (for speed and privacy :)
    - Use SASS
- url: https://the-gatsby-bootcamp-blog.netlify.com
  repo: https://github.com/SafdarJamal/gatsby-bootcamp-blog
  description: A minimal blogging site built with Gatsby using Contentful and hosted on Netlify.
  tags:
    - Blog
    - CMS:Contentful
    - Netlify
    - Styling:SCSS
    - SEO
    - Portfolio
  features:
    - Basic setup for a full-featured blog
    - Includes React Helmet to allow editing site meta tags
    - Uses SCSS for styling
    - Minimal responsive design
    - Styled components
    - SEO Friendly Meta
- url: https://gatsby-starter-catalyst-writer.netlify.com/
  repo: https://github.com/ehowey/gatsby-starter-catalyst-writer
  description: A full featured starter for a freelance writer or journalist to display a portfolio of their work. SANITY.io is used as the CMS. Based on Gatsby Theme Catalyst. Uses MDX and Theme-UI.
  tags:
    - Styling:CSS-in-JS
    - CMS:sanity.io
    - SEO
    - PWA
    - Portfolio
  features:
    - Based on Gatsby Theme Catalyst series of themes
    - MDX
    - Theme-UI integration for easy to change design tokens
    - SEO optimized to include social media images and Twitter handles
    - Tight integration with SANITY.io including a predefined content studio.
    - A full tutorial is available in the docs.
- url: https://rocketdocs.netlify.com/
  repo: https://github.com/Rocketseat/gatsby-starter-rocket-docs
  description: Out of the box Gatsby Starter for creating documentation websites easily and quickly.
  tags:
    - SEO
    - MDX
    - Documentation
    - Linting
    - Markdown
    - PWA
    - Styling:CSS-in-JS
  features:
    - MDX for docs;
    - Responsive and mobile friendly;
    - Code highlighting with prism-react-renderer and react-live support;
    - SEO (Sitemap, schema.org data, Open Graph and Twitter tags).
    - Google Analytics integration;
    - Custom docs schema;
    - Offline Support & WebApp Manifest;
    - Yaml-based sidebar navigation;
- url: https://gatsby-starter-typescript-default.netlify.com/
  repo: https://github.com/lianghx-319/gatsby-starter-typescript-default
  description: Only TypeScript Gatsby starter base on Default starter
  tags:
    - Language:TypeScript
  features:
    - All features same as gatsby-starter-default
    - Only support TypeScript using gatsby-typescript-plugin
- url: https://gatsby-starter-catalyst.netlify.com/
  repo: https://github.com/ehowey/gatsby-starter-catalyst
  description: A boilerplate starter to accelerate your Gatsby development process. Based on Gatsby Theme Catalyst. Uses MDX for content and Theme-UI for styling. Includes a core theme, a header theme, and a footer theme.
  tags:
    - MDX
    - Styling:Theme-UI
    - SEO
    - PWA
  features:
    - Based on Gatsby Theme Catalyst series of themes and starters.
    - Theme options are used to enable some simple layout changes.
    - Latent component shadowing allows for easy shadowing and swapping of layout components such as the header and footer.
    - Theme-UI is deeply integrated with design tokens and variants throughout.
    - Uses a Tailwind preset to enable you to focus on design elements.
    - Color mode switching available by default.
    - SEO optimized to include social media images and Twitter handles.
    - React Scroll for one page, anchor based navigation is available.
    - Code highlighting via Prism.
- url: https://gatsby-starter-default-dark-mode.netlify.com/
  repo: https://github.com/alexandreramosdev/gatsby-starter-default-dark-mode
  description: A simple starter to get developing quickly with Gatsby, dark mode, and styled-components.
  tags:
    - Styling:CSS-in-JS
    - Onepage
    - Linting
  features:
    - Dark mode
    - Styled Components
    - Comes with React Helmet for adding site meta tags
    - Includes plugins for offline support out of the box
- url: https://eager-memento.netlify.com/
  repo: https://github.com/Mr404Found/gatsby-memento-blogpost
  description: A responsive gatsby portfolio starter to show off or to flex your skills in a single page
  tags:
    - Netlify
    - Markdown
    - Blog
    - Styling:Bootstrap
  features:
    - React Bootstrap
    - Responsive webpage
    - TypeWriter Effect
- url: https://gatsby-starter-wilde-creations.netlify.com/
  repo: https://github.com/georgewilde/gatsby-starter-wilde-creations
  description: Barebones starter with a minimal number of components to kick off a TypeScript and Styled Components project.
  tags:
    - Styling:CSS-in-JS
    - PWA
    - Testing
    - Linting
    - Language:TypeScript
  features:
    - ✔️ Gatsby
    - ✔️ TypeScript
    - ✔️ Styled Components
    - ✔️ Helmet
    - ✔️ Storybook
    - ✔️ Jest
    - ✔️ ESLint
    - ✔️ Husky
    - ✔️ Prettier
    - ✔️ React Testing Library
    - ✔️ Stylelint
    - ✔️ Offline support
    - ✔️ PWA ready
    - ✔️ SEO
    - ✔️ Responsive design
    - ✔️ Netlify Deployment Friendly
    - ✔️ Highly optimized (Lighthouse score 4 x 100)
- url: https://gatsby-starter-typescript-deploy.netlify.com/
  repo: https://github.com/jongwooo/gatsby-starter-typescript
  description: TypeScript version of the default Gatsby starter🔮
  tags:
    - Language:TypeScript
    - Linting
    - Netlify
    - Testing
  features:
    - TypeScript
    - ESLint for JS linting
    - Prettier code formatting
    - Jest for testing
    - Deploy to Netlify through GitHub Actions
- url: https://answer.netlify.com/
  repo: https://github.com/passwd10/gatsby-starter-answer
  description: A simple Gatsby blog to show your Future Action on top of the page
  tags:
    - Blog
    - Markdown
    - Netlify
    - Disqus
  features:
    - Emoji
    - Social Icon(fontawesome)
    - Google Analytics
    - Disqus
    - Resume
    - Place plan on the top
- url: https://gatsby-portfolio-starter.netlify.com/
  repo: https://github.com/Judionit/gatsby-portfolio-starter
  description: A simple Gatsby portfolio starter
  tags:
    - Netlify
    - Styling:CSS-in-JS
    - Onepage
    - Portfolio
  features:
    - Styled components
    - Responsive webpage
    - Portfolio
- url: https://wp-graphql-gatsby-starter.netlify.com/
  repo: https://github.com/n8finch/wp-graphql-gatsby-starter
  description: A super simple, bare-bone starter based on the Gatsby Starter for the front end and the WP GraphQL plugin on your WordPress install. This is a basic "headless CMS" setup. This starter will pull posts, pages, categories, tags, and a menu from your WordPress site. You should use either the TwentyNineteen or TwentyTwenty WordPress themes on your WordPress install. See the starter repo for more detailed instructions on getting set up. The example here uses the WordPress Theme Unit Test Data for post and page dummy content. Find something wrong? Issues are welcome on the starter reository.
  tags:
    - Blog
    - CMS:Headless
    - CMS:WordPress
    - Netlify
  features:
    - WP GraphQL plugin integration
    - Light/Dark Mode
    - React Helmet for SEO
    - Integrated navigation
    - Verbose (i.e., not D.R.Y.) GraphQL queries to get data from
    - Includes plugins for offline support out of the box
- url: https://gatsby-starter-docz-netlifycms.netlify.com/
  repo: https://github.com/colbyfayock/gatsby-starter-docz-netlifycms
  description: Quickly deploy Docz documentation powered by Netlify CMS!
  tags:
    - CMS:Netlify
    - Documentation
    - Netlify
  features:
    - Docz documentation powered by Gatsby
    - Netlify CMS to manage content
- url: https://keanu-pattern.netlify.com/
  repo: https://github.com/Mr404Found/gatsby-keanu-blog
  description: A responsive and super simple gatsby portfolio starter and extendable for blog also used yaml parsing
  tags:
    - Netlify
    - SEO
    - Blog
    - Landing Page
    - Styling:Other
  features:
    - Attractive Design
    - Responsive webpage
    - Responsive Card Design
    - Gatsby
    - yaml parsing
    - Automatic page Generation by adding content
- url: https://gatsby-contentful-portfolio-blog.netlify.com/
  repo: https://github.com/escapemanuele/gatsby-contentful-blog-portfolio
  description: Simple gatsby starter for integration with Contentful. The result is a clean and nice website for businesses or freelancers with a blog and a portfolio.
  tags:
    - Blog
    - CMS:Headless
    - CMS:Contentful
    - Portfolio
    - PWA
    - Testing
  features:
    - Styled components
    - Responsive webpage
    - Portfolio
    - Blog
    - Testing
    - PWA
- url: https://example-site-for-square-starter.netlify.com/
  repo: https://github.com/jonniebigodes/example-site-for-square-starter
  description: A barebones starter to help you kickstart your next Gatsby project with Square payments
  tags:
    - Square
    - Netlify
    - SEO
    - E-commerce
  features:
    - Serverless
    - Gatsby
    - Square
- url: https://gatsby-animate.netlify.com/
  repo: https://github.com/Mr404Found/gatsby-animate-starter
  description: A responsive and super simple gatsby starter with awesome animations to components and to build your online solutions website. stay tuned more features coming soon
  tags:
    - Netlify
    - SEO
    - Blog
    - Landing Page
    - Styling:Other
  features:
    - Attractive Design
    - Responsive webpage
    - Services
    - Animations
    - yaml parsing
    - Component Animations
    - ReactReveal Library
- url: https://gatsby-starter-instagram-baseweb.netlify.com/
  repo: https://github.com/timrodz/gatsby-starter-instagram-baseweb
  description: 🎢 A portfolio based on your latest Instagram posts, implemented with the Base Web Design System by Uber. It features out-of-the-box responsive layouts, easy-to-implement components and CSS-in-JS styling.
  tags:
    - Landing Page
    - Portfolio
    - Gallery
    - SEO
    - Netlify
    - Styling:CSS-in-JS
    - Styling:Other
  features:
    - Display your Instagram posts (Up to the last 12 with no API key).
    - Plug & Play configuration. All you need is an Instagram username!
    - Lightweight & Minimalist page structure. Let your work show itself.
    - Responsive design.
    - Simple React functional components (FC).
    - Google Analytics ready.
    - Continuous deployment via Netlify or Vercel.
- url: https://gatsby-starter-mountain.netlify.com/
  repo: https://github.com/artezan/gatsby-starter-mountain
  description: Blog theme that combine the new powerful MDX with the old WordPress. Built with WP/MDX and Theme UI
  tags:
    - Styling:CSS-in-JS
    - PWA
    - MDX
    - CMS:WordPress
    - Landing Page
    - Blog
  features:
    - gatsby-theme-wordpress-mdx
    - Theme UI
    - react-animate-on-scroll
    - Responsive Design
    - SEO friendly
    - Optimized images with gatsby-image
    - Git pre-commit and pre-push hooks using Husky
    - Highly optimized with excellent lighthouse audit score
    - Light/Dark mode
    - CSS Animations
    - Mountain style
- url: https://gatsby-starter-redux-storybook.netlify.com/
  repo: https://github.com/fabianunger/gatsby-starter-redux-storybook
  description: Gatsby Starter that has Redux (persist) and Storybook implemented.
  tags:
    - Redux
    - Storybook
    - PWA
    - Styling:CSS-in-JS
    - SEO
  features:
    - Redux + Redux Persist implemented also for Storybook
    - PWA
    - ESLint
    - SEO ready
- url: https://dospolov.com
  repo: https://github.com/dospolov/gatsby-starter-blog-and-cv
  description: Gatsby starter for Blog and CV.
  tags:
    - Blog
    - CMS:Netlify
    - Pagination
    - Portfolio
    - Disqus
    - RSS
    - Styling:Ant Design
    - Styling:Tailwind
  features:
    - Archive organized by tags and categories
    - Pagination support
    - Offline support
    - Google Analytics support
    - Disqus Comments support
- url: https://gatsby-starter-typescript-themes.netlify.com/
  repo: https://github.com/room-js/gatsby-starter-typescript-themes
  description: Gatsby TypeScript starter with light/dark themes based on CSS variables
  tags:
    - Language:TypeScript
    - Styling:SCSS
  features:
    - Light and Dark themes based on CSS variables (persisted state)
    - Font Awesome
    - Normalize.css
- url: https://gatsby-notion-demo.netlify.com/
  repo: https://github.com/conradlin/gatsby-starter-strata-notion
  description: Gatsby starter utilizing Notion as a CMS based on strata site template
  tags:
    - Blog
    - PWA
    - SEO
    - Styling:SCSS
  features:
    - Super simple, portfolio + blog + newsletter site
    - Utilizing Notion as a CMS
    - Fully Responsive
    - Styling with SCSS
- url: https://sumanth.netlify.com/
  repo: https://github.com/Mr404Found/gatsby-sidedrawer
  description: A responsive and super simple gatsby site with awesome navbar and stay tuned more features coming soon
  tags:
    - Netlify
    - SEO
    - Blog
    - Landing Page
    - Styling:Other
  features:
    - Attractive Design
    - Responsive webpage
    - Animations
    - Component Animations
    - ReactReveal Library
    - Side Drawer
    - Sidebar
    - Navbar
- url: https://userbase-gatsby-starter.jacobneterer.com
  repo: https://github.com/jneterer/userbase-gatsby-starter
  description: Another TODO app - a Gatsby starter for Userbase, TailwindCSS, SCSS, and Typescript.
  tags:
    - Styling:Tailwind
    - Styling:SCSS
    - Language:TypeScript
    - Authentication
    - Netlify
    - SEO
  features:
    - Userbase for authentication and end-to-end encrypted data management
    - All user and data APIs
    - Tailwind CSS and SCSS for styling
    - Typescript for easier debugging and development, strict types, etc
    - Netlify for hosting
- url: https://gatsby-simple-blog-with-asciidoctor-demo.netlify.com
  repo: https://github.com/hitsuji-no-shippo/gatsby-simple-blog-with-asciidoctor
  description: A Gatsby blog with Asciidoctor. Forked from thundermiracle/gatsby-simple-blog.
  tags:
    - Blog
    - i18n
    - Netlify
    - Disqus
    - RSS
    - SEO
    - Linting
    - Testing
  features:
    - Asciidoc support
    - Easily Configurable
    - Tags
    - Edit on GitHub
    - i18n
    - SEO
    - Light and Dark themes
    - Google Analytics
    - RSS
    - Disqus
    - Breadcrumbs
    - ESLint
- url: https://barcadia.netlify.com/
  repo: https://github.com/bagseye/barcadia
  description: A super-fast site using GatsbyJS
  tags:
    - Blog
    - CMS:Headless
    - CMS:Contentful
    - Portfolio
  features:
    - Styled components
    - Responsive webpage
    - Portfolio
    - Blog
- url: https://gatsby-starter-clean-resume.netlify.com/
  repo: https://github.com/masoudkarimif/gatsby-starter-clean-resume
  description: A Gatsby Starter Template for Putting Your Resume Online Super Quick!
  tags:
    - Netlify
    - Pagination
    - Styling:Other
    - SEO
  features:
    - Easy setup
    - Completely customizable using only gatsby-config.js file
    - Uses Milligram for styling
    - Fully responsive
    - Clean minimalist design
    - Page transition
    - Five different themes (great-gatsby, master-yoda, wonder-woman, darth-vader, luke-lightsaber)
    - Includes React Helmet for title and description tags
    - Includes Google Analytics plugin
- url: https://gatsby-starter-i18n-bulma.netlify.com
  repo: https://github.com/kalwalt/gatsby-starter-i18n-bulma
  description: A gatsby starter with Bulma and optimized slug for better SEO.
  tags:
    - i18n
    - Netlify
    - CMS:Netlify
    - Styling:Bulma
    - Styling:SCSS
    - Gallery
    - SEO
    - Markdown
    - PWA
    - Blog
  features:
    - Multilanguage support with i18n
    - Slug switcher (multilanguage)
    - Uses Bulma for styling
    - Netlify CMS
    - React Images with Modal
    - FontAwesome icons
    - Animate.css with WOW
    - Robots.txt
    - Sitemap
    - PWA
- url: https://gatsby-attila.netlify.com/
  repo: https://github.com/armada-inc/gatsby-attila-theme-starter
  description: A Gatsby starter for creating blogs from headless Ghost CMS.
  tags:
    - Blog
    - CMS:Headless
    - SEO
    - Styling:SCSS
    - Pagination
  features:
    - Attila standard Ghost theme
    - Data sourcing from headless Ghost
    - Responsive design
    - SEO optimized
    - OpenGraph structured data
    - Twitter Cards meta
    - Sitemap Generation
    - XML Sitemaps
    - Progressive Web App
    - Offline Support
    - RSS Feed
    - Composable and extensible
- url: https://gatsby-contentful-portfolio.netlify.com/
  repo: https://github.com/wkocjan/gatsby-contentful-portfolio
  description: Gatsby portfolio theme integrated with Contentful
  tags:
    - CMS:Contentful
    - CMS:Headless
    - Gallery
    - Portfolio
    - SEO
    - Styling:Tailwind
  features:
    - Clean minimalist design
    - Contentful integration with ready to go placeholder content
    - Responsive design
    - Uses TailwindCSS for styling
    - Font Awesome icons
    - Robots.txt
    - SEO optimized
    - OpenGraph structured data
    - Integration with Mailchimp
- url: https://gatsby-graphcms-ecommerce-starter.netlify.com
  repo: https://github.com/GraphCMS/gatsby-graphcms-ecommerce-starter
  description: Swag store built with GraphCMS, Stripe, Gatsby, Postmark and Printful.
  tags:
    - E-commerce
    - i18n
    - Netlify
    - Styling:Tailwind
    - CMS:Other
    - Stripe
  features:
    - Dropshipping by Printful
    - Printful inventory enhanced by GraphCMS
    - Custom GraphQL API for handling checkout and payment
    - Postmark for order notifications
    - Strong Customer Authentication
- url: https://koop-blog.netlify.com/
  repo: https://github.com/bagseye/koop-blog
  description: A simple blog platform using GatsbyJS and MDX
  tags:
    - Blog
    - Markdown
    - MDX
  features:
    - Responsive design
    - Styled 404 page
    - Lightweight
    - Styled Components
- url: https://gatsby-minimalistic-dmin.netlify.com/
  repo: https://github.com/EllisMin/gatsby-minimalistic-dmin
  description: A ready-to-use, customizable personal blog with minimalistic design
  tags:
    - Blog
    - Markdown
    - Netlify
    - SEO
    - Styling:Other
    - Documentation
  features:
    - Simple blog with responsive design
    - Light / Dark Mode Switch
    - Markdown / HTML to create post & About page
    - Code syntax highlighting (Light / Dark)
    - Facebook Comments plugin
    - Social Media Links & Share buttons
    - Googly Analytics Support
    - Easy & Highly Customizable
    - Styled Components
- url: https://gatsby-airtable-listing.netlify.com/
  repo: https://github.com/wkocjan/gatsby-airtable-listing
  description: Airtable theme for Gatsby
  tags:
    - Airtable
    - SEO
    - Styling:Tailwind
  features:
    - Airtable integration
    - Modals with previous/next navigation
    - Responsive design
    - Uses TailwindCSS for styling
    - Font Awesome icons
    - Clean minimalist design
    - SEO optimized
    - Robots.txt
    - OpenGraph structured data
- url: https://gatsby-starter-personality.netlify.com/
  repo: https://github.com/matheusquintaes/gatsby-starter-personality
  description: A free responsive Gatsby Starter
  tags:
    - Portfolio
    - Gallery
  features:
    - SEO
    - Page transition
    - Fully responsive
    - Styling:CSS-in-JS
- url: https://seattleservicerelief.com/
  repo: https://github.com/service-relief/gatsby-starter-service-relief
  description: Localized index of resources for your city.
  tags:
    - Airtable
    - Netlify
    - SEO
    - Styling:Tailwind
  features:
    - generates a static website using GatsbyJS
    - uses Airtable to manage your listings and categories
    - includes an Airtable form to collect local submissions and add them to Airtable for approval
    - can be personalized to a city or region without touching a line of code
    - one-click deployment via Netlify
- url: https://shards-gatsby-starter.netlify.com/
  repo: https://github.com/wcisco17/gatsby-typescript-shards-starter
  description: Portfolio with Typescript and Shards UI
  tags:
    - Language:TypeScript
    - Portfolio
    - Netlify
    - PWA
    - Styling:Bootstrap
  features:
    - Portfollio Starter that includes Shards Ui component library and Typescript generator.
    - Typescript
    - Typescript Generator
    - Styled-Components
    - Shards UI
    - Bootstrap
- url: https://gatsby-sanity-developer-portfolio-starter.jacobneterer.com/
  repo: https://github.com/jneterer/gatsby-sanity-developer-portfolio-starter
  description: A Gatsby + Sanity CMS starter project for developer portfolios. Also built using TailwindCSS, SCSS, and Typescript.
  tags:
    - CMS:sanity.io
    - Portfolio
    - Styling:Tailwind
    - Styling:SCSS
    - Language:TypeScript
    - Netlify
    - SEO
  features:
    - Developer portfolio using Gatsby + Sanity CMS
    - Edit your profile, projects, and tags all in Sanity CMS without any code commits
    - TailwindCSS and SCSS for styling
    - Typescript for easier debugging and development, strict types, etc
    - Netlify for hosting
    - SEO Capabilities
- url: https://serene-ramanujan-285722.netlify.com/
  repo: https://github.com/kunalJa/gatsby-starter-math-blog
  description: A responsive math focused blog with MDX and Latex built in
  tags:
    - MDX
    - Blog
    - PWA
    - Storybook
    - Styling:Other
    - SEO
  features:
    - Mobile friendly and fully responsive
    - Easy to configure (just change site.config.js)
    - MDX
    - Latex with Katex
    - Storybook with tested components included
    - Uses Tachyons for styling
    - Easy to create new posts
- url: https://gatsby-starter-canada-pandemic.netlify.com/
  repo: https://github.com/masoudkarimif/gatsby-starter-canada-pandemic
  description: A Gatsby starter template for covering pandemics in Canada
  tags:
    - AWS
    - Onepage
    - Styling:Other
  features:
    - Interactive SVG map using D3
    - Responsive design
    - Styled 404 page
    - Google Analytics support
    - Includes React Helmet
    - Clean minimalist design
    - Completely customizable using only gatsby-config.js file
- url: https://builderio.github.io/gatsby-starter-builder/
  repo: https://github.com/BuilderIO/gatsby-starter-builder
  description: Gatsby starter with drag + drop page building with your React components via Builder.io
  tags:
    - CMS:Other
    - CMS:Headless
  features:
    - Builder.io integration with sample pages/header/footer.
    - Drag and drop page editing and creations.
    - Lots of built-in templates, widgets, or bring in your own custom components.
    - Uses @builder.io/gatsby plugin to dynamically create pages published on the editor.
    - SEO
- url: https://gatsby-starter-reason-blog.netlify.com/
  repo: https://github.com/mukul-rathi/gatsby-starter-reason-blog
  description: The Gatsby Starter Blog using ReasonML!
  tags:
    - Blog
    - Styling:CSS-in-JS
    - Language:Other
  features:
    - Basic setup for a full-featured type-safe blog
    - ReasonML support out-of-the-box
    - ReasonReact v3 JSX syntax
    - CSS-in-Reason support
    - StaticQuery GraphQL support in ReasonML
    - Similar to gatsby-starter-blog

- url: https://gct.mozart409.space/
  repo: https://github.com/Mozart409/gatsby-custom-tailwind
  description: A minimal tailwind css starter, with custom fonts, purgecss, automatic linting when committing to master, awesome lighthouse audit, custom Vercel/serve server for production build, visible to all in your network, so you can test it with your phone.
  tags:
    - Linting
    - PWA
    - SEO
    - Styling:Tailwind
    - Styling:PostCSS
  features:
    - Minimal Tailwind Starter
    - Custom Fonts predefined
    - Automatic Linting on Commit using husky and pretty-quick
    - Custom server to test Production Builds on your local network via Vercel/serve
    - Extensive Readme in the repo
- url: https://gatsby-redux-toolkit-typescript.netlify.com/
  repo: https://github.com/saimirkapaj/gatsby-redux-toolkit-typescript-starter
  description: Gatsby Starter using Redux-Toolkit, Typescript, Styled Components and Tailwind CSS.
  tags:
    - Redux
    - Language:TypeScript
    - Styling:Tailwind
  features:
    - Redux-Toolkit
    - Typescript
    - Styled Components
    - Tailwind CSS
    - Removes unused CSS with Purgecss
    - Font Awesome Icons
    - Responsive Design
    - Change between light and dark themes
    - SEO
    - React Helmet
    - Offline Support
- url: https://gatsby-ts-tw-styled-eslint.netlify.com
  repo: https://github.com/Miloshinjo/gatsby-ts-tw-styled-eslint-starter
  description: Gatsby starter with Typescript, TailwindCSS, @emotion/styled and eslint.
  tags:
    - Linting
    - Styling:CSS-in-JS
    - Styling:Tailwind
    - Language:TypeScript
  features:
    - Typescript support
    - CSS-in-JS with @emotion/styled (like styled components)
    - TailwindCSS (1.2) support
    - eslint with airbnb settings
- url: https://mik3y.github.io/gatsby-starter-basic-bootstrap/
  repo: https://github.com/mik3y/gatsby-starter-basic-bootstrap
  description: A barebones starter featuring react-bootstrap and deliberately little else
  tags:
    - Styling:Bootstrap
    - Styling:SCSS
  features:
    - Uses react-bootstrap, sass, and little else
    - Skeleton starter, based on gatsby-starter-default
    - Optional easy integration of themes from Bootswatch.com
- url: https://gatsby-starter-songc.netlify.com/
  repo: https://github.com/FFM-TEAM/gatsby-starter-song
  description: A Gatsby starter for blog style with fresh UI.
  tags:
    - Blog
    - Netlify
    - SEO
    - Language:TypeScript
    - Styling:CSS-in-JS
  features:
    - Emoji (emojione)
    - Code syntax highlighting (atom-one-light Style)
    - Mobile friendly and fully responsive
    - Comment feature ( utterances)
    - Post side PostTOC
    - Simple fresh design like Medium
    - Readability
- url: https://gatsby-starter-kontent-lumen.netlify.com/
  repo: https://github.com/Kentico/gatsby-starter-kontent-lumen
  description: A minimal, lightweight, and mobile-first starter for creating blogs uses Gatsby and Kentico Kontent CMS. Inspired by Lumen.
  tags:
    - SEO
    - CMS:Headless
    - CMS:Kontent
    - Netlify
    - Styling:SCSS
    - Blog
  features:
    - Kentico Kontent CaaS platform as the data source.
    - Mobile-First approach in development.
    - Archive organized by tags and categories.
    - Automatic Sitemap generation.
    - Lost Grid.
    - Beautiful typography inspired by matejlatin/Gutenberg.
    - Stylesheet built using Sass and BEM-Style naming.
    - Syntax highlighting in code blocks.
    - Google Analytics support.
- url: https://dindim-production.netlify.com/
  repo: https://github.com/lorenzogm/gatsby-ecommerce-starter
  description: Gatsby starter to create an ecommerce website with netlify and stripe. Setup and release your shop in a few minutes.
  tags:
    - Client-side App
    - E-commerce
    - Firebase
    - Netlify
    - SEO
    - Stripe
    - Styling:CSS-in-JS
  features:
    - 100% Free. No subscriptions, just pay a fee to Stripe when you sell a product.
    - Home Page to list all your products.
    - Category Page to list products by category.
    - Product Detail Page. Define several colors and sizes for the same product
    - Cart Page with the summary of your cart before checkout.
    - Checkout Page powered by Stripe.
    - Scripts to create/update/delete your products in Stripe.
    - Analytics with Firebase
- url: https://gatsby-starter-ts.now.sh/
  repo: https://github.com/jpedroschmitz/gatsby-starter-ts
  description: A TypeScript starter for Gatsby. No plugins and styling. Exactly the necessary to start!
  tags:
    - Language:TypeScript
    - Styling:None
    - Linting
  features:
    - TypeScript
    - ESLint and Prettier
    - Husky and lint-staged
    - Commitizen and Commitlint
    - TypeScript absolute paths
- url: https://rolwinreevan.com
  repo: https://github.com/rolwin100/rolwinreevan_gatsby_blog
  description: This starter consists of ant design system you can use it for your personal blog. I have give a lot of time in developing this starter because I found that there were not much starters with a very good design. Please give a star to this project if you have like it to encourage me 😄. Thank you.
  tags:
    - Blog
    - Portfolio
    - Markdown
    - SEO
    - PWA
  features:
    - Blog designed using Markdown.
    - Beautifully designed landing page.
    - First project in the starters list to use ant design.
    - Supports SSR and is also a PWA.
- url: https://gatsby-antd-starter.netlify.app/
  repo: https://github.com/alienCY/gatsby-antd-starter
  description: Gatsby starter with ant design (antd)
  tags:
    - Styling:Ant Design
    - SEO
  features:
    - Ant Design components
    - A really nice header.
- url: https://gatsby-starter-typescript.surge.sh
  repo: https://github.com/kurttomlinson/gatsby-starter-typescript
  description: A TypeScript starter with auto-generated GraphQL types, TS errors in the develop console, and gatsby-node.ts support!
  tags:
    - Language:TypeScript
  features:
    - TypeScript
    - Auto-generated types from GraphQL queries
    - TypeScript errors in the develop console
    - Support for typed GraphQL queries in gatsby-node.ts
    - Based on gatsby-starter-default
- url: https://www.dyuzz.club/
  repo: https://github.com/Dyuzz/Gatsby-Blog-Starter-Dyuzz
  description: A Gatsby starter for creating blogs.
  tags:
    - Blog
    - PWA
    - SEO
    - CMS:Netlify
    - Pagination
  features:
    - Blog designed using Markdown.
    - Beautifully designed landing page.
    - GatsbyJS v2
    - Google Analytics
    - Web App Manifest
    - Netlify Support
    - Gitalk Comment
    - SiteMap
    - Netlify CMS Support
    - TOC（TableOfContexts）
    - Pagination
    - SEO
    - Phone browser Support
- url: https://dropinblog-gatsby-starter.netlify.app/
  repo: https://github.com/DynamisDevelopment/dib-gatsby-starter
  description: A quick and simple Gatsby solution for the simplest blogging solution.
  tags:
    - Blog
    - Netlify
    - Pagination
    - SEO
    - CMS:Headless
    - Styling:SCSS
    - Styling:CSS-in-JS
    - Styling:Tailwind
  features:
    - Pagination
    - Beautifully designed landing page.
    - Includes Chakra-UI and Tailwind CSS
- url: https://gatsby-material-typescript-starter.netlify.app
  repo: https://github.com/Junscuzzy/gatsby-material-typescript-starter
  description: A simple starter using Typescript, eslint, prettier & @Material-ui
  tags:
    - Language:TypeScript
    - Linting
    - Netlify
    - SEO
    - Styling:Material
  features:
    - Typescript in front-side & node-side
    - Prettier, eslint and Type-check well configured together
    - Material-ui SSR compatible with build-in light/dark theme
    - Content sourcing free
    - Functional react (Hooks & functions instead Class)
    - Responsive design
    - SEO optimized
    - Styled 404 page
    - Google Analytics support
- url: https://gatsby-starter-takeshape-startup.netlify.app
  repo: https://github.com/colbyfayock/gatsby-starter-takeshape-startup
  description: Integrate TakeShape CMS using a ready to go TakeShape Startup project!
  tags:
    - Blog
    - CMS:Other
    - CMS:Headless
    - Landing Page
    - Styling:SCSS
  features:
    - Integrate TakeShape CMS
    - Preconfigured to work with the TakeShape Startup project
- url: https://gatsby-startbootstrap-agency.netlify.app/
  repo: https://github.com/thundermiracle/gatsby-startbootstrap-agency
  description: Gatsby version of startbootstrap-agency with i18n supported.
  tags:
    - Portfolio
    - PWA
    - SEO
    - Gallery
    - Landing Page
    - Onepage
    - Markdown
    - Netlify
    - Styling:Bootstrap
    - i18n
    - Netlify
    - Linting
  features:
    - Easily Configurable
    - Different types of sections
    - i18n
    - SEO
    - Google Analytics
    - Prettier, ESLint
- url: https://gatsby-typescript-tailwind-twin-styled-component-starter.netlify.app/
  repo: https://github.com/DevHausStudio/Gatsby-Typescript-Tailwind-Twin-Styled-Component-Starter
  description: Barebones and lightweight starter with TypeScript, Styled-Components, TailwindCSS, Twin Macro.
  tags:
    - Language:TypeScript
    - Styling:Tailwind
    - Styling:CSS-in-JS
    - Netlify
  features:
    - GatsbyJS v2
    - Typescript
    - Tailwindcss
    - Style-Components
    - CSS-in-JS
    - Code Readability
    - Barebones
- url: https://dlford.github.io/gatsby-typescript-starter-minimalist/
  repo: https://github.com/dlford/gatsby-typescript-starter-minimalist
  description: A minimalist Gatsby Typescript starter, because less is more
  tags:
    - Language:TypeScript
    - Linting
    - Styling:Other
  features:
    - Don't use `React.FC` (See `https://github.com/facebook/create-react-app/pull/8177`)
    - Minimalist
    - Prettier / ESLint pre-configured
    - CSS Reset / CSS Modules
    - Style Builder page for adjusting global styles
- url: https://flotiq-starter-products.herokuapp.com/
  repo: https://github.com/flotiq/gatsby-starter-products
  description: A Gatsby e-commerce starter with products sourced from Flotiq.
  tags:
    - CMS:Headless
    - E-commerce
    - CMS:Other
  features:
    - Snipcart e-commerce starter
    - Flotiq CMS as a product source
    - Deploy to Heroku
- url: https://goodpraxis.coop
  repo: https://github.com/GoodPraxis/gp-gatsby-starter-ts-sass-jest
  description: A solid, basic Gatsby starter used by Good Praxis suitable for many different types of projects
  tags:
    - Language:TypeScript
    - Styling:SCSS
    - SEO
    - Testing
  features:
    - TypeScript support
    - SCSS for styling
    - JEST tests
    - Simple SEO setup
- url: https://gatsby-markdown-personal-website.netlify.app/
  repo: https://github.com/SaimirKapaj/gatsby-markdown-personal-website
  description: Gatsby Markdown Personal Website Starter, using Styled Components, Tailwindcss and Framer Motion.
  tags:
    - Blog
    - Portfolio
    - Markdown
    - Styling:Tailwind
  features:
    - Markdown
    - Framer Motion
    - Page Transition
    - Styled Components
    - Tailwind CSS
    - Removes unused CSS with Purgecss
    - Font Awesome Icons
    - Responsive Design
    - SEO
    - React Helmet
    - Offline Support
    - Gatsby Image
<<<<<<< HEAD
- url: https://gatsby-starter-tailwind-css.netlify.app/
  repo: https://github.com/melanienolan/gatsby-starter-tailwind-css
  description: A Gatsby starter with Tailwind CSS. Uses Tailwind CSS v1.4.1 and includes built-in support for PurgeCSS.
  tags:
    - Landing Page
    - Onepage
    - Styling:Tailwind
  features:
    - Simple boilerplate site using Tailwind CSS
    - PurgeCSS support to remove unused styles
    - PostCSS including Autoprefixer
    - React Helmet for better SEO
=======
- url: https://wordpress-balsa.draftbox.co/
  repo: https://github.com/draftbox-co/gatsby-wordpress-balsa-starter
  description: A Gatsby starter for creating blogs from headless WordPress CMS.
  tags:
    - Blog
    - SEO
    - CMS:WordPress
    - Styling:Other
    - Pagination
  features:
    - Balsa Skin by Draftbox
    - Data sourcing from headless WordPress
    - Responsive design
    - SEO optimized
    - OpenGraph structured data
    - Twitter Cards meta
    - Sitemap Generation
    - XML Sitemaps
    - Progressive Web Ap
>>>>>>> 1b072dba
<|MERGE_RESOLUTION|>--- conflicted
+++ resolved
@@ -6216,7 +6216,6 @@
     - React Helmet
     - Offline Support
     - Gatsby Image
-<<<<<<< HEAD
 - url: https://gatsby-starter-tailwind-css.netlify.app/
   repo: https://github.com/melanienolan/gatsby-starter-tailwind-css
   description: A Gatsby starter with Tailwind CSS. Uses Tailwind CSS v1.4.1 and includes built-in support for PurgeCSS.
@@ -6229,7 +6228,6 @@
     - PurgeCSS support to remove unused styles
     - PostCSS including Autoprefixer
     - React Helmet for better SEO
-=======
 - url: https://wordpress-balsa.draftbox.co/
   repo: https://github.com/draftbox-co/gatsby-wordpress-balsa-starter
   description: A Gatsby starter for creating blogs from headless WordPress CMS.
@@ -6248,5 +6246,4 @@
     - Twitter Cards meta
     - Sitemap Generation
     - XML Sitemaps
-    - Progressive Web Ap
->>>>>>> 1b072dba
+    - Progressive Web Ap