- url: https://gatsby-theme-sky-lite.netlify.com
  repo: https://github.com/vim-labs/gatsby-theme-sky-lite-starter
  description: A lightweight GatsbyJS starter with Material-UI and MDX Markdown support.
  tags:
    - Blog
    - Styling:Material
  features:
    - Lightweight
    - Markdown
    - MDX
    - MaterialUI Components
    - React Icons
- url: https://authenticaysh.netlify.com/
  repo: https://github.com/ben-siewert/gatsby-starter-auth-aws-amplify
  description: Full-featured Auth with AWS Amplify & AWS Cognito
  tags:
    - AWS
    - Authentication
  features:
    - Full-featured AWS Authentication with Cognito
    - Error feedback in forms
    - Password Reset
    - Multi-Factor Authentication
    - Styling with Bootstrap and Sass
- url: https://gatsby-starter-blog-demo.netlify.com/
  repo: https://github.com/gatsbyjs/gatsby-starter-blog
  description: official blog
  tags:
    - Official
    - Blog
  features:
    - Basic setup for a full-featured blog
    - Support for an RSS feed
    - Google Analytics support
    - Automatic optimization of images in Markdown posts
    - Support for code syntax highlighting
    - Includes plugins for easy, beautiful typography
    - Includes React Helmet to allow editing site meta tags
    - Includes plugins for offline support out of the box
- url: https://gatsby-starter-default-demo.netlify.com/
  repo: https://github.com/gatsbyjs/gatsby-starter-default
  description: official default
  tags:
    - Official
  features:
    - Comes with React Helmet for adding site meta tags
    - Includes plugins for offline support out of the box
- url: https://gatsby-netlify-cms.netlify.com/
  repo: https://github.com/netlify-templates/gatsby-starter-netlify-cms
  description: n/a
  tags:
    - Blog
    - Styling:Bulma
    - CMS:Netlify
  features:
    - A simple blog built with Netlify CMS
    - Basic directory organization
    - Uses Bulma for styling
    - Visit the repo to learn how to set up authentication, and begin modeling your content.
- url: https://vagr9k.github.io/gatsby-advanced-starter/
  repo: https://github.com/Vagr9K/gatsby-advanced-starter
  description: Great for learning about advanced features and their implementations
  tags:
    - Blog
    - Styling:None
  features:
    - Does not contain any UI frameworks
    - Provides only a skeleton
    - Tags
    - Categories
    - Google Analytics
    - Disqus
    - Offline support
    - Web App Manifest
    - SEO
- url: https://vagr9k.github.io/gatsby-material-starter/
  repo: https://github.com/Vagr9K/gatsby-material-starter
  description: n/a
  tags:
    - Styling:Material
  features:
    - React-MD for Material design
    - Sass/SCSS
    - Tags
    - Categories
    - Google Analytics
    - Disqus
    - Offline support
    - Web App Manifest
    - SEO
- url: https://gatsby-advanced-blog-system.danilowoz.now.sh/blog
  repo: https://github.com/danilowoz/gatsby-advanced-blog-system
  description: Create a complete blog from scratch with pagination, categories, featured posts, author, SEO and navigation.
  tags:
    - Pagination
    - Markdown
    - SEO
  features:
    - Pagination;
    - Category and tag pages (with pagination);
    - Category list (with navigation);
    - Featured post;
    - Author page;
    - Next and prev post;
    - SEO component.
- url: https://graphcms.github.io/gatsby-graphcms-tailwindcss-example/
  repo: https://github.com/GraphCMS/gatsby-graphcms-tailwindcss-example
  description: The default Gatsby starter blog with the addition of the gatsby-source-graphql and tailwind dependencies.
  tags:
    - Styling:Tailwind
    - CMS:Headless
  features:
    - Tailwind style library
    - GraphQL source plugin
    - Very simple boilerplate
- url: https://wonism.github.io/
  repo: https://github.com/wonism/gatsby-advanced-blog
  description: n/a
  tags:
    - Portfolio
    - Redux
  features:
    - Blog post listing with previews (image + summary) for each blog post
    - Categories and tags for blog posts with pagination
    - Search post with keyword
    - Put react application / tweet into post
    - Copy some codes in post with clicking button
    - Portfolio
    - Resume
    - Redux for managing statement (with redux-saga / reselect)

- url: https://gatsby-tailwind-emotion-starter.netlify.com/
  repo: https://github.com/muhajirdev/gatsby-tailwind-emotion-starter
  description: A Gatsby Starter with Tailwind CSS + Emotion JS
  tags:
    - Styling:Tailwind
  features:
    - Eslint Airbnb without semicolon and without .jsx extension
    - Offline support
    - Web App Manifest
- url: https://gatsby-starter-redux-firebase.netlify.com/
  repo: https://github.com/muhajirdev/gatsby-starter-redux-firebase
  description: A Gatsby + Redux + Firebase Starter. With Authentication
  tags:
    - Styling:None
    - Firebase
    - Client-side App
  features:
    - Eslint Airbnb without semicolon and without .jsx extension
    - Firebase
    - Web App Manifest
- url: https://dschau.github.io/gatsby-blog-starter-kit/
  repo: https://github.com/dschau/gatsby-blog-starter-kit
  description: n/a
  tags:
    - Blog
  features:
    - Blog post listing with previews for each blog post
    - Navigation between posts with a previous/next post button
    - Tags and tag navigation
- url: https://contentful-userland.github.io/gatsby-contentful-starter/
  repo: https://github.com/contentful-userland/gatsby-contentful-starter
  description: n/a
  tags:
    - Blog
    - CMS:Contentful
    - CMS:Headless
  features:
    - Based on the Gatsby Starter Blog
    - Includes Contentful Delivery API for production build
    - Includes Contentful Preview API for development
- url: https://react-firebase-authentication.wieruch.com/
  repo: https://github.com/the-road-to-react-with-firebase/react-gatsby-firebase-authentication
  description: n/a
  tags:
    - Firebase
  features:
    - Sign In, Sign Up, Sign Out
    - Password Forget
    - Password Change
    - Protected Routes with Authorization
    - Realtime Database with Users
- url: http://dmwl.net/gatsby-hampton-theme
  repo: https://github.com/davad/gatsby-hampton-theme
  description: n/a
  tags:
    - Styling:CSS-in-JS
  features:
    - Eslint in dev mode with the airbnb config and prettier formatting rules
    - Emotion for CSS-in-JS
    - A basic blog, with posts under src/pages/blog
    - A few basic components (Navigation, Layout, Link wrapper around gatsby-link))
    - Based on gatsby-starter-gatsbytheme
- url: https://orgapp.github.io/gatsby-starter-orga/
  repo: https://github.com/orgapp/gatsby-starter-orga
  description: Want to use org-mode instead of markdown? This is for you.
  tags:
    - Blog
  features:
    - Use org-mode files as source.
    - Generate post pages, can be configured to be file-based or section-based.
    - Generate posts index pages.
- url: http://2column-portfolio.surge.sh/
  repo: https://github.com/praagyajoshi/gatsby-starter-2column-portfolio
  description: n/a
  tags:
    - Portfolio
    - Styling:SCSS
  features:
    - Designed as a minimalistic portfolio website
    - Grid system using flexboxgrid
    - Styled using SCSS
    - Font icons using font-awesome
    - Google Analytics integration
    - Open Sans font using Google Fonts
    - Prerendered Open Graph tags for rich sharing
- url: https://prototypeinteractive.github.io/gatsby-react-boilerplate/
  repo: https://github.com/PrototypeInteractive/gatsby-react-boilerplate
  description: n/a
  tags:
    - Styling:Bootstrap
  features:
    - Basic configuration and folder structure
    - Uses PostCSS and Sass (with autoprefixer and pixrem)
    - Uses Bootstrap 4 grid
    - Leaves the styling to you
    - Uses data from local json files
    - Contains Node.js server code for easy, secure, and fast hosting
- url: http://capricious-spring.surge.sh/
  repo: https://github.com/noahg/gatsby-starter-blog-no-styles
  description: n/a
  tags:
    - Blog
    - Styling:None
  features:
    - Same as official gatsby-starter-blog but with all styling removed
- url: https://gatsby-starter-github-api.netlify.com/
  repo: https://github.com/lundgren2/gatsby-starter-github-api
  description: Single page starter based on gatsby-source-github-api
  tags:
    - Portfolio
    - Onepage
  features:
    - Use your GitHub as your own portfolio site
    - List your GitHub repositories
    - GitHub GraphQL API v4

- url: https://gatsby-starter-bloomer.netlify.com/
  repo: https://github.com/Cethy/gatsby-starter-bloomer
  description: n/a
  tags:
    - Styling:Bulma
  features:
    - Based on gatsby-starter-default
    - Bulma CSS Framework with its Bloomer react components
    - Font-Awesome icons
    - Includes a simple fullscreen hero w/ footer example
- url: https://gatsby-starter-bootstrap-netlify.netlify.com/
  repo: https://github.com/konsumer/gatsby-starter-bootstrap-netlify
  description: n/a
  tags:
    - Styling:Bootstrap
    - CMS:Netlify
  features:
    - Very similar to gatsby-starter-netlify-cms, slightly more configurable (e.g. set site-title in gatsby-config) with Bootstrap/Bootswatch instead of bulma
- url: https://gatstrap.netlify.com/
  repo: https://github.com/jaxx2104/gatsby-starter-bootstrap
  description: n/a
  tags:
    - Styling:Bootstrap
  features:
    - Bootstrap CSS framework
    - Single column layout
    - Basic components like SiteNavi, SitePost, SitePage
- url: http://gatsby-bulma-storybook.surge.sh/
  repo: https://github.com/gvaldambrini/gatsby-starter-bulma-storybook
  description: n/a
  tags:
    - Styling:Bulma
    - Storybook
    - Testing
  features:
    - Storybook for developing components in isolation
    - Bulma and Sass support for styling
    - CSS modules
    - Prettier & eslint to format & check the code
    - Jest
- url: https://gatsby-starter-business.netlify.com/
  repo: https://github.com/v4iv/gatsby-starter-business
  description: n/a
  tags:
    - Styling:Bulma
    - PWA
    - CMS:Netlify
    - Disqus
    - Search
    - Pagination
  features:
    - Complete Business Website Suite - Home Page, About Page, Pricing Page, Contact Page and Blog
    - Netlify CMS for Content Management
    - SEO Friendly (Sitemap, Schemas, Meta Tags, GTM etc)
    - Bulma and Sass Support for styling
    - Progressive Web App & Offline Support
    - Tags and RSS Feed for Blog
    - Disqus and Share Support
    - Elastic-Lunr Search
    - Pagination
    - Easy Configuration using `config.js` file
- url: https://haysclark.github.io/gatsby-starter-casper/
  repo: https://github.com/haysclark/gatsby-starter-casper
  description: n/a
  tags:
    - PWA
  features:
    - Page pagination
    - CSS
    - Tags
    - Google Analytics
    - Offline support
    - Web App Manifest
    - SEO
- url: http://gatsby-starter-ceevee.surge.sh/
  repo: https://github.com/amandeepmittal/gatsby-starter-ceevee
  description: n/a
  tags:
    - Portfolio
  features:
    - Based on the Ceevee site template, design by Styleshout
    - Single Page Resume/Portfolio site
    - Target audience Developers, Designers, etc.
    - Used CSS Modules, easy to manipulate
    - FontAwsome Library for icons
    - Responsive Design, optimized for Mobile devices
- url: https://gatsby-starter-contentful-i18n.netlify.com/
  repo: https://github.com/mccrodp/gatsby-starter-contentful-i18n
  description: i18n support and language switcher for Contentful starter repo
  tags:
    - i18n
    - CMS:Contentful
    - CMS:Headless
  features:
    - Localization (Multilanguage)
    - Dynamic content from Contentful CMS
    - Integrates i18n plugin starter and using-contentful repos
- url: http://cranky-edison-12166d.netlify.com/
  repo: https://github.com/datocms/gatsby-portfolio
  description: n/a
  tags:
    - CMS:DatoCMS
    - CMS:Headless
  features:
    - Simple portfolio to quick start a site with DatoCMS
    - Contents and media from DatoCMS
    - Custom Sass style
    - SEO
- url: https://gatsby-deck.netlify.com/
  repo: https://github.com/fabe/gatsby-starter-deck
  description: n/a
  tags:
    - Presentation
  features:
    - Create presentations/slides using Gatsby.
    - Offline support.
    - Page transitions.
- url: https://gatsby-starter-default-i18n.netlify.com/
  repo: https://github.com/angeloocana/gatsby-starter-default-i18n
  description: n/a
  tags:
    - i18n
  features:
    - localization (Multilanguage)
- url: http://gatsby-dimension.surge.sh/
  repo: https://github.com/codebushi/gatsby-starter-dimension
  description: Single page starter based on the Dimension site template
  tags:
    - Portfolio
    - HTML5UP
    - Styling:SCSS
  features:
    - Designed by HTML5 UP
    - Simple one page site that’s perfect for personal portfolios
    - Fully Responsive
    - Styling with SCSS
- url: https://gatsby-docs-starter.netlify.com/
  repo: https://github.com/ericwindmill/gatsby-starter-docs
  description: n/a
  tags:
    - Documentation
    - Styling:CSS-in-JS
  features:
    - All the features from gatsby-advanced-starter, plus
    - Designed for Documentation / Tutorial Websites
    - ‘Table of Contents’ Component, Auto generates ToC from posts - just follow the file frontmatter conventions from markdown files in ‘lessons’.
    - Styled Components w/ ThemeProvider
    - Basic UI
    - A few extra components
    - Custom prismjs theme
    - React Icons
- url: https://parmsang.github.io/gatsby-starter-ecommerce/
  repo: https://github.com/parmsang/gatsby-starter-ecommerce
  description: Easy to use starter for an e-commerce store
  tags:
    - Styling:Other
    - Stripe
    - eCommerce
    - PWA
    - Authentication
  features:
    - Uses the Moltin eCommerce Api
    - Stripe checkout
    - Semantic-UI
    - Styled components
    - Google Analytics - (you enter the tracking-id)
    - React-headroom
    - Eslint & Prettier. Uses Airbnb JavaScript Style Guide
    - Authentication via Moltin (Login and Register)
- url: http://gatsby-forty.surge.sh/
  repo: https://github.com/codebushi/gatsby-starter-forty
  description: Multi-page starter based on the Forty site template
  tags:
    - Styling:SCSS
    - HTML5UP
  features:
    - Designed by HTML5 UP
    - Colorful homepage, and also includes a Landing Page and Generic Page components.
    - Many elements are available, including buttons, forms, tables, and pagination.
    - Custom grid made with CSS Grid
    - Styling with SCSS
- url: https://themes.gatsbythemes.com/gatsby-starter/
  repo: https://github.com/saschajullmann/gatsby-starter-gatsbythemes
  description: n/a
  tags:
    - Styling:CSS-in-JS
    - Blog
    - Testing
    - Linting
  features:
    - CSS-in-JS via Emotion.
    - Jest and Enzyme for testing.
    - Eslint in dev mode with the airbnb config and prettier formatting rules.
    - React 16.
    - A basic blog, with posts under src/pages/blog. There’s also a script which creates a new Blog entry (post.sh).
    - Data per JSON files.
    - A few basic components (Navigation, Footer, Layout).
    - Layout components make use of Styled-System.
    - Google Analytics (you just have to enter your tracking-id).
    - Gatsby-Plugin-Offline which includes Service Workers.
    - Prettier for a uniform codebase.
    - Normalize css (7.0).
    - Feather icons.
    - Font styles taken from Tachyons.
- url: https://gcn.netlify.com/
  repo: https://github.com/ryanwiemer/gatsby-starter-gcn
  description: A starter template to build amazing static websites with Gatsby, Contentful and Netlify
  tags:
    - CMS:Contentful
    - CMS:Headless
    - Blog
    - Netlify
    - Styling:CSS-in-JS
  features:
    - CMS:Contentful integration with ready to go placeholder content
    - Netlify integration including a pre-built contact form
    - Minimal responsive design - made to customize or tear apart
    - Pagination logic
    - Styled components
    - SEO Friendly Component
    - JSON-LD Schema
    - OpenGraph sharing support
    - Sitemap Generation
    - Google Analytics
    - Progressive Web app
    - Offline Support
    - RSS Feed
    - Gatsby Standard module for linting JavaScript with StandardJS
    - Stylelint support for Styled Components to lint the CSS in JS
- url: https://alampros.github.io/gatsby-starter-grommet/
  repo: https://github.com/alampros/gatsby-starter-grommet
  description: n/a
  tags:
    - Styling:Grommet
  features:
    - Barebones configuration for using the Grommet design system
    - Uses Sass (with CSS modules support)
- url: https://gatsby-starter-hello-world-demo.netlify.com/
  repo: https://github.com/gatsbyjs/gatsby-starter-hello-world
  description: official hello world
  tags:
    - Official
  features:
    - A no-frills Gatsby install
    - No plugins, no boilerplate
    - Great for advanced users
- url: https://gatsby-starter-hero-blog.greglobinski.com/
  repo: https://github.com/greglobinski/gatsby-starter-hero-blog
  description: no description yet
  tags:
    - Styling:PostCSS
    - SEO
    - Markdown
  features:
    - Easy editable content in Markdown files (posts, pages and parts)
    - CSS with `styled-jsx` and `PostCSS`
    - SEO (sitemap generation, robot.txt, meta and OpenGraph Tags)
    - Social sharing (Twitter, Facebook, Google, LinkedIn)
    - Comments (Facebook)
    - Images lazy loading and `webp` support (gatsby-image)
    - Post categories (category based post list)
    - Full text searching (Algolia)
    - Contact form (Netlify form handling)
    - Form elements and validation with `ant-design`
    - RSS feed
    - 100% PWA (manifest.webmanifest, offline support, favicons)
    - Google Analytics
    - App favicons generator (node script)
    - Easy customizable base styles via `theme` object generated from `yaml` file (fonts, colors, sizes)
    - React v.16.3 (gatsby-plugin-react-next)
    - Components lazy loading (social sharing)
    - ESLint (google config)
    - Prettier code styling
    - Webpack `BundleAnalyzerPlugin`
- url: https://gatsby-starter-i18n-lingui.netlify.com/
  repo: https://github.com/dcroitoru/gatsby-starter-i18n-lingui
  description: n/a
  tags:
    - i18n
  features:
    - Localization (Multilanguage) provided by js-lingui
    - Message extraction
    - Avoids code duplication - generates pages for each locale
    - Possibility of translated paths
- url: https://lumen.netlify.com/
  repo: https://github.com/alxshelepenok/gatsby-starter-lumen
  description: A minimal, lightweight and mobile-first starter for creating blogs uses Gatsby.
  tags:
    - Blog
    - CMS:Netlify
    - Pagination
    - Disqus
    - RSS
    - Linting
    - Testing
    - Styling:PostCSS
    - Styling:SCSS
  features:
    - Lost Grid
    - Jest testing
    - Beautiful typography inspired by matejlatin/Gutenberg
    - Mobile-First approach in development
    - Stylesheet built using SASS and BEM-Style naming
    - Syntax highlighting in code blocks
    - Sidebar menu built using a configuration block
    - Archive organized by tags and categories
    - Pagination support
    - Offline support
    - Google Analytics support
    - Disqus Comments support
- url: https://minimal-blog.lekoarts.de
  repo: https://github.com/LekoArts/gatsby-starter-minimal-blog
  description: This starter is part of a german tutorial series on Gatsby. The starter will change over time to use more advanced stuff (feel free to express your ideas in the repository). Its first priority is a minimalistic style coupled with a lot of features for the content.
  tags:
    - Blog
    - MDX
    - Styling:CSS-in-JS
    - Netlify
    - Linting
    - PWA
  features:
    - Minimal and clean white layout
    - Write your blog posts in MDX
    - Offline Support, WebApp Manifest, SEO
    - Code highlighting (with prism-react-renderer) and live preview (with react-live)
- url: https://gatsby-starter-modern-demo.netlify.com/
  repo: https://github.com/kripod/gatsby-starter-modern
  description: no description yet
  tags:
    - Linting
  features:
    - A set of strict linting rules (based on the Airbnb JavaScript Style Guide)
    - Encourage automatic code formatting
    - Prefer using Yarn for package management
    - Use EditorConfig to maintain consistent coding styles between different editors and IDEs
    - Integration with Visual Studio Code
    - Based on gatsby-starter-default
- url: https://gatsby-starter-personal-blog.greglobinski.com/
  repo: https://github.com/greglobinski/gatsby-starter-personal-blog
  description: n/a
  tags:
    - Blog
    - Markdown
    - Netlify
    - Styling:Material
  features:
    - Ready to use, but easily customizable a fully equipped theme starter
    - Easy editable content in Markdown files (posts, pages and parts)
    - ‘Like an app’ layout transitions
    - Easily restyled through theme object
    - Styling with JSS
    - Page transitions
    - Comments (Facebook)
    - Post categories
    - Post list filtering
    - Full text searching (Algolia)
    - Contact form (Netlify form handling)
    - Material UI (@next)
    - RSS feed
    - Full screen mode
    - User adjustable articles’ body copy font size
    - Social sharing (Twitter, Facebook, Google, LinkedIn)
    - PWA (manifes.json, offline support, favicons)
    - Google Analytics
    - Favicons generator (node script)
    - Components leazy loading with AsyncComponent (social sharing, info box)
    - ESLint (google config)
    - Prettier code styling
    - Custom webpack CommonsChunkPlugin settings
    - Webpack BundleAnalyzerPlugin
- url: http://gatsby-photon.surge.sh/
  repo: https://github.com/codebushi/gatsby-starter-photon
  description: Single page starter based on the Photon site template
  tags:
    - HTML5UP
    - Styling:SCSS
  features:
    - Designed by HTML5 UP
    - Single Page, Responsive Site
    - Custom grid made with CSS Grid
    - Styling with SCSS
- url: https://portfolio-bella.netlify.com/
  repo: https://github.com/LekoArts/gatsby-starter-portfolio-bella
  description: A portfolio starter for Gatsby. The target audience are designers and photographers. The light themed website shows your work with large images & big typography. The Onepage is powered by the Headless CMS Prismic.io. and has programmatically created pages for your projects. General settings and colors can be changed in a config & theme file.
  tags:
    - Portfolio
    - CMS:Prismic
    - CMS:Headless
    - Styling:CSS-in-JS
    - Onepage
    - PWA
    - Linting
  features:
    - Big typography & images
    - White theme
    - Prismic.io as CMS
    - Emotion for styling + Emotion-Grid
    - One-page layout with sub-pages for case studies
    - Easily configurable
    - And other good stuff (SEO, Offline Support, WebApp Manifest Support)
- url: https://cara.lekoarts.de
  repo: https://github.com/LekoArts/gatsby-starter-portfolio-cara
  description: Playful and Colorful One-Page portfolio featuring Parallax effects and animations. Especially designers and/or photographers will love this theme! Built with MDX and Theme UI.
  tags:
    - Portfolio
    - Onepage
    - Styling:CSS-in-JS
    - PWA
  features:
    - React Spring Parallax effects
    - Theme UI-based theming
    - CSS Animations and shapes
    - Light/Dark mode
- url: https://emilia.lekoarts.de
  repo: https://github.com/LekoArts/gatsby-starter-portfolio-emilia
  description: A portfolio starter for Gatsby. The target audience are designers and photographers. The dark themed website shows your work with large images in a grid-layout (powered by CSS Grid). The transition effects on the header add a playful touch to the overall minimal design. The website has programmatically created pages for your projects (with automatic image import). General settings and colors can be changed in a config & theme file.
  tags:
    - Portfolio
    - PWA
    - Transitions
    - MDX
    - Styling:CSS-in-JS
    - Linting
    - Testing
  features:
    - Focus on big images (with gatsby-image)
    - Dark Theme with HeroPatterns Header
    - CSS Grid and styled-components
    - Page transitions
    - Cypress for End-to-End testing
    - react-spring animations
    - One-Page layout with sub-pages for projects
    - Create your projects in MDX (automatic import of images)
    - And other good stuff (SEO, Offline Support, WebApp Manifest Support)
- url: https://emma.lekoarts.de
  repo: https://github.com/LekoArts/gatsby-starter-portfolio-emma
  description: Minimalistic portfolio with full-width grid, page transitions, support for additional MDX pages, and a focus on large images. Especially designers and/or photographers will love this theme! Built with MDX and Theme UI. Using the Gatsby Theme "@lekoarts/gatsby-theme-emma".
  tags:
    - Portfolio
    - MDX
    - Transitions
    - Styling:CSS-in-JS
    - PWA
  features:
    - MDX
    - react-spring page animations
    - Optional MDX pages which automatically get added to the navigation
    - Fully customizable through the usage of Gatsby Themes (and Theme UI)
    - Light Mode / Dark Mode
    - Google Analytics Support
    - SEO (Sitemap, OpenGraph tags, Twitter tags)
    - Offline Support & WebApp Manifest
- url: https://gatsby-starter-procyon.netlify.com/
  repo: https://github.com/danielmahon/gatsby-starter-procyon
  description: n/a
  tags:
    - PWA
    - CMS:Headless
    - CMS:Other
    - Styling:Material
    - Netlify
  features:
    - Gatsby + ReactJS (server side rendering)
    - GraphCMS Headless CMS
    - DraftJS (in-place) Medium-like Editing
    - Apollo GraphQL (client-side)
    - Local caching between builds
    - Material-UI (layout, typography, components, etc)
    - Styled-Components™-like API via Material-UI
    - Netlify Deployment Friendly
    - Netlify Identity Authentication (enables editing)
    - Automatic versioning, deployment and CHANGELOG
    - Automatic rebuilds with GraphCMS and Netlify web hooks
    - PWA (Progressive Web App)
    - Google Fonts
- url: http://gatsby-starter-product-guy.surge.sh/
  repo: https://github.com/amandeepmittal/gatsby-starter-product-guy
  description: n/a
  tags:
    - Portfolio
  features:
    - Single Page
    - A portfolio Developers and Product launchers alike
    - Using Typography.js easy to switch fonts
    - All your Project/Portfolio Data in Markdown, server by GraphQL
    - Responsive Design, optimized for Mobile devices
- url: https://caki0915.github.io/gatsby-starter-redux/
  repo: https://github.com/caki0915/gatsby-starter-redux
  description: n/a
  tags:
    - Styling:CSS-in-JS
    - Redux
  features:
    - Redux and Redux-devtools.
    - Emotion with a basic theme and SSR
    - Typography.js
    - Eslint rules based on Prettier and Airbnb
- url: http://gatsby-stellar.surge.sh/
  repo: https://github.com/codebushi/gatsby-starter-stellar
  description: Single page starter based on the Stellar site template
  tags:
    - HTML5UP
    - Styling:SCSS
  features:
    - Designed by HTML5 UP
    - Scroll friendly, responsive site. Can be used as a single or multi-page site.
    - Sticky Navigation when scrolling.
    - Scroll spy and smooth scrolling to different sections of the page.
    - Styling with SCSS
- url: http://gatsby-strata.surge.sh/
  repo: https://github.com/codebushi/gatsby-starter-strata
  description: Single page starter based on the Strata site template
  tags:
    - Portfolio
    - HTML5UP
    - Styling:SCSS
  features:
    - Designed by HTML5 UP
    - Super Simple, single page portfolio site
    - Lightbox style React photo gallery
    - Fully Responsive
    - Styling with SCSS
- url: https://gatsby-starter-strict.netlify.com/
  repo: https://github.com/kripod/gatsby-starter-strict
  description: n/a
  tags:
    - Linting
  features:
    - A set of strict linting rules (based on the Airbnb JavaScript Style Guide)
    - lint script
    - Encourage automatic code formatting
    - format script
    - Prefer using Yarn for package management
    - Use EditorConfig to maintain consistent coding styles between different editors and IDEs
    - Integration with Visual Studio Code
    - Pre-configured auto-formatting on file save
    - Based on gatsby-starter-default
- url: https://gatsby-tachyons.netlify.com/
  repo: https://github.com/pixelsign/gatsby-starter-tachyons
  description: no description yet
  tags:
    - Styling:Other
  features:
    - Based on gatsby-starter-default
    - Using Tachyons for CSS.
- url: https://quizzical-mcclintock-0226ac.netlify.com/
  repo: https://github.com/taylorbryant/gatsby-starter-tailwind
  description: A Gatsby v2 starter styled using Tailwind, a utility-first CSS framework. Uses Purgecss to remove unused CSS.
  tags:
    - Styling:Tailwind
  features:
    - Based on gatsby-starter-default
    - Tailwind CSS Framework
    - Removes unused CSS with Purgecss
    - Includes responsive navigation and form examples
- url: http://portfolio-v3.surge.sh/
  repo: https://github.com/amandeepmittal/gatsby-portfolio-v3
  description: n/a
  tags:
    - Portfolio
  features:
    - Single Page, Timeline View
    - A portfolio Developers and Product launchers
    - Bring in Data, plug-n-play
    - Responsive Design, optimized for Mobile devices
    - Seo Friendly
    - Uses Flexbox
- url: https://gatsby-starter-typescript-plus.netlify.com/
  repo: https://github.com/resir014/gatsby-starter-typescript-plus
  description: This is a starter kit for Gatsby.js websites written in TypeScript. It includes the bare essentials for you to get started (styling, Markdown parsing, minimal toolset).
  tags:
    - Styling:CSS-in-JS
    - Language:TypeScript
    - Markdown
  features:
    - TypeScript
    - TSLint (with custom TSLint rules)
    - Markdown rendering with Remark
    - Basic component structure
    - Styling with emotion
- url: https://haysclark.github.io/gatsby-starter-typescript/
  repo: https://github.com/haysclark/gatsby-starter-typescript
  description: n/a
  tags:
    - Language:TypeScript
  features:
    - TypeScript
- url: https://fabien0102-gatsby-starter.netlify.com/
  repo: https://github.com/fabien0102/gatsby-starter
  description: n/a
  tags:
    - Language:TypeScript
    - Styling:Other
    - Testing
  features:
    - Semantic-ui for styling
    - TypeScript
    - Offline support
    - Web App Manifest
    - Jest/Enzyme testing
    - Storybook
    - Markdown linting
- url: https://gatsby-starter-wordpress.netlify.com/
  repo: https://github.com/GatsbyCentral/gatsby-starter-wordpress
  description: Gatsby starter using WordPress as the content source.
  tags:
    - Styling:CSS-in-JS
    - CMS:WordPress
  features:
    - All the features from gatsby-advanced-starter, plus
    - Leverages the WordPress plugin for Gatsby for data
    - Configured to work with WordPress Advanced Custom Fields
    - Auto generated Navigation for your WordPress Pages
    - Minimal UI and Styling — made to customize.
    - Styled Components
- url: https://www.concisejavascript.org/
  repo: https://github.com/rwieruch/open-crowd-fund
  description: n/a
  tags:
    - Stripe
    - Firebase
  features:
    - Open source crowdfunding for your own ideas
    - Alternative for Kickstarter, GoFundMe, etc.
    - Secured Credit Card payments with Stripe
    - Storing of funding information in Firebase
- url: https://www.verious.io/
  repo: https://github.com/cpinnix/verious-boilerplate
  description: n/a
  tags:
    - Styling:Other
  features:
    - Components only. Bring your own data, plugins, etc.
    - Bootstrap inspired grid system with Container, Row, Column components.
    - Simple Navigation and Dropdown components.
    - Baseline grid built in with modular scale across viewports.
    - Abstract measurements utilize REM for spacing.
    - One font to rule them all, Helvetica.
- url: https://gatsby-starter-blog-grommet.netlify.com/
  repo: https://github.com/Ganevru/gatsby-starter-blog-grommet
  description: GatsbyJS v2 starter for creating a blog. Based on Grommet v2 UI.
  tags:
    - Blog
    - Markdown
    - Styling:Grommet
    - Language:TypeScript
    - Linting
    - Redux
  features:
    - Grommet v2 UI
    - Easily configurable - see site-config.js in the root
    - Switch between grommet themes
    - Change between light and dark themes (with Redux)
    - Blog posts previews in card style
    - Responsive Design, optimized for Mobile devices
    - styled-components
    - TypeScript and ESLint (typescript-eslint)
    - lint-staged and husky - for linting before commit
- url: https://happy-pare-dff451.netlify.com/
  repo: https://github.com/fhavrlent/gatsby-contentful-typescript-starter
  description: Contentful and TypeScript starter based on default starter.
  tags:
    - CMS:Contentful
    - CMS:Headless
    - Language:TypeScript
    - Styling:CSS-in-JS
  features:
    - Based on default starter
    - TypeScript
    - CSS in JS (Emotion)
    - CMS:Contentful
- url: https://xylo-gatsby-bulma-starter.netlify.com/
  repo: https://github.com/xydac/xylo-gatsby-bulma-starter
  description: Gatsby v2 Starter with Bulma based on default starter.
  tags:
    - Styling:SCSS
    - Styling:Bulma
  features:
    - Based on default starter
    - Bulma Css
    - Sass based Styling
- url: https://maxpou.github.io/gatsby-starter-morning-dew/
  repo: https://github.com/maxpou/gatsby-starter-morning-dew
  description: Gatsby v2 blog starter
  tags:
    - Blog
    - Markdown
    - PWA
    - Disqus
    - SEO
    - MDX
    - Styling:CSS-in-JS
  features:
    - Blog post listing with previews (image + summary) for each blog post
    - Fully configurable
    - Multilang support (blog post only)
    - Syntax highlighting
    - css-in-js (with styled-components)
    - Fully Responsive
    - Tags
    - Google Analytics
    - Disqus comments support
    - Offline support
    - Web App Manifest
    - ESLint
    - Prettier
    - Travis CI
- url: https://gatsby-starter-blog-jumpalottahigh.netlify.com/
  repo: https://github.com/jumpalottahigh/gatsby-starter-blog-jumpalottahigh
  description: Gatsby v2 blog starter with SEO, search, filter, reading progress, mobile menu fab
  tags:
    - Blog
    - Markdown
  features:
    - Blog post listing with previews (image + summary) for each blog post
    - Google structured data
    - Mobile-friendly menu toggled with a floating action button (FAB)
    - Article read progress
    - User feedback component
- url: https://i18n.smakosh.com/
  repo: https://github.com/smakosh/gatsby-starter-i18n
  description: Gatsby v2 Starter with i18n using react-intl and more cool features.
  tags:
    - Styling:CSS-in-JS
    - i18n
  features:
    - Based on default starter
    - i18n with rtl text
    - Stateless components using Recompose
    - Font changes depending on the chosen language
    - SEO (meta tags, openGraph, structured data, Twitter and more...)
- url: https://gatsby-starter-mate.netlify.com
  repo: https://github.com/EmaSuriano/gatsby-starter-mate
  description: A portfolio starter for Gatsby integrated with Contentful CMS.
  tags:
    - Styling:CSS-in-JS
    - CMS:Contentful
    - CMS:Headless
    - Portfolio
  features:
    - Gatsby v2
    - Rebass (Styled-components system)
    - React Reveal
    - Dynamic content from Contentful
    - Offline support
    - PWA ready
    - SEO
    - Responsive design
    - Icons from font-awesome
    - Netlify Deployment Friendly
    - Medium integration
    - Social sharing (Twitter, Facebook, Google, LinkedIn)
- url: https://gatsby-starter-typescript-sass.netlify.com
  repo: https://github.com/thetrevorharmon/gatsby-starter-typescript-sass
  description: A basic starter with TypeScript and Sass built in
  tags:
    - Language:TypeScript
    - Styling:SCSS
    - Linting
  features:
    - TypeScript and Sass support
    - TS linter with basic react rules
- url: https://gatsby-simple-contentful-starter.netlify.com/
  repo: https://github.com/cwlsn/gatsby-simple-contentful-starter
  description: A simple starter to display Contentful data in Gatsby, ready to deploy on Netlify. Comes with a detailed article detailing the process.
  tags:
    - CMS:Contentful
    - CMS:Headless
    - Markdown
    - Styling:CSS-in-JS
  features:
    - Gatsby v2
    - Query Contentful data via Gatsby's GraphQL
    - Styled-Components for CSS-in-JS
    - Simple format, easy to create your own site quickly
    - React Helmet for Header Modification
    - Remark for loading Markdown into React
- url: https://gatsby-blog-cosmicjs.netlify.com/
  repo: https://github.com/cosmicjs/gatsby-blog-cosmicjs
  description: Blog that utilizes the power of the Cosmic JS headless CMS for easy content management
  tags:
    - CMS:Cosmic JS
    - CMS:Headless
    - Blog
  features:
    - Uses the Cosmic JS Gatsby source plugin
- url: https://cosmicjs-gatsby-starter.netlify.com/
  repo: https://github.com/cosmicjs/gatsby-starter
  description: Simple Gatsby starter connected to the Cosmic JS headless CMS for easy content management
  tags:
    - CMS:Cosmic JS
    - CMS:Headless
  features:
    - Uses the Cosmic JS Gatsby source plugin
- url: https://www.gatsby-typescript-template.com/
  repo: https://github.com/ikeryo1182/gatsby-typescript-template
  description: This is a standard starter with TypeScript, TSLint, Prettier, Lint-Staged(Husky) and Sass
  tags:
    - Language:TypeScript
    - Linting
    - Styling:SCSS
  features:
    - Category and Tag for post
    - Type Safe by TypeScript
    - Format Safe by TSLint and Prettier with Lint-Staged(Husky)
- url: https://zandersparrow.github.io/gatsby-simple-redux/
  repo: https://github.com/zandersparrow/gatsby-simple-redux
  description: The default starter plus redux
  tags:
    - Redux
  features:
    - Minimal starter based on the official default
    - Includes redux and a simple counter example
- url: https://gatsby-casper.netlify.com/
  repo: https://github.com/scttcper/gatsby-casper
  description: This is a starter blog that looks like the Ghost.io default theme, casper.
  tags:
    - Blog
    - Language:TypeScript
    - Styling:CSS-in-JS
  features:
    - Emotion CSS-in-JS
    - TypeScript
    - Author and tag pages
    - RSS
- url: https://gatsby-universal.netlify.com
  repo: https://github.com/fabe/gatsby-universal
  description: An opinionated Gatsby v2 starter for state-of-the-art marketing sites
  tags:
    - Transitions
    - PWA
    - Styling:CSS-in-JS
    - Linting
    - Markdown
    - SEO
  features:
    - Page Transitions
    - IntersectionObserver, component-based
    - React Context for global UI state
    - styled-components v4
    - Generated media queries for easy use
    - Optimized with Google Lighthouse (100/100)
    - Offline support
    - Manifest support
    - Sitemap support
    - All favicons generated
    - SEO (with Schema JSONLD) & Social Tags
    - Prettier
    - ESLint
- url: https://prismic.lekoarts.de/
  repo: https://github.com/LekoArts/gatsby-starter-prismic
  description: A typography-heavy & light-themed Gatsby Starter which uses the Headless CMS Prismic.
  tags:
    - CMS:Prismic
    - CMS:Headless
    - Styling:CSS-in-JS
    - Linting
    - Blog
    - PWA
    - Testing
  features:
    - Prismic as Headless CMS
    - Uses multiple features of Prismic - Slices, Labels, Relationship fields, Custom Types
    - Emotion for Styling
    - Cypress for End-to-End testing
    - Prism.js highlighting
    - Responsive images with gatsby-image
    - Extensive SEO
    - ESLint & Prettier
- url: https://gatsby-starter-v2-casper.netlify.com/
  repo: https://github.com/GatsbyCentral/gatsby-v2-starter-casper
  description: A blog starter based on the Casper (v1.4) theme.
  tags:
    - Blog
    - PWA
  features:
    - Page pagination
    - CSS
    - Tags
    - Google Analytics
    - Offline support
    - Web App Manifest
    - SEO
- url: https://lumen-v2.netlify.com/
  repo: https://github.com/GatsbyCentral/gatsby-v2-starter-lumen
  description: A Gatsby v2 fork of the lumen starter.
  tags:
    - Blog
    - RSS
    - Disqus
  features:
    - Lost Grid.
    - Beautiful typography inspired by matejlatin/Gutenberg.
    - Mobile-First approach in development.
    - Stylesheet built using Sass and BEM-Style naming.
    - Syntax highlighting in code blocks.
    - Sidebar menu built using a configuration block.
    - Archive organized by tags and categories.
    - Automatic RSS generation.
    - Automatic Sitemap generation.
    - Offline support.
    - Google Analytics support.
    - Disqus Comments support.
- url: https://gatsby-starter-firebase.netlify.com/
  repo: https://github.com/muhajirdev/gatsby-starter-firebase
  description: A Gatsby + Firebase Starter. With Authentication
  tags:
    - Firebase
    - Client-side App
  features:
    - Eslint Airbnb without semicolon and without .jsx extension
    - Firebase
    - Web App Manifest
- url: http://gatsby-lightbox.416serg.me
  repo: https://github.com/416serg/gatsby-starter-lightbox
  description: Showcasing a custom lightbox implementation using `gatsby-image`
  tags:
    - Portfolio
    - SEO
    - Styling:CSS-in-JS
  features:
    - Features a custom, accessible lightbox with gatsby-image
    - Styled with styled-components using CSS Grid
    - React Helmet for SEO
- url: http://jackbravo.github.io/gatsby-starter-i18n-blog/
  repo: https://github.com/jackbravo/gatsby-starter-i18n-blog
  description: Same as official gatsby-starter-blog but with i18n support
  tags:
    - i18n
    - Blog
  features:
    - Translates site name and bio using .md files
    - No extra libraries needed
- url: https://calpa.me/
  repo: https://github.com/calpa/gatsby-starter-calpa-blog
  description: Blog Template X Contentful, Twitter and Facebook style
  tags:
    - Blog
    - Styling:SCSS
  features:
    - GatsbyJS v2, faster than faster
    - Not just Contentful content source, you can use any database
    - Custom style
    - Google Analytics
    - Gitalk
    - sitemap
    - React FontAwesome
    - SEO
    - Offline support
    - Web App Manifest
    - Styled using SCSS
    - Page pagination
    - Netlify optimization
- url: https://gatsby-starter-typescript-power-blog.majidhajian.com/
  repo: https://github.com/mhadaily/gatsby-starter-typescript-power-blog
  description: Minimal Personal Blog with Gatsby and TypeScript
  tags:
    - PWA
    - Blog
    - Language:TypeScript
    - Markdown
  features:
    - Mobile-First approach in development
    - TSLint & Prettier
    - Offline support
    - Category and Tag for post
    - Type Safe by TypeScript
    - Format Safe by TSLint, StyleLint and Prettier with Lint-Staged(Husky)
    - Blog page
    - Syntax highlighting in code blocks
    - Pagination Ready
    - Ready to deploy to GitHub Pages
    - Automatic RSS generation
    - Automatic Sitemap generation
- url: https://gatsby-starter-kontent.netlify.com
  repo: https://github.com/Kentico/gatsby-starter-kontent
  description: Gatsby starter site with Kentico Kontent
  tags:
    - CMS:Headless
    - CMS:Kontent
    - Netlify
  features:
    - Gatsby v2 support
    - Content item <-> content type relationships
    - Language variants relationships
    - Linked items elements relationships
    - Content items in Rich text elements relationships
    - Reverse link relationships
- url: https://gatsby-starter-storybook.netlify.com/
  repo: https://github.com/markoradak/gatsby-starter-storybook
  description: Gatsby starter site with Storybook
  tags:
    - Storybook
    - Styling:CSS-in-JS
    - Linting
  features:
    - Gatsby v2 support
    - Storybook v4 support
    - Styled Components v4 support
    - Styled Reset, ESLint, Netlify Conf
- url: https://jamstack-hackathon-starter.netlify.com/
  repo: https://github.com/sw-yx/jamstack-hackathon-starter
  description: A JAMstack app with authenticated routes, static marketing pages, etc. with Gatsby, Netlify Identity, and Netlify Functions
  tags:
    - Netlify
    - Client-side App
  features:
    - Netlify Identity
    - Netlify Functions
    - Static Marketing pages and Dynamic Client-side Authenticated App pages
- url: https://collective.github.io/gatsby-starter-plone/
  repo: https://github.com/collective/gatsby-starter-plone
  description: A Gatsby starter template to build static sites using Plone as the content source
  tags:
    - CMS:Other
    - CMS:Headless
    - SEO
    - PWA
  features:
    - Creates 1-1 copy of source Plone site
    - Auto generated navigation and breadcrumbs
    - Progressive Web App features
    - Optimized for performance
    - Minimal UI and Styling
- url: https://gatsby-tutorial-starter.netlify.com/
  repo: https://github.com/justinformentin/gatsby-v2-tutorial-starter
  description: Simple, modern designed blog with post lists, tags, and easily customizable code.
  tags:
    - Blog
    - Linting
    - PWA
    - SEO
    - Styling:CSS-in-JS
    - Markdown
  features:
    - Blog post listing with image, summary, date, and tags.
    - Post Tags
    - Post List Filtering
    - Typography.js
    - Emotion styling
    - Syntax Highlighting in Code Blocks
    - Gatsby Image
    - Fully Responsive
    - Offline Support
    - Web App Manifest
    - SEO
    - PWA
    - Sitemap generation
    - Schema.org JSON-LD
    - CircleCI Integration
    - Codeclimate Integration
    - Google Analytics
    - Twitter and OpenGraph Tags
    - ESLint
    - Prettier Code Styling
- url: https://avivero.github.io/gatsby-redux-starter/
  repo: https://github.com/AVivero/gatsby-redux-starter
  description: Gatsby starter site with Redux, Sass, Bootstrap, Css Modules and Material Icons
  tags:
    - Redux
    - Styling:SCSS
    - Styling:Bootstrap
    - Styling:Material
    - Linting
  features:
    - Gatsby v2 support
    - Redux support
    - Sass support
    - Bootstrap v4 support
    - Css Modules support
    - ESLint, Prettier
- url: https://gatsby-typescript-boilerplate.netlify.com/
  repo: https://github.com/leachjustin18/gatsby-typescript-boilerplate
  description: Opinionated Gatsby v2 starter with TypeScript.
  tags:
    - Language:TypeScript
    - PWA
    - Styling:SCSS
    - Styling:PostCSS
  features:
    - TSLint with airbnb & prettier configurations
    - Prettier
    - Stylelint
    - Offline support
    - Type Safe by TypeScript
    - Format on commit with Lint-Staged(Husky)
    - Favicon generation
    - Sitemap generation
    - Autoprefixer with browser list
    - CSS nano
    - CSS MQ Packer
    - Lazy load image(s) with plugin sharp
    - Gatsby Image
    - Netlify optimizations
- url: https://danshai.github.io/gatsbyv2-scientific-blog-machine-learning/
  repo: https://github.com/DanShai/gatsbyv2-scientific-blog-machine-learning
  description: Machine learning ready and scientific blog starter
  tags:
    - Blog
    - Linting
  features:
    - Write easly your scientific blog with katex and publish your research
    - Machine learning ready with tensorflowjs
    - Manipulate csv data
    - draw with graph mermaid
    - display charts with chartjs
- url: https://gatsby-tailwind-styled-components.netlify.com/
  repo: https://github.com/muhajirdev/gatsby-tailwind-styled-components-starter
  description: A Gatsby Starter with Tailwind CSS + Styled Components
  tags:
    - Styling:Tailwind
  features:
    - Eslint Airbnb without semicolon and without .jsx extension
    - Offline support
    - Web App Manifest
- url: https://gatsby-starter-mobx.netlify.com
  repo: https://github.com/borekb/gatsby-starter-mobx
  description: MobX + TypeScript + TSLint + Prettier
  tags:
    - Language:TypeScript
    - Linting
    - Testing
  features:
    - Gatsby v2 + TypeScript
    - MobX with decorators
    - Two examples from @mweststrate's Egghead course
    - .editorconfig & Prettier
    - TSLint
    - Jest
- url: https://tender-raman-99e09b.netlify.com/
  repo: https://github.com/amandeepmittal/gatsby-bulma-quickstart
  description: A Bulma CSS + GatsbyJS Starter Kit
  tags:
    - Styling:Bulma
    - Styling:SCSS
  features:
    - Uses Bulma CSS
    - Sass based Styling
    - Responsive Design
    - Google Analytics Integration
    - Uses Gatsby v2
    - SEO
- url: https://gatsby-starter-notes.netlify.com/
  repo: https://github.com/patricoferris/gatsby-starter-notes
  description: Gatsby starter for creating notes organised by subject and topic
  tags:
    - Markdown
    - Pagination
  features:
    - Create by topic per subject notes that are organised using pagination
    - Support for code syntax highlighting
    - Support for mathematical expressions
    - Support for images
- url: https://gatsby-starter-ttag.netlify.com/
  repo: https://github.com/ttag-org/gatsby-starter-ttag
  description: Gatsby starter with the minimum required to demonstrate using ttag for precompiled internationalization of strings.
  tags:
    - i18n
  features:
    - Support for precompiled string internationalization using ttag and it's babel plugin
- url: https://gatsby-starter-typescript.netlify.com/
  repo: https://github.com/goblindegook/gatsby-starter-typescript
  description: Gatsby starter using TypeScript.
  tags:
    - Markdown
    - Pagination
    - Language:TypeScript
    - PWA
    - Linting
  features:
    - Markdown and MDX
    - Local search powered by Lunr
    - Syntax highlighting
    - Images
    - Styling with Emotion
    - Testing with Jest and react-testing-library
- url: https://gatsby-netlify-cms-example.netlify.com/
  repo: https://github.com/robertcoopercode/gatsby-netlify-cms
  description: Gatsby starter using Netlify CMS
  tags:
    - CMS:Netlify
    - Styling:SCSS
  features:
    - Example of a website for a local developer meetup group
    - NetlifyCMS used for easy data entry
    - Mobile-friendly design
    - Styling done with Sass
    - Gatsby version 2
- url: https://gatsby-typescript-starter-blog.netlify.com/
  repo: https://github.com/frnki/gatsby-typescript-starter-blog
  description: A starter blog for TypeScript-based Gatsby projects with minimal settings.
  tags:
    - Language:TypeScript
    - Blog
  features:
    - TypeScript & TSLint
    - No Styling (No Typography.js)
    - Minimal settings based on official starter blog
- url: https://gatsby-serif.netlify.com/
  repo: https://github.com/jugglerx/gatsby-serif-theme
  description: Multi page/content-type starter using Markdown and SCSS. Serif is a beautiful small business theme for Gatsby. The theme is fully responsive, blazing fast and artfully illustrated.
  tags:
    - Styling:SCSS
    - Markdown
    - Linting
  features:
    - Multiple "content types" for `services`, `team` and `testimonials` using Markdown as the source
    - Graphql query in `gatsby-node.js` using aliases that creates pages and templates by content type based on the folder `src/pages/services`, `src/pages/team`
    - SCSS
    - Responsive design
    - Bootstrap 4 grid and media queries only
    - Responsive menu
    - Royalty free illustrations included
    - SEO titles & meta using `gatsby-plugin-react-helmet`
    - Eslint & Prettier
- url: https://awesome-gatsby-starter.netlify.com/
  repo: https://github.com/South-Paw/awesome-gatsby-starter
  description: Starter with a preconfigured MDX, Storybook and ESLint environment for component first development of your next Gatsby site.
  tags:
    - MDX
    - Markdown
    - Storybook
    - Styling:CSS-in-JS
    - Linting
  features:
    - Gatsby MDX for JSX in Markdown loading, parsing, and rendering of pages
    - Storybook for isolated component development
    - styled-components for CSS-in-JS
    - ESLint with Airbnb's config
    - Prettier integrated into ESLint
    - A few example components and pages with stories and simple site structure
- url: https://santosfrancisco.github.io/gatsby-starter-cv/
  repo: https://github.com/santosfrancisco/gatsby-starter-cv
  description: A simple starter to get up and developing your digital curriculum with GatsbyJS'
  tags:
    - Styling:CSS-in-JS
    - PWA
    - Onepage
  features:
    - Gatsby v2
    - Based on default starter
    - Google Analytics
    - Web App Manifest
    - SEO
    - Styling with styled-components
    - Responsive Design, optimized for Mobile devices
- url: https://vigilant-leakey-a4f8cd.netlify.com/
  repo: https://github.com/agneym/gatsby-blog-starter
  description: Minimal Blog Starter Template with Styled Components.
  tags:
    - Markdown
    - Styling:CSS-in-JS
    - Blog
  features:
    - Markdown loading, parsing, and rendering of pages
    - Minimal UI for blog
    - Styled-components for CSS-in-JS
    - Prettier added as pre-commit hook
    - Google Analytics
    - Image Optimisation
    - Code Styling and Formatting in markdown
    - Responsive Design
- url: https://inspiring-me-lwz7512.netlify.com/
  repo: https://github.com/lwz7512/gatsby-netlify-identity-starter
  description: Gatsby Netlify Identity Starter with NIW auth support, and content gating, as well as responsive layout.
  tags:
    - Netlify
    - Pagination
  features:
    - Mobile Screen support
    - Privacy control for post content view & profile page
    - User authentication by Netlify Identity Widget/Service
    - Pagination for posts
    - Navigation menu with active status
- url: https://gatsby-starter-event-calendar.netlify.com/
  repo: https://github.com/EmaSuriano/gatsby-starter-event-calendar
  description: Gatsby Starter to display information about events from Google Spreadsheets with Calendars
  tags:
    - Linting
    - Styling:Grommet
    - PWA
    - SEO
    - Google Sheets
  features:
    - Grommet
    - Theming
    - Google Spreadsheet integration
    - PWA
    - A11y
    - SEO
    - Netlify Deployment Friendly
    - ESLint with Airbnb's config
    - Prettier integrated into ESLint
- url: https://gatsby-starter-tech-blog.netlify.com/
  repo: https://github.com/email2vimalraj/gatsby-starter-tech-blog
  description: A simple tech blog starter kit for gatsbyjs
  tags:
    - Blog
    - Portfolio
  features:
    - Markdown based blog
    - Filter blog posts by Tags
    - Easy customization
    - Using styled components
    - Minimal styles
    - Best scoring by Lighthouse
    - SEO support
    - PWA support
    - Offline support
- url: https://infallible-brown-28846b.netlify.com/
  repo: https://github.com/tylergreulich/gatsby-typescript-mdx-prismjs-starter
  description: Gatsby starter using TypeScript, MDX, Prismjs, and styled-components
  tags:
    - Language:TypeScript
    - Linting
    - Testing
    - Styling:CSS-in-JS
    - MDX
  features:
    - Gatsby v2 + TypeScript
    - Syntax highlighting with Prismjs
    - MDX
    - Jest
    - react-testing-library
    - styled-components
- url: https://hardcore-darwin-d7328f.netlify.com/
  repo: https://github.com/agneym/gatsby-careers-page
  description: A Careers Page for startups using Gatsby
  tags:
    - Markdown
    - Styling:CSS-in-JS
  features:
    - Careers Listing
    - Application Format
    - Markdown for creating job description
    - styled-components
- url: https://saikrishna.me/
  repo: https://github.com/s-kris/gatsby-minimal-portfolio-blog
  description: A minimal portfolio website with blog using Gatsby. Suitable for developers.
  tags:
    - Portfolio
    - Blog
  features:
    - Portfolio Page
    - Timline (Journey) page
    - Minimal
- url: https://gatsby-starter-blog-mdx-demo.netlify.com
  repo: https://github.com/hagnerd/gatsby-starter-blog-mdx
  description: A fork of the Official Gatsby Starter Blog with support for MDX out of the box.
  tags:
    - MDX
    - Blog
  features:
    - MDX
    - Blog
    - RSS Feed
- url: https://gatsby-tailwindcss-sass-starter-demo.netlify.com/
  repo: https://github.com/durianstack/gatsby-tailwindcss-sass-starter
  description: Just another Gatsby Tailwind with SASS starter
  tags:
    - Styling:Tailwind
    - Styling:SCSS
  features:
    - Tailwind, A Utility-First CSS Framework for Rapid UI Development
    - SASS/SCSS
    - Comes with React Helmet for adding site meta tags
    - Includes plugins for offline support out of the box
    - PurgeCSS to shave off unused styles
- url: https://tyra-starter.netlify.com/
  repo: https://github.com/madelyneriksen/gatsby-starter-tyra
  description: A feminine GatsbyJS Starter Optimized for SEO
  tags:
    - SEO
    - Blog
    - Styling:Other
  features:
    - Integration with Social Media and Mailchimp.
    - Styled with Tachyons.
    - Rich structured data on blog posts for SEO.
    - Pagination and category pages.
- url: https://gatsby-starter-styled.netlify.com/
  repo: https://github.com/gregoralbrecht/gatsby-starter-styled
  description: Yet another simple starter with Styled-System, Typography.js, SEO and Google Analytics.
  tags:
    - Styling:CSS-in-JS
    - PWA
    - SEO
  features:
    - Styled-Components
    - Styled-System
    - Rebass Grid
    - Typography.js to easily set up font styles
    - Google Analytics
    - Prettier, ESLint & Stylelint
    - SEO (meta tags and schema.org via JSON-LD)
    - Offline support
    - Web App Manifest
- url: https://gatsby.ghost.org/
  repo: https://github.com/TryGhost/gatsby-starter-ghost
  description: Build lightning-fast, modern publications with Ghost and Gatsby
  tags:
    - CMS:Headless
    - Blog
  features:
    - Ghost integration with ready to go placeholder content and webhooks support
    - Minimal responsive design
    - Pagination for posts, tags, and authors
    - SEO Friendly Meta
    - JSON-LD Schema
    - OpenGraph structured data
    - Twitter Cards meta
    - Sitemap Generation
    - XML Sitemaps
    - Progressive Web App
    - Offline Support
    - RSS Feed
    - Netlify integration ready to deploy
- url: https://traveler-blog.netlify.com/
  repo: https://github.com/QingpingMeng/gatsby-starter-traveler-blog
  description: A fork of the Official Gatsby Starter Blog to build a travler blog with images support
  tags:
    - Blog
    - PWA
    - SEO
    - Styling:Material
    - Styling:CSS-in-JS
  features:
    - Netlify integration ready to deploy
    - Material UI
    - styled-components
    - GitHub markdown css support
- url: https://create-ueno-app.netlify.com
  repo: https://github.com/ueno-llc/ueno-gatsby-starter
  description: Opinionated Gatsby starter by Ueno.
  tags:
    - Language:TypeScript
    - Styling:SCSS
    - Linting
    - Transitions
  features:
    - GraphQL hybrid
    - SEO friendly
    - GSAP ready
    - Nice Devtools
    - GsapTools
    - Ueno plugins
    - SVG to React component
    - Ueno's TSlint
    - Decorators
- url: https://gatsby-sseon-starter.netlify.com/
  repo: https://github.com/SeonHyungJo/gatsby-sseon-starter
  description: Simple starter template for Gatsby
  tags:
    - Blog
    - Disqus
    - Markdown
    - Styling:SCSS
  features:
    - SASS/SCSS
    - Comes with React Helmet for adding site meta tags
    - Add Disqus
    - Nice Pagination
- url: https://gatsby-contentstack-starter.netlify.com/
  repo: https://github.com/contentstack/gatsby-starter-contentstack
  description: A Gatsby starter powered by Headless CMS Contentstack.
  tags:
    - CMS:Headless
    - Blog
  features:
    - Includes Contentstack Delivery API for any environment
    - Dynamic content from Contentstack CMS
- url: https://gatsby-craftcms-barebones.netlify.com
  repo: https://github.com/frankievalentine/gatsby-craftcms-barebones
  description: Barebones setup for using Craft CMS and Gatsby locally.
  tags:
    - CMS:Headless
  features:
    - Full setup instructions included
    - Documented to get you set up with Craft CMS quickly
    - Code referenced in repo
- url: https://gatsby-starter-buttercms.netlify.com/
  repo: https://github.com/ButterCMS/gatsby-starter-buttercms
  description: A starter template for spinning up a Gatsby+ ButterCMS site
  tags:
    - Blog
    - SEO
    - CMS:Headless
  features:
    - Fully functioning blog
    - Navigation between posts with a previous/next post button
    - FAQ Knowledge Base
    - CMS Powered Homepage
    - Customer Case Study example marketing pages
- url: https://master.d2f5ek3dnwfe9v.amplifyapp.com/
  repo: https://github.com/dabit3/gatsby-auth-starter-aws-amplify
  description: This Gatsby starter uses AWS Amplify to implement authentication flow for signing up/signing in users as well as protected client side routing.
  tags:
    - AWS
    - Authentication
  features:
    - AWS Amplify
    - Full authentication workflow
    - Registration form
    - Signup form
    - User sign in
- url: https://gatsby-starter.mdbootstrap.com/
  repo: https://github.com/anna-morawska/gatsby-material-design-for-bootstrap
  description: A simple starter which lets you quickly start developing with Gatsby and Material Design For Bootstrap
  tags:
    - Styling:Material
  features:
    - React Bootstrap with Material Design css framework.
    - Free for personal and commercial use
    - Fully responsive
- url: https://frosty-ride-4ff3b9.netlify.com/
  repo: https://github.com/damassi/gatsby-starter-typescript-rebass-netlifycms
  description:
    A Gatsby starter built on top of MDX (React + Markdown), NetlifyCMS (with
    MDX and netlify-cms-backend-fs support -- no need to deploy), TypeScript,
    Rebass for UI, Styled Components, and Jest for testing. Very little visual
    styling has been applied so that you can bring your own :)
  tags:
    - MDX
    - CMS:Netlify
    - Language:TypeScript
    - Styling:Other
    - Styling:CSS-in-JS
    - Testing
  features:
    - MDX - Markdown + React
    - Netlify CMS (with MDX support)
    - Read and write to local file system via netlify-cms-backend-fs
    - TypeScript
    - Rebass
    - Styled Components
    - Jest
- url: https://bluepeter.github.io/gatsby-material-ui-business-starter/
  repo: https://github.com/bluepeter/gatsby-material-ui-business-starter
  description: Beautiful Gatsby Material Design Business Starter
  tags:
    - Styling:Material
  features:
    - Uses the popular, well-maintained Material UI React component library
    - Material Design theme and icons
    - Rotating home page carousel
    - Simple setup without opinionated setup
    - Fully instrumented for successful PROD deployments
    - Stylus for simple CSS
- url: https://example-company-website-gatsby-sanity-combo.netlify.com/
  repo: https://github.com/sanity-io/example-company-website-gatsby-sanity-combo
  description: This examples combines Gatsby site generation with Sanity.io content management in a neat company website.
  tags:
    - CMS:sanity.io
    - CMS:Headless
    - Blog
  features:
    - Out-of-the-box headless CMS
    - Real-time content preview in Development
    - Fast & frugal builds
    - No accidental missing fields/types
    - Full Render Control with Portable Text
    - gatsby-image support
    - Content types for company info, pages, projects, people, and blog posts
- url: https://gatsby-starter-under-construction.netlify.com/
  repo: https://github.com/robinmetral/gatsby-starter-under-construction
  description: Blazing fast "Under Construction" page with a blazing quick setup.
  tags:
    - Onepage
    - Styling:CSS-in-JS
    - SEO
    - PWA
  features:
    - Configure everything in gatsby-config.js
    - Creative CSS3 background patterns by Lea Verou
    - Built-in Google Fonts support
    - Social icons with react-social-icons
- url: https://gatsby-starter-docz.netlify.com/
  repo: https://github.com/RobinCsl/gatsby-starter-docz
  description: Simple starter where building your own documentation with Docz is possible
  tags:
    - Documentation
  features:
    - Generate nice documentation with Docz, in addition to generating your normal Gatsby site
    - Document your React components in .mdx files
- url: https://gatsby-starter-santa-fe.netlify.com/
  repo: https://github.com/osogrizz/gatsby-starter-santa-fe
  description: A place for artist or designers to display their creations
  tags:
    - Styling:CSS-in-JS
  features:
    - SEO friendly
    - Built-in Google Fonts support
    - Contact Form
    - Customizable Design Template
- url: https://gatsby-hello-friend.now.sh
  repo: https://github.com/panr/gatsby-starter-hello-friend
  description: A simple starter for Gatsby. That's it.
  tags:
    - Pagination
    - Markdown
    - Blog
    - Portfolio
    - Styling:PostCSS
  features:
    - Dark/light mode, depending on your preferences
    - Great reading experience thanks to Inter font, made by Rasmus Andersson
    - Nice code highlighting thanks to PrismJS
    - Responsive youtube/vimeo etc. videos
    - Elastic menu
    - Fully responsive site
- url: https://lgcolella.github.io/gatsby-starter-developer-blog/
  repo: https://github.com/lgcolella/gatsby-starter-developer-blog
  description: A starter to create SEO-friendly, fast, multilanguage, responsive and highly customizable technical blogs/portfolios with the most common features out of the box.
  tags:
    - Blog
    - Portfolio
    - i18n
  features:
    - Multilanguage posts
    - Pagination and image preview for posts
    - Tags
    - SEO
    - Social share buttons
    - Disqus for comments
    - Highlighting for code syntax in posts
    - Dark and light themes available
    - Various available icon sets
    - RSS Feed
    - Web app manifest
- url: https://gatsby.magicsoup.io/
  repo: https://github.com/magicsoup-io/gatsby-starter-magicsoup
  description: A production ready Gatsby starter using magicsoup.io
  tags:
    - SEO
    - Markdown
    - Styling:CSS-in-JS
    - Testing
  features:
    - Optimized images with gatsby-image.
    - SEO friendly with react-helmet, gatsby-plugin-sitemap and Google Webmaster Tools!
    - Responsive UIs with magicsoup.io/stock.
    - Static content with gatsby-transform-remark or gatsby-transform-json.
    - Convert Markdown to StyledComponents!
    - Webfonts with gatsby-plugin-web-font-loader.
    - SSR ready!
    - Testing with Jest!
- url: https://foxandgeese.github.io/tiny-agency/
  repo: https://github.com/foxandgeese/tiny-agency
  description: Simple Gatsby.js starter that uses material design and that's perfect for tiny agencies.
  tags:
    - Styling:Material
  features:
    - Uses the popular, well-maintained Material UI React component library
    - Material Design theme and icons
    - Simple setup without opinionated setup
    - Fully instrumented for successful PROD deployments
- url: https://gatsby-shopify.alexander-productions.de/
  repo: https://github.com/AlexanderProd/gatsby-shopify-starter
  description: Kick off your next, ecommerce experience with this Gatsby starter. It is based on the default Gatsby starter to be easily modifiable.
  tags:
    - CMS:Headless
    - SEO
    - eCommerce
    - Styling:CSS-in-JS
  features:
    - Shopping Cart
    - Shopify Integration
    - Product Grid
    - Shopify Store Credentials included
    - Optimized images with gatsby-image.
    - SEO
- url: https://gatejs.netlify.com
  repo: https://github.com/sarasate/gate
  description: API Doc generator inspired by Stripe's API docs
  tags:
    - Documentation
    - Markdown
    - Onepage
  features:
    - API documentation from markdown sources
    - Code samples separated by language
    - Syntax highlighting
    - Everything in a single page
- url: https://hopeful-keller-943d65.netlify.com
  repo: https://github.com/iwilsonq/gatsby-starter-reasonml
  description: Gatsby starter to create static sites using type-safe ReasonML
  tags:
    - Language:Other
    - Blog
    - Styling:CSS-in-JS
  features:
    - Gatsby v2 support
    - bs-platform v4 support
    - Similar to gatsby-starter-blog
- url: https://gatsby-starter-blog-amp-to-pwa.netlify.com/
  repo: https://github.com/tomoyukikashiro/gatsby-starter-blog-amp-to-pwa
  description: Gatsby starter blog with AMP to PWA Strategy
  tags:
    - Blog
    - AMP
    - PWA
  features:
    - Similar to gatsby-starter-blog
    - Support AMP to PWA strategy
- url: https://cvluca.github.io/gatsby-starter-markdown/
  repo: https://github.com/cvluca/gatsby-starter-markdown
  description: Boilerplate for markdown-based website (Documentation, Blog, etc.)
  tags:
    - Markdown
    - Redux
    - Styling:Ant Design
  features:
    - Responsive Web Design
    - Auto generated Sidebar
    - Auto generated Anchor
- url: https://gatsby-starter-wordpress-community.netlify.com/
  repo: https://github.com/pablovila/gatsby-starter-wordpress-community
  description: Starter using gatsby-source-wordpress to display posts and pages from a WordPress site
  tags:
    - CMS:WordPress
    - Styling:Bulma
    - Blog
    - Pagination
  features:
    - Gatsby v2 support
    - Responsive Web Design
    - WordPress support
    - Bulma and Sass Support for styling
    - Pagination logic
- url: https://gatsby-blogger.netlify.com/
  repo: https://github.com/aslammultidots/blogger
  description: A Simple, clean and modern designed blog with firebase authentication feature and easily customizable code.
  tags:
    - Blog
    - Redux
    - Disqus
    - CMS:Contentful
    - Firebase
  features:
    - Minimal and clean white layout.
    - Dynamic content from Contentful.
    - Blog post listing with previews (image + summary) for each blog post.
    - Disqus commenting system for each blog post.
    - Search post with keyword.
    - Firebase for Authentication.
    - Protected Routes with Authorization.
    - Contact form integration.
- url: https://gatsby-starter-styled-components.netlify.com/
  repo: https://github.com/blakenoll/gatsby-starter-styled-components
  description: The Gatsby default starter modified to use styled-components
  tags:
    - Styling:CSS-in-JS
  features:
    - styled-components
    - sticky footer
- url: https://magazine-example.livingdocs.io/
  repo: https://github.com/livingdocsIO/gatsby-magazine-example
  description: This magazine-starter helps you start out with Livingdocs as a headless CMS.
  tags:
    - Blog
    - CMS:Headless
  features:
    - Minimal and clean white layout.
    - Dynamic content from Livingdocs.
    - Built-in component library.
    - Robust template and theme.
- url: https://gatsby-starter-intl.tomekskuta.pl
  repo: https://github.com/tomekskuta/gatsby-starter-intl
  description: Gatsby v2 i18n starter which makes static pages for every locale and detect your browsers lang. i18n with react-intl.
  tags:
    - i18n
    - Testing
  features:
    - static pages for every language
    - detects your browser locale
    - uses react-intl
    - based on Gatsby Default Starter
    - unit tests with Jest
- url: https://cape.netlify.com/
  repo: https://github.com/juhi-trivedi/cape
  description: A Gatsby - CMS:Contentful demo with Netlify.
  tags:
    - Blog
    - Netlify
    - CMS:Contentful
    - Styling:Bootstrap
  features:
    - Fecthing Dynamic content from Contentful.
    - Blog post listing with previews (image + summary) for each blog post.
    - Contact form integration with Netlify.
    - Grid system inspired by Bootstrap.
- url: https://gatsby-starter-infinite-scroll.baobab.fi/
  repo: https://github.com/baobabKoodaa/gatsby-starter-infinite-scroll
  description: Infinite Scroll and Pagination with 10k photos
  tags:
    - Infinite Scroll
    - Pagination
    - Styling:CSS-in-JS
  features:
    - Infinite Scroll (default mode)
    - Pagination (fallback for users without JS)
    - Toggle between these modes in demo
    - Efficient implementation (only fetch the data that's needed, ship initial items with the page instead of fetch, etc.)
- url: https://jodie.lekoarts.de/
  repo: https://github.com/LekoArts/gatsby-starter-portfolio-jodie
  description: Image-heavy photography portfolio with colorful accents & great typography
  tags:
    - Portfolio
    - PWA
    - Transitions
    - Styling:CSS-in-JS
    - Linting
    - Testing
    - Language:TypeScript
  features:
    - Configurable with theming, CSS Grid & a yaml file for navigation
    - Create your projects by editing a yaml file and putting images into a folder
    - Shows your Instagram posts
    - TypeScript
    - Cypress for End-to-End testing
    - react-spring for animations & transitions
    - Uses styled-components + styled-system
    - SEO with Sitemap, Schema.org JSONLD, Tags
    - Responsive images with gatsby-image
- url: https://amazing-jones-e61bda.netlify.com/
  repo: https://github.com/WebCu/gatsby-material-kit-react
  description: Adaptation of Material Kit React to Gatsby
  tags:
    - Styling:Material
  features:
    - 60 Handcrafted Components
    - 4 Customized Plugins
    - 3 Example Pages
- url: https://relaxed-bhaskara-5abd0a.netlify.com/
  repo: https://github.com/LekovicMilos/gatsby-starter-portfolio
  description: Gatsby portfolio starter for creating quick portfolio
  tags:
    - Portfolio
  features:
    - Showcase of portfolio items
    - About me page
- url: https://gatsby-typescript-scss-docker-starter.netlify.com/
  repo: https://github.com/OFranke/gatsby-typescript-scss-docker
  description: Gatsby starter TypeScript, SCSS, Docker
  tags:
    - Language:TypeScript
    - Styling:SCSS
    - Linting
  features:
    - Format & Commit Safe by ESLint, StyleLint and Prettier with Lint-Staged (Husky), optimized for VS Code
    - Typings for scss files are automatically generated
    - Responsiveness from the beginning through easy breakpoint configuration
    - Enforce the DRY principle, no hardcoded and repeated `margin`, `font-size`, `color`, `box-shadow`, `border-radius` ... properties anymore
    - Docker ready - you can run Gatsby dev mode on your machine environment or with docker-compose
- url: https://prismic-i18n.lekoarts.de/
  repo: https://github.com/LekoArts/gatsby-starter-prismic-i18n
  description: Based on gatsby-starter-prismic with Internationalization (i18n) support.
  tags:
    - CMS:Prismic
    - CMS:Headless
    - Styling:CSS-in-JS
    - Linting
    - Blog
    - PWA
    - Testing
    - i18n
  features:
    - Prismic as Headless CMS
    - Uses multiple features of Prismic - Slices, Labels, Relationship fields, Custom Types, Internationalization
    - Emotion for Styling
    - i18n without any third-party libaries
    - Cypress for End-to-End testing
    - Prism.js highlighting
    - Responsive images with gatsby-image
    - Extensive SEO
    - ESLint & Prettier
- url: https://gatsby-starter-landing-page.netlify.com/
  repo: https://github.com/gillkyle/gatsby-starter-landing-page
  description: Single page starter for minimal landing pages
  tags:
    - Onepage
  features:
    - Gatsby image
    - Google Analytics
    - Minimal design
- url: https://thakkaryash94.github.io/gatsby-github-personal-website/
  repo: https://github.com/thakkaryash94/gatsby-github-personal-website
  description: It is a conversion of original GitHub personal website repo which is written in ruby for JS developers. This repository gives you the code you'll need to kickstart a personal website that showcases your work as a software developer. And when you manage the code in a GitHub repository, it will automatically render a webpage with the owner's profile information, including a photo, bio, and repositories.
  tags:
    - Portfolio
    - Onepage
  features:
    - layout config either stacked or sidebar
    - theme dark/light mode
    - post support
- url: http://gatsby-starter-default-intl.netlify.com
  repo: https://github.com/wiziple/gatsby-starter-default-intl
  description: The default Gatsby starter with features of multi-language url routes and browser language detection.
  tags:
    - i18n
  features:
    - Localization (Multilanguage) provided by react-intl.
    - Support automatic redirection based on user's preferred language in browser provided by browser-lang.
    - Support multi-language url routes within a single page component. That means you don't have to create separate pages such as pages/en/index.js or pages/ko/index.js.
    - Based on gatsby-starter-default with least modification.
- url: https://gatsby-starter-julia.netlify.com/
  repo: https://github.com/niklasmtj/gatsby-starter-julia
  description: A minimal blog starter template built with Gatsby
  tags:
    - Markdown
    - Blog
  features:
    - Landingpage
    - Blogoverview
    - Markdown sourcing
    - Estimated reading time
    - Styled component with @emotion
    - Netlify deployment friendly
    - Nunito font as npm module
    - Site meta tags with React Helmet
- url: https://agalp.imedadel.me
  repo: https://github.com/ImedAdel/automatic-gatsbyjs-app-landing-page
  description: Automatically generate iOS app landing page using GatsbyJS
  tags:
    - Onepage
    - PWA
    - SEO
  features:
    - One Configuration file
    - Automatically generate a landing page for your iOS app
    - List app features
    - App Store and Play Store buttons
    - App screenshot and video preview
    - Easily add social media accounts and contact info in the footer via the site-config.js file.
    - Pick custom Font Awesome icons for the feature list via the site-config.js file.
    - Built using Prettier and Styled-Components
    - Easily integrate Google Analytics by adding your ID to site-config.js file.
- url: https://gatsby-starter-shopify-app.firebaseapp.com/install
  repo: https://github.com/gil--/gatsby-starter-shopify-app
  description: Easily create Serverless Shopify Admin Apps powered by Gatsby and Firebase Functions
  tags:
    - Shopify
    - Firebase
  features:
    - 🗄 Firebase Firestore Realtime DB
    - ⚡️ Serverless Functions API layer (Firebase Functions)
    - 💼 Admin API (Graphql) Serverless Proxy
    - 🎨 Shopify Polaris (AppProvider, etc.)
    - 💰 Application Charge Logic (30 days) with variable trial duration
    - 📡 Webhook Validation & Creation
    - 🔑 GDPR Ready (Including GDPR Webhooks)
    - 🏗 CircleCI Config for easy continuous deployments to Firebase
- url: https://gatsby-starter-paperbase.netlify.com/
  repo: https://github.com/willcode4food/gatsby-starter-paperbase
  description: A Gatsby starter that implements the Paperbase Premium Theme from MaterialUI
  tags:
    - Styling:Material
    - Styling:CSS-in-JS
  features:
    - MaterialUI Paperbase theme in Gatsby!
    - Create professional looking admin tools and dashboards
    - Responsive Design
    - MaterialUI Paper Components
    - MaterialUI Tab Components
- url: https://gatsby-starter-devto.netlify.com/
  repo: https://github.com/geocine/gatsby-starter-devto
  description: A GatsbyJS starter template that leverages the Dev.to API
  tags:
    - Blog
    - Styling:CSS-in-JS
  features:
    - Blog post listing with previews (image + summary) for each blog post
- url: https://gatsby-starter-framer-x.netlify.com/
  repo: https://github.com/simulieren/gatsby-starter-framer-x
  description: A GatsbyJS starter template that is connected to a Framer X project
  tags:
    - Language:TypeScript
  features:
    - TypeScript support
    - Easily work in GatsbyJS and Framer X at the same time
- url: https://gatsby-firebase-hosting.firebaseapp.com/
  repo: https://github.com/bijenkorf-james-wakefield/gatsby-firebase-hosting-starter
  description: A starter with configuration for Firebase Hosting and Cloud Build deployment.
  tags:
    - Firebase
    - Linting
  features:
    - Linting with ESLint
    - Jest Unit testing configuration
    - Lint-staged on precommit hook
    - Commitizen for conventional commit messages
    - Configuration for Firebase hosting
    - Configuration for Cloud Build deployment
    - Clear documentation to have your site deployed on Firebase behind SSL in no time!
- url: https://lewis-gatsby-starter-blog.netlify.com/
  repo: https://github.com/lewislbr/lewis-gatsby-starter-blog
  description: A simple custom Gatsby starter template to start a new blog or personal website.
  tags:
    - Blog
    - Styling:CSS-in-JS
    - Markdown
    - Portfolio
    - SEO
  features:
    - Blog post listing with summary preview for each blog post.
    - Automatically creates blog pages from Markdown files.
    - CSS in JS with styled-components.
    - Optimized images.
    - Offline capabilities.
    - Auto-generated sitemap and robots.txt.
- url: https://gatsby-starter-stripe.netlify.com/
  repo: https://github.com/brxck/gatsby-starter-stripe
  description: A minimal starter to create a storefront with Gatsby, Stripe, & Netlify Functions.
  tags:
    - Stripe
    - eCommerce
    - Styling:None
  features:
    - Statically generate based on Stripe inventory
    - Dynamically update with live inventory & availability data
    - Checkout powered by Stripe
    - Serverless functions interact with Stripe API
    - Shopping cart persisted in local storage
    - Responsive images with gatsby-image
- url: https://www.jannikbuschke.de/gatsby-antd-docs/
  repo: https://github.com/jannikbuschke/gatsby-antd-docs
  description: A template for documentation websites
  tags:
    - Documentation
    - Language:TypeScript
    - Styling:Ant Design
    - Markdown
    - MDX
  features:
    - Markdown
    - MDX with mdxjs
    - Syntax highlighting with prismjs
    - Anchors
    - Sidebar
    - Sitecontents
    - Landingpage
- url: https://gatsby-starter.haezl.at
  repo: https://github.com/haezl/gatsby-starter-haezl
  description: A lightweight, mobile first blog starter with infinite scroll and Material-UI design for Gatsby.
  tags:
    - Blog
    - Language:TypeScript
    - Linting
    - Styling:CSS-in-JS
    - Styling:Material
    - Markdown
    - PWA
  features:
    - Landing Page
    - Portfolio section
    - Blog post listing with a preview for each post
    - Infinite scroll instead of next and previous buttons
    - Blog posts generated from Markdown files
    - About Page
    - Responsive Design
    - PWA (Progressive Web App) support
    - MobX
    - Customizable
- url: https://gatsby-starter-fine.netlify.com/
  repo: https://github.com/toboko/gatsby-starter-fine
  description: A mutli-response and light, mobile first blog starter with columns layout and Seo optimization.
  tags:
    - Blog
    - Markdown
    - Portfolio
    - SEO
  features:
    - Blog
    - Portfolio section
    - Customizable
    - Markdown
    - Optimized images
    - Sitemap Page
    - Seo Ready
- url: https://ugglr.github.io/gatsby-clean-portfolio/
  repo: https://github.com/ugglr/gatsby-clean-portfolio
  description: A clean themed Software Engineer Portfolio site, showcasing soft skills on the front page, features project card showcases, about page. Responsive through react-bootstrap components together with custom CSS style sheets. SEO configured, just need to add google analytics tracking code.
  tags:
    - Portfolio
    - SEO
    - Styling:Bootstrap
  features:
    - Resume
    - CV
    - google analytics
    - easy favicon swap
    - Gatsby SEO plugin
    - Clean layout
    - White theme
    - grid using react-bootstrap
    - bootstrap4 classes available
    - font-awesome Library for icons
    - Portfolio site for developers
    - custom project cards
    - easily extendable to include blog page
    - Responsive design
- url: https://gatsby-documentation-starter.netlify.com/
  repo: https://github.com/whoisryosuke/gatsby-documentation-starter
  description: Automatically generate docs for React components using MDX, react-docgen, and GatsbyJS
  tags:
    - Documentation
    - MDX
    - SEO
  features:
    - Parses all React components (functional, stateful, even stateless!) for JS Docblocks and Prop Types.
    - MDX - Write your docs in Markdown and include React components using JSX!
    - Lightweight (only what you need)
    - Modular (easily fits in any React project!)
    - Props table component
    - Customizable sidebar navigation
    - Includes SEO plugins Google Analytics, Offline, Manifest, Helmet.
- url: http://gatsby-absurd.surge.sh/
  repo: https://github.com/ajayns/gatsby-absurd
  description: A Gatsby starter using illustrations from https://absurd.design/
  tags:
    - Onepage
    - Styling:CSS-in-JS
  features:
    - Uses surreal illustrations from absurd.design.
    - Landing page structure split into sections
    - Basic UX/UX elements ready. navbar, smooth scrolling, faqs, theming
    - Convenient image handling and data separation
- url: https://gatsby-starter-quiz.netlify.com/
  repo: https://github.com/raphadeluca/gatsby-starter-quiz
  description: Create rich quizzes with Gatsby & Mdx. No need of database or headless CMS. Manage your data directly in your Mdx file's frontmatter and write your content in the body. Customize your HTML tags, use react components from a library or write your owns. Navigation will be automatically created between each question.
  tags:
    - MDX
  features:
    - Data quiz in the frontmatter
    - Rich customizable content with MDX
    - Green / Red alert footer on user's answer
    - Navigation generated based on the index of each question
- url: https://gatsby-starter-accessibility.netlify.com/
  repo: https://github.com/benjamingrobertson/gatsby-starter-accessibility
  description: The default Gatsby starter with powerful accessibility tools built-in.
  tags:
    - Storybook
    - Linting
  features:
    - 🔍 eslint-plugin-jsx-a11y for catching accessibility issues while authoring code
    - ✅ lint:staged for adding a pre-commit hook to catch accessibility linting errors
    - 📣 react-axe for console reporting of accessibility errors in the DOM during development
    - 📖 storybook setup for accessibility reporting on individual components
- url: https://gatsby-theme-ggt-material-ui-blog.netlify.com/
  repo: https://github.com/greatgatsbyjsthemes/gatsby-starter-ggt-material-ui-blog
  description: Starter material-ui blog utilizing a Gatsby theme!
  tags:
    - Blog
    - MDX
  features:
    - Uses MDX with Gatsby theme for quick and easy set up
    - Material-ui design with optional config passed into the theme options
    - Gradient background with sitemap, rss feed, and offline capabilities
- url: https://gatsby-starter-blog-typescript.netlify.com/
  repo: https://github.com/gperl27/Gatsby-Starter-Blog-Typescript
  description: Gatsby starter blog with TypeScript
  tags:
    - Blog
    - Language:TypeScript
    - Styling:CSS-in-JS
  features:
    - Includes all features that come with Gatsby's official starter blog
    - TypeScript for type-safety out of the box
    - Styled components in favor of inline styles
    - Transition Link for nice page transitions
    - Type definitions from GraphQL schema (with code generation)
- url: https://gatsby-starter-sass.netlify.com/
  repo: https://github.com/colbyfayock/gatsby-starter-sass
  description: A Gatsby starter with Sass and no assumptions!
  tags:
    - Styling:SCSS
  features:
    - Sass stylesheets to manage your CSS (SCSS flavored)
    - Simple, minimal base setup to get started
    - No baked in configurations or assumptions
- url: https://billyjacoby.github.io/gatsby-react-bootstrap-starter/
  repo: https://github.com/billyjacoby/gatsby-react-bootstrap-starter
  description: GatsbyJS starter with react-bootstrap and react-icons
  tags:
    - Styling:Bootstrap
    - Styling:SCSS
  features:
    - SASS stylesheets to make styling components easy
    - Sample navbar that sticks to the top of the page on scroll
    - Includes react-icons to make adding icons to your app super simple
- url: https://gatsbystartermdb.netlify.com
  repo: https://github.com/jjcav84/mdbreact-gatsby-starter
  description: GatsbyJS starter built with MDBootstrap React free version
  tags:
    - Styling:Bootstrap
  features:
    - Material Design, Bootstrap, and React
    - Contact form and Google Map components
    - Animation
    - documentation and component library can be found at mdboostrap's website
- url: https://gatsby-starter-primer.netlify.com/
  repo: https://github.com/thomaswangio/gatsby-starter-primer
  description: A Gatsby starter featuring GitHub Primer Design System and React components
  tags:
    - Styling:Other
    - Styling:CSS-in-JS
    - SEO
    - Landing Page
  features:
    - Primer React Components
    - Styled Components
    - Gatsby Image
    - Better SEO component with appropriate OG image and appropriate fallback meta tags
- url: https://pranshuchittora.github.io/gatsby-material-boilerplate
  repo: https://github.com/pranshuchittora/gatsby-material-boilerplate
  description: A simple starter to get up and developing quickly with Gatsby in material design
  tags:
    - Styling:Material
  features:
    - Material design
    - Sass/SCSS
    - Tags
    - Categories
    - Google Analytics
    - Offline support
    - Web App Manifest
    - SEO
- url: https://anubhavsrivastava.github.io/gatsby-starter-hyperspace
  repo: https://github.com/anubhavsrivastava/gatsby-starter-hyperspace
  description: Single page starter based on the Hyperspace site template, with landing, custom and Elements(Component) page
  tags:
    - HTML5UP
    - Styling:SCSS
    - Onepage
    - Landing Page
  features:
    - Designed by HTML5 UP
    - Simple one page site that’s perfect for personal portfolios
    - Fully Responsive
    - Styling with SCSS
    - Offline support
    - Web App Manifest
- url: https://anubhavsrivastava.github.io/gatsby-starter-identity
  repo: https://github.com/anubhavsrivastava/gatsby-starter-identity
  description: Single page starter based on the Identity site template by HTML5 up, suitable for one page portfolio.
  tags:
    - HTML5UP
    - Styling:SCSS
    - Onepage
    - Landing Page
    - PWA
  features:
    - Designed by HTML5 UP
    - Simple one page personal portfolio
    - Fully Responsive
    - Styling with SCSS
    - Offline support
    - Web App Manifest
- url: https://hopeful-ptolemy-cd840b.netlify.com/
  repo: https://github.com/tonydiaz/gatsby-landing-page-starter
  description: A simple landing page starter for idea validation using material-ui. Includes email signup form and pricing section.
  tags:
    - Styling:Material
    - Landing Page
  features:
    - SEO
    - Mailchimp integration
    - Material-UI components
    - Responsive
    - Pricing section
    - Benefits section
    - Email signup form
    - Easily configurable
    - Includes standard Gatsby starter features
- url: https://anubhavsrivastava.github.io/gatsby-starter-aerial
  repo: https://github.com/anubhavsrivastava/gatsby-starter-aerial
  description: Single page starter based on the Aerial site template by HTML5 up, suitable for one page personal page.
  tags:
    - HTML5UP
    - Styling:SCSS
    - Onepage
    - Landing Page
    - PWA
  features:
    - Designed by HTML5 UP
    - Simple one page personal portfolio
    - Fully Responsive
    - Styling with SCSS
    - Offline support
    - Web App Manifest
- url: https://anubhavsrivastava.github.io/gatsby-starter-eventually
  repo: https://github.com/anubhavsrivastava/gatsby-starter-eventually
  description: Single page starter based on the Eventually site template by HTML5 up, suitable for upcoming product page.
  tags:
    - HTML5UP
    - Styling:SCSS
    - Landing Page
    - PWA
  features:
    - Designed by HTML5 UP
    - Fully Responsive
    - Styling with SCSS
    - Offline support
    - Web App Manifest
- url: https://jovial-jones-806326.netlify.com/
  repo: https://github.com/GabeAtWork/gatsby-elm-starter
  description: An Elm-in-Gatsby integration, based on gatsby-plugin-elm
  tags:
    - Language:Other
  features:
    - Elm language integration
- url: https://anubhavsrivastava.github.io/gatsby-starter-readonly
  repo: https://github.com/anubhavsrivastava/gatsby-starter-readonly
  description: Single page starter based on the ReadOnly site template by HTML5 up, with landing and Elements(Component) page
  tags:
    - HTML5UP
    - Onepage
    - Styling:SCSS
    - Landing Page
    - PWA
  features:
    - Designed by HTML5 UP
    - Fully Responsive
    - Styling with SCSS
    - Offline support
    - Web App Manifest
- url: https://anubhavsrivastava.github.io/gatsby-starter-prologue
  repo: https://github.com/anubhavsrivastava/gatsby-starter-prologue
  description: Single page starter based on the Prologue site template by HTML5 up, for portfolio pages
  tags:
    - HTML5UP
    - Onepage
    - Styling:SCSS
    - Portfolio
    - PWA
  features:
    - Designed by HTML5 UP
    - Fully Responsive
    - Styling with SCSS
    - Offline support
    - Web App Manifest
- url: https://gatsby-london.netlify.com
  repo: https://github.com/ImedAdel/gatsby-london
  description: A custom, image-centric theme for Gatsby.
  tags:
    - Portfolio
    - Blog
    - Styling:PostCSS
  features:
    - Post thumbnails in the homepage
    - Built with PostCSS
    - Made for image-centeric portfolios
    - Based on London for Ghost
- url: https://anubhavsrivastava.github.io/gatsby-starter-overflow
  repo: https://github.com/anubhavsrivastava/gatsby-starter-overflow
  description: Single page starter based on the Overflow site template by HTML5 up, with landing and Elements(Component) page
  tags:
    - HTML5UP
    - Onepage
    - Styling:SCSS
    - Portfolio
    - PWA
  features:
    - Designed by HTML5 UP
    - Fully Responsive
    - Image Gallery
    - Styling with SCSS
    - Offline support
    - Web App Manifest
- url: https://cosmicjs.com/apps/gatsby-agency-portfolio/demo
  repo: https://github.com/cosmicjs/gatsby-agency-portfolio
  description: Static Webpage for displaying your agencies skills and past work.  Implements 4 sections for displaying information about your company, A home page, information about services, projects, and the people in your organization.
  tags:
    - Blog
    - Portfolio
    - CMS:Cosmic JS
  features:
    - Landing Page
    - Home
    - Services
    - Projects
    - People
- url: https://cosmicjs.com/apps/gatsby-localization-app-starter/demo
  repo: https://github.com/cosmicjs/gatsby-localization-app-starter
  description: A localized Gatsby starter application powered by Cosmic JS.
  tags:
    - CMS:Cosmic JS
    - i18n
  features:
    - Gatsby localization starter app
- url: https://cosmicjs.com/apps/gatsby-docs/demo
  repo: https://github.com/cosmicjs/gatsby-docs-app
  description: Be able to view and create documentation using Gatsby and Cosmic JS. Leveraging the speed and high powered APIs of the Gatsby framework and the simplicity and scalability of Cosmic JS.
  tags:
    - CMS:Cosmic JS
    - Documentation
  features:
    - manage docs in static web file format for zippy delivery
- url: https://cosmicjs.com/apps/gatsby-ecommerce-website/demo
  repo: https://github.com/a9kitkumar/Gatsby-Ecommerce
  description: A localized Gatsby starter application powered by Cosmic JS.
  tags:
    - CMS:Cosmic JS
    - eCommerce
  features:
    - Stores products, orders using Cosmic JS as a database and a server
- url: https://harshil1712.github.io/gatsby-starter-googlesheets/
  repo: https://github.com/harshil1712/gatsby-starter-googlesheets
  description: A starter using Google Sheets as data source
  tags:
    - Google Sheets
    - SEO
    - Blog
  features:
    - Uses Google Sheets for data
    - Easily configurable
- url: https://the-plain-gatsby.netlify.com/
  repo: https://github.com/wangonya/the-plain-gatsby
  description: A simple minimalist starter for your personal blog.
  tags:
    - Blog
    - Markdown
  features:
    - Minimalist design
    - Next and previous blog post navigation
    - About page
    - Markdown support
- url: https://gatsby-starter-blockstack.openintents.org
  repo: https://github.com/friedger/gatsby-starter-blockstack
  description: A starter using Blockstack on client side
  tags:
    - Authentication
  features:
    - Uses Blockstack
    - Client side app
- url: https://anubhavsrivastava.github.io/gatsby-starter-multiverse
  repo: https://github.com/anubhavsrivastava/gatsby-starter-multiverse
  description: Single page starter based on the Multiverse site template by HTML5 up, with landing and Elements(Component) page
  tags:
    - HTML5UP
    - Onepage
    - Styling:SCSS
    - Portfolio
    - PWA
  features:
    - Designed by HTML5 UP
    - Fully Responsive
    - Image Gallery
    - Styling with SCSS
    - Offline support
    - Web App Manifest
- url: https://anubhavsrivastava.github.io/gatsby-starter-highlights
  repo: https://github.com/anubhavsrivastava/gatsby-starter-highlights
  description: Single page starter based on the Highlights site template by HTML5 up, with landing and Elements(Component) page
  tags:
    - HTML5UP
    - Onepage
    - Styling:SCSS
    - Portfolio
    - PWA
  features:
    - Designed by HTML5 UP
    - Fully Responsive
    - Image Gallery
    - Styling with SCSS
    - Offline support
    - Web App Manifest
- url: https://gatsby-starter-material-business-markdown.netlify.com/
  repo: https://github.com/ANOUN/gatsby-starter-material-business-markdown
  description: A clean, modern starter for businesses using Material Design Components
  tags:
    - Blog
    - Markdown
    - PWA
    - Styling:Material
    - Styling:SCSS
  features:
    - Minimal, Modern Business Website Design
    - Material Design Components
    - MDC React Components
    - MDC Theming
    - Blog
    - Home Page
    - Contact Page
    - Contact Form
    - About Page
    - Mobile-First approach in development
    - Fully Responsive
    - Markdown
    - PWA
- url: https://gatsby-starter-default-typescript.netlify.com/
  repo: https://github.com/andykenward/gatsby-starter-default-typescript
  description: Starter Default TypeScript
  tags:
    - Language:TypeScript
  features:
    - TypeScript
    - Typing generation for GraphQL using GraphQL Code Generator
    - Comes with React Helmet for adding site meta tags
    - Based on Gatsby Starter Default
- url: http://gatsbyhoney.davshoward.com/
  repo: https://github.com/davshoward/gatsby-starter-honey
  description: A delicious baseline for Gatsby (v2).
  tags:
    - Styling:PostCSS
    - SEO
  features:
    - Gatsby v2
    - SEO (including robots.txt, sitemap generation, automated yet customisable metadata, and social sharing data)
    - Google Analytics
    - PostCSS support
    - Developer environment variables
    - Accessibility support
    - Based on Gatsby Starter Default
- url: https://material-ui-starter.netlify.com/
  repo: https://github.com/dominicabela/gatsby-starter-material-ui
  description: This starter includes Material UI boilerplate and configuration files along with the standard Gatsby configuration files. It provides a starting point for developing Gatsby apps with the Material UI framework.
  tags:
    - SEO
    - Styling:Material
  features:
    - Material UI Framework
    - Roboto Typeface (self hosted)
    - SEO
    - Offline Support
    - Based on Gatsby Default Starter
- url: https://developer-diary.netlify.com/
  repo: https://github.com/willjw3/gatsby-starter-developer-diary
  description: A blog template created with web developers in mind. Totally usable right out of the box, but minimalist enough to be easily modifiable.
  tags:
    - Blog
    - Markdown
    - Pagination
    - SEO
  features:
    - Ready to go - Blog author name, author image, etc,... can be easily added using a config file
    - Blog posts created as markdown files
    - Gatsby v.2
    - Mobile responsive
    - Pagination
    - Category and tag pages
    - Social media sharing icons in each post
    - Icons from React Icons (Font Awesome, Devicons, etc,...)
    - Beautiful tech-topic tags to attach to your web-development-related blog posts
    - Developer-relevant social media icon links, including GitHub, Stack Overflow, and freeCodeCamp
- url: https://anubhavsrivastava.github.io/gatsby-starter-paradigmshift
  repo: https://github.com/anubhavsrivastava/gatsby-starter-paradigmshift
  description: Single page starter based on the Paradigm Shift site template by HTML5 up, with landing and Elements(Component) page
  tags:
    - HTML5UP
    - Onepage
    - Styling:SCSS
    - Portfolio
    - PWA
  features:
    - Designed by HTML5 UP
    - Fully Responsive
    - Image Gallery
    - Styling with SCSS
    - Offline support
    - Web App Manifest
- url: https://dazzling-heyrovsky-62d4f9.netlify.com/
  repo: https://github.com/s-kris/gatsby-starter-medium
  description: A GatsbyJS starter blog as close as possible to medium.
  tags:
    - Markdown
    - Styling:CSS-in-JS
  features:
    - Careers Listing
    - Mobile Responsive
- url: https://gatsby-personal-starter-blog.netlify.com
  repo: https://github.com/thomaswangio/gatsby-personal-starter-blog
  description: Gatsby starter for personal blogs! Blog configured to run at /blog and with Netlify CMS and gatsby-remark-vscode.
  tags:
    - Blog
    - Markdown
    - Styling:CSS-in-JS
    - CMS:Netlify
  features:
    - Netlify CMS
    - VSCode syntax highlighting
    - Styled Components
- url: https://anubhavsrivastava.github.io/gatsby-starter-phantom
  repo: https://github.com/anubhavsrivastava/gatsby-starter-phantom
  description: Single page starter based on the Phantom site template by HTML5 up, with landing, generic and Elements(Component) page
  tags:
    - HTML5UP
    - Onepage
    - Styling:SCSS
    - PWA
  features:
    - Designed by HTML5 UP
    - Fully Responsive
    - Styling with SCSS
    - Offline support
    - Web App Manifest
- url: https://gatsby-starter-internationalized.ack.ee/
  repo: https://github.com/AckeeCZ/gatsby-starter-internationalized
  description: A simple starter for fully internationalized websites, including route internationalization.
  tags:
    - i18n
  features:
    - internationalized page content - via react-intl
    - internationalized routes - via language configuration
    - lightweight - includes only internationalization code
    - LocalizedLink - built-in link component handling route generation
    - LanguageSwitcher - built-in language switcher component
- url: https://gatsby-starter-bee.netlify.com/
  repo: https://github.com/JaeYeopHan/gatsby-starter-bee
  description: A simple starter for blog with fresh UI.
  tags:
    - Blog
    - Netlify
    - Disqus
    - SEO
  features:
    - Code highlight with Fira Code font
    - Emoji (emojione)
    - Social share feature (Twitter, Facebook)
    - Comment feature (disqus, utterances)
    - Sponsor service (Buy-me-a-coffee)
    - CLI Tool
- url: https://learn.hasura.io/graphql/react/introduction
  repo: https://github.com/hasura/gatsby-gitbook-starter
  description: A starter to generate docs/tutorial websites based on GitBook theme.
  tags:
    - Documentation
    - MDX
    - Markdown
    - SEO
  features:
    - Write in Markdown / MDX and generate responsive documentation/tutorial web apps
    - Fully Configurable
    - Syntax highlighting with Prismjs
    - Code diffing with +/-
    - Google Analytics Integration
    - SEO Tags with MDX frontmatter
    - Edit on GitHub button
    - Fully Customisable with rich embeds using React in MDX.
- url: https://gatsby-starter-blog-with-lunr.netlify.com/
  repo: https://github.com/lukewhitehouse/gatsby-starter-blog-with-lunr
  description: Building upon Gatsby's blog starter with a Lunr.js powered Site Search.
  tags:
    - Blog
    - Search
  features:
    - Same as the official starter blog
    - Integration with Lunr.js
- url: https://oneshopper.netlify.com
  repo: https://github.com/rohitguptab/OneShopper
  description: This Starter is created for Ecommerce site with Gatsby + Contentful and snipcart
  tags:
    - eCommerce
    - CMS:Contentful
    - Blog
    - SEO
    - Disqus
  features:
    - Blog post listing with previews for each blog post.
    - Store page listing all the Products and includes features like Rating, Price, Checkout, More then one Product images with tabbing.
    - Contact form with Email notification.
    - Index pages design with Latest Post, Latest Blog, Deal of week and Banner.
- url: https://anubhavsrivastava.github.io/gatsby-starter-spectral
  repo: https://github.com/anubhavsrivastava/gatsby-starter-spectral
  description: Single page starter based on the Spectral site template by HTML5 up, with landing, Generic and Elements(Component) page
  tags:
    - HTML5UP
    - Onepage
    - Styling:SCSS
    - Portfolio
    - PWA
  features:
    - Designed by HTML5 UP
    - Fully Responsive
    - Styling with SCSS
    - Offline support
    - Web App Manifest
- url: https://anubhavsrivastava.github.io/gatsby-starter-directive
  repo: https://github.com/anubhavsrivastava/gatsby-starter-directive
  description: Single page starter based on the Directive site template by HTML5 up, with landing and Elements(Component) page
  tags:
    - HTML5UP
    - Onepage
    - Styling:SCSS
    - Portfolio
    - PWA
  features:
    - Designed by HTML5 UP
    - Fully Responsive
    - Styling with SCSS
    - Offline support
    - Web App Manifest
- url: https://histaff.io/
  repo: https://github.com/histaff/website-static
  description: It's a beautiful starter static website which useful plugins based on Gatsby
  tags:
    - Styling:SCSS
    - Landing Page
    - Onepage
  features:
    - Fully Responsive
    - Styling with SCSS
    - Very similar to gatsby-starter-netlify-cms, slightly more configurable (e.g. set site-title in gatsby-config) with Bootstrap/Bootswatch instead of bulma
    - LocalizedLink - built-in link component handling route generation
- url: https://gatsby-kea-starter.netlify.com/
  repo: https://github.com/benjamin-glitsos/gatsby-kea-starter
  description: Gatsby starter with redux and sagas made simpler by the Kea library
  tags:
    - Redux
  features:
    - The Kea library makes redux and sagas extremely simple and concise
- url: https://anubhavsrivastava.github.io/gatsby-starter-solidstate
  repo: https://github.com/anubhavsrivastava/gatsby-starter-solidstate
  description: Single page starter based on the Solid State site template by HTML5 up, with landing, Generic and Elements(Component) page
  tags:
    - HTML5UP
    - Onepage
    - Styling:SCSS
    - Portfolio
    - PWA
  features:
    - Designed by HTML5 UP
    - Fully Responsive
    - Styling with SCSS
    - Offline support
    - Web App Manifest
- url: https://yellowcake.netlify.com/
  repo: https://github.com/thriveweb/yellowcake
  description: A starter project for creating lightning-fast websites with Gatsby v2 and Netlify-CMS v2 + Uploadcare integration.
  tags:
    - CMS:Netlify
    - Netlify
    - Blog
    - SEO
  features:
    - Uploadcare
    - Netlify Form
    - Category list (with navigation)
    - Featured post
    - Next and prev post
    - SEO component
- url: https://anubhavsrivastava.github.io/gatsby-starter-fractal
  repo: https://github.com/anubhavsrivastava/gatsby-starter-fractal
  description: Single page starter based on the Fractal site template by HTML5 up, with landing and Elements(Component) page
  tags:
    - HTML5UP
    - Onepage
    - Styling:SCSS
    - Portfolio
    - PWA
  features:
    - Designed by HTML5 UP
    - Fully Responsive
    - Styling with SCSS
    - Offline support
    - Web App Manifest
- url: https://minimal-gatsby-ts-starter.netlify.com/
  repo: https://github.com/TheoBr/minimal-gatsby-typescript-starter
  description: Minimal TypeScript Starter
  tags:
    - Language:TypeScript
  features:
    - TypeScript
    - ESLint + optional rule enforcement with Husky
    - Prettier
    - Netlify ready
    - Minimal
- url: https://gatsby-typescript-starter-default.netlify.com/
  repo: https://github.com/RobertoMSousa/gatsby-typescript-starter-default
  description: Simple Gatsby starter using TypeScript and eslint instead of outdated tslint.
  tags:
    - Language:TypeScript
    - SEO
    - Linting
  features:
    - Comes with React Helmet for adding site meta tags
    - Includes plugins for offline support out of the box
    - TypeScript
    - Prettier & eslint to format & check the code
- url: https://gatsby-starter-carraway.netlify.com/
  repo: https://github.com/endymion1818/gatsby-starter-carraway
  description: a Gatsby starter theme with Accessibility features, TypeScript, Jest, some basic UI elements, and a CircleCI pipeline
  tags:
    - Language:TypeScript
    - Pagination
    - Search
    - Testing
  features:
    - Paginated post archive
    - Site search with Lunr.js
    - Categories and category archive pages
    - Minimal CSS defaults using styled-components, including system font stack
    - Some fundamental Accessibility features including tabbable navigation & "Skip to content" link
    - UI elements including multi-column layout using CSS Grid (with float fallback), header component with logo, basic navigation & search and a footer with 3-column layout, logo and 2 menu areas
    - TypeScript & Testing including some sensible TypeScript defaults, tests with @testing-library/react, pre-commit and pre-push hooks. Set up includes enums for repeating values such as font & background colours
    - Setup for a CircleCI pipeline so you can run the above tests in branches before merging to master
    - Markdown posts _and_ pages (pages don't appear in the post archive)
- url: https://www.quietboy.net
  repo: https://github.com/zhouyuexie/gatsby-starter-quiet
  description: Gatsby out of the box blog, use TypeScript and highly customized style.
  tags:
    - Language:TypeScript
    - Styling:SCSS
    - SEO
    - Linting
    - RSS
    - Pagination
    - PWA
  features:
    - TypeScript
    - TsLint & Prettier
    - Tag list
    - Custom page layout
    - Switch the dark mode according to the system theme
    - Scss
    - Pagination
- url: https://compassionate-morse-5204bf.netlify.com/
  repo: https://github.com/deamme/gatsby-starter-prismic-resume
  description: Gatsby Resume/CV page with Prismic integration
  tags:
    - CMS:Prismic
    - CMS:Headless
    - Styling:CSS-in-JS
    - Onepage
    - Linting
  features:
    - One-page resume/CV
    - Prismic as Headless CMS
    - Emotion for styling
    - Uses multiple features of Prismic - Slices, Labels, Custom Types
    - ESLint & Prettier
- url: https://anubhavsrivastava.github.io/gatsby-starter-resume
  repo: https://github.com/anubhavsrivastava/gatsby-starter-resume
  description: Single page starter based on the Resume site template by startbootstrap for resume/portfolio page
  tags:
    - Onepage
    - Styling:SCSS
    - PWA
  features:
    - Designed by startbootstrap
    - Fully Responsive
    - Styling with SCSS
    - Offline support
    - Web App Manifest
- url: https://gatsby-starter-typescript-jest.netlify.com/
  repo: https://github.com/denningk/gatsby-starter-typescript-jest
  description: Barebones Gatsby starter with TypeScript, Jest, GitLab-CI, and other useful configurations
  tags:
    - Language:TypeScript
    - Testing
    - AWS
    - Linting
    - SEO
  features:
    - All components from default Gatsby starter converted to TypeScript
    - Jest testing configured for TypeScript with ts-jest
    - Detailed guide on how to deploy using AWS S3 buckets included in README
    - .gitlab-ci.yml file with blanks that can be customized for any Gatsby project
    - Configurations for EditorConfig, Prettier, and ESLint (for TypeScript)
- url: https://gatsby-starter-apollo.smakosh.com/app/
  repo: https://github.com/smakosh/gatsby-apollo-starter
  description: Gatsby Apollo starter - with client side routing
  tags:
    - Client-side App
    - SEO
    - Styling:CSS-in-JS
  features:
    - Apollo provider & Client side routing
    - Eslint/Prettier configured
    - Easy to customize
    - Nice project structure
    - Flex Grid components easy to customize
- url: https://portfolio.smakosh.com/
  repo: https://github.com/smakosh/gatsby-portfolio-dev
  description: A portfolio for developers
  tags:
    - Portfolio
    - SEO
    - Netlify
    - Onepage
    - Styling:CSS-in-JS
  features:
    - Eslint/Prettier configured
    - Scores 100% on a11y / Performance / PWA / SEO
    - PWA (desktop & mobile)
    - Easy to customize
    - Nice project structure
    - Amazing illustrations by Undraw.co
    - Tablet & mobile friendly
    - Continuous deployment with Netlify
    - A contact form protected by Google Recaptcha
    - Can be deployed with one click
    - Functional components with Recompose React Hooks! ready to migrate to React hooks!
    - Fetches your GitHub pinned projects with most stars (You could customize this if you wish)
- url: https://github.com/smakosh/gatsby-airtable-starter
  repo: https://github.com/smakosh/gatsby-airtable-starter
  description: Gatsby Airtable starter
  tags:
    - SEO
    - Netlify
    - Client-side App
    - Styling:CSS-in-JS
  features:
    - Static content fetched from Airtable
    - Dynamic content with CRUD operations with Airtable REST API
    - Well structured files/folders
    - Custom React Hooks
    - Custom Helpers instead of using third party libraries
    - Dynamic & Static containers
    - Global state management ready with useReducer & useContext
    - Dummy auth but ready to add real requests
- url: https://github.com/smakosh/gatsby-app-starter-rest-api
  repo: https://github.com/smakosh/gatsby-app-starter-rest-api
  description: Gatsby REST API starter
  tags:
    - Authentication
    - Client-side App
    - Styling:CSS-in-JS
  features:
    - Dynamic content with CRUD operations with a REST API
    - Well structured files/folders
    - Custom React Hooks
    - Auth with a JWT approach
    - Custom Helpers instead of using third party libraries
    - Dynamic containers
    - Global state management ready with useReducer & useContext
- url: https://gatsbyjs-starter-tailwindplay.appseed.us/
  repo: https://github.com/app-generator/gatsbyjs-starter-tailwindplay
  description: A Gatsby v2 starter styled using Tailwind, a utility-first CSS framework. Uses Purgecss to remove unused CSS.
  tags:
    - Styling:Tailwind
  features:
    - Based on gatsby-starter-tailwind
    - Tailwind CSS Framework
    - Removes unused CSS with Purgecss
- url: https://act-labs.github.io/
  repo: https://github.com/act-labs/gatsby-starter-act-blog
  description: Gatsby starter for blog/documentation using MDX, Ant Design, gatsby-plugin-combine.
  tags:
    - Blog
    - Documentation
    - Styling:Ant Design
    - Markdown
    - MDX
    - SEO
  features:
    - Posts and snippets;
    - SEO component;
    - Ant Design UI components;
    - Markdown and MDX for pages;
    - A customized webpack and babel configuration, for complex profecianal web apps with node.js, Jest tests, etc;
    - Progressively build more and more complex pages using gatsby-plugin-combine.
- url: https://gatsby-ghub.netlify.com/resume-book/
  repo: https://github.com/dwyfrequency/gatsby-ghub
  description: A resume builder app with authenticated routes, static marketing pages, and dynamic resume creation
  tags:
    - Authentication
    - Netlify
    - Client-side App
  features:
    - Netlify Identity
    - Static Marketing pages and Dynamic Client-side Authenticated App pages
    - SEO component
    - Apollo GraphQL (client-side)
- url: https://lewis-gatsby-starter-i18n.firebaseapp.com
  repo: https://github.com/lewislbr/lewis-gatsby-starter-i18n
  description: A simple custom Gatsby starter template to start a new multilanguage website.
  tags:
    - i18n
    - Styling:CSS-in-JS
    - PWA
    - Portfolio
    - SEO
  features:
    - Automatically detects user browser language.
    - CSS in JS with styled-components.
    - Optimized images.
    - Offline capabilities.
    - Auto-generated sitemap and robots.txt.
    - Google Analytics
- url: https://gatsby-snipcart-starter.netlify.com/
  repo: https://github.com/issydennis/gatsby-snipcart
  description: A simple e-commerce shop built using Gatsby and Snipcart.
  tags:
    - eCommerce
    - Styling:CSS-in-JS
    - Markdown
  features:
    - Minimal design to allow for simple customisation.
    - Snipcart integration provides an easy-to-use shopping cart and checkout.
    - Individual product pages with custom fields.
    - Products defined using markdown.
    - Styled components.
    - Gatsby image for optimised product images.
- url: https://anubhavsrivastava.github.io/gatsby-starter-stylish
  repo: https://github.com/anubhavsrivastava/gatsby-starter-stylish
  description: Single page starter based on the Stylish Portfolio site template by startbootstrap for portfolio page
  tags:
    - Onepage
    - Portfolio
    - Styling:SCSS
    - PWA
  features:
    - Designed by startbootstrap
    - Fully Responsive
    - Styling with SCSS
    - Offline support
    - Web App Manifest
- url: https://lewis-gatsby-starter-basic.firebaseapp.com
  repo: https://github.com/lewislbr/lewis-gatsby-starter-basic
  description: A simple custom basic Gatsby starter template to start a new website.
  tags:
    - Styling:CSS-in-JS
    - PWA
    - SEO
  features:
    - Bare-bones starter.
    - CSS in JS with styled-components.
    - Optimized images.
    - Offline capabilities.
    - Auto-generated sitemap and robots.txt.
- url: https://myclicks.netlify.com/
  repo: https://github.com/himali-patel/MyClicks
  description: A simple Gatsby starter template to create portfolio website with contentful and Netlify.
  tags:
    - Blog
    - Netlify
    - CMS:Contentful
    - Styling:Bootstrap
    - Disqus
    - SEO
  features:
    - Fecthing Dynamic content from Contentful.
    - Blog post listing with previews, disqus implementation and social sharing for each blog post.
    - Contact form integration with Netlify.
    - Portfolio Result Filteration according to Category.
    - Index pages design with Recent Blogs and Intagram Feed.
- url: https://gatsby-starter-typescript-graphql.netlify.com
  repo: https://github.com/spawnia/gatsby-starter-typescript-graphql
  description: A Gatsby starter with typesafe GraphQL using TypeScript
  tags:
    - Language:TypeScript
    - Linting
    - Portfolio
    - Styling:CSS-in-JS
  features:
    - Type safety with TypeScript
    - Typesafe GraphQL with graphql-code-generator
    - ESLint with TypeScript support
    - Styling with styled-components
- url: https://gatsby-tailwind-serif.netlify.com/
  repo: https://github.com/windedge/gatsby-tailwind-serif
  description: A Gatsby theme based on gatsby-serif-theme, rewrite with Tailwind CSS.
  tags:
    - Styling:Tailwind
    - Markdown
  features:
    - Based on gatsby-serif-theme
    - Tailwind CSS Framework
    - Removes unused CSS with Purgecss
    - Responsive design
    - Suitable for small business website
- url: https://mystifying-mclean-5c7fce.netlify.com
  repo: https://github.com/renvrant/gatsby-mdx-netlify-cms-starter
  description: An extension of the default starter with Netlify CMS and MDX support.
  tags:
    - MDX
    - Markdown
    - Netlify
    - CMS:Netlify
    - Styling:None
  features:
    - MDX and Netlify CMS support
    - Use React components in Netlify CMS Editor and other markdown files
    - Allow editors to choose a page template
    - Replace HTML tags with React components upon rendering Markdown, enabling design systems
    - Hide pages from being editable by the CMS
    - Minimal and extensible
- url: https://gatsby-airtable-advanced-starter.marcomelilli.com
  repo: https://github.com/marcomelilli/gatsby-airtable-advanced-starter
  description: A Gatsby Starter Blog using Airtable as backend
  tags:
    - Airtable
    - Blog
    - Styling:None
  features:
    - Dynamic content from Airtable
    - Does not contain any UI frameworks
    - Tags
    - Categories
    - Authors
    - Disqus
    - Offline support
    - Web App Manifest
    - SEO
- url: https://contentful-starter.netlify.com/
  repo: https://github.com/mohanmonu777/gatsby_contentful_starter
  description: An Awesome Starter Kit to help you get going with Contentful and Gatsby
  tags:
    - Blog
    - CMS:Contentful
    - CMS:Headless
  features:
    - Bare-bones starter.
    - Dynamic content from Contentful CMS
    - Ready made Components
    - Responsive Design
    - Includes Contentful Delivery API for production build
- url: https://gatsby-simple-blog.thundermiracle.com
  repo: https://github.com/thundermiracle/gatsby-simple-blog
  description: A gatsby-starter-blog with overreacted looking and tags, breadcrumbs, disqus, i18n, eslint supported
  tags:
    - i18n
    - Blog
    - Netlify
    - Linting
    - Disqus
    - Testing
  features:
    - Easily Configurable
    - Tags
    - Breadcrumbs
    - Tags
    - Disqus
    - i18n
    - ESLint
    - Jest
- url: https://anubhavsrivastava.github.io/gatsby-starter-grayscale
  repo: https://github.com/anubhavsrivastava/gatsby-starter-grayscale
  description: Single page starter based on the Grayscale site template by startbootstrap for portfolio page
  tags:
    - Onepage
    - Portfolio
    - Styling:SCSS
    - PWA
  features:
    - Designed by startbootstrap
    - Fully Responsive
    - Styling with SCSS
    - Offline support
    - Web App Manifest
- url: https://gatsby-all-in.netlify.com
  repo: https://github.com/Gherciu/gatsby-all-in
  description: A starter that includes the most popular js libraries, already pre-configured and ready for use.
  tags:
    - Linting
    - Netlify
    - Styling:Tailwind
  features:
    - Tailwind CSS Framework
    - Antd UI Framework pre-configured
    - Redux for managing state
    - Eslint and Stylelint to enforce code style
- url: http://demo.nagui.me
  repo: https://github.com/kimnagui/gatsby-starter-nagui
  description: A Gatsby starter that full responsive blog.
  tags:
    - Blog
    - AWS
    - Pagination
    - SEO
    - Styling:CSS-in-JS
  features:
    - Tags & Categorys.
    - Pagination.
    - Show Recent Posts for category.
    - Styled-Components.
    - Mobile-First CSS.
    - Syntax highlighting in code blocks using PrismJS(Dracula).
    - Google Analytics.
    - Deploy AWS S3.
- url: https://anubhavsrivastava.github.io/gatsby-starter-newage
  repo: https://github.com/anubhavsrivastava/gatsby-starter-newage
  description: Single page starter based on the new age site template by startbootstrap for portfolio page/Mobile app launch
  tags:
    - Onepage
    - Portfolio
    - Styling:SCSS
    - PWA
  features:
    - Designed by startbootstrap
    - Fully Responsive
    - Styling with SCSS
    - Offline support
    - Web App Manifest
- url: https://gatsby-starter-krisp.netlify.com/
  repo: https://github.com/mohanmonu777/gatsby-starter-krisp
  description: A minimal, clean and responsive starter built with gatsby
  tags:
    - Styling:Bootstrap
    - Onepage
    - Portfolio
    - Netlify
    - Markdown
  features:
    - Styled-Components.
    - Mobile-First CSS.
    - Responsive Design, optimized for Mobile devices
- url: https://gatsby-datocms-starter.netlify.com/
  repo: https://github.com/brohlson/gatsby-datocms-starter
  description: An SEO-friendly DatoCMS starter with styled-components, page transitions, and out-of-the-box blog post support.
  tags:
    - CMS:DatoCMS
    - Styling:CSS-in-JS
    - Blog
    - Portfolio
    - SEO
  features:
    - Page Transitions
    - Blog Post Template
    - Sitemap & Robots.txt generation
- url: https://elemental.netlify.com/
  repo: https://github.com/akzhy/gatsby-starter-elemental
  description: A highly customizable portfolio starter with grid support.
  tags:
    - Blog
    - Portfolio
    - SEO
  features:
    - Highly Customizable
    - Portfolio Template
    - Blog Post Template
    - SEO Friendly
- url: https://gatsby-starter-apollo.netlify.com/
  repo: https://github.com/piducancore/gatsby-starter-apollo-netlify
  description: This project is an easy way to start developing fullstack apps with Gatsby and Apollo Server (using Netlify Lambda functions). For developing we use Netlify Dev to bring all of this magic to our local machine.
  tags:
    - Netlify
  features:
    - Apollo Client
    - Apollo Server running on Netlify functions
    - Netlify Dev for local development
- url: https://gatsby-starter-blog-and-portfolio.netlify.com/
  repo: https://github.com/alisalahio/gatsby-starter-blog-and-portfolio
  description: Just gatsby-starter-blog , with portfolio section added
  tags:
    - Blog
    - Portfolio
  features:
    - Basic setup for a full-featured blog
    - Basic setup for a portfolio
    - Support for an RSS feed
    - Google Analytics support
    - Automatic optimization of images in Markdown posts
    - Support for code syntax highlighting
    - Includes plugins for easy, beautiful typography
    - Includes React Helmet to allow editing site meta tags
    - Includes plugins for offline support out of the box
- url: https://www.attejuvonen.fi
  repo: https://github.com/baobabKoodaa/blog
  description: Blog with all the Bells and Whistles
  tags:
    - Blog
    - Infinite Scroll
    - Pagination
    - SEO
    - Markdown
  features:
    - Write blog posts into Markdown files (easy to format and content will not be married to any platform).
    - Expandable
    - Responsive and streamlined design.
    - Blazing fast UX
    - Autogenerated tracedSVG image placeholders are stylized to create a smooth look and transition as the image loads without the page jumping around.
    - Posts organized by tags.
    - Teasers of posts are generated to front page with infinite scroll which gracefully degrades into pagination.
    - Allow readers to be notified of updates with RSS feed and email newsletter.
    - Contact Form.
- url: https://novela.narative.co
  repo: https://github.com/narative/gatsby-starter-novela
  description: Welcome to Novela, the simplest way to start publishing with Gatsby.
  tags:
    - Blog
    - MDX
    - Portfolio
    - Pagination
    - SEO
  features:
    - Beautifully Designed
    - Multiple Homepage Layouts
    - Toggleable Light and Dark Mode
    - Simple Customization with Theme UI
    - Highlight-to-Share
    - Read Time and Progress
    - MDX support and inline code
    - Accessibility in Mind
- url: https://gatsby-starter-fashion-portfolio.netlify.com/
  repo: https://github.com/shobhitchittora/gatsby-starter-fashion-portfolio
  description: A Gatsby starter for a professional and minimal fashion portfolio.
  tags:
    - Blog
    - Client-side App
    - Landing Page
    - Portfolio
    - Styling:Other
  features:
    - A minimal and simple starter for your fashion portfolio
    - No need for any CMS, work with all your data and images locally.
    - Separate components for different pages and grid
    - Uses gatsby-image to load images
    - Built using the old school CSS.
- url: https://gatsby-theme-profile-builder.netlify.com/
  repo: https://github.com/ashr81/gatsby-theme-profile-builder
  description: Simple theme to build your personal portfolio and publish your articles using Contentful CMS.
  tags:
    - Landing Page
    - Portfolio
    - Styling:CSS-in-JS
    - Blog
    - CMS:Contentful
  features:
    - Mobile Screen support
    - Out of the box support with Contentful CMS for articles.
    - Toggleable Light and Dark Mode
    - Profile image with links to your GitHub and Twitter.
- url: https://prist.marguerite.io/
  repo: https://github.com/margueriteroth/gatsby-prismic-starter-prist
  description: A light-themed starter powered by Gatsby v2 and Prismic to showcase portfolios and blogs.
  tags:
    - Blog
    - CMS:Prismic
    - Landing Page
    - Netlify
    - Portfolio
    - SEO
    - Styling:CSS-in-JS
  features:
    - Landing page with customizable Hero, Portfolio preview, and About component
    - Emotion styled components
    - Blog layout and pages
    - Portfolio layout and pages
    - Google Analytics
    - Mobile ready
- url: https://demos.simplecode.io/gatsby/crafty/
  repo: https://github.com/simplecode-io/gatsby-crafty-theme
  description: SEO-friendly, fast, and fully responsive Gatsby starter with minimal plugins, utilizing JSON files as a content source.
  tags:
    - SEO
    - Portfolio
    - CMS:Other
    - Styling:Other
  features:
    - Beautiful and simple design
    - 100/100 Google Lighthouse score
    - SEO Optimized
    - Includes header/footer/sidebar (on Mobile)
    - CSS based sidebar
    - CSS based Modals
    - Content is fetched from JSON Files
    - Only one extra plugin from default Gatsby starter
- url: https://gatsby-starter-profile-site.netlify.com/
  repo: https://github.com/Mr404Found/gatsby-starter-profile-site
  description: A minimal and clean starter build with gatsby.
  tags:
    - Landing Page
    - Netlify
    - Portfolio
    - SEO
    - Styling:CSS-in-JS
  features:
    - Simple Design
    - Made by Sumanth
- url: http://the404blog.netlify.com
  repo: https://github.com/mohanmonu777/the404blog
  description: An Awesome Starter Blog to help you get going with Gatsby and Markdown
  tags:
    - Blog
    - Markdown
    - Search
    - Styling:CSS-in-JS
  features:
    - Bare-bones starter.
    - Dynamic content with Markdown
    - Ready made Components
    - Responsive Design
    - Includes Search Feature.
    - Syntax Highlight in Code.
    - Styling in Bootstrap
- url: https://gatsby-starter-unicorn.netlify.com/
  repo: https://github.com/mohanmonu777/gatsby_starter_unicorn
  description: An Awesome Starter Blog to help you get going with Gatsby and Markdown
  tags:
    - Blog
    - Markdown
    - Styling:CSS-in-JS
  features:
    - Bare-bones starter.
    - Dynamic content with Markdown
    - Ready made Components
    - Responsive Design
    - Syntax Highlight in Code.
- url: https://gatsby-starter-organization.netlify.com/
  repo: https://github.com/geocine/gatsby-starter-organization
  description: A Gatsby starter template for organization pages. Using the Gatsby theme "@geocine/gatsby-theme-organization"
  tags:
    - Styling:CSS-in-JS
    - Landing Page
    - Portfolio
    - Onepage
  features:
    - React Bootstrap styles
    - Theme-UI and EmotionJS CSS-in-JS
    - A landing page with all your organization projects, configurable through a YML file.
    - Configurable logo, favicon, organization name and title
- url: https://gatsby-starter-interviews.netlify.com/
  repo: https://github.com/rmagon/gatsby-starter-interviews
  description: A Gatsby starter template for structured Q&A or Interview sessions
  tags:
    - SEO
    - Blog
    - Styling:SCSS
  features:
    - Minimalist design for interviews
    - Beautifully presented questions and answers
    - Option to read all answers to a specific question
    - Share interview on social channels
    - All content in simple json files
- url: https://gatsby-starter-photo-book.netlify.com/
  repo: https://github.com/baobabKoodaa/gatsby-starter-photo-book
  description: A Gatsby starter for sharing photosets.
  tags:
    - Gallery
    - Infinite Scroll
    - Pagination
    - Transitions
  features:
    - Gallery with auto-generated thumbnails are presented on CSS Grid with infinite scroll.
    - Beautiful "postcard" view for photos with fullscreen toggle.
    - Both views are responsive with minimal whitespace and polished UX.
    - Many performance optimizations for image delivery (both by Gatsby & way beyond what Gatsby can do).
- url: https://gatsby-typescript-scss-starter.netlify.com/
  repo: https://github.com/GrantBartlett/gatsby-typescript-starter
  description: A simple starter project using TypeScript and SCSS
  tags:
    - Language:TypeScript
    - Styling:SCSS
    - SEO
  features:
    - Pages and components are classes.
    - A skeleton SCSS project added with prefixing
- url: https://portfolio-by-mohan.netlify.com/
  repo: https://github.com/mohanmonu777/gatsby_starter_portfolio
  description: An Official Starter for Gatsby Tech Blog Theme
  tags:
    - SEO
    - Blog
  features:
    - Styling using Styled-Components
    - Search using ElasticLunr
    - Theme by gatsby-tech-blog-theme
    - Deployed in Netlify
- url: https://brevifolia-gatsby-forestry.netlify.com/
  repo: https://github.com/kendallstrautman/brevifolia-gatsby-forestry
  description: A minimal starter blog built with Gatsby & Forestry CMS
  tags:
    - CMS:Forestry.io
    - Blog
    - Markdown
    - Styling:SCSS
  features:
    - Blog post listing with previews (image + summary) for each blog post
    - Minimalist, responsive design & typography
    - Create new markdown posts dynamically
    - Configured to work automatically with Forestry CMS
    - Customizable 'info' page
    - Simple layout & scss architecture, easily extensible
- url: https://gatsby-firebase-starter.netlify.com/
  repo: https://github.com/ovidiumihaibelciug/gatsby-firebase-starter
  description: Starter / Project Boilerplate for Authentication and creating Dynamic pages from collections with Firebase and Gatsby.js
  tags:
    - Firebase
    - SEO
    - Styling:SCSS
    - Authentication
    - PWA
  features:
    - Authentication with Firebase
    - Programmatically create pages from a firestore collection
    - Protected Routes with Authorization
    - Email verification
    - Includes React Helmet to allow editing site meta tags
    - Includes plugins for offline support out of the box
- url: https://gatsby-typescript-minimal.netlify.com/
  repo: https://github.com/benbarber/gatsby-typescript-minimal
  description: A minimal, bare-bones TypeScript starter for Gatsby
  tags:
    - Language:TypeScript
    - Styling:CSS-in-JS
    - SEO
  features:
    - Bare-bones starter
    - TypeScript
    - TSLint
    - Prettier
    - Styled Components
    - Sitemap Generation
    - Google Analytics
- url: https://agility-gatsby-starter.netlify.com
  repo: https://github.com/agility/agility-gatsby-starter
  description: Get started with Gatsby and Agility CMS using a minimal blog.
  tags:
    - CMS:Other
    - Blog
    - SEO
  features:
    - A bare-bones starter Blog to get you off and running with Agility CMS and Gatsby.
- url: https://gatsby-starter-dot.netlify.com/
  repo: https://github.com/chronisp/gatsby-starter
  description: Gatsby Starter for creating portfolio & blog.
  tags:
    - Blog
    - CMS:Headless
    - CMS:Contentful
    - Netlify
    - Portfolio
    - Redux
    - SEO
    - Styling:Material
  features:
    - Extensible & responsive design using Material UI (palette, typography & breakpoints configuration)
    - Blog integration with Contentful CMS (GraphQL queries)
    - Redux (connect actions & props easily using custom HOF)
    - Support for Netlify deployment
    - SEO
    - Prettier code styling
- url: https://johnjkerr.github.io/gatsby-creative/
  repo: https://github.com/JohnJKerr/gatsby-creative
  description: Gatsby implementation of the Start Bootstrap Creative template
  tags:
    - Gallery
    - Portfolio
    - Styling:Bootstrap
    - Styling:SCSS
  features:
    - Start Bootstrap Creative template converted to React/Gatsby
    - React Scrollspy used to track page position
    - React Bootstrap used to create modal portfolio carousel
    - GitHub Actions deployment to GitHub Pages demonstrated
- url: https://bonneville.netlify.com/
  repo: https://github.com/bagseye/bonneville
  description: A starter blog template for Gatsby
  tags:
    - Blog
    - SEO
  features:
    - Extensible & responsive design
    - Blog integration
    - SEO
- url: https://gatsby-starter-i18next-sanity.netlify.com/en
  repo: https://github.com/johannesspohr/gatsby-starter-i18next-sanity
  description: A basic starter which integrates translations with i18next and localized sanity input.
  tags:
    - i18n
    - CMS:sanity.io
  features:
    - Showcases advanced i18n techniques with i18next and sanity.io
    - Correct URLs for the languages (language in the path, translated slugs)
    - Multilanguage content from sanity
    - Snippets translation
    - Optimized bundle size (don't ship all translations at once)
    - Alternate links to other languages
    - Sitemap with language information
    - Localized 404 pages
- url: https://gatsby-skeleton.netlify.com/
  repo: https://github.com/msallent/gatsby-skeleton
  description: Gatsby starter with TypeScript and all sort of linting
  tags:
    - Language:TypeScript
    - Styling:CSS-in-JS
    - SEO
  features:
    - TypeScript
    - Styled-Components
    - ESLint
    - Prettier
    - Stylelint
    - SEO
- url: https://nehalem.netlify.com/
  repo: https://github.com/nehalist/gatsby-starter-nehalem
  description: A starter for the Gatsby Nehalem Theme
  tags:
    - Blog
    - Language:TypeScript
    - Markdown
    - Search
    - SEO
  features:
    - Fully responsive
    - Highly optimized (Lighthouse score ~400)
    - SEO optimized (with open graph, Twitter Card, JSON-LD, RSS and sitemap)
    - Syntax highlighting
    - Search functionality
    - Multi navigations
    - Static pages
    - Fully typed with TypeScript
    - Tagging
    - Theming
    - Customizable
- url: https://gatsby-starter-headless-wp.netlify.com
  repo: https://github.com/crock/gatsby-starter-headless-wordpress
  description: A starter Gatsby site to quickly implement a site for headless WordPress
  tags:
    - Blog
    - CMS:Headless
    - CMS:WordPress
  features:
    - New Header
    - Responsive
    - Sidebar that displays recent blog posts
- url: https://gatsby-advanced-blog-starter.netlify.com
  repo: https://github.com/aman29271/gatsby-advanced-blog-starter
  description: A pre-built Gatsby Starter Tech-blog
  tags:
    - Blog
    - Markdown
  features:
    - Highly Optimised
    - Image optimised with blur-up effect
    - Responsive
    - Code  highlighting
    - tagging
    - Sass compiled
- url: https://anubhavsrivastava.github.io/gatsby-starter-casual
  repo: https://github.com/anubhavsrivastava/gatsby-starter-casual
  description: Multi page starter based on the Casual site template by startbootstrap for portfolio
  tags:
    - Onepage
    - Styling:SCSS
    - PWA
  features:
    - Designed by startbootstrap
    - Fully Responsive
    - Styling with SCSS
    - Offline support
    - Web App Manifest
- url: https://gatsby-starter-ts-hello-world.netlify.com
  repo: https://github.com/hdorgeval/gatsby-starter-ts-hello-world
  description: TypeScript version of official hello world
  tags:
    - Language:TypeScript
  features:
    - TypeScript
    - ESLint
    - Type checking
    - no boilerplate
    - Great for advanced users
    - VSCode ready
- url: https://grommet-file.netlify.com/
  repo: https://github.com/metinsenturk/gatsby-starter-grommet-file
  description: Grommet-File is made with Grommet V2 and a blog starter
  tags:
    - Blog
    - Markdown
    - SEO
    - Portfolio
    - Styling:Grommet
  features:
    - Responsive Design
    - Pagination
    - Page creation
    - Content is Markdown files
    - Google Analytics
    - Grommet V2 User Interface
    - Support for RSS feed
    - SEO friendly
    - Mobile and responsive
    - Sitemap & Robots.txt generation
    - Optimized images with gatsby-image
- url: https://gatsby-wordpress-typescript-scss-blog.netlify.com/
  repo: https://github.com/sagar7993/gatsby-wordpress-typescript-scss-blog
  description: A Gatsby starter template for a WordPress blog, built using TypeScript, SCSS and Ant Design
  tags:
    - Blog
    - CMS:WordPress
    - CMS:Headless
    - Language:TypeScript
    - Pagination
    - PWA
    - SEO
    - Portfolio
    - Styling:SCSS
  features:
    - TypeScript for type-safe code
    - Source content from WordPress CMS
    - Auto generated Pagination for your WordPress Posts
    - Auto generated Navigation for next and previous post at the end Post
    - Auto generated pages for tags and categories sourced from WordPress
    - SCSS stylesheets
    - PWA with offline support
    - Ant Design for UI components and theming
    - Jest and Enzyme Testing framework support for snapshots and unit tests.
    - Responsive Design
    - Google Analytics
    - Comments using Staticman
    - Images within WordPress post/page content downloaded to static folder and transformed to webp format during build
    - Social widgets
    - Instagram feed of any profile (no API token needed)
    - Pinterest pin-it button on hovering on images (no API token needed)
    - Twitter timeline and follow button (no API token needed)
    - Facebook timeline and like button (no API token needed)
    - SEO friendly
    - Web app manifest
    - Mobile optimized and responsive
    - Sitemap.xml & Robots.txt generation
    - Optimized images with gatsby-image
    - Git pre-commit and pre-push hooks using Husky
    - TSLint formatting
    - Highly optimized with excellent lighthouse audit score
- url: https://gatsby-starter-typescript-deluxe.netlify.com/
  repo: https://github.com/gojutin/gatsby-starter-typescript-deluxe
  description: A Gatsby starter with TypeScript, Storybook, Styled Components, Framer Motion, Jest, and more.
  tags:
    - Language:TypeScript
    - Styling:CSS-in-JS
    - Storybook
    - SEO
    - Linting
    - Testing
  features:
    - TypeScript for type-safe code.
    - Styled-Components for all your styles.
    - Framer Motion for awesome animations.
    - gatsby-image and gatsby-transformer-sharp for optimized images.
    - gatsby-plugin-manifest + SEO component for an SEO-friendly PWA.
    - Storybook with add-ons for showing off your awesome components.
    - Jest and React Testing library for snapshots and unit tests.
    - ESLint (with TSLint and Prettier) to make your code look its best.
    - React Axe and React A11y for accessibility so that your site is awesome for everyone.
- url: https://gatsby-markdown-blog-starter.netlify.com/
  repo: https://github.com/ammarjabakji/gatsby-markdown-blog-starter
  description: GatsbyJS v2 starter for creating a markdown blog. Based on Gatsby Advanced Starter.
  tags:
    - Blog
    - Markdown
    - SEO
    - PWA
  features:
    - Gatsby v2 support
    - Responsive Design
    - Pagination
    - Content is Markdown files
    - Google Analytics
    - Support for RSS feed
    - SEO friendly
    - Sitemap & Robots.txt generation
    - Sass support
    - Css Modules support
    - Web App Manifest
    - Offline support
    - htaccess support
    - Typography.js
    - Integration with Social Media
- url: https://blogerist.netlify.com
  repo: https://github.com/bvlktech/blogerist
  description: Starter blog built with GatsbyJS
  tags:
    - Blog
    - Markdown
    - SEO
    - PWA
  features:
    - A simple landing page with blog functionality built with Netlify CMS
    - Create Blog posts from Netlify CMS
    - Uses SCSS for styling
    - Blazing fast loading times thanks to pre-rendered HTML and automatic chunk loading of JS files
    - Uses gatbsy-image with Netlify-CMS preview support
    - Separate components for everything
    - Netlify deploy configuration
    - Netlify forms functionality
    - Discus commenting added to each blog post
    - Perfect score on Lighthouse for SEO, Accessibility and Performance
    - ..and more
- url: https://gatsby-starter-bloomer-db0aaf.netlify.com
  repo: https://github.com/zlutfi/gatsby-starter-bloomer
  description: Barebones starter website with Bloomer React components for Bulma.
  tags:
    - PWA
    - Styling:Bulma
    - Styling:SCSS
  features:
    - Bloomer React Commponents
    - Bulma CSS Framework
    - Uses SCSS for styling
    - Font Awesome Support
    - Progressive Web App
- url: https://gatsby-starter-mdbreact.netlify.com
  repo: https://github.com/zlutfi/gatsby-starter-mdbreact
  description: Barebones starter website with Material Design Bootstrap React components.
  tags:
    - PWA
    - Styling:Bootstrap
    - Styling:Material
    - Styling:SCSS
  features:
    - MDBReact React Commponents
    - Bootstrap CSS Framework with Material Design Bootstrap styling
    - Uses SCSS for styling
    - Font Awesome Support
    - Progressive Web App
- url: https://gatsby-starter-monolith.netlify.com
  repo: https://github.com/danspratling/gatsby-starter-monolith
  description: A Gatsby Starter designed to work with monolith. Monolith is a workspace starter which provides a good base to begin a medium-large (multisite) project
  tags:
    - Language:TypeScript
    - Storybook
    - Styling:CSS-in-JS
  features:
    - A minimal site with the option to add loads of functionality
    - Based on the Monolith repo to provide an easy starting point for large projects https://github.com/danspratling/monolith
    - Uses Theme-UI to handle theming and styling
    - Uses TypeScript to encourage good coding
    - Uses Storybook to encourage visual testing
    - This site is set up with all 3 of the above working together. This makes it really easy to jump in and start a project while still having very few restrictions
- url: https://gatsby-starter-ts-pwa.netlify.com/
  repo: https://github.com/markselby9/gatsby-starter-typescript-pwa
  description: The default Gatsby starter fork with TypeScript and PWA support added
  tags:
    - Language:TypeScript
    - PWA
  features:
    - Minumum changes based on default starter template for TypeScript and PWA
    - Added TypeScript support with eslint and tsc check
    - Support GitHub Actions CI/CD workflow (beta)
- url: https://iceberg-gatsby-multilang.netlify.com/
  repo: https://github.com/diogorodrigues/iceberg-gatsby-multilang
  description: Gatsby multi-language starter. Internationalization / i18n without third party plugins or packages for Posts and Pages. Different URLs dependending on the language. Focused on SEO, PWA, Image Optimization, Styled Components and more. This starter is also integrate with Netlify CMS to manage all pages, posts and images.
  tags:
    - Blog
    - CMS:Headless
    - CMS:Netlify
    - i18n
    - Netlify
    - Markdown
    - Pagination
    - PWA
    - SEO
    - Styling:CSS-in-JS
  features:
    - Translations by using GraphQL, hooks and context API
    - Content in markdown for pages and posts in different languages
    - General translations for any content
    - Creation of menu by using translations and GraphQL
    - Netlify CMS to manage all pages, posts and images
    - Styled Components to styles
    - All important seetings for speedy and optimized images
    - Blog Posts list with pagination
    - Focus on SEO
    - PWA
- url: https://flexible-gatsby.netlify.com/
  repo: https://github.com/wangonya/flexible-gatsby
  description: A simple and clean theme for Gatsby
  tags:
    - Blog
    - Markdown
  features:
    - Google Analytics
    - Simple design
    - Markdown support
- url: https://gatsby-starter-leaflet.netlify.com/
  repo: https://github.com/colbyfayock/gatsby-starter-leaflet
  description: A Gatsby starter with Leafet!
  tags:
    - Landing Page
    - Linting
    - Styling:SCSS
    - Testing
  features:
    - Simply landing page to get started with Leaflet
    - Includes Leaflet and React Leaflet
    - Starts with some basic Sass stylesheets for styling
    - Linting and testing preconfigured
- url: https://gatsby-starter-luke.netlify.com/
  repo: https://github.com/lukethacoder/luke-gatsby-starter
  description: An opinionated starter using TypeScript, styled-components (emotion flavoured), React Hooks & react-spring. Built as a BYOS (bring your own source) so you can get up and running with whatever data you choose.
  tags:
    - Language:TypeScript
    - Transitions
    - Styling:CSS-in-JS
    - Linting
  features:
    - TypeScript
    - react-spring animations
    - BYOS (bring your own source)
    - Emotion for styling components
    - Minimal Design
    - React Hooks (IntersectionObserver, KeyUp, LocalStorage)
- url: https://friendly-cray-96d631.netlify.com/
  repo: https://github.com/PABlond/Gatsby-TypeScript-Starter-Blog
  description: Project boilerplate of a blog app. The starter was built using Gatsby and TypeScript.
  tags:
    - Markdown
    - Language:TypeScript
    - SEO
    - PWA
    - Styling:SCSS
  features:
    - A complete responsive theme built wiss Scss
    - Easy editable posts in Markdown files
    - SEO component
    - Optimized with Google Lighthouse
- url: https://gatsby-starter-material-album.netlify.com
  repo: https://github.com/JoeTrubenstein/gatsby-starter-material-album
  description: A simple portfolio starter based on the Material UI Album Layout
  tags:
    - Gallery
    - Portfolio
    - Styling:Material
  features:
    - Pagination
    - Material UI
    - Exif Data Parsing
- url: https://peaceful-ptolemy-d7beb4.netlify.com
  repo: https://github.com/TRamos5/gatsby-contentful-starter
  description: A starter template for an awesome static blog utilizing Contentful as a CMS and deployed to Netlify.
  tags:
    - CMS:Contentful
    - CMS:Headless
    - Blog
    - Netlify
    - Markdown
    - Styling:CSS-in-JS
  features:
    - Netlify integration with pre built contact form
    - "CMS: Contentful integration with placeholders included"
    - Mobile friendly responsive design made to be customized or leave as is
    - Separate components for everything
    - ...and more
- url: https://gatsby-tailwind-emotion-starter-demo.netlify.com/
  repo: https://github.com/pauloelias/gatsby-tailwind-emotion-starter
  description: Gatsby starter using the latest Tailwind CSS and Emotion.
  tags:
    - Styling:Tailwind
    - Styling:CSS-in-JS
    - Styling:PostCSS
  features:
    - Tailwind CSS for rapid development
    - Emotion with `tailwind.macro` for flexible styled components
    - PostCSS configured out-of-the-box for when you need to write your own CSS
    - postcss-preset-env to write tomorrow's CSS today
    - Bare bones starter to help you hit the ground running
- url: https://gatsby-starter-grayscale-promo.netlify.com/
  repo: https://github.com/awesome1888/gatsby-starter-grayscale-promo
  description: one-page promo site
  tags:
    - Language:TypeScript
    - Styling:CSS-in-JS
    - Linting
    - Markdown
    - Onepage
    - CMS:Netlify
    - Landing Page
  features:
    - Styled-Components
    - NetlifyCMS
    - TypeScript
    - Basic design
- url: https://gatsby-starter-mdx-website-blog.netlify.com/
  repo: https://github.com/doakheggeness/gatsby-starter-mdx-website-blog
  description: Gatsby website and blog starter utilizing MDX for adding components to mdx pages and posts. Incorportates Emotion.
  tags:
    - MDX
    - Blog
    - Styling:CSS-in-JS
  features:
    - Create pages and posts using MDX
    - Incorporates the CSS-in-JS library Emotion
    - Visual effects
- url: https://gatsby-starter-zurgbot.netlify.com/
  repo: https://github.com/zurgbot/gatsby-starter-zurgbot
  description: The ultimate force of starter awesomeness in the galaxy of Gatsby
  tags:
    - Linting
    - PWA
    - SEO
    - Styling:Bulma
    - Styling:SCSS
    - Testing
  features:
    - Sass (SCSS Flavored) CSS
    - Bulma CSS Framework
    - React Helmet <head> Management
    - React Icons SVG Icon Components (Including Font Awesome and others)
    - Eslint for JS linting
    - Prettier for JS formatting
    - StyleLint for Scss linting and formatting
    - Jest for a test framework
    - Enzyme for testing with React
    - Husky for git hooks, particularlly precommit management
    - Lint Staged to run commands only on staged files
- url: https://martin2844.github.io/gatsby-starter-dev-portfolio/
  repo: https://github.com/martin2844/gatsby-starter-dev-portfolio
  description: A GatsbyJS minimalistic portfolio site, with a blog and about section
  tags:
    - Portfolio
    - Blog
    - Markdown
  features:
    - createPages API
    - Responsive
    - Minimalistic
    - Blazing fast (LINK)
    - Graphql queries
    - Sass
    - Markdown
- url: https://wataruoguchi-gatsby-starter-typescript-contentful.netlify.com/
  repo: https://github.com/wataruoguchi/gatsby-starter-typescript-contentful
  description: Simple TypeScript starter with Contentful Integration
  tags:
    - Language:TypeScript
    - CMS:Contentful
    - Netlify
    - Blog
  features:
    - Simple
    - TypeScript
    - Contentful
    - Supports Contentful Rich Text
    - Prettier & ESlint & StyleLint to format & check the code
    - Husky & lint-staged to automate checking
- url: https://gatsby-starter-point.netlify.com/
  repo: https://github.com/teaware/gatsby-starter-point
  description: A humble Gatsby starter for blog
  tags:
    - Blog
    - Markdown
    - Netlify
  features:
    - SASS
    - SEO
    - Dark Mode
    - Google Analytics
- url: https://gatsby-typescript-storybook-starter.netlify.com/
  repo: https://github.com/RobertoMSousa/gatsby-typescript-storybook-starter
  description: A Gatsby starter with storybook, tags and eslint
  tags:
    - Language:TypeScript
    - Styling:CSS-in-JS
    - Storybook
    - Markdown
    - Linting
  features:
    - Storybook
    - Simple
    - TypeScript
    - Contentful
    - Prettier & ESlint & StyleLint to format & check the code
    - Storybook
    - Jest and React Testing library for snapshots and unit tests.
    - Styled-Components for all your styles.
- url: https://semantic-ui-docs-gatsby.netlify.com/
  repo: https://github.com/whoisryosuke/semantic-ui-docs-gatsby
  description: Documentation starter using Semantic UI and MDX
  tags:
    - Documentation
    - Linting
    - Markdown
    - MDX
    - PWA
    - SEO
  features:
    - Easy starter for documentation-style sites
    - Use SUI React components anywhere in MDX
    - SASS/LESS support
    - Live code component
    - Customizable sidebar
    - Offline-ready
    - Responsive design
    - Nodemon for restarting dev server on changes
    - Webpack aliasing for components, assets, etc
- url: https://gatsby-starter-saas-marketing.netlify.com/
  repo: https://github.com/keegn/gatsby-starter-saas-marketing
  description: A simple one page marketing site starter for SaaS companies and products
  tags:
    - Onepage
    - Styling:CSS-in-JS
    - Landing Page
  features:
    - Responsive
    - Netlify ready
    - Styled-Components
    - Minimal design and easy to customize
    - Great for software or product related marketing sites
- url: https://react-landnig-page.netlify.com/
  repo: https://github.com/zilahir/react-landing-page
  description: Landing page with GraphCMS
  tags:
    - Redux
    - Styling:SCSS
    - Styling:CSS-in-JS
    - Netlify
  features:
    - Team section
    - Clients section
    - Map
    - Netlify ready
    - Styled-Components
    - Good for app showcase for startups
    - Prettier & ESlint & StyleLint to format & check the code
    - Husky & lint-staged to automate checking
- url: https://gatsby-strapi-starter.netlify.com/
  repo: https://github.com/jeremylynch/gatsby-strapi-starter
  description: Get started with Strapi, Bootstrap (reactstrap) and Gatsby FAST!
  tags:
    - CMS:Strapi
    - Styling:Bootstrap
  features:
    - Strapi
    - Bootstrap
    - Reactstrap
- url: https://kontent-template-gatsby-landing-page-photon.netlify.com
  repo: https://github.com/Simply007/kontent-template-gatsby-landing-page-photon
  description: Kentico Kontent based starter based on Photon starter by HTML5 UP
  tags:
    - CMS:Headless
    - CMS:Kontent
    - Netlify
    - Landing Page
    - HTML5UP
    - Styling:SCSS
  features:
    - Kentico Kontent Caas plafrorm as the data source
    - Landing page divided by section.
    - Support for code syntax highlighting
    - Includes plugins for easy, beautiful typography
    - Includes React Helmet to allow editing site meta tags
    - Includes plugins for offline support out of the box
    - Font awesome
    - Material Icons
    - CSS Grid
- url: https://gatsby-starter-typescript-blog-forms.netlify.com/
  repo: https://github.com/joerneu/gatsby-starter-typescript-blog-forms
  description: Gatsby starter for a website in TypeScript with a homepage, blog and forms
  tags:
    - Blog
    - Language:TypeScript
    - Linting
    - Markdown
    - MDX
    - CMS:Netlify
    - SEO
    - Styling:CSS-in-JS
  features:
    - TypeScript for type safety, IDE comfort and error checking during development and build time
    - ESLint and Prettier for safety and consistent code style
    - Uses the official Gatsby Blog Core theme for data processing
    - Functional components and React Hooks
    - SEO component with React Helmet
    - Minimal responsive styling with React Emotion that can easily be extended
    - Theming of components and Markdown (MDX) with Emotion Theming
    - Forms with Formite (React Hooks Form library)
    - Accessible UI components implemented with Reakit and styling based on mini.css
    - Netlify CMS to create and edit blog posts
    - Small bundle size
- url: https://gatsby-tailwind-styled-components-storybook-starter.netlify.com/
  repo: https://github.com/denvash/gatsby-tailwind-styled-components-storybook-starter
  description: Tailwind CSS + Styled-Components + Storybook starter for Gatsby
  tags:
    - Storybook
    - Styling:Tailwind
    - Styling:CSS-in-JS
    - Styling:PostCSS
    - Netlify
  features:
    - Tailwind CSS v1
    - Styled-Components v5
    - Storybook v5
    - PostCSS
    - Deploy Storybook
    - Documentation
- url: https://gatsby-tfs-starter.netlify.com/
  repo: https://github.com/tiagofsanchez/gatsby-tfs-starter
  description: a gatsby-advanced-starter with theme-ui styling
  tags:
    - RSS
    - SEO
    - Blog
    - MDX
  features:
    - React Helmet <head> Management
    - SVG Icon
- url: https://gatsby-lam.vaporwavy.io
  repo: https://github.com/vaporwavy/gatsby-london-after-midnight
  description: A custom, image-centric theme for Gatsby. Advanced from the Gatsby starter London.
  tags:
    - Blog
    - Portfolio
    - Gallery
    - SEO
    - Markdown
    - HTML5UP
    - CMS:Netlify
    - Styling:PostCSS
  features:
    - Support tags
    - Easily change the theme color
    - Post thumbnails in the homepage
    - Built with PostCSS
    - Made for image-centric portfolios
    - Based on London for Gatsby
- url: https://alipiry-gatsby-starter-typescript.netlify.com/
  repo: https://github.com/alipiry/gatsby-starter-typescript
  description: The default Gatsby starter with TypeScript
  tags:
    - Language:TypeScript
    - Linting
    - Netlify
  features:
    - Type Checking With TypeScript
    - Powerfull Linting With ESLint
- url: https://gatsby-typescript-tailwind.netlify.com/
  repo: https://github.com/impulse/gatsby-typescript-tailwind
  description: Gatsby starter with TypeScript and Tailwind CSS
  tags:
    - Language:TypeScript
    - Styling:Tailwind
    - Styling:PostCSS
    - Netlify
  features:
    - Simple
    - TSLint
    - Tailwind CSS v1
    - PostCSS + PurgeCSS
- url: https://gatsby-starter-blog-tailwindcss-demo.netlify.com/
  repo: https://github.com/andrezzoid/gatsby-starter-blog-tailwindcss
  description: Gatsby blog starter with TailwindCSS
  tags:
    - Blog
    - SEO
    - Markdown
    - Styling:Tailwind
    - Styling:PostCSS
  features:
    - Based on the official Gatsby starter blog
    - Uses TailwindCSS
    - Uses PostCSS
<<<<<<< HEAD
- url: https://gatsby-starter-hello-world-with-header-and-footer.netlify.com/
  repo: https://github.com/lgnov/gatsby-starter-hello-world-with-header-and-footer
  description: Gatsby starter with a responsive barebones header and footer layout
  tags:
    - Styling:CSS-in-JS
  features:
    - Navbar and footer components with only minimal CSS that make responsiveness works
    - Works in any device screen
    - Easily kicking off your project with writing CSS right away
=======
- url: https://gatsby-minimalist-starter.netlify.com/
  repo: https://github.com/dylanesque/Gatsby-Minimalist-Starter
  description: A minimalist, general-purpose Gatsby starter
  tags:
    - SEO
    - Markdown
    - Styling:CSS-in-JS
  features:
    - Less starting boilerplate than the Gatsby default starter
    - Layout.css includes checklist of initial design system decisions to make
    - Uses Emotion
    - Uses CSS-In-JS
- url: https://gastby-starter-zeevo.netlify.com/
  repo: https://github.com/zeevosec/gatsby-starter-zeevo
  description: Yet another Blog starter with a different style
  tags:
    - Blog
    - Markdown
    - SEO
  features:
    - Extendable
    - Feature filters
    - Performant
- url: https://gatsby-theme-phoenix-demo.netlify.com
  repo: https://github.com/arshad/gatsby-theme-phoenix
  description: A personal blogging and portfolio theme for Gatsby with great typography and dark mode.
  tags:
    - Blog
    - Portfolio
    - SEO
    - MDX
    - Styling:Tailwind
    - Styling:PostCSS
  features:
    - MDX - Posts, Pages and Projects
    - Tags/Categories
    - Dark mode
    - Customizable with Tailwind CSS
    - Code highlighting with Prism
    - RSS feed
- url: https://gatsby-starter-landed.netlify.com/
  repo: https://github.com/vasrush/gatsby-starter-landed
  description: A Gatsby theme based on Landed template by HTML5UP
  tags:
    - HTML5UP
    - Landing Page
    - Portfolio
    - Linting
    - Styling:SCSS
    - Transitions
    - SEO
  features:
    - Includes sections to easily create landing pages
    - React Helmet <head> Management
    - Easily update menus & submenus in gatsby-config file
    - Integrates react-scroll and react-reveal for transitions
    - ESLint and Prettier for safety and consistent code style
    - Offline-ready
    - Responsive design
    - Left, Right and no sidebar templates
    - Font awesome icons
    - HTML5UP Design
- url: http://tina-starter-grande.netlify.com/
  repo: https://github.com/tinacms/tina-starter-grande
  description: Feature rich Gatsby starter with full TinaCMS integration
  tags:
    - Blog
    - Markdown
    - SEO
    - Netlify
    - Pagination
    - CMS:Other
    - Styling:CSS-in-JS
  features:
    - Fully integrated with TinaCMS for easy editing
    - Blocks based page & form builder
    - Styled Components
    - Code syntax highlighting
    - Light/Dark mode
- url: https://chronoblog.netlify.com
  repo: https://github.com/Ganevru/gatsby-starter-chronoblog
  description: Chronoblog is a Gatsby js theme specifically designed to create a personal website. The main idea of ​​Chronoblog is to allow you not only to write a personal blog but also to keep a record of everything important that you have done.
  tags:
    - Blog
    - Portfolio
    - MDX
    - Markdown
    - SEO
    - Styling:CSS-in-JS
    - Linting
  features:
    - Starter for Chronoblog Gatsby Theme
- url: https://gatsby-eth-dapp-starter.netlify.com
  repo: https://github.com/robsecord/gatsby-eth-dapp-starter
  description: Gatsby Starter for Ethereum Dapps using Web3 with Multiple Account Management Integrations
  tags:
    - Client-side App
    - Netlify
    - Authentication
  features:
    - Ethereum Web3 Authentication - Multiple Integrations
    - ConsenSys Rimble UI Integration
    - Styled Components
    - Coinbase, Fortmatic, Metamask, WalletConnect, and more
    - dFuse Blockchain Streaming and Notifications
>>>>>>> ca4a65c1
<|MERGE_RESOLUTION|>--- conflicted
+++ resolved
@@ -4479,7 +4479,6 @@
     - Based on the official Gatsby starter blog
     - Uses TailwindCSS
     - Uses PostCSS
-<<<<<<< HEAD
 - url: https://gatsby-starter-hello-world-with-header-and-footer.netlify.com/
   repo: https://github.com/lgnov/gatsby-starter-hello-world-with-header-and-footer
   description: Gatsby starter with a responsive barebones header and footer layout
@@ -4489,7 +4488,6 @@
     - Navbar and footer components with only minimal CSS that make responsiveness works
     - Works in any device screen
     - Easily kicking off your project with writing CSS right away
-=======
 - url: https://gatsby-minimalist-starter.netlify.com/
   repo: https://github.com/dylanesque/Gatsby-Minimalist-Starter
   description: A minimalist, general-purpose Gatsby starter
@@ -4594,5 +4592,4 @@
     - ConsenSys Rimble UI Integration
     - Styled Components
     - Coinbase, Fortmatic, Metamask, WalletConnect, and more
-    - dFuse Blockchain Streaming and Notifications
->>>>>>> ca4a65c1
+    - dFuse Blockchain Streaming and Notifications