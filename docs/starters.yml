--- conflicted
+++ resolved
@@ -6985,7 +6985,6 @@
     - Pagination
     - Share Button
     - Prism for code preview
-<<<<<<< HEAD
 - url: https://gatsby-starter-emotion-theme.netlify.app/
   repo: https://github.com/jackoliver/gatsby-starter-emotion-theme
   description: Gatsby+Emotion+Theming, made to get up and running quicker with standard marketing microsites.
@@ -6996,7 +6995,6 @@
     - Emotion theming out of the box
     - Easy to change global parameters
     - BYOD (Bring your own data sources)
-=======
 - url: https://gatsby-starter-catalyst-lithium.netlify.app/
   repo: https://github.com/ehowey/gatsby-starter-catalyst-lithium
   description: A personal blog starter with large featured images, SEO optimization, dark mode, and support for many different frontmatter fields. Based on Gatsby Theme Catalyst. Uses MDX for content and Theme UI for styling. Includes a core theme, a header theme, a footer theme, and a blog theme.
@@ -7303,5 +7301,4 @@
     - Styled Components
     - SEO friendly components
     - Prebuilt events calendar
-    - Material UI
->>>>>>> bba7d6f4
+    - Material UI