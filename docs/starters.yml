--- conflicted
+++ resolved
@@ -6876,7 +6876,6 @@
     - Fully responsive
     - Includes React Helmet to allow editing site meta tags
     - All landing page content can be customised through YAML files stored in content folder and in gatsby-config.js
-<<<<<<< HEAD
 - url: https://code-notes-example.netlify.com/
   repo: https://github.com/MrMartineau/gatsby-starter-code-notes
   description: A starter for the "Code Notes" Gatsby theme
@@ -6892,7 +6891,6 @@
     - Notes can have associated emojis 👏
     - Extra markdown features have also been added. See the demo for in-depth examples
     - Note search powered by the super-fast Flexsearch
-=======
 - url: https://adityaketkar.netlify.app/
   repo: https://github.com/adityaketkar/circle-packing-personal-homepage
   description: A Customizable Personal-Website Template, Ready to Deploy in 10 mins!
@@ -7127,5 +7125,4 @@
     - Styled Components
     - SEO friendly components
     - Prebuilt events calendar
-    - Material UI
->>>>>>> ff93347b
+    - Material UI