- url: https://ghost-balsa.draftbox.co/
  repo: https://github.com/draftbox-co/gatsby-ghost-balsa-starter
  description: A Gatsby starter for creating blogs from headless Ghost CMS.
  tags:
    - Blog
    - CMS:Headless
    - SEO
    - Styling:SCSS
  features:
    - Balsa theme by Draftbox
    - Data sourcing from headless Ghost
    - Responsive design
    - SEO optimized
    - OpenGraph structured data
    - Twitter Cards meta
    - Sitemap Generation
    - XML Sitemaps
    - Progressive Web App
    - Offline Support
    - RSS Feed
    - Composable and extensible
- url: https://gatsby-starter-wordpress-twenty-twenty.netlify.app/
  repo: https://github.com/henrikwirth/gatsby-starter-wordpress-twenty-twenty
  description: A port of the WordPress Twenty Twenty theme to Gatsby.
  tags:
    - Blog
    - CMS:WordPress
    - Styling:Other
    - Pagination
  features:
    - Data sourcing from WordPress
    - Uses WPGraphQL as an API
    - Using the new gatsby-wordpress-source@v4
    - Responsive design
    - Works well with Gatsby Cloud incremental updates
- url: https://22boxes-gatsby-uno.netlify.com/
  repo: https://github.com/iamtherealgd/gatsby-starter-22boxes-uno
  description: A Gatsby starter for creating blogs and showcasing your work
  tags:
    - Blog
    - Portfolio
    - Markdown
    - SEO
  features:
    - Work and About pages
    - Work page with blog type content management
    - Personal webiste to create content and put your portfolio items
    - Landing pages for your work items, not just links
- url: https://gatsby-wordpress-libre.netlify.com/
  repo: https://github.com/armada-inc/gatsby-wordpress-libre-starter
  description: A Gatsby starter for creating blogs from headless WordPress CMS.
  tags:
    - Blog
    - SEO
    - CMS:WordPress
    - Styling:Other
    - Pagination
  features:
    - WordPress Libre 2 skin
    - Data sourcing from headless WordPress
    - Responsive design
    - SEO optimized
    - OpenGraph structured data
    - Twitter Cards meta
    - Sitemap Generation
    - XML Sitemaps
    - Progressive Web App
- url: https://delog-w3layouts.netlify.com/
  repo: https://github.com/W3Layouts/gatsby-starter-delog
  description: A Gatsby Starter built with Netlify CMS to launch your dream blog with a click.
  tags:
    - Blog
    - CMS:Netlify
  features:
    - Simple blog designed for designer and developers
    - Manage Posts with Netlify CMS
    - Option to add featured image and meta description while adding posts
- url: https://styxlab.github.io
  repo: https://github.com/styxlab/gatsby-starter-try-ghost
  description: A Gatsby starter for creating blogs from headless Ghost CMS.
  tags:
    - Blog
    - CMS:Headless
    - SEO
    - Styling:PostCSS
  features:
    - Casper standard Ghost theme
    - Data sourcing from headless Ghost
    - Sticky navigation headers
    - Hover on author avatar
    - Responsive design
    - SEO optimized
    - Styled 404 page
    - OpenGraph structured data
    - Twitter Cards meta
    - Sitemap Generation
    - XML Sitemaps
    - Progressive Web App
    - Offline Support
    - RSS Feed
    - Composable and extensible
- url: https://gatsby-theme-sky-lite.netlify.com
  repo: https://github.com/vim-labs/gatsby-theme-sky-lite-starter
  description: A lightweight Gatsby starter with Material-UI and MDX Markdown support.
  tags:
    - Blog
    - Styling:Material
  features:
    - Lightweight
    - Markdown
    - MDX
    - MaterialUI Components
    - React Icons
- url: https://authenticaysh.netlify.com/
  repo: https://github.com/seabeams/gatsby-starter-auth-aws-amplify
  description: Full-featured Auth with AWS Amplify & AWS Cognito
  tags:
    - AWS
    - Authentication
  features:
    - Full-featured AWS Authentication with Cognito
    - Error feedback in forms
    - Password Reset
    - Multi-Factor Authentication
    - Styling with Bootstrap and Sass
- url: https://gatsby-starter-blog-demo.netlify.app/
  repo: https://github.com/gatsbyjs/gatsby-starter-blog
  description: official blog
  tags:
    - Official
    - Blog
  features:
    - Basic setup for a full-featured blog
    - Support for an RSS feed
    - Google Analytics support
    - Automatic optimization of images in Markdown posts
    - Support for code syntax highlighting
    - Includes plugins for easy, beautiful typography
    - Includes React Helmet to allow editing site meta tags
    - Includes plugins for offline support out of the box
- url: https://gatsby-starter-default-demo.netlify.app/
  repo: https://github.com/gatsbyjs/gatsby-starter-default
  description: official default
  tags:
    - Official
  features:
    - Comes with React Helmet for adding site meta tags
    - Includes plugins for offline support out of the box
- url: https://gatsby-netlify-cms.netlify.com/
  repo: https://github.com/netlify-templates/gatsby-starter-netlify-cms
  description: n/a
  tags:
    - Blog
    - Styling:Bulma
    - CMS:Netlify
  features:
    - A simple blog built with Netlify CMS
    - Basic directory organization
    - Uses Bulma for styling
    - Visit the repo to learn how to set up authentication, and begin modeling your content.
- url: https://vagr9k.github.io/gatsby-advanced-starter/
  repo: https://github.com/Vagr9K/gatsby-advanced-starter
  description: Great for learning about advanced features and their implementations
  tags:
    - Blog
    - Styling:None
  features:
    - Does not contain any UI frameworks
    - Provides only a skeleton
    - Tags
    - Categories
    - Google Analytics
    - Disqus
    - Offline support
    - Web App Manifest
    - SEO
- url: https://vagr9k.github.io/gatsby-material-starter/
  repo: https://github.com/Vagr9K/gatsby-material-starter
  description: n/a
  tags:
    - Styling:Material
  features:
    - React-MD for Material design
    - Sass/SCSS
    - Tags
    - Categories
    - Google Analytics
    - Disqus
    - Offline support
    - Web App Manifest
    - SEO
- url: https://gatsby-advanced-blog-system.danilowoz.now.sh/blog
  repo: https://github.com/danilowoz/gatsby-advanced-blog-system
  description: Create a complete blog from scratch with pagination, categories, featured posts, author, SEO and navigation.
  tags:
    - Pagination
    - Markdown
    - SEO
  features:
    - Pagination;
    - Category and tag pages (with pagination);
    - Category list (with navigation);
    - Featured post;
    - Author page;
    - Next and prev post;
    - SEO component.
- url: https://graphcms.github.io/gatsby-graphcms-tailwindcss-example/
  repo: https://github.com/GraphCMS/gatsby-graphcms-tailwindcss-example
  description: The default Gatsby starter blog with the addition of the gatsby-source-graphql and tailwind dependencies.
  tags:
    - Styling:Tailwind
    - CMS:Headless
  features:
    - Tailwind style library
    - GraphQL source plugin
    - Very simple boilerplate
- url: https://wonism.github.io/
  repo: https://github.com/wonism/gatsby-advanced-blog
  description: n/a
  tags:
    - Portfolio
    - Redux
  features:
    - Blog post listing with previews (image + summary) for each blog post
    - Categories and tags for blog posts with pagination
    - Search post with keyword
    - Put react application / tweet into post
    - Copy some codes in post with clicking button
    - Portfolio
    - Resume
    - Redux for managing statement (with redux-saga / reselect)

- url: https://gatsby-tailwind-emotion-starter.netlify.com/
  repo: https://github.com/muhajirdev/gatsby-tailwind-emotion-starter
  description: A Gatsby Starter with Tailwind CSS + Emotion JS
  tags:
    - Styling:Tailwind
  features:
    - Eslint Airbnb without semicolon and without .jsx extension
    - Offline support
    - Web App Manifest
- url: https://gatsby-starter-redux-firebase.netlify.com/
  repo: https://github.com/muhajirdev/gatsby-starter-redux-firebase
  description: A Gatsby + Redux + Firebase Starter. With Authentication
  tags:
    - Styling:None
    - Firebase
    - Client-side App
  features:
    - Eslint Airbnb without semicolon and without .jsx extension
    - Firebase
    - Web App Manifest
- url: https://dschau.github.io/gatsby-blog-starter-kit/
  repo: https://github.com/dschau/gatsby-blog-starter-kit
  description: n/a
  tags:
    - Blog
  features:
    - Blog post listing with previews for each blog post
    - Navigation between posts with a previous/next post button
    - Tags and tag navigation
- url: https://contentful.github.io/starter-gatsby-blog/
  repo: https://github.com/contentful/starter-gatsby-blog
  description: n/a
  tags:
    - Blog
    - CMS:Contentful
    - CMS:Headless
  features:
    - Based on the Gatsby Starter Blog
    - Includes Contentful Delivery API for production build
    - Includes Contentful Preview API for development
- url: https://react-firebase-authentication.wieruch.com/
  repo: https://github.com/the-road-to-react-with-firebase/react-gatsby-firebase-authentication
  description: n/a
  tags:
    - Firebase
  features:
    - Sign In, Sign Up, Sign Out
    - Password Forget
    - Password Change
    - Protected Routes with Authorization
    - Realtime Database with Users
- url: http://dmwl.net/gatsby-hampton-theme
  repo: https://github.com/davad/gatsby-hampton-theme
  description: n/a
  tags:
    - Styling:CSS-in-JS
  features:
    - Eslint in dev mode with the airbnb config and prettier formatting rules
    - Emotion for CSS-in-JS
    - A basic blog, with posts under src/pages/blog
    - A few basic components (Navigation, Layout, Link wrapper around gatsby-link))
    - Based on gatsby-starter-gatsbytheme
- url: https://orgapp.github.io/gatsby-starter-orga/
  repo: https://github.com/orgapp/gatsby-starter-orga
  description: Want to use org-mode instead of markdown? This is for you.
  tags:
    - Blog
  features:
    - Use org-mode files as source.
    - Generate post pages, can be configured to be file-based or section-based.
    - Generate posts index pages.
- url: http://2column-portfolio.surge.sh/
  repo: https://github.com/praagyajoshi/gatsby-starter-2column-portfolio
  description: n/a
  tags:
    - Portfolio
    - Styling:SCSS
  features:
    - Designed as a minimalistic portfolio website
    - Grid system using flexboxgrid
    - Styled using SCSS
    - Font icons using font-awesome
    - Google Analytics integration
    - Open Sans font using Google Fonts
    - Prerendered Open Graph tags for rich sharing
- url: https://prototypeinteractive.github.io/gatsby-react-boilerplate/
  repo: https://github.com/PrototypeInteractive/gatsby-react-boilerplate
  description: n/a
  tags:
    - Styling:Bootstrap
  features:
    - Basic configuration and folder structure
    - Uses PostCSS and Sass (with autoprefixer and pixrem)
    - Uses Bootstrap 4 grid
    - Leaves the styling to you
    - Uses data from local json files
    - Contains Node.js server code for easy, secure, and fast hosting
- url: http://capricious-spring.surge.sh/
  repo: https://github.com/noahg/gatsby-starter-blog-no-styles
  description: n/a
  tags:
    - Blog
    - Styling:None
  features:
    - Same as official gatsby-starter-blog but with all styling removed
- url: https://gatsby-starter-github-api.netlify.com/
  repo: https://github.com/lundgren2/gatsby-starter-github-api
  description: Single page starter based on gatsby-source-github-api
  tags:
    - Portfolio
    - Onepage
  features:
    - Use your GitHub as your own portfolio site
    - List your GitHub repositories
    - GitHub GraphQL API v4

- url: https://gatsby-starter-bloomer.netlify.com/
  repo: https://github.com/Cethy/gatsby-starter-bloomer
  description: n/a
  tags:
    - Styling:Bulma
  features:
    - Based on gatsby-starter-default
    - Bulma CSS Framework with its Bloomer react components
    - Font-Awesome icons
    - Includes a simple fullscreen hero w/ footer example
- url: https://gatsby-starter-bootstrap-netlify.netlify.com/
  repo: https://github.com/konsumer/gatsby-starter-bootstrap-netlify
  description: n/a
  tags:
    - Styling:Bootstrap
    - CMS:Netlify
  features:
    - Very similar to gatsby-starter-netlify-cms, slightly more configurable (e.g. set site-title in gatsby-config) with Bootstrap/Bootswatch instead of bulma
- url: https://gatstrap.netlify.com/
  repo: https://github.com/jaxx2104/gatsby-starter-bootstrap
  description: n/a
  tags:
    - Styling:Bootstrap
  features:
    - Bootstrap CSS framework
    - Single column layout
    - Basic components like SiteNavi, SitePost, SitePage
- url: http://gatsby-bulma-storybook.surge.sh/
  repo: https://github.com/gvaldambrini/gatsby-starter-bulma-storybook
  description: n/a
  tags:
    - Styling:Bulma
    - Storybook
    - Testing
  features:
    - Storybook for developing components in isolation
    - Bulma and Sass support for styling
    - CSS modules
    - Prettier & eslint to format & check the code
    - Jest
- url: https://gatsby-starter-business.netlify.com/
  repo: https://github.com/v4iv/gatsby-starter-business
  description: n/a
  tags:
    - Styling:Bulma
    - PWA
    - CMS:Netlify
    - Disqus
    - Search
    - Pagination
  features:
    - Complete Business Website Suite - Home Page, About Page, Pricing Page, Contact Page and Blog
    - Netlify CMS for Content Management
    - SEO Friendly (Sitemap, Schemas, Meta Tags, GTM etc)
    - Bulma and Sass Support for styling
    - Progressive Web App & Offline Support
    - Tags and RSS Feed for Blog
    - Disqus and Share Support
    - Elastic-Lunr Search
    - Pagination
    - Easy Configuration using `config.js` file
- url: https://haysclark.github.io/gatsby-starter-casper/
  repo: https://github.com/haysclark/gatsby-starter-casper
  description: n/a
  tags:
    - PWA
  features:
    - Page pagination
    - CSS
    - Tags
    - Google Analytics
    - Offline support
    - Web App Manifest
    - SEO
- url: http://gatsby-starter-ceevee.surge.sh/
  repo: https://github.com/amandeepmittal/gatsby-starter-ceevee
  description: n/a
  tags:
    - Portfolio
  features:
    - Based on the Ceevee site template, design by Styleshout
    - Single Page Resume/Portfolio site
    - Target audience Developers, Designers, etc.
    - Used CSS Modules, easy to manipulate
    - FontAwsome Library for icons
    - Responsive Design, optimized for Mobile devices
- url: https://gatsby-starter-contentful-i18n.netlify.com/
  repo: https://github.com/mccrodp/gatsby-starter-contentful-i18n
  description: i18n support and language switcher for Contentful starter repo
  tags:
    - i18n
    - CMS:Contentful
    - CMS:Headless
  features:
    - Localization (Multilanguage)
    - Dynamic content from Contentful CMS
    - Integrates i18n plugin starter and using-contentful repos
- url: https://cranky-edison-12166d.netlify.com/
  repo: https://github.com/datocms/gatsby-portfolio
  description: n/a
  tags:
    - CMS:DatoCMS
    - CMS:Headless
  features:
    - Simple portfolio to quick start a site with DatoCMS
    - Contents and media from DatoCMS
    - Custom Sass style
    - SEO
- url: https://gatsby-deck.netlify.com/
  repo: https://github.com/fabe/gatsby-starter-deck
  description: n/a
  tags:
    - Presentation
  features:
    - Create presentations/slides using Gatsby.
    - Offline support.
    - Page transitions.
- url: https://gatsby-starter-default-i18n.netlify.com/
  repo: https://github.com/angeloocana/gatsby-starter-default-i18n
  description: n/a
  tags:
    - i18n
  features:
    - localization (Multilanguage)
- url: http://gatsby-dimension.surge.sh/
  repo: https://github.com/codebushi/gatsby-starter-dimension
  description: Single page starter based on the Dimension site template
  tags:
    - Portfolio
    - HTML5UP
    - Styling:SCSS
  features:
    - Designed by HTML5 UP
    - Simple one page site that’s perfect for personal portfolios
    - Fully Responsive
    - Styling with SCSS
- url: https://gatsby-docs-starter.netlify.com/
  repo: https://github.com/ericwindmill/gatsby-starter-docs
  description: n/a
  tags:
    - Documentation
    - Styling:CSS-in-JS
  features:
    - All the features from gatsby-advanced-starter, plus
    - Designed for Documentation / Tutorial Websites
    - ‘Table of Contents’ Component, Auto generates ToC from posts - just follow the file frontmatter conventions from markdown files in ‘lessons’.
    - Styled Components w/ ThemeProvider
    - Basic UI
    - A few extra components
    - Custom prismjs theme
    - React Icons
- url: https://parmsang.github.io/gatsby-starter-ecommerce/
  repo: https://github.com/parmsang/gatsby-starter-ecommerce
  description: Easy to use starter for an e-commerce store
  tags:
    - Styling:Other
    - Stripe
    - E-commerce
    - PWA
    - Authentication
  features:
    - Uses the Moltin e-commerce Api
    - Stripe checkout
    - Semantic-UI
    - Styled components
    - Google Analytics - (you enter the tracking-id)
    - React-headroom
    - Eslint & Prettier. Uses Airbnb JavaScript Style Guide
    - Authentication via Moltin (Login and Register)
- url: http://gatsby-forty.surge.sh/
  repo: https://github.com/codebushi/gatsby-starter-forty
  description: Multi-page starter based on the Forty site template
  tags:
    - Styling:SCSS
    - HTML5UP
  features:
    - Designed by HTML5 UP
    - Colorful homepage, and also includes a Landing Page and Generic Page components.
    - Many elements are available, including buttons, forms, tables, and pagination.
    - Custom grid made with CSS Grid
    - Styling with SCSS
- url: https://themes.gatsbythemes.com/gatsby-starter/
  repo: https://github.com/saschajullmann/gatsby-starter-gatsbythemes
  description: n/a
  tags:
    - Styling:CSS-in-JS
    - Blog
    - Testing
    - Linting
  features:
    - CSS-in-JS via Emotion.
    - Jest and Enzyme for testing.
    - Eslint in dev mode with the airbnb config and prettier formatting rules.
    - React 16.
    - A basic blog, with posts under src/pages/blog. There’s also a script which creates a new Blog entry (post.sh).
    - Data per JSON files.
    - A few basic components (Navigation, Footer, Layout).
    - Layout components make use of Styled-System.
    - Google Analytics (you just have to enter your tracking-id).
    - Gatsby-Plugin-Offline which includes Service Workers.
    - Prettier for a uniform codebase.
    - Normalize css (7.0).
    - Feather icons.
    - Font styles taken from Tachyons.
- url: https://gcn.netlify.com/
  repo: https://github.com/ryanwiemer/gatsby-starter-gcn
  description: A starter template to build amazing static websites with Gatsby, Contentful and Netlify
  tags:
    - CMS:Contentful
    - CMS:Headless
    - Blog
    - Netlify
    - Styling:CSS-in-JS
  features:
    - CMS:Contentful integration with ready to go placeholder content
    - Netlify integration including a pre-built contact form
    - Minimal responsive design - made to customize or tear apart
    - Pagination logic
    - Styled components
    - SEO Friendly Component
    - JSON-LD Schema
    - OpenGraph sharing support
    - Sitemap Generation
    - Google Analytics
    - Progressive Web app
    - Offline Support
    - RSS Feed
    - Gatsby Standard module for linting JavaScript with StandardJS
    - Stylelint support for Styled Components to lint the CSS in JS
- url: https://alampros.github.io/gatsby-starter-grommet/
  repo: https://github.com/alampros/gatsby-starter-grommet
  description: n/a
  tags:
    - Styling:Grommet
  features:
    - Barebones configuration for using the Grommet design system
    - Uses Sass (with CSS modules support)
- url: https://gatsby-starter-hello-world-demo.netlify.app/
  repo: https://github.com/gatsbyjs/gatsby-starter-hello-world
  description: official hello world
  tags:
    - Official
  features:
    - A no-frills Gatsby install
    - No plugins, no boilerplate
    - Great for advanced users
- url: https://gatsby-starter-hello-world-tailwind-css.netlify.com/
  repo: https://github.com/ohduran/gatsby-starter-hello-world-tailwind-css
  description: hello world + Tailwind CSS
  tags:
    - Styling:Tailwind
  features:
    - One plugin, no boilerplate
    - Great for advanced users
- url: https://gatsby-starter-hero-blog.greglobinski.com/
  repo: https://github.com/greglobinski/gatsby-starter-hero-blog
  description: no description yet
  tags:
    - Styling:PostCSS
    - SEO
    - Markdown
  features:
    - Easy editable content in Markdown files (posts, pages and parts)
    - CSS with `styled-jsx` and `PostCSS`
    - SEO (sitemap generation, robot.txt, meta and OpenGraph Tags)
    - Social sharing (Twitter, Facebook, Google, LinkedIn)
    - Comments (Facebook)
    - Images lazy loading and `webp` support (gatsby-image)
    - Post categories (category based post list)
    - Full text searching (Algolia)
    - Contact form (Netlify form handling)
    - Form elements and validation with `ant-design`
    - RSS feed
    - 100% PWA (manifest.webmanifest, offline support, favicons)
    - Google Analytics
    - App favicons generator (node script)
    - Easy customizable base styles via `theme` object generated from `yaml` file (fonts, colors, sizes)
    - React v.16.3 (gatsby-plugin-react-next)
    - Components lazy loading (social sharing)
    - ESLint (google config)
    - Prettier code styling
    - webpack `BundleAnalyzerPlugin`
- url: https://gatsby-starter-i18n-lingui.netlify.com/
  repo: https://github.com/dcroitoru/gatsby-starter-i18n-lingui
  description: n/a
  tags:
    - i18n
  features:
    - Localization (Multilanguage) provided by js-lingui
    - Message extraction
    - Avoids code duplication - generates pages for each locale
    - Possibility of translated paths
- url: https://lumen.netlify.com/
  repo: https://github.com/alxshelepenok/gatsby-starter-lumen
  description: A minimal, lightweight and mobile-first starter for creating blogs uses Gatsby.
  tags:
    - Blog
    - CMS:Netlify
    - Pagination
    - Disqus
    - RSS
    - Linting
    - Testing
    - Styling:PostCSS
    - Styling:SCSS
  features:
    - Lost Grid
    - Jest testing
    - Beautiful typography inspired by matejlatin/Gutenberg
    - Mobile-First approach in development
    - Stylesheet built using SASS and BEM-Style naming
    - Syntax highlighting in code blocks
    - Sidebar menu built using a configuration block
    - Archive organized by tags and categories
    - Pagination support
    - Offline support
    - Google Analytics support
    - Disqus Comments support
- url: https://minimal-blog.lekoarts.de
  repo: https://github.com/LekoArts/gatsby-starter-minimal-blog
  description: This starter is part of a german tutorial series on Gatsby. The starter will change over time to use more advanced stuff (feel free to express your ideas in the repository). Its first priority is a minimalistic style coupled with a lot of features for the content.
  tags:
    - Blog
    - MDX
    - Styling:CSS-in-JS
    - Netlify
    - Linting
    - PWA
  features:
    - Minimal and clean white layout
    - Write your blog posts in MDX
    - Offline Support, WebApp Manifest, SEO
    - Code highlighting (with prism-react-renderer) and live preview (with react-live)
- url: https://gatsby-starter-modern-demo.netlify.app/
  repo: https://github.com/kripod/gatsby-starter-modern
  description: no description yet
  tags:
    - Linting
  features:
    - A set of strict linting rules (based on the Airbnb JavaScript Style Guide)
    - Encourage automatic code formatting
    - Prefer using Yarn for package management
    - Use EditorConfig to maintain consistent coding styles between different editors and IDEs
    - Integration with Visual Studio Code
    - Based on gatsby-starter-default
- url: https://gatsby-starter-personal-blog.greglobinski.com/
  repo: https://github.com/greglobinski/gatsby-starter-personal-blog
  description: n/a
  tags:
    - Blog
    - Markdown
    - Netlify
    - Styling:Material
  features:
    - Ready to use, but easily customizable a fully equipped theme starter
    - Easy editable content in Markdown files (posts, pages and parts)
    - ‘Like an app’ layout transitions
    - Easily restyled through theme object
    - Styling with JSS
    - Page transitions
    - Comments (Facebook)
    - Post categories
    - Post list filtering
    - Full text searching (Algolia)
    - Contact form (Netlify form handling)
    - Material UI (@next)
    - RSS feed
    - Full screen mode
    - User adjustable articles’ body copy font size
    - Social sharing (Twitter, Facebook, Google, LinkedIn)
    - PWA (manifes.json, offline support, favicons)
    - Google Analytics
    - Favicons generator (node script)
    - Components leazy loading with AsyncComponent (social sharing, info box)
    - ESLint (google config)
    - Prettier code styling
    - Custom webpack CommonsChunkPlugin settings
    - webpack BundleAnalyzerPlugin
- url: http://gatsby-photon.surge.sh/
  repo: https://github.com/codebushi/gatsby-starter-photon
  description: Single page starter based on the Photon site template
  tags:
    - HTML5UP
    - Onepage
    - Styling:SCSS
  features:
    - Designed by HTML5 UP
    - Single Page, Responsive Site
    - Custom grid made with CSS Grid
    - Styling with SCSS
- url: https://portfolio-bella.netlify.com/
  repo: https://github.com/LekoArts/gatsby-starter-portfolio-bella
  description: A portfolio starter for Gatsby. The target audience are designers and photographers. The light themed website shows your work with large images & big typography. The Onepage is powered by the Headless CMS Prismic.io. and has programmatically created pages for your projects. General settings and colors can be changed in a config & theme file.
  tags:
    - Portfolio
    - CMS:Prismic
    - CMS:Headless
    - Styling:CSS-in-JS
    - Onepage
    - PWA
    - Linting
  features:
    - Big typography & images
    - White theme
    - Prismic.io as CMS
    - Emotion for styling + Emotion-Grid
    - One-page layout with sub-pages for case studies
    - Easily configurable
    - And other good stuff (SEO, Offline Support, WebApp Manifest Support)
- url: https://cara.lekoarts.de
  repo: https://github.com/LekoArts/gatsby-starter-portfolio-cara
  description: Playful and Colorful One-Page portfolio featuring Parallax effects and animations. Especially designers and/or photographers will love this theme! Built with MDX and Theme UI.
  tags:
    - Portfolio
    - Onepage
    - Styling:CSS-in-JS
    - PWA
  features:
    - React Spring Parallax effects
    - Theme UI-based theming
    - CSS Animations and shapes
    - Light/Dark mode
- url: https://emilia.lekoarts.de
  repo: https://github.com/LekoArts/gatsby-starter-portfolio-emilia
  description: A portfolio starter for Gatsby. The target audience are designers and photographers. The dark themed website shows your work with large images in a grid-layout (powered by CSS Grid). The transition effects on the header add a playful touch to the overall minimal design. The website has programmatically created pages for your projects (with automatic image import). General settings and colors can be changed in a config & theme file.
  tags:
    - Portfolio
    - PWA
    - Transitions
    - MDX
    - Styling:CSS-in-JS
    - Linting
    - Testing
  features:
    - Focus on big images (with gatsby-image)
    - Dark Theme with HeroPatterns Header
    - CSS Grid and styled-components
    - Page transitions
    - Cypress for End-to-End testing
    - react-spring animations
    - One-Page layout with sub-pages for projects
    - Create your projects in MDX (automatic import of images)
    - And other good stuff (SEO, Offline Support, WebApp Manifest Support)
- url: https://emma.lekoarts.de
  repo: https://github.com/LekoArts/gatsby-starter-portfolio-emma
  description: Minimalistic portfolio with full-width grid, page transitions, support for additional MDX pages, and a focus on large images. Especially designers and/or photographers will love this theme! Built with MDX and Theme UI. Using the Gatsby Theme "@lekoarts/gatsby-theme-emma".
  tags:
    - Portfolio
    - MDX
    - Transitions
    - Styling:CSS-in-JS
    - PWA
  features:
    - MDX
    - react-spring page animations
    - Optional MDX pages which automatically get added to the navigation
    - Fully customizable through the usage of Gatsby Themes (and Theme UI)
    - Light Mode / Dark Mode
    - Google Analytics Support
    - SEO (Sitemap, OpenGraph tags, Twitter tags)
    - Offline Support & WebApp Manifest
- url: https://gatsby-starter-procyon.netlify.com/
  repo: https://github.com/danielmahon/gatsby-starter-procyon
  description: n/a
  tags:
    - PWA
    - CMS:Headless
    - CMS:Other
    - Styling:Material
    - Netlify
  features:
    - Gatsby + React (server side rendering)
    - GraphCMS Headless CMS
    - DraftJS (in-place) Medium-like Editing
    - Apollo GraphQL (client-side)
    - Local caching between builds
    - Material-UI (layout, typography, components, etc)
    - Styled-Components™-like API via Material-UI
    - Netlify Deployment Friendly
    - Netlify Identity Authentication (enables editing)
    - Automatic versioning, deployment and CHANGELOG
    - Automatic rebuilds with GraphCMS and Netlify web hooks
    - PWA (Progressive Web App)
    - Google Fonts
- url: http://gatsby-starter-product-guy.surge.sh/
  repo: https://github.com/amandeepmittal/gatsby-starter-product-guy
  description: n/a
  tags:
    - Portfolio
  features:
    - Single Page
    - A portfolio Developers and Product launchers alike
    - Using Typography.js easy to switch fonts
    - All your Project/Portfolio Data in Markdown, server by GraphQL
    - Responsive Design, optimized for Mobile devices
- url: https://caki0915.github.io/gatsby-starter-redux/
  repo: https://github.com/caki0915/gatsby-starter-redux
  description: n/a
  tags:
    - Styling:CSS-in-JS
    - Redux
  features:
    - Redux and Redux-devtools.
    - Emotion with a basic theme and SSR
    - Typography.js
    - Eslint rules based on Prettier and Airbnb
- url: http://gatsby-stellar.surge.sh/
  repo: https://github.com/codebushi/gatsby-starter-stellar
  description: Single page starter based on the Stellar site template
  tags:
    - HTML5UP
    - Onepage
    - Styling:SCSS
  features:
    - Designed by HTML5 UP
    - Scroll friendly, responsive site. Can be used as a single or multi-page site.
    - Sticky Navigation when scrolling.
    - Scroll spy and smooth scrolling to different sections of the page.
    - Styling with SCSS
- url: http://gatsby-strata.surge.sh/
  repo: https://github.com/codebushi/gatsby-starter-strata
  description: Single page starter based on the Strata site template
  tags:
    - Portfolio
    - Onepage
    - HTML5UP
    - Styling:SCSS
  features:
    - Designed by HTML5 UP
    - Super Simple, single page portfolio site
    - Lightbox style React photo gallery
    - Fully Responsive
    - Styling with SCSS
- url: https://gatsby-starter-strict.netlify.com/
  repo: https://github.com/kripod/gatsby-starter-strict
  description: n/a
  tags:
    - Linting
  features:
    - A set of strict linting rules (based on the Airbnb JavaScript Style Guide)
    - lint script
    - Encourage automatic code formatting
    - format script
    - Prefer using Yarn for package management
    - Use EditorConfig to maintain consistent coding styles between different editors and IDEs
    - Integration with Visual Studio Code
    - Pre-configured auto-formatting on file save
    - Based on gatsby-starter-default
- url: https://gatsby-tachyons.netlify.com/
  repo: https://github.com/pixelsign/gatsby-starter-tachyons
  description: no description yet
  tags:
    - Styling:Other
  features:
    - Based on gatsby-starter-default
    - Using Tachyons for CSS.
- url: https://gatsby-starter-tailwind.oddstronaut.com/
  repo: https://github.com/taylorbryant/gatsby-starter-tailwind
  description: A Gatsby v2 starter styled using Tailwind, a utility-first CSS framework. Uses Purgecss to remove unused CSS.
  tags:
    - Styling:Tailwind
  features:
    - Based on gatsby-starter-default
    - Tailwind CSS Framework
    - Removes unused CSS with Purgecss
    - Includes responsive navigation and form examples
- url: http://portfolio-v3.surge.sh/
  repo: https://github.com/amandeepmittal/gatsby-portfolio-v3
  description: n/a
  tags:
    - Portfolio
  features:
    - Single Page, Timeline View
    - A portfolio Developers and Product launchers
    - Bring in Data, plug-n-play
    - Responsive Design, optimized for Mobile devices
    - Seo Friendly
    - Uses Flexbox
- url: https://gatsby-starter-typescript-plus.netlify.com/
  repo: https://github.com/resir014/gatsby-starter-typescript-plus
  description: This is a starter kit for Gatsby.js websites written in TypeScript. It includes the bare essentials for you to get started (styling, Markdown parsing, minimal toolset).
  tags:
    - Styling:CSS-in-JS
    - Language:TypeScript
    - Markdown
  features:
    - TypeScript
    - ESLint (with custom ESLint rules)
    - Markdown rendering with Remark
    - Basic component structure
    - Styling with emotion
- url: https://haysclark.github.io/gatsby-starter-typescript/
  repo: https://github.com/haysclark/gatsby-starter-typescript
  description: n/a
  tags:
    - Language:TypeScript
  features:
    - TypeScript
- url: https://fabien0102-gatsby-starter.netlify.com/
  repo: https://github.com/fabien0102/gatsby-starter
  description: n/a
  tags:
    - Language:TypeScript
    - Styling:Other
    - Testing
  features:
    - Semantic-ui for styling
    - TypeScript
    - Offline support
    - Web App Manifest
    - Jest/Enzyme testing
    - Storybook
    - Markdown linting
- url: https://gatsby-starter-wordpress.netlify.com/
  repo: https://github.com/GatsbyCentral/gatsby-starter-wordpress
  description: Gatsby starter using WordPress as the content source.
  tags:
    - Styling:CSS-in-JS
    - CMS:WordPress
  features:
    - All the features from gatsby-advanced-starter, plus
    - Leverages the WordPress plugin for Gatsby for data
    - Configured to work with WordPress Advanced Custom Fields
    - Auto generated Navigation for your WordPress Pages
    - Minimal UI and Styling — made to customize.
    - Styled Components
- url: https://www.concisejavascript.org/
  repo: https://github.com/rwieruch/open-crowd-fund
  description: n/a
  tags:
    - Stripe
    - Firebase
  features:
    - Open source crowdfunding for your own ideas
    - Alternative for Kickstarter, GoFundMe, etc.
    - Secured Credit Card payments with Stripe
    - Storing of funding information in Firebase
- url: https://www.verious.io/
  repo: https://github.com/cpinnix/verious-boilerplate
  description: n/a
  tags:
    - Styling:Other
  features:
    - Components only. Bring your own data, plugins, etc.
    - Bootstrap inspired grid system with Container, Row, Column components.
    - Simple Navigation and Dropdown components.
    - Baseline grid built in with modular scale across viewports.
    - Abstract measurements utilize REM for spacing.
    - One font to rule them all, Helvetica.
- url: https://gatsby-starter-blog-grommet.netlify.com/
  repo: https://github.com/Ganevru/gatsby-starter-blog-grommet
  description: Gatsby v2 starter for creating a blog. Based on Grommet v2 UI.
  tags:
    - Blog
    - Markdown
    - Styling:Grommet
    - Language:TypeScript
    - Linting
    - Redux
  features:
    - Grommet v2 UI
    - Easily configurable - see site-config.js in the root
    - Switch between grommet themes
    - Change between light and dark themes (with Redux)
    - Blog posts previews in card style
    - Responsive Design, optimized for Mobile devices
    - styled-components
    - TypeScript and ESLint (typescript-eslint)
    - lint-staged and husky - for linting before commit
- url: https://happy-pare-dff451.netlify.com/
  repo: https://github.com/fhavrlent/gatsby-contentful-typescript-starter
  description: Contentful and TypeScript starter based on default starter.
  tags:
    - CMS:Contentful
    - CMS:Headless
    - Language:TypeScript
    - Styling:CSS-in-JS
  features:
    - Based on default starter
    - TypeScript
    - CSS in JS (Emotion)
    - CMS:Contentful
- url: https://xylo-gatsby-bulma-starter.netlify.com/
  repo: https://github.com/xydac/xylo-gatsby-bulma-starter
  description: Gatsby v2 Starter with Bulma based on default starter.
  tags:
    - Styling:SCSS
    - Styling:Bulma
  features:
    - Based on default starter
    - Bulma Css
    - Sass based Styling
- url: https://maxpou.github.io/gatsby-starter-morning-dew/
  repo: https://github.com/maxpou/gatsby-starter-morning-dew
  description: Gatsby v2 blog starter
  tags:
    - Blog
    - Markdown
    - PWA
    - Disqus
    - SEO
    - MDX
    - Styling:CSS-in-JS
  features:
    - Blog post listing with previews (image + summary) for each blog post
    - Fully configurable
    - Multilang support (blog post only)
    - Syntax highlighting
    - css-in-js (with styled-components)
    - Fully Responsive
    - Tags
    - Google Analytics
    - Disqus comments support
    - Offline support
    - Web App Manifest
    - ESLint
    - Prettier
    - Travis CI
- url: https://gatsby-starter-blog-jumpalottahigh.netlify.com/
  repo: https://github.com/jumpalottahigh/gatsby-starter-blog-jumpalottahigh
  description: Gatsby v2 blog starter with SEO, search, filter, reading progress, mobile menu fab
  tags:
    - Blog
    - Markdown
  features:
    - Blog post listing with previews (image + summary) for each blog post
    - Google structured data
    - Mobile-friendly menu toggled with a floating action button (FAB)
    - Article read progress
    - User feedback component
- url: https://i18n.smakosh.com/
  repo: https://github.com/smakosh/gatsby-starter-i18n
  description: Gatsby v2 Starter with i18n using react-intl and more cool features.
  tags:
    - Styling:CSS-in-JS
    - i18n
  features:
    - Based on default starter
    - i18n with rtl text
    - Stateless components using Recompose
    - Font changes depending on the chosen language
    - SEO (meta tags, openGraph, structured data, Twitter and more...)
- url: https://gatsby-starter-mate.netlify.com
  repo: https://github.com/EmaSuriano/gatsby-starter-mate
  description: A portfolio starter for Gatsby integrated with Contentful CMS.
  tags:
    - Styling:CSS-in-JS
    - CMS:Contentful
    - CMS:Headless
    - Portfolio
  features:
    - Gatsby v2
    - Rebass (Styled-components system)
    - React Reveal
    - Dynamic content from Contentful
    - Offline support
    - PWA ready
    - SEO
    - Responsive design
    - Icons from font-awesome
    - Netlify Deployment Friendly
    - Medium integration
    - Social sharing (Twitter, Facebook, Google, LinkedIn)
- url: https://gatsby-starter-typescript-sass.netlify.com
  repo: https://github.com/thetrevorharmon/gatsby-starter-typescript-sass
  description: A basic starter with TypeScript and Sass built in
  tags:
    - Language:TypeScript
    - Styling:SCSS
    - Linting
  features:
    - TypeScript and Sass support
    - TS linter with basic react rules
- url: https://gatsby-simple-contentful-starter.netlify.com/
  repo: https://github.com/cwlsn/gatsby-simple-contentful-starter
  description: A simple starter to display Contentful data in Gatsby, ready to deploy on Netlify. Comes with a detailed article detailing the process.
  tags:
    - CMS:Contentful
    - CMS:Headless
    - Markdown
    - Styling:CSS-in-JS
  features:
    - Gatsby v2
    - Query Contentful data via Gatsby's GraphQL
    - Styled-Components for CSS-in-JS
    - Simple format, easy to create your own site quickly
    - React Helmet for Header Modification
    - Remark for loading Markdown into React
- url: https://gatsby-blog-cosmicjs.netlify.com/
  repo: https://github.com/cosmicjs/gatsby-blog-cosmicjs
  description: Blog that utilizes the power of the Cosmic headless CMS for easy content management
  tags:
    - CMS:Cosmic
    - CMS:Headless
    - Blog
  features:
    - Uses the Cosmic Gatsby source plugin
- url: https://cosmicjs-gatsby-starter.netlify.com/
  repo: https://github.com/cosmicjs/gatsby-starter
  description: Simple Gatsby starter connected to the Cosmic headless CMS for easy content management
  tags:
    - CMS:Cosmic
    - CMS:Headless
  features:
    - Uses the Cosmic Gatsby source plugin
- url: https://www.gatsby-typescript-template.com/
  repo: https://github.com/ikeryo1182/gatsby-typescript-template
  description: This is a standard starter with TypeScript, TSLint, Prettier, Lint-Staged(Husky) and Sass
  tags:
    - Language:TypeScript
    - Linting
    - Styling:SCSS
  features:
    - Category and Tag for post
    - Type Safe by TypeScript
    - Format Safe by TSLint and Prettier with Lint-Staged(Husky)
- url: https://zandersparrow.github.io/gatsby-simple-redux/
  repo: https://github.com/zandersparrow/gatsby-simple-redux
  description: The default starter plus redux
  tags:
    - Redux
  features:
    - Minimal starter based on the official default
    - Includes redux and a simple counter example
- url: https://gatsby-casper.netlify.com/
  repo: https://github.com/scttcper/gatsby-casper
  description: This is a starter blog that looks like the Ghost.io default theme, casper.
  tags:
    - Blog
    - Language:TypeScript
    - Styling:CSS-in-JS
  features:
    - Emotion CSS-in-JS
    - TypeScript
    - Author and tag pages
    - RSS
- url: https://gatsby-universal.netlify.com
  repo: https://github.com/fabe/gatsby-universal
  description: An opinionated Gatsby v2 starter for state-of-the-art marketing sites
  tags:
    - Transitions
    - PWA
    - Styling:CSS-in-JS
    - Linting
    - Markdown
    - SEO
  features:
    - Page Transitions
    - IntersectionObserver, component-based
    - React Context for global UI state
    - styled-components v4
    - Generated media queries for easy use
    - Optimized with Google Lighthouse (100/100)
    - Offline support
    - Manifest support
    - Sitemap support
    - All favicons generated
    - SEO (with Schema JSONLD) & Social Tags
    - Prettier
    - ESLint
- url: https://prismic.lekoarts.de/
  repo: https://github.com/LekoArts/gatsby-starter-prismic
  description: A typography-heavy & light-themed Gatsby Starter which uses the Headless CMS Prismic.
  tags:
    - CMS:Prismic
    - CMS:Headless
    - Styling:CSS-in-JS
    - Linting
    - Blog
    - PWA
    - Testing
  features:
    - Prismic as Headless CMS
    - Uses multiple features of Prismic - Slices, Labels, Relationship fields, Custom Types
    - Emotion for Styling
    - Cypress for End-to-End testing
    - Prism.js highlighting
    - Responsive images with gatsby-image
    - Extensive SEO
    - ESLint & Prettier
- url: https://gatsby-starter-v2-casper.netlify.com/
  repo: https://github.com/GatsbyCentral/gatsby-v2-starter-casper
  description: A blog starter based on the Casper (v1.4) theme.
  tags:
    - Blog
    - PWA
  features:
    - Page pagination
    - CSS
    - Tags
    - Google Analytics
    - Offline support
    - Web App Manifest
    - SEO
- url: https://lumen-v2.netlify.com/
  repo: https://github.com/GatsbyCentral/gatsby-v2-starter-lumen
  description: A Gatsby v2 fork of the lumen starter.
  tags:
    - Blog
    - RSS
    - Disqus
  features:
    - Lost Grid.
    - Beautiful typography inspired by matejlatin/Gutenberg.
    - Mobile-First approach in development.
    - Stylesheet built using Sass and BEM-Style naming.
    - Syntax highlighting in code blocks.
    - Sidebar menu built using a configuration block.
    - Archive organized by tags and categories.
    - Automatic RSS generation.
    - Automatic Sitemap generation.
    - Offline support.
    - Google Analytics support.
    - Disqus Comments support.
- url: https://gatsby-starter-firebase.netlify.com/
  repo: https://github.com/muhajirdev/gatsby-starter-firebase
  description: A Gatsby + Firebase Starter. With Authentication
  tags:
    - Firebase
    - Client-side App
  features:
    - Eslint Airbnb without semicolon and without .jsx extension
    - Firebase
    - Web App Manifest
- url: http://gatsby-lightbox.416serg.me
  repo: https://github.com/416serg/gatsby-starter-lightbox
  description: Showcasing a custom lightbox implementation using `gatsby-image`
  tags:
    - Portfolio
    - SEO
    - Styling:CSS-in-JS
  features:
    - Features a custom, accessible lightbox with gatsby-image
    - Styled with styled-components using CSS Grid
    - React Helmet for SEO
- url: http://jackbravo.github.io/gatsby-starter-i18n-blog/
  repo: https://github.com/jackbravo/gatsby-starter-i18n-blog
  description: Same as official gatsby-starter-blog but with i18n support
  tags:
    - i18n
    - Blog
  features:
    - Translates site name and bio using .md files
    - No extra libraries needed
- url: https://calpa.me/
  repo: https://github.com/calpa/gatsby-starter-calpa-blog
  description: Blog Template X Contentful, Twitter and Facebook style
  tags:
    - Blog
    - Styling:SCSS
  features:
    - Gatsby v2, faster than faster
    - Not just Contentful content source, you can use any database
    - Custom style
    - Google Analytics
    - Gitalk
    - sitemap
    - React FontAwesome
    - SEO
    - Offline support
    - Web App Manifest
    - Styled using SCSS
    - Page pagination
    - Netlify optimization
- url: https://gatsby-starter-typescript-power-blog.majidhajian.com/
  repo: https://github.com/mhadaily/gatsby-starter-typescript-power-blog
  description: Minimal Personal Blog with Gatsby and TypeScript
  tags:
    - PWA
    - Blog
    - Language:TypeScript
    - Markdown
  features:
    - Mobile-First approach in development
    - TSLint & Prettier
    - Offline support
    - Styled Component implementation
    - Category and Tag for post
    - Dark / Light theme
    - Type Safe by TypeScript
    - Purge CSS
    - Format Safe by TSLint, StyleLint and Prettier with Lint-Staged(Husky)
    - Blog page
    - Syntax highlighting in code blocks
    - Pagination Ready
    - Ready to deploy to GitHub Pages or Netlify
    - Automatic RSS generation
    - Automatic Sitemap generation
- url: https://gatsby-starter-kontent.netlify.com
  repo: https://github.com/Kentico/gatsby-starter-kontent
  description: Gatsby starter site with Kentico Kontent based on default Gatsby starter
  tags:
    - CMS:Headless
    - CMS:Kontent
    - Netlify
  features:
    - Comes with React Helmet for adding site meta tags
    - Includes plugins for offline support out of the box
    - Kentico Kontent integration
- url: https://gatsby-starter-storybook.netlify.com/
  repo: https://github.com/markoradak/gatsby-starter-storybook
  description: Gatsby starter site with Storybook
  tags:
    - Storybook
    - Styling:CSS-in-JS
    - Linting
  features:
    - Gatsby v2 support
    - Storybook v4 support
    - Styled Components v4 support
    - Styled Reset, ESLint, Netlify Conf
- url: https://jamstack-hackathon-starter.netlify.com/
  repo: https://github.com/sw-yx/jamstack-hackathon-starter
  description: A JAMstack app with authenticated routes, static marketing pages, etc. with Gatsby, Netlify Identity, and Netlify Functions
  tags:
    - Netlify
    - Client-side App
  features:
    - Netlify Identity
    - Netlify Functions
    - Static Marketing pages and Dynamic Client-side Authenticated App pages
- url: https://collective.github.io/gatsby-starter-plone/
  repo: https://github.com/collective/gatsby-starter-plone
  description: A Gatsby starter template to build static sites using Plone as the content source
  tags:
    - CMS:Other
    - CMS:Headless
    - SEO
    - PWA
  features:
    - Creates 1-1 copy of source Plone site
    - Auto generated navigation and breadcrumbs
    - Progressive Web App features
    - Optimized for performance
    - Minimal UI and Styling
- url: https://gatsby-tutorial-starter.netlify.com/
  repo: https://github.com/justinformentin/gatsby-v2-tutorial-starter
  description: Simple, modern designed blog with post lists, tags, and easily customizable code.
  tags:
    - Blog
    - Linting
    - PWA
    - SEO
    - Styling:CSS-in-JS
    - Markdown
  features:
    - Blog post listing with image, summary, date, and tags.
    - Post Tags
    - Post List Filtering
    - Typography.js
    - Emotion styling
    - Syntax Highlighting in Code Blocks
    - Gatsby Image
    - Fully Responsive
    - Offline Support
    - Web App Manifest
    - SEO
    - PWA
    - Sitemap generation
    - Schema.org JSON-LD
    - CircleCI Integration
    - Codeclimate Integration
    - Google Analytics
    - Twitter and OpenGraph Tags
    - ESLint
    - Prettier Code Styling
- url: https://avivero.github.io/gatsby-redux-starter/
  repo: https://github.com/AVivero/gatsby-redux-starter
  description: Gatsby starter site with Redux, Sass, Bootstrap, Css Modules and Material Icons
  tags:
    - Redux
    - Styling:SCSS
    - Styling:Bootstrap
    - Styling:Material
    - Linting
  features:
    - Gatsby v2 support
    - Redux support
    - Sass support
    - Bootstrap v4 support
    - Css Modules support
    - ESLint, Prettier
- url: https://gatsby-typescript-boilerplate.netlify.com/
  repo: https://github.com/leachjustin18/gatsby-typescript-boilerplate
  description: Opinionated Gatsby v2 starter with TypeScript.
  tags:
    - Language:TypeScript
    - PWA
    - Styling:SCSS
    - Styling:PostCSS
  features:
    - TSLint with airbnb & prettier configurations
    - Prettier
    - Stylelint
    - Offline support
    - Type Safe by TypeScript
    - Format on commit with Lint-Staged(Husky)
    - Favicon generation
    - Sitemap generation
    - Autoprefixer with browser list
    - CSS nano
    - CSS MQ Packer
    - Lazy load image(s) with plugin sharp
    - Gatsby Image
    - Netlify optimizations
- url: https://danshai.github.io/gatsbyv2-scientific-blog-machine-learning/
  repo: https://github.com/DanShai/gatsbyv2-scientific-blog-machine-learning
  description: Machine learning ready and scientific blog starter
  tags:
    - Blog
    - Linting
  features:
    - Write easly your scientific blog with katex and publish your research
    - Machine learning ready with tensorflowjs
    - Manipulate csv data
    - draw with graph mermaid
    - display charts with chartjs
- url: https://gatsby-tailwind-styled-components.netlify.com/
  repo: https://github.com/muhajirdev/gatsby-tailwind-styled-components-starter
  description: A Gatsby Starter with Tailwind CSS + Styled Components
  tags:
    - Styling:Tailwind
  features:
    - Eslint Airbnb without semicolon and without .jsx extension
    - Offline support
    - Web App Manifest
- url: https://gatsby-starter-mobx.netlify.com
  repo: https://github.com/borekb/gatsby-starter-mobx
  description: MobX + TypeScript + TSLint + Prettier
  tags:
    - Language:TypeScript
    - Linting
    - Testing
  features:
    - Gatsby v2 + TypeScript
    - MobX with decorators
    - Two examples from @mweststrate's Egghead course
    - .editorconfig & Prettier
    - TSLint
    - Jest
- url: https://tender-raman-99e09b.netlify.com/
  repo: https://github.com/amandeepmittal/gatsby-bulma-quickstart
  description: A Bulma CSS + Gatsby Starter Kit
  tags:
    - Styling:Bulma
    - Styling:SCSS
  features:
    - Uses Bulma CSS
    - Sass based Styling
    - Responsive Design
    - Google Analytics Integration
    - Uses Gatsby v2
    - SEO
- url: https://gatsby-starter-notes.netlify.com/
  repo: https://github.com/patricoferris/gatsby-starter-notes
  description: Gatsby starter for creating notes organised by subject and topic
  tags:
    - Markdown
    - Pagination
  features:
    - Create by topic per subject notes that are organised using pagination
    - Support for code syntax highlighting
    - Support for mathematical expressions
    - Support for images
- url: https://gatsby-starter-ttag.netlify.com/
  repo: https://github.com/ttag-org/gatsby-starter-ttag
  description: Gatsby starter with the minimum required to demonstrate using ttag for precompiled internationalization of strings.
  tags:
    - i18n
  features:
    - Support for precompiled string internationalization using ttag and it's babel plugin
- url: https://gatsby-starter-typescript.netlify.com/
  repo: https://github.com/goblindegook/gatsby-starter-typescript
  description: Gatsby starter using TypeScript.
  tags:
    - Markdown
    - Pagination
    - Language:TypeScript
    - PWA
    - Linting
  features:
    - Markdown and MDX
    - Local search powered by Lunr
    - Syntax highlighting
    - Images
    - Styling with Emotion
    - Testing with Jest and react-testing-library
- url: https://gatsby-netlify-cms-example.netlify.com/
  repo: https://github.com/robertcoopercode/gatsby-netlify-cms
  description: Gatsby starter using Netlify CMS
  tags:
    - CMS:Netlify
    - Styling:SCSS
  features:
    - Example of a website for a local developer meetup group
    - NetlifyCMS used for easy data entry
    - Mobile-friendly design
    - Styling done with Sass
    - Gatsby version 2
- url: https://gatsby-typescript-starter-blog.netlify.com/
  repo: https://github.com/frnki/gatsby-typescript-starter-blog
  description: A starter blog for TypeScript-based Gatsby projects with minimal settings.
  tags:
    - Language:TypeScript
    - Blog
  features:
    - TypeScript & TSLint
    - No Styling (No Typography.js)
    - Minimal settings based on official starter blog
- url: https://gatsby-serif.netlify.com/
  repo: https://github.com/jugglerx/gatsby-serif-theme
  description: Multi page/content-type starter using Markdown and SCSS. Serif is a beautiful small business theme for Gatsby. The theme is fully responsive, blazing fast and artfully illustrated.
  tags:
    - Styling:SCSS
    - Markdown
    - Linting
  features:
    - Multiple "content types" for `services`, `team` and `testimonials` using Markdown as the source
    - Graphql query in `gatsby-node.js` using aliases that creates pages and templates by content type based on the folder `src/pages/services`, `src/pages/team`
    - SCSS
    - Responsive design
    - Bootstrap 4 grid and media queries only
    - Responsive menu
    - Royalty free illustrations included
    - SEO titles & meta using `gatsby-plugin-react-helmet`
    - Eslint & Prettier
- url: https://awesome-gatsby-starter.netlify.com/
  repo: https://github.com/South-Paw/awesome-gatsby-starter
  description: Starter with a preconfigured MDX, Storybook and ESLint environment for component first development of your next Gatsby site.
  tags:
    - MDX
    - Markdown
    - Storybook
    - Styling:CSS-in-JS
    - Linting
  features:
    - Gatsby MDX for JSX in Markdown loading, parsing, and rendering of pages
    - Storybook for isolated component development
    - styled-components for CSS-in-JS
    - ESLint with Airbnb's config
    - Prettier integrated into ESLint
    - A few example components and pages with stories and simple site structure
- url: https://santosfrancisco.github.io/gatsby-starter-cv/
  repo: https://github.com/santosfrancisco/gatsby-starter-cv
  description: A simple starter to get up and developing your digital curriculum with Gatsby'
  tags:
    - Styling:CSS-in-JS
    - PWA
    - Onepage
  features:
    - Gatsby v2
    - Based on default starter
    - Google Analytics
    - Web App Manifest
    - SEO
    - Styling with styled-components
    - Responsive Design, optimized for Mobile devices
- url: https://vigilant-leakey-a4f8cd.netlify.com/
  repo: https://github.com/agneym/gatsby-blog-starter
  description: Minimal Blog Starter Template with Styled Components.
  tags:
    - Markdown
    - Styling:CSS-in-JS
    - Blog
  features:
    - Markdown loading, parsing, and rendering of pages
    - Minimal UI for blog
    - Styled-components for CSS-in-JS
    - Prettier added as pre-commit hook
    - Google Analytics
    - Image Optimisation
    - Code Styling and Formatting in markdown
    - Responsive Design
- url: https://inspiring-me-lwz7512.netlify.com/
  repo: https://github.com/lwz7512/gatsby-netlify-identity-starter
  description: Gatsby Netlify Identity Starter with NIW auth support, and content gating, as well as responsive layout.
  tags:
    - Netlify
    - Pagination
  features:
    - Mobile Screen support
    - Privacy control for post content view & profile page
    - User authentication by Netlify Identity Widget/Service
    - Pagination for posts
    - Navigation menu with active status
- url: https://gatsby-starter-event-calendar.netlify.com/
  repo: https://github.com/EmaSuriano/gatsby-starter-event-calendar
  description: Gatsby Starter to display information about events from Google Spreadsheets with Calendars
  tags:
    - Linting
    - Styling:Grommet
    - PWA
    - SEO
    - Google Sheets
  features:
    - Grommet
    - Theming
    - Google Spreadsheet integration
    - PWA
    - A11y
    - SEO
    - Netlify Deployment Friendly
    - ESLint with Airbnb's config
    - Prettier integrated into ESLint
- url: https://gatsby-starter-tech-blog.netlify.com/
  repo: https://github.com/email2vimalraj/gatsby-starter-tech-blog
  description: A simple tech blog starter kit for Gatsby
  tags:
    - Blog
    - Portfolio
  features:
    - Markdown based blog
    - Filter blog posts by Tags
    - Easy customization
    - Using styled components
    - Minimal styles
    - Best scoring by Lighthouse
    - SEO support
    - PWA support
    - Offline support
- url: https://infallible-brown-28846b.netlify.com/
  repo: https://github.com/tylergreulich/gatsby-typescript-mdx-prismjs-starter
  description: Gatsby starter using TypeScript, MDX, Prismjs, and styled-components
  tags:
    - Language:TypeScript
    - Linting
    - Testing
    - Styling:CSS-in-JS
    - MDX
  features:
    - Gatsby v2 + TypeScript
    - Syntax highlighting with Prismjs
    - MDX
    - Jest
    - react-testing-library
    - styled-components
- url: https://hardcore-darwin-d7328f.netlify.com/
  repo: https://github.com/agneym/gatsby-careers-page
  description: A Careers Page for startups using Gatsby
  tags:
    - Markdown
    - Styling:CSS-in-JS
  features:
    - Careers Listing
    - Application Format
    - Markdown for creating job description
    - styled-components
- url: https://saikrishna.me/
  repo: https://github.com/s-kris/gatsby-minimal-portfolio-blog
  description: A minimal portfolio website with blog using Gatsby. Suitable for developers.
  tags:
    - Portfolio
    - Blog
  features:
    - Portfolio Page
    - Timline (Journey) page
    - Minimal
- url: https://gatsby-starter-blog-mdx-demo.netlify.app
  repo: https://github.com/hagnerd/gatsby-starter-blog-mdx
  description: A fork of the Official Gatsby Starter Blog with support for MDX out of the box.
  tags:
    - MDX
    - Blog
  features:
    - MDX
    - Blog
    - RSS Feed
- url: https://gatsby-tailwindcss-sass-starter-demo.netlify.app/
  repo: https://github.com/durianstack/gatsby-tailwindcss-sass-starter
  description: Just another Gatsby Tailwind with SASS starter
  tags:
    - Styling:Tailwind
    - Styling:SCSS
  features:
    - Tailwind, A Utility-First CSS Framework for Rapid UI Development
    - SASS/SCSS
    - Comes with React Helmet for adding site meta tags
    - Includes plugins for offline support out of the box
    - PurgeCSS to shave off unused styles
- url: https://tyra-starter.netlify.com/
  repo: https://github.com/madelyneriksen/gatsby-starter-tyra
  description: A feminine Gatsby Starter Optimized for SEO
  tags:
    - SEO
    - Blog
    - Styling:Other
  features:
    - Integration with Social Media and Mailchimp.
    - Styled with Tachyons.
    - Rich structured data on blog posts for SEO.
    - Pagination and category pages.
- url: https://gatsby-starter-styled.netlify.com/
  repo: https://github.com/gregoralbrecht/gatsby-starter-styled
  description: Yet another simple starter with Styled-System, Typography.js, SEO and Google Analytics.
  tags:
    - Styling:CSS-in-JS
    - PWA
    - SEO
  features:
    - Styled-Components
    - Styled-System
    - Rebass Grid
    - Typography.js to easily set up font styles
    - Google Analytics
    - Prettier, ESLint & Stylelint
    - SEO (meta tags and schema.org via JSON-LD)
    - Offline support
    - Web App Manifest
- url: https://gatsby.ghost.org/
  repo: https://github.com/TryGhost/gatsby-starter-ghost
  description: Build lightning-fast, modern publications with Ghost and Gatsby
  tags:
    - CMS:Headless
    - Blog
  features:
    - Ghost integration with ready to go placeholder content and webhooks support
    - Minimal responsive design
    - Pagination for posts, tags, and authors
    - SEO Friendly Meta
    - JSON-LD Schema
    - OpenGraph structured data
    - Twitter Cards meta
    - Sitemap Generation
    - XML Sitemaps
    - Progressive Web App
    - Offline Support
    - RSS Feed
    - Netlify integration ready to deploy
- url: https://traveler-blog.netlify.com/
  repo: https://github.com/QingpingMeng/gatsby-starter-traveler-blog
  description: A fork of the Official Gatsby Starter Blog to build a travler blog with images support
  tags:
    - Blog
    - PWA
    - SEO
    - Styling:Material
    - Styling:CSS-in-JS
  features:
    - Netlify integration ready to deploy
    - Material UI
    - styled-components
    - GitHub markdown css support
- url: https://create-ueno-app.netlify.com
  repo: https://github.com/ueno-llc/ueno-gatsby-starter
  description: Opinionated Gatsby starter by Ueno.
  tags:
    - Language:TypeScript
    - Styling:SCSS
    - Linting
    - Transitions
  features:
    - GraphQL hybrid
    - SEO friendly
    - GSAP ready
    - Nice Devtools
    - GsapTools
    - Ueno plugins
    - SVG to React component
    - Ueno's TSlint
    - Decorators
- url: https://gatsby-snyung-starter.netlify.com/
  repo: https://github.com/SeonHyungJo/gatsby-snyung-starter
  description: Basic starter template for You
  tags:
    - CMS:Contentful
    - Markdown
    - Linting
    - Pagination
    - Portfolio
    - SEO
    - Styling:SCSS
    - Transitions
  features:
    - SASS/SCSS
    - Add Utterances
    - Nice Pagination
    - Comes with React Helmet for adding site meta tags
    - Create Yout Name Card for writing meta data
- url: https://gatsby-contentstack-starter.netlify.com/
  repo: https://github.com/contentstack/gatsby-starter-contentstack
  description: A Gatsby starter powered by Headless CMS Contentstack.
  tags:
    - CMS:Headless
    - Blog
  features:
    - Includes Contentstack Delivery API for any environment
    - Dynamic content from Contentstack CMS
- url: https://gatsby-craftcms-barebones.netlify.com
  repo: https://github.com/frankievalentine/gatsby-craftcms-barebones
  description: Barebones setup for using Craft CMS and Gatsby locally.
  tags:
    - CMS:Headless
  features:
    - Full setup instructions included
    - Documented to get you set up with Craft CMS quickly
    - Code referenced in repo
- url: https://gatsby-starter-buttercms.netlify.com/
  repo: https://github.com/ButterCMS/gatsby-starter-buttercms
  description: A starter template for spinning up a Gatsby+ ButterCMS site
  tags:
    - Blog
    - SEO
    - CMS:Headless
  features:
    - Fully functioning blog
    - Navigation between posts with a previous/next post button
    - FAQ Knowledge Base
    - CMS Powered Homepage
    - Customer Case Study example marketing pages
- url: https://master.d2f5ek3dnwfe9v.amplifyapp.com/
  repo: https://github.com/dabit3/gatsby-auth-starter-aws-amplify
  description: This Gatsby starter uses AWS Amplify to implement authentication flow for signing up/signing in users as well as protected client side routing.
  tags:
    - AWS
    - Authentication
  features:
    - AWS Amplify
    - Full authentication workflow
    - Registration form
    - Signup form
    - User sign in
- url: https://gatsby-starter.mdbootstrap.com/
  repo: https://github.com/anna-morawska/gatsby-material-design-for-bootstrap
  description: A simple starter which lets you quickly start developing with Gatsby and Material Design For Bootstrap
  tags:
    - Styling:Material
  features:
    - React Bootstrap with Material Design css framework.
    - Free for personal and commercial use
    - Fully responsive
- url: https://frosty-ride-4ff3b9.netlify.com/
  repo: https://github.com/damassi/gatsby-starter-typescript-rebass-netlifycms
  description:
    A Gatsby starter built on top of MDX (React + Markdown), NetlifyCMS (with
    MDX and netlify-cms-backend-fs support -- no need to deploy), TypeScript,
    Rebass for UI, Styled Components, and Jest for testing. Very little visual
    styling has been applied so that you can bring your own :)
  tags:
    - MDX
    - CMS:Netlify
    - Language:TypeScript
    - Styling:Other
    - Styling:CSS-in-JS
    - Testing
  features:
    - MDX - Markdown + React
    - Netlify CMS (with MDX support)
    - Read and write to local file system via netlify-cms-backend-fs
    - TypeScript
    - Rebass
    - Styled Components
    - Jest
- url: https://bluepeter.github.io/gatsby-material-ui-business-starter/
  repo: https://github.com/bluepeter/gatsby-material-ui-business-starter
  description: Beautiful Gatsby Material Design Business Starter
  tags:
    - Styling:Material
  features:
    - Uses the popular, well-maintained Material UI React component library
    - Material Design theme and icons
    - Rotating home page carousel
    - Simple setup without opinionated setup
    - Fully instrumented for successful PROD deployments
    - Stylus for simple CSS
- url: https://example-company-website-gatsby-sanity-combo.netlify.com/
  repo: https://github.com/sanity-io/example-company-website-gatsby-sanity-combo
  description: This examples combines Gatsby site generation with Sanity.io content management in a neat company website.
  tags:
    - CMS:sanity.io
    - CMS:Headless
    - Blog
  features:
    - Out-of-the-box headless CMS
    - Real-time content preview in Development
    - Fast & frugal builds
    - No accidental missing fields/types
    - Full Render Control with Portable Text
    - gatsby-image support
    - Content types for company info, pages, projects, people, and blog posts
- url: https://gatsby-starter-oss.netlify.com/
  repo: https://github.com/robinmetral/gatsby-starter-oss
  description: A Gatsby starter to showcase your open-source projects.
  tags:
    - Portfolio
    - Styling:Theme-UI
    - Styling:CSS-in-JS
    - Onepage
    - PWA
    - SEO
    - Testing
    - Linting
  features:
    - 🐙🐈 Pull your pinned repos from GitHub
    - 👩‍🎤 Style with Emotion
    - ✨ Themeable with Theme UI
    - 🚀 Powered by gatsby-theme-oss
    - 💯 100/100 Lighthouse scores
- url: https://gatsby-starter-docz.netlify.com/
  repo: https://github.com/RobinCsl/gatsby-starter-docz
  description: Simple starter where building your own documentation with Docz is possible
  tags:
    - Documentation
  features:
    - Generate nice documentation with Docz, in addition to generating your normal Gatsby site
    - Document your React components in .mdx files
- url: https://gatsby-starter-santa-fe.netlify.com/
  repo: https://github.com/osogrizz/gatsby-starter-santa-fe
  description: A place for artist or designers to display their creations
  tags:
    - Styling:CSS-in-JS
  features:
    - SEO friendly
    - Built-in Google Fonts support
    - Contact Form
    - Customizable Design Template
- url: https://gatsby-hello-friend.now.sh
  repo: https://github.com/panr/gatsby-starter-hello-friend
  description: A simple starter for Gatsby. That's it.
  tags:
    - Pagination
    - Markdown
    - Blog
    - Portfolio
    - Styling:PostCSS
  features:
    - Dark/light mode, depending on your preferences
    - Great reading experience thanks to Inter font, made by Rasmus Andersson
    - Nice code highlighting thanks to PrismJS
    - Responsive youtube/vimeo etc. videos
    - Elastic menu
    - Fully responsive site
- url: https://lgcolella.github.io/gatsby-starter-developer-blog/
  repo: https://github.com/lgcolella/gatsby-starter-developer-blog
  description: A starter to create SEO-friendly, fast, multilanguage, responsive and highly customizable technical blogs/portfolios with the most common features out of the box.
  tags:
    - Blog
    - Portfolio
    - i18n
  features:
    - Multilanguage posts
    - Pagination and image preview for posts
    - Tags
    - SEO
    - Social share buttons
    - Disqus for comments
    - Highlighting for code syntax in posts
    - Dark and light themes available
    - Various available icon sets
    - RSS Feed
    - Web app manifest
- url: https://gatsby.magicsoup.io/
  repo: https://github.com/magicsoup-io/gatsby-starter-magicsoup
  description: A production ready Gatsby starter using magicsoup.io
  tags:
    - SEO
    - Markdown
    - Styling:CSS-in-JS
    - Testing
  features:
    - Optimized images with gatsby-image.
    - SEO friendly with react-helmet, gatsby-plugin-sitemap and Google Webmaster Tools!
    - Responsive UIs with magicsoup.io/stock.
    - Static content with gatsby-transform-remark or gatsby-transform-json.
    - Convert Markdown to StyledComponents!
    - Webfonts with gatsby-plugin-web-font-loader.
    - SSR ready!
    - Testing with Jest!
- url: https://foxandgeese.github.io/tiny-agency/
  repo: https://github.com/foxandgeese/tiny-agency
  description: Simple Gatsby.js starter that uses material design and that's perfect for tiny agencies.
  tags:
    - Styling:Material
  features:
    - Uses the popular, well-maintained Material UI React component library
    - Material Design theme and icons
    - Simple setup without opinionated setup
    - Fully instrumented for successful PROD deployments
- url: https://gatsby-shopify-starter.netlify.com/
  repo: https://github.com/AlexanderProd/gatsby-shopify-starter
  description: Kick off your next, e-commerce experience with this Gatsby starter. It is based on the default Gatsby starter to be easily modifiable.
  tags:
    - CMS:Headless
    - SEO
    - E-commerce
    - Styling:CSS-in-JS
  features:
    - Shopping Cart
    - Shopify Integration
    - Product Grid
    - Shopify Store Credentials included
    - Optimized images with gatsby-image.
    - SEO
- url: https://gatsby-starter-hello-world-shopify.netlify.app/
  repo: https://github.com/ohduran/gatsby-starter-hello-world-shopify
  description: Boilerplate with the barebones to set up your Shopify Store using Gatsby
  tags:
    - E-commerce
  features:
    - Shopping Cart
    - Shopify Integration
    - Product Grid
    - Shopify Store Credentials included
- url: https://gatejs.netlify.com
  repo: https://github.com/sarasate/gate
  description: API Doc generator inspired by Stripe's API docs
  tags:
    - Documentation
    - Markdown
    - Onepage
  features:
    - API documentation from markdown sources
    - Code samples separated by language
    - Syntax highlighting
    - Everything in a single page
- url: https://hopeful-keller-943d65.netlify.com
  repo: https://github.com/iwilsonq/gatsby-starter-reasonml
  description: Gatsby starter to create static sites using type-safe ReasonML
  tags:
    - Language:Other
    - Blog
    - Styling:CSS-in-JS
  features:
    - Gatsby v2 support
    - bs-platform v4 support
    - Similar to gatsby-starter-blog
- url: https://gatsby-starter-blog-amp-to-pwa.netlify.com/
  repo: https://github.com/tomoyukikashiro/gatsby-starter-blog-amp-to-pwa
  description: Gatsby starter blog with AMP to PWA Strategy
  tags:
    - Blog
    - AMP
    - PWA
  features:
    - Similar to gatsby-starter-blog
    - Support AMP to PWA strategy
- url: https://cvluca.github.io/gatsby-starter-markdown/
  repo: https://github.com/cvluca/gatsby-starter-markdown
  description: Boilerplate for markdown-based website (Documentation, Blog, etc.)
  tags:
    - Markdown
    - Redux
    - Styling:Ant Design
  features:
    - Responsive Web Design
    - Auto generated Sidebar
    - Auto generated Anchor
- url: https://gatsby-starter-wordpress-community.netlify.com/
  repo: https://github.com/pablovila/gatsby-starter-wordpress-community
  description: Starter using gatsby-source-wordpress to display posts and pages from a WordPress site
  tags:
    - CMS:WordPress
    - Styling:Bulma
    - Blog
    - Pagination
  features:
    - Gatsby v2 support
    - Responsive Web Design
    - WordPress support
    - Bulma and Sass Support for styling
    - Pagination logic
- url: https://gatsby-blogger.netlify.com/
  repo: https://github.com/aslammultidots/blogger
  description: A Simple, clean and modern designed blog with firebase authentication feature and easily customizable code.
  tags:
    - Blog
    - Redux
    - Disqus
    - CMS:Contentful
    - Firebase
  features:
    - Minimal and clean white layout.
    - Dynamic content from Contentful.
    - Blog post listing with previews (image + summary) for each blog post.
    - Disqus commenting system for each blog post.
    - Search post with keyword.
    - Firebase for Authentication.
    - Protected Routes with Authorization.
    - Contact form integration.
- url: https://gatsby-starter-styled-components.netlify.com/
  repo: https://github.com/blakenoll/gatsby-starter-styled-components
  description: The Gatsby default starter modified to use styled-components
  tags:
    - Styling:CSS-in-JS
  features:
    - styled-components
    - sticky footer
- url: https://magazine-example.livingdocs.io/
  repo: https://github.com/livingdocsIO/gatsby-magazine-example
  description: This magazine-starter helps you start out with Livingdocs as a headless CMS.
  tags:
    - Blog
    - CMS:Headless
  features:
    - Minimal and clean white layout.
    - Dynamic content from Livingdocs.
    - Built-in component library.
    - Robust template and theme.
- url: https://gatsby-starter-intl.tomekskuta.pl
  repo: https://github.com/tomekskuta/gatsby-starter-intl
  description: Gatsby v2 i18n starter which makes static pages for every locale and detect your browsers lang. i18n with react-intl.
  tags:
    - i18n
    - Testing
  features:
    - static pages for every language
    - detects your browser locale
    - uses react-intl
    - based on Gatsby Default Starter
    - unit tests with Jest
- url: https://cape.netlify.com/
  repo: https://github.com/juhi-trivedi/cape
  description: A Gatsby - CMS:Contentful demo with Netlify.
  tags:
    - Blog
    - Netlify
    - CMS:Contentful
    - Styling:Bootstrap
  features:
    - Fecthing Dynamic content from Contentful.
    - Blog post listing with previews (image + summary) for each blog post.
    - Contact form integration with Netlify.
    - Grid system inspired by Bootstrap.
- url: https://gatsby-starter-infinite-scroll.baobab.fi/
  repo: https://github.com/baobabKoodaa/gatsby-starter-infinite-scroll
  description: Infinite Scroll and Pagination with 10k photos
  tags:
    - Infinite Scroll
    - Pagination
    - Styling:CSS-in-JS
  features:
    - Infinite Scroll (default mode)
    - Pagination (fallback for users without JS)
    - Toggle between these modes in demo
    - Efficient implementation (only fetch the data that's needed, ship initial items with the page instead of fetch, etc.)
- url: https://jodie.lekoarts.de/
  repo: https://github.com/LekoArts/gatsby-starter-portfolio-jodie
  description: Image-heavy photography portfolio with colorful accents & great typography
  tags:
    - Portfolio
    - PWA
    - Transitions
    - Styling:CSS-in-JS
    - Linting
    - Testing
    - Language:TypeScript
  features:
    - Configurable with theming, CSS Grid & a yaml file for navigation
    - Create your projects by editing a yaml file and putting images into a folder
    - Shows your Instagram posts
    - TypeScript
    - Cypress for End-to-End testing
    - react-spring for animations & transitions
    - Uses styled-components + styled-system
    - SEO with Sitemap, Schema.org JSONLD, Tags
    - Responsive images with gatsby-image
- url: https://amazing-jones-e61bda.netlify.com/
  repo: https://github.com/WebCu/gatsby-material-kit-react
  description: Adaptation of Material Kit React to Gatsby
  tags:
    - Styling:Material
  features:
    - 60 Handcrafted Components
    - 4 Customized Plugins
    - 3 Example Pages
- url: https://relaxed-bhaskara-5abd0a.netlify.com/
  repo: https://github.com/LekovicMilos/gatsby-starter-portfolio
  description: Gatsby portfolio starter for creating quick portfolio
  tags:
    - Portfolio
  features:
    - Showcase of portfolio items
    - About me page
- url: https://gatsby-typescript-scss-docker-starter.netlify.com/
  repo: https://github.com/OFranke/gatsby-typescript-scss-docker
  description: Gatsby starter TypeScript, SCSS, Docker
  tags:
    - Language:TypeScript
    - Styling:SCSS
    - Linting
  features:
    - Format & Commit Safe by ESLint, StyleLint and Prettier with Lint-Staged (Husky), optimized for VS Code
    - Typings for scss files are automatically generated
    - Responsiveness from the beginning through easy breakpoint configuration
    - Enforce the DRY principle, no hardcoded and repeated `margin`, `font-size`, `color`, `box-shadow`, `border-radius` ... properties anymore
    - Docker ready - you can run Gatsby dev mode on your machine environment or with docker-compose
- url: https://prismic-i18n.lekoarts.de/
  repo: https://github.com/LekoArts/gatsby-starter-prismic-i18n
  description: Based on gatsby-starter-prismic with Internationalization (i18n) support.
  tags:
    - CMS:Prismic
    - CMS:Headless
    - Styling:CSS-in-JS
    - Linting
    - Blog
    - PWA
    - Testing
    - i18n
  features:
    - Prismic as Headless CMS
    - Uses multiple features of Prismic - Slices, Labels, Relationship fields, Custom Types, Internationalization
    - Emotion for Styling
    - i18n without any third-party libaries
    - Cypress for End-to-End testing
    - Prism.js highlighting
    - Responsive images with gatsby-image
    - Extensive SEO
    - ESLint & Prettier
- url: https://gatsby-starter-landing-page.netlify.com/
  repo: https://github.com/gillkyle/gatsby-starter-landing-page
  description: Single page starter for minimal landing pages
  tags:
    - Onepage
  features:
    - Gatsby image
    - Google Analytics
    - Minimal design
- url: https://thakkaryash94.github.io/gatsby-github-personal-website/
  repo: https://github.com/thakkaryash94/gatsby-github-personal-website
  description: It is a conversion of original GitHub personal website repo which is written in ruby for JS developers. This repository gives you the code you'll need to kickstart a personal website that showcases your work as a software developer. And when you manage the code in a GitHub repository, it will automatically render a webpage with the owner's profile information, including a photo, bio, and repositories.
  tags:
    - Portfolio
    - Onepage
  features:
    - layout config either stacked or sidebar
    - theme dark/light mode
    - post support
- url: https://gatsby-starter-default-intl.netlify.com
  repo: https://github.com/wiziple/gatsby-starter-default-intl
  description: The default Gatsby starter with features of multi-language url routes and browser language detection.
  tags:
    - i18n
  features:
    - Localization (Multilanguage) provided by react-intl.
    - Support automatic redirection based on user's preferred language in browser provided by browser-lang.
    - Support multi-language url routes within a single page component. That means you don't have to create separate pages such as pages/en/index.js or pages/ko/index.js.
    - Based on gatsby-starter-default with least modification.
- url: https://gatsby-starter-julia.netlify.com/
  repo: https://github.com/niklasmtj/gatsby-starter-julia
  description: A minimal blog starter template built with Gatsby
  tags:
    - Markdown
    - Blog
  features:
    - Landingpage
    - Blogoverview
    - Markdown sourcing
    - Estimated reading time
    - Styled component with @emotion
    - Netlify deployment friendly
    - Nunito font as npm module
    - Site meta tags with React Helmet
- url: https://agalp.imedadel.me
  repo: https://github.com/ImedAdel/automatic-gatsbyjs-app-landing-page
  description: Automatically generate iOS app landing page using Gatsby
  tags:
    - Onepage
    - PWA
    - SEO
  features:
    - One Configuration file
    - Automatically generate a landing page for your iOS app
    - List app features
    - App Store and Play Store buttons
    - App screenshot and video preview
    - Easily add social media accounts and contact info in the footer via the site-config.js file.
    - Pick custom Font Awesome icons for the feature list via the site-config.js file.
    - Built using Prettier and Styled-Components
    - Easily integrate Google Analytics by adding your ID to site-config.js file.
- url: https://gatsby-starter-shopify-app.firebaseapp.com/install
  repo: https://github.com/gil--/gatsby-starter-shopify-app
  description: Easily create Serverless Shopify Admin Apps powered by Gatsby and Firebase Functions
  tags:
    - Shopify
    - Firebase
  features:
    - 🗄 Firebase Firestore Realtime DB
    - ⚡️ Serverless Functions API layer (Firebase Functions)
    - 💼 Admin API (Graphql) Serverless Proxy
    - 🎨 Shopify Polaris (AppProvider, etc.)
    - 💰 Application Charge Logic (30 days) with variable trial duration
    - 📡 Webhook Validation & Creation
    - 🔑 GDPR Ready (Including GDPR Webhooks)
    - 🏗 CircleCI Config for easy continuous deployments to Firebase
- url: https://gatsby-starter-paperbase.netlify.com/
  repo: https://github.com/willcode4food/gatsby-starter-paperbase
  description: A Gatsby starter that implements the Paperbase Premium Theme from MaterialUI
  tags:
    - Styling:Material
    - Styling:CSS-in-JS
  features:
    - MaterialUI Paperbase theme in Gatsby!
    - Create professional looking admin tools and dashboards
    - Responsive Design
    - MaterialUI Paper Components
    - MaterialUI Tab Components
- url: https://gatsby-starter-devto.netlify.com/
  repo: https://github.com/geocine/gatsby-starter-devto
  description: A Gatsby starter template that leverages the Dev.to API
  tags:
    - Blog
    - Styling:CSS-in-JS
  features:
    - Blog post listing with previews (image + summary) for each blog post
- url: https://gatsby-starter-framer-x.netlify.com/
  repo: https://github.com/simulieren/gatsby-starter-framer-x
  description: A Gatsby starter template that is connected to a Framer X project
  tags:
    - Language:TypeScript
  features:
    - TypeScript support
    - Easily work in Gatsby and Framer X at the same time
- url: https://gatsby-firebase-hosting.firebaseapp.com/
  repo: https://github.com/bijenkorf-james-wakefield/gatsby-firebase-hosting-starter
  description: A starter with configuration for Firebase Hosting and Cloud Build deployment.
  tags:
    - Firebase
    - Linting
  features:
    - Linting with ESLint
    - Jest Unit testing configuration
    - Lint-staged on precommit hook
    - Commitizen for conventional commit messages
    - Configuration for Firebase hosting
    - Configuration for Cloud Build deployment
    - Clear documentation to have your site deployed on Firebase behind SSL in no time!
- url: https://lewis-gatsby-starter-blog.netlify.com/
  repo: https://github.com/lewislbr/lewis-gatsby-starter-blog
  description: A simple custom Gatsby starter template to start a new blog or personal website.
  tags:
    - Blog
    - Styling:CSS-in-JS
    - Markdown
    - Portfolio
    - SEO
  features:
    - Blog post listing with summary preview for each blog post.
    - Automatically creates blog pages from Markdown files.
    - CSS in JS with styled-components.
    - Optimized images.
    - Offline capabilities.
    - Auto-generated sitemap and robots.txt.
- url: https://gatsby-starter-stripe.netlify.com/
  repo: https://github.com/brxck/gatsby-starter-stripe
  description: A minimal starter to create a storefront with Gatsby, Stripe, & Netlify Functions.
  tags:
    - Stripe
    - E-commerce
    - Styling:None
  features:
    - Statically generate based on Stripe inventory
    - Dynamically update with live inventory & availability data
    - Checkout powered by Stripe
    - Serverless functions interact with Stripe API
    - Shopping cart persisted in local storage
    - Responsive images with gatsby-image
- url: https://www.jannikbuschke.de/gatsby-antd-docs/
  repo: https://github.com/jannikbuschke/gatsby-antd-docs
  description: A template for documentation websites
  tags:
    - Documentation
    - Language:TypeScript
    - Styling:Ant Design
    - Markdown
    - MDX
  features:
    - Markdown
    - MDX with mdxjs
    - Syntax highlighting with prismjs
    - Anchors
    - Sidebar
    - Sitecontents
    - Landingpage
- url: https://gatsby-starter.haezl.at
  repo: https://github.com/haezl/gatsby-starter-haezl
  description: A lightweight, mobile first blog starter with infinite scroll and Material-UI design for Gatsby.
  tags:
    - Blog
    - Language:TypeScript
    - Linting
    - Styling:CSS-in-JS
    - Styling:Material
    - Markdown
    - PWA
  features:
    - Landing Page
    - Portfolio section
    - Blog post listing with a preview for each post
    - Infinite scroll instead of next and previous buttons
    - Blog posts generated from Markdown files
    - About Page
    - Responsive Design
    - PWA (Progressive Web App) support
    - MobX
    - Customizable
- url: https://gatsby-starter-fine.netlify.com/
  repo: https://github.com/toboko/gatsby-starter-fine
  description: A mutli-response and light, mobile first blog starter with columns layout and Seo optimization.
  tags:
    - Blog
    - Markdown
    - Portfolio
    - SEO
  features:
    - Blog
    - Portfolio section
    - Customizable
    - Markdown
    - Optimized images
    - Sitemap Page
    - Seo Ready
- url: https://ugglr.github.io/gatsby-clean-portfolio/
  repo: https://github.com/ugglr/gatsby-clean-portfolio
  description: A clean themed Software Engineer Portfolio site, showcasing soft skills on the front page, features project card showcases, about page. Responsive through react-bootstrap components together with custom CSS style sheets. SEO configured, just need to add google analytics tracking code.
  tags:
    - Portfolio
    - SEO
    - Styling:Bootstrap
  features:
    - Resume
    - CV
    - google analytics
    - easy favicon swap
    - Gatsby SEO plugin
    - Clean layout
    - White theme
    - grid using react-bootstrap
    - bootstrap4 classes available
    - font-awesome Library for icons
    - Portfolio site for developers
    - custom project cards
    - easily extendable to include blog page
    - Responsive design
- url: https://gatsby-documentation-starter.netlify.com/
  repo: https://github.com/whoisryosuke/gatsby-documentation-starter
  description: Automatically generate docs for React components using MDX, react-docgen, and Gatsby
  tags:
    - Documentation
    - MDX
    - SEO
  features:
    - Parses all React components (functional, stateful, even stateless!) for JS Docblocks and Prop Types.
    - MDX - Write your docs in Markdown and include React components using JSX!
    - Lightweight (only what you need)
    - Modular (easily fits in any React project!)
    - Props table component
    - Customizable sidebar navigation
    - Includes SEO plugins Google Analytics, Offline, Manifest, Helmet.
- url: http://gatsby-absurd.surge.sh/
  repo: https://github.com/ajayns/gatsby-absurd
  description: A Gatsby starter using illustrations from https://absurd.design/
  tags:
    - Onepage
    - Styling:CSS-in-JS
  features:
    - Uses surreal illustrations from absurd.design.
    - Landing page structure split into sections
    - Basic UX/UX elements ready. navbar, smooth scrolling, faqs, theming
    - Convenient image handling and data separation
- url: https://gatsby-starter-quiz.netlify.com/
  repo: https://github.com/raphadeluca/gatsby-starter-quiz
  description: Create rich quizzes with Gatsby & Mdx. No need of database or headless CMS. Manage your data directly in your Mdx file's frontmatter and write your content in the body. Customize your HTML tags, use react components from a library or write your owns. Navigation will be automatically created between each question.
  tags:
    - MDX
  features:
    - Data quiz in the frontmatter
    - Rich customizable content with MDX
    - Green / Red alert footer on user's answer
    - Navigation generated based on the index of each question
- url: https://gatsby-starter-accessibility.netlify.com/
  repo: https://github.com/benrobertsonio/gatsby-starter-accessibility
  description: The default Gatsby starter with powerful accessibility tools built-in.
  tags:
    - Storybook
    - Linting
  features:
    - 🔍 eslint-plugin-jsx-a11y for catching accessibility issues while authoring code
    - ✅ lint:staged for adding a pre-commit hook to catch accessibility linting errors
    - 📣 react-axe for console reporting of accessibility errors in the DOM during development
    - 📖 storybook setup for accessibility reporting on individual components
- url: https://gatsby-theme-ggt-material-ui-blog.netlify.com/
  repo: https://github.com/avatar-kaleb/gatsby-starter-ggt-material-ui-blog
  description: Starter material-ui blog utilizing a Gatsby theme!
  tags:
    - Blog
    - MDX
  features:
    - Uses MDX with Gatsby theme for quick and easy set up
    - Material-ui design with optional config passed into the theme options
    - Gradient background with sitemap, rss feed, and offline capabilities
- url: https://gatsby-starter-blog-typescript.netlify.com/
  repo: https://github.com/gperl27/Gatsby-Starter-Blog-Typescript
  description: Gatsby starter blog with TypeScript
  tags:
    - Blog
    - Language:TypeScript
    - Styling:CSS-in-JS
  features:
    - Includes all features that come with Gatsby's official starter blog
    - TypeScript for type-safety out of the box
    - Styled components in favor of inline styles
    - Transition Link for nice page transitions
    - Type definitions from GraphQL schema (with code generation)
- url: https://gatsby-starter-sass.netlify.com/
  repo: https://github.com/colbyfayock/gatsby-starter-sass
  description: A Gatsby starter with Sass and no assumptions!
  tags:
    - Styling:SCSS
  features:
    - Sass stylesheets to manage your CSS (SCSS flavored)
    - Simple, minimal base setup to get started
    - No baked in configurations or assumptions
- url: https://billyjacoby.github.io/gatsby-react-bootstrap-starter/
  repo: https://github.com/billyjacoby/gatsby-react-bootstrap-starter
  description: Gatsby starter with react-bootstrap and react-icons
  tags:
    - Styling:Bootstrap
    - Styling:SCSS
  features:
    - SASS stylesheets to make styling components easy
    - Sample navbar that sticks to the top of the page on scroll
    - Includes react-icons to make adding icons to your app super simple
- url: https://gatsbystartermdb.netlify.com
  repo: https://github.com/jjcav84/mdbreact-gatsby-starter
  description: Gatsby starter built with MDBootstrap React free version
  tags:
    - Styling:Bootstrap
  features:
    - Material Design, Bootstrap, and React
    - Contact form and Google Map components
    - Animation
    - documentation and component library can be found at mdboostrap's website
- url: https://gatsby-starter-primer.netlify.com/
  repo: https://github.com/thomaswangio/gatsby-starter-primer
  description: A Gatsby starter featuring GitHub Primer Design System and React components
  tags:
    - Styling:Other
    - Styling:CSS-in-JS
    - SEO
    - Landing Page
  features:
    - Primer React Components
    - Styled Components
    - Gatsby Image
    - Better SEO component with appropriate OG image and appropriate fallback meta tags
- url: https://pranshuchittora.github.io/gatsby-material-boilerplate
  repo: https://github.com/pranshuchittora/gatsby-material-boilerplate
  description: A simple starter to get up and developing quickly with Gatsby in material design
  tags:
    - Styling:Material
  features:
    - Material design
    - Sass/SCSS
    - Tags
    - Categories
    - Google Analytics
    - Offline support
    - Web App Manifest
    - SEO
- url: https://anubhavsrivastava.github.io/gatsby-starter-hyperspace
  repo: https://github.com/anubhavsrivastava/gatsby-starter-hyperspace
  description: Single page starter based on the Hyperspace site template, with landing, custom and Elements(Component) page
  tags:
    - HTML5UP
    - Styling:SCSS
    - Onepage
    - Landing Page
  features:
    - Designed by HTML5 UP
    - Simple one page site that’s perfect for personal portfolios
    - Fully Responsive
    - Styling with SCSS
    - Offline support
    - Web App Manifest
- url: https://anubhavsrivastava.github.io/gatsby-starter-identity
  repo: https://github.com/anubhavsrivastava/gatsby-starter-identity
  description: Single page starter based on the Identity site template by HTML5 up, suitable for one page portfolio.
  tags:
    - HTML5UP
    - Styling:SCSS
    - Onepage
    - Landing Page
    - PWA
  features:
    - Designed by HTML5 UP
    - Simple one page personal portfolio
    - Fully Responsive
    - Styling with SCSS
    - Offline support
    - Web App Manifest
- url: https://hopeful-ptolemy-cd840b.netlify.com/
  repo: https://github.com/tonydiaz/gatsby-landing-page-starter
  description: A simple landing page starter for idea validation using material-ui. Includes email signup form and pricing section.
  tags:
    - Styling:Material
    - Landing Page
  features:
    - SEO
    - Mailchimp integration
    - Material-UI components
    - Responsive
    - Pricing section
    - Benefits section
    - Email signup form
    - Easily configurable
    - Includes standard Gatsby starter features
- url: https://anubhavsrivastava.github.io/gatsby-starter-aerial
  repo: https://github.com/anubhavsrivastava/gatsby-starter-aerial
  description: Single page starter based on the Aerial site template by HTML5 up, suitable for one page personal page.
  tags:
    - HTML5UP
    - Styling:SCSS
    - Onepage
    - Landing Page
    - PWA
  features:
    - Designed by HTML5 UP
    - Simple one page personal portfolio
    - Fully Responsive
    - Styling with SCSS
    - Offline support
    - Web App Manifest
- url: https://anubhavsrivastava.github.io/gatsby-starter-eventually
  repo: https://github.com/anubhavsrivastava/gatsby-starter-eventually
  description: Single page starter based on the Eventually site template by HTML5 up, suitable for upcoming product page.
  tags:
    - HTML5UP
    - Styling:SCSS
    - Landing Page
    - PWA
  features:
    - Designed by HTML5 UP
    - Fully Responsive
    - Styling with SCSS
    - Offline support
    - Web App Manifest
- url: https://jovial-jones-806326.netlify.com/
  repo: https://github.com/GabeAtWork/gatsby-elm-starter
  description: An Elm-in-Gatsby integration, based on gatsby-plugin-elm
  tags:
    - Language:Other
  features:
    - Elm language integration
- url: https://anubhavsrivastava.github.io/gatsby-starter-readonly
  repo: https://github.com/anubhavsrivastava/gatsby-starter-readonly
  description: Single page starter based on the ReadOnly site template by HTML5 up, with landing and Elements(Component) page
  tags:
    - HTML5UP
    - Onepage
    - Styling:SCSS
    - Landing Page
    - PWA
  features:
    - Designed by HTML5 UP
    - Fully Responsive
    - Styling with SCSS
    - Offline support
    - Web App Manifest
- url: https://anubhavsrivastava.github.io/gatsby-starter-prologue
  repo: https://github.com/anubhavsrivastava/gatsby-starter-prologue
  description: Single page starter based on the Prologue site template by HTML5 up, for portfolio pages
  tags:
    - HTML5UP
    - Onepage
    - Styling:SCSS
    - Portfolio
    - PWA
  features:
    - Designed by HTML5 UP
    - Fully Responsive
    - Styling with SCSS
    - Offline support
    - Web App Manifest
- url: https://gatsby-london.netlify.com
  repo: https://github.com/ImedAdel/gatsby-london
  description: A custom, image-centric theme for Gatsby.
  tags:
    - Portfolio
    - Blog
    - Styling:PostCSS
  features:
    - Post thumbnails in the homepage
    - Built with PostCSS
    - Made for image-centeric portfolios
    - Based on London for Ghost
- url: https://anubhavsrivastava.github.io/gatsby-starter-overflow
  repo: https://github.com/anubhavsrivastava/gatsby-starter-overflow
  description: Single page starter based on the Overflow site template by HTML5 up, with landing and Elements(Component) page
  tags:
    - HTML5UP
    - Onepage
    - Styling:SCSS
    - Portfolio
    - PWA
  features:
    - Designed by HTML5 UP
    - Fully Responsive
    - Image Gallery
    - Styling with SCSS
    - Offline support
    - Web App Manifest
- url: https://cosmicjs.com/apps/gatsby-agency-portfolio/demo
  repo: https://github.com/cosmicjs/gatsby-agency-portfolio
  description: Static Webpage for displaying your agencies skills and past work.  Implements 4 sections for displaying information about your company, A home page, information about services, projects, and the people in your organization.
  tags:
    - Blog
    - Portfolio
    - CMS:Cosmic
  features:
    - Landing Page
    - Home
    - Services
    - Projects
    - People
- url: https://cosmicjs.com/apps/gatsby-localization-app-starter/demo
  repo: https://github.com/cosmicjs/gatsby-localization-app-starter
  description: A localized Gatsby starter application powered by Cosmic.
  tags:
    - CMS:Cosmic
    - i18n
  features:
    - Gatsby localization starter app
- url: https://cosmicjs.com/apps/gatsby-docs/demo
  repo: https://github.com/cosmicjs/gatsby-docs-app
  description: Be able to view and create documentation using Gatsby and Cosmic. Leveraging the speed and high powered APIs of the Gatsby framework and the simplicity and scalability of Cosmic.
  tags:
    - CMS:Cosmic
    - Documentation
  features:
    - manage docs in static web file format for zippy delivery
- url: https://cosmicjs.com/apps/gatsby-ecommerce-website/demo
  repo: https://github.com/a9kitkumar/Gatsby-Ecommerce
  description: A localized Gatsby starter application powered by Cosmic.
  tags:
    - CMS:Cosmic
    - E-commerce
  features:
    - Stores products, orders using Cosmic as a database and a server
- url: https://harshil1712.github.io/gatsby-starter-googlesheets/
  repo: https://github.com/harshil1712/gatsby-starter-googlesheets
  description: A starter using Google Sheets as data source
  tags:
    - Google Sheets
    - SEO
    - Blog
  features:
    - Uses Google Sheets for data
    - Easily configurable
- url: https://the-plain-gatsby.netlify.com/
  repo: https://github.com/wangonya/the-plain-gatsby
  description: A simple minimalist starter for your personal blog.
  tags:
    - Blog
    - Markdown
  features:
    - Minimalist design
    - Next and previous blog post navigation
    - About page
    - Markdown support
- url: https://gatsby-starter-blockstack.openintents.org
  repo: https://github.com/friedger/gatsby-starter-blockstack
  description: A starter using Blockstack on client side
  tags:
    - Authentication
  features:
    - Uses Blockstack
    - Client side app
- url: https://anubhavsrivastava.github.io/gatsby-starter-multiverse
  repo: https://github.com/anubhavsrivastava/gatsby-starter-multiverse
  description: Single page starter based on the Multiverse site template by HTML5 up, with landing and Elements(Component) page
  tags:
    - HTML5UP
    - Onepage
    - Styling:SCSS
    - Portfolio
    - PWA
  features:
    - Designed by HTML5 UP
    - Fully Responsive
    - Image Gallery
    - Styling with SCSS
    - Offline support
    - Web App Manifest
- url: https://anubhavsrivastava.github.io/gatsby-starter-highlights
  repo: https://github.com/anubhavsrivastava/gatsby-starter-highlights
  description: Single page starter based on the Highlights site template by HTML5 up, with landing and Elements(Component) page
  tags:
    - HTML5UP
    - Onepage
    - Styling:SCSS
    - Portfolio
    - PWA
  features:
    - Designed by HTML5 UP
    - Fully Responsive
    - Image Gallery
    - Styling with SCSS
    - Offline support
    - Web App Manifest
- url: https://gatsby-starter-material-business-markdown.netlify.com/
  repo: https://github.com/ANOUN/gatsby-starter-material-business-markdown
  description: A clean, modern starter for businesses using Material Design Components
  tags:
    - Blog
    - Markdown
    - PWA
    - Styling:Material
    - Styling:SCSS
  features:
    - Minimal, Modern Business Website Design
    - Material Design Components
    - MDC React Components
    - MDC Theming
    - Blog
    - Home Page
    - Contact Page
    - Contact Form
    - About Page
    - Mobile-First approach in development
    - Fully Responsive
    - Markdown
    - PWA
- url: https://gatsby-starter-default-typescript.netlify.com/
  repo: https://github.com/andykenward/gatsby-starter-default-typescript
  description: Starter Default TypeScript
  tags:
    - Language:TypeScript
  features:
    - TypeScript
    - Typing generation for GraphQL using GraphQL Code Generator
    - Comes with React Helmet for adding site meta tags
    - Based on Gatsby Starter Default
- url: http://gatsbyhoney.davshoward.com/
  repo: https://github.com/davshoward/gatsby-starter-honey
  description: A delicious baseline for Gatsby (v2).
  tags:
    - Styling:PostCSS
    - SEO
  features:
    - Gatsby v2
    - SEO (including robots.txt, sitemap generation, automated yet customisable metadata, and social sharing data)
    - Google Analytics
    - PostCSS support
    - Developer environment variables
    - Accessibility support
    - Based on Gatsby Starter Default
- url: https://material-ui-starter.netlify.com/
  repo: https://github.com/dominicabela/gatsby-starter-material-ui
  description: This starter includes Material UI boilerplate and configuration files along with the standard Gatsby configuration files. It provides a starting point for developing Gatsby apps with the Material UI framework.
  tags:
    - SEO
    - Styling:Material
  features:
    - Material UI Framework
    - Roboto Typeface (self hosted)
    - SEO
    - Offline Support
    - Based on Gatsby Default Starter
- url: https://developer-diary.netlify.com/
  repo: https://github.com/willjw3/gatsby-starter-developer-diary
  description: A blog template created with web developers in mind. Totally usable right out of the box, but minimalist enough to be easily modifiable.
  tags:
    - Blog
    - Markdown
    - Pagination
    - SEO
  features:
    - Ready to go - Blog author name, author image, etc,... can be easily added using a config file
    - Blog posts created as markdown files
    - Gatsby v.2
    - Mobile responsive
    - Pagination
    - Category and tag pages
    - Social media sharing icons in each post
    - Icons from React Icons (Font Awesome, Devicons, etc,...)
    - Beautiful tech-topic tags to attach to your web-development-related blog posts
    - Developer-relevant social media icon links, including GitHub, Stack Overflow, and freeCodeCamp
- url: https://anubhavsrivastava.github.io/gatsby-starter-paradigmshift
  repo: https://github.com/anubhavsrivastava/gatsby-starter-paradigmshift
  description: Single page starter based on the Paradigm Shift site template by HTML5 up, with landing and Elements(Component) page
  tags:
    - HTML5UP
    - Onepage
    - Styling:SCSS
    - Portfolio
    - PWA
  features:
    - Designed by HTML5 UP
    - Fully Responsive
    - Image Gallery
    - Styling with SCSS
    - Offline support
    - Web App Manifest
- url: https://dazzling-heyrovsky-62d4f9.netlify.com/
  repo: https://github.com/s-kris/gatsby-starter-medium
  description: A Gatsby starter blog as close as possible to medium.
  tags:
    - Markdown
    - Styling:CSS-in-JS
  features:
    - Careers Listing
    - Mobile Responsive
- url: https://gatsby-personal-starter-blog.netlify.com
  repo: https://github.com/thomaswangio/gatsby-personal-starter-blog
  description: Gatsby starter for personal blogs! Blog configured to run at /blog and with Netlify CMS and gatsby-remark-vscode.
  tags:
    - Blog
    - Markdown
    - Styling:CSS-in-JS
    - CMS:Netlify
  features:
    - Netlify CMS
    - VSCode syntax highlighting
    - Styled Components
- url: https://anubhavsrivastava.github.io/gatsby-starter-phantom
  repo: https://github.com/anubhavsrivastava/gatsby-starter-phantom
  description: Single page starter based on the Phantom site template by HTML5 up, with landing, generic and Elements(Component) page
  tags:
    - HTML5UP
    - Onepage
    - Styling:SCSS
    - PWA
  features:
    - Designed by HTML5 UP
    - Fully Responsive
    - Styling with SCSS
    - Offline support
    - Web App Manifest
- url: https://gatsby-starter-internationalized.ack.ee/
  repo: https://github.com/AckeeCZ/gatsby-starter-internationalized
  description: A simple starter for fully internationalized websites, including route internationalization.
  tags:
    - i18n
  features:
    - internationalized page content - via react-intl
    - internationalized routes - via language configuration
    - lightweight - includes only internationalization code
    - LocalizedLink - built-in link component handling route generation
    - LanguageSwitcher - built-in language switcher component
- url: https://gatsby-starter-bee.netlify.com/
  repo: https://github.com/JaeYeopHan/gatsby-starter-bee
  description: A simple starter for blog with fresh UI.
  tags:
    - Blog
    - Netlify
    - Disqus
    - SEO
  features:
    - Code highlight with Fira Code font
    - Emoji (emojione)
    - Social share feature (Twitter, Facebook)
    - Comment feature (disqus, utterances)
    - Sponsor service (Buy-me-a-coffee)
    - CLI Tool
- url: https://hasura.io/learn/graphql/react/introduction/
  repo: https://github.com/hasura/gatsby-gitbook-starter
  description: A starter to generate docs/tutorial websites based on GitBook theme.
  tags:
    - Documentation
    - MDX
    - Markdown
    - SEO
  features:
    - Write in Markdown / MDX and generate responsive documentation/tutorial web apps
    - Fully Configurable
    - Syntax highlighting with Prismjs
    - Code diffing with +/-
    - Google Analytics Integration
    - SEO Tags with MDX frontmatter
    - Edit on GitHub button
    - Fully Customisable with rich embeds using React in MDX.
    - Search integration with Algolia
- url: https://gatsby-starter-blog-with-lunr.netlify.com/
  repo: https://github.com/lukewhitehouse/gatsby-starter-blog-with-lunr
  description: Building upon Gatsby's blog starter with a Lunr.js powered Site Search.
  tags:
    - Blog
    - Search
  features:
    - Same as the official starter blog
    - Integration with Lunr.js
- url: https://rg-portfolio.netlify.com/
  repo: https://github.com/rohitguptab/rg-portfolio
  description: Kick-off your Portfolio website with RG-Portfolio gatsby starter. We have used Gatsby + Contentful.
  tags:
    - Portfolio
    - CMS:Contentful
    - PWA
    - Blog
    - SEO
    - Disqus
    - Gallery
    - Landing Page
    - Markdown
    - Netlify
    - Styling:Bootstrap
  features:
    - Blogs listing with each blog post.
    - Contact form with Email notification using formspree.io.
    - Photos and Blogs page listing.
    - Different types of sections like About, Service, Blogs, Work, Testimonials, Photos, and contact.
    - All settings manage from contentful for example Header Menu, Homepage sections, blogs, and photos, etc.
    - Social share in blog details pages with comment ( Disqus ).
    - PWA
- url: https://oneshopper.netlify.com
  repo: https://github.com/rohitguptab/OneShopper
  description: This Starter is created for e-commerce site with Gatsby + Contentful and snipcart
  tags:
    - E-commerce
    - CMS:Contentful
    - Blog
    - SEO
    - Disqus
  features:
    - Blog post listing with previews for each blog post.
    - Store page listing all the Products and includes features like Rating, Price, Checkout, More then one Product images with tabbing.
    - Contact form with Email notification.
    - Index pages design with Latest Post, Latest Blog, Deal of week and Banner.
- url: https://anubhavsrivastava.github.io/gatsby-starter-spectral
  repo: https://github.com/anubhavsrivastava/gatsby-starter-spectral
  description: Single page starter based on the Spectral site template by HTML5 up, with landing, Generic and Elements(Component) page
  tags:
    - HTML5UP
    - Onepage
    - Styling:SCSS
    - Portfolio
    - PWA
  features:
    - Designed by HTML5 UP
    - Fully Responsive
    - Styling with SCSS
    - Offline support
    - Web App Manifest
- url: https://anubhavsrivastava.github.io/gatsby-starter-directive
  repo: https://github.com/anubhavsrivastava/gatsby-starter-directive
  description: Single page starter based on the Directive site template by HTML5 up, with landing and Elements(Component) page
  tags:
    - HTML5UP
    - Onepage
    - Styling:SCSS
    - Portfolio
    - PWA
  features:
    - Designed by HTML5 UP
    - Fully Responsive
    - Styling with SCSS
    - Offline support
    - Web App Manifest
- url: https://histaff.io/
  repo: https://github.com/histaff/website-static
  description: It's a beautiful starter static website which useful plugins based on Gatsby
  tags:
    - Styling:SCSS
    - Landing Page
    - Onepage
  features:
    - Fully Responsive
    - Styling with SCSS
    - Very similar to gatsby-starter-netlify-cms, slightly more configurable (e.g. set site-title in gatsby-config) with Bootstrap/Bootswatch instead of bulma
    - LocalizedLink - built-in link component handling route generation
- url: https://gatsby-kea-starter.netlify.com/
  repo: https://github.com/benjamin-glitsos/gatsby-kea-starter
  description: Gatsby starter with redux and sagas made simpler by the Kea library
  tags:
    - Redux
  features:
    - The Kea library makes redux and sagas extremely simple and concise
- url: https://anubhavsrivastava.github.io/gatsby-starter-solidstate
  repo: https://github.com/anubhavsrivastava/gatsby-starter-solidstate
  description: Single page starter based on the Solid State site template by HTML5 up, with landing, Generic and Elements(Component) page
  tags:
    - HTML5UP
    - Onepage
    - Styling:SCSS
    - Portfolio
    - PWA
  features:
    - Designed by HTML5 UP
    - Fully Responsive
    - Styling with SCSS
    - Offline support
    - Web App Manifest
- url: https://yellowcake.netlify.com/
  repo: https://github.com/thriveweb/yellowcake
  description: A starter project for creating lightning-fast websites with Gatsby v2 and Netlify-CMS v2 + Uploadcare integration.
  tags:
    - CMS:Netlify
    - Netlify
    - Blog
    - SEO
  features:
    - Uploadcare
    - Netlify Form
    - Category list (with navigation)
    - Featured post
    - Next and prev post
    - SEO component
- url: https://anubhavsrivastava.github.io/gatsby-starter-fractal
  repo: https://github.com/anubhavsrivastava/gatsby-starter-fractal
  description: Single page starter based on the Fractal site template by HTML5 up, with landing and Elements(Component) page
  tags:
    - HTML5UP
    - Onepage
    - Styling:SCSS
    - Portfolio
    - PWA
  features:
    - Designed by HTML5 UP
    - Fully Responsive
    - Styling with SCSS
    - Offline support
    - Web App Manifest
- url: https://minimal-gatsby-ts-starter.netlify.com/
  repo: https://github.com/TheoBr/minimal-gatsby-typescript-starter
  description: Minimal TypeScript Starter
  tags:
    - Language:TypeScript
  features:
    - TypeScript
    - ESLint + optional rule enforcement with Husky
    - Prettier
    - Netlify ready
    - Minimal
- url: https://gatsby-typescript-starter-default.netlify.com/
  repo: https://github.com/RobertoMSousa/gatsby-typescript-starter-default
  description: Simple Gatsby starter using TypeScript and eslint instead of outdated tslint.
  tags:
    - Language:TypeScript
    - SEO
    - Linting
  features:
    - Comes with React Helmet for adding site meta tags
    - Includes plugins for offline support out of the box
    - TypeScript
    - Prettier & eslint to format & check the code
- url: https://gatsby-starter-carraway.netlify.com/
  repo: https://github.com/endymion1818/gatsby-starter-carraway
  description: a Gatsby starter theme with Accessibility features, TypeScript, Jest, some basic UI elements, and a CircleCI pipeline
  tags:
    - Language:TypeScript
    - Pagination
    - Search
    - Testing
  features:
    - Paginated post archive
    - Site search with Lunr.js
    - Categories and category archive pages
    - Minimal CSS defaults using styled-components, including system font stack
    - Some fundamental Accessibility features including tabbable navigation & "Skip to content" link
    - UI elements including multi-column layout using CSS Grid (with float fallback), header component with logo, basic navigation & search and a footer with 3-column layout, logo and 2 menu areas
    - TypeScript & Testing including some sensible TypeScript defaults, tests with @testing-library/react, pre-commit and pre-push hooks. Set up includes enums for repeating values such as font & background colours
    - Setup for a CircleCI pipeline so you can run the above tests in branches before merging to master
    - Markdown posts _and_ pages (pages don't appear in the post archive)
- url: https://www.quietboy.net
  repo: https://github.com/zhouyuexie/gatsby-starter-quiet
  description: Gatsby out of the box blog, use TypeScript and highly customized style.
  tags:
    - Language:TypeScript
    - Styling:SCSS
    - SEO
    - Linting
    - RSS
    - Pagination
    - PWA
  features:
    - TypeScript
    - TsLint & Prettier
    - Tag list
    - Custom page layout
    - Switch the dark mode according to the system theme
    - Scss
    - Pagination
- url: https://compassionate-morse-5204bf.netlify.com/
  repo: https://github.com/deamme/gatsby-starter-prismic-resume
  description: Gatsby Resume/CV page with Prismic integration
  tags:
    - CMS:Prismic
    - CMS:Headless
    - Styling:CSS-in-JS
    - Onepage
    - Linting
  features:
    - One-page resume/CV
    - Prismic as Headless CMS
    - Emotion for styling
    - Uses multiple features of Prismic - Slices, Labels, Custom Types
    - ESLint & Prettier
- url: https://anubhavsrivastava.github.io/gatsby-starter-resume
  repo: https://github.com/anubhavsrivastava/gatsby-starter-resume
  description: Single page starter based on the Resume site template by startbootstrap for resume/portfolio page
  tags:
    - Onepage
    - Styling:SCSS
    - PWA
  features:
    - Designed by startbootstrap
    - Fully Responsive
    - Styling with SCSS
    - Offline support
    - Web App Manifest
- url: https://gatsby-starter-typescript-jest.netlify.com/
  repo: https://github.com/denningk/gatsby-starter-typescript-jest
  description: Barebones Gatsby starter with TypeScript, Jest, GitLab-CI, and other useful configurations
  tags:
    - Language:TypeScript
    - Testing
    - AWS
    - Linting
    - SEO
  features:
    - All components from default Gatsby starter converted to TypeScript
    - Jest testing configured for TypeScript with ts-jest
    - Detailed guide on how to deploy using AWS S3 buckets included in README
    - .gitlab-ci.yml file with blanks that can be customized for any Gatsby project
    - Configurations for EditorConfig, Prettier, and ESLint (for TypeScript)
- url: https://gatsby-starter-apollo.smakosh.com/app/
  repo: https://github.com/smakosh/gatsby-apollo-starter
  description: Gatsby Apollo starter - with client side routing
  tags:
    - Client-side App
    - SEO
    - Styling:CSS-in-JS
  features:
    - Apollo provider & Client side routing
    - Eslint/Prettier configured
    - Easy to customize
    - Nice project structure
    - Flex Grid components easy to customize
- url: https://portfolio.smakosh.com/
  repo: https://github.com/smakosh/gatsby-portfolio-dev
  description: A portfolio for developers
  tags:
    - Portfolio
    - SEO
    - Netlify
    - Onepage
    - Styling:CSS-in-JS
  features:
    - Eslint/Prettier configured
    - Scores 100% on a11y / Performance / PWA / SEO
    - PWA (desktop & mobile)
    - Easy to customize
    - Nice project structure
    - Amazing illustrations by Undraw.co
    - Tablet & mobile friendly
    - Continuous deployment with Netlify
    - A contact form protected by Google Recaptcha
    - Can be deployed with one click
    - Functional components with Recompose React Hooks! ready to migrate to React hooks!
    - Fetches your GitHub pinned projects with most stars (You could customize this if you wish)
- url: https://github.com/smakosh/gatsby-airtable-starter
  repo: https://github.com/smakosh/gatsby-airtable-starter
  description: Gatsby Airtable starter
  tags:
    - SEO
    - Netlify
    - Client-side App
    - Styling:CSS-in-JS
  features:
    - Static content fetched from Airtable
    - Dynamic content with CRUD operations with Airtable REST API
    - Well structured files/folders
    - Custom React Hooks
    - Custom Helpers instead of using third party libraries
    - Dynamic & Static containers
    - Global state management ready with useReducer & useContext
    - Dummy auth but ready to add real requests
- url: https://github.com/smakosh/gatsby-app-starter-rest-api
  repo: https://github.com/smakosh/gatsby-app-starter-rest-api
  description: Gatsby REST API starter
  tags:
    - Authentication
    - Client-side App
    - Styling:CSS-in-JS
  features:
    - Dynamic content with CRUD operations with a REST API
    - Well structured files/folders
    - Custom React Hooks
    - Auth with a JWT approach
    - Custom Helpers instead of using third party libraries
    - Dynamic containers
    - Global state management ready with useReducer & useContext
- url: https://gatsbyjs-starter-tailwindplay.appseed.us/
  repo: https://github.com/app-generator/gatsbyjs-starter-tailwindplay
  description: A Gatsby v2 starter styled using Tailwind, a utility-first CSS framework. Uses Purgecss to remove unused CSS.
  tags:
    - Styling:Tailwind
  features:
    - Based on gatsby-starter-tailwind
    - Tailwind CSS Framework
    - Removes unused CSS with Purgecss
- url: https://act-labs.github.io/
  repo: https://github.com/act-labs/gatsby-starter-act-blog
  description: Gatsby starter for blog/documentation using MDX, Ant Design, gatsby-plugin-combine.
  tags:
    - Blog
    - Documentation
    - Styling:Ant Design
    - Markdown
    - MDX
    - SEO
  features:
    - Posts and snippets;
    - SEO component;
    - Ant Design UI components;
    - Markdown and MDX for pages;
    - A customized webpack and babel configuration, for complex profecianal web apps with node.js, Jest tests, etc;
    - Progressively build more and more complex pages using gatsby-plugin-combine.
- url: https://gatsby-ghub.netlify.com/resume-book/
  repo: https://github.com/dwyfrequency/gatsby-ghub
  description: A resume builder app with authenticated routes, static marketing pages, and dynamic resume creation
  tags:
    - Authentication
    - Netlify
    - Client-side App
  features:
    - Netlify Identity
    - Static Marketing pages and Dynamic Client-side Authenticated App pages
    - SEO component
    - Apollo GraphQL (client-side)
- url: https://lewis-gatsby-starter-i18n.netlify.com
  repo: https://github.com/lewislbr/lewis-gatsby-starter-i18n
  description: A simple custom Gatsby starter template to start a new multilanguage website.
  tags:
    - i18n
    - Styling:CSS-in-JS
    - Portfolio
    - SEO
  features:
    - Automatically detects user browser language.
    - CSS in JS with styled-components.
    - Optimized images.
    - Offline capabilities.
    - Auto-generated sitemap and robots.txt.
- url: https://gatsby-snipcart-starter.netlify.com/
  repo: https://github.com/issydennis/gatsby-snipcart
  description: A simple e-commerce shop built using Gatsby and Snipcart.
  tags:
    - E-commerce
    - Styling:CSS-in-JS
    - Markdown
  features:
    - Minimal design to allow for simple customisation.
    - Snipcart integration provides an easy-to-use shopping cart and checkout.
    - Individual product pages with custom fields.
    - Products defined using markdown.
    - Styled components.
    - Gatsby image for optimised product images.
- url: https://anubhavsrivastava.github.io/gatsby-starter-stylish
  repo: https://github.com/anubhavsrivastava/gatsby-starter-stylish
  description: Single page starter based on the Stylish Portfolio site template by startbootstrap for portfolio page
  tags:
    - Onepage
    - Portfolio
    - Styling:SCSS
    - PWA
  features:
    - Designed by startbootstrap
    - Fully Responsive
    - Styling with SCSS
    - Offline support
    - Web App Manifest
- url: https://lewis-gatsby-starter-basic.netlify.com
  repo: https://github.com/lewislbr/lewis-gatsby-starter-basic
  description: A simple custom basic Gatsby starter template to start a new website.
  tags:
    - Styling:CSS-in-JS
    - SEO
  features:
    - Bare-bones starter.
    - CSS in JS with styled-components.
    - Optimized images.
    - Offline capabilities.
    - Auto-generated sitemap and robots.txt.
- url: https://myclicks.netlify.com/
  repo: https://github.com/himali-patel/MyClicks
  description: A simple Gatsby starter template to create portfolio website with contentful and Netlify.
  tags:
    - Blog
    - Netlify
    - CMS:Contentful
    - Styling:Bootstrap
    - Disqus
    - SEO
  features:
    - Fecthing Dynamic content from Contentful.
    - Blog post listing with previews, disqus implementation and social sharing for each blog post.
    - Contact form integration with Netlify.
    - Portfolio Result Filteration according to Category.
    - Index pages design with Recent Blogs and Intagram Feed.
- url: https://gatsby-starter-typescript-graphql.netlify.com
  repo: https://github.com/spawnia/gatsby-starter-typescript-graphql
  description: A Gatsby starter with typesafe GraphQL using TypeScript
  tags:
    - Language:TypeScript
    - Linting
    - Portfolio
    - Styling:CSS-in-JS
  features:
    - Type safety with TypeScript
    - Typesafe GraphQL with graphql-code-generator
    - ESLint with TypeScript support
    - Styling with styled-components
- url: https://gatsby-tailwind-serif.netlify.com/
  repo: https://github.com/windedge/gatsby-tailwind-serif
  description: A Gatsby theme based on gatsby-serif-theme, rewrite with Tailwind CSS.
  tags:
    - Styling:Tailwind
    - Markdown
  features:
    - Based on gatsby-serif-theme
    - Tailwind CSS Framework
    - Removes unused CSS with Purgecss
    - Responsive design
    - Suitable for small business website
- url: https://mystifying-mclean-5c7fce.netlify.com
  repo: https://github.com/renvrant/gatsby-mdx-netlify-cms-starter
  description: An extension of the default starter with Netlify CMS and MDX support.
  tags:
    - MDX
    - Markdown
    - Netlify
    - CMS:Netlify
    - Styling:None
  features:
    - MDX and Netlify CMS support
    - Use React components in Netlify CMS Editor and other markdown files
    - Allow editors to choose a page template
    - Replace HTML tags with React components upon rendering Markdown, enabling design systems
    - Hide pages from being editable by the CMS
    - Minimal and extensible
- url: https://gatsby-airtable-advanced-starter.marcomelilli.com
  repo: https://github.com/marcomelilli/gatsby-airtable-advanced-starter
  description: A Gatsby Starter Blog using Airtable as backend
  tags:
    - Airtable
    - Blog
    - Styling:None
  features:
    - Dynamic content from Airtable
    - Does not contain any UI frameworks
    - Tags
    - Categories
    - Authors
    - Disqus
    - Offline support
    - Web App Manifest
    - SEO
- url: https://contentful-starter.netlify.com/
  repo: https://github.com/algokun/gatsby_contentful_starter
  description: An Awesome Starter Kit to help you get going with Contentful and Gatsby
  tags:
    - Blog
    - CMS:Contentful
    - CMS:Headless
  features:
    - Bare-bones starter.
    - Dynamic content from Contentful CMS
    - Ready made Components
    - Responsive Design
    - Includes Contentful Delivery API for production build
- url: https://gatsby-simple-blog.thundermiracle.com
  repo: https://github.com/thundermiracle/gatsby-simple-blog
  description: A gatsby-starter-blog with overreacted looking and tags, breadcrumbs, disqus, i18n, eslint supported
  tags:
    - i18n
    - Blog
    - Netlify
    - Linting
    - Disqus
    - Testing
  features:
    - Easily Configurable
    - Tags
    - Breadcrumbs
    - Tags
    - Disqus
    - i18n
    - ESLint
    - Jest
- url: https://anubhavsrivastava.github.io/gatsby-starter-grayscale
  repo: https://github.com/anubhavsrivastava/gatsby-starter-grayscale
  description: Single page starter based on the Grayscale site template by startbootstrap for portfolio page
  tags:
    - Onepage
    - Portfolio
    - Styling:SCSS
    - PWA
  features:
    - Designed by startbootstrap
    - Fully Responsive
    - Styling with SCSS
    - Offline support
    - Web App Manifest
- url: https://gatsby-all-in.netlify.com
  repo: https://github.com/Gherciu/gatsby-all-in
  description: A starter that includes the most popular js libraries, already pre-configured and ready for use.
  tags:
    - Linting
    - Netlify
    - Styling:Tailwind
  features:
    - Tailwind CSS Framework
    - Antd UI Framework pre-configured
    - Redux for managing state
    - Eslint and Stylelint to enforce code style
- url: http://demo.nagui.me
  repo: https://github.com/kimnagui/gatsby-starter-nagui
  description: A Gatsby starter that full responsive blog.
  tags:
    - Blog
    - AWS
    - Pagination
    - SEO
    - Styling:CSS-in-JS
  features:
    - Tags & Categorys.
    - Pagination.
    - Show Recent Posts for category.
    - Styled-Components.
    - Mobile-First CSS.
    - Syntax highlighting in code blocks using PrismJS(Dracula).
    - Google Analytics.
    - Deploy AWS S3.
- url: https://anubhavsrivastava.github.io/gatsby-starter-newage
  repo: https://github.com/anubhavsrivastava/gatsby-starter-newage
  description: Single page starter based on the new age site template by startbootstrap for portfolio page/Mobile app launch
  tags:
    - Onepage
    - Portfolio
    - Styling:SCSS
    - PWA
  features:
    - Designed by startbootstrap
    - Fully Responsive
    - Styling with SCSS
    - Offline support
    - Web App Manifest
- url: https://gatsby-starter-krisp.netlify.com/
  repo: https://github.com/algokun/gatsby-starter-krisp
  description: A minimal, clean and responsive starter built with gatsby
  tags:
    - Styling:Bootstrap
    - Onepage
    - Portfolio
    - Netlify
    - Markdown
  features:
    - Styled-Components.
    - Mobile-First CSS.
    - Responsive Design, optimized for Mobile devices
- url: https://gatsby-datocms-starter.netlify.com/
  repo: https://github.com/brohlson/gatsby-datocms-starter
  description: An SEO-friendly DatoCMS starter with styled-components, page transitions, and out-of-the-box blog post support.
  tags:
    - CMS:DatoCMS
    - Styling:CSS-in-JS
    - Blog
    - Portfolio
    - SEO
  features:
    - Page Transitions
    - Blog Post Template
    - Sitemap & Robots.txt generation
- url: https://elemental.netlify.com/
  repo: https://github.com/akzhy/gatsby-starter-elemental
  description: A highly customizable portfolio starter with grid support.
  tags:
    - Blog
    - Portfolio
    - SEO
  features:
    - Highly Customizable
    - Portfolio Template
    - Blog Post Template
    - SEO Friendly
- url: https://gatsby-starter-apollo.netlify.com/
  repo: https://github.com/piducancore/gatsby-starter-apollo-netlify
  description: This project is an easy way to start developing fullstack apps with Gatsby and Apollo Server (using Netlify Lambda functions). For developing we use Netlify Dev to bring all of this magic to our local machine.
  tags:
    - Netlify
  features:
    - Apollo Client
    - Apollo Server running on Netlify functions
    - Netlify Dev for local development
- url: https://gatsby-starter-blog-and-portfolio.netlify.com/
  repo: https://github.com/alisalahio/gatsby-starter-blog-and-portfolio
  description: Just gatsby-starter-blog, with portfolio section added
  tags:
    - Blog
    - Portfolio
  features:
    - Basic setup for a full-featured blog
    - Basic setup for a portfolio
    - Support for an RSS feed
    - Google Analytics support
    - Automatic optimization of images in Markdown posts
    - Support for code syntax highlighting
    - Includes plugins for easy, beautiful typography
    - Includes React Helmet to allow editing site meta tags
    - Includes plugins for offline support out of the box
- url: https://www.attejuvonen.fi
  repo: https://github.com/baobabKoodaa/blog
  description: Blog with all the Bells and Whistles
  tags:
    - Blog
    - Infinite Scroll
    - Pagination
    - SEO
    - Markdown
  features:
    - Write blog posts into Markdown files (easy to format and content will not be married to any platform).
    - Expandable
    - Responsive and streamlined design.
    - Blazing fast UX
    - Autogenerated tracedSVG image placeholders are stylized to create a smooth look and transition as the image loads without the page jumping around.
    - Posts organized by tags.
    - Teasers of posts are generated to front page with infinite scroll which gracefully degrades into pagination.
    - Allow readers to be notified of updates with RSS feed and email newsletter.
    - Contact Form.
- url: https://novela.narative.co
  repo: https://github.com/narative/gatsby-starter-novela
  description: Welcome to Novela, the simplest way to start publishing with Gatsby.
  tags:
    - Blog
    - MDX
    - Portfolio
    - Pagination
    - SEO
  features:
    - Beautifully Designed
    - Multiple Homepage Layouts
    - Toggleable Light and Dark Mode
    - Simple Customization with Theme UI
    - Highlight-to-Share
    - Read Time and Progress
    - MDX support and inline code
    - Accessibility in Mind
- url: https://gatsby-starter-fashion-portfolio.netlify.com/
  repo: https://github.com/shobhitchittora/gatsby-starter-fashion-portfolio
  description: A Gatsby starter for a professional and minimal fashion portfolio.
  tags:
    - Blog
    - Client-side App
    - Landing Page
    - Portfolio
    - Styling:Other
  features:
    - A minimal and simple starter for your fashion portfolio
    - No need for any CMS, work with all your data and images locally.
    - Separate components for different pages and grid
    - Uses gatsby-image to load images
    - Built using the old school CSS.
- url: https://gatsby-theme-profile-builder.netlify.com/
  repo: https://github.com/ashr81/gatsby-theme-profile-builder
  description: Simple theme to build your personal portfolio and publish your articles using Contentful CMS.
  tags:
    - Landing Page
    - Portfolio
    - Styling:CSS-in-JS
    - Blog
    - CMS:Contentful
  features:
    - Mobile Screen support
    - Out of the box support with Contentful CMS for articles.
    - Toggleable Light and Dark Mode
    - Profile image with links to your GitHub and Twitter.
- url: https://prist.marguerite.io/
  repo: https://github.com/margueriteroth/gatsby-prismic-starter-prist
  description: A light-themed starter powered by Gatsby v2 and Prismic to showcase portfolios and blogs.
  tags:
    - Blog
    - CMS:Prismic
    - Landing Page
    - Netlify
    - Portfolio
    - SEO
    - Styling:CSS-in-JS
  features:
    - Landing page with customizable Hero, Portfolio preview, and About component
    - Emotion styled components
    - Blog layout and pages
    - Portfolio layout and pages
    - Google Analytics
    - Mobile ready
- url: https://demos.simplecode.io/gatsby/crafty/
  repo: https://github.com/simplecode-io/gatsby-crafty-theme
  description: SEO-friendly, fast, and fully responsive Gatsby starter with minimal plugins, utilizing JSON files as a content source.
  tags:
    - SEO
    - Portfolio
    - CMS:Other
    - Styling:Other
  features:
    - Beautiful and simple design
    - 100/100 Google Lighthouse score
    - SEO Optimized
    - Includes header/footer/sidebar (on Mobile)
    - CSS based sidebar
    - CSS based Modals
    - Content is fetched from JSON Files
    - Only one extra plugin from default Gatsby starter
- url: https://gatsby-starter-profile-site.netlify.com/
  repo: https://github.com/Mr404Found/gatsby-starter-profile-site
  description: A minimal and clean starter build with gatsby.
  tags:
    - Landing Page
    - Netlify
    - Portfolio
    - SEO
    - Styling:CSS-in-JS
  features:
    - Simple Design
    - Made by Sumanth
- url: https://the404blog.netlify.com
  repo: https://github.com/algokun/the404blog
  description: An Awesome Starter Blog to help you get going with Gatsby and Markdown
  tags:
    - Blog
    - Markdown
    - Search
    - Styling:CSS-in-JS
  features:
    - Bare-bones starter.
    - Dynamic content with Markdown
    - Ready made Components
    - Responsive Design
    - Includes Search Feature.
    - Syntax Highlight in Code.
    - Styling in Bootstrap
- url: https://gatsby-starter-unicorn.netlify.com/
  repo: https://github.com/algokun/gatsby_starter_unicorn
  description: An Awesome Starter Blog to help you get going with Gatsby and Markdown
  tags:
    - Blog
    - Markdown
    - Styling:CSS-in-JS
  features:
    - Bare-bones starter.
    - Dynamic content with Markdown
    - Ready made Components
    - Responsive Design
    - Syntax Highlight in Code.
- url: https://gatsby-starter-organization.netlify.com/
  repo: https://github.com/geocine/gatsby-starter-organization
  description: A Gatsby starter template for organization pages. Using the Gatsby theme "@geocine/gatsby-theme-organization"
  tags:
    - Styling:CSS-in-JS
    - Landing Page
    - Portfolio
    - Onepage
  features:
    - React Bootstrap styles
    - Theme UI and EmotionJS CSS-in-JS
    - A landing page with all your organization projects, configurable through a YML file.
    - Configurable logo, favicon, organization name and title
- url: https://gatsby-starter-interviews.netlify.com/
  repo: https://github.com/rmagon/gatsby-starter-interviews
  description: A Gatsby starter template for structured Q&A or Interview sessions
  tags:
    - SEO
    - Blog
    - Styling:SCSS
  features:
    - Minimalist design for interviews
    - Beautifully presented questions and answers
    - Option to read all answers to a specific question
    - Share interview on social channels
    - All content in simple json files
- url: https://gatsby-starter-photo-book.netlify.com/
  repo: https://github.com/baobabKoodaa/gatsby-starter-photo-book
  description: A Gatsby starter for sharing photosets.
  tags:
    - Gallery
    - Infinite Scroll
    - Pagination
    - Transitions
  features:
    - Gallery with auto-generated thumbnails are presented on CSS Grid with infinite scroll.
    - Beautiful "postcard" view for photos with fullscreen toggle.
    - Both views are responsive with minimal whitespace and polished UX.
    - Many performance optimizations for image delivery (both by Gatsby & way beyond what Gatsby can do).
- url: https://gatsby-typescript-scss-starter.netlify.com/
  repo: https://github.com/GrantBartlett/gatsby-typescript-starter
  description: A simple starter project using TypeScript and SCSS
  tags:
    - Language:TypeScript
    - Styling:SCSS
    - SEO
  features:
    - Pages and components are classes.
    - A skeleton SCSS project added with prefixing
- url: https://portfolio-by-mohan.netlify.com/
  repo: https://github.com/algokun/gatsby_starter_portfolio
  description: An Official Starter for Gatsby Tech Blog Theme
  tags:
    - SEO
    - Blog
  features:
    - Styling using Styled-Components
    - Search using ElasticLunr
    - Theme by gatsby-tech-blog-theme
    - Deployed in Netlify
- url: https://brevifolia-gatsby-forestry.netlify.com/
  repo: https://github.com/kendallstrautman/brevifolia-gatsby-forestry
  description: A minimal starter blog built with Gatsby & Forestry CMS
  tags:
    - CMS:Forestry.io
    - Blog
    - Markdown
    - Styling:SCSS
  features:
    - Blog post listing with previews (image + summary) for each blog post
    - Minimalist, responsive design & typography
    - Create new markdown posts dynamically
    - Configured to work automatically with Forestry CMS
    - Customizable 'info' page
    - Simple layout & scss architecture, easily extensible
- url: https://gatsby-firebase-starter.netlify.com/
  repo: https://github.com/ovidiumihaibelciug/gatsby-firebase-starter
  description: Starter / Project Boilerplate for Authentication and creating Dynamic pages from collections with Firebase and Gatsby.js
  tags:
    - Firebase
    - SEO
    - Styling:SCSS
    - Authentication
    - PWA
  features:
    - Authentication with Firebase
    - Programmatically create pages from a firestore collection
    - Protected Routes with Authorization
    - Email verification
    - Includes React Helmet to allow editing site meta tags
    - Includes plugins for offline support out of the box
- url: https://gatsby-typescript-minimal.netlify.com/
  repo: https://github.com/benbarber/gatsby-typescript-minimal
  description: A minimal, bare-bones TypeScript starter for Gatsby
  tags:
    - Language:TypeScript
    - Styling:CSS-in-JS
    - SEO
  features:
    - Bare-bones starter
    - TypeScript
    - TSLint
    - Prettier
    - Styled Components
    - Sitemap Generation
    - Google Analytics
- url: https://agility-gatsby-starter-gatsbycloud.netlify.com
  repo: https://github.com/agility/agility-gatsby-starter
  description: Get started with Gatsby and Agility CMS using a minimal blog.
  tags:
    - CMS:Agility CMS
    - Blog
    - SEO
  features:
    - A bare-bones starter Blog to get you off and running with Agility CMS and Gatsby.
- url: https://gatsby-starter-dot.netlify.com/
  repo: https://github.com/chronisp/gatsby-starter
  description: Gatsby Starter for creating portfolio & blog.
  tags:
    - Blog
    - CMS:Headless
    - CMS:Contentful
    - Netlify
    - Portfolio
    - Redux
    - SEO
    - Styling:Material
  features:
    - Extensible & responsive design using Material UI (palette, typography & breakpoints configuration)
    - Blog integration with Contentful CMS (GraphQL queries)
    - Redux (connect actions & props easily using custom HOF)
    - Support for Netlify deployment
    - SEO
    - Prettier code styling
- url: https://johnjkerr.github.io/gatsby-creative/
  repo: https://github.com/JohnJKerr/gatsby-creative
  description: Gatsby implementation of the Start Bootstrap Creative template
  tags:
    - Gallery
    - Portfolio
    - Styling:Bootstrap
    - Styling:SCSS
  features:
    - Start Bootstrap Creative template converted to React/Gatsby
    - React Scrollspy used to track page position
    - React Bootstrap used to create modal portfolio carousel
    - GitHub Actions deployment to GitHub Pages demonstrated
- url: https://bonneville.netlify.com/
  repo: https://github.com/bagseye/bonneville
  description: A starter blog template for Gatsby
  tags:
    - Blog
    - SEO
  features:
    - Extensible & responsive design
    - Blog integration
    - SEO
- url: https://gatsby-starter-i18next-sanity.netlify.com/en
  repo: https://github.com/johannesspohr/gatsby-starter-i18next-sanity
  description: A basic starter which integrates translations with i18next and localized sanity input.
  tags:
    - i18n
    - CMS:sanity.io
  features:
    - Showcases advanced i18n techniques with i18next and sanity.io
    - Correct URLs for the languages (language in the path, translated slugs)
    - Multilanguage content from sanity
    - Snippets translation
    - Optimized bundle size (don't ship all translations at once)
    - Alternate links to other languages
    - Sitemap with language information
    - Localized 404 pages
- url: https://gatsby-skeleton.netlify.com/
  repo: https://github.com/msallent/gatsby-skeleton
  description: Gatsby starter with TypeScript and all sort of linting
  tags:
    - Language:TypeScript
    - Styling:CSS-in-JS
    - SEO
  features:
    - TypeScript
    - Styled-Components
    - ESLint
    - Prettier
    - Stylelint
    - SEO
- url: https://nehalem.netlify.com/
  repo: https://github.com/nehalist/gatsby-starter-nehalem
  description: A starter for the Gatsby Nehalem Theme
  tags:
    - Blog
    - Language:TypeScript
    - Markdown
    - Search
    - SEO
  features:
    - Fully responsive
    - Highly optimized (Lighthouse score ~400)
    - SEO optimized (with open graph, Twitter Card, JSON-LD, RSS and sitemap)
    - Syntax highlighting
    - Search functionality
    - Multi navigations
    - Static pages
    - Fully typed with TypeScript
    - Tagging
    - Theming
    - Customizable
- url: https://gatsby-starter-headless-wp.netlify.com
  repo: https://github.com/crock/gatsby-starter-headless-wordpress
  description: A starter Gatsby site to quickly implement a site for headless WordPress
  tags:
    - Blog
    - CMS:Headless
    - CMS:WordPress
  features:
    - New Header
    - Responsive
    - Sidebar that displays recent blog posts
- url: https://gatsby-advanced-blog-starter.netlify.com
  repo: https://github.com/aman29271/gatsby-advanced-blog-starter
  description: A pre-built Gatsby Starter Tech-blog
  tags:
    - Blog
    - Markdown
  features:
    - Highly Optimised
    - Image optimised with blur-up effect
    - Responsive
    - Code  highlighting
    - tagging
    - Sass compiled
- url: https://anubhavsrivastava.github.io/gatsby-starter-casual
  repo: https://github.com/anubhavsrivastava/gatsby-starter-casual
  description: Multi page starter based on the Casual site template by startbootstrap for portfolio
  tags:
    - Onepage
    - Styling:SCSS
    - PWA
  features:
    - Designed by startbootstrap
    - Fully Responsive
    - Styling with SCSS
    - Offline support
    - Web App Manifest
- url: https://gatsby-starter-ts-hello-world.netlify.com
  repo: https://github.com/hdorgeval/gatsby-starter-ts-hello-world
  description: TypeScript version of official hello world
  tags:
    - Language:TypeScript
  features:
    - TypeScript
    - ESLint
    - Type checking
    - no boilerplate
    - Great for advanced users
    - VSCode ready
- url: https://grommet-file.netlify.com/
  repo: https://github.com/metinsenturk/gatsby-starter-grommet-file
  description: Grommet-File is made with Grommet V2 and a blog starter
  tags:
    - Blog
    - Markdown
    - SEO
    - Portfolio
    - Styling:Grommet
  features:
    - Responsive Design
    - Pagination
    - Page creation
    - Content is Markdown files
    - Google Analytics
    - Grommet V2 User Interface
    - Support for RSS feed
    - SEO friendly
    - Mobile and responsive
    - Sitemap & Robots.txt generation
    - Optimized images with gatsby-image
- url: https://gatsby-wordpress-typescript-scss-blog.netlify.com/
  repo: https://github.com/sagar7993/gatsby-wordpress-typescript-scss-blog
  description: A Gatsby starter template for a WordPress blog, built using TypeScript, SCSS and Ant Design
  tags:
    - Blog
    - CMS:WordPress
    - CMS:Headless
    - Language:TypeScript
    - Pagination
    - PWA
    - SEO
    - Portfolio
    - Styling:SCSS
  features:
    - TypeScript for type-safe code
    - Source content from WordPress CMS
    - Auto generated Pagination for your WordPress Posts
    - Auto generated Navigation for next and previous post at the end Post
    - Auto generated pages for tags and categories sourced from WordPress
    - SCSS stylesheets
    - PWA with offline support
    - Ant Design for UI components and theming
    - Jest and Enzyme Testing framework support for snapshots and unit tests.
    - Responsive Design
    - Google Analytics
    - Comments using Staticman
    - Images within WordPress post/page content downloaded to static folder and transformed to webp format during build
    - Social widgets
    - Instagram feed of any profile (no API token needed)
    - Pinterest pin-it button on hovering on images (no API token needed)
    - Twitter timeline and follow button (no API token needed)
    - Facebook timeline and like button (no API token needed)
    - SEO friendly
    - Web app manifest
    - Mobile optimized and responsive
    - Sitemap.xml & Robots.txt generation
    - Optimized images with gatsby-image
    - Git pre-commit and pre-push hooks using Husky
    - TSLint formatting
    - Highly optimized with excellent lighthouse audit score
- url: https://gatsby-starter-typescript-deluxe.netlify.com/
  repo: https://github.com/gojutin/gatsby-starter-typescript-deluxe
  description: A Gatsby starter with TypeScript, Storybook, Styled Components, Framer Motion, Jest, and more.
  tags:
    - Language:TypeScript
    - Styling:CSS-in-JS
    - Storybook
    - SEO
    - Linting
    - Testing
  features:
    - TypeScript for type-safe code.
    - Styled-Components for all your styles.
    - Framer Motion for awesome animations.
    - gatsby-image and gatsby-transformer-sharp for optimized images.
    - gatsby-plugin-manifest + SEO component for an SEO-friendly PWA.
    - Storybook with add-ons for showing off your awesome components.
    - Jest and React Testing library for snapshots and unit tests.
    - ESLint (with TSLint and Prettier) to make your code look its best.
    - React Axe and React A11y for accessibility so that your site is awesome for everyone.
- url: https://gatsby-markdown-blog-starter.netlify.com/
  repo: https://github.com/ammarjabakji/gatsby-markdown-blog-starter
  description: Gatsby v2 starter for creating a markdown blog. Based on Gatsby Advanced Starter.
  tags:
    - Blog
    - Markdown
    - SEO
    - PWA
  features:
    - Gatsby v2 support
    - Responsive Design
    - Pagination
    - Content is Markdown files
    - Google Analytics
    - Support for RSS feed
    - SEO friendly
    - Sitemap & Robots.txt generation
    - Sass support
    - Css Modules support
    - Web App Manifest
    - Offline support
    - htaccess support
    - Typography.js
    - Integration with Social Media
- url: https://gatsby-starter-bloomer-db0aaf.netlify.com
  repo: https://github.com/zlutfi/gatsby-starter-bloomer
  description: Barebones starter website with Bloomer React components for Bulma.
  tags:
    - PWA
    - Styling:Bulma
    - Styling:SCSS
  features:
    - Bloomer React Commponents
    - Bulma CSS Framework
    - Uses SCSS for styling
    - Font Awesome Support
    - Progressive Web App
- url: https://gatsby-starter-mdbreact.netlify.com
  repo: https://github.com/zlutfi/gatsby-starter-mdbreact
  description: Barebones starter website with Material Design Bootstrap React components.
  tags:
    - PWA
    - Styling:Bootstrap
    - Styling:Material
    - Styling:SCSS
  features:
    - MDBReact React Commponents
    - Bootstrap CSS Framework with Material Design Bootstrap styling
    - Uses SCSS for styling
    - Font Awesome Support
    - Progressive Web App
- url: https://gatsby-starter-ts-pwa.netlify.com/
  repo: https://github.com/markselby9/gatsby-starter-typescript-pwa
  description: The default Gatsby starter fork with TypeScript and PWA support added
  tags:
    - Language:TypeScript
    - PWA
  features:
    - Minimum changes based on default starter template for TypeScript and PWA
    - Added TypeScript support with eslint and tsc check
    - Support GitHub Actions CI/CD workflow (beta)
- url: https://iceberg-gatsby-multilang.netlify.com/
  repo: https://github.com/diogorodrigues/iceberg-gatsby-multilang
  description: Gatsby multi-language starter. Internationalization / i18n without third party plugins or packages for Posts and Pages. Different URLs dependending on the language. Focused on SEO, PWA, Image Optimization, Styled Components and more. This starter is also integrate with Netlify CMS to manage all pages, posts and images.
  tags:
    - Blog
    - CMS:Headless
    - CMS:Netlify
    - i18n
    - Netlify
    - Markdown
    - Pagination
    - PWA
    - SEO
    - Styling:CSS-in-JS
  features:
    - Translations by using GraphQL, hooks and context API
    - Content in markdown for pages and posts in different languages
    - General translations for any content
    - Creation of menu by using translations and GraphQL
    - Netlify CMS to manage all pages, posts and images
    - Styled Components to styles
    - All important seetings for speedy and optimized images
    - Blog Posts list with pagination
    - Focus on SEO
    - PWA
- url: https://flexible-gatsby.netlify.com/
  repo: https://github.com/wangonya/flexible-gatsby
  description: A simple and clean theme for Gatsby
  tags:
    - Blog
    - Markdown
  features:
    - Google Analytics
    - Simple design
    - Markdown support
- url: https://gatsby-starter-leaflet.netlify.com/
  repo: https://github.com/colbyfayock/gatsby-starter-leaflet
  description: A Gatsby starter with Leafet!
  tags:
    - Landing Page
    - Linting
    - Styling:SCSS
    - Testing
  features:
    - Simply landing page to get started with Leaflet
    - Includes Leaflet and React Leaflet
    - Starts with some basic Sass stylesheets for styling
    - Linting and testing preconfigured
- url: https://gatsby-starter-luke.netlify.com/
  repo: https://github.com/lukethacoder/luke-gatsby-starter
  description: An opinionated starter using TypeScript, styled-components (emotion flavoured), React Hooks & react-spring. Built as a BYOS (bring your own source) so you can get up and running with whatever data you choose.
  tags:
    - Language:TypeScript
    - Transitions
    - Styling:CSS-in-JS
    - Linting
  features:
    - TypeScript
    - react-spring animations
    - BYOS (bring your own source)
    - Emotion for styling components
    - Minimal Design
    - React Hooks (IntersectionObserver, KeyUp, LocalStorage)
- url: https://friendly-cray-96d631.netlify.com/
  repo: https://github.com/PABlond/Gatsby-TypeScript-Starter-Blog
  description: Project boilerplate of a blog app. The starter was built using Gatsby and TypeScript.
  tags:
    - Markdown
    - Language:TypeScript
    - SEO
    - PWA
    - Styling:SCSS
  features:
    - A complete responsive theme built wiss Scss
    - Easy editable posts in Markdown files
    - SEO component
    - Optimized with Google Lighthouse
- url: https://gatsby-starter-material-album.netlify.com
  repo: https://github.com/JoeTrubenstein/gatsby-starter-material-album
  description: A simple portfolio starter based on the Material UI Album Layout
  tags:
    - Gallery
    - Portfolio
    - Styling:Material
  features:
    - Pagination
    - Material UI
    - Exif Data Parsing
- url: https://peaceful-ptolemy-d7beb4.netlify.com
  repo: https://github.com/TRamos5/gatsby-contentful-starter
  description: A starter template for an awesome static blog utilizing Contentful as a CMS and deployed to Netlify.
  tags:
    - CMS:Contentful
    - CMS:Headless
    - Blog
    - Netlify
    - Markdown
    - Styling:CSS-in-JS
  features:
    - Netlify integration with pre built contact form
    - "CMS: Contentful integration with placeholders included"
    - Mobile friendly responsive design made to be customized or leave as is
    - Separate components for everything
    - ...and more
- url: https://gatsby-tailwind-emotion-starter-demo.netlify.app/
  repo: https://github.com/pauloelias/gatsby-tailwind-emotion-starter
  description: Gatsby starter using the latest Tailwind CSS and Emotion.
  tags:
    - Styling:Tailwind
    - Styling:CSS-in-JS
    - Styling:PostCSS
  features:
    - Tailwind CSS for rapid development
    - Emotion with `tailwind.macro` for flexible styled components
    - PostCSS configured out-of-the-box for when you need to write your own CSS
    - postcss-preset-env to write tomorrow's CSS today
    - Bare bones starter to help you hit the ground running
- url: https://gatsby-starter-grayscale-promo.netlify.com/
  repo: https://github.com/gannochenko/gatsby-starter-grayscale-promo
  description: one-page promo site
  tags:
    - Language:TypeScript
    - Styling:CSS-in-JS
    - Linting
    - Markdown
    - Onepage
    - CMS:Netlify
    - Landing Page
  features:
    - Styled-Components
    - NetlifyCMS
    - TypeScript
    - Basic design
- url: https://gatsby-starter-mdx-website-blog.netlify.com/
  repo: https://github.com/doakheggeness/gatsby-starter-mdx-website-blog
  description: Gatsby website and blog starter utilizing MDX for adding components to mdx pages and posts. Incorportates Emotion.
  tags:
    - MDX
    - Blog
    - Styling:CSS-in-JS
  features:
    - Create pages and posts using MDX
    - Incorporates the CSS-in-JS library Emotion
    - Visual effects
- url: https://gatsby-starter-zurgbot.netlify.com/
  repo: https://github.com/zurgbot/gatsby-starter-zurgbot
  description: The ultimate force of starter awesomeness in the galaxy of Gatsby
  tags:
    - Linting
    - PWA
    - SEO
    - Styling:Bulma
    - Styling:SCSS
    - Testing
  features:
    - Sass (SCSS Flavored) CSS
    - Bulma CSS Framework
    - React Helmet <head> Management
    - React Icons SVG Icon Components (Including Font Awesome and others)
    - Eslint for JS linting
    - Prettier for JS formatting
    - StyleLint for Scss linting and formatting
    - Jest for a test framework
    - Enzyme for testing with React
    - Husky for git hooks, particularly precommit management
    - Lint Staged to run commands only on staged files
- url: https://martin2844.github.io/gatsby-starter-dev-portfolio/
  repo: https://github.com/martin2844/gatsby-starter-dev-portfolio
  description: A Gatsby minimalistic portfolio site, with a blog and about section
  tags:
    - Portfolio
    - Blog
    - Markdown
  features:
    - createPages API
    - Responsive
    - Minimalistic
    - Blazing fast (LINK)
    - Graphql queries
    - Sass
    - Markdown
- url: https://wataruoguchi-gatsby-starter-typescript-contentful.netlify.com/
  repo: https://github.com/wataruoguchi/gatsby-starter-typescript-contentful
  description: Simple TypeScript starter with Contentful Integration
  tags:
    - Language:TypeScript
    - CMS:Contentful
    - Netlify
    - Blog
  features:
    - Simple
    - TypeScript
    - Contentful
    - Supports Contentful Rich Text
    - Prettier & ESlint & StyleLint to format & check the code
    - Husky & lint-staged to automate checking
- url: https://gatsby-starter-point.netlify.com/
  repo: https://github.com/teaware/gatsby-starter-point
  description: A humble Gatsby starter for blog
  tags:
    - Blog
    - Markdown
    - Netlify
  features:
    - SASS
    - SEO
    - Dark Mode
    - Google Analytics
- url: https://gatsby-typescript-storybook-starter.netlify.com/
  repo: https://github.com/RobertoMSousa/gatsby-typescript-storybook-starter
  description: A Gatsby starter with storybook, tags and eslint
  tags:
    - Language:TypeScript
    - Styling:CSS-in-JS
    - Storybook
    - Markdown
    - Linting
  features:
    - Storybook
    - Simple
    - TypeScript
    - Contentful
    - Prettier & ESlint & StyleLint to format & check the code
    - Storybook
    - Jest and React Testing library for snapshots and unit tests.
    - Styled-Components for all your styles.
- url: https://semantic-ui-docs-gatsby.netlify.com/
  repo: https://github.com/whoisryosuke/semantic-ui-docs-gatsby
  description: Documentation starter using Semantic UI and MDX
  tags:
    - Documentation
    - Linting
    - Markdown
    - MDX
    - PWA
    - SEO
  features:
    - Easy starter for documentation-style sites
    - Use SUI React components anywhere in MDX
    - SASS/LESS support
    - Live code component
    - Customizable sidebar
    - Offline-ready
    - Responsive design
    - Nodemon for restarting dev server on changes
    - webpack aliasing for components, assets, etc
- url: https://gatsby-starter-saas-marketing.netlify.com/
  repo: https://github.com/keegn/gatsby-starter-saas-marketing
  description: A simple one page marketing site starter for SaaS companies and products
  tags:
    - Onepage
    - Styling:CSS-in-JS
    - Landing Page
  features:
    - Responsive
    - Netlify ready
    - Styled-Components
    - Minimal design and easy to customize
    - Great for software or product related marketing sites
- url: https://react-landnig-page.netlify.com/
  repo: https://github.com/zilahir/react-landing-page
  description: Landing page with GraphCMS
  tags:
    - Redux
    - Styling:SCSS
    - Styling:CSS-in-JS
    - Netlify
  features:
    - Team section
    - Clients section
    - Map
    - Netlify ready
    - Styled-Components
    - Good for app showcase for startups
    - Prettier & ESlint & StyleLint to format & check the code
    - Husky & lint-staged to automate checking
- url: https://gatsby-strapi-starter.netlify.com/
  repo: https://github.com/jeremylynch/gatsby-strapi-starter
  description: Get started with Strapi, Bootstrap (reactstrap) and Gatsby FAST!
  tags:
    - CMS:Strapi
    - Styling:Bootstrap
  features:
    - Strapi
    - Bootstrap
    - Reactstrap
- url: https://kontent-template-gatsby-landing-page-photon.netlify.com
  repo: https://github.com/Simply007/kontent-template-gatsby-landing-page-photon
  description: Kentico Kontent based starter based on Photon starter by HTML5 UP
  tags:
    - CMS:Headless
    - CMS:Kontent
    - Netlify
    - Landing Page
    - HTML5UP
    - Styling:SCSS
  features:
    - Kentico Kontent CaaS platform as the data source
    - Landing page divided by section.
    - Support for code syntax highlighting
    - Includes plugins for easy, beautiful typography
    - Includes React Helmet to allow editing site meta tags
    - Includes plugins for offline support out of the box
    - Font awesome
    - Material Icons
    - CSS Grid
- url: https://gatsby-starter-typescript-blog-forms.netlify.com/
  repo: https://github.com/joerneu/gatsby-starter-typescript-blog-forms
  description: Gatsby starter for a website in TypeScript with a homepage, blog and forms
  tags:
    - Blog
    - Language:TypeScript
    - Linting
    - Markdown
    - MDX
    - CMS:Netlify
    - SEO
    - Styling:CSS-in-JS
  features:
    - TypeScript for type safety, IDE comfort and error checking during development and build time
    - ESLint and Prettier for safety and consistent code style
    - Uses the official Gatsby Blog Core theme for data processing
    - Functional components and React Hooks
    - SEO component with React Helmet
    - Minimal responsive styling with React Emotion that can easily be extended
    - Theming of components and Markdown (MDX) with Emotion Theming
    - Forms with Formite (React Hooks Form library)
    - Accessible UI components implemented with Reakit and styling based on mini.css
    - Netlify CMS to create and edit blog posts
    - Small bundle size
- url: https://gatsby-tailwind-styled-components-storybook-starter.netlify.com/
  repo: https://github.com/denvash/gatsby-tailwind-styled-components-storybook-starter
  description: Tailwind CSS + Styled-Components + Storybook starter for Gatsby
  tags:
    - Storybook
    - Styling:Tailwind
    - Styling:CSS-in-JS
    - Styling:PostCSS
    - Netlify
  features:
    - Tailwind CSS v1
    - Styled-Components v5
    - Storybook v5
    - PostCSS
    - Deploy Storybook
    - Documentation
- url: https://gatsby-tfs-starter.netlify.com/
  repo: https://github.com/tiagofsanchez/gatsby-tfs-starter
  description: a gatsby-advanced-starter with Theme UI styling
  tags:
    - RSS
    - SEO
    - Blog
    - MDX
  features:
    - React Helmet <head> Management
    - SVG Icon
- url: https://gatsby-lam.vaporwavy.io
  repo: https://github.com/vaporwavy/gatsby-london-after-midnight
  description: A custom, image-centric theme for Gatsby. Advanced from the Gatsby starter London.
  tags:
    - Blog
    - Portfolio
    - Gallery
    - SEO
    - Markdown
    - HTML5UP
    - CMS:Netlify
    - Styling:PostCSS
  features:
    - Support tags
    - Easily change the theme color
    - Post thumbnails in the homepage
    - Built with PostCSS
    - Made for image-centric portfolios
    - Based on London for Gatsby
- url: https://alipiry-gatsby-starter-typescript.netlify.com/
  repo: https://github.com/alipiry/gatsby-starter-typescript
  description: The default Gatsby starter with TypeScript
  tags:
    - Language:TypeScript
    - Linting
    - Netlify
  features:
    - Type Checking With TypeScript
    - Powerful Linting With ESLint
- url: https://gatsby-typescript-tailwind.netlify.com/
  repo: https://github.com/impulse/gatsby-typescript-tailwind
  description: Gatsby starter with TypeScript and Tailwind CSS
  tags:
    - Language:TypeScript
    - Styling:Tailwind
    - Styling:PostCSS
    - Netlify
  features:
    - Simple
    - TSLint
    - Tailwind CSS v1
    - PostCSS + PurgeCSS
- url: https://gatsby-starter-blog-tailwindcss-demo.netlify.app/
  repo: https://github.com/andrezzoid/gatsby-starter-blog-tailwindcss
  description: Gatsby blog starter with Tailwind CSS
  tags:
    - Blog
    - SEO
    - Markdown
    - Styling:Tailwind
    - Styling:PostCSS
  features:
    - Based on the official Gatsby starter blog
    - Uses Tailwind CSS
    - Uses PostCSS
- url: https://gatsby-minimalist-starter.netlify.com/
  repo: https://github.com/dylanesque/Gatsby-Minimalist-Starter
  description: A minimalist, general-purpose Gatsby starter
  tags:
    - SEO
    - Markdown
    - Styling:CSS-in-JS
  features:
    - Less starting boilerplate than the Gatsby default starter
    - Layout.css includes checklist of initial design system decisions to make
    - Uses Emotion
    - Uses CSS-In-JS
- url: https://gastby-starter-zeevo.netlify.com/
  repo: https://github.com/zeevosec/gatsby-starter-zeevo
  description: Yet another Blog starter with a different style
  tags:
    - Blog
    - Markdown
    - SEO
  features:
    - Extendable
    - Feature filters
    - Performant
- url: https://gatsby-theme-phoenix-demo.netlify.app
  repo: https://github.com/arshad/gatsby-theme-phoenix
  description: A personal blogging and portfolio theme for Gatsby with great typography and dark mode.
  tags:
    - Blog
    - Portfolio
    - SEO
    - MDX
    - Styling:Tailwind
    - Styling:PostCSS
  features:
    - MDX - Posts, Pages and Projects
    - Tags/Categories
    - Dark mode
    - Customizable with Tailwind CSS
    - Code highlighting with Prism
    - RSS feed
- url: https://gatsby-starter-landed.netlify.com/
  repo: https://github.com/vasrush/gatsby-starter-landed
  description: A Gatsby theme based on Landed template by HTML5UP
  tags:
    - HTML5UP
    - Landing Page
    - Portfolio
    - Linting
    - Styling:SCSS
    - Transitions
    - SEO
  features:
    - Includes sections to easily create landing pages
    - React Helmet <head> Management
    - Easily update menus & submenus in gatsby-config file
    - Integrates react-scroll and react-reveal for transitions
    - ESLint and Prettier for safety and consistent code style
    - Offline-ready
    - Responsive design
    - Left, Right and no sidebar templates
    - Font awesome icons
    - HTML5UP Design
- url: https://tina-starter-grande.netlify.com/
  repo: https://github.com/tinacms/tina-starter-grande
  description: Feature rich Gatsby starter with full TinaCMS integration
  tags:
    - Blog
    - Markdown
    - SEO
    - Netlify
    - Pagination
    - CMS:Other
    - Styling:CSS-in-JS
  features:
    - Fully integrated with TinaCMS for easy editing
    - Blocks based page & form builder
    - Styled Components
    - Code syntax highlighting
    - Light/Dark mode
- url: https://amelie-blog.netlify.com/
  repo: https://github.com/tobyau/gatsby-starter-amelie
  description: A minimal and mobile friendly blog template
  tags:
    - Blog
    - SEO
    - Markdown
  features:
    - Responsive design
    - Customizable content through markdown files
    - SEO component with React Helmet
- url: https://chronoblog.now.sh
  repo: https://github.com/Ganevru/gatsby-starter-chronoblog
  description: Chronoblog is a Gatsby js theme specifically designed to create a personal website. The main idea of ​​Chronoblog is to allow you not only to write a personal blog but also to keep a record of everything important that you have done.
  tags:
    - Blog
    - Portfolio
    - MDX
    - Markdown
    - SEO
    - Styling:CSS-in-JS
    - Linting
  features:
    - Starter for Chronoblog Gatsby Theme
- url: https://gatsby-eth-dapp-starter.netlify.com
  repo: https://github.com/robsecord/gatsby-eth-dapp-starter
  description: Gatsby Starter for Ethereum Dapps using Web3 with Multiple Account Management Integrations
  tags:
    - Client-side App
    - Netlify
    - Authentication
  features:
    - Ethereum Web3 Authentication - Multiple Integrations
    - ConsenSys Rimble UI Integration
    - Styled Components
    - Coinbase, Fortmatic, Metamask, WalletConnect, and more
    - dFuse Blockchain Streaming and Notifications
- url: https://gatsby-starter-theme-antv.antv.vision
  repo: https://github.com/antvis/gatsby-starter-theme-antv
  description: ⚛️ Polished Gatsby theme for documentation site
  tags:
    - Documentation
    - Markdown
    - Language:TypeScript
    - Styling:Ant Design
    - i18n
  features:
    - ⚛ Prerendered static site
    - 🌎 Internationalization support by i18next
    - 📝 Markdown-based documentation and menus
    - 🎬 Examples with live playground
    - 🏗 Unified Theme and Layout
    - 🆙 Easy customized header nav
    - 🧩 Built-in home page components
- url: https://gatsby-starter-cafe.netlify.com
  repo: https://github.com/crolla97/gatsby-starter-cafe
  description: Gatsby starter for creating a single page cafe website using Contentful and Leaflet
  tags:
    - CMS:Contentful
    - Styling:SCSS
    - Landing Page
    - Onepage
  features:
    - Leaflet interactive map
    - Instagram Feed
    - Contentful for menu item storage
    - Responsive design
- url: https://gatsby-firebase-simple-auth.netlify.com/
  repo: https://github.com/marcomelilli/gatsby-firebase-simple-auth
  description: A simple Firebase Authentication Starter with protected routes
  tags:
    - Firebase
    - Authentication
    - Styling:Tailwind
  features:
    - Authentication with Firebase
    - Protected Routes with Authorization
- url: https://demo.gatsbystorefront.com/
  repo: https://github.com/GatsbyStorefront/gatsby-starter-storefront-shopify
  description: Lightning fast PWA storefront for Shopify
  tags:
    - CMS:Headless
    - Shopify
    - SEO
    - PWA
    - E-commerce
    - Styling:CSS-in-JS
  features:
    - Gatsby Storefront
    - gatsby-theme-storefront-shopify
    - Shopify Integration
    - Shopping Cart
    - PWA
    - Optimized images with gatsby-image.
    - SEO
    - A11y
- url: https://keturah.netlify.com/
  repo: https://github.com/giocare/gatsby-starter-keturah
  description: A portfolio starter for developers
  tags:
    - Portfolio
    - SEO
    - Markdown
  features:
    - Target Audience Developers
    - Designed To Resemble A Terminal And Text Editor
    - Responsive Design
    - FontAwesome Icon Library
    - Easily Customize Content Using Markdown Files
    - SEO Friendly Component
    - Social Media Icons Provided
- url: https://gatsby-lander.surge.sh/
  repo: https://github.com/codebushi/gatsby-starter-lander
  description: Single page starter built with Tailwind CSS
  tags:
    - Onepage
    - Linting
    - Styling:Tailwind
  features:
    - Simple One Page Site
    - Landing Page Design
    - Fully Responsive
    - Styling with Tailwind
- url: https://gatsby-starter-papan01.netlify.com/
  repo: https://github.com/papan01/gatsby-starter-papan01
  description: A Gatsby starter for creating a markdown blog.
  tags:
    - Linting
    - Blog
    - Styling:SCSS
    - Markdown
    - Pagination
    - PWA
    - SEO
  features:
    - SSR React Code Splitting(loadable-components)
    - Theme Toggle(light/dark)
    - Pagination
    - SEO(Sitemap, Schema.org, OpenGraph tags, Twitter tag)
    - Web application manifest and offline support
    - Google Analytics
    - Disqus
    - RSS
    - ESLint(Airbnb) for linting
    - Prettier code formatting
    - gh-pages for deploying to GitHub Pages
- url: https://gatsby-starter-boilerplatev-kontent-demo.netlify.app/
  repo: https://github.com/viperfx07/gatsby-starter-boilerplatev-kontent
  description: A Gatsby starter using BoilerplateV for Kentico Kontent.
  tags:
    - Blog
    - CMS:Headless
    - CMS:Kontent
    - Styling:Bootstrap
    - Styling:CSS-in-JS
    - Linting
  features:
    - Sass (SCSS Flavored) CSS
    - ITCSS Structure of CSS (with glob added for css)
    - Bootstrap CSS Framework
    - React Helmet <head> Management
    - ESLint(Airbnb) for JS linting
    - Prettier for JS formatting
- url: https://www.cryptocatalyst.net/
  repo: https://github.com/n8tb1t/gatsby-starter-cryptocurrency
  description: A full-fledged cryptocurrency Gatsby starter portal with landing page, blog, roadmap, devs team, and docs.
  tags:
    - Linting
    - Blog
    - Styling:SCSS
    - Markdown
    - Pagination
    - PWA
    - SEO
  features:
    - Beautiful Mobile-first design.
    - modular SCSS styles.
    - Configurable color scheme.
    - Advanced config options.
    - Advanced landing page.
    - Blog Component.
    - Live comments.
    - Roadmap component.
    - Developers page component.
    - Algolia advanced search index, with content chunks.
    - Docs component.
    - No outdated codebase, use only react hooks.
    - Easy to modify react components.
    - SEO (Sitemap, OpenGraph tags, Twitter tags)
    - Google Analytics Support
    - Offline Support & WebApp Manifest
    - Easy to modify assets.
- url: https://chronoblog-profile.now.sh
  repo: https://github.com/Ganevru/gatsby-starter-chronoblog-profile
  description: This starter will help you launch a personal website with a simple text feed on the main page. This starter looks simple and neat, but at the same time, it has great potential for organizing your content using tags, dates, and search. The homepage is organized in compact feeds. The display of content in these feeds is based on the tags of this content (for example, only content with a podcast tag gets into the feed with podcasts).
  tags:
    - Blog
    - Portfolio
    - MDX
    - Markdown
    - SEO
    - Styling:CSS-in-JS
    - Linting
  features:
    - Specially designed to create a personal website (in a simple and strict "text" style)
    - Universal text feed divided into categories
    - Search and Tags for organizing content
    - A simple change of primary and secondary colors of the site, fonts, radius of curvature of elements, etc (thanks to Theme UI theming)
    - Clean and Universal UI
    - Mobile friendly, all elements and custom images are adapted to any screen
    - Light/Dark mode
    - Easy customization of icons and links to your social networks
    - MDX for the main menu of the site, footer and other elements of the site
    - MDX for pages and content
    - Code syntax highlighting
    - SEO (OpenGraph and Twitter) out of the box with default settings that make sense (thanks to React Helmet)
- url: https://chronoblog-hacker.now.sh
  repo: https://github.com/Ganevru/gatsby-starter-chronoblog-hacker
  description: A dark (but with ability to switch to light) starter that uses the Source Code Pro font (optional) and minimalistic UI
  tags:
    - Blog
    - Portfolio
    - MDX
    - Markdown
    - SEO
    - Styling:CSS-in-JS
    - Linting
  features:
    - Specially designed to create a personal website
    - Search and Tags for organizing content
    - A simple change of primary and secondary colors of the site, fonts, radius of curvature of elements, etc (thanks to Theme UI theming)
    - Clean and Minimalistic UI
    - Mobile friendly, all elements and custom images are adapted to any screen
    - Light/Dark mode
    - Easy customization of icons and links to your social networks
    - MDX for the main menu of the site, footer and other elements of the site
    - MDX for pages and content
    - Code syntax highlighting
    - SEO (OpenGraph and Twitter) out of the box with default settings that make sense (thanks to React Helmet)
- url: https://gatsby-starter-tailwind2-emotion-styled-components.netlify.com/
  repo: https://github.com/chrish-d/gatsby-starter-tailwind2-emotion-styled-components
  description: A (reasonably) unopinionated Gatsby starter, including; Tailwind 2 and Emotion. Use Tailwind utilities with Emotion powered CSS-in-JS to produce component scoped CSS (no need for utilities like Purge CSS, etc).
  tags:
    - Styling:CSS-in-JS
    - Styling:Tailwind
  features:
    - Utility-first CSS using Tailwind 2.
    - CSS scoped within components (no "bleeding").
    - Only compiles the CSS you use (no need to use PurgeCSS/similar).
    - Automatically gives you Critical CSS with inline stlyes.
    - Hybrid of PostCSS and CSS-in-JS to give you Tailwind base styles.
- url: https://5e0a570d6afb0ef0fb162f0f--wizardly-bassi-e4658f.netlify.com/
  repo: https://github.com/adamistheanswer/gatsby-starter-baysik-blog
  description: A basic and themeable starter for creating blogs in Gatsby.
  tags:
    - Blog
    - Portfolio
    - MDX
    - Markdown
    - SEO
    - Styling:CSS-in-JS
    - Linting
  features:
    - Specially designed to create a personal website
    - Clean and Minimalistic UI
    - Facebook Comments
    - Mobile friendly, all elements and custom images are adapted to any screen
    - Light/Dark mode
    - Prettier code formatting
    - RSS
    - Links to your social networks
    - MDX for pages and content
    - Code syntax highlighting
    - SEO (OpenGraph and Twitter) out of the box with default settings that make sense (thanks to React Helmet)
- url: https://gatsby-starter-robin.netlify.com/
  repo: https://github.com/robinmetral/gatsby-starter-robin
  description: Gatsby Default Starter with state-of-the-art tooling
  tags:
    - MDX
    - Styling:CSS-in-JS
    - Linting
    - Testing
    - Storybook
  features:
    - 📚 Write in MDX
    - 👩‍🎤 Style with Emotion
    - 💅 Linting with ESLint and Prettier
    - 📝 Unit and integration testing with Jest and react-testing-library
    - 💯 E2E browser testing with Cypress
    - 📓 Visual testing with Storybook
    - ✔️ CI with GitHub Actions
    - ⚡ CD with Netlify
- url: https://help.dferber.de
  repo: https://github.com/dferber90/gatsby-starter-help-center
  description: A themeable starter for a help center
  tags:
    - Documentation
    - Markdown
    - MDX
    - Search
  features:
    - Manage content in Markdown and YAML files
    - Multiple authors possible
    - Apply your own theme
    - Usable in any language
    - SEO friendly
    - Easy to add Analytics
- url: https://evaluates2.github.io/Gatsby-Starter-TypeScript-Redux-TDD-BDD
  repo: https://github.com/Evaluates2/Gatsby-Starter-TypeScript-Redux-TDD-BDD
  description: An awesome Gatsby starter template that takes care of the tooling setup, allowing you and your team to dive right into building ultra-fast React applications quickly and deploy them with confidence! 📦
  tags:
    - Redux
    - Language:TypeScript
    - Linting
    - Testing
    - Styling:None
  features:
    - 📚 Written in TypeScript.
    - 💡 Redux preconfigured (with local-storage integration.
    - 💅 Linting with TSLint and Prettier.
    - 📝 Unit testing with Jest and react-test-renderer.
    - 💯 Behavior-driven E2E browser testing with Cypress + Cucumber.js plugin.
    - 📓 Steps for deploying to Gh-pages
    - ✔️ CI with TravisCI
    - ⚡ Steps for deploying to GitHub Pages, AWS S3, or Netlify.
- url: https://gatsby-resume-starter.netlify.com/
  repo: https://github.com/barancezayirli/gatsby-starter-resume-cms
  description: Resume starter styled using Tailwind with Netlify CMS as headless CMS.
  tags:
    - CMS:Headless
    - SEO
    - PWA
    - Portfolio
  features:
    - One-page resume/CV
    - PWA
    - Multiple Netlify CMS widgets
    - Netlify CMS as Headless CMS
    - Tailwind for styling with theming
    - Optimized build process (purge css)
    - Basic SEO, site metadata
    - Prettier
    - Social media links
- url: https://gatsby-starter-default-nostyles.netlify.com/
  repo: https://github.com/JuanJavier1979/gatsby-starter-default-nostyles
  description: The default Gatsby starter with no styles.
  tags:
    - Styling:None
  features:
    - Based on gatsby-starter-default
    - No styles
- url: https://greater-gatsby.now.sh
  repo: https://github.com/rbutera/greater-gatsby
  description: Barebones and lightweight starter with TypeScript, PostCSS, Tailwind CSS and Storybook.
  tags:
    - PWA
    - Language:TypeScript
    - Styling:Tailwind
  features:
    - Lightweight & Barebones
    - includes Storybook
    - Full TypeScript support
    - Uses styled-components Global Styles API for consistency in styling across application and Storybook
- url: https://gatsby-simplefolio.netlify.com/
  repo: https://github.com/cobidev/gatsby-simplefolio
  description: A clean, beautiful and responsive portfolio template for Developers ⚡️
  tags:
    - Portfolio
    - PWA
    - SEO
    - Onepage
  features:
    - Modern UI Design
    - Reveal Animations
    - Fully Responsive
    - Easy site customization
    - Configurable color scheme
    - OnePage portfolio site
    - Fast image optimization
- url: https://gatsby-starter-hpp.netlify.com/
  repo: https://github.com/hppRC/gatsby-starter-hpp
  description: All in one Gatsby skeleton based TypeScript, emotion, and unstated-next.
  tags:
    - MDX
    - SEO
    - PWA
    - Linting
    - Styling:CSS-in-JS
    - Language:TypeScript
  features:
    - PWA
    - TypeScript
    - Absolute import
    - Useful ready made custom hooks
    - Ready made form component for Netlify form
    - Global CSS component and Reset CSS component
    - Advanced SEO components(ex. default twitter ogp image, sitemaps, robot.txt)
    - Prettier, ESLint
    - unstated-next(useful easy state library)
- url: https://gatsby-typescript-emotion-storybook.netlify.com/
  repo: https://github.com/duncanleung/gatsby-typescript-emotion-storybook
  description: Config for TypeScript + Emotion + Storybook + React Intl + SVGR + Jest.
  tags:
    - Language:TypeScript
    - Styling:CSS-in-JS
    - Storybook
    - i18n
    - Linting
    - Testing
  features:
    - 💻 TypeScript
    - 📓 Visual testing with Storybook
    - 👩‍🎤 CSS-in-JS styling with Emotion
    - 💅 Linting with ESLint and Prettier
    - 🌎 React Intl internationalization support
    - 🖼️ SVG support with SVGR
    - 📝 Unit and integration testing with Jest and react-testing-library
    - ⚡ CD with Netlify
- url: https://felco-gsap.netlify.com
  repo: https://github.com/AshfaqKabir/Felco-Gsap-Gatsby-Starter
  description: Minimal Multipurpose Gsap Gatsby Landing Page. Helps Getting Started With Gsap and Netlify Forms.
  tags:
    - Portfolio
    - Styling:CSS-in-JS
  features:
    - Minimal 3 Page Responsive Layout
    - Multipurpose Gatsby Theme
    - Working Netlify Form
    - Gsap For Modern Animtaions
    - Styled Components for responsive component based styling with theming
    - Basic SEO, site metadata
    - Prettier
- url: https://gatsby-starter-fusion-blog.netlify.com/
  repo: https://github.com/robertistok/gatsby-starter-fusion-blog
  description: Easy to configure blog starter with modern, minimal theme
  tags:
    - Language:TypeScript
    - Styling:CSS-in-JS
    - Netlify
    - Markdown
    - Blog
    - SEO
  features:
    - Featured/Latest posts
    - Sticky header
    - Easy to customize -> edit config.ts with your info
    - Meta tags for improved SEO with React Helmet
    - Transform links to bitly links automatically
    - Codesyntax
    - Code syntax highlighting
- url: https://gatsby-bootstrap-italia-starter.dej611.now.sh/
  repo: https://github.com/italia/design-italia-gatsby-starterkit
  description: Gastby starter project using the Bootstrap Italia design kit from Italian Digital Team
  tags:
    - Styling:Bootstrap
    - SEO
    - Linting
  features:
    - Bootstrap Italia - design-react-kit
    - Prettier
    - Sticky header
    - Complete header
    - Homepage and service templates pages ready to use
    - Meta tags for improved SEO with React Helmet
- url: https://gatsby-starter-webcomic.netlify.com
  repo: https://github.com/JLDevOps/gatsby-starter-webcomic
  description: Gatsby blog starter that focuses on webcomics and art with a minimalistic UI.
  tags:
    - Markdown
    - MDX
    - Netlify
    - Pagination
    - Search
    - Styling:Bootstrap
    - RSS
    - SEO
  features:
    - Designed to focus on blog posts with images.
    - Search capability on blog posts
    - Displays the latest posts
    - Displays all the tags from the site
    - Pagination between blog posts
    - Has a "archive" page that categorizes and displays all the blog posts by date
    - Mobile friendly
- url: https://gatsby-starter-material-emotion.netlify.com
  repo: https://github.com/liketurbo/gatsby-starter-material-emotion
  description: Gatsby starter of Material-UI with Emotion 👩‍🎤
  tags:
    - Language:TypeScript
    - SEO
    - Styling:Material
    - Styling:CSS-in-JS
  features:
    - Based on Gatsby Default Starter
    - Material-UI
    - Emotion
    - Roboto Typeface
    - SEO
    - TypeScript
- url: https://flex.arshad.io
  repo: https://github.com/arshad/gatsby-starter-flex
  description: A Gatsby starter for the Flex theme.
  tags:
    - SEO
    - MDX
    - Styling:CSS-in-JS
  features:
    - MDX Blocks for your Gatsby site.
    - Customizable, extendable and accessible.
    - Theme UI
    - SEO and Open graphs support
    - Color modes
    - Code Highlighting
- url: https://london-night-day.netlify.com/
  repo: https://github.com/jooplaan/gatsby-london-night-and-day
  description: A custom, image-centric dark and light mode aware theme for Gatsby. Advanced from the Gatsby starter London After Midnight.
  tags:
    - Blog
    - Portfolio
    - Gallery
    - SEO
    - Markdown
    - Styling:SCSS
    - HTML5UP
    - CMS:Netlify
  features:
    - Support tags
    - Easily change the theme color
    - Post thumbnails in the homepage
    - Made for image-centric portfolios
    - Using the London After Midnight is now “Dark mode” (the default), and the original London as “Light mode”.
    - Removed Google Fonts, using system fonts in stead (for speed and privacy :)
    - Use SASS
- url: https://the-gatsby-bootcamp-blog.netlify.com
  repo: https://github.com/SafdarJamal/gatsby-bootcamp-blog
  description: A minimal blogging site built with Gatsby using Contentful and hosted on Netlify.
  tags:
    - Blog
    - CMS:Contentful
    - Netlify
    - Styling:SCSS
    - SEO
    - Portfolio
  features:
    - Basic setup for a full-featured blog
    - Includes React Helmet to allow editing site meta tags
    - Uses SCSS for styling
    - Minimal responsive design
    - Styled components
    - SEO Friendly Meta
- url: https://gatsby-starter-catalyst-hydrogen.netlify.app/
  repo: https://github.com/ehowey/gatsby-starter-catalyst-hydrogen
  description: A full featured starter for a freelance writer or journalist to display a portfolio of their work. SANITY.io is used as the CMS. Based on Gatsby Theme Catalyst. Uses MDX and Theme UI.
  tags:
    - Styling:Theme-UI
    - CMS:sanity.io
    - SEO
    - PWA
    - Portfolio
  features:
    - Based on Gatsby Theme Catalyst series of themes
    - MDX
    - Theme UI integration for easy to change design tokens
    - SEO optimized to include social media images and Twitter handles
    - Tight integration with SANITY.io including a predefined content studio.
    - A full tutorial is available in the docs.
- url: https://rocketdocs.netlify.com/
  repo: https://github.com/Rocketseat/gatsby-starter-rocket-docs
  description: Out of the box Gatsby Starter for creating documentation websites easily and quickly.
  tags:
    - SEO
    - MDX
    - Documentation
    - Linting
    - Markdown
    - PWA
    - Styling:CSS-in-JS
  features:
    - MDX for docs;
    - Responsive and mobile friendly;
    - Code highlighting with prism-react-renderer and react-live support;
    - SEO (Sitemap, schema.org data, Open Graph and Twitter tags).
    - Google Analytics integration;
    - Custom docs schema;
    - Offline Support & WebApp Manifest;
    - Yaml-based sidebar navigation;
- url: https://gatsby-starter-typescript-default.netlify.com/
  repo: https://github.com/lianghx-319/gatsby-starter-typescript-default
  description: Only TypeScript Gatsby starter base on Default starter
  tags:
    - Language:TypeScript
  features:
    - All features same as gatsby-starter-default
    - Only support TypeScript using gatsby-typescript-plugin
- url: https://gatsby-starter-catalyst.netlify.app/
  repo: https://github.com/ehowey/gatsby-starter-catalyst
  description: A boilerplate starter to accelerate your Gatsby development process. Based on Gatsby Theme Catalyst. Uses MDX for content and Theme UI for styling. Includes a core theme, a header theme, and a footer theme.
  tags:
    - MDX
    - Styling:Theme-UI
    - SEO
    - PWA
  features:
    - Based on Gatsby Theme Catalyst series of themes and starters.
    - Theme options are used to enable some simple layout changes.
    - Latent component shadowing allows for easy shadowing and swapping of layout components such as the header and footer.
    - Theme UI is deeply integrated with design tokens and variants throughout.
    - Uses a Tailwind preset to enable you to focus on design elements.
    - Color mode switching available by default.
    - SEO optimized to include social media images and Twitter handles.
    - React Scroll for one page, anchor based navigation is available.
    - Code highlighting via Prism.
- url: https://gatsby-starter-default-dark-mode.netlify.com/
  repo: https://github.com/alexandreramosdev/gatsby-starter-default-dark-mode
  description: A simple starter to get developing quickly with Gatsby, dark mode, and styled-components.
  tags:
    - Styling:CSS-in-JS
    - Onepage
    - Linting
  features:
    - Dark mode
    - Styled Components
    - Comes with React Helmet for adding site meta tags
    - Includes plugins for offline support out of the box
- url: https://eager-memento.netlify.com/
  repo: https://github.com/Mr404Found/gatsby-memento-blogpost
  description: A responsive gatsby portfolio starter to show off or to flex your skills in a single page
  tags:
    - Netlify
    - Markdown
    - Blog
    - Styling:Bootstrap
  features:
    - React Bootstrap
    - Responsive webpage
    - TypeWriter Effect
- url: https://gatsby-starter-wilde-creations.netlify.com/
  repo: https://github.com/georgewilde/gatsby-starter-wilde-creations
  description: Barebones starter with a minimal number of components to kick off a TypeScript and Styled Components project.
  tags:
    - Styling:CSS-in-JS
    - PWA
    - Testing
    - Linting
    - Language:TypeScript
  features:
    - ✔️ Gatsby
    - ✔️ TypeScript
    - ✔️ Styled Components
    - ✔️ Helmet
    - ✔️ Storybook
    - ✔️ Jest
    - ✔️ ESLint
    - ✔️ Husky
    - ✔️ Prettier
    - ✔️ React Testing Library
    - ✔️ Stylelint
    - ✔️ Offline support
    - ✔️ PWA ready
    - ✔️ SEO
    - ✔️ Responsive design
    - ✔️ Netlify Deployment Friendly
    - ✔️ Highly optimized (Lighthouse score 4 x 100)
- url: https://gatsby-starter-typescript-deploy.netlify.com/
  repo: https://github.com/jongwooo/gatsby-starter-typescript
  description: TypeScript version of the default Gatsby starter🔮
  tags:
    - Language:TypeScript
    - Linting
    - Netlify
    - Testing
  features:
    - TypeScript
    - ESLint for JS linting
    - Prettier code formatting
    - Jest for testing
    - Deploy to Netlify through GitHub Actions
- url: https://answer.netlify.com/
  repo: https://github.com/passwd10/gatsby-starter-answer
  description: A simple Gatsby blog to show your Future Action on top of the page
  tags:
    - Blog
    - Markdown
    - Netlify
    - Disqus
  features:
    - Emoji
    - Social Icon(fontawesome)
    - Google Analytics
    - Disqus
    - Resume
    - Place plan on the top
- url: https://gatsby-portfolio-starter.netlify.com/
  repo: https://github.com/Judionit/gatsby-portfolio-starter
  description: A simple Gatsby portfolio starter
  tags:
    - Netlify
    - Styling:CSS-in-JS
    - Onepage
    - Portfolio
  features:
    - Styled components
    - Responsive webpage
    - Portfolio
- url: https://wp-graphql-gatsby-starter.netlify.com/
  repo: https://github.com/n8finch/wp-graphql-gatsby-starter
  description: A super simple, bare-bone starter based on the Gatsby Starter for the front end and the WP GraphQL plugin on your WordPress install. This is a basic "headless CMS" setup. This starter will pull posts, pages, categories, tags, and a menu from your WordPress site. You should use either the TwentyNineteen or TwentyTwenty WordPress themes on your WordPress install. See the starter repo for more detailed instructions on getting set up. The example here uses the WordPress Theme Unit Test Data for post and page dummy content. Find something wrong? Issues are welcome on the starter reository.
  tags:
    - Blog
    - CMS:Headless
    - CMS:WordPress
    - Netlify
  features:
    - WP GraphQL plugin integration
    - Light/Dark Mode
    - React Helmet for SEO
    - Integrated navigation
    - Verbose (i.e., not D.R.Y.) GraphQL queries to get data from
    - Includes plugins for offline support out of the box
- url: https://gatsby-starter-docz-netlifycms.netlify.com/
  repo: https://github.com/colbyfayock/gatsby-starter-docz-netlifycms
  description: Quickly deploy Docz documentation powered by Netlify CMS!
  tags:
    - CMS:Netlify
    - Documentation
    - Netlify
  features:
    - Docz documentation powered by Gatsby
    - Netlify CMS to manage content
- url: https://keanu-pattern.netlify.com/
  repo: https://github.com/Mr404Found/gatsby-keanu-blog
  description: A responsive and super simple gatsby portfolio starter and extendable for blog also used yaml parsing
  tags:
    - Netlify
    - SEO
    - Blog
    - Landing Page
    - Styling:Other
  features:
    - Attractive Design
    - Responsive webpage
    - Responsive Card Design
    - Gatsby
    - yaml parsing
    - Automatic page Generation by adding content
- url: https://gatsby-contentful-portfolio-blog.netlify.com/
  repo: https://github.com/escapemanuele/gatsby-contentful-blog-portfolio
  description: Simple gatsby starter for integration with Contentful. The result is a clean and nice website for businesses or freelancers with a blog and a portfolio.
  tags:
    - Blog
    - CMS:Headless
    - CMS:Contentful
    - Portfolio
    - PWA
    - Testing
  features:
    - Styled components
    - Responsive webpage
    - Portfolio
    - Blog
    - Testing
    - PWA
- url: https://example-site-for-square-starter.netlify.com/
  repo: https://github.com/jonniebigodes/example-site-for-square-starter
  description: A barebones starter to help you kickstart your next Gatsby project with Square payments
  tags:
    - Square
    - Netlify
    - SEO
    - E-commerce
  features:
    - Serverless
    - Gatsby
    - Square
- url: https://gatsby-animate.netlify.com/
  repo: https://github.com/Mr404Found/gatsby-animate-starter
  description: A responsive and super simple gatsby starter with awesome animations to components and to build your online solutions website. stay tuned more features coming soon
  tags:
    - Netlify
    - SEO
    - Blog
    - Landing Page
    - Styling:Other
  features:
    - Attractive Design
    - Responsive webpage
    - Services
    - Animations
    - yaml parsing
    - Component Animations
    - ReactReveal Library
- url: https://gatsby-starter-instagram-baseweb.netlify.com/
  repo: https://github.com/timrodz/gatsby-starter-instagram-baseweb
  description: 🎢 A portfolio based on your latest Instagram posts, implemented with the Base Web Design System by Uber. It features out-of-the-box responsive layouts, easy-to-implement components and CSS-in-JS styling.
  tags:
    - Landing Page
    - Portfolio
    - Gallery
    - SEO
    - Netlify
    - Styling:CSS-in-JS
    - Styling:Other
  features:
    - Display your Instagram posts (Up to the last 12 with no API key).
    - Plug & Play configuration. All you need is an Instagram username!
    - Lightweight & Minimalist page structure. Let your work show itself.
    - Responsive design.
    - Simple React functional components (FC).
    - Google Analytics ready.
    - Continuous deployment via Netlify or Vercel.
- url: https://gatsby-starter-mountain.netlify.com/
  repo: https://github.com/artezan/gatsby-starter-mountain
  description: Blog theme that combine the new powerful MDX with the old WordPress. Built with WP/MDX and Theme UI
  tags:
    - Styling:CSS-in-JS
    - PWA
    - MDX
    - CMS:WordPress
    - Landing Page
    - Blog
  features:
    - gatsby-theme-wordpress-mdx
    - Theme UI
    - react-animate-on-scroll
    - Responsive Design
    - SEO friendly
    - Optimized images with gatsby-image
    - Git pre-commit and pre-push hooks using Husky
    - Highly optimized with excellent lighthouse audit score
    - Light/Dark mode
    - CSS Animations
    - Mountain style
- url: https://gatsby-starter-redux-storybook.netlify.com/
  repo: https://github.com/fabianunger/gatsby-starter-redux-storybook
  description: Gatsby Starter that has Redux (persist) and Storybook implemented.
  tags:
    - Redux
    - Storybook
    - PWA
    - Styling:CSS-in-JS
    - SEO
  features:
    - Redux + Redux Persist implemented also for Storybook
    - PWA
    - ESLint
    - SEO ready
- url: https://dospolov.com
  repo: https://github.com/dospolov/gatsby-starter-blog-and-cv
  description: Gatsby starter for Blog and CV.
  tags:
    - Blog
    - CMS:Netlify
    - Pagination
    - Portfolio
    - Disqus
    - RSS
    - Styling:Ant Design
    - Styling:Tailwind
  features:
    - Archive organized by tags and categories
    - Pagination support
    - Offline support
    - Google Analytics support
    - Disqus Comments support
- url: https://gatsby-starter-typescript-themes.netlify.com/
  repo: https://github.com/room-js/gatsby-starter-typescript-themes
  description: Gatsby TypeScript starter with light/dark themes based on CSS variables
  tags:
    - Language:TypeScript
    - Styling:SCSS
  features:
    - Light and Dark themes based on CSS variables (persisted state)
    - Font Awesome
    - Normalize.css
- url: https://gatsby-notion-demo.netlify.app/
  repo: https://github.com/conradlin/gatsby-starter-strata-notion
  description: Gatsby starter utilizing Notion as a CMS based on strata site template
  tags:
    - Blog
    - PWA
    - SEO
    - Styling:SCSS
  features:
    - Super simple, portfolio + blog + newsletter site
    - Utilizing Notion as a CMS
    - Fully Responsive
    - Styling with SCSS
- url: https://sumanth.netlify.com/
  repo: https://github.com/Mr404Found/gatsby-sidedrawer
  description: A responsive and super simple gatsby site with awesome navbar and stay tuned more features coming soon
  tags:
    - Netlify
    - SEO
    - Blog
    - Landing Page
    - Styling:Other
  features:
    - Attractive Design
    - Responsive webpage
    - Animations
    - Component Animations
    - ReactReveal Library
    - Side Drawer
    - Sidebar
    - Navbar
- url: https://userbase-gatsby-starter.jacobneterer.com
  repo: https://github.com/jneterer/userbase-gatsby-starter
  description: Another TODO app - a Gatsby starter for Userbase, Tailwind CSS, SCSS, and TypeScript.
  tags:
    - Styling:Tailwind
    - Styling:SCSS
    - Language:TypeScript
    - Authentication
    - Netlify
    - SEO
  features:
    - Userbase for authentication and end-to-end encrypted data management
    - All user and data APIs
    - Tailwind CSS and SCSS for styling
    - TypeScript for easier debugging and development, strict types, etc
    - Netlify for hosting
- url: https://gatsby-simple-blog-with-asciidoctor-demo.netlify.app
  repo: https://github.com/hitsuji-no-shippo/gatsby-simple-blog-with-asciidoctor
  description: A Gatsby blog with Asciidoctor. Forked from thundermiracle/gatsby-simple-blog.
  tags:
    - Blog
    - i18n
    - Netlify
    - Disqus
    - RSS
    - SEO
    - Linting
    - Testing
  features:
    - Asciidoc support
    - Easily Configurable
    - Tags
    - Edit on GitHub
    - i18n
    - SEO
    - Light and Dark themes
    - Google Analytics
    - RSS
    - Disqus
    - Breadcrumbs
    - ESLint
- url: https://barcadia.netlify.com/
  repo: https://github.com/bagseye/barcadia
  description: A super-fast site using Gatsby
  tags:
    - Blog
    - CMS:Headless
    - CMS:Contentful
    - Portfolio
  features:
    - Styled components
    - Responsive webpage
    - Portfolio
    - Blog
- url: https://gatsby-starter-clean-resume.netlify.com/
  repo: https://github.com/masoudkarimif/gatsby-starter-clean-resume
  description: A Gatsby Starter Template for Putting Your Resume Online Super Quick!
  tags:
    - Netlify
    - Pagination
    - Styling:Other
    - SEO
  features:
    - Easy setup
    - Completely customizable using only gatsby-config.js file
    - Uses Milligram for styling
    - Fully responsive
    - Clean minimalist design
    - Page transition
    - Five different themes (great-gatsby, master-yoda, wonder-woman, darth-vader, luke-lightsaber)
    - Includes React Helmet for title and description tags
    - Includes Google Analytics plugin
- url: https://gatsby-starter-i18n-bulma.netlify.com
  repo: https://github.com/kalwalt/gatsby-starter-i18n-bulma
  description: A gatsby starter with Bulma and optimized slug for better SEO.
  tags:
    - i18n
    - Netlify
    - CMS:Netlify
    - Styling:Bulma
    - Styling:SCSS
    - Gallery
    - SEO
    - Markdown
    - PWA
    - Blog
  features:
    - Multilanguage support with i18n
    - Slug switcher (multilanguage)
    - Uses Bulma for styling
    - Netlify CMS
    - React Images with Modal
    - FontAwesome icons
    - Animate.css with WOW
    - Robots.txt
    - Sitemap
    - PWA
- url: https://gatsby-attila.netlify.com/
  repo: https://github.com/armada-inc/gatsby-attila-theme-starter
  description: A Gatsby starter for creating blogs from headless Ghost CMS.
  tags:
    - Blog
    - CMS:Headless
    - SEO
    - Styling:SCSS
    - Pagination
  features:
    - Attila standard Ghost theme
    - Data sourcing from headless Ghost
    - Responsive design
    - SEO optimized
    - OpenGraph structured data
    - Twitter Cards meta
    - Sitemap Generation
    - XML Sitemaps
    - Progressive Web App
    - Offline Support
    - RSS Feed
    - Composable and extensible
- url: https://gatsby-contentful-portfolio.netlify.com/
  repo: https://github.com/wkocjan/gatsby-contentful-portfolio
  description: Gatsby portfolio theme integrated with Contentful
  tags:
    - CMS:Contentful
    - CMS:Headless
    - Gallery
    - Portfolio
    - SEO
    - Styling:Tailwind
  features:
    - Clean minimalist design
    - Contentful integration with ready to go placeholder content
    - Responsive design
    - Uses Tailwind CSS for styling
    - Font Awesome icons
    - Robots.txt
    - SEO optimized
    - OpenGraph structured data
    - Integration with Mailchimp
- url: https://gatsby-graphcms-ecommerce-starter.netlify.com
  repo: https://github.com/GraphCMS/gatsby-graphcms-ecommerce-starter
  description: Swag store built with GraphCMS, Stripe, Gatsby, Postmark and Printful.
  tags:
    - E-commerce
    - i18n
    - Netlify
    - Styling:Tailwind
    - CMS:Other
    - Stripe
  features:
    - Dropshipping by Printful
    - Printful inventory enhanced by GraphCMS
    - Custom GraphQL API for handling checkout and payment
    - Postmark for order notifications
    - Strong Customer Authentication
- url: https://koop-blog.netlify.com/
  repo: https://github.com/bagseye/koop-blog
  description: A simple blog platform using Gatsby and MDX
  tags:
    - Blog
    - Markdown
    - MDX
  features:
    - Responsive design
    - Styled 404 page
    - Lightweight
    - Styled Components
- url: https://gatsby-blog-mdx.now.sh/
  repo: https://github.com/EllisMin/gatsby-blog-mdx
  description: A ready-to-use, customizable personal blog with minimalist design
  tags:
    - Blog
    - MDX
    - Markdown
    - Netlify
    - SEO
    - Styling:Other
    - Documentation
  features:
    - Simple blog with responsive design
    - Light / Dark Mode Switch
    - MDX & Markdown to create post & About page
    - Code syntax highlighting (Light / Dark)
    - Facebook | Disqus | Utterances comments
    - Social Media Links & Share buttons
    - SEO + Sitemap + RSS
    - Googly Analytics Support
    - Easy & Highly Customizable
- url: https://gatsby-airtable-listing.netlify.com/
  repo: https://github.com/wkocjan/gatsby-airtable-listing
  description: Airtable theme for Gatsby
  tags:
    - Airtable
    - SEO
    - Styling:Tailwind
  features:
    - Airtable integration
    - Modals with previous/next navigation
    - Responsive design
    - Uses Tailwind CSS for styling
    - Font Awesome icons
    - Clean minimalist design
    - SEO optimized
    - Robots.txt
    - OpenGraph structured data
- url: https://gatsby-starter-personality.netlify.com/
  repo: https://github.com/matheusquintaes/gatsby-starter-personality
  description: A free responsive Gatsby Starter
  tags:
    - Portfolio
    - Gallery
  features:
    - SEO
    - Page transition
    - Fully responsive
    - Styling:CSS-in-JS
- url: https://seattleservicerelief.com/
  repo: https://github.com/service-relief/gatsby-starter-service-relief
  description: Localized index of resources for your city.
  tags:
    - Airtable
    - Netlify
    - SEO
    - Styling:Tailwind
  features:
    - generates a static website using Gatsby
    - uses Airtable to manage your listings and categories
    - includes an Airtable form to collect local submissions and add them to Airtable for approval
    - can be personalized to a city or region without touching a line of code
    - one-click deployment via Netlify
- url: https://shards-gatsby-starter.netlify.com/
  repo: https://github.com/wcisco17/gatsby-typescript-shards-starter
  description: Portfolio with TypeScript and Shards UI
  tags:
    - Language:TypeScript
    - Portfolio
    - Netlify
    - PWA
    - Styling:Bootstrap
  features:
    - Portfollio Starter that includes Shards Ui component library and TypeScript generator.
    - TypeScript
    - TypeScript Generator
    - Styled-Components
    - Shards UI
    - Bootstrap
- url: https://gatsby-sanity-developer-portfolio-starter.jacobneterer.com/
  repo: https://github.com/jneterer/gatsby-sanity-developer-portfolio-starter
  description: A Gatsby + Sanity CMS starter project for developer portfolios. Also built using Tailwind CSS, SCSS, and TypeScript.
  tags:
    - CMS:sanity.io
    - Portfolio
    - Styling:Tailwind
    - Styling:SCSS
    - Language:TypeScript
    - Netlify
    - SEO
  features:
    - Developer portfolio using Gatsby + Sanity CMS
    - Edit your profile, projects, and tags all in Sanity CMS without any code commits
    - Tailwind CSS and SCSS for styling
    - TypeScript for easier debugging and development, strict types, etc
    - Netlify for hosting
    - SEO Capabilities
- url: https://serene-ramanujan-285722.netlify.com/
  repo: https://github.com/kunalJa/gatsby-starter-math-blog
  description: A responsive math focused blog with MDX and Latex built in
  tags:
    - MDX
    - Blog
    - PWA
    - Storybook
    - Styling:Other
    - SEO
  features:
    - Mobile friendly and fully responsive
    - Easy to configure (just change site.config.js)
    - MDX
    - Latex with Katex
    - Storybook with tested components included
    - Uses Tachyons for styling
    - Easy to create new posts
- url: https://gatsby-starter-canada-pandemic.netlify.com/
  repo: https://github.com/masoudkarimif/gatsby-starter-canada-pandemic
  description: A Gatsby starter template for covering pandemics in Canada
  tags:
    - AWS
    - Onepage
    - Styling:Other
  features:
    - Interactive SVG map using D3
    - Responsive design
    - Styled 404 page
    - Google Analytics support
    - Includes React Helmet
    - Clean minimalist design
    - Completely customizable using only gatsby-config.js file
- url: https://builderio.github.io/gatsby-starter-builder/
  repo: https://github.com/BuilderIO/gatsby-starter-builder
  description: Gatsby starter with drag + drop page building with your React components via Builder.io
  tags:
    - CMS:Other
    - CMS:Headless
  features:
    - Builder.io integration with sample pages/header/footer.
    - Drag and drop page editing and creations.
    - Lots of built-in templates, widgets, or bring in your own custom components.
    - Uses @builder.io/gatsby plugin to dynamically create pages published on the editor.
    - SEO
- url: https://gatsby-starter-reason-blog.netlify.com/
  repo: https://github.com/mukul-rathi/gatsby-starter-reason-blog
  description: The Gatsby Starter Blog using ReasonML!
  tags:
    - Blog
    - Styling:CSS-in-JS
    - Language:Other
  features:
    - Basic setup for a full-featured type-safe blog
    - ReasonML support out-of-the-box
    - ReasonReact v3 JSX syntax
    - CSS-in-Reason support
    - StaticQuery GraphQL support in ReasonML
    - Similar to gatsby-starter-blog

- url: https://gct.mozart409.space/
  repo: https://github.com/Mozart409/gatsby-custom-tailwind
  description: A minimal tailwind css starter, with custom fonts, purgecss, automatic linting when committing to master, awesome lighthouse audit, custom Vercel/serve server for production build, visible to all in your network, so you can test it with your phone.
  tags:
    - Linting
    - PWA
    - SEO
    - Styling:Tailwind
    - Styling:PostCSS
  features:
    - Minimal Tailwind Starter
    - Custom Fonts predefined
    - Automatic Linting on Commit using husky and pretty-quick
    - Custom server to test Production Builds on your local network via Vercel/serve
    - Extensive Readme in the repo
- url: https://gatsby-redux-toolkit-typescript.netlify.com/
  repo: https://github.com/saimirkapaj/gatsby-redux-toolkit-typescript-starter
  description: Gatsby Starter using Redux-Toolkit, TypeScript, Styled Components and Tailwind CSS.
  tags:
    - Redux
    - Language:TypeScript
    - Styling:Tailwind
  features:
    - Redux-Toolkit
    - TypeScript
    - Styled Components
    - Tailwind CSS
    - Removes unused CSS with Purgecss
    - Font Awesome Icons
    - Responsive Design
    - Change between light and dark themes
    - SEO
    - React Helmet
    - Offline Support
- url: https://gatsby-ts-tw-styled-eslint.netlify.com
  repo: https://github.com/Miloshinjo/gatsby-ts-tw-styled-eslint-starter
  description: Gatsby starter with TypeScript, Tailwind CSS, @emotion/styled and eslint.
  tags:
    - Linting
    - Styling:CSS-in-JS
    - Styling:Tailwind
    - Language:TypeScript
  features:
    - TypeScript support
    - CSS-in-JS with @emotion/styled (like styled components)
    - Tailwind CSS (1.2) support
    - eslint with airbnb settings
- url: https://mik3y.github.io/gatsby-starter-basic-bootstrap/
  repo: https://github.com/mik3y/gatsby-starter-basic-bootstrap
  description: A barebones starter featuring react-bootstrap and deliberately little else
  tags:
    - Styling:Bootstrap
    - Styling:SCSS
  features:
    - Uses react-bootstrap, sass, and little else
    - Skeleton starter, based on gatsby-starter-default
    - Optional easy integration of themes from Bootswatch.com
- url: https://gatsby-starter-songc.netlify.com/
  repo: https://github.com/FFM-TEAM/gatsby-starter-song
  description: A Gatsby starter for blog style with fresh UI.
  tags:
    - Blog
    - Netlify
    - SEO
    - Language:TypeScript
    - Styling:CSS-in-JS
  features:
    - Emoji (emojione)
    - Code syntax highlighting (atom-one-light Style)
    - Mobile friendly and fully responsive
    - Comment feature ( utterances)
    - Post side PostTOC
    - Simple fresh design like Medium
    - Readability
- url: https://gatsby-starter-kontent-lumen.netlify.com/
  repo: https://github.com/Kentico/gatsby-starter-kontent-lumen
  description: A minimal, lightweight, and mobile-first starter for creating blogs uses Gatsby and Kentico Kontent CMS. Inspired by Lumen.
  tags:
    - SEO
    - CMS:Headless
    - CMS:Kontent
    - Netlify
    - Styling:SCSS
    - Blog
  features:
    - Kentico Kontent CaaS platform as the data source.
    - Mobile-First approach in development.
    - Archive organized by tags and categories.
    - Automatic Sitemap generation.
    - Lost Grid.
    - Beautiful typography inspired by matejlatin/Gutenberg.
    - Stylesheet built using Sass and BEM-Style naming.
    - Syntax highlighting in code blocks.
    - Google Analytics support.
- url: https://dindim-production.netlify.com/
  repo: https://github.com/lorenzogm/gatsby-ecommerce-starter
  description: Gatsby starter to create an ecommerce website with netlify and stripe. Setup and release your shop in a few minutes.
  tags:
    - Client-side App
    - E-commerce
    - Firebase
    - Netlify
    - SEO
    - Stripe
    - Styling:CSS-in-JS
  features:
    - 100% Free. No subscriptions, just pay a fee to Stripe when you sell a product.
    - Home Page to list all your products.
    - Category Page to list products by category.
    - Product Detail Page. Define several colors and sizes for the same product
    - Cart Page with the summary of your cart before checkout.
    - Checkout Page powered by Stripe.
    - Scripts to create/update/delete your products in Stripe.
    - Analytics with Firebase
- url: https://gatsby-starter-ts.now.sh/
  repo: https://github.com/jpedroschmitz/gatsby-starter-ts
  description: A TypeScript starter for Gatsby. No plugins and styling. Exactly the necessary to start!
  tags:
    - Language:TypeScript
    - Styling:None
    - Linting
  features:
    - TypeScript
    - ESLint and Prettier
    - Husky and lint-staged
    - Commitizen and Commitlint
    - TypeScript absolute paths
- url: https://rolwinreevan.com
  repo: https://github.com/rolwin100/rolwinreevan_gatsby_blog
  description: This starter consists of ant design system you can use it for your personal blog. I have give a lot of time in developing this starter because I found that there were not much starters with a very good design. Please give a star to this project if you have like it to encourage me 😄. Thank you.
  tags:
    - Blog
    - Portfolio
    - Markdown
    - SEO
    - PWA
  features:
    - Blog designed using Markdown.
    - Beautifully designed landing page.
    - First project in the starters list to use ant design.
    - Supports SSR and is also a PWA.
- url: https://gatsby-antd-starter.netlify.app/
  repo: https://github.com/alienCY/gatsby-antd-starter
  description: Gatsby starter with ant design (antd)
  tags:
    - Styling:Ant Design
    - SEO
  features:
    - Ant Design components
    - A really nice header.
- url: https://gatsby-starter-typescript.surge.sh
  repo: https://github.com/kurttomlinson/gatsby-starter-typescript
  description: A TypeScript starter with auto-generated GraphQL types, TS errors in the develop console, and gatsby-node.ts support!
  tags:
    - Language:TypeScript
  features:
    - TypeScript
    - Auto-generated types from GraphQL queries
    - TypeScript errors in the develop console
    - Support for typed GraphQL queries in gatsby-node.ts
    - Based on gatsby-starter-default
- url: https://www.dyuzz.club/
  repo: https://github.com/Dyuzz/Gatsby-Blog-Starter-Dyuzz
  description: A Gatsby starter for creating blogs.
  tags:
    - Blog
    - PWA
    - SEO
    - CMS:Netlify
    - Pagination
  features:
    - Blog designed using Markdown.
    - Beautifully designed landing page.
    - Gatsby v2
    - Google Analytics
    - Web App Manifest
    - Netlify Support
    - Gitalk Comment
    - SiteMap
    - Netlify CMS Support
    - TOC（TableOfContexts）
    - Pagination
    - SEO
    - Phone browser Support
- url: https://dropinblog-gatsby-starter.netlify.app/
  repo: https://github.com/DropInBlog/gatsby-starter
  description: A quick and simple Gatsby solution for the simplest blogging solution
  tags:
    - Blog
    - Netlify
    - Pagination
    - SEO
    - CMS:Headless
    - Styling:SCSS
    - Styling:CSS-in-JS
    - Styling:Tailwind
  features:
    - Pagination
    - Beautifully designed landing page.
    - Includes Chakra-UI and Tailwind CSS
- url: https://gatsby-material-typescript-starter.netlify.app
  repo: https://github.com/Junscuzzy/gatsby-material-typescript-starter
  description: A simple starter using TypeScript, eslint, prettier & @Material-ui
  tags:
    - Language:TypeScript
    - Linting
    - Netlify
    - SEO
    - Styling:Material
  features:
    - TypeScript in front-side & node-side
    - Prettier, eslint and Type-check well configured together
    - Material-ui SSR compatible with build-in light/dark theme
    - Content sourcing free
    - Functional react (Hooks & functions instead Class)
    - Responsive design
    - SEO optimized
    - Styled 404 page
    - Google Analytics support
- url: https://gatsby-starter-takeshape-startup.netlify.app
  repo: https://github.com/colbyfayock/gatsby-starter-takeshape-startup
  description: Integrate TakeShape CMS using a ready to go TakeShape Startup project!
  tags:
    - Blog
    - CMS:Other
    - CMS:Headless
    - Landing Page
    - Styling:SCSS
  features:
    - Integrate TakeShape CMS
    - Preconfigured to work with the TakeShape Startup project
- url: https://gatsby-startbootstrap-agency.netlify.app/
  repo: https://github.com/thundermiracle/gatsby-startbootstrap-agency
  description: Gatsby version of startbootstrap-agency with i18n supported.
  tags:
    - Portfolio
    - PWA
    - SEO
    - Gallery
    - Landing Page
    - Onepage
    - Markdown
    - Netlify
    - Styling:Bootstrap
    - i18n
    - Netlify
    - Linting
  features:
    - Easily Configurable
    - Different types of sections
    - i18n
    - SEO
    - Google Analytics
    - Prettier, ESLint
- url: https://gatsby-typescript-tailwind-twin-styled-component-starter.netlify.app/
  repo: https://github.com/DevHausStudio/Gatsby-Typescript-Tailwind-Twin-Styled-Component-Starter
  description: Barebones and lightweight starter with TypeScript, Styled-Components, Tailwind CSS, Twin Macro.
  tags:
    - Language:TypeScript
    - Styling:Tailwind
    - Styling:CSS-in-JS
    - Netlify
  features:
    - Gatsby v2
    - TypeScript
    - Tailwind CSS
    - Style-Components
    - CSS-in-JS
    - Code Readability
    - Barebones
- url: https://dlford.github.io/gatsby-typescript-starter-minimalist/
  repo: https://github.com/dlford/gatsby-typescript-starter-minimalist
  description: A minimalist Gatsby TypeScript starter, because less is more
  tags:
    - Language:TypeScript
    - Linting
    - Styling:Other
  features:
    - Don't use `React.FC` (See `https://github.com/facebook/create-react-app/pull/8177`)
    - Minimalist
    - Prettier / ESLint pre-configured
    - CSS Reset / CSS Modules
    - Style Builder page for adjusting global styles
- url: https://flotiq-starter-products.herokuapp.com/
  repo: https://github.com/flotiq/gatsby-starter-products
  description: A Gatsby e-commerce starter with products sourced from Flotiq.
  tags:
    - CMS:Headless
    - E-commerce
    - CMS:Other
  features:
    - Snipcart e-commerce starter
    - Flotiq CMS as a product source
    - Deploy to Heroku
- url: https://goodpraxis.coop
  repo: https://github.com/GoodPraxis/gp-gatsby-starter-ts-sass-jest
  description: A solid, basic Gatsby starter used by Good Praxis suitable for many different types of projects
  tags:
    - Language:TypeScript
    - Styling:SCSS
    - SEO
    - Testing
  features:
    - TypeScript support
    - SCSS for styling
    - JEST tests
    - Simple SEO setup
- url: https://gatsby-markdown-personal-website.netlify.app/
  repo: https://github.com/SaimirKapaj/gatsby-markdown-personal-website
  description: Gatsby Markdown Personal Website Starter, using Styled Components, Tailwind CSS and Framer Motion.
  tags:
    - Blog
    - Portfolio
    - Markdown
    - Styling:Tailwind
  features:
    - Markdown
    - Framer Motion
    - Page Transition
    - Styled Components
    - Tailwind CSS
    - Removes unused CSS with Purgecss
    - Font Awesome Icons
    - Responsive Design
    - SEO
    - React Helmet
    - Offline Support
    - Gatsby Image
- url: https://flotiq-starter-recipes.herokuapp.com
  repo: https://github.com/flotiq/gatsby-starter-recipes
  description: A Gatsby culinary starter with recipes sourced from Flotiq.
  tags:
    - CMS:Headless
    - Gallery
    - Pagination
    - CMS:Other
  features:
    - Recipes starter
    - Culinary recipes
    - Flotiq CMS as a recipe source
- url: https://gatsby-markdown-typescript-personal-website.netlify.app/
  repo: https://github.com/SaimirKapaj/gatsby-markdown-typescript-personal-website
  description: Gatsby Markdown Personal Website Starter, using TypeScript, Styled Components, Tailwind CSS and Framer Motion.
  tags:
    - Blog
    - Portfolio
    - Markdown
    - Language:TypeScript
    - Styling:Tailwind
  features:
    - Markdown
    - TypeScript
    - Framer Motion
    - Page Transition
    - Styled Components
    - Tailwind CSS
    - Removes unused CSS with Purgecss
    - Font Awesome Icons
    - Responsive Design
    - SEO
    - React Helmet
    - Offline Support
    - Gatsby Image
- url: https://thestartup.netlify.app/
  repo: https://github.com/bagseye/startup
  description: A startup template perfect for brochure sites and small businesses
  tags:
    - Landing Page
    - Onepage
    - Portfolio
    - Styling:CSS-in-JS
  features:
    - Font Awesome Icons
    - Responsive Design
    - Style-Components
- url: https://gatsby-starter-tailwind-css.netlify.app/
  repo: https://github.com/melanienolan/gatsby-starter-tailwind-css
  description: A Gatsby starter with Tailwind CSS. Uses Tailwind CSS v1.4.1 and includes built-in support for PurgeCSS.
  tags:
    - Landing Page
    - Onepage
    - Styling:Tailwind
  features:
    - Simple boilerplate site using Tailwind CSS
    - PurgeCSS support to remove unused styles
    - PostCSS including Autoprefixer
    - React Helmet for better SEO
- url: https://wordpress-balsa.draftbox.co/
  repo: https://github.com/draftbox-co/gatsby-wordpress-balsa-starter
  description: A Gatsby starter for creating blogs from headless WordPress CMS.
  tags:
    - Blog
    - SEO
    - CMS:WordPress
    - Styling:Other
    - Pagination
  features:
    - Balsa Skin by Draftbox
    - Data sourcing from headless WordPress
    - Responsive design
    - SEO optimized
    - OpenGraph structured data
    - Twitter Cards meta
    - Sitemap Generation
    - XML Sitemaps
    - Progressive Web Ap
- url: https://gatsby-basic-typescript-starter.netlify.app/
  repo: https://github.com/noahub/gatsby-typescript-starter
  description: This starter ships with the main Gatsby configuration files you need to build a basic site using React and TypeScript.
  tags:
    - Language:TypeScript
    - Styling:CSS-in-JS
  features:
    - TypeScript installed and configured
    - Styled Components via Emotion
    - Google Fonts enabled
    - React Helmet for SEO
    - Configured image filesystem, transformer-sharp, plugin-sharp
- url: https://gatsby-landing-page-starter.netlify.app/
  repo: https://github.com/btahir/gatsby-landing-page-starter
  description: Simple Landing Page Starter Built With Gatsby.
  tags:
    - Landing Page
    - SEO
    - PWA
    - Styling:SCSS
  features:
    - Responsive design
    - SEO optimized
    - Conversion optimized
    - Sitemap Generation
    - XML Sitemaps
    - Progressive Web App
    - Offline Support
    - Composable and extensible
- url: https://gatsby-lotus-starter.netlify.app/
  repo: https://github.com/DecliningLotus/gatsby-lotus-starter
  description: A fully featured Gatsby Bootstrap starter.
  tags:
    - Linting
    - Netlify
    - PWA
    - SEO
    - Styling:Bootstrap
    - Styling:PostCSS
    - Styling:SCSS
  features:
    - Bootstrap + React Bootstrap
    - React Icons
    - Typefaces + Font Preloader
    - SVGO Optimizations
    - Optimized SEO
    - SASS Support
    - Sitemap Generation
    - Progressive Web App
    - Offline Support
    - Semantic Release
    - Netlify + CircleCI Support
- url: https://creationspirit.github.io/gatsby-babylonjs-starter/
  repo: https://github.com/creationspirit/gatsby-babylonjs-starter
  description: A Gatsby starter with example Babylonjs scene boilerplate.
  tags:
    - Portfolio
  features:
    - Babylon.js 3D graphics
    - Built on top of Gatsby's default starter
- url: https://gatsby-starter-voyager.netlify.app/
  repo: https://github.com/gregdferrell/gatsby-starter-voyager
  description: A feature-rich starter blog.
  tags:
    - Blog
    - Markdown
    - Pagination
    - RSS
    - SEO
    - Styling:SCSS
    - Styling:Other
  features:
    - Beautiful starter blog with content in markdown
    - Responsive, mobile-first design using tachyons.scss, flexbox, SCSS & CSS modules
    - Fast, with top-notch lighthouse audit scores
    - View posts by tag & author
    - Pagination & next/prev navigation
    - Social sharing links on blog posts (twitter, facebook, pinterest)
    - SEO component with social sharing cards for twitter & facebook
    - Structured data, schema.org
    - Sitemap & RSS feed
    - Support for email subscription to Mailchimp campaign
    - Support for Google analytics
- url: https://expo-gatsby-starter.netlify.app/
  repo: https://github.com/Sidibedev/expo-gatsby-starter
  description: A simple Expo and Gatsby starter.
  tags:
    - PWA
    - SEO
  features:
    - SEO
    - PWA
    - Offline Support
    - Upload Image
    - Expo SDK
    - Image manipulation
    - 404 page
    - Navigation
- url: https://gatsby-starter-banshorian.netlify.app
  repo: https://github.com/webmaeistro/gatsby-starter-banshorian
  description: Starter for the gatsby-theme-banshorian. A creative cool-looking personal or work projects showcase / portfolio / CV. Based on byfolio.
  tags:
    - Styling:Other
    - Portfolio
    - Transitions
    - Linting
    - Testing
    - PWA
  features:
    - Gatsby v2
    - Style-Components Using @emotion
    - Edit Everything From gatsby.config
    - Developer Friendly
    - Isomorphic Skills Tiles
    - Transitions Between Pages and Menu
- url: https://a2zarslaan.github.io/gatsby-starter-sasslan/
  repo: https://github.com/a2zarslaan/gatsby-starter-sasslan
  description: A minimalistic Gatsby starter template featuring SASS and CSS 7-1 architecture.
  tags:
    - Blog
    - Portfolio
    - Markdown
  features:
    - Markdown
    - CSS 7-1 Architecture
    - GraphQL IDE
    - Page Transitions
    - Easy to edit CSS variables
    - Styled Components
    - SVG icons
    - Google fonts
    - Desktop-First Design
    - Responsive Design
    - React Helmet
    - Gatsby Remark Images
    - Code Readability
    - Progressive Web App
- url: https://pedantic-brown-bbf927.netlify.app/
  repo: https://github.com/pkino/gatsby-starter-typescript-sass
  description: A minimum starter with TypeScript, Sass, ESLint and prettier built in
  tags:
    - Language:TypeScript
    - Styling:SCSS
    - Linting
  features:
    - TypeScript and Sass support
    - ESLint with basic react rules
- url: https://gatsby-starter-portfolio-minimal.netlify.app/
  repo: https://github.com/konstantinmuenster/gatsby-starter-portfolio-minimal
  description: A modern one-page portfolio with a clean yet expressive design.
  tags:
    - Portfolio
    - Markdown
    - MDX
    - PWA
    - Onepage
    - Styling:CSS-in-JS
  features:
    - Quick and Easy Setup - Add content and deploy
    - Content via Markdown/MDX - No external CMS needed
    - Extendable Layout - Add more sections as you like
    - Responsive Design - With freshening Animations
    - Medium Integration - Feature your latest articles
    - Progressive Web App/PWA - Offline Support
    - Fast and Accessible
    - SEO
- url: https://gatsby-theme-clarisse.netlify.app
  repo: https://github.com/tacogator/gatsby-starter-blog-material-clarisse
  description: A minimalist blog starter with Material-UI
  tags:
    - Blog
    - SEO
    - Portfolio
    - Landing Page
    - Styling:Material
    - Markdown
    - MDX
  features:
    - SEO-ready
    - Clean design with emphasis on Call-to-action
    - Built-in Tag/Category support
    - Write post in markdown or MDX
    - Desktop and mobile responsive layout
    - Customizable branding & navigation
    - Material-UI
- url: https://foundation.stackrole.com/
  repo: https://github.com/stackrole/gatsby-starter-foundation
  description: A starter to launch your blazing fast personal website and a blog, Built with Gatsby and Netlify CMS. Made with ❤ by Stackrole
  tags:
    - CMS:Netlify
    - Markdown
    - Netlify
    - Pagination
    - SEO
    - Styling:SCSS
    - Blog
    - Landing Page
  features:
    - A Blog and Personal website with Netlify CMS.
    - Responsive Web Design
    - Customize content of Homepage, About and Contact page.
    - Add / Modify / Delete blog posts.
    - Edit website settings, Add Google Analytics and make it your own all with in the CMS.
    - SEO Optimized
    - OpenGraph structured data
    - Twitter Cards meta
    - Beautiful XML Sitemaps
    - Netlify Contact Form, Works right out of the box after deployment.
    - Invite collaborators into Netlify CMS, without giving access to your GitHub account via Git Gateway
    - Gatsby Incremental Builds with Netlify.
    - For more info, Take a look at readme.md on the Github repo.
- url: https://gatsby-starter-payments.netlify.app
  repo: https://github.com/moonclerk/gatsby-starter-payments
  description: A Gatsby starter for creating SaaS landing pages using MoonClerk to accept payments.
  tags:
    - Landing Page
    - Netlify
    - Onepage
    - SEO
    - Stripe
    - Styling:CSS-in-JS
  features:
    - SEO optimized
    - Landing Page
    - Fully responsive
    - Gatsby images
    - MoonClerk Payment Forms
    - Open source illustrations from Icons8
    - Google Analytics
    - Includes React Helmet to allow editing site meta tags
    - Includes plugins for easy, beautiful typography
    - Styling with styled-components
    - Organized using ABEM
- url: https://schoolfront.netlify.app
  repo: https://github.com/orzechdev/schoolfront
  description: School website starter
  tags:
    - Language:TypeScript
    - Styling:CSS-in-JS
    - CMS:WordPress
    - Blog
    - Presentation
  features:
    - Main page
    - WordPress blog
    - Contact page
    - About page
    - Open hours information
    - Offered curriculum page
    - Teachers list
    - WCAG AA support
    - SEO optimized
    - Sitemap Generation
    - Gatsby v2
    - Styled Components
    - TypeScript
- url: https://gatsby-starter-donations.netlify.app
  repo: https://github.com/moonclerk/gatsby-starter-donations
  description: A simple starter to help get up and running accepting donations using Gatsby + MoonClerk
  tags:
    - Donations
    - Landing Page
    - Netlify
    - Onepage
    - SEO
    - Stripe
    - Styling:CSS-in-JS
  features:
    - SEO optimized
    - Fully responsive
    - Gatsby images
    - MoonClerk Payment Forms
    - Open source illustrations from Icons8
    - Open source image from Unsplash
    - Google Analytics
    - Includes React Helmet to allow editing site meta tags
    - Includes plugins for easy, beautiful typography
    - Styling with styled-components
    - Organized using ABEM
- url: https://jolly-tree-003047c03.azurestaticapps.net/
  repo: https://github.com/floAr/gatsby-starter-azure_swa
  description: A simple Gatsby starter making use of the new Azure Static Web App service.
  tags:
    - Redux
    - Styling:None
    - Azure
  features:
    - CI/CD using github actions
- url: https://gatsbyfire.netlify.app/
  repo: https://github.com/GeorgeSteel/gatsby-fire-starter
  description: A Gatsby Starter to build a complete webapp with Gatsby & Firebase by using the library reactfire
  tags:
    - Firebase
    - Authentication
    - Client-side App
  features:
    - You can build a realtime app without any `window object` issue.
    - Private/Dynamic routing made easy with reach/router.
    - Fully integrated with reactfire.
    - Easy to setup.
    - Insane Lighthouse performance.
    - FirebaseUI fully integrated & customizable for any language location.
- url: https://gatsby-starter-catalyst-helium.netlify.app/
  repo: https://github.com/ehowey/gatsby-starter-catalyst-helium
  description: A personal blog starter with large featured images, SEO optimization, dark mode, and support for many different frontmatter fields. Based on Gatsby Theme Catalyst. Uses MDX for content and Theme UI for styling. Includes a core theme, a header theme, a footer theme and a blog theme.
  tags:
    - MDX
    - Styling:Theme-UI
    - SEO
    - PWA
    - Blog
  features:
    - Based on Gatsby Theme Catalyst series of themes and starters.
    - Theme options are used to enable some simple layout changes.
    - Designed with component shadowing in mind to allow easier customization.
    - Theme UI is deeply integrated with design tokens and variants throughout.
    - Color mode switching available by default.
    - SEO optimized to include social media images and Twitter handles.
    - React Scroll for one page, anchor based navigation is available.
    - Code highlighting via Prism.
<<<<<<< HEAD
- url: https://headless.us
  repo: https://github.com/ecomloop/headless-starter
  description: the shopify + gatsby starter theme for digital commerce
  tags:
    - E-commerce
    - Shopify
    - CMS:Netlify
    - Blog
  features:
    - Integrated with Shopify for pulling products
    - Checkout handled via Shopify 
    - Includes variants for products
    - XML sitemap
    - Blog with Netlify CMS 
    - RSS feed
    - Designed to bring headless commerce to Shopify merchants and shops
=======
- url: https://simple.rickkln.com
  repo: https://github.com/rickkln/gatsby-starter-simple
  description: Simple Gatsby starter for a small static site. Replaces Prettier with ESLint (AirBnB style), and adds TypeScript and Firebase hosting.
  tags:
    - Linting
    - Language:TypeScript
    - Firebase
    - SEO
    - Markdown
    - Portfolio
  features:
    - TypeScript is used for a better developer experience.
    - ESLint and the AirBnB TypeScript style guide help you avoid, and fix, simple issues in your code.
    - The default Gatsby formatting tool Prettier, has been removed in order to avoid conflicts with the ESLint + AirBnB TypeScript tools described above.
    - Firebase Hosting is supported and configured for Gatsby from the start.
    - Dynamic pages for blog posts in markdown is implemented.
>>>>>>> 62d6f5db
<|MERGE_RESOLUTION|>--- conflicted
+++ resolved
@@ -6632,7 +6632,6 @@
     - SEO optimized to include social media images and Twitter handles.
     - React Scroll for one page, anchor based navigation is available.
     - Code highlighting via Prism.
-<<<<<<< HEAD
 - url: https://headless.us
   repo: https://github.com/ecomloop/headless-starter
   description: the shopify + gatsby starter theme for digital commerce
@@ -6649,7 +6648,6 @@
     - Blog with Netlify CMS 
     - RSS feed
     - Designed to bring headless commerce to Shopify merchants and shops
-=======
 - url: https://simple.rickkln.com
   repo: https://github.com/rickkln/gatsby-starter-simple
   description: Simple Gatsby starter for a small static site. Replaces Prettier with ESLint (AirBnB style), and adds TypeScript and Firebase hosting.
@@ -6665,5 +6663,4 @@
     - ESLint and the AirBnB TypeScript style guide help you avoid, and fix, simple issues in your code.
     - The default Gatsby formatting tool Prettier, has been removed in order to avoid conflicts with the ESLint + AirBnB TypeScript tools described above.
     - Firebase Hosting is supported and configured for Gatsby from the start.
-    - Dynamic pages for blog posts in markdown is implemented.
->>>>>>> 62d6f5db
+    - Dynamic pages for blog posts in markdown is implemented.