- url: https://styxlab.github.io
  repo: https://github.com/styxlab/gatsby-starter-try-ghost
  description: A Gatsby starter for creating blogs from headless Ghost CMS.
  tags:
    - Blog
    - CMS:Headless
    - SEO
    - Styling:PostCSS
  features:
    - Casper standard Ghost theme
    - Data sourcing from headless Ghost
    - Sticky navigation headers
    - Hover on author avatar
    - Responsive design
    - SEO optimized
    - Styled 404 page
    - OpenGraph structured data
    - Twitter Cards meta
    - Sitemap Generation
    - XML Sitemaps
    - Progressive Web App
    - Offline Support
    - RSS Feed
    - Composable and extensible
- url: https://gatsby-theme-sky-lite.netlify.com
  repo: https://github.com/vim-labs/gatsby-theme-sky-lite-starter
  description: A lightweight GatsbyJS starter with Material-UI and MDX Markdown support.
  tags:
    - Blog
    - Styling:Material
  features:
    - Lightweight
    - Markdown
    - MDX
    - MaterialUI Components
    - React Icons
- url: https://authenticaysh.netlify.com/
  repo: https://github.com/ben-siewert/gatsby-starter-auth-aws-amplify
  description: Full-featured Auth with AWS Amplify & AWS Cognito
  tags:
    - AWS
    - Authentication
  features:
    - Full-featured AWS Authentication with Cognito
    - Error feedback in forms
    - Password Reset
    - Multi-Factor Authentication
    - Styling with Bootstrap and Sass
- url: https://gatsby-starter-blog-demo.netlify.com/
  repo: https://github.com/gatsbyjs/gatsby-starter-blog
  description: official blog
  tags:
    - Official
    - Blog
  features:
    - Basic setup for a full-featured blog
    - Support for an RSS feed
    - Google Analytics support
    - Automatic optimization of images in Markdown posts
    - Support for code syntax highlighting
    - Includes plugins for easy, beautiful typography
    - Includes React Helmet to allow editing site meta tags
    - Includes plugins for offline support out of the box
- url: https://gatsby-starter-default-demo.netlify.com/
  repo: https://github.com/gatsbyjs/gatsby-starter-default
  description: official default
  tags:
    - Official
  features:
    - Comes with React Helmet for adding site meta tags
    - Includes plugins for offline support out of the box
- url: https://gatsby-netlify-cms.netlify.com/
  repo: https://github.com/netlify-templates/gatsby-starter-netlify-cms
  description: n/a
  tags:
    - Blog
    - Styling:Bulma
    - CMS:Netlify
  features:
    - A simple blog built with Netlify CMS
    - Basic directory organization
    - Uses Bulma for styling
    - Visit the repo to learn how to set up authentication, and begin modeling your content.
- url: https://vagr9k.github.io/gatsby-advanced-starter/
  repo: https://github.com/Vagr9K/gatsby-advanced-starter
  description: Great for learning about advanced features and their implementations
  tags:
    - Blog
    - Styling:None
  features:
    - Does not contain any UI frameworks
    - Provides only a skeleton
    - Tags
    - Categories
    - Google Analytics
    - Disqus
    - Offline support
    - Web App Manifest
    - SEO
- url: https://vagr9k.github.io/gatsby-material-starter/
  repo: https://github.com/Vagr9K/gatsby-material-starter
  description: n/a
  tags:
    - Styling:Material
  features:
    - React-MD for Material design
    - Sass/SCSS
    - Tags
    - Categories
    - Google Analytics
    - Disqus
    - Offline support
    - Web App Manifest
    - SEO
- url: https://gatsby-advanced-blog-system.danilowoz.now.sh/blog
  repo: https://github.com/danilowoz/gatsby-advanced-blog-system
  description: Create a complete blog from scratch with pagination, categories, featured posts, author, SEO and navigation.
  tags:
    - Pagination
    - Markdown
    - SEO
  features:
    - Pagination;
    - Category and tag pages (with pagination);
    - Category list (with navigation);
    - Featured post;
    - Author page;
    - Next and prev post;
    - SEO component.
- url: https://graphcms.github.io/gatsby-graphcms-tailwindcss-example/
  repo: https://github.com/GraphCMS/gatsby-graphcms-tailwindcss-example
  description: The default Gatsby starter blog with the addition of the gatsby-source-graphql and tailwind dependencies.
  tags:
    - Styling:Tailwind
    - CMS:Headless
  features:
    - Tailwind style library
    - GraphQL source plugin
    - Very simple boilerplate
- url: https://wonism.github.io/
  repo: https://github.com/wonism/gatsby-advanced-blog
  description: n/a
  tags:
    - Portfolio
    - Redux
  features:
    - Blog post listing with previews (image + summary) for each blog post
    - Categories and tags for blog posts with pagination
    - Search post with keyword
    - Put react application / tweet into post
    - Copy some codes in post with clicking button
    - Portfolio
    - Resume
    - Redux for managing statement (with redux-saga / reselect)

- url: https://gatsby-tailwind-emotion-starter.netlify.com/
  repo: https://github.com/muhajirdev/gatsby-tailwind-emotion-starter
  description: A Gatsby Starter with Tailwind CSS + Emotion JS
  tags:
    - Styling:Tailwind
  features:
    - Eslint Airbnb without semicolon and without .jsx extension
    - Offline support
    - Web App Manifest
- url: https://gatsby-starter-redux-firebase.netlify.com/
  repo: https://github.com/muhajirdev/gatsby-starter-redux-firebase
  description: A Gatsby + Redux + Firebase Starter. With Authentication
  tags:
    - Styling:None
    - Firebase
    - Client-side App
  features:
    - Eslint Airbnb without semicolon and without .jsx extension
    - Firebase
    - Web App Manifest
- url: https://dschau.github.io/gatsby-blog-starter-kit/
  repo: https://github.com/dschau/gatsby-blog-starter-kit
  description: n/a
  tags:
    - Blog
  features:
    - Blog post listing with previews for each blog post
    - Navigation between posts with a previous/next post button
    - Tags and tag navigation
- url: https://contentful-userland.github.io/gatsby-contentful-starter/
  repo: https://github.com/contentful-userland/gatsby-contentful-starter
  description: n/a
  tags:
    - Blog
    - CMS:Contentful
    - CMS:Headless
  features:
    - Based on the Gatsby Starter Blog
    - Includes Contentful Delivery API for production build
    - Includes Contentful Preview API for development
- url: https://react-firebase-authentication.wieruch.com/
  repo: https://github.com/the-road-to-react-with-firebase/react-gatsby-firebase-authentication
  description: n/a
  tags:
    - Firebase
  features:
    - Sign In, Sign Up, Sign Out
    - Password Forget
    - Password Change
    - Protected Routes with Authorization
    - Realtime Database with Users
- url: http://dmwl.net/gatsby-hampton-theme
  repo: https://github.com/davad/gatsby-hampton-theme
  description: n/a
  tags:
    - Styling:CSS-in-JS
  features:
    - Eslint in dev mode with the airbnb config and prettier formatting rules
    - Emotion for CSS-in-JS
    - A basic blog, with posts under src/pages/blog
    - A few basic components (Navigation, Layout, Link wrapper around gatsby-link))
    - Based on gatsby-starter-gatsbytheme
- url: https://orgapp.github.io/gatsby-starter-orga/
  repo: https://github.com/orgapp/gatsby-starter-orga
  description: Want to use org-mode instead of markdown? This is for you.
  tags:
    - Blog
  features:
    - Use org-mode files as source.
    - Generate post pages, can be configured to be file-based or section-based.
    - Generate posts index pages.
- url: http://2column-portfolio.surge.sh/
  repo: https://github.com/praagyajoshi/gatsby-starter-2column-portfolio
  description: n/a
  tags:
    - Portfolio
    - Styling:SCSS
  features:
    - Designed as a minimalistic portfolio website
    - Grid system using flexboxgrid
    - Styled using SCSS
    - Font icons using font-awesome
    - Google Analytics integration
    - Open Sans font using Google Fonts
    - Prerendered Open Graph tags for rich sharing
- url: https://prototypeinteractive.github.io/gatsby-react-boilerplate/
  repo: https://github.com/PrototypeInteractive/gatsby-react-boilerplate
  description: n/a
  tags:
    - Styling:Bootstrap
  features:
    - Basic configuration and folder structure
    - Uses PostCSS and Sass (with autoprefixer and pixrem)
    - Uses Bootstrap 4 grid
    - Leaves the styling to you
    - Uses data from local json files
    - Contains Node.js server code for easy, secure, and fast hosting
- url: http://capricious-spring.surge.sh/
  repo: https://github.com/noahg/gatsby-starter-blog-no-styles
  description: n/a
  tags:
    - Blog
    - Styling:None
  features:
    - Same as official gatsby-starter-blog but with all styling removed
- url: https://gatsby-starter-github-api.netlify.com/
  repo: https://github.com/lundgren2/gatsby-starter-github-api
  description: Single page starter based on gatsby-source-github-api
  tags:
    - Portfolio
    - Onepage
  features:
    - Use your GitHub as your own portfolio site
    - List your GitHub repositories
    - GitHub GraphQL API v4

- url: https://gatsby-starter-bloomer.netlify.com/
  repo: https://github.com/Cethy/gatsby-starter-bloomer
  description: n/a
  tags:
    - Styling:Bulma
  features:
    - Based on gatsby-starter-default
    - Bulma CSS Framework with its Bloomer react components
    - Font-Awesome icons
    - Includes a simple fullscreen hero w/ footer example
- url: https://gatsby-starter-bootstrap-netlify.netlify.com/
  repo: https://github.com/konsumer/gatsby-starter-bootstrap-netlify
  description: n/a
  tags:
    - Styling:Bootstrap
    - CMS:Netlify
  features:
    - Very similar to gatsby-starter-netlify-cms, slightly more configurable (e.g. set site-title in gatsby-config) with Bootstrap/Bootswatch instead of bulma
- url: https://gatstrap.netlify.com/
  repo: https://github.com/jaxx2104/gatsby-starter-bootstrap
  description: n/a
  tags:
    - Styling:Bootstrap
  features:
    - Bootstrap CSS framework
    - Single column layout
    - Basic components like SiteNavi, SitePost, SitePage
- url: http://gatsby-bulma-storybook.surge.sh/
  repo: https://github.com/gvaldambrini/gatsby-starter-bulma-storybook
  description: n/a
  tags:
    - Styling:Bulma
    - Storybook
    - Testing
  features:
    - Storybook for developing components in isolation
    - Bulma and Sass support for styling
    - CSS modules
    - Prettier & eslint to format & check the code
    - Jest
- url: https://gatsby-starter-business.netlify.com/
  repo: https://github.com/v4iv/gatsby-starter-business
  description: n/a
  tags:
    - Styling:Bulma
    - PWA
    - CMS:Netlify
    - Disqus
    - Search
    - Pagination
  features:
    - Complete Business Website Suite - Home Page, About Page, Pricing Page, Contact Page and Blog
    - Netlify CMS for Content Management
    - SEO Friendly (Sitemap, Schemas, Meta Tags, GTM etc)
    - Bulma and Sass Support for styling
    - Progressive Web App & Offline Support
    - Tags and RSS Feed for Blog
    - Disqus and Share Support
    - Elastic-Lunr Search
    - Pagination
    - Easy Configuration using `config.js` file
- url: https://haysclark.github.io/gatsby-starter-casper/
  repo: https://github.com/haysclark/gatsby-starter-casper
  description: n/a
  tags:
    - PWA
  features:
    - Page pagination
    - CSS
    - Tags
    - Google Analytics
    - Offline support
    - Web App Manifest
    - SEO
- url: http://gatsby-starter-ceevee.surge.sh/
  repo: https://github.com/amandeepmittal/gatsby-starter-ceevee
  description: n/a
  tags:
    - Portfolio
  features:
    - Based on the Ceevee site template, design by Styleshout
    - Single Page Resume/Portfolio site
    - Target audience Developers, Designers, etc.
    - Used CSS Modules, easy to manipulate
    - FontAwsome Library for icons
    - Responsive Design, optimized for Mobile devices
- url: https://gatsby-starter-contentful-i18n.netlify.com/
  repo: https://github.com/mccrodp/gatsby-starter-contentful-i18n
  description: i18n support and language switcher for Contentful starter repo
  tags:
    - i18n
    - CMS:Contentful
    - CMS:Headless
  features:
    - Localization (Multilanguage)
    - Dynamic content from Contentful CMS
    - Integrates i18n plugin starter and using-contentful repos
- url: https://cranky-edison-12166d.netlify.com/
  repo: https://github.com/datocms/gatsby-portfolio
  description: n/a
  tags:
    - CMS:DatoCMS
    - CMS:Headless
  features:
    - Simple portfolio to quick start a site with DatoCMS
    - Contents and media from DatoCMS
    - Custom Sass style
    - SEO
- url: https://gatsby-deck.netlify.com/
  repo: https://github.com/fabe/gatsby-starter-deck
  description: n/a
  tags:
    - Presentation
  features:
    - Create presentations/slides using Gatsby.
    - Offline support.
    - Page transitions.
- url: https://gatsby-starter-default-i18n.netlify.com/
  repo: https://github.com/angeloocana/gatsby-starter-default-i18n
  description: n/a
  tags:
    - i18n
  features:
    - localization (Multilanguage)
- url: http://gatsby-dimension.surge.sh/
  repo: https://github.com/codebushi/gatsby-starter-dimension
  description: Single page starter based on the Dimension site template
  tags:
    - Portfolio
    - HTML5UP
    - Styling:SCSS
  features:
    - Designed by HTML5 UP
    - Simple one page site that’s perfect for personal portfolios
    - Fully Responsive
    - Styling with SCSS
- url: https://gatsby-docs-starter.netlify.com/
  repo: https://github.com/ericwindmill/gatsby-starter-docs
  description: n/a
  tags:
    - Documentation
    - Styling:CSS-in-JS
  features:
    - All the features from gatsby-advanced-starter, plus
    - Designed for Documentation / Tutorial Websites
    - ‘Table of Contents’ Component, Auto generates ToC from posts - just follow the file frontmatter conventions from markdown files in ‘lessons’.
    - Styled Components w/ ThemeProvider
    - Basic UI
    - A few extra components
    - Custom prismjs theme
    - React Icons
- url: https://parmsang.github.io/gatsby-starter-ecommerce/
  repo: https://github.com/parmsang/gatsby-starter-ecommerce
  description: Easy to use starter for an e-commerce store
  tags:
    - Styling:Other
    - Stripe
    - eCommerce
    - PWA
    - Authentication
  features:
    - Uses the Moltin eCommerce Api
    - Stripe checkout
    - Semantic-UI
    - Styled components
    - Google Analytics - (you enter the tracking-id)
    - React-headroom
    - Eslint & Prettier. Uses Airbnb JavaScript Style Guide
    - Authentication via Moltin (Login and Register)
- url: http://gatsby-forty.surge.sh/
  repo: https://github.com/codebushi/gatsby-starter-forty
  description: Multi-page starter based on the Forty site template
  tags:
    - Styling:SCSS
    - HTML5UP
  features:
    - Designed by HTML5 UP
    - Colorful homepage, and also includes a Landing Page and Generic Page components.
    - Many elements are available, including buttons, forms, tables, and pagination.
    - Custom grid made with CSS Grid
    - Styling with SCSS
- url: https://themes.gatsbythemes.com/gatsby-starter/
  repo: https://github.com/saschajullmann/gatsby-starter-gatsbythemes
  description: n/a
  tags:
    - Styling:CSS-in-JS
    - Blog
    - Testing
    - Linting
  features:
    - CSS-in-JS via Emotion.
    - Jest and Enzyme for testing.
    - Eslint in dev mode with the airbnb config and prettier formatting rules.
    - React 16.
    - A basic blog, with posts under src/pages/blog. There’s also a script which creates a new Blog entry (post.sh).
    - Data per JSON files.
    - A few basic components (Navigation, Footer, Layout).
    - Layout components make use of Styled-System.
    - Google Analytics (you just have to enter your tracking-id).
    - Gatsby-Plugin-Offline which includes Service Workers.
    - Prettier for a uniform codebase.
    - Normalize css (7.0).
    - Feather icons.
    - Font styles taken from Tachyons.
- url: https://gcn.netlify.com/
  repo: https://github.com/ryanwiemer/gatsby-starter-gcn
  description: A starter template to build amazing static websites with Gatsby, Contentful and Netlify
  tags:
    - CMS:Contentful
    - CMS:Headless
    - Blog
    - Netlify
    - Styling:CSS-in-JS
  features:
    - CMS:Contentful integration with ready to go placeholder content
    - Netlify integration including a pre-built contact form
    - Minimal responsive design - made to customize or tear apart
    - Pagination logic
    - Styled components
    - SEO Friendly Component
    - JSON-LD Schema
    - OpenGraph sharing support
    - Sitemap Generation
    - Google Analytics
    - Progressive Web app
    - Offline Support
    - RSS Feed
    - Gatsby Standard module for linting JavaScript with StandardJS
    - Stylelint support for Styled Components to lint the CSS in JS
- url: https://alampros.github.io/gatsby-starter-grommet/
  repo: https://github.com/alampros/gatsby-starter-grommet
  description: n/a
  tags:
    - Styling:Grommet
  features:
    - Barebones configuration for using the Grommet design system
    - Uses Sass (with CSS modules support)
- url: https://gatsby-starter-hello-world-demo.netlify.com/
  repo: https://github.com/gatsbyjs/gatsby-starter-hello-world
  description: official hello world
  tags:
    - Official
  features:
    - A no-frills Gatsby install
    - No plugins, no boilerplate
    - Great for advanced users
- url: https://gatsby-starter-hero-blog.greglobinski.com/
  repo: https://github.com/greglobinski/gatsby-starter-hero-blog
  description: no description yet
  tags:
    - Styling:PostCSS
    - SEO
    - Markdown
  features:
    - Easy editable content in Markdown files (posts, pages and parts)
    - CSS with `styled-jsx` and `PostCSS`
    - SEO (sitemap generation, robot.txt, meta and OpenGraph Tags)
    - Social sharing (Twitter, Facebook, Google, LinkedIn)
    - Comments (Facebook)
    - Images lazy loading and `webp` support (gatsby-image)
    - Post categories (category based post list)
    - Full text searching (Algolia)
    - Contact form (Netlify form handling)
    - Form elements and validation with `ant-design`
    - RSS feed
    - 100% PWA (manifest.webmanifest, offline support, favicons)
    - Google Analytics
    - App favicons generator (node script)
    - Easy customizable base styles via `theme` object generated from `yaml` file (fonts, colors, sizes)
    - React v.16.3 (gatsby-plugin-react-next)
    - Components lazy loading (social sharing)
    - ESLint (google config)
    - Prettier code styling
    - Webpack `BundleAnalyzerPlugin`
- url: https://gatsby-starter-i18n-lingui.netlify.com/
  repo: https://github.com/dcroitoru/gatsby-starter-i18n-lingui
  description: n/a
  tags:
    - i18n
  features:
    - Localization (Multilanguage) provided by js-lingui
    - Message extraction
    - Avoids code duplication - generates pages for each locale
    - Possibility of translated paths
- url: https://lumen.netlify.com/
  repo: https://github.com/alxshelepenok/gatsby-starter-lumen
  description: A minimal, lightweight and mobile-first starter for creating blogs uses Gatsby.
  tags:
    - Blog
    - CMS:Netlify
    - Pagination
    - Disqus
    - RSS
    - Linting
    - Testing
    - Styling:PostCSS
    - Styling:SCSS
  features:
    - Lost Grid
    - Jest testing
    - Beautiful typography inspired by matejlatin/Gutenberg
    - Mobile-First approach in development
    - Stylesheet built using SASS and BEM-Style naming
    - Syntax highlighting in code blocks
    - Sidebar menu built using a configuration block
    - Archive organized by tags and categories
    - Pagination support
    - Offline support
    - Google Analytics support
    - Disqus Comments support
- url: https://minimal-blog.lekoarts.de
  repo: https://github.com/LekoArts/gatsby-starter-minimal-blog
  description: This starter is part of a german tutorial series on Gatsby. The starter will change over time to use more advanced stuff (feel free to express your ideas in the repository). Its first priority is a minimalistic style coupled with a lot of features for the content.
  tags:
    - Blog
    - MDX
    - Styling:CSS-in-JS
    - Netlify
    - Linting
    - PWA
  features:
    - Minimal and clean white layout
    - Write your blog posts in MDX
    - Offline Support, WebApp Manifest, SEO
    - Code highlighting (with prism-react-renderer) and live preview (with react-live)
- url: https://gatsby-starter-modern-demo.netlify.com/
  repo: https://github.com/kripod/gatsby-starter-modern
  description: no description yet
  tags:
    - Linting
  features:
    - A set of strict linting rules (based on the Airbnb JavaScript Style Guide)
    - Encourage automatic code formatting
    - Prefer using Yarn for package management
    - Use EditorConfig to maintain consistent coding styles between different editors and IDEs
    - Integration with Visual Studio Code
    - Based on gatsby-starter-default
- url: https://gatsby-starter-personal-blog.greglobinski.com/
  repo: https://github.com/greglobinski/gatsby-starter-personal-blog
  description: n/a
  tags:
    - Blog
    - Markdown
    - Netlify
    - Styling:Material
  features:
    - Ready to use, but easily customizable a fully equipped theme starter
    - Easy editable content in Markdown files (posts, pages and parts)
    - ‘Like an app’ layout transitions
    - Easily restyled through theme object
    - Styling with JSS
    - Page transitions
    - Comments (Facebook)
    - Post categories
    - Post list filtering
    - Full text searching (Algolia)
    - Contact form (Netlify form handling)
    - Material UI (@next)
    - RSS feed
    - Full screen mode
    - User adjustable articles’ body copy font size
    - Social sharing (Twitter, Facebook, Google, LinkedIn)
    - PWA (manifes.json, offline support, favicons)
    - Google Analytics
    - Favicons generator (node script)
    - Components leazy loading with AsyncComponent (social sharing, info box)
    - ESLint (google config)
    - Prettier code styling
    - Custom webpack CommonsChunkPlugin settings
    - Webpack BundleAnalyzerPlugin
- url: http://gatsby-photon.surge.sh/
  repo: https://github.com/codebushi/gatsby-starter-photon
  description: Single page starter based on the Photon site template
  tags:
    - HTML5UP
    - Onepage
    - Styling:SCSS
  features:
    - Designed by HTML5 UP
    - Single Page, Responsive Site
    - Custom grid made with CSS Grid
    - Styling with SCSS
- url: https://portfolio-bella.netlify.com/
  repo: https://github.com/LekoArts/gatsby-starter-portfolio-bella
  description: A portfolio starter for Gatsby. The target audience are designers and photographers. The light themed website shows your work with large images & big typography. The Onepage is powered by the Headless CMS Prismic.io. and has programmatically created pages for your projects. General settings and colors can be changed in a config & theme file.
  tags:
    - Portfolio
    - CMS:Prismic
    - CMS:Headless
    - Styling:CSS-in-JS
    - Onepage
    - PWA
    - Linting
  features:
    - Big typography & images
    - White theme
    - Prismic.io as CMS
    - Emotion for styling + Emotion-Grid
    - One-page layout with sub-pages for case studies
    - Easily configurable
    - And other good stuff (SEO, Offline Support, WebApp Manifest Support)
- url: https://cara.lekoarts.de
  repo: https://github.com/LekoArts/gatsby-starter-portfolio-cara
  description: Playful and Colorful One-Page portfolio featuring Parallax effects and animations. Especially designers and/or photographers will love this theme! Built with MDX and Theme UI.
  tags:
    - Portfolio
    - Onepage
    - Styling:CSS-in-JS
    - PWA
  features:
    - React Spring Parallax effects
    - Theme UI-based theming
    - CSS Animations and shapes
    - Light/Dark mode
- url: https://emilia.lekoarts.de
  repo: https://github.com/LekoArts/gatsby-starter-portfolio-emilia
  description: A portfolio starter for Gatsby. The target audience are designers and photographers. The dark themed website shows your work with large images in a grid-layout (powered by CSS Grid). The transition effects on the header add a playful touch to the overall minimal design. The website has programmatically created pages for your projects (with automatic image import). General settings and colors can be changed in a config & theme file.
  tags:
    - Portfolio
    - PWA
    - Transitions
    - MDX
    - Styling:CSS-in-JS
    - Linting
    - Testing
  features:
    - Focus on big images (with gatsby-image)
    - Dark Theme with HeroPatterns Header
    - CSS Grid and styled-components
    - Page transitions
    - Cypress for End-to-End testing
    - react-spring animations
    - One-Page layout with sub-pages for projects
    - Create your projects in MDX (automatic import of images)
    - And other good stuff (SEO, Offline Support, WebApp Manifest Support)
- url: https://emma.lekoarts.de
  repo: https://github.com/LekoArts/gatsby-starter-portfolio-emma
  description: Minimalistic portfolio with full-width grid, page transitions, support for additional MDX pages, and a focus on large images. Especially designers and/or photographers will love this theme! Built with MDX and Theme UI. Using the Gatsby Theme "@lekoarts/gatsby-theme-emma".
  tags:
    - Portfolio
    - MDX
    - Transitions
    - Styling:CSS-in-JS
    - PWA
  features:
    - MDX
    - react-spring page animations
    - Optional MDX pages which automatically get added to the navigation
    - Fully customizable through the usage of Gatsby Themes (and Theme UI)
    - Light Mode / Dark Mode
    - Google Analytics Support
    - SEO (Sitemap, OpenGraph tags, Twitter tags)
    - Offline Support & WebApp Manifest
- url: https://gatsby-starter-procyon.netlify.com/
  repo: https://github.com/danielmahon/gatsby-starter-procyon
  description: n/a
  tags:
    - PWA
    - CMS:Headless
    - CMS:Other
    - Styling:Material
    - Netlify
  features:
    - Gatsby + ReactJS (server side rendering)
    - GraphCMS Headless CMS
    - DraftJS (in-place) Medium-like Editing
    - Apollo GraphQL (client-side)
    - Local caching between builds
    - Material-UI (layout, typography, components, etc)
    - Styled-Components™-like API via Material-UI
    - Netlify Deployment Friendly
    - Netlify Identity Authentication (enables editing)
    - Automatic versioning, deployment and CHANGELOG
    - Automatic rebuilds with GraphCMS and Netlify web hooks
    - PWA (Progressive Web App)
    - Google Fonts
- url: http://gatsby-starter-product-guy.surge.sh/
  repo: https://github.com/amandeepmittal/gatsby-starter-product-guy
  description: n/a
  tags:
    - Portfolio
  features:
    - Single Page
    - A portfolio Developers and Product launchers alike
    - Using Typography.js easy to switch fonts
    - All your Project/Portfolio Data in Markdown, server by GraphQL
    - Responsive Design, optimized for Mobile devices
- url: https://caki0915.github.io/gatsby-starter-redux/
  repo: https://github.com/caki0915/gatsby-starter-redux
  description: n/a
  tags:
    - Styling:CSS-in-JS
    - Redux
  features:
    - Redux and Redux-devtools.
    - Emotion with a basic theme and SSR
    - Typography.js
    - Eslint rules based on Prettier and Airbnb
- url: http://gatsby-stellar.surge.sh/
  repo: https://github.com/codebushi/gatsby-starter-stellar
  description: Single page starter based on the Stellar site template
  tags:
    - HTML5UP
    - Onepage
    - Styling:SCSS
  features:
    - Designed by HTML5 UP
    - Scroll friendly, responsive site. Can be used as a single or multi-page site.
    - Sticky Navigation when scrolling.
    - Scroll spy and smooth scrolling to different sections of the page.
    - Styling with SCSS
- url: http://gatsby-strata.surge.sh/
  repo: https://github.com/codebushi/gatsby-starter-strata
  description: Single page starter based on the Strata site template
  tags:
    - Portfolio
    - Onepage
    - HTML5UP
    - Styling:SCSS
  features:
    - Designed by HTML5 UP
    - Super Simple, single page portfolio site
    - Lightbox style React photo gallery
    - Fully Responsive
    - Styling with SCSS
- url: https://gatsby-starter-strict.netlify.com/
  repo: https://github.com/kripod/gatsby-starter-strict
  description: n/a
  tags:
    - Linting
  features:
    - A set of strict linting rules (based on the Airbnb JavaScript Style Guide)
    - lint script
    - Encourage automatic code formatting
    - format script
    - Prefer using Yarn for package management
    - Use EditorConfig to maintain consistent coding styles between different editors and IDEs
    - Integration with Visual Studio Code
    - Pre-configured auto-formatting on file save
    - Based on gatsby-starter-default
- url: https://gatsby-tachyons.netlify.com/
  repo: https://github.com/pixelsign/gatsby-starter-tachyons
  description: no description yet
  tags:
    - Styling:Other
  features:
    - Based on gatsby-starter-default
    - Using Tachyons for CSS.
- url: https://quizzical-mcclintock-0226ac.netlify.com/
  repo: https://github.com/taylorbryant/gatsby-starter-tailwind
  description: A Gatsby v2 starter styled using Tailwind, a utility-first CSS framework. Uses Purgecss to remove unused CSS.
  tags:
    - Styling:Tailwind
  features:
    - Based on gatsby-starter-default
    - Tailwind CSS Framework
    - Removes unused CSS with Purgecss
    - Includes responsive navigation and form examples
- url: http://portfolio-v3.surge.sh/
  repo: https://github.com/amandeepmittal/gatsby-portfolio-v3
  description: n/a
  tags:
    - Portfolio
  features:
    - Single Page, Timeline View
    - A portfolio Developers and Product launchers
    - Bring in Data, plug-n-play
    - Responsive Design, optimized for Mobile devices
    - Seo Friendly
    - Uses Flexbox
- url: https://gatsby-starter-typescript-plus.netlify.com/
  repo: https://github.com/resir014/gatsby-starter-typescript-plus
  description: This is a starter kit for Gatsby.js websites written in TypeScript. It includes the bare essentials for you to get started (styling, Markdown parsing, minimal toolset).
  tags:
    - Styling:CSS-in-JS
    - Language:TypeScript
    - Markdown
  features:
    - TypeScript
    - ESLint (with custom ESLint rules)
    - Markdown rendering with Remark
    - Basic component structure
    - Styling with emotion
- url: https://haysclark.github.io/gatsby-starter-typescript/
  repo: https://github.com/haysclark/gatsby-starter-typescript
  description: n/a
  tags:
    - Language:TypeScript
  features:
    - TypeScript
- url: https://fabien0102-gatsby-starter.netlify.com/
  repo: https://github.com/fabien0102/gatsby-starter
  description: n/a
  tags:
    - Language:TypeScript
    - Styling:Other
    - Testing
  features:
    - Semantic-ui for styling
    - TypeScript
    - Offline support
    - Web App Manifest
    - Jest/Enzyme testing
    - Storybook
    - Markdown linting
- url: https://gatsby-starter-wordpress.netlify.com/
  repo: https://github.com/GatsbyCentral/gatsby-starter-wordpress
  description: Gatsby starter using WordPress as the content source.
  tags:
    - Styling:CSS-in-JS
    - CMS:WordPress
  features:
    - All the features from gatsby-advanced-starter, plus
    - Leverages the WordPress plugin for Gatsby for data
    - Configured to work with WordPress Advanced Custom Fields
    - Auto generated Navigation for your WordPress Pages
    - Minimal UI and Styling — made to customize.
    - Styled Components
- url: https://www.concisejavascript.org/
  repo: https://github.com/rwieruch/open-crowd-fund
  description: n/a
  tags:
    - Stripe
    - Firebase
  features:
    - Open source crowdfunding for your own ideas
    - Alternative for Kickstarter, GoFundMe, etc.
    - Secured Credit Card payments with Stripe
    - Storing of funding information in Firebase
- url: https://www.verious.io/
  repo: https://github.com/cpinnix/verious-boilerplate
  description: n/a
  tags:
    - Styling:Other
  features:
    - Components only. Bring your own data, plugins, etc.
    - Bootstrap inspired grid system with Container, Row, Column components.
    - Simple Navigation and Dropdown components.
    - Baseline grid built in with modular scale across viewports.
    - Abstract measurements utilize REM for spacing.
    - One font to rule them all, Helvetica.
- url: https://gatsby-starter-blog-grommet.netlify.com/
  repo: https://github.com/Ganevru/gatsby-starter-blog-grommet
  description: GatsbyJS v2 starter for creating a blog. Based on Grommet v2 UI.
  tags:
    - Blog
    - Markdown
    - Styling:Grommet
    - Language:TypeScript
    - Linting
    - Redux
  features:
    - Grommet v2 UI
    - Easily configurable - see site-config.js in the root
    - Switch between grommet themes
    - Change between light and dark themes (with Redux)
    - Blog posts previews in card style
    - Responsive Design, optimized for Mobile devices
    - styled-components
    - TypeScript and ESLint (typescript-eslint)
    - lint-staged and husky - for linting before commit
- url: https://happy-pare-dff451.netlify.com/
  repo: https://github.com/fhavrlent/gatsby-contentful-typescript-starter
  description: Contentful and TypeScript starter based on default starter.
  tags:
    - CMS:Contentful
    - CMS:Headless
    - Language:TypeScript
    - Styling:CSS-in-JS
  features:
    - Based on default starter
    - TypeScript
    - CSS in JS (Emotion)
    - CMS:Contentful
- url: https://xylo-gatsby-bulma-starter.netlify.com/
  repo: https://github.com/xydac/xylo-gatsby-bulma-starter
  description: Gatsby v2 Starter with Bulma based on default starter.
  tags:
    - Styling:SCSS
    - Styling:Bulma
  features:
    - Based on default starter
    - Bulma Css
    - Sass based Styling
- url: https://maxpou.github.io/gatsby-starter-morning-dew/
  repo: https://github.com/maxpou/gatsby-starter-morning-dew
  description: Gatsby v2 blog starter
  tags:
    - Blog
    - Markdown
    - PWA
    - Disqus
    - SEO
    - MDX
    - Styling:CSS-in-JS
  features:
    - Blog post listing with previews (image + summary) for each blog post
    - Fully configurable
    - Multilang support (blog post only)
    - Syntax highlighting
    - css-in-js (with styled-components)
    - Fully Responsive
    - Tags
    - Google Analytics
    - Disqus comments support
    - Offline support
    - Web App Manifest
    - ESLint
    - Prettier
    - Travis CI
- url: https://gatsby-starter-blog-jumpalottahigh.netlify.com/
  repo: https://github.com/jumpalottahigh/gatsby-starter-blog-jumpalottahigh
  description: Gatsby v2 blog starter with SEO, search, filter, reading progress, mobile menu fab
  tags:
    - Blog
    - Markdown
  features:
    - Blog post listing with previews (image + summary) for each blog post
    - Google structured data
    - Mobile-friendly menu toggled with a floating action button (FAB)
    - Article read progress
    - User feedback component
- url: https://i18n.smakosh.com/
  repo: https://github.com/smakosh/gatsby-starter-i18n
  description: Gatsby v2 Starter with i18n using react-intl and more cool features.
  tags:
    - Styling:CSS-in-JS
    - i18n
  features:
    - Based on default starter
    - i18n with rtl text
    - Stateless components using Recompose
    - Font changes depending on the chosen language
    - SEO (meta tags, openGraph, structured data, Twitter and more...)
- url: https://gatsby-starter-mate.netlify.com
  repo: https://github.com/EmaSuriano/gatsby-starter-mate
  description: A portfolio starter for Gatsby integrated with Contentful CMS.
  tags:
    - Styling:CSS-in-JS
    - CMS:Contentful
    - CMS:Headless
    - Portfolio
  features:
    - Gatsby v2
    - Rebass (Styled-components system)
    - React Reveal
    - Dynamic content from Contentful
    - Offline support
    - PWA ready
    - SEO
    - Responsive design
    - Icons from font-awesome
    - Netlify Deployment Friendly
    - Medium integration
    - Social sharing (Twitter, Facebook, Google, LinkedIn)
- url: https://gatsby-starter-typescript-sass.netlify.com
  repo: https://github.com/thetrevorharmon/gatsby-starter-typescript-sass
  description: A basic starter with TypeScript and Sass built in
  tags:
    - Language:TypeScript
    - Styling:SCSS
    - Linting
  features:
    - TypeScript and Sass support
    - TS linter with basic react rules
- url: https://gatsby-simple-contentful-starter.netlify.com/
  repo: https://github.com/cwlsn/gatsby-simple-contentful-starter
  description: A simple starter to display Contentful data in Gatsby, ready to deploy on Netlify. Comes with a detailed article detailing the process.
  tags:
    - CMS:Contentful
    - CMS:Headless
    - Markdown
    - Styling:CSS-in-JS
  features:
    - Gatsby v2
    - Query Contentful data via Gatsby's GraphQL
    - Styled-Components for CSS-in-JS
    - Simple format, easy to create your own site quickly
    - React Helmet for Header Modification
    - Remark for loading Markdown into React
- url: https://gatsby-blog-cosmicjs.netlify.com/
  repo: https://github.com/cosmicjs/gatsby-blog-cosmicjs
  description: Blog that utilizes the power of the Cosmic JS headless CMS for easy content management
  tags:
    - CMS:Cosmic JS
    - CMS:Headless
    - Blog
  features:
    - Uses the Cosmic JS Gatsby source plugin
- url: https://cosmicjs-gatsby-starter.netlify.com/
  repo: https://github.com/cosmicjs/gatsby-starter
  description: Simple Gatsby starter connected to the Cosmic JS headless CMS for easy content management
  tags:
    - CMS:Cosmic JS
    - CMS:Headless
  features:
    - Uses the Cosmic JS Gatsby source plugin
- url: https://www.gatsby-typescript-template.com/
  repo: https://github.com/ikeryo1182/gatsby-typescript-template
  description: This is a standard starter with TypeScript, TSLint, Prettier, Lint-Staged(Husky) and Sass
  tags:
    - Language:TypeScript
    - Linting
    - Styling:SCSS
  features:
    - Category and Tag for post
    - Type Safe by TypeScript
    - Format Safe by TSLint and Prettier with Lint-Staged(Husky)
- url: https://zandersparrow.github.io/gatsby-simple-redux/
  repo: https://github.com/zandersparrow/gatsby-simple-redux
  description: The default starter plus redux
  tags:
    - Redux
  features:
    - Minimal starter based on the official default
    - Includes redux and a simple counter example
- url: https://gatsby-casper.netlify.com/
  repo: https://github.com/scttcper/gatsby-casper
  description: This is a starter blog that looks like the Ghost.io default theme, casper.
  tags:
    - Blog
    - Language:TypeScript
    - Styling:CSS-in-JS
  features:
    - Emotion CSS-in-JS
    - TypeScript
    - Author and tag pages
    - RSS
- url: https://gatsby-universal.netlify.com
  repo: https://github.com/fabe/gatsby-universal
  description: An opinionated Gatsby v2 starter for state-of-the-art marketing sites
  tags:
    - Transitions
    - PWA
    - Styling:CSS-in-JS
    - Linting
    - Markdown
    - SEO
  features:
    - Page Transitions
    - IntersectionObserver, component-based
    - React Context for global UI state
    - styled-components v4
    - Generated media queries for easy use
    - Optimized with Google Lighthouse (100/100)
    - Offline support
    - Manifest support
    - Sitemap support
    - All favicons generated
    - SEO (with Schema JSONLD) & Social Tags
    - Prettier
    - ESLint
- url: https://prismic.lekoarts.de/
  repo: https://github.com/LekoArts/gatsby-starter-prismic
  description: A typography-heavy & light-themed Gatsby Starter which uses the Headless CMS Prismic.
  tags:
    - CMS:Prismic
    - CMS:Headless
    - Styling:CSS-in-JS
    - Linting
    - Blog
    - PWA
    - Testing
  features:
    - Prismic as Headless CMS
    - Uses multiple features of Prismic - Slices, Labels, Relationship fields, Custom Types
    - Emotion for Styling
    - Cypress for End-to-End testing
    - Prism.js highlighting
    - Responsive images with gatsby-image
    - Extensive SEO
    - ESLint & Prettier
- url: https://gatsby-starter-v2-casper.netlify.com/
  repo: https://github.com/GatsbyCentral/gatsby-v2-starter-casper
  description: A blog starter based on the Casper (v1.4) theme.
  tags:
    - Blog
    - PWA
  features:
    - Page pagination
    - CSS
    - Tags
    - Google Analytics
    - Offline support
    - Web App Manifest
    - SEO
- url: https://lumen-v2.netlify.com/
  repo: https://github.com/GatsbyCentral/gatsby-v2-starter-lumen
  description: A Gatsby v2 fork of the lumen starter.
  tags:
    - Blog
    - RSS
    - Disqus
  features:
    - Lost Grid.
    - Beautiful typography inspired by matejlatin/Gutenberg.
    - Mobile-First approach in development.
    - Stylesheet built using Sass and BEM-Style naming.
    - Syntax highlighting in code blocks.
    - Sidebar menu built using a configuration block.
    - Archive organized by tags and categories.
    - Automatic RSS generation.
    - Automatic Sitemap generation.
    - Offline support.
    - Google Analytics support.
    - Disqus Comments support.
- url: https://gatsby-starter-firebase.netlify.com/
  repo: https://github.com/muhajirdev/gatsby-starter-firebase
  description: A Gatsby + Firebase Starter. With Authentication
  tags:
    - Firebase
    - Client-side App
  features:
    - Eslint Airbnb without semicolon and without .jsx extension
    - Firebase
    - Web App Manifest
- url: http://gatsby-lightbox.416serg.me
  repo: https://github.com/416serg/gatsby-starter-lightbox
  description: Showcasing a custom lightbox implementation using `gatsby-image`
  tags:
    - Portfolio
    - SEO
    - Styling:CSS-in-JS
  features:
    - Features a custom, accessible lightbox with gatsby-image
    - Styled with styled-components using CSS Grid
    - React Helmet for SEO
- url: http://jackbravo.github.io/gatsby-starter-i18n-blog/
  repo: https://github.com/jackbravo/gatsby-starter-i18n-blog
  description: Same as official gatsby-starter-blog but with i18n support
  tags:
    - i18n
    - Blog
  features:
    - Translates site name and bio using .md files
    - No extra libraries needed
- url: https://calpa.me/
  repo: https://github.com/calpa/gatsby-starter-calpa-blog
  description: Blog Template X Contentful, Twitter and Facebook style
  tags:
    - Blog
    - Styling:SCSS
  features:
    - GatsbyJS v2, faster than faster
    - Not just Contentful content source, you can use any database
    - Custom style
    - Google Analytics
    - Gitalk
    - sitemap
    - React FontAwesome
    - SEO
    - Offline support
    - Web App Manifest
    - Styled using SCSS
    - Page pagination
    - Netlify optimization
- url: https://gatsby-starter-typescript-power-blog.majidhajian.com/
  repo: https://github.com/mhadaily/gatsby-starter-typescript-power-blog
  description: Minimal Personal Blog with Gatsby and TypeScript
  tags:
    - PWA
    - Blog
    - Language:TypeScript
    - Markdown
  features:
    - Mobile-First approach in development
    - TSLint & Prettier
    - Offline support
    - Category and Tag for post
    - Type Safe by TypeScript
    - Format Safe by TSLint, StyleLint and Prettier with Lint-Staged(Husky)
    - Blog page
    - Syntax highlighting in code blocks
    - Pagination Ready
    - Ready to deploy to GitHub Pages
    - Automatic RSS generation
    - Automatic Sitemap generation
- url: https://gatsby-starter-kontent.netlify.com
  repo: https://github.com/Kentico/gatsby-starter-kontent
  description: Gatsby starter site with Kentico Kontent
  tags:
    - CMS:Headless
    - CMS:Kontent
    - Netlify
  features:
    - Gatsby v2 support
    - Content item <-> content type relationships
    - Language variants relationships
    - Linked items elements relationships
    - Content items in Rich text elements relationships
    - Reverse link relationships
- url: https://gatsby-starter-storybook.netlify.com/
  repo: https://github.com/markoradak/gatsby-starter-storybook
  description: Gatsby starter site with Storybook
  tags:
    - Storybook
    - Styling:CSS-in-JS
    - Linting
  features:
    - Gatsby v2 support
    - Storybook v4 support
    - Styled Components v4 support
    - Styled Reset, ESLint, Netlify Conf
- url: https://jamstack-hackathon-starter.netlify.com/
  repo: https://github.com/sw-yx/jamstack-hackathon-starter
  description: A JAMstack app with authenticated routes, static marketing pages, etc. with Gatsby, Netlify Identity, and Netlify Functions
  tags:
    - Netlify
    - Client-side App
  features:
    - Netlify Identity
    - Netlify Functions
    - Static Marketing pages and Dynamic Client-side Authenticated App pages
- url: https://collective.github.io/gatsby-starter-plone/
  repo: https://github.com/collective/gatsby-starter-plone
  description: A Gatsby starter template to build static sites using Plone as the content source
  tags:
    - CMS:Other
    - CMS:Headless
    - SEO
    - PWA
  features:
    - Creates 1-1 copy of source Plone site
    - Auto generated navigation and breadcrumbs
    - Progressive Web App features
    - Optimized for performance
    - Minimal UI and Styling
- url: https://gatsby-tutorial-starter.netlify.com/
  repo: https://github.com/justinformentin/gatsby-v2-tutorial-starter
  description: Simple, modern designed blog with post lists, tags, and easily customizable code.
  tags:
    - Blog
    - Linting
    - PWA
    - SEO
    - Styling:CSS-in-JS
    - Markdown
  features:
    - Blog post listing with image, summary, date, and tags.
    - Post Tags
    - Post List Filtering
    - Typography.js
    - Emotion styling
    - Syntax Highlighting in Code Blocks
    - Gatsby Image
    - Fully Responsive
    - Offline Support
    - Web App Manifest
    - SEO
    - PWA
    - Sitemap generation
    - Schema.org JSON-LD
    - CircleCI Integration
    - Codeclimate Integration
    - Google Analytics
    - Twitter and OpenGraph Tags
    - ESLint
    - Prettier Code Styling
- url: https://avivero.github.io/gatsby-redux-starter/
  repo: https://github.com/AVivero/gatsby-redux-starter
  description: Gatsby starter site with Redux, Sass, Bootstrap, Css Modules and Material Icons
  tags:
    - Redux
    - Styling:SCSS
    - Styling:Bootstrap
    - Styling:Material
    - Linting
  features:
    - Gatsby v2 support
    - Redux support
    - Sass support
    - Bootstrap v4 support
    - Css Modules support
    - ESLint, Prettier
- url: https://gatsby-typescript-boilerplate.netlify.com/
  repo: https://github.com/leachjustin18/gatsby-typescript-boilerplate
  description: Opinionated Gatsby v2 starter with TypeScript.
  tags:
    - Language:TypeScript
    - PWA
    - Styling:SCSS
    - Styling:PostCSS
  features:
    - TSLint with airbnb & prettier configurations
    - Prettier
    - Stylelint
    - Offline support
    - Type Safe by TypeScript
    - Format on commit with Lint-Staged(Husky)
    - Favicon generation
    - Sitemap generation
    - Autoprefixer with browser list
    - CSS nano
    - CSS MQ Packer
    - Lazy load image(s) with plugin sharp
    - Gatsby Image
    - Netlify optimizations
- url: https://danshai.github.io/gatsbyv2-scientific-blog-machine-learning/
  repo: https://github.com/DanShai/gatsbyv2-scientific-blog-machine-learning
  description: Machine learning ready and scientific blog starter
  tags:
    - Blog
    - Linting
  features:
    - Write easly your scientific blog with katex and publish your research
    - Machine learning ready with tensorflowjs
    - Manipulate csv data
    - draw with graph mermaid
    - display charts with chartjs
- url: https://gatsby-tailwind-styled-components.netlify.com/
  repo: https://github.com/muhajirdev/gatsby-tailwind-styled-components-starter
  description: A Gatsby Starter with Tailwind CSS + Styled Components
  tags:
    - Styling:Tailwind
  features:
    - Eslint Airbnb without semicolon and without .jsx extension
    - Offline support
    - Web App Manifest
- url: https://gatsby-starter-mobx.netlify.com
  repo: https://github.com/borekb/gatsby-starter-mobx
  description: MobX + TypeScript + TSLint + Prettier
  tags:
    - Language:TypeScript
    - Linting
    - Testing
  features:
    - Gatsby v2 + TypeScript
    - MobX with decorators
    - Two examples from @mweststrate's Egghead course
    - .editorconfig & Prettier
    - TSLint
    - Jest
- url: https://tender-raman-99e09b.netlify.com/
  repo: https://github.com/amandeepmittal/gatsby-bulma-quickstart
  description: A Bulma CSS + GatsbyJS Starter Kit
  tags:
    - Styling:Bulma
    - Styling:SCSS
  features:
    - Uses Bulma CSS
    - Sass based Styling
    - Responsive Design
    - Google Analytics Integration
    - Uses Gatsby v2
    - SEO
- url: https://gatsby-starter-notes.netlify.com/
  repo: https://github.com/patricoferris/gatsby-starter-notes
  description: Gatsby starter for creating notes organised by subject and topic
  tags:
    - Markdown
    - Pagination
  features:
    - Create by topic per subject notes that are organised using pagination
    - Support for code syntax highlighting
    - Support for mathematical expressions
    - Support for images
- url: https://gatsby-starter-ttag.netlify.com/
  repo: https://github.com/ttag-org/gatsby-starter-ttag
  description: Gatsby starter with the minimum required to demonstrate using ttag for precompiled internationalization of strings.
  tags:
    - i18n
  features:
    - Support for precompiled string internationalization using ttag and it's babel plugin
- url: https://gatsby-starter-typescript.netlify.com/
  repo: https://github.com/goblindegook/gatsby-starter-typescript
  description: Gatsby starter using TypeScript.
  tags:
    - Markdown
    - Pagination
    - Language:TypeScript
    - PWA
    - Linting
  features:
    - Markdown and MDX
    - Local search powered by Lunr
    - Syntax highlighting
    - Images
    - Styling with Emotion
    - Testing with Jest and react-testing-library
- url: https://gatsby-netlify-cms-example.netlify.com/
  repo: https://github.com/robertcoopercode/gatsby-netlify-cms
  description: Gatsby starter using Netlify CMS
  tags:
    - CMS:Netlify
    - Styling:SCSS
  features:
    - Example of a website for a local developer meetup group
    - NetlifyCMS used for easy data entry
    - Mobile-friendly design
    - Styling done with Sass
    - Gatsby version 2
- url: https://gatsby-typescript-starter-blog.netlify.com/
  repo: https://github.com/frnki/gatsby-typescript-starter-blog
  description: A starter blog for TypeScript-based Gatsby projects with minimal settings.
  tags:
    - Language:TypeScript
    - Blog
  features:
    - TypeScript & TSLint
    - No Styling (No Typography.js)
    - Minimal settings based on official starter blog
- url: https://gatsby-serif.netlify.com/
  repo: https://github.com/jugglerx/gatsby-serif-theme
  description: Multi page/content-type starter using Markdown and SCSS. Serif is a beautiful small business theme for Gatsby. The theme is fully responsive, blazing fast and artfully illustrated.
  tags:
    - Styling:SCSS
    - Markdown
    - Linting
  features:
    - Multiple "content types" for `services`, `team` and `testimonials` using Markdown as the source
    - Graphql query in `gatsby-node.js` using aliases that creates pages and templates by content type based on the folder `src/pages/services`, `src/pages/team`
    - SCSS
    - Responsive design
    - Bootstrap 4 grid and media queries only
    - Responsive menu
    - Royalty free illustrations included
    - SEO titles & meta using `gatsby-plugin-react-helmet`
    - Eslint & Prettier
- url: https://awesome-gatsby-starter.netlify.com/
  repo: https://github.com/South-Paw/awesome-gatsby-starter
  description: Starter with a preconfigured MDX, Storybook and ESLint environment for component first development of your next Gatsby site.
  tags:
    - MDX
    - Markdown
    - Storybook
    - Styling:CSS-in-JS
    - Linting
  features:
    - Gatsby MDX for JSX in Markdown loading, parsing, and rendering of pages
    - Storybook for isolated component development
    - styled-components for CSS-in-JS
    - ESLint with Airbnb's config
    - Prettier integrated into ESLint
    - A few example components and pages with stories and simple site structure
- url: https://santosfrancisco.github.io/gatsby-starter-cv/
  repo: https://github.com/santosfrancisco/gatsby-starter-cv
  description: A simple starter to get up and developing your digital curriculum with GatsbyJS'
  tags:
    - Styling:CSS-in-JS
    - PWA
    - Onepage
  features:
    - Gatsby v2
    - Based on default starter
    - Google Analytics
    - Web App Manifest
    - SEO
    - Styling with styled-components
    - Responsive Design, optimized for Mobile devices
- url: https://vigilant-leakey-a4f8cd.netlify.com/
  repo: https://github.com/agneym/gatsby-blog-starter
  description: Minimal Blog Starter Template with Styled Components.
  tags:
    - Markdown
    - Styling:CSS-in-JS
    - Blog
  features:
    - Markdown loading, parsing, and rendering of pages
    - Minimal UI for blog
    - Styled-components for CSS-in-JS
    - Prettier added as pre-commit hook
    - Google Analytics
    - Image Optimisation
    - Code Styling and Formatting in markdown
    - Responsive Design
- url: https://inspiring-me-lwz7512.netlify.com/
  repo: https://github.com/lwz7512/gatsby-netlify-identity-starter
  description: Gatsby Netlify Identity Starter with NIW auth support, and content gating, as well as responsive layout.
  tags:
    - Netlify
    - Pagination
  features:
    - Mobile Screen support
    - Privacy control for post content view & profile page
    - User authentication by Netlify Identity Widget/Service
    - Pagination for posts
    - Navigation menu with active status
- url: https://gatsby-starter-event-calendar.netlify.com/
  repo: https://github.com/EmaSuriano/gatsby-starter-event-calendar
  description: Gatsby Starter to display information about events from Google Spreadsheets with Calendars
  tags:
    - Linting
    - Styling:Grommet
    - PWA
    - SEO
    - Google Sheets
  features:
    - Grommet
    - Theming
    - Google Spreadsheet integration
    - PWA
    - A11y
    - SEO
    - Netlify Deployment Friendly
    - ESLint with Airbnb's config
    - Prettier integrated into ESLint
- url: https://gatsby-starter-tech-blog.netlify.com/
  repo: https://github.com/email2vimalraj/gatsby-starter-tech-blog
  description: A simple tech blog starter kit for gatsbyjs
  tags:
    - Blog
    - Portfolio
  features:
    - Markdown based blog
    - Filter blog posts by Tags
    - Easy customization
    - Using styled components
    - Minimal styles
    - Best scoring by Lighthouse
    - SEO support
    - PWA support
    - Offline support
- url: https://infallible-brown-28846b.netlify.com/
  repo: https://github.com/tylergreulich/gatsby-typescript-mdx-prismjs-starter
  description: Gatsby starter using TypeScript, MDX, Prismjs, and styled-components
  tags:
    - Language:TypeScript
    - Linting
    - Testing
    - Styling:CSS-in-JS
    - MDX
  features:
    - Gatsby v2 + TypeScript
    - Syntax highlighting with Prismjs
    - MDX
    - Jest
    - react-testing-library
    - styled-components
- url: https://hardcore-darwin-d7328f.netlify.com/
  repo: https://github.com/agneym/gatsby-careers-page
  description: A Careers Page for startups using Gatsby
  tags:
    - Markdown
    - Styling:CSS-in-JS
  features:
    - Careers Listing
    - Application Format
    - Markdown for creating job description
    - styled-components
- url: https://saikrishna.me/
  repo: https://github.com/s-kris/gatsby-minimal-portfolio-blog
  description: A minimal portfolio website with blog using Gatsby. Suitable for developers.
  tags:
    - Portfolio
    - Blog
  features:
    - Portfolio Page
    - Timline (Journey) page
    - Minimal
- url: https://gatsby-starter-blog-mdx-demo.netlify.com
  repo: https://github.com/hagnerd/gatsby-starter-blog-mdx
  description: A fork of the Official Gatsby Starter Blog with support for MDX out of the box.
  tags:
    - MDX
    - Blog
  features:
    - MDX
    - Blog
    - RSS Feed
- url: https://gatsby-tailwindcss-sass-starter-demo.netlify.com/
  repo: https://github.com/durianstack/gatsby-tailwindcss-sass-starter
  description: Just another Gatsby Tailwind with SASS starter
  tags:
    - Styling:Tailwind
    - Styling:SCSS
  features:
    - Tailwind, A Utility-First CSS Framework for Rapid UI Development
    - SASS/SCSS
    - Comes with React Helmet for adding site meta tags
    - Includes plugins for offline support out of the box
    - PurgeCSS to shave off unused styles
- url: https://tyra-starter.netlify.com/
  repo: https://github.com/madelyneriksen/gatsby-starter-tyra
  description: A feminine GatsbyJS Starter Optimized for SEO
  tags:
    - SEO
    - Blog
    - Styling:Other
  features:
    - Integration with Social Media and Mailchimp.
    - Styled with Tachyons.
    - Rich structured data on blog posts for SEO.
    - Pagination and category pages.
- url: https://gatsby-starter-styled.netlify.com/
  repo: https://github.com/gregoralbrecht/gatsby-starter-styled
  description: Yet another simple starter with Styled-System, Typography.js, SEO and Google Analytics.
  tags:
    - Styling:CSS-in-JS
    - PWA
    - SEO
  features:
    - Styled-Components
    - Styled-System
    - Rebass Grid
    - Typography.js to easily set up font styles
    - Google Analytics
    - Prettier, ESLint & Stylelint
    - SEO (meta tags and schema.org via JSON-LD)
    - Offline support
    - Web App Manifest
- url: https://gatsby.ghost.org/
  repo: https://github.com/TryGhost/gatsby-starter-ghost
  description: Build lightning-fast, modern publications with Ghost and Gatsby
  tags:
    - CMS:Headless
    - Blog
  features:
    - Ghost integration with ready to go placeholder content and webhooks support
    - Minimal responsive design
    - Pagination for posts, tags, and authors
    - SEO Friendly Meta
    - JSON-LD Schema
    - OpenGraph structured data
    - Twitter Cards meta
    - Sitemap Generation
    - XML Sitemaps
    - Progressive Web App
    - Offline Support
    - RSS Feed
    - Netlify integration ready to deploy
- url: https://traveler-blog.netlify.com/
  repo: https://github.com/QingpingMeng/gatsby-starter-traveler-blog
  description: A fork of the Official Gatsby Starter Blog to build a travler blog with images support
  tags:
    - Blog
    - PWA
    - SEO
    - Styling:Material
    - Styling:CSS-in-JS
  features:
    - Netlify integration ready to deploy
    - Material UI
    - styled-components
    - GitHub markdown css support
- url: https://create-ueno-app.netlify.com
  repo: https://github.com/ueno-llc/ueno-gatsby-starter
  description: Opinionated Gatsby starter by Ueno.
  tags:
    - Language:TypeScript
    - Styling:SCSS
    - Linting
    - Transitions
  features:
    - GraphQL hybrid
    - SEO friendly
    - GSAP ready
    - Nice Devtools
    - GsapTools
    - Ueno plugins
    - SVG to React component
    - Ueno's TSlint
    - Decorators
- url: https://gatsby-snyung-starter.netlify.com/
  repo: https://github.com/SeonHyungJo/gatsby-snyung-starter
  description: Basic starter template for You
  tags:
    - CMS:Contentful
    - Markdown
    - Linting
    - Pagination
    - Portfolio
    - SEO
    - Styling:SCSS
    - Transitions
  features:
    - SASS/SCSS
    - Add Utterances
    - Nice Pagination
    - Comes with React Helmet for adding site meta tags
    - Create Yout Name Card for writing meta data
- url: https://gatsby-contentstack-starter.netlify.com/
  repo: https://github.com/contentstack/gatsby-starter-contentstack
  description: A Gatsby starter powered by Headless CMS Contentstack.
  tags:
    - CMS:Headless
    - Blog
  features:
    - Includes Contentstack Delivery API for any environment
    - Dynamic content from Contentstack CMS
- url: https://gatsby-craftcms-barebones.netlify.com
  repo: https://github.com/frankievalentine/gatsby-craftcms-barebones
  description: Barebones setup for using Craft CMS and Gatsby locally.
  tags:
    - CMS:Headless
  features:
    - Full setup instructions included
    - Documented to get you set up with Craft CMS quickly
    - Code referenced in repo
- url: https://gatsby-starter-buttercms.netlify.com/
  repo: https://github.com/ButterCMS/gatsby-starter-buttercms
  description: A starter template for spinning up a Gatsby+ ButterCMS site
  tags:
    - Blog
    - SEO
    - CMS:Headless
  features:
    - Fully functioning blog
    - Navigation between posts with a previous/next post button
    - FAQ Knowledge Base
    - CMS Powered Homepage
    - Customer Case Study example marketing pages
- url: https://master.d2f5ek3dnwfe9v.amplifyapp.com/
  repo: https://github.com/dabit3/gatsby-auth-starter-aws-amplify
  description: This Gatsby starter uses AWS Amplify to implement authentication flow for signing up/signing in users as well as protected client side routing.
  tags:
    - AWS
    - Authentication
  features:
    - AWS Amplify
    - Full authentication workflow
    - Registration form
    - Signup form
    - User sign in
- url: https://gatsby-starter.mdbootstrap.com/
  repo: https://github.com/anna-morawska/gatsby-material-design-for-bootstrap
  description: A simple starter which lets you quickly start developing with Gatsby and Material Design For Bootstrap
  tags:
    - Styling:Material
  features:
    - React Bootstrap with Material Design css framework.
    - Free for personal and commercial use
    - Fully responsive
- url: https://frosty-ride-4ff3b9.netlify.com/
  repo: https://github.com/damassi/gatsby-starter-typescript-rebass-netlifycms
  description:
    A Gatsby starter built on top of MDX (React + Markdown), NetlifyCMS (with
    MDX and netlify-cms-backend-fs support -- no need to deploy), TypeScript,
    Rebass for UI, Styled Components, and Jest for testing. Very little visual
    styling has been applied so that you can bring your own :)
  tags:
    - MDX
    - CMS:Netlify
    - Language:TypeScript
    - Styling:Other
    - Styling:CSS-in-JS
    - Testing
  features:
    - MDX - Markdown + React
    - Netlify CMS (with MDX support)
    - Read and write to local file system via netlify-cms-backend-fs
    - TypeScript
    - Rebass
    - Styled Components
    - Jest
- url: https://bluepeter.github.io/gatsby-material-ui-business-starter/
  repo: https://github.com/bluepeter/gatsby-material-ui-business-starter
  description: Beautiful Gatsby Material Design Business Starter
  tags:
    - Styling:Material
  features:
    - Uses the popular, well-maintained Material UI React component library
    - Material Design theme and icons
    - Rotating home page carousel
    - Simple setup without opinionated setup
    - Fully instrumented for successful PROD deployments
    - Stylus for simple CSS
- url: https://example-company-website-gatsby-sanity-combo.netlify.com/
  repo: https://github.com/sanity-io/example-company-website-gatsby-sanity-combo
  description: This examples combines Gatsby site generation with Sanity.io content management in a neat company website.
  tags:
    - CMS:sanity.io
    - CMS:Headless
    - Blog
  features:
    - Out-of-the-box headless CMS
    - Real-time content preview in Development
    - Fast & frugal builds
    - No accidental missing fields/types
    - Full Render Control with Portable Text
    - gatsby-image support
    - Content types for company info, pages, projects, people, and blog posts
- url: https://gatsby-starter-under-construction.netlify.com/
  repo: https://github.com/robinmetral/gatsby-starter-under-construction
  description: Blazing fast "Under Construction" page with a blazing quick setup.
  tags:
    - Onepage
    - Styling:CSS-in-JS
    - SEO
    - PWA
  features:
    - Configure everything in gatsby-config.js
    - Creative CSS3 background patterns by Lea Verou
    - Built-in Google Fonts support
    - Social icons with react-social-icons
- url: https://gatsby-starter-docz.netlify.com/
  repo: https://github.com/RobinCsl/gatsby-starter-docz
  description: Simple starter where building your own documentation with Docz is possible
  tags:
    - Documentation
  features:
    - Generate nice documentation with Docz, in addition to generating your normal Gatsby site
    - Document your React components in .mdx files
- url: https://gatsby-starter-santa-fe.netlify.com/
  repo: https://github.com/osogrizz/gatsby-starter-santa-fe
  description: A place for artist or designers to display their creations
  tags:
    - Styling:CSS-in-JS
  features:
    - SEO friendly
    - Built-in Google Fonts support
    - Contact Form
    - Customizable Design Template
- url: https://gatsby-hello-friend.now.sh
  repo: https://github.com/panr/gatsby-starter-hello-friend
  description: A simple starter for Gatsby. That's it.
  tags:
    - Pagination
    - Markdown
    - Blog
    - Portfolio
    - Styling:PostCSS
  features:
    - Dark/light mode, depending on your preferences
    - Great reading experience thanks to Inter font, made by Rasmus Andersson
    - Nice code highlighting thanks to PrismJS
    - Responsive youtube/vimeo etc. videos
    - Elastic menu
    - Fully responsive site
- url: https://lgcolella.github.io/gatsby-starter-developer-blog/
  repo: https://github.com/lgcolella/gatsby-starter-developer-blog
  description: A starter to create SEO-friendly, fast, multilanguage, responsive and highly customizable technical blogs/portfolios with the most common features out of the box.
  tags:
    - Blog
    - Portfolio
    - i18n
  features:
    - Multilanguage posts
    - Pagination and image preview for posts
    - Tags
    - SEO
    - Social share buttons
    - Disqus for comments
    - Highlighting for code syntax in posts
    - Dark and light themes available
    - Various available icon sets
    - RSS Feed
    - Web app manifest
- url: https://gatsby.magicsoup.io/
  repo: https://github.com/magicsoup-io/gatsby-starter-magicsoup
  description: A production ready Gatsby starter using magicsoup.io
  tags:
    - SEO
    - Markdown
    - Styling:CSS-in-JS
    - Testing
  features:
    - Optimized images with gatsby-image.
    - SEO friendly with react-helmet, gatsby-plugin-sitemap and Google Webmaster Tools!
    - Responsive UIs with magicsoup.io/stock.
    - Static content with gatsby-transform-remark or gatsby-transform-json.
    - Convert Markdown to StyledComponents!
    - Webfonts with gatsby-plugin-web-font-loader.
    - SSR ready!
    - Testing with Jest!
- url: https://foxandgeese.github.io/tiny-agency/
  repo: https://github.com/foxandgeese/tiny-agency
  description: Simple Gatsby.js starter that uses material design and that's perfect for tiny agencies.
  tags:
    - Styling:Material
  features:
    - Uses the popular, well-maintained Material UI React component library
    - Material Design theme and icons
    - Simple setup without opinionated setup
    - Fully instrumented for successful PROD deployments
- url: https://gatsby-shopify-starter.netlify.com/
  repo: https://github.com/AlexanderProd/gatsby-shopify-starter
  description: Kick off your next, ecommerce experience with this Gatsby starter. It is based on the default Gatsby starter to be easily modifiable.
  tags:
    - CMS:Headless
    - SEO
    - eCommerce
    - Styling:CSS-in-JS
  features:
    - Shopping Cart
    - Shopify Integration
    - Product Grid
    - Shopify Store Credentials included
    - Optimized images with gatsby-image.
    - SEO
- url: https://gatejs.netlify.com
  repo: https://github.com/sarasate/gate
  description: API Doc generator inspired by Stripe's API docs
  tags:
    - Documentation
    - Markdown
    - Onepage
  features:
    - API documentation from markdown sources
    - Code samples separated by language
    - Syntax highlighting
    - Everything in a single page
- url: https://hopeful-keller-943d65.netlify.com
  repo: https://github.com/iwilsonq/gatsby-starter-reasonml
  description: Gatsby starter to create static sites using type-safe ReasonML
  tags:
    - Language:Other
    - Blog
    - Styling:CSS-in-JS
  features:
    - Gatsby v2 support
    - bs-platform v4 support
    - Similar to gatsby-starter-blog
- url: https://gatsby-starter-blog-amp-to-pwa.netlify.com/
  repo: https://github.com/tomoyukikashiro/gatsby-starter-blog-amp-to-pwa
  description: Gatsby starter blog with AMP to PWA Strategy
  tags:
    - Blog
    - AMP
    - PWA
  features:
    - Similar to gatsby-starter-blog
    - Support AMP to PWA strategy
- url: https://cvluca.github.io/gatsby-starter-markdown/
  repo: https://github.com/cvluca/gatsby-starter-markdown
  description: Boilerplate for markdown-based website (Documentation, Blog, etc.)
  tags:
    - Markdown
    - Redux
    - Styling:Ant Design
  features:
    - Responsive Web Design
    - Auto generated Sidebar
    - Auto generated Anchor
- url: https://gatsby-starter-wordpress-community.netlify.com/
  repo: https://github.com/pablovila/gatsby-starter-wordpress-community
  description: Starter using gatsby-source-wordpress to display posts and pages from a WordPress site
  tags:
    - CMS:WordPress
    - Styling:Bulma
    - Blog
    - Pagination
  features:
    - Gatsby v2 support
    - Responsive Web Design
    - WordPress support
    - Bulma and Sass Support for styling
    - Pagination logic
- url: https://gatsby-blogger.netlify.com/
  repo: https://github.com/aslammultidots/blogger
  description: A Simple, clean and modern designed blog with firebase authentication feature and easily customizable code.
  tags:
    - Blog
    - Redux
    - Disqus
    - CMS:Contentful
    - Firebase
  features:
    - Minimal and clean white layout.
    - Dynamic content from Contentful.
    - Blog post listing with previews (image + summary) for each blog post.
    - Disqus commenting system for each blog post.
    - Search post with keyword.
    - Firebase for Authentication.
    - Protected Routes with Authorization.
    - Contact form integration.
- url: https://gatsby-starter-styled-components.netlify.com/
  repo: https://github.com/blakenoll/gatsby-starter-styled-components
  description: The Gatsby default starter modified to use styled-components
  tags:
    - Styling:CSS-in-JS
  features:
    - styled-components
    - sticky footer
- url: https://magazine-example.livingdocs.io/
  repo: https://github.com/livingdocsIO/gatsby-magazine-example
  description: This magazine-starter helps you start out with Livingdocs as a headless CMS.
  tags:
    - Blog
    - CMS:Headless
  features:
    - Minimal and clean white layout.
    - Dynamic content from Livingdocs.
    - Built-in component library.
    - Robust template and theme.
- url: https://gatsby-starter-intl.tomekskuta.pl
  repo: https://github.com/tomekskuta/gatsby-starter-intl
  description: Gatsby v2 i18n starter which makes static pages for every locale and detect your browsers lang. i18n with react-intl.
  tags:
    - i18n
    - Testing
  features:
    - static pages for every language
    - detects your browser locale
    - uses react-intl
    - based on Gatsby Default Starter
    - unit tests with Jest
- url: https://cape.netlify.com/
  repo: https://github.com/juhi-trivedi/cape
  description: A Gatsby - CMS:Contentful demo with Netlify.
  tags:
    - Blog
    - Netlify
    - CMS:Contentful
    - Styling:Bootstrap
  features:
    - Fecthing Dynamic content from Contentful.
    - Blog post listing with previews (image + summary) for each blog post.
    - Contact form integration with Netlify.
    - Grid system inspired by Bootstrap.
- url: https://gatsby-starter-infinite-scroll.baobab.fi/
  repo: https://github.com/baobabKoodaa/gatsby-starter-infinite-scroll
  description: Infinite Scroll and Pagination with 10k photos
  tags:
    - Infinite Scroll
    - Pagination
    - Styling:CSS-in-JS
  features:
    - Infinite Scroll (default mode)
    - Pagination (fallback for users without JS)
    - Toggle between these modes in demo
    - Efficient implementation (only fetch the data that's needed, ship initial items with the page instead of fetch, etc.)
- url: https://jodie.lekoarts.de/
  repo: https://github.com/LekoArts/gatsby-starter-portfolio-jodie
  description: Image-heavy photography portfolio with colorful accents & great typography
  tags:
    - Portfolio
    - PWA
    - Transitions
    - Styling:CSS-in-JS
    - Linting
    - Testing
    - Language:TypeScript
  features:
    - Configurable with theming, CSS Grid & a yaml file for navigation
    - Create your projects by editing a yaml file and putting images into a folder
    - Shows your Instagram posts
    - TypeScript
    - Cypress for End-to-End testing
    - react-spring for animations & transitions
    - Uses styled-components + styled-system
    - SEO with Sitemap, Schema.org JSONLD, Tags
    - Responsive images with gatsby-image
- url: https://amazing-jones-e61bda.netlify.com/
  repo: https://github.com/WebCu/gatsby-material-kit-react
  description: Adaptation of Material Kit React to Gatsby
  tags:
    - Styling:Material
  features:
    - 60 Handcrafted Components
    - 4 Customized Plugins
    - 3 Example Pages
- url: https://relaxed-bhaskara-5abd0a.netlify.com/
  repo: https://github.com/LekovicMilos/gatsby-starter-portfolio
  description: Gatsby portfolio starter for creating quick portfolio
  tags:
    - Portfolio
  features:
    - Showcase of portfolio items
    - About me page
- url: https://gatsby-typescript-scss-docker-starter.netlify.com/
  repo: https://github.com/OFranke/gatsby-typescript-scss-docker
  description: Gatsby starter TypeScript, SCSS, Docker
  tags:
    - Language:TypeScript
    - Styling:SCSS
    - Linting
  features:
    - Format & Commit Safe by ESLint, StyleLint and Prettier with Lint-Staged (Husky), optimized for VS Code
    - Typings for scss files are automatically generated
    - Responsiveness from the beginning through easy breakpoint configuration
    - Enforce the DRY principle, no hardcoded and repeated `margin`, `font-size`, `color`, `box-shadow`, `border-radius` ... properties anymore
    - Docker ready - you can run Gatsby dev mode on your machine environment or with docker-compose
- url: https://prismic-i18n.lekoarts.de/
  repo: https://github.com/LekoArts/gatsby-starter-prismic-i18n
  description: Based on gatsby-starter-prismic with Internationalization (i18n) support.
  tags:
    - CMS:Prismic
    - CMS:Headless
    - Styling:CSS-in-JS
    - Linting
    - Blog
    - PWA
    - Testing
    - i18n
  features:
    - Prismic as Headless CMS
    - Uses multiple features of Prismic - Slices, Labels, Relationship fields, Custom Types, Internationalization
    - Emotion for Styling
    - i18n without any third-party libaries
    - Cypress for End-to-End testing
    - Prism.js highlighting
    - Responsive images with gatsby-image
    - Extensive SEO
    - ESLint & Prettier
- url: https://gatsby-starter-landing-page.netlify.com/
  repo: https://github.com/gillkyle/gatsby-starter-landing-page
  description: Single page starter for minimal landing pages
  tags:
    - Onepage
  features:
    - Gatsby image
    - Google Analytics
    - Minimal design
- url: https://thakkaryash94.github.io/gatsby-github-personal-website/
  repo: https://github.com/thakkaryash94/gatsby-github-personal-website
  description: It is a conversion of original GitHub personal website repo which is written in ruby for JS developers. This repository gives you the code you'll need to kickstart a personal website that showcases your work as a software developer. And when you manage the code in a GitHub repository, it will automatically render a webpage with the owner's profile information, including a photo, bio, and repositories.
  tags:
    - Portfolio
    - Onepage
  features:
    - layout config either stacked or sidebar
    - theme dark/light mode
    - post support
- url: https://gatsby-starter-default-intl.netlify.com
  repo: https://github.com/wiziple/gatsby-starter-default-intl
  description: The default Gatsby starter with features of multi-language url routes and browser language detection.
  tags:
    - i18n
  features:
    - Localization (Multilanguage) provided by react-intl.
    - Support automatic redirection based on user's preferred language in browser provided by browser-lang.
    - Support multi-language url routes within a single page component. That means you don't have to create separate pages such as pages/en/index.js or pages/ko/index.js.
    - Based on gatsby-starter-default with least modification.
- url: https://gatsby-starter-julia.netlify.com/
  repo: https://github.com/niklasmtj/gatsby-starter-julia
  description: A minimal blog starter template built with Gatsby
  tags:
    - Markdown
    - Blog
  features:
    - Landingpage
    - Blogoverview
    - Markdown sourcing
    - Estimated reading time
    - Styled component with @emotion
    - Netlify deployment friendly
    - Nunito font as npm module
    - Site meta tags with React Helmet
- url: https://agalp.imedadel.me
  repo: https://github.com/ImedAdel/automatic-gatsbyjs-app-landing-page
  description: Automatically generate iOS app landing page using GatsbyJS
  tags:
    - Onepage
    - PWA
    - SEO
  features:
    - One Configuration file
    - Automatically generate a landing page for your iOS app
    - List app features
    - App Store and Play Store buttons
    - App screenshot and video preview
    - Easily add social media accounts and contact info in the footer via the site-config.js file.
    - Pick custom Font Awesome icons for the feature list via the site-config.js file.
    - Built using Prettier and Styled-Components
    - Easily integrate Google Analytics by adding your ID to site-config.js file.
- url: https://gatsby-starter-shopify-app.firebaseapp.com/install
  repo: https://github.com/gil--/gatsby-starter-shopify-app
  description: Easily create Serverless Shopify Admin Apps powered by Gatsby and Firebase Functions
  tags:
    - Shopify
    - Firebase
  features:
    - 🗄 Firebase Firestore Realtime DB
    - ⚡️ Serverless Functions API layer (Firebase Functions)
    - 💼 Admin API (Graphql) Serverless Proxy
    - 🎨 Shopify Polaris (AppProvider, etc.)
    - 💰 Application Charge Logic (30 days) with variable trial duration
    - 📡 Webhook Validation & Creation
    - 🔑 GDPR Ready (Including GDPR Webhooks)
    - 🏗 CircleCI Config for easy continuous deployments to Firebase
- url: https://gatsby-starter-paperbase.netlify.com/
  repo: https://github.com/willcode4food/gatsby-starter-paperbase
  description: A Gatsby starter that implements the Paperbase Premium Theme from MaterialUI
  tags:
    - Styling:Material
    - Styling:CSS-in-JS
  features:
    - MaterialUI Paperbase theme in Gatsby!
    - Create professional looking admin tools and dashboards
    - Responsive Design
    - MaterialUI Paper Components
    - MaterialUI Tab Components
- url: https://gatsby-starter-devto.netlify.com/
  repo: https://github.com/geocine/gatsby-starter-devto
  description: A GatsbyJS starter template that leverages the Dev.to API
  tags:
    - Blog
    - Styling:CSS-in-JS
  features:
    - Blog post listing with previews (image + summary) for each blog post
- url: https://gatsby-starter-framer-x.netlify.com/
  repo: https://github.com/simulieren/gatsby-starter-framer-x
  description: A GatsbyJS starter template that is connected to a Framer X project
  tags:
    - Language:TypeScript
  features:
    - TypeScript support
    - Easily work in GatsbyJS and Framer X at the same time
- url: https://gatsby-firebase-hosting.firebaseapp.com/
  repo: https://github.com/bijenkorf-james-wakefield/gatsby-firebase-hosting-starter
  description: A starter with configuration for Firebase Hosting and Cloud Build deployment.
  tags:
    - Firebase
    - Linting
  features:
    - Linting with ESLint
    - Jest Unit testing configuration
    - Lint-staged on precommit hook
    - Commitizen for conventional commit messages
    - Configuration for Firebase hosting
    - Configuration for Cloud Build deployment
    - Clear documentation to have your site deployed on Firebase behind SSL in no time!
- url: https://lewis-gatsby-starter-blog.netlify.com/
  repo: https://github.com/lewislbr/lewis-gatsby-starter-blog
  description: A simple custom Gatsby starter template to start a new blog or personal website.
  tags:
    - Blog
    - Styling:CSS-in-JS
    - Markdown
    - Portfolio
    - SEO
  features:
    - Blog post listing with summary preview for each blog post.
    - Automatically creates blog pages from Markdown files.
    - CSS in JS with styled-components.
    - Optimized images.
    - Offline capabilities.
    - Auto-generated sitemap and robots.txt.
- url: https://gatsby-starter-stripe.netlify.com/
  repo: https://github.com/brxck/gatsby-starter-stripe
  description: A minimal starter to create a storefront with Gatsby, Stripe, & Netlify Functions.
  tags:
    - Stripe
    - eCommerce
    - Styling:None
  features:
    - Statically generate based on Stripe inventory
    - Dynamically update with live inventory & availability data
    - Checkout powered by Stripe
    - Serverless functions interact with Stripe API
    - Shopping cart persisted in local storage
    - Responsive images with gatsby-image
- url: https://www.jannikbuschke.de/gatsby-antd-docs/
  repo: https://github.com/jannikbuschke/gatsby-antd-docs
  description: A template for documentation websites
  tags:
    - Documentation
    - Language:TypeScript
    - Styling:Ant Design
    - Markdown
    - MDX
  features:
    - Markdown
    - MDX with mdxjs
    - Syntax highlighting with prismjs
    - Anchors
    - Sidebar
    - Sitecontents
    - Landingpage
- url: https://gatsby-starter.haezl.at
  repo: https://github.com/haezl/gatsby-starter-haezl
  description: A lightweight, mobile first blog starter with infinite scroll and Material-UI design for Gatsby.
  tags:
    - Blog
    - Language:TypeScript
    - Linting
    - Styling:CSS-in-JS
    - Styling:Material
    - Markdown
    - PWA
  features:
    - Landing Page
    - Portfolio section
    - Blog post listing with a preview for each post
    - Infinite scroll instead of next and previous buttons
    - Blog posts generated from Markdown files
    - About Page
    - Responsive Design
    - PWA (Progressive Web App) support
    - MobX
    - Customizable
- url: https://gatsby-starter-fine.netlify.com/
  repo: https://github.com/toboko/gatsby-starter-fine
  description: A mutli-response and light, mobile first blog starter with columns layout and Seo optimization.
  tags:
    - Blog
    - Markdown
    - Portfolio
    - SEO
  features:
    - Blog
    - Portfolio section
    - Customizable
    - Markdown
    - Optimized images
    - Sitemap Page
    - Seo Ready
- url: https://ugglr.github.io/gatsby-clean-portfolio/
  repo: https://github.com/ugglr/gatsby-clean-portfolio
  description: A clean themed Software Engineer Portfolio site, showcasing soft skills on the front page, features project card showcases, about page. Responsive through react-bootstrap components together with custom CSS style sheets. SEO configured, just need to add google analytics tracking code.
  tags:
    - Portfolio
    - SEO
    - Styling:Bootstrap
  features:
    - Resume
    - CV
    - google analytics
    - easy favicon swap
    - Gatsby SEO plugin
    - Clean layout
    - White theme
    - grid using react-bootstrap
    - bootstrap4 classes available
    - font-awesome Library for icons
    - Portfolio site for developers
    - custom project cards
    - easily extendable to include blog page
    - Responsive design
- url: https://gatsby-documentation-starter.netlify.com/
  repo: https://github.com/whoisryosuke/gatsby-documentation-starter
  description: Automatically generate docs for React components using MDX, react-docgen, and GatsbyJS
  tags:
    - Documentation
    - MDX
    - SEO
  features:
    - Parses all React components (functional, stateful, even stateless!) for JS Docblocks and Prop Types.
    - MDX - Write your docs in Markdown and include React components using JSX!
    - Lightweight (only what you need)
    - Modular (easily fits in any React project!)
    - Props table component
    - Customizable sidebar navigation
    - Includes SEO plugins Google Analytics, Offline, Manifest, Helmet.
- url: http://gatsby-absurd.surge.sh/
  repo: https://github.com/ajayns/gatsby-absurd
  description: A Gatsby starter using illustrations from https://absurd.design/
  tags:
    - Onepage
    - Styling:CSS-in-JS
  features:
    - Uses surreal illustrations from absurd.design.
    - Landing page structure split into sections
    - Basic UX/UX elements ready. navbar, smooth scrolling, faqs, theming
    - Convenient image handling and data separation
- url: https://gatsby-starter-quiz.netlify.com/
  repo: https://github.com/raphadeluca/gatsby-starter-quiz
  description: Create rich quizzes with Gatsby & Mdx. No need of database or headless CMS. Manage your data directly in your Mdx file's frontmatter and write your content in the body. Customize your HTML tags, use react components from a library or write your owns. Navigation will be automatically created between each question.
  tags:
    - MDX
  features:
    - Data quiz in the frontmatter
    - Rich customizable content with MDX
    - Green / Red alert footer on user's answer
    - Navigation generated based on the index of each question
- url: https://gatsby-starter-accessibility.netlify.com/
  repo: https://github.com/benrobertsonio/gatsby-starter-accessibility
  description: The default Gatsby starter with powerful accessibility tools built-in.
  tags:
    - Storybook
    - Linting
  features:
    - 🔍 eslint-plugin-jsx-a11y for catching accessibility issues while authoring code
    - ✅ lint:staged for adding a pre-commit hook to catch accessibility linting errors
    - 📣 react-axe for console reporting of accessibility errors in the DOM during development
    - 📖 storybook setup for accessibility reporting on individual components
- url: https://gatsby-theme-ggt-material-ui-blog.netlify.com/
  repo: https://github.com/avatar-kaleb/gatsby-starter-ggt-material-ui-blog
  description: Starter material-ui blog utilizing a Gatsby theme!
  tags:
    - Blog
    - MDX
  features:
    - Uses MDX with Gatsby theme for quick and easy set up
    - Material-ui design with optional config passed into the theme options
    - Gradient background with sitemap, rss feed, and offline capabilities
- url: https://gatsby-starter-blog-typescript.netlify.com/
  repo: https://github.com/gperl27/Gatsby-Starter-Blog-Typescript
  description: Gatsby starter blog with TypeScript
  tags:
    - Blog
    - Language:TypeScript
    - Styling:CSS-in-JS
  features:
    - Includes all features that come with Gatsby's official starter blog
    - TypeScript for type-safety out of the box
    - Styled components in favor of inline styles
    - Transition Link for nice page transitions
    - Type definitions from GraphQL schema (with code generation)
- url: https://gatsby-starter-sass.netlify.com/
  repo: https://github.com/colbyfayock/gatsby-starter-sass
  description: A Gatsby starter with Sass and no assumptions!
  tags:
    - Styling:SCSS
  features:
    - Sass stylesheets to manage your CSS (SCSS flavored)
    - Simple, minimal base setup to get started
    - No baked in configurations or assumptions
- url: https://billyjacoby.github.io/gatsby-react-bootstrap-starter/
  repo: https://github.com/billyjacoby/gatsby-react-bootstrap-starter
  description: GatsbyJS starter with react-bootstrap and react-icons
  tags:
    - Styling:Bootstrap
    - Styling:SCSS
  features:
    - SASS stylesheets to make styling components easy
    - Sample navbar that sticks to the top of the page on scroll
    - Includes react-icons to make adding icons to your app super simple
- url: https://gatsbystartermdb.netlify.com
  repo: https://github.com/jjcav84/mdbreact-gatsby-starter
  description: GatsbyJS starter built with MDBootstrap React free version
  tags:
    - Styling:Bootstrap
  features:
    - Material Design, Bootstrap, and React
    - Contact form and Google Map components
    - Animation
    - documentation and component library can be found at mdboostrap's website
- url: https://gatsby-starter-primer.netlify.com/
  repo: https://github.com/thomaswangio/gatsby-starter-primer
  description: A Gatsby starter featuring GitHub Primer Design System and React components
  tags:
    - Styling:Other
    - Styling:CSS-in-JS
    - SEO
    - Landing Page
  features:
    - Primer React Components
    - Styled Components
    - Gatsby Image
    - Better SEO component with appropriate OG image and appropriate fallback meta tags
- url: https://pranshuchittora.github.io/gatsby-material-boilerplate
  repo: https://github.com/pranshuchittora/gatsby-material-boilerplate
  description: A simple starter to get up and developing quickly with Gatsby in material design
  tags:
    - Styling:Material
  features:
    - Material design
    - Sass/SCSS
    - Tags
    - Categories
    - Google Analytics
    - Offline support
    - Web App Manifest
    - SEO
- url: https://anubhavsrivastava.github.io/gatsby-starter-hyperspace
  repo: https://github.com/anubhavsrivastava/gatsby-starter-hyperspace
  description: Single page starter based on the Hyperspace site template, with landing, custom and Elements(Component) page
  tags:
    - HTML5UP
    - Styling:SCSS
    - Onepage
    - Landing Page
  features:
    - Designed by HTML5 UP
    - Simple one page site that’s perfect for personal portfolios
    - Fully Responsive
    - Styling with SCSS
    - Offline support
    - Web App Manifest
- url: https://anubhavsrivastava.github.io/gatsby-starter-identity
  repo: https://github.com/anubhavsrivastava/gatsby-starter-identity
  description: Single page starter based on the Identity site template by HTML5 up, suitable for one page portfolio.
  tags:
    - HTML5UP
    - Styling:SCSS
    - Onepage
    - Landing Page
    - PWA
  features:
    - Designed by HTML5 UP
    - Simple one page personal portfolio
    - Fully Responsive
    - Styling with SCSS
    - Offline support
    - Web App Manifest
- url: https://hopeful-ptolemy-cd840b.netlify.com/
  repo: https://github.com/tonydiaz/gatsby-landing-page-starter
  description: A simple landing page starter for idea validation using material-ui. Includes email signup form and pricing section.
  tags:
    - Styling:Material
    - Landing Page
  features:
    - SEO
    - Mailchimp integration
    - Material-UI components
    - Responsive
    - Pricing section
    - Benefits section
    - Email signup form
    - Easily configurable
    - Includes standard Gatsby starter features
- url: https://anubhavsrivastava.github.io/gatsby-starter-aerial
  repo: https://github.com/anubhavsrivastava/gatsby-starter-aerial
  description: Single page starter based on the Aerial site template by HTML5 up, suitable for one page personal page.
  tags:
    - HTML5UP
    - Styling:SCSS
    - Onepage
    - Landing Page
    - PWA
  features:
    - Designed by HTML5 UP
    - Simple one page personal portfolio
    - Fully Responsive
    - Styling with SCSS
    - Offline support
    - Web App Manifest
- url: https://anubhavsrivastava.github.io/gatsby-starter-eventually
  repo: https://github.com/anubhavsrivastava/gatsby-starter-eventually
  description: Single page starter based on the Eventually site template by HTML5 up, suitable for upcoming product page.
  tags:
    - HTML5UP
    - Styling:SCSS
    - Landing Page
    - PWA
  features:
    - Designed by HTML5 UP
    - Fully Responsive
    - Styling with SCSS
    - Offline support
    - Web App Manifest
- url: https://jovial-jones-806326.netlify.com/
  repo: https://github.com/GabeAtWork/gatsby-elm-starter
  description: An Elm-in-Gatsby integration, based on gatsby-plugin-elm
  tags:
    - Language:Other
  features:
    - Elm language integration
- url: https://anubhavsrivastava.github.io/gatsby-starter-readonly
  repo: https://github.com/anubhavsrivastava/gatsby-starter-readonly
  description: Single page starter based on the ReadOnly site template by HTML5 up, with landing and Elements(Component) page
  tags:
    - HTML5UP
    - Onepage
    - Styling:SCSS
    - Landing Page
    - PWA
  features:
    - Designed by HTML5 UP
    - Fully Responsive
    - Styling with SCSS
    - Offline support
    - Web App Manifest
- url: https://anubhavsrivastava.github.io/gatsby-starter-prologue
  repo: https://github.com/anubhavsrivastava/gatsby-starter-prologue
  description: Single page starter based on the Prologue site template by HTML5 up, for portfolio pages
  tags:
    - HTML5UP
    - Onepage
    - Styling:SCSS
    - Portfolio
    - PWA
  features:
    - Designed by HTML5 UP
    - Fully Responsive
    - Styling with SCSS
    - Offline support
    - Web App Manifest
- url: https://gatsby-london.netlify.com
  repo: https://github.com/ImedAdel/gatsby-london
  description: A custom, image-centric theme for Gatsby.
  tags:
    - Portfolio
    - Blog
    - Styling:PostCSS
  features:
    - Post thumbnails in the homepage
    - Built with PostCSS
    - Made for image-centeric portfolios
    - Based on London for Ghost
- url: https://anubhavsrivastava.github.io/gatsby-starter-overflow
  repo: https://github.com/anubhavsrivastava/gatsby-starter-overflow
  description: Single page starter based on the Overflow site template by HTML5 up, with landing and Elements(Component) page
  tags:
    - HTML5UP
    - Onepage
    - Styling:SCSS
    - Portfolio
    - PWA
  features:
    - Designed by HTML5 UP
    - Fully Responsive
    - Image Gallery
    - Styling with SCSS
    - Offline support
    - Web App Manifest
- url: https://cosmicjs.com/apps/gatsby-agency-portfolio/demo
  repo: https://github.com/cosmicjs/gatsby-agency-portfolio
  description: Static Webpage for displaying your agencies skills and past work.  Implements 4 sections for displaying information about your company, A home page, information about services, projects, and the people in your organization.
  tags:
    - Blog
    - Portfolio
    - CMS:Cosmic JS
  features:
    - Landing Page
    - Home
    - Services
    - Projects
    - People
- url: https://cosmicjs.com/apps/gatsby-localization-app-starter/demo
  repo: https://github.com/cosmicjs/gatsby-localization-app-starter
  description: A localized Gatsby starter application powered by Cosmic JS.
  tags:
    - CMS:Cosmic JS
    - i18n
  features:
    - Gatsby localization starter app
- url: https://cosmicjs.com/apps/gatsby-docs/demo
  repo: https://github.com/cosmicjs/gatsby-docs-app
  description: Be able to view and create documentation using Gatsby and Cosmic JS. Leveraging the speed and high powered APIs of the Gatsby framework and the simplicity and scalability of Cosmic JS.
  tags:
    - CMS:Cosmic JS
    - Documentation
  features:
    - manage docs in static web file format for zippy delivery
- url: https://cosmicjs.com/apps/gatsby-ecommerce-website/demo
  repo: https://github.com/a9kitkumar/Gatsby-Ecommerce
  description: A localized Gatsby starter application powered by Cosmic JS.
  tags:
    - CMS:Cosmic JS
    - eCommerce
  features:
    - Stores products, orders using Cosmic JS as a database and a server
- url: https://harshil1712.github.io/gatsby-starter-googlesheets/
  repo: https://github.com/harshil1712/gatsby-starter-googlesheets
  description: A starter using Google Sheets as data source
  tags:
    - Google Sheets
    - SEO
    - Blog
  features:
    - Uses Google Sheets for data
    - Easily configurable
- url: https://the-plain-gatsby.netlify.com/
  repo: https://github.com/wangonya/the-plain-gatsby
  description: A simple minimalist starter for your personal blog.
  tags:
    - Blog
    - Markdown
  features:
    - Minimalist design
    - Next and previous blog post navigation
    - About page
    - Markdown support
- url: https://gatsby-starter-blockstack.openintents.org
  repo: https://github.com/friedger/gatsby-starter-blockstack
  description: A starter using Blockstack on client side
  tags:
    - Authentication
  features:
    - Uses Blockstack
    - Client side app
- url: https://anubhavsrivastava.github.io/gatsby-starter-multiverse
  repo: https://github.com/anubhavsrivastava/gatsby-starter-multiverse
  description: Single page starter based on the Multiverse site template by HTML5 up, with landing and Elements(Component) page
  tags:
    - HTML5UP
    - Onepage
    - Styling:SCSS
    - Portfolio
    - PWA
  features:
    - Designed by HTML5 UP
    - Fully Responsive
    - Image Gallery
    - Styling with SCSS
    - Offline support
    - Web App Manifest
- url: https://anubhavsrivastava.github.io/gatsby-starter-highlights
  repo: https://github.com/anubhavsrivastava/gatsby-starter-highlights
  description: Single page starter based on the Highlights site template by HTML5 up, with landing and Elements(Component) page
  tags:
    - HTML5UP
    - Onepage
    - Styling:SCSS
    - Portfolio
    - PWA
  features:
    - Designed by HTML5 UP
    - Fully Responsive
    - Image Gallery
    - Styling with SCSS
    - Offline support
    - Web App Manifest
- url: https://gatsby-starter-material-business-markdown.netlify.com/
  repo: https://github.com/ANOUN/gatsby-starter-material-business-markdown
  description: A clean, modern starter for businesses using Material Design Components
  tags:
    - Blog
    - Markdown
    - PWA
    - Styling:Material
    - Styling:SCSS
  features:
    - Minimal, Modern Business Website Design
    - Material Design Components
    - MDC React Components
    - MDC Theming
    - Blog
    - Home Page
    - Contact Page
    - Contact Form
    - About Page
    - Mobile-First approach in development
    - Fully Responsive
    - Markdown
    - PWA
- url: https://gatsby-starter-default-typescript.netlify.com/
  repo: https://github.com/andykenward/gatsby-starter-default-typescript
  description: Starter Default TypeScript
  tags:
    - Language:TypeScript
  features:
    - TypeScript
    - Typing generation for GraphQL using GraphQL Code Generator
    - Comes with React Helmet for adding site meta tags
    - Based on Gatsby Starter Default
- url: http://gatsbyhoney.davshoward.com/
  repo: https://github.com/davshoward/gatsby-starter-honey
  description: A delicious baseline for Gatsby (v2).
  tags:
    - Styling:PostCSS
    - SEO
  features:
    - Gatsby v2
    - SEO (including robots.txt, sitemap generation, automated yet customisable metadata, and social sharing data)
    - Google Analytics
    - PostCSS support
    - Developer environment variables
    - Accessibility support
    - Based on Gatsby Starter Default
- url: https://material-ui-starter.netlify.com/
  repo: https://github.com/dominicabela/gatsby-starter-material-ui
  description: This starter includes Material UI boilerplate and configuration files along with the standard Gatsby configuration files. It provides a starting point for developing Gatsby apps with the Material UI framework.
  tags:
    - SEO
    - Styling:Material
  features:
    - Material UI Framework
    - Roboto Typeface (self hosted)
    - SEO
    - Offline Support
    - Based on Gatsby Default Starter
- url: https://developer-diary.netlify.com/
  repo: https://github.com/willjw3/gatsby-starter-developer-diary
  description: A blog template created with web developers in mind. Totally usable right out of the box, but minimalist enough to be easily modifiable.
  tags:
    - Blog
    - Markdown
    - Pagination
    - SEO
  features:
    - Ready to go - Blog author name, author image, etc,... can be easily added using a config file
    - Blog posts created as markdown files
    - Gatsby v.2
    - Mobile responsive
    - Pagination
    - Category and tag pages
    - Social media sharing icons in each post
    - Icons from React Icons (Font Awesome, Devicons, etc,...)
    - Beautiful tech-topic tags to attach to your web-development-related blog posts
    - Developer-relevant social media icon links, including GitHub, Stack Overflow, and freeCodeCamp
- url: https://anubhavsrivastava.github.io/gatsby-starter-paradigmshift
  repo: https://github.com/anubhavsrivastava/gatsby-starter-paradigmshift
  description: Single page starter based on the Paradigm Shift site template by HTML5 up, with landing and Elements(Component) page
  tags:
    - HTML5UP
    - Onepage
    - Styling:SCSS
    - Portfolio
    - PWA
  features:
    - Designed by HTML5 UP
    - Fully Responsive
    - Image Gallery
    - Styling with SCSS
    - Offline support
    - Web App Manifest
- url: https://dazzling-heyrovsky-62d4f9.netlify.com/
  repo: https://github.com/s-kris/gatsby-starter-medium
  description: A GatsbyJS starter blog as close as possible to medium.
  tags:
    - Markdown
    - Styling:CSS-in-JS
  features:
    - Careers Listing
    - Mobile Responsive
- url: https://gatsby-personal-starter-blog.netlify.com
  repo: https://github.com/thomaswangio/gatsby-personal-starter-blog
  description: Gatsby starter for personal blogs! Blog configured to run at /blog and with Netlify CMS and gatsby-remark-vscode.
  tags:
    - Blog
    - Markdown
    - Styling:CSS-in-JS
    - CMS:Netlify
  features:
    - Netlify CMS
    - VSCode syntax highlighting
    - Styled Components
- url: https://anubhavsrivastava.github.io/gatsby-starter-phantom
  repo: https://github.com/anubhavsrivastava/gatsby-starter-phantom
  description: Single page starter based on the Phantom site template by HTML5 up, with landing, generic and Elements(Component) page
  tags:
    - HTML5UP
    - Onepage
    - Styling:SCSS
    - PWA
  features:
    - Designed by HTML5 UP
    - Fully Responsive
    - Styling with SCSS
    - Offline support
    - Web App Manifest
- url: https://gatsby-starter-internationalized.ack.ee/
  repo: https://github.com/AckeeCZ/gatsby-starter-internationalized
  description: A simple starter for fully internationalized websites, including route internationalization.
  tags:
    - i18n
  features:
    - internationalized page content - via react-intl
    - internationalized routes - via language configuration
    - lightweight - includes only internationalization code
    - LocalizedLink - built-in link component handling route generation
    - LanguageSwitcher - built-in language switcher component
- url: https://gatsby-starter-bee.netlify.com/
  repo: https://github.com/JaeYeopHan/gatsby-starter-bee
  description: A simple starter for blog with fresh UI.
  tags:
    - Blog
    - Netlify
    - Disqus
    - SEO
  features:
    - Code highlight with Fira Code font
    - Emoji (emojione)
    - Social share feature (Twitter, Facebook)
    - Comment feature (disqus, utterances)
    - Sponsor service (Buy-me-a-coffee)
    - CLI Tool
- url: https://learn.hasura.io/graphql/react/introduction
  repo: https://github.com/hasura/gatsby-gitbook-starter
  description: A starter to generate docs/tutorial websites based on GitBook theme.
  tags:
    - Documentation
    - MDX
    - Markdown
    - SEO
  features:
    - Write in Markdown / MDX and generate responsive documentation/tutorial web apps
    - Fully Configurable
    - Syntax highlighting with Prismjs
    - Code diffing with +/-
    - Google Analytics Integration
    - SEO Tags with MDX frontmatter
    - Edit on GitHub button
    - Fully Customisable with rich embeds using React in MDX.
- url: https://gatsby-starter-blog-with-lunr.netlify.com/
  repo: https://github.com/lukewhitehouse/gatsby-starter-blog-with-lunr
  description: Building upon Gatsby's blog starter with a Lunr.js powered Site Search.
  tags:
    - Blog
    - Search
  features:
    - Same as the official starter blog
    - Integration with Lunr.js
- url: https://rg-portfolio.netlify.com/
  repo: https://github.com/rohitguptab/rg-portfolio
  description: Kick-off your Portfolio website with RG-Portfolio gatsby starter. We have used Gatsby + Contentful.
  tags:
    - Portfolio
    - CMS:Contentful
    - PWA
    - Blog
    - SEO
    - Disqus
    - Gallery
    - Landing Page
    - Markdown
    - Netlify
    - Styling:Bootstrap
  features:
    - Blogs listing with each blog post.
    - Contact form with Email notification using formspree.io.
    - Photos and Blogs page listing.
    - Different types of sections like About, Service, Blogs, Work, Testimonials, Photos, and contact.
    - All settings manage from contentful for example Header Menu, Homepage sections, blogs, and photos, etc.
    - Social share in blog details pages with comment ( Disqus ).
    - PWA
- url: https://oneshopper.netlify.com
  repo: https://github.com/rohitguptab/OneShopper
  description: This Starter is created for Ecommerce site with Gatsby + Contentful and snipcart
  tags:
    - eCommerce
    - CMS:Contentful
    - Blog
    - SEO
    - Disqus
  features:
    - Blog post listing with previews for each blog post.
    - Store page listing all the Products and includes features like Rating, Price, Checkout, More then one Product images with tabbing.
    - Contact form with Email notification.
    - Index pages design with Latest Post, Latest Blog, Deal of week and Banner.
- url: https://anubhavsrivastava.github.io/gatsby-starter-spectral
  repo: https://github.com/anubhavsrivastava/gatsby-starter-spectral
  description: Single page starter based on the Spectral site template by HTML5 up, with landing, Generic and Elements(Component) page
  tags:
    - HTML5UP
    - Onepage
    - Styling:SCSS
    - Portfolio
    - PWA
  features:
    - Designed by HTML5 UP
    - Fully Responsive
    - Styling with SCSS
    - Offline support
    - Web App Manifest
- url: https://anubhavsrivastava.github.io/gatsby-starter-directive
  repo: https://github.com/anubhavsrivastava/gatsby-starter-directive
  description: Single page starter based on the Directive site template by HTML5 up, with landing and Elements(Component) page
  tags:
    - HTML5UP
    - Onepage
    - Styling:SCSS
    - Portfolio
    - PWA
  features:
    - Designed by HTML5 UP
    - Fully Responsive
    - Styling with SCSS
    - Offline support
    - Web App Manifest
- url: https://histaff.io/
  repo: https://github.com/histaff/website-static
  description: It's a beautiful starter static website which useful plugins based on Gatsby
  tags:
    - Styling:SCSS
    - Landing Page
    - Onepage
  features:
    - Fully Responsive
    - Styling with SCSS
    - Very similar to gatsby-starter-netlify-cms, slightly more configurable (e.g. set site-title in gatsby-config) with Bootstrap/Bootswatch instead of bulma
    - LocalizedLink - built-in link component handling route generation
- url: https://gatsby-kea-starter.netlify.com/
  repo: https://github.com/benjamin-glitsos/gatsby-kea-starter
  description: Gatsby starter with redux and sagas made simpler by the Kea library
  tags:
    - Redux
  features:
    - The Kea library makes redux and sagas extremely simple and concise
- url: https://anubhavsrivastava.github.io/gatsby-starter-solidstate
  repo: https://github.com/anubhavsrivastava/gatsby-starter-solidstate
  description: Single page starter based on the Solid State site template by HTML5 up, with landing, Generic and Elements(Component) page
  tags:
    - HTML5UP
    - Onepage
    - Styling:SCSS
    - Portfolio
    - PWA
  features:
    - Designed by HTML5 UP
    - Fully Responsive
    - Styling with SCSS
    - Offline support
    - Web App Manifest
- url: https://yellowcake.netlify.com/
  repo: https://github.com/thriveweb/yellowcake
  description: A starter project for creating lightning-fast websites with Gatsby v2 and Netlify-CMS v2 + Uploadcare integration.
  tags:
    - CMS:Netlify
    - Netlify
    - Blog
    - SEO
  features:
    - Uploadcare
    - Netlify Form
    - Category list (with navigation)
    - Featured post
    - Next and prev post
    - SEO component
- url: https://anubhavsrivastava.github.io/gatsby-starter-fractal
  repo: https://github.com/anubhavsrivastava/gatsby-starter-fractal
  description: Single page starter based on the Fractal site template by HTML5 up, with landing and Elements(Component) page
  tags:
    - HTML5UP
    - Onepage
    - Styling:SCSS
    - Portfolio
    - PWA
  features:
    - Designed by HTML5 UP
    - Fully Responsive
    - Styling with SCSS
    - Offline support
    - Web App Manifest
- url: https://minimal-gatsby-ts-starter.netlify.com/
  repo: https://github.com/TheoBr/minimal-gatsby-typescript-starter
  description: Minimal TypeScript Starter
  tags:
    - Language:TypeScript
  features:
    - TypeScript
    - ESLint + optional rule enforcement with Husky
    - Prettier
    - Netlify ready
    - Minimal
- url: https://gatsby-typescript-starter-default.netlify.com/
  repo: https://github.com/RobertoMSousa/gatsby-typescript-starter-default
  description: Simple Gatsby starter using TypeScript and eslint instead of outdated tslint.
  tags:
    - Language:TypeScript
    - SEO
    - Linting
  features:
    - Comes with React Helmet for adding site meta tags
    - Includes plugins for offline support out of the box
    - TypeScript
    - Prettier & eslint to format & check the code
- url: https://gatsby-starter-carraway.netlify.com/
  repo: https://github.com/endymion1818/gatsby-starter-carraway
  description: a Gatsby starter theme with Accessibility features, TypeScript, Jest, some basic UI elements, and a CircleCI pipeline
  tags:
    - Language:TypeScript
    - Pagination
    - Search
    - Testing
  features:
    - Paginated post archive
    - Site search with Lunr.js
    - Categories and category archive pages
    - Minimal CSS defaults using styled-components, including system font stack
    - Some fundamental Accessibility features including tabbable navigation & "Skip to content" link
    - UI elements including multi-column layout using CSS Grid (with float fallback), header component with logo, basic navigation & search and a footer with 3-column layout, logo and 2 menu areas
    - TypeScript & Testing including some sensible TypeScript defaults, tests with @testing-library/react, pre-commit and pre-push hooks. Set up includes enums for repeating values such as font & background colours
    - Setup for a CircleCI pipeline so you can run the above tests in branches before merging to master
    - Markdown posts _and_ pages (pages don't appear in the post archive)
- url: https://www.quietboy.net
  repo: https://github.com/zhouyuexie/gatsby-starter-quiet
  description: Gatsby out of the box blog, use TypeScript and highly customized style.
  tags:
    - Language:TypeScript
    - Styling:SCSS
    - SEO
    - Linting
    - RSS
    - Pagination
    - PWA
  features:
    - TypeScript
    - TsLint & Prettier
    - Tag list
    - Custom page layout
    - Switch the dark mode according to the system theme
    - Scss
    - Pagination
- url: https://compassionate-morse-5204bf.netlify.com/
  repo: https://github.com/deamme/gatsby-starter-prismic-resume
  description: Gatsby Resume/CV page with Prismic integration
  tags:
    - CMS:Prismic
    - CMS:Headless
    - Styling:CSS-in-JS
    - Onepage
    - Linting
  features:
    - One-page resume/CV
    - Prismic as Headless CMS
    - Emotion for styling
    - Uses multiple features of Prismic - Slices, Labels, Custom Types
    - ESLint & Prettier
- url: https://anubhavsrivastava.github.io/gatsby-starter-resume
  repo: https://github.com/anubhavsrivastava/gatsby-starter-resume
  description: Single page starter based on the Resume site template by startbootstrap for resume/portfolio page
  tags:
    - Onepage
    - Styling:SCSS
    - PWA
  features:
    - Designed by startbootstrap
    - Fully Responsive
    - Styling with SCSS
    - Offline support
    - Web App Manifest
- url: https://gatsby-starter-typescript-jest.netlify.com/
  repo: https://github.com/denningk/gatsby-starter-typescript-jest
  description: Barebones Gatsby starter with TypeScript, Jest, GitLab-CI, and other useful configurations
  tags:
    - Language:TypeScript
    - Testing
    - AWS
    - Linting
    - SEO
  features:
    - All components from default Gatsby starter converted to TypeScript
    - Jest testing configured for TypeScript with ts-jest
    - Detailed guide on how to deploy using AWS S3 buckets included in README
    - .gitlab-ci.yml file with blanks that can be customized for any Gatsby project
    - Configurations for EditorConfig, Prettier, and ESLint (for TypeScript)
- url: https://gatsby-starter-apollo.smakosh.com/app/
  repo: https://github.com/smakosh/gatsby-apollo-starter
  description: Gatsby Apollo starter - with client side routing
  tags:
    - Client-side App
    - SEO
    - Styling:CSS-in-JS
  features:
    - Apollo provider & Client side routing
    - Eslint/Prettier configured
    - Easy to customize
    - Nice project structure
    - Flex Grid components easy to customize
- url: https://portfolio.smakosh.com/
  repo: https://github.com/smakosh/gatsby-portfolio-dev
  description: A portfolio for developers
  tags:
    - Portfolio
    - SEO
    - Netlify
    - Onepage
    - Styling:CSS-in-JS
  features:
    - Eslint/Prettier configured
    - Scores 100% on a11y / Performance / PWA / SEO
    - PWA (desktop & mobile)
    - Easy to customize
    - Nice project structure
    - Amazing illustrations by Undraw.co
    - Tablet & mobile friendly
    - Continuous deployment with Netlify
    - A contact form protected by Google Recaptcha
    - Can be deployed with one click
    - Functional components with Recompose React Hooks! ready to migrate to React hooks!
    - Fetches your GitHub pinned projects with most stars (You could customize this if you wish)
- url: https://github.com/smakosh/gatsby-airtable-starter
  repo: https://github.com/smakosh/gatsby-airtable-starter
  description: Gatsby Airtable starter
  tags:
    - SEO
    - Netlify
    - Client-side App
    - Styling:CSS-in-JS
  features:
    - Static content fetched from Airtable
    - Dynamic content with CRUD operations with Airtable REST API
    - Well structured files/folders
    - Custom React Hooks
    - Custom Helpers instead of using third party libraries
    - Dynamic & Static containers
    - Global state management ready with useReducer & useContext
    - Dummy auth but ready to add real requests
- url: https://github.com/smakosh/gatsby-app-starter-rest-api
  repo: https://github.com/smakosh/gatsby-app-starter-rest-api
  description: Gatsby REST API starter
  tags:
    - Authentication
    - Client-side App
    - Styling:CSS-in-JS
  features:
    - Dynamic content with CRUD operations with a REST API
    - Well structured files/folders
    - Custom React Hooks
    - Auth with a JWT approach
    - Custom Helpers instead of using third party libraries
    - Dynamic containers
    - Global state management ready with useReducer & useContext
- url: https://gatsbyjs-starter-tailwindplay.appseed.us/
  repo: https://github.com/app-generator/gatsbyjs-starter-tailwindplay
  description: A Gatsby v2 starter styled using Tailwind, a utility-first CSS framework. Uses Purgecss to remove unused CSS.
  tags:
    - Styling:Tailwind
  features:
    - Based on gatsby-starter-tailwind
    - Tailwind CSS Framework
    - Removes unused CSS with Purgecss
- url: https://act-labs.github.io/
  repo: https://github.com/act-labs/gatsby-starter-act-blog
  description: Gatsby starter for blog/documentation using MDX, Ant Design, gatsby-plugin-combine.
  tags:
    - Blog
    - Documentation
    - Styling:Ant Design
    - Markdown
    - MDX
    - SEO
  features:
    - Posts and snippets;
    - SEO component;
    - Ant Design UI components;
    - Markdown and MDX for pages;
    - A customized webpack and babel configuration, for complex profecianal web apps with node.js, Jest tests, etc;
    - Progressively build more and more complex pages using gatsby-plugin-combine.
- url: https://gatsby-ghub.netlify.com/resume-book/
  repo: https://github.com/dwyfrequency/gatsby-ghub
  description: A resume builder app with authenticated routes, static marketing pages, and dynamic resume creation
  tags:
    - Authentication
    - Netlify
    - Client-side App
  features:
    - Netlify Identity
    - Static Marketing pages and Dynamic Client-side Authenticated App pages
    - SEO component
    - Apollo GraphQL (client-side)
- url: https://lewis-gatsby-starter-i18n.netlify.com
  repo: https://github.com/lewislbr/lewis-gatsby-starter-i18n
  description: A simple custom Gatsby starter template to start a new multilanguage website.
  tags:
    - i18n
    - Styling:CSS-in-JS
    - Portfolio
    - SEO
  features:
    - Automatically detects user browser language.
    - CSS in JS with styled-components.
    - Optimized images.
    - Offline capabilities.
    - Auto-generated sitemap and robots.txt.
- url: https://gatsby-snipcart-starter.netlify.com/
  repo: https://github.com/issydennis/gatsby-snipcart
  description: A simple e-commerce shop built using Gatsby and Snipcart.
  tags:
    - eCommerce
    - Styling:CSS-in-JS
    - Markdown
  features:
    - Minimal design to allow for simple customisation.
    - Snipcart integration provides an easy-to-use shopping cart and checkout.
    - Individual product pages with custom fields.
    - Products defined using markdown.
    - Styled components.
    - Gatsby image for optimised product images.
- url: https://anubhavsrivastava.github.io/gatsby-starter-stylish
  repo: https://github.com/anubhavsrivastava/gatsby-starter-stylish
  description: Single page starter based on the Stylish Portfolio site template by startbootstrap for portfolio page
  tags:
    - Onepage
    - Portfolio
    - Styling:SCSS
    - PWA
  features:
    - Designed by startbootstrap
    - Fully Responsive
    - Styling with SCSS
    - Offline support
    - Web App Manifest
- url: https://lewis-gatsby-starter-basic.netlify.com
  repo: https://github.com/lewislbr/lewis-gatsby-starter-basic
  description: A simple custom basic Gatsby starter template to start a new website.
  tags:
    - Styling:CSS-in-JS
    - SEO
  features:
    - Bare-bones starter.
    - CSS in JS with styled-components.
    - Optimized images.
    - Offline capabilities.
    - Auto-generated sitemap and robots.txt.
- url: https://myclicks.netlify.com/
  repo: https://github.com/himali-patel/MyClicks
  description: A simple Gatsby starter template to create portfolio website with contentful and Netlify.
  tags:
    - Blog
    - Netlify
    - CMS:Contentful
    - Styling:Bootstrap
    - Disqus
    - SEO
  features:
    - Fecthing Dynamic content from Contentful.
    - Blog post listing with previews, disqus implementation and social sharing for each blog post.
    - Contact form integration with Netlify.
    - Portfolio Result Filteration according to Category.
    - Index pages design with Recent Blogs and Intagram Feed.
- url: https://gatsby-starter-typescript-graphql.netlify.com
  repo: https://github.com/spawnia/gatsby-starter-typescript-graphql
  description: A Gatsby starter with typesafe GraphQL using TypeScript
  tags:
    - Language:TypeScript
    - Linting
    - Portfolio
    - Styling:CSS-in-JS
  features:
    - Type safety with TypeScript
    - Typesafe GraphQL with graphql-code-generator
    - ESLint with TypeScript support
    - Styling with styled-components
- url: https://gatsby-tailwind-serif.netlify.com/
  repo: https://github.com/windedge/gatsby-tailwind-serif
  description: A Gatsby theme based on gatsby-serif-theme, rewrite with Tailwind CSS.
  tags:
    - Styling:Tailwind
    - Markdown
  features:
    - Based on gatsby-serif-theme
    - Tailwind CSS Framework
    - Removes unused CSS with Purgecss
    - Responsive design
    - Suitable for small business website
- url: https://mystifying-mclean-5c7fce.netlify.com
  repo: https://github.com/renvrant/gatsby-mdx-netlify-cms-starter
  description: An extension of the default starter with Netlify CMS and MDX support.
  tags:
    - MDX
    - Markdown
    - Netlify
    - CMS:Netlify
    - Styling:None
  features:
    - MDX and Netlify CMS support
    - Use React components in Netlify CMS Editor and other markdown files
    - Allow editors to choose a page template
    - Replace HTML tags with React components upon rendering Markdown, enabling design systems
    - Hide pages from being editable by the CMS
    - Minimal and extensible
- url: https://gatsby-airtable-advanced-starter.marcomelilli.com
  repo: https://github.com/marcomelilli/gatsby-airtable-advanced-starter
  description: A Gatsby Starter Blog using Airtable as backend
  tags:
    - Airtable
    - Blog
    - Styling:None
  features:
    - Dynamic content from Airtable
    - Does not contain any UI frameworks
    - Tags
    - Categories
    - Authors
    - Disqus
    - Offline support
    - Web App Manifest
    - SEO
- url: https://contentful-starter.netlify.com/
  repo: https://github.com/algokun/gatsby_contentful_starter
  description: An Awesome Starter Kit to help you get going with Contentful and Gatsby
  tags:
    - Blog
    - CMS:Contentful
    - CMS:Headless
  features:
    - Bare-bones starter.
    - Dynamic content from Contentful CMS
    - Ready made Components
    - Responsive Design
    - Includes Contentful Delivery API for production build
- url: https://gatsby-simple-blog.thundermiracle.com
  repo: https://github.com/thundermiracle/gatsby-simple-blog
  description: A gatsby-starter-blog with overreacted looking and tags, breadcrumbs, disqus, i18n, eslint supported
  tags:
    - i18n
    - Blog
    - Netlify
    - Linting
    - Disqus
    - Testing
  features:
    - Easily Configurable
    - Tags
    - Breadcrumbs
    - Tags
    - Disqus
    - i18n
    - ESLint
    - Jest
- url: https://anubhavsrivastava.github.io/gatsby-starter-grayscale
  repo: https://github.com/anubhavsrivastava/gatsby-starter-grayscale
  description: Single page starter based on the Grayscale site template by startbootstrap for portfolio page
  tags:
    - Onepage
    - Portfolio
    - Styling:SCSS
    - PWA
  features:
    - Designed by startbootstrap
    - Fully Responsive
    - Styling with SCSS
    - Offline support
    - Web App Manifest
- url: https://gatsby-all-in.netlify.com
  repo: https://github.com/Gherciu/gatsby-all-in
  description: A starter that includes the most popular js libraries, already pre-configured and ready for use.
  tags:
    - Linting
    - Netlify
    - Styling:Tailwind
  features:
    - Tailwind CSS Framework
    - Antd UI Framework pre-configured
    - Redux for managing state
    - Eslint and Stylelint to enforce code style
- url: http://demo.nagui.me
  repo: https://github.com/kimnagui/gatsby-starter-nagui
  description: A Gatsby starter that full responsive blog.
  tags:
    - Blog
    - AWS
    - Pagination
    - SEO
    - Styling:CSS-in-JS
  features:
    - Tags & Categorys.
    - Pagination.
    - Show Recent Posts for category.
    - Styled-Components.
    - Mobile-First CSS.
    - Syntax highlighting in code blocks using PrismJS(Dracula).
    - Google Analytics.
    - Deploy AWS S3.
- url: https://anubhavsrivastava.github.io/gatsby-starter-newage
  repo: https://github.com/anubhavsrivastava/gatsby-starter-newage
  description: Single page starter based on the new age site template by startbootstrap for portfolio page/Mobile app launch
  tags:
    - Onepage
    - Portfolio
    - Styling:SCSS
    - PWA
  features:
    - Designed by startbootstrap
    - Fully Responsive
    - Styling with SCSS
    - Offline support
    - Web App Manifest
- url: https://gatsby-starter-krisp.netlify.com/
  repo: https://github.com/algokun/gatsby-starter-krisp
  description: A minimal, clean and responsive starter built with gatsby
  tags:
    - Styling:Bootstrap
    - Onepage
    - Portfolio
    - Netlify
    - Markdown
  features:
    - Styled-Components.
    - Mobile-First CSS.
    - Responsive Design, optimized for Mobile devices
- url: https://gatsby-datocms-starter.netlify.com/
  repo: https://github.com/brohlson/gatsby-datocms-starter
  description: An SEO-friendly DatoCMS starter with styled-components, page transitions, and out-of-the-box blog post support.
  tags:
    - CMS:DatoCMS
    - Styling:CSS-in-JS
    - Blog
    - Portfolio
    - SEO
  features:
    - Page Transitions
    - Blog Post Template
    - Sitemap & Robots.txt generation
- url: https://elemental.netlify.com/
  repo: https://github.com/akzhy/gatsby-starter-elemental
  description: A highly customizable portfolio starter with grid support.
  tags:
    - Blog
    - Portfolio
    - SEO
  features:
    - Highly Customizable
    - Portfolio Template
    - Blog Post Template
    - SEO Friendly
- url: https://gatsby-starter-apollo.netlify.com/
  repo: https://github.com/piducancore/gatsby-starter-apollo-netlify
  description: This project is an easy way to start developing fullstack apps with Gatsby and Apollo Server (using Netlify Lambda functions). For developing we use Netlify Dev to bring all of this magic to our local machine.
  tags:
    - Netlify
  features:
    - Apollo Client
    - Apollo Server running on Netlify functions
    - Netlify Dev for local development
- url: https://gatsby-starter-blog-and-portfolio.netlify.com/
  repo: https://github.com/alisalahio/gatsby-starter-blog-and-portfolio
  description: Just gatsby-starter-blog , with portfolio section added
  tags:
    - Blog
    - Portfolio
  features:
    - Basic setup for a full-featured blog
    - Basic setup for a portfolio
    - Support for an RSS feed
    - Google Analytics support
    - Automatic optimization of images in Markdown posts
    - Support for code syntax highlighting
    - Includes plugins for easy, beautiful typography
    - Includes React Helmet to allow editing site meta tags
    - Includes plugins for offline support out of the box
- url: https://www.attejuvonen.fi
  repo: https://github.com/baobabKoodaa/blog
  description: Blog with all the Bells and Whistles
  tags:
    - Blog
    - Infinite Scroll
    - Pagination
    - SEO
    - Markdown
  features:
    - Write blog posts into Markdown files (easy to format and content will not be married to any platform).
    - Expandable
    - Responsive and streamlined design.
    - Blazing fast UX
    - Autogenerated tracedSVG image placeholders are stylized to create a smooth look and transition as the image loads without the page jumping around.
    - Posts organized by tags.
    - Teasers of posts are generated to front page with infinite scroll which gracefully degrades into pagination.
    - Allow readers to be notified of updates with RSS feed and email newsletter.
    - Contact Form.
- url: https://novela.narative.co
  repo: https://github.com/narative/gatsby-starter-novela
  description: Welcome to Novela, the simplest way to start publishing with Gatsby.
  tags:
    - Blog
    - MDX
    - Portfolio
    - Pagination
    - SEO
  features:
    - Beautifully Designed
    - Multiple Homepage Layouts
    - Toggleable Light and Dark Mode
    - Simple Customization with Theme UI
    - Highlight-to-Share
    - Read Time and Progress
    - MDX support and inline code
    - Accessibility in Mind
- url: https://gatsby-starter-fashion-portfolio.netlify.com/
  repo: https://github.com/shobhitchittora/gatsby-starter-fashion-portfolio
  description: A Gatsby starter for a professional and minimal fashion portfolio.
  tags:
    - Blog
    - Client-side App
    - Landing Page
    - Portfolio
    - Styling:Other
  features:
    - A minimal and simple starter for your fashion portfolio
    - No need for any CMS, work with all your data and images locally.
    - Separate components for different pages and grid
    - Uses gatsby-image to load images
    - Built using the old school CSS.
- url: https://gatsby-theme-profile-builder.netlify.com/
  repo: https://github.com/ashr81/gatsby-theme-profile-builder
  description: Simple theme to build your personal portfolio and publish your articles using Contentful CMS.
  tags:
    - Landing Page
    - Portfolio
    - Styling:CSS-in-JS
    - Blog
    - CMS:Contentful
  features:
    - Mobile Screen support
    - Out of the box support with Contentful CMS for articles.
    - Toggleable Light and Dark Mode
    - Profile image with links to your GitHub and Twitter.
- url: https://prist.marguerite.io/
  repo: https://github.com/margueriteroth/gatsby-prismic-starter-prist
  description: A light-themed starter powered by Gatsby v2 and Prismic to showcase portfolios and blogs.
  tags:
    - Blog
    - CMS:Prismic
    - Landing Page
    - Netlify
    - Portfolio
    - SEO
    - Styling:CSS-in-JS
  features:
    - Landing page with customizable Hero, Portfolio preview, and About component
    - Emotion styled components
    - Blog layout and pages
    - Portfolio layout and pages
    - Google Analytics
    - Mobile ready
- url: https://demos.simplecode.io/gatsby/crafty/
  repo: https://github.com/simplecode-io/gatsby-crafty-theme
  description: SEO-friendly, fast, and fully responsive Gatsby starter with minimal plugins, utilizing JSON files as a content source.
  tags:
    - SEO
    - Portfolio
    - CMS:Other
    - Styling:Other
  features:
    - Beautiful and simple design
    - 100/100 Google Lighthouse score
    - SEO Optimized
    - Includes header/footer/sidebar (on Mobile)
    - CSS based sidebar
    - CSS based Modals
    - Content is fetched from JSON Files
    - Only one extra plugin from default Gatsby starter
- url: https://gatsby-starter-profile-site.netlify.com/
  repo: https://github.com/Mr404Found/gatsby-starter-profile-site
  description: A minimal and clean starter build with gatsby.
  tags:
    - Landing Page
    - Netlify
    - Portfolio
    - SEO
    - Styling:CSS-in-JS
  features:
    - Simple Design
    - Made by Sumanth
- url: https://the404blog.netlify.com
  repo: https://github.com/algokun/the404blog
  description: An Awesome Starter Blog to help you get going with Gatsby and Markdown
  tags:
    - Blog
    - Markdown
    - Search
    - Styling:CSS-in-JS
  features:
    - Bare-bones starter.
    - Dynamic content with Markdown
    - Ready made Components
    - Responsive Design
    - Includes Search Feature.
    - Syntax Highlight in Code.
    - Styling in Bootstrap
- url: https://gatsby-starter-unicorn.netlify.com/
  repo: https://github.com/algokun/gatsby_starter_unicorn
  description: An Awesome Starter Blog to help you get going with Gatsby and Markdown
  tags:
    - Blog
    - Markdown
    - Styling:CSS-in-JS
  features:
    - Bare-bones starter.
    - Dynamic content with Markdown
    - Ready made Components
    - Responsive Design
    - Syntax Highlight in Code.
- url: https://gatsby-starter-organization.netlify.com/
  repo: https://github.com/geocine/gatsby-starter-organization
  description: A Gatsby starter template for organization pages. Using the Gatsby theme "@geocine/gatsby-theme-organization"
  tags:
    - Styling:CSS-in-JS
    - Landing Page
    - Portfolio
    - Onepage
  features:
    - React Bootstrap styles
    - Theme-UI and EmotionJS CSS-in-JS
    - A landing page with all your organization projects, configurable through a YML file.
    - Configurable logo, favicon, organization name and title
- url: https://gatsby-starter-interviews.netlify.com/
  repo: https://github.com/rmagon/gatsby-starter-interviews
  description: A Gatsby starter template for structured Q&A or Interview sessions
  tags:
    - SEO
    - Blog
    - Styling:SCSS
  features:
    - Minimalist design for interviews
    - Beautifully presented questions and answers
    - Option to read all answers to a specific question
    - Share interview on social channels
    - All content in simple json files
- url: https://gatsby-starter-photo-book.netlify.com/
  repo: https://github.com/baobabKoodaa/gatsby-starter-photo-book
  description: A Gatsby starter for sharing photosets.
  tags:
    - Gallery
    - Infinite Scroll
    - Pagination
    - Transitions
  features:
    - Gallery with auto-generated thumbnails are presented on CSS Grid with infinite scroll.
    - Beautiful "postcard" view for photos with fullscreen toggle.
    - Both views are responsive with minimal whitespace and polished UX.
    - Many performance optimizations for image delivery (both by Gatsby & way beyond what Gatsby can do).
- url: https://gatsby-typescript-scss-starter.netlify.com/
  repo: https://github.com/GrantBartlett/gatsby-typescript-starter
  description: A simple starter project using TypeScript and SCSS
  tags:
    - Language:TypeScript
    - Styling:SCSS
    - SEO
  features:
    - Pages and components are classes.
    - A skeleton SCSS project added with prefixing
- url: https://portfolio-by-mohan.netlify.com/
  repo: https://github.com/algokun/gatsby_starter_portfolio
  description: An Official Starter for Gatsby Tech Blog Theme
  tags:
    - SEO
    - Blog
  features:
    - Styling using Styled-Components
    - Search using ElasticLunr
    - Theme by gatsby-tech-blog-theme
    - Deployed in Netlify
- url: https://brevifolia-gatsby-forestry.netlify.com/
  repo: https://github.com/kendallstrautman/brevifolia-gatsby-forestry
  description: A minimal starter blog built with Gatsby & Forestry CMS
  tags:
    - CMS:Forestry.io
    - Blog
    - Markdown
    - Styling:SCSS
  features:
    - Blog post listing with previews (image + summary) for each blog post
    - Minimalist, responsive design & typography
    - Create new markdown posts dynamically
    - Configured to work automatically with Forestry CMS
    - Customizable 'info' page
    - Simple layout & scss architecture, easily extensible
- url: https://gatsby-firebase-starter.netlify.com/
  repo: https://github.com/ovidiumihaibelciug/gatsby-firebase-starter
  description: Starter / Project Boilerplate for Authentication and creating Dynamic pages from collections with Firebase and Gatsby.js
  tags:
    - Firebase
    - SEO
    - Styling:SCSS
    - Authentication
    - PWA
  features:
    - Authentication with Firebase
    - Programmatically create pages from a firestore collection
    - Protected Routes with Authorization
    - Email verification
    - Includes React Helmet to allow editing site meta tags
    - Includes plugins for offline support out of the box
- url: https://gatsby-typescript-minimal.netlify.com/
  repo: https://github.com/benbarber/gatsby-typescript-minimal
  description: A minimal, bare-bones TypeScript starter for Gatsby
  tags:
    - Language:TypeScript
    - Styling:CSS-in-JS
    - SEO
  features:
    - Bare-bones starter
    - TypeScript
    - TSLint
    - Prettier
    - Styled Components
    - Sitemap Generation
    - Google Analytics
- url: https://agility-gatsby-starter.netlify.com
  repo: https://github.com/agility/agility-gatsby-starter
  description: Get started with Gatsby and Agility CMS using a minimal blog.
  tags:
    - CMS:Other
    - Blog
    - SEO
  features:
    - A bare-bones starter Blog to get you off and running with Agility CMS and Gatsby.
- url: https://gatsby-starter-dot.netlify.com/
  repo: https://github.com/chronisp/gatsby-starter
  description: Gatsby Starter for creating portfolio & blog.
  tags:
    - Blog
    - CMS:Headless
    - CMS:Contentful
    - Netlify
    - Portfolio
    - Redux
    - SEO
    - Styling:Material
  features:
    - Extensible & responsive design using Material UI (palette, typography & breakpoints configuration)
    - Blog integration with Contentful CMS (GraphQL queries)
    - Redux (connect actions & props easily using custom HOF)
    - Support for Netlify deployment
    - SEO
    - Prettier code styling
- url: https://johnjkerr.github.io/gatsby-creative/
  repo: https://github.com/JohnJKerr/gatsby-creative
  description: Gatsby implementation of the Start Bootstrap Creative template
  tags:
    - Gallery
    - Portfolio
    - Styling:Bootstrap
    - Styling:SCSS
  features:
    - Start Bootstrap Creative template converted to React/Gatsby
    - React Scrollspy used to track page position
    - React Bootstrap used to create modal portfolio carousel
    - GitHub Actions deployment to GitHub Pages demonstrated
- url: https://bonneville.netlify.com/
  repo: https://github.com/bagseye/bonneville
  description: A starter blog template for Gatsby
  tags:
    - Blog
    - SEO
  features:
    - Extensible & responsive design
    - Blog integration
    - SEO
- url: https://gatsby-starter-i18next-sanity.netlify.com/en
  repo: https://github.com/johannesspohr/gatsby-starter-i18next-sanity
  description: A basic starter which integrates translations with i18next and localized sanity input.
  tags:
    - i18n
    - CMS:sanity.io
  features:
    - Showcases advanced i18n techniques with i18next and sanity.io
    - Correct URLs for the languages (language in the path, translated slugs)
    - Multilanguage content from sanity
    - Snippets translation
    - Optimized bundle size (don't ship all translations at once)
    - Alternate links to other languages
    - Sitemap with language information
    - Localized 404 pages
- url: https://gatsby-skeleton.netlify.com/
  repo: https://github.com/msallent/gatsby-skeleton
  description: Gatsby starter with TypeScript and all sort of linting
  tags:
    - Language:TypeScript
    - Styling:CSS-in-JS
    - SEO
  features:
    - TypeScript
    - Styled-Components
    - ESLint
    - Prettier
    - Stylelint
    - SEO
- url: https://nehalem.netlify.com/
  repo: https://github.com/nehalist/gatsby-starter-nehalem
  description: A starter for the Gatsby Nehalem Theme
  tags:
    - Blog
    - Language:TypeScript
    - Markdown
    - Search
    - SEO
  features:
    - Fully responsive
    - Highly optimized (Lighthouse score ~400)
    - SEO optimized (with open graph, Twitter Card, JSON-LD, RSS and sitemap)
    - Syntax highlighting
    - Search functionality
    - Multi navigations
    - Static pages
    - Fully typed with TypeScript
    - Tagging
    - Theming
    - Customizable
- url: https://gatsby-starter-headless-wp.netlify.com
  repo: https://github.com/crock/gatsby-starter-headless-wordpress
  description: A starter Gatsby site to quickly implement a site for headless WordPress
  tags:
    - Blog
    - CMS:Headless
    - CMS:WordPress
  features:
    - New Header
    - Responsive
    - Sidebar that displays recent blog posts
- url: https://gatsby-advanced-blog-starter.netlify.com
  repo: https://github.com/aman29271/gatsby-advanced-blog-starter
  description: A pre-built Gatsby Starter Tech-blog
  tags:
    - Blog
    - Markdown
  features:
    - Highly Optimised
    - Image optimised with blur-up effect
    - Responsive
    - Code  highlighting
    - tagging
    - Sass compiled
- url: https://anubhavsrivastava.github.io/gatsby-starter-casual
  repo: https://github.com/anubhavsrivastava/gatsby-starter-casual
  description: Multi page starter based on the Casual site template by startbootstrap for portfolio
  tags:
    - Onepage
    - Styling:SCSS
    - PWA
  features:
    - Designed by startbootstrap
    - Fully Responsive
    - Styling with SCSS
    - Offline support
    - Web App Manifest
- url: https://gatsby-starter-ts-hello-world.netlify.com
  repo: https://github.com/hdorgeval/gatsby-starter-ts-hello-world
  description: TypeScript version of official hello world
  tags:
    - Language:TypeScript
  features:
    - TypeScript
    - ESLint
    - Type checking
    - no boilerplate
    - Great for advanced users
    - VSCode ready
- url: https://grommet-file.netlify.com/
  repo: https://github.com/metinsenturk/gatsby-starter-grommet-file
  description: Grommet-File is made with Grommet V2 and a blog starter
  tags:
    - Blog
    - Markdown
    - SEO
    - Portfolio
    - Styling:Grommet
  features:
    - Responsive Design
    - Pagination
    - Page creation
    - Content is Markdown files
    - Google Analytics
    - Grommet V2 User Interface
    - Support for RSS feed
    - SEO friendly
    - Mobile and responsive
    - Sitemap & Robots.txt generation
    - Optimized images with gatsby-image
- url: https://gatsby-wordpress-typescript-scss-blog.netlify.com/
  repo: https://github.com/sagar7993/gatsby-wordpress-typescript-scss-blog
  description: A Gatsby starter template for a WordPress blog, built using TypeScript, SCSS and Ant Design
  tags:
    - Blog
    - CMS:WordPress
    - CMS:Headless
    - Language:TypeScript
    - Pagination
    - PWA
    - SEO
    - Portfolio
    - Styling:SCSS
  features:
    - TypeScript for type-safe code
    - Source content from WordPress CMS
    - Auto generated Pagination for your WordPress Posts
    - Auto generated Navigation for next and previous post at the end Post
    - Auto generated pages for tags and categories sourced from WordPress
    - SCSS stylesheets
    - PWA with offline support
    - Ant Design for UI components and theming
    - Jest and Enzyme Testing framework support for snapshots and unit tests.
    - Responsive Design
    - Google Analytics
    - Comments using Staticman
    - Images within WordPress post/page content downloaded to static folder and transformed to webp format during build
    - Social widgets
    - Instagram feed of any profile (no API token needed)
    - Pinterest pin-it button on hovering on images (no API token needed)
    - Twitter timeline and follow button (no API token needed)
    - Facebook timeline and like button (no API token needed)
    - SEO friendly
    - Web app manifest
    - Mobile optimized and responsive
    - Sitemap.xml & Robots.txt generation
    - Optimized images with gatsby-image
    - Git pre-commit and pre-push hooks using Husky
    - TSLint formatting
    - Highly optimized with excellent lighthouse audit score
- url: https://gatsby-starter-typescript-deluxe.netlify.com/
  repo: https://github.com/gojutin/gatsby-starter-typescript-deluxe
  description: A Gatsby starter with TypeScript, Storybook, Styled Components, Framer Motion, Jest, and more.
  tags:
    - Language:TypeScript
    - Styling:CSS-in-JS
    - Storybook
    - SEO
    - Linting
    - Testing
  features:
    - TypeScript for type-safe code.
    - Styled-Components for all your styles.
    - Framer Motion for awesome animations.
    - gatsby-image and gatsby-transformer-sharp for optimized images.
    - gatsby-plugin-manifest + SEO component for an SEO-friendly PWA.
    - Storybook with add-ons for showing off your awesome components.
    - Jest and React Testing library for snapshots and unit tests.
    - ESLint (with TSLint and Prettier) to make your code look its best.
    - React Axe and React A11y for accessibility so that your site is awesome for everyone.
- url: https://gatsby-markdown-blog-starter.netlify.com/
  repo: https://github.com/ammarjabakji/gatsby-markdown-blog-starter
  description: GatsbyJS v2 starter for creating a markdown blog. Based on Gatsby Advanced Starter.
  tags:
    - Blog
    - Markdown
    - SEO
    - PWA
  features:
    - Gatsby v2 support
    - Responsive Design
    - Pagination
    - Content is Markdown files
    - Google Analytics
    - Support for RSS feed
    - SEO friendly
    - Sitemap & Robots.txt generation
    - Sass support
    - Css Modules support
    - Web App Manifest
    - Offline support
    - htaccess support
    - Typography.js
    - Integration with Social Media
- url: https://gatsby-starter-bloomer-db0aaf.netlify.com
  repo: https://github.com/zlutfi/gatsby-starter-bloomer
  description: Barebones starter website with Bloomer React components for Bulma.
  tags:
    - PWA
    - Styling:Bulma
    - Styling:SCSS
  features:
    - Bloomer React Commponents
    - Bulma CSS Framework
    - Uses SCSS for styling
    - Font Awesome Support
    - Progressive Web App
- url: https://gatsby-starter-mdbreact.netlify.com
  repo: https://github.com/zlutfi/gatsby-starter-mdbreact
  description: Barebones starter website with Material Design Bootstrap React components.
  tags:
    - PWA
    - Styling:Bootstrap
    - Styling:Material
    - Styling:SCSS
  features:
    - MDBReact React Commponents
    - Bootstrap CSS Framework with Material Design Bootstrap styling
    - Uses SCSS for styling
    - Font Awesome Support
    - Progressive Web App
- url: https://gatsby-starter-ts-pwa.netlify.com/
  repo: https://github.com/markselby9/gatsby-starter-typescript-pwa
  description: The default Gatsby starter fork with TypeScript and PWA support added
  tags:
    - Language:TypeScript
    - PWA
  features:
    - Minumum changes based on default starter template for TypeScript and PWA
    - Added TypeScript support with eslint and tsc check
    - Support GitHub Actions CI/CD workflow (beta)
- url: https://iceberg-gatsby-multilang.netlify.com/
  repo: https://github.com/diogorodrigues/iceberg-gatsby-multilang
  description: Gatsby multi-language starter. Internationalization / i18n without third party plugins or packages for Posts and Pages. Different URLs dependending on the language. Focused on SEO, PWA, Image Optimization, Styled Components and more. This starter is also integrate with Netlify CMS to manage all pages, posts and images.
  tags:
    - Blog
    - CMS:Headless
    - CMS:Netlify
    - i18n
    - Netlify
    - Markdown
    - Pagination
    - PWA
    - SEO
    - Styling:CSS-in-JS
  features:
    - Translations by using GraphQL, hooks and context API
    - Content in markdown for pages and posts in different languages
    - General translations for any content
    - Creation of menu by using translations and GraphQL
    - Netlify CMS to manage all pages, posts and images
    - Styled Components to styles
    - All important seetings for speedy and optimized images
    - Blog Posts list with pagination
    - Focus on SEO
    - PWA
- url: https://flexible-gatsby.netlify.com/
  repo: https://github.com/wangonya/flexible-gatsby
  description: A simple and clean theme for Gatsby
  tags:
    - Blog
    - Markdown
  features:
    - Google Analytics
    - Simple design
    - Markdown support
- url: https://gatsby-starter-leaflet.netlify.com/
  repo: https://github.com/colbyfayock/gatsby-starter-leaflet
  description: A Gatsby starter with Leafet!
  tags:
    - Landing Page
    - Linting
    - Styling:SCSS
    - Testing
  features:
    - Simply landing page to get started with Leaflet
    - Includes Leaflet and React Leaflet
    - Starts with some basic Sass stylesheets for styling
    - Linting and testing preconfigured
- url: https://gatsby-starter-luke.netlify.com/
  repo: https://github.com/lukethacoder/luke-gatsby-starter
  description: An opinionated starter using TypeScript, styled-components (emotion flavoured), React Hooks & react-spring. Built as a BYOS (bring your own source) so you can get up and running with whatever data you choose.
  tags:
    - Language:TypeScript
    - Transitions
    - Styling:CSS-in-JS
    - Linting
  features:
    - TypeScript
    - react-spring animations
    - BYOS (bring your own source)
    - Emotion for styling components
    - Minimal Design
    - React Hooks (IntersectionObserver, KeyUp, LocalStorage)
- url: https://friendly-cray-96d631.netlify.com/
  repo: https://github.com/PABlond/Gatsby-TypeScript-Starter-Blog
  description: Project boilerplate of a blog app. The starter was built using Gatsby and TypeScript.
  tags:
    - Markdown
    - Language:TypeScript
    - SEO
    - PWA
    - Styling:SCSS
  features:
    - A complete responsive theme built wiss Scss
    - Easy editable posts in Markdown files
    - SEO component
    - Optimized with Google Lighthouse
- url: https://gatsby-starter-material-album.netlify.com
  repo: https://github.com/JoeTrubenstein/gatsby-starter-material-album
  description: A simple portfolio starter based on the Material UI Album Layout
  tags:
    - Gallery
    - Portfolio
    - Styling:Material
  features:
    - Pagination
    - Material UI
    - Exif Data Parsing
- url: https://peaceful-ptolemy-d7beb4.netlify.com
  repo: https://github.com/TRamos5/gatsby-contentful-starter
  description: A starter template for an awesome static blog utilizing Contentful as a CMS and deployed to Netlify.
  tags:
    - CMS:Contentful
    - CMS:Headless
    - Blog
    - Netlify
    - Markdown
    - Styling:CSS-in-JS
  features:
    - Netlify integration with pre built contact form
    - "CMS: Contentful integration with placeholders included"
    - Mobile friendly responsive design made to be customized or leave as is
    - Separate components for everything
    - ...and more
- url: https://gatsby-tailwind-emotion-starter-demo.netlify.com/
  repo: https://github.com/pauloelias/gatsby-tailwind-emotion-starter
  description: Gatsby starter using the latest Tailwind CSS and Emotion.
  tags:
    - Styling:Tailwind
    - Styling:CSS-in-JS
    - Styling:PostCSS
  features:
    - Tailwind CSS for rapid development
    - Emotion with `tailwind.macro` for flexible styled components
    - PostCSS configured out-of-the-box for when you need to write your own CSS
    - postcss-preset-env to write tomorrow's CSS today
    - Bare bones starter to help you hit the ground running
- url: https://gatsby-starter-grayscale-promo.netlify.com/
  repo: https://github.com/gannochenko/gatsby-starter-grayscale-promo
  description: one-page promo site
  tags:
    - Language:TypeScript
    - Styling:CSS-in-JS
    - Linting
    - Markdown
    - Onepage
    - CMS:Netlify
    - Landing Page
  features:
    - Styled-Components
    - NetlifyCMS
    - TypeScript
    - Basic design
- url: https://gatsby-starter-mdx-website-blog.netlify.com/
  repo: https://github.com/doakheggeness/gatsby-starter-mdx-website-blog
  description: Gatsby website and blog starter utilizing MDX for adding components to mdx pages and posts. Incorportates Emotion.
  tags:
    - MDX
    - Blog
    - Styling:CSS-in-JS
  features:
    - Create pages and posts using MDX
    - Incorporates the CSS-in-JS library Emotion
    - Visual effects
- url: https://gatsby-starter-zurgbot.netlify.com/
  repo: https://github.com/zurgbot/gatsby-starter-zurgbot
  description: The ultimate force of starter awesomeness in the galaxy of Gatsby
  tags:
    - Linting
    - PWA
    - SEO
    - Styling:Bulma
    - Styling:SCSS
    - Testing
  features:
    - Sass (SCSS Flavored) CSS
    - Bulma CSS Framework
    - React Helmet <head> Management
    - React Icons SVG Icon Components (Including Font Awesome and others)
    - Eslint for JS linting
    - Prettier for JS formatting
    - StyleLint for Scss linting and formatting
    - Jest for a test framework
    - Enzyme for testing with React
    - Husky for git hooks, particularlly precommit management
    - Lint Staged to run commands only on staged files
- url: https://martin2844.github.io/gatsby-starter-dev-portfolio/
  repo: https://github.com/martin2844/gatsby-starter-dev-portfolio
  description: A GatsbyJS minimalistic portfolio site, with a blog and about section
  tags:
    - Portfolio
    - Blog
    - Markdown
  features:
    - createPages API
    - Responsive
    - Minimalistic
    - Blazing fast (LINK)
    - Graphql queries
    - Sass
    - Markdown
- url: https://wataruoguchi-gatsby-starter-typescript-contentful.netlify.com/
  repo: https://github.com/wataruoguchi/gatsby-starter-typescript-contentful
  description: Simple TypeScript starter with Contentful Integration
  tags:
    - Language:TypeScript
    - CMS:Contentful
    - Netlify
    - Blog
  features:
    - Simple
    - TypeScript
    - Contentful
    - Supports Contentful Rich Text
    - Prettier & ESlint & StyleLint to format & check the code
    - Husky & lint-staged to automate checking
- url: https://gatsby-starter-point.netlify.com/
  repo: https://github.com/teaware/gatsby-starter-point
  description: A humble Gatsby starter for blog
  tags:
    - Blog
    - Markdown
    - Netlify
  features:
    - SASS
    - SEO
    - Dark Mode
    - Google Analytics
- url: https://gatsby-typescript-storybook-starter.netlify.com/
  repo: https://github.com/RobertoMSousa/gatsby-typescript-storybook-starter
  description: A Gatsby starter with storybook, tags and eslint
  tags:
    - Language:TypeScript
    - Styling:CSS-in-JS
    - Storybook
    - Markdown
    - Linting
  features:
    - Storybook
    - Simple
    - TypeScript
    - Contentful
    - Prettier & ESlint & StyleLint to format & check the code
    - Storybook
    - Jest and React Testing library for snapshots and unit tests.
    - Styled-Components for all your styles.
- url: https://semantic-ui-docs-gatsby.netlify.com/
  repo: https://github.com/whoisryosuke/semantic-ui-docs-gatsby
  description: Documentation starter using Semantic UI and MDX
  tags:
    - Documentation
    - Linting
    - Markdown
    - MDX
    - PWA
    - SEO
  features:
    - Easy starter for documentation-style sites
    - Use SUI React components anywhere in MDX
    - SASS/LESS support
    - Live code component
    - Customizable sidebar
    - Offline-ready
    - Responsive design
    - Nodemon for restarting dev server on changes
    - Webpack aliasing for components, assets, etc
- url: https://gatsby-starter-saas-marketing.netlify.com/
  repo: https://github.com/keegn/gatsby-starter-saas-marketing
  description: A simple one page marketing site starter for SaaS companies and products
  tags:
    - Onepage
    - Styling:CSS-in-JS
    - Landing Page
  features:
    - Responsive
    - Netlify ready
    - Styled-Components
    - Minimal design and easy to customize
    - Great for software or product related marketing sites
- url: https://react-landnig-page.netlify.com/
  repo: https://github.com/zilahir/react-landing-page
  description: Landing page with GraphCMS
  tags:
    - Redux
    - Styling:SCSS
    - Styling:CSS-in-JS
    - Netlify
  features:
    - Team section
    - Clients section
    - Map
    - Netlify ready
    - Styled-Components
    - Good for app showcase for startups
    - Prettier & ESlint & StyleLint to format & check the code
    - Husky & lint-staged to automate checking
- url: https://gatsby-strapi-starter.netlify.com/
  repo: https://github.com/jeremylynch/gatsby-strapi-starter
  description: Get started with Strapi, Bootstrap (reactstrap) and Gatsby FAST!
  tags:
    - CMS:Strapi
    - Styling:Bootstrap
  features:
    - Strapi
    - Bootstrap
    - Reactstrap
- url: https://kontent-template-gatsby-landing-page-photon.netlify.com
  repo: https://github.com/Simply007/kontent-template-gatsby-landing-page-photon
  description: Kentico Kontent based starter based on Photon starter by HTML5 UP
  tags:
    - CMS:Headless
    - CMS:Kontent
    - Netlify
    - Landing Page
    - HTML5UP
    - Styling:SCSS
  features:
    - Kentico Kontent Caas plafrorm as the data source
    - Landing page divided by section.
    - Support for code syntax highlighting
    - Includes plugins for easy, beautiful typography
    - Includes React Helmet to allow editing site meta tags
    - Includes plugins for offline support out of the box
    - Font awesome
    - Material Icons
    - CSS Grid
- url: https://gatsby-starter-typescript-blog-forms.netlify.com/
  repo: https://github.com/joerneu/gatsby-starter-typescript-blog-forms
  description: Gatsby starter for a website in TypeScript with a homepage, blog and forms
  tags:
    - Blog
    - Language:TypeScript
    - Linting
    - Markdown
    - MDX
    - CMS:Netlify
    - SEO
    - Styling:CSS-in-JS
  features:
    - TypeScript for type safety, IDE comfort and error checking during development and build time
    - ESLint and Prettier for safety and consistent code style
    - Uses the official Gatsby Blog Core theme for data processing
    - Functional components and React Hooks
    - SEO component with React Helmet
    - Minimal responsive styling with React Emotion that can easily be extended
    - Theming of components and Markdown (MDX) with Emotion Theming
    - Forms with Formite (React Hooks Form library)
    - Accessible UI components implemented with Reakit and styling based on mini.css
    - Netlify CMS to create and edit blog posts
    - Small bundle size
- url: https://gatsby-tailwind-styled-components-storybook-starter.netlify.com/
  repo: https://github.com/denvash/gatsby-tailwind-styled-components-storybook-starter
  description: Tailwind CSS + Styled-Components + Storybook starter for Gatsby
  tags:
    - Storybook
    - Styling:Tailwind
    - Styling:CSS-in-JS
    - Styling:PostCSS
    - Netlify
  features:
    - Tailwind CSS v1
    - Styled-Components v5
    - Storybook v5
    - PostCSS
    - Deploy Storybook
    - Documentation
- url: https://gatsby-tfs-starter.netlify.com/
  repo: https://github.com/tiagofsanchez/gatsby-tfs-starter
  description: a gatsby-advanced-starter with theme-ui styling
  tags:
    - RSS
    - SEO
    - Blog
    - MDX
  features:
    - React Helmet <head> Management
    - SVG Icon
- url: https://gatsby-lam.vaporwavy.io
  repo: https://github.com/vaporwavy/gatsby-london-after-midnight
  description: A custom, image-centric theme for Gatsby. Advanced from the Gatsby starter London.
  tags:
    - Blog
    - Portfolio
    - Gallery
    - SEO
    - Markdown
    - HTML5UP
    - CMS:Netlify
    - Styling:PostCSS
  features:
    - Support tags
    - Easily change the theme color
    - Post thumbnails in the homepage
    - Built with PostCSS
    - Made for image-centric portfolios
    - Based on London for Gatsby
- url: https://alipiry-gatsby-starter-typescript.netlify.com/
  repo: https://github.com/alipiry/gatsby-starter-typescript
  description: The default Gatsby starter with TypeScript
  tags:
    - Language:TypeScript
    - Linting
    - Netlify
  features:
    - Type Checking With TypeScript
    - Powerfull Linting With ESLint
- url: https://gatsby-typescript-tailwind.netlify.com/
  repo: https://github.com/impulse/gatsby-typescript-tailwind
  description: Gatsby starter with TypeScript and Tailwind CSS
  tags:
    - Language:TypeScript
    - Styling:Tailwind
    - Styling:PostCSS
    - Netlify
  features:
    - Simple
    - TSLint
    - Tailwind CSS v1
    - PostCSS + PurgeCSS
- url: https://gatsby-starter-blog-tailwindcss-demo.netlify.com/
  repo: https://github.com/andrezzoid/gatsby-starter-blog-tailwindcss
  description: Gatsby blog starter with TailwindCSS
  tags:
    - Blog
    - SEO
    - Markdown
    - Styling:Tailwind
    - Styling:PostCSS
  features:
    - Based on the official Gatsby starter blog
    - Uses TailwindCSS
    - Uses PostCSS
- url: https://gatsby-starter-hello-world-with-header-and-footer.netlify.com/
  repo: https://github.com/lgnov/gatsby-starter-hello-world-with-header-and-footer
  description: Gatsby starter with a responsive barebones header and footer layout
  tags:
    - Styling:CSS-in-JS
  features:
    - Navbar and footer components with only minimal CSS that make responsiveness works
    - Works in any device screen
    - Easily kicking off your project with writing CSS right away
- url: https://gatsby-minimalist-starter.netlify.com/
  repo: https://github.com/dylanesque/Gatsby-Minimalist-Starter
  description: A minimalist, general-purpose Gatsby starter
  tags:
    - SEO
    - Markdown
    - Styling:CSS-in-JS
  features:
    - Less starting boilerplate than the Gatsby default starter
    - Layout.css includes checklist of initial design system decisions to make
    - Uses Emotion
    - Uses CSS-In-JS
- url: https://gastby-starter-zeevo.netlify.com/
  repo: https://github.com/zeevosec/gatsby-starter-zeevo
  description: Yet another Blog starter with a different style
  tags:
    - Blog
    - Markdown
    - SEO
  features:
    - Extendable
    - Feature filters
    - Performant
- url: https://gatsby-theme-phoenix-demo.netlify.com
  repo: https://github.com/arshad/gatsby-theme-phoenix
  description: A personal blogging and portfolio theme for Gatsby with great typography and dark mode.
  tags:
    - Blog
    - Portfolio
    - SEO
    - MDX
    - Styling:Tailwind
    - Styling:PostCSS
  features:
    - MDX - Posts, Pages and Projects
    - Tags/Categories
    - Dark mode
    - Customizable with Tailwind CSS
    - Code highlighting with Prism
    - RSS feed
- url: https://gatsby-starter-landed.netlify.com/
  repo: https://github.com/vasrush/gatsby-starter-landed
  description: A Gatsby theme based on Landed template by HTML5UP
  tags:
    - HTML5UP
    - Landing Page
    - Portfolio
    - Linting
    - Styling:SCSS
    - Transitions
    - SEO
  features:
    - Includes sections to easily create landing pages
    - React Helmet <head> Management
    - Easily update menus & submenus in gatsby-config file
    - Integrates react-scroll and react-reveal for transitions
    - ESLint and Prettier for safety and consistent code style
    - Offline-ready
    - Responsive design
    - Left, Right and no sidebar templates
    - Font awesome icons
    - HTML5UP Design
- url: https://tina-starter-grande.netlify.com/
  repo: https://github.com/tinacms/tina-starter-grande
  description: Feature rich Gatsby starter with full TinaCMS integration
  tags:
    - Blog
    - Markdown
    - SEO
    - Netlify
    - Pagination
    - CMS:Other
    - Styling:CSS-in-JS
  features:
    - Fully integrated with TinaCMS for easy editing
    - Blocks based page & form builder
    - Styled Components
    - Code syntax highlighting
    - Light/Dark mode
- url: https://amelie-blog.netlify.com/
  repo: https://github.com/tobyau/gatsby-starter-amelie
  description: A minimal and mobile friendly blog template
  tags:
    - Blog
    - SEO
    - Markdown
  features:
    - Responsive design
    - Customizable content through markdown files
    - SEO component with React Helmet
- url: https://chronoblog.now.sh
  repo: https://github.com/Ganevru/gatsby-starter-chronoblog
  description: Chronoblog is a Gatsby js theme specifically designed to create a personal website. The main idea of ​​Chronoblog is to allow you not only to write a personal blog but also to keep a record of everything important that you have done.
  tags:
    - Blog
    - Portfolio
    - MDX
    - Markdown
    - SEO
    - Styling:CSS-in-JS
    - Linting
  features:
    - Starter for Chronoblog Gatsby Theme
- url: https://gatsby-eth-dapp-starter.netlify.com
  repo: https://github.com/robsecord/gatsby-eth-dapp-starter
  description: Gatsby Starter for Ethereum Dapps using Web3 with Multiple Account Management Integrations
  tags:
    - Client-side App
    - Netlify
    - Authentication
  features:
    - Ethereum Web3 Authentication - Multiple Integrations
    - ConsenSys Rimble UI Integration
    - Styled Components
    - Coinbase, Fortmatic, Metamask, WalletConnect, and more
    - dFuse Blockchain Streaming and Notifications
- url: https://gatsby-starter-theme-antv.antv.vision
  repo: https://github.com/antvis/gatsby-starter-theme-antv
  description: ⚛️ Polished Gatsby theme for documentation site
  tags:
    - Documentation
    - Markdown
    - Styling:Other
  features:
    - ⚛ Prerendered static site
    - 🌎 Internationalization support by i18next
    - 📝 Markdown-based documentation and menus
    - 🎬 Examples with live playground
    - 🏗 Unified Theme and Layout
    - 🆙 Easy customized header nav
    - 🧩 Built-in home page components
- url: https://gatsby-starter-cafe.netlify.com
  repo: https://github.com/crolla97/gatsby-starter-cafe
  description: Gatsby starter for creating a single page cafe website using Contentful and Leaflet
  tags:
    - CMS:Contentful
    - Styling:SCSS
    - Landing Page
    - Onepage
  features:
    - Leaflet interactive map
    - Instagram Feed
    - Contentful for menu item storage
    - Responsive design
- url: https://gatsby-firebase-simple-auth.netlify.com/
  repo: https://github.com/marcomelilli/gatsby-firebase-simple-auth
  description: A simple Firebase Authentication Starter with protected routes
  tags:
    - Firebase
    - Authentication
    - Styling:Tailwind
  features:
    - Authentication with Firebase
    - Protected Routes with Authorization
- url: https://demo.gatsbystorefront.com/
  repo: https://github.com/GatsbyStorefront/gatsby-starter-storefront-shopify
  description: Lightning fast PWA storefront for Shopify
  tags:
    - CMS:Headless
    - Shopify
    - SEO
    - PWA
    - eCommerce
    - Styling:CSS-in-JS
  features:
    - Gatsby Storefront
    - gatsby-theme-storefront-shopify
    - Shopify Integration
    - Shopping Cart
    - PWA
    - Optimized images with gatsby-image.
    - SEO
    - A11y
- url: https://keturah.netlify.com/
  repo: https://github.com/giocare/gatsby-starter-keturah
  description: A portfolio starter for developers
  tags:
    - Portfolio
    - SEO
    - Markdown
  features:
    - Target Audience Developers
    - Designed To Resemble A Terminal And Text Editor
    - Responsive Design
    - FontAwesome Icon Library
    - Easily Customize Content Using Markdown Files
    - SEO Friendly Component
    - Social Media Icons Provided
- url: https://gatsby-lander.surge.sh/
  repo: https://github.com/codebushi/gatsby-starter-lander
  description: Single page starter built with Tailwind CSS
  tags:
    - Onepage
    - Linting
    - Styling:Tailwind
  features:
    - Simple One Page Site
    - Landing Page Design
    - Fully Responsive
    - Styling with Tailwind
- url: https://gatsby-starter-papan01.netlify.com/
  repo: https://github.com/papan01/gatsby-starter-papan01
  description: A Gatsby starter for creating a markdown blog.
  tags:
    - Linting
    - Blog
    - Styling:SCSS
    - Markdown
    - Pagination
    - PWA
    - SEO
  features:
    - SSR React Code Splitting(loadable-components)
    - Theme Toggle(light/dark)
    - Pagination
    - SEO(Sitemap, Schema.org, OpenGraph tags, Twitter tag)
    - Web application manifest and offline support
    - Google Analytics
    - Disqus
    - RSS
    - ESLint(Airbnb) for linting
    - Prettier code formatting
    - gh-pages for deploying to GitHub Pages
- url: https://gatsby-starter-boilerplatev-kontent-demo.netlify.com/
  repo: https://github.com/viperfx07/gatsby-starter-boilerplatev-kontent
  description: A Gatsby starter using BoilerplateV for Kentico Kontent.
  tags:
    - Blog
    - CMS:Headless
    - CMS:Kontent
    - Styling:Bootstrap
    - Styling:CSS-in-JS
    - Linting
  features:
    - Sass (SCSS Flavored) CSS
    - ITCSS Structure of CSS (with glob added for css)
    - Bootstrap CSS Framework
    - React Helmet <head> Management
    - ESLint(Airbnb) for JS linting
    - Prettier for JS formatting
- url: https://www.cryptocatalyst.net/
  repo: https://github.com/n8tb1t/gatsby-starter-cryptocurrency
  description: A full-fledged cryptocurrency Gatsby starter portal with landing page, blog, roadmap, devs team, and docs.
  tags:
    - Linting
    - Blog
    - Styling:SCSS
    - Markdown
    - Pagination
    - PWA
    - SEO
  features:
    - Beautiful Mobile-first design.
    - modular SCSS styles.
    - Configurable color scheme.
    - Advanced config options.
    - Advanced landing page.
    - Blog Component.
    - Live comments.
    - Roadmap component.
    - Developers page component.
    - Algolia advanced search index, with content chunks.
    - Docs component.
    - No outdated codebase, use only react hooks.
    - Easy to modify react components.
    - SEO (Sitemap, OpenGraph tags, Twitter tags)
    - Google Analytics Support
    - Offline Support & WebApp Manifest
    - Easy to modify assets.
- url: https://chronoblog-profile.now.sh
  repo: https://github.com/Ganevru/gatsby-starter-chronoblog-profile
  description: This starter will help you launch a personal website with a simple text feed on the main page. This starter looks simple and neat, but at the same time, it has great potential for organizing your content using tags, dates, and search. The homepage is organized in compact feeds. The display of content in these feeds is based on the tags of this content (for example, only content with a podcast tag gets into the feed with podcasts).
  tags:
    - Blog
    - Portfolio
    - MDX
    - Markdown
    - SEO
    - Styling:CSS-in-JS
    - Linting
  features:
    - Specially designed to create a personal website (in a simple and strict "text" style)
    - Universal text feed divided into categories
    - Search and Tags for organizing content
    - A simple change of primary and secondary colors of the site, fonts, radius of curvature of elements, etc (thanks to Theme UI theming)
    - Clean and Universal UI
    - Mobile friendly, all elements and custom images are adapted to any screen
    - Light/Dark mode
    - Easy customization of icons and links to your social networks
    - MDX for the main menu of the site, footer and other elements of the site
    - MDX for pages and content
    - Code syntax highlighting
    - SEO (OpenGraph and Twitter) out of the box with default settings that make sense (thanks to React Helmet)
- url: https://chronoblog-hacker.now.sh
  repo: https://github.com/Ganevru/gatsby-starter-chronoblog-hacker
  description: A dark (but with ability to switch to light) starter that uses the Source Code Pro font (optional) and minimalistic UI
  tags:
    - Blog
    - Portfolio
    - MDX
    - Markdown
    - SEO
    - Styling:CSS-in-JS
    - Linting
  features:
    - Specially designed to create a personal website
    - Search and Tags for organizing content
    - A simple change of primary and secondary colors of the site, fonts, radius of curvature of elements, etc (thanks to Theme UI theming)
    - Clean and Minimalistic UI
    - Mobile friendly, all elements and custom images are adapted to any screen
    - Light/Dark mode
    - Easy customization of icons and links to your social networks
    - MDX for the main menu of the site, footer and other elements of the site
    - MDX for pages and content
    - Code syntax highlighting
    - SEO (OpenGraph and Twitter) out of the box with default settings that make sense (thanks to React Helmet)
- url: https://gatsby-starter-tailwind2-emotion-styled-components.netlify.com/
  repo: https://github.com/chrish-d/gatsby-starter-tailwind2-emotion-styled-components
  description: A (reasonably) unopinionated Gatsby starter, including; Tailwind 2 and Emotion. Use Tailwind utilities with Emotion powered CSS-in-JS to produce component scoped CSS (no need for utilities like Purge CSS, etc).
  tags:
    - Styling:CSS-in-JS
    - Styling:Tailwind
  features:
    - Utility-first CSS using Tailwind 2.
    - CSS scoped within components (no "bleeding").
    - Only compiles the CSS you use (no need to use PurgeCSS/similar).
    - Automatically gives you Critical CSS with inline stlyes.
    - Hybrid of PostCSS and CSS-in-JS to give you Tailwind base styles.
- url: https://5e0a570d6afb0ef0fb162f0f--wizardly-bassi-e4658f.netlify.com/
  repo: https://github.com/adamistheanswer/gatsby-starter-baysik-blog
  description: A basic and themeable starter for creating blogs in Gatsby.
  tags:
    - Blog
    - Portfolio
    - MDX
    - Markdown
    - SEO
    - Styling:CSS-in-JS
    - Linting
  features:
    - Specially designed to create a personal website
    - Clean and Minimalistic UI
    - Facebook Comments
    - Mobile friendly, all elements and custom images are adapted to any screen
    - Light/Dark mode
    - Prettier code formatting
    - RSS
    - Links to your social networks
    - MDX for pages and content
    - Code syntax highlighting
    - SEO (OpenGraph and Twitter) out of the box with default settings that make sense (thanks to React Helmet)
- url: https://gatsby-starter-robin.netlify.com/
  repo: https://github.com/robinmetral/gatsby-starter-robin
  description: Gatsby Default Starter with state-of-the-art tooling
  tags:
    - MDX
    - Styling:CSS-in-JS
    - Linting
    - Testing
    - Storybook
  features:
    - 📚 Write in MDX
    - 👩‍🎤 Style with Emotion
    - 💅 Linting with ESLint and Prettier
    - 📝 Unit and integration testing with Jest and react-testing-library
    - 💯 E2E browser testing with Cypress
    - 📓 Visual testing with Storybook
    - ✔️ CI with GitHub Actions
    - ⚡ CD with Netlify
- url: https://help.dferber.de
  repo: https://github.com/dferber90/gatsby-starter-help-center
  description: A themeable starter for a help center
  tags:
    - Documentation
    - Markdown
    - MDX
    - Search
  features:
    - Manage content in Markdown and YAML files
    - Multiple authors possible
    - Apply your own theme
    - Usable in any language
    - SEO friendly
    - Easy to add Analytics
- url: https://evaluates2.github.io/Gatsby-Starter-TypeScript-Redux-TDD-BDD
  repo: https://github.com/Evaluates2/Gatsby-Starter-TypeScript-Redux-TDD-BDD
  description: An awesome Gatsby starter template that takes care of the tooling setup, allowing you and your team to dive right into building ultra-fast React applications quickly and deploy them with confidence! 📦
  tags:
    - Redux
    - Language:TypeScript
    - Linting
    - Testing
    - Styling:None
  features:
    - 📚 Written in TypeScript.
    - 💡 Redux preconfigured (with local-storage integration.
    - 💅 Linting with TSLint and Prettier.
    - 📝 Unit testing with Jest and react-test-renderer.
    - 💯 Behavior-driven E2E browser testing with Cypress + Cucumber.js plugin.
    - 📓 Steps for deploying to Gh-pages
    - ✔️ CI with TravisCI
    - ⚡ Steps for deploying to GitHub Pages, AWS S3, or Netlify.
- url: https://gatsby-resume-starter.netlify.com/
  repo: https://github.com/barancezayirli/gatsby-starter-resume-cms
  description: Resume starter styled using Tailwind with Netlify CMS as headless CMS.
  tags:
    - CMS:Headless
    - SEO
    - PWA
    - Portfolio
  features:
    - One-page resume/CV
    - PWA
    - Multiple Netlify CMS widgets
    - Netlify CMS as Headless CMS
    - Tailwind for styling with theming
    - Optimized build process (purge css)
    - Basic SEO, site metadata
    - Prettier
    - Social media links
- url: https://gatsby-starter-default-nostyles.netlify.com/
  repo: https://github.com/JuanJavier1979/gatsby-starter-default-nostyles
  description: The default Gatsby starter with no styles.
  tags:
    - Styling:None
  features:
    - Based on gatsby-starter-default
    - No styles
- url: https://greater-gatsby.now.sh
  repo: https://github.com/rbutera/greater-gatsby
  description: Barebones and lightweight starter with TypeScript, PostCSS, TailwindCSS and Storybook.
  tags:
    - PWA
    - Language:TypeScript
    - Styling:Tailwind
  features:
    - Lightweight & Barebones
    - includes Storybook
    - Full TypeScript support
    - Uses styled-components Global Styles API for consistency in styling across application and Storybook
- url: https://gatsby-simplefolio.netlify.com/
  repo: https://github.com/cobidev/gatsby-simplefolio
  description: A clean, beautiful and responsive portfolio template for Developers ⚡️
  tags:
    - Portfolio
    - PWA
    - SEO
    - Onepage
  features:
    - Modern UI Design
    - Reveal Animations
    - Fully Responsive
    - Easy site customization
    - Configurable color scheme
    - OnePage portfolio site
    - Fast image optimization
- url: https://gatsby-starter-hpp.netlify.com/
  repo: https://github.com/hppRC/gatsby-starter-hpp
  description: All in one Gatsby skeleton based TypeScript, emotion, and unstated-next.
  tags:
    - MDX
    - SEO
    - PWA
    - Linting
    - Styling:CSS-in-JS
    - Language:TypeScript
  features:
    - PWA
    - TypeScript
    - Absolute import
    - Usefull ready made custom hooks
    - Ready made form component for Netlify form
    - Global CSS component and Reset CSS component
    - Advanced SEO components(ex. default twitter ogp image, sitemaps, robot.txt)
    - Prettier, ESLint
    - unstated-next(usefull easy state library)
- url: https://gatsby-typescript-emotion-storybook.netlify.com/
  repo: https://github.com/duncanleung/gatsby-typescript-emotion-storybook
  description: Config for TypeScript + Emotion + Storybook + React Intl + SVGR + Jest.
  tags:
    - Language:TypeScript
    - Styling:CSS-in-JS
    - Storybook
    - i18n
    - Linting
    - Testing
  features:
    - 💻 TypeScript
    - 📓 Visual testing with Storybook
    - 👩‍🎤 CSS-in-JS styling with Emotion
    - 💅 Linting with ESLint and Prettier
    - 🌎 React Intl internationalization support
    - 🖼️ SVG support with SVGR
    - 📝 Unit and integration testing with Jest and react-testing-library
    - ⚡ CD with Netlify
- url: https://felco-gsap.netlify.com
  repo: https://github.com/AshfaqKabir/Felco-Gsap-Gatsby-Starter
  description: Minimal Multipurpose Gsap Gatsby Landing Page. Helps Getting Started With Gsap and Netlify Forms.
  tags:
    - Portfolio
    - Styling:CSS-in-JS
  features:
    - Minimal 3 Page Responsive Layout
    - Multipurpose Gatsby Theme
    - Working Netlify Form
    - Gsap For Modern Animtaions
    - Styled Components for responsive component based styling with theming
    - Basic SEO, site metadata
    - Prettier
- url: https://gatsby-starter-fusion-blog.netlify.com/
  repo: https://github.com/robertistok/gatsby-starter-fusion-blog
  description: Easy to configure blog starter with modern, minimal theme
  tags:
    - Language:TypeScript
    - Styling:CSS-in-JS
    - Netlify
    - Markdown
    - Blog
    - SEO
  features:
    - Featured/Latest posts
    - Sticky header
    - Easy to customize -> edit config.ts with your info
    - Meta tags for improved SEO with React Helmet
    - Transform links to bitly links automatically
    - Codesyntax
    - Code syntax highlighting
- url: https://gatsby-bootstrap-italia-starter.dej611.now.sh/
  repo: https://github.com/dej611/gatsby-bootstrap-italia-starter
  description: Gastby starter project using the Bootstrap Italia design kit from Italian Digital Team
  tags:
    - Styling:Bootstrap
    - SEO
    - Linting
  features:
    - Bootstrap Italia - design-react-kit
    - Prettier
    - Sticky header
    - Complete header
    - Homepage and service templates pages ready to use
    - Meta tags for improved SEO with React Helmet
- url: https://gatsby-starter-webcomic.netlify.com
  repo: https://github.com/JLDevOps/gatsby-starter-webcomic
  description: Gatsby blog starter that focuses on webcomics and art with a minimalistic UI.
  tags:
    - Markdown
    - MDX
    - Netlify
    - Pagination
    - Search
    - Styling:Bootstrap
    - RSS
    - SEO
  features:
    - Designed to focus on blog posts with images.
    - Search capability on blog posts
    - Displays the latest posts
    - Displays all the tags from the site
    - Pagination between blog posts
    - Has a "archive" page that categorizes and displays all the blog posts by date
    - Mobile friendly
- url: https://gatsby-starter-material-emotion.netlify.com
  repo: https://github.com/liketurbo/gatsby-starter-material-emotion
  description: Gatsby starter of Material-UI with Emotion 👩‍🎤
  tags:
    - Language:TypeScript
    - SEO
    - Styling:Material
    - Styling:CSS-in-JS
  features:
    - Based on Gatsby Default Starter
    - Material-UI
    - Emotion
    - Roboto Typeface
    - SEO
    - Typescript
- url: https://flex.arshad.io
  repo: https://github.com/arshad/gatsby-starter-flex
  description: A Gatsby starter for the Flex theme.
  tags:
    - SEO
    - MDX
    - Styling:CSS-in-JS
  features:
    - MDX Blocks for your Gatsby site.
    - Customizable, extendable and accessible.
    - Theme UI
    - SEO and Open graphs support
    - Color modes
    - Code Highlighting
- url: https://london-night-day.netlify.com/
  repo: https://github.com/jooplaan/gatsby-london-night-and-day
  description: A custom, image-centric dark and light mode aware theme for Gatsby. Advanced from the Gatsby starter London After Midnight.
  tags:
    - Blog
    - Portfolio
    - Gallery
    - SEO
    - Markdown
    - Styling:SCSS
    - HTML5UP
    - CMS:Netlify
  features:
    - Support tags
    - Easily change the theme color
    - Post thumbnails in the homepage
    - Made for image-centric portfolios
    - Using the London After Midnight is now “Dark mode” (the default), and the original London as “Light mode”.
    - Removed Google Fonts, using system fonts in stead (for speed and privacy :)
    - Use SASS
- url: https://the-gatsby-bootcamp-blog.netlify.com
  repo: https://github.com/SafdarJamal/gatsby-bootcamp-blog
  description: A minimal blogging site built with Gatsby using Contentful and hosted on Netlify.
  tags:
    - Blog
    - CMS:Contentful
    - Netlify
    - Styling:SCSS
    - SEO
    - Portfolio
  features:
    - Basic setup for a full-featured blog
    - Includes React Helmet to allow editing site meta tags
    - Uses SCSS for styling
    - Minimal responsive design
    - Styled components
    - SEO Friendly Meta
- url: https://gatsby-starter-catalyst-writer.netlify.com/
  repo: https://github.com/ehowey/gatsby-starter-catalyst-writer
  description: A full featured starter for a freelance writer or journalist to display a portfolio of their work. SANITY.io is used as the CMS. Based on Gatsby Theme Catalyst. Uses MDX and Theme-UI.
  tags:
    - Styling:CSS-in-JS
    - CMS:sanity.io
    - SEO
    - PWA
    - Portfolio
  features:
    - Based on Gatsby Theme Catalyst series of themes
    - MDX
    - Theme-UI integration for easy to change design tokens
    - SEO optimized to include social media images and Twitter handles
    - Tight integration with SANITY.io including a predefined content studio.
    - A full tutorial is available in the docs.
- url: https://rocketdocs.netlify.com/
  repo: https://github.com/Rocketseat/gatsby-starter-rocket-docs
  description: Out of the box Gatsby Starter for creating documentation websites easily and quickly.
  tags:
    - SEO
    - MDX
    - Documentation
    - Linting
    - Markdown
    - PWA
    - Styling:CSS-in-JS
  features:
    - MDX for docs;
    - Responsive and mobile friendly;
    - Code highlighting with prism-react-renderer and react-live support;
    - SEO (Sitemap, schema.org data, Open Graph and Twitter tags).
    - Google Analytics integration;
    - Custom docs schema;
    - Offline Support & WebApp Manifest;
    - Yaml-based sidebar navigation;
- url: https://gatsby-starter-typescript-default.netlify.com/
  repo: https://github.com/lianghx-319/gatsby-starter-typescript-default
  description: Only TypeScript Gatsby starter base on Default starter
  tags:
    - Language:TypeScript
  features:
    - All features same as gatsby-starter-default
    - Only support TypeScript using gatsby-typescript-plugin
- url: https://gatsby-starter-catalyst-basic.netlify.com/
  repo: https://github.com/ehowey/gatsby-starter-catalyst-basic
  description: A barebones starter to accelerate the Gatsby development process. Based on Gatsby Theme Catalyst. Uses MDX and Theme-UI. Includes the core theme, a header theme, and footer theme.
  tags:
    - MDX
    - Styling:CSS-in-JS
    - SEO
    - PWA
  features:
    - Based on Gatsby Theme Catalyst series of themes
    - Theme-UI integration for easy to change design tokens
    - Developer friendly, includes basic starting styles from Tailwind that can be used as a base to enable you to focus on other design elements
    - Color mode switching available by default
    - SEO optimized to include social media images and Twitter handles
    - React Scroll for one page, anchor based navigation is available
    - Code highlighting
- url: https://gatsby-starter-default-dark-mode.netlify.com/
  repo: https://github.com/alexandreramosdev/gatsby-starter-default-dark-mode
  description: A simple starter to get developing quickly with Gatsby, dark mode, and styled-components.
  tags:
    - Styling:CSS-in-JS
    - Onepage
    - Linting
  features:
    - Dark mode
    - Styled Components
    - Comes with React Helmet for adding site meta tags
    - Includes plugins for offline support out of the box
- url: https://eager-memento.netlify.com/
  repo: https://github.com/Mr404Found/gatsby-memento-blogpost
  description: A responsive gatsby portfolio starter to show off or to flex your skills in a single page
  tags:
    - Netlify
    - Markdown
    - Blog
    - Styling:Bootstrap
  features:
    - React Bootstrap
    - Responsive webpage
    - TypeWriter Effect
- url: https://gatsby-starter-wilde-creations.netlify.com/
  repo: https://github.com/georgewilde/gatsby-starter-wilde-creations
  description: Barebones starter with a minimal number of components to kick off a TypeScript and Styled Components project.
  tags:
    - Styling:CSS-in-JS
    - PWA
    - Testing
    - Linting
    - Language:TypeScript
  features:
    - ✔️ Gatsby
    - ✔️ TypeScript
    - ✔️ Styled Components
    - ✔️ Helmet
    - ✔️ Storybook
    - ✔️ Jest
    - ✔️ ESLint
    - ✔️ Husky
    - ✔️ Prettier
    - ✔️ React Testing Library
    - ✔️ Stylelint
    - ✔️ Offline support
    - ✔️ PWA ready
    - ✔️ SEO
    - ✔️ Responsive design
    - ✔️ Netlify Deployment Friendly
    - ✔️ Highly optimized (Lighthouse score 4 x 100)
- url: https://gatsby-starter-typescript-deploy.netlify.com/
  repo: https://github.com/jongwooo/gatsby-starter-typescript
  description: Typescript version of the default Gatsby starter🔮
  tags:
    - Language:TypeScript
    - Netlify
  features:
    - Typescript version starter based on the official default
    - Prettier
- url: https://answer.netlify.com/
  repo: https://github.com/passwd10/gatsby-starter-answer
  description: A simple Gatsby blog to show your Future Action on top of the page
  tags:
    - Blog
    - Markdown
    - Netlify
    - Disqus
  features:
    - Emoji
    - Social Icon(fontawesome)
    - Google Analytics
    - Disqus
    - Resume
    - Place plan on the top
- url: https://gatsby-portfolio-starter.netlify.com/
  repo: https://github.com/Judionit/gatsby-portfolio-starter
  description: A simple Gatsby portfolio starter
  tags:
    - Netlify
    - Styling:CSS-in-JS
    - Onepage
    - Portfolio
  features:
    - Styled components
    - Responsive webpage
    - Portfolio
- url: https://wp-graphql-gatsby-starter.netlify.com/
  repo: https://github.com/n8finch/wp-graphql-gatsby-starter
  description: A super simple, bare-bone starter based on the Gatsby Starter for the front end and the WP GraphQL plugin on your WordPress install. This is a basic "headless CMS" setup. This starter will pull posts, pages, categories, tags, and a menu from your WordPress site. You should use either the TwentyNineteen or TwentyTwenty WordPress themes on your WordPress install. See the starter repo for more detailed instructions on getting set up. The example here uses the WordPress Theme Unit Test Data for post and page dummy content. Find something wrong? Issues are welcome on the starter reository.
  tags:
    - Blog
    - CMS:Headless
    - CMS:WordPress
    - Netlify
  features:
    - WP GraphQL plugin integration
    - Light/Dark Mode
    - React Helmet for SEO
    - Integrated navigation
    - Verbose (i.e., not D.R.Y.) GraphQL queries to get data from
    - Includes plugins for offline support out of the box
- url: https://gatsby-starter-docz-netlifycms.netlify.com/
  repo: https://github.com/colbyfayock/gatsby-starter-docz-netlifycms
  description: Quickly deploy Docz documentation powered by Netlify CMS!
  tags:
    - CMS:Netlify
    - Documentation
    - Netlify
  features:
    - Docz documentation powered by Gatsby
    - Netlify CMS to manage content
- url: https://keanu-pattern.netlify.com/
  repo: https://github.com/Mr404Found/gatsby-keanu-blog
  description: A responsive and super simple gatsby portfolio starter and extendable for blog also used yaml parsing
  tags:
    - Netlify
    - SEO
    - Blog
    - Landing Page
    - Styling:Other
  features:
    - Attractive Design
    - Responsive webpage
    - Responsive Card Design
    - Gatsby
    - yaml parsing
    - Automatic page Generation by adding content
- url: https://gatsby-contentful-portfolio-blog.netlify.com/
  repo: https://github.com/escapemanuele/gatsby-contentful-blog-portfolio
  description: Simple gatsby starter for integration with Contentful. The result is a clean and nice website for businesses or freelancers with a blog and a portfolio.
  tags:
    - Blog
    - CMS:Headless
    - CMS:Contentful
    - Portfolio
  features:
    - Styled components
    - Responsive webpage
    - Portfolio
    - Blog
- url: https://example-site-for-square-starter.netlify.com/
  repo: https://github.com/jonniebigodes/example-site-for-square-starter
  description: A barebones starter to help you kickstart your next Gatsby project with Square payments
  tags:
    - Square
    - Netlify
    - SEO
    - eCommerce
  features:
    - Serverless
    - Gatsby
    - Square
- url: https://gatsby-animate.netlify.com/
  repo: https://github.com/Mr404Found/gatsby-animate-starter
  description: A responsive and super simple gatsby starter with awesome animations to components and to build your online solutions website. stay tuned more features coming soon
  tags:
    - Netlify
    - SEO
    - Blog
    - Landing Page
    - Styling:Other
  features:
    - Attractive Design
    - Responsive webpage
    - Services
    - Animations
    - yaml parsing
    - Component Animations
    - ReactReveal Library
- url: https://gatsby-starter-instagram-baseweb.netlify.com/
  repo: https://github.com/timrodz/gatsby-starter-instagram-baseweb
  description: 🎢 A portfolio based on your latest Instagram posts, implemented with the Base Web Design System by Uber. It features out-of-the-box responsive layouts, easy-to-implement components and CSS-in-JS styling.
  tags:
    - Landing Page
    - Portfolio
    - Gallery
    - SEO
    - Netlify
    - Styling:CSS-in-JS
    - Styling:Other
  features:
    - Display your Instagram posts (Up to the last 12 with no API key).
    - Plug & Play configuration. All you need is an Instagram username!
    - Lightweight & Minimalist page structure. Let your work show itself.
    - Responsive design.
    - Simple React functional components (FC).
    - Google Analytics ready.
    - Continuous deployment via Netlify or Zeit.
- url: https://gatsby-starter-mountain.netlify.com/
  repo: https://github.com/artezan/gatsby-starter-mountain
  description: Blog theme that combine the new powerful MDX with the old WordPress. Built with WP/MDX and Theme UI
  tags:
    - Styling:CSS-in-JS
    - PWA
    - MDX
    - CMS:WordPress
    - Landing Page
    - Blog
  features:
    - gatsby-theme-wordpress-mdx
    - Theme UI
    - react-animate-on-scroll
    - Responsive Design
    - SEO friendly
    - Optimized images with gatsby-image
    - Git pre-commit and pre-push hooks using Husky
    - Highly optimized with excellent lighthouse audit score
    - Light/Dark mode
    - CSS Animations
    - Mountain style
- url: https://gatsby-starter-redux-storybook.netlify.com/
  repo: https://github.com/fabianunger/gatsby-starter-redux-storybook
  description: Gatsby Starter that has Redux (persist) and Storybook implemented.
  tags:
    - Redux
    - Storybook
    - PWA
    - Styling:CSS-in-JS
    - SEO
  features:
    - Redux + Redux Persist implemented also for Storybook
    - PWA
    - ESLint
    - SEO ready
- url: https://dospolov.com
  repo: https://github.com/dospolov/gatsby-starter-blog-and-cv
  description: Gatsby starter for Blog and CV.
  tags:
    - Blog
    - CMS:Netlify
    - Pagination
    - Portfolio
    - Disqus
    - RSS
    - Styling:Ant Design
    - Styling:Tailwind
  features:
    - Archive organized by tags and categories
    - Pagination support
    - Offline support
    - Google Analytics support
    - Disqus Comments support
- url: https://gatsby-starter-typescript-themes.netlify.com/
  repo: https://github.com/room-js/gatsby-starter-typescript-themes
  description: Gatsby TypeScript starter with light/dark themes based on CSS variables
  tags:
    - Language:TypeScript
    - Styling:SCSS
  features:
    - Light and Dark themes based on CSS variables (persisted state)
    - Font Awesome
    - Normalize.css
<<<<<<< HEAD
- url: https://gatsby-simple-blog-with-asciidoctor-demo.netlify.com
  repo: https://github.com/hitsuji-no-shippo/gatsby-simple-blog-with-asciidoctor
  description: A Gatsby blog with Asciidoctor. Forked from thundermiracle/gatsby-simple-blog.
  tags:
    - Blog
    - i18n
    - Netlify
    - Disqus
    - RSS
    - SEO
    - Linting
    - Testing
  features:
    - Asciidoc support
    - Easily Configurable
    - Tags
    - Edit on GitHub
    - i18n
    - SEO
    - Light and Dark themes
    - Google Analytics
    - RSS
    - Disqus
    - Breadcrumbs
    - ESLint
=======
- url: https://sumanth.netlify.com/
  repo: https://github.com/Mr404Found/gatsby-sidedrawer
  description: A responsive and super simple gatsby site with awesome navbar and stay tuned more features coming soon
  tags:
    - Netlify
    - SEO
    - Blog
    - Landing Page
    - Styling:Other
  features:
    - Attractive Design
    - Responsive webpage
    - Animations
    - Component Animations
    - ReactReveal Library
    - Side Drawer
    - Sidebar
    - Navbar
>>>>>>> 7fe65c70
<|MERGE_RESOLUTION|>--- conflicted
+++ resolved
@@ -5446,33 +5446,6 @@
     - Light and Dark themes based on CSS variables (persisted state)
     - Font Awesome
     - Normalize.css
-<<<<<<< HEAD
-- url: https://gatsby-simple-blog-with-asciidoctor-demo.netlify.com
-  repo: https://github.com/hitsuji-no-shippo/gatsby-simple-blog-with-asciidoctor
-  description: A Gatsby blog with Asciidoctor. Forked from thundermiracle/gatsby-simple-blog.
-  tags:
-    - Blog
-    - i18n
-    - Netlify
-    - Disqus
-    - RSS
-    - SEO
-    - Linting
-    - Testing
-  features:
-    - Asciidoc support
-    - Easily Configurable
-    - Tags
-    - Edit on GitHub
-    - i18n
-    - SEO
-    - Light and Dark themes
-    - Google Analytics
-    - RSS
-    - Disqus
-    - Breadcrumbs
-    - ESLint
-=======
 - url: https://sumanth.netlify.com/
   repo: https://github.com/Mr404Found/gatsby-sidedrawer
   description: A responsive and super simple gatsby site with awesome navbar and stay tuned more features coming soon
@@ -5491,4 +5464,28 @@
     - Side Drawer
     - Sidebar
     - Navbar
->>>>>>> 7fe65c70
+- url: https://gatsby-simple-blog-with-asciidoctor-demo.netlify.com
+  repo: https://github.com/hitsuji-no-shippo/gatsby-simple-blog-with-asciidoctor
+  description: A Gatsby blog with Asciidoctor. Forked from thundermiracle/gatsby-simple-blog.
+  tags:
+    - Blog
+    - i18n
+    - Netlify
+    - Disqus
+    - RSS
+    - SEO
+    - Linting
+    - Testing
+  features:
+    - Asciidoc support
+    - Easily Configurable
+    - Tags
+    - Edit on GitHub
+    - i18n
+    - SEO
+    - Light and Dark themes
+    - Google Analytics
+    - RSS
+    - Disqus
+    - Breadcrumbs
+    - ESLint