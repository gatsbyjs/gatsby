--- conflicted
+++ resolved
@@ -4187,20 +4187,16 @@
     - NetlifyCMS
     - TypeScript
     - Basic design
-<<<<<<< HEAD
 - url: https://gatsby-starter-mdx-website-blog.netlify.com/
-  repo: https://github.com/doakheggeness/gatsby-starter-mdx-website-blog.git
+  repo: https://github.com/doakheggeness/gatsby-starter-mdx-website-blog
   description: Gatsby website and blog starter utilizing MDX for adding components to mdx pages and posts. Incorportates Emotion.
   tags:
     - MDX
     - Blog
     - Styling:CSS-in-JS
-    - Netlify
   features:
     - Create pages and posts using MDX
     - Incorporates the CSS-in-JS library Emotion
-      - Visual effects
-=======
     - Visual effects
 - url: https://gatsby-starter-zurgbot.netlify.com/
   repo: https://github.com/zurgbot/gatsby-starter-zurgbot
@@ -4224,7 +4220,6 @@
     - Enzyme for testing with React
     - Husky for git hooks, particularlly precommit management
     - Lint Staged to run commands only on staged files
->>>>>>> 21faf6d6
 - url: https://martin2844.github.io/gatsby-starter-dev-portfolio/
   repo: https://github.com/martin2844/gatsby-starter-dev-portfolio
   description: A GatsbyJS minimalistic portfolio site, with a blog and about section
