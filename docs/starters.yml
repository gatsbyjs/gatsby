- url: https://gatsby-starter-wordpress-twenty-twenty.netlify.app/
  repo: https://github.com/henrikwirth/gatsby-starter-wordpress-twenty-twenty
  description: A port of the WordPress Twenty Twenty theme to Gatsby.
  tags:
    - Blog
    - CMS:WordPress
    - Styling:Other
    - Pagination
  features:
    - Data sourcing from WordPress
    - Uses WPGraphQL as an API
    - Using the new gatsby-wordpress-source@v4
    - Responsive design
    - Works well with Gatsby Cloud incremental updates
- url: https://22boxes-gatsby-uno.netlify.com/
  repo: https://github.com/iamtherealgd/gatsby-starter-22boxes-uno
  description: A Gatsby starter for creating blogs and showcasing your work
  tags:
    - Blog
    - Portfolio
    - Markdown
    - SEO
  features:
    - Work and About pages
    - Work page with blog type content management
    - Personal webiste to create content and put your portfolio items
    - Landing pages for your work items, not just links
- url: https://gatsby-wordpress-libre.netlify.com/
  repo: https://github.com/armada-inc/gatsby-wordpress-libre-starter
  description: A Gatsby starter for creating blogs from headless WordPress CMS.
  tags:
    - Blog
    - SEO
    - CMS:WordPress
    - Styling:Other
    - Pagination
  features:
    - WordPress Libre 2 skin
    - Data sourcing from headless WordPress
    - Responsive design
    - SEO optimized
    - OpenGraph structured data
    - Twitter Cards meta
    - Sitemap Generation
    - XML Sitemaps
    - Progressive Web App
- url: https://delog-w3layouts.netlify.com/
  repo: https://github.com/W3Layouts/gatsby-starter-delog
  description: A Gatsby Starter built with Netlify CMS to launch your dream blog with a click.
  tags:
    - Blog
    - CMS:Netlify
  features:
    - Simple blog designed for designer and developers
    - Manage Posts with Netlify CMS
    - Option to add featured image and meta description while adding posts
- url: https://styxlab.github.io
  repo: https://github.com/styxlab/gatsby-starter-try-ghost
  description: A Gatsby starter for creating blogs from headless Ghost CMS.
  tags:
    - Blog
    - CMS:Headless
    - SEO
    - Styling:PostCSS
  features:
    - Casper standard Ghost theme
    - Data sourcing from headless Ghost
    - Sticky navigation headers
    - Hover on author avatar
    - Responsive design
    - SEO optimized
    - Styled 404 page
    - OpenGraph structured data
    - Twitter Cards meta
    - Sitemap Generation
    - XML Sitemaps
    - Progressive Web App
    - Offline Support
    - RSS Feed
    - Composable and extensible
- url: https://gatsby-theme-sky-lite.netlify.com
  repo: https://github.com/vim-labs/gatsby-theme-sky-lite-starter
  description: A lightweight GatsbyJS starter with Material-UI and MDX Markdown support.
  tags:
    - Blog
    - Styling:Material
  features:
    - Lightweight
    - Markdown
    - MDX
    - MaterialUI Components
    - React Icons
- url: https://authenticaysh.netlify.com/
  repo: https://github.com/seabeams/gatsby-starter-auth-aws-amplify
  description: Full-featured Auth with AWS Amplify & AWS Cognito
  tags:
    - AWS
    - Authentication
  features:
    - Full-featured AWS Authentication with Cognito
    - Error feedback in forms
    - Password Reset
    - Multi-Factor Authentication
    - Styling with Bootstrap and Sass
- url: https://gatsby-starter-blog-demo.netlify.com/
  repo: https://github.com/gatsbyjs/gatsby-starter-blog
  description: official blog
  tags:
    - Official
    - Blog
  features:
    - Basic setup for a full-featured blog
    - Support for an RSS feed
    - Google Analytics support
    - Automatic optimization of images in Markdown posts
    - Support for code syntax highlighting
    - Includes plugins for easy, beautiful typography
    - Includes React Helmet to allow editing site meta tags
    - Includes plugins for offline support out of the box
- url: https://gatsby-starter-default-demo.netlify.com/
  repo: https://github.com/gatsbyjs/gatsby-starter-default
  description: official default
  tags:
    - Official
  features:
    - Comes with React Helmet for adding site meta tags
    - Includes plugins for offline support out of the box
- url: https://gatsby-netlify-cms.netlify.com/
  repo: https://github.com/netlify-templates/gatsby-starter-netlify-cms
  description: n/a
  tags:
    - Blog
    - Styling:Bulma
    - CMS:Netlify
  features:
    - A simple blog built with Netlify CMS
    - Basic directory organization
    - Uses Bulma for styling
    - Visit the repo to learn how to set up authentication, and begin modeling your content.
- url: https://vagr9k.github.io/gatsby-advanced-starter/
  repo: https://github.com/Vagr9K/gatsby-advanced-starter
  description: Great for learning about advanced features and their implementations
  tags:
    - Blog
    - Styling:None
  features:
    - Does not contain any UI frameworks
    - Provides only a skeleton
    - Tags
    - Categories
    - Google Analytics
    - Disqus
    - Offline support
    - Web App Manifest
    - SEO
- url: https://vagr9k.github.io/gatsby-material-starter/
  repo: https://github.com/Vagr9K/gatsby-material-starter
  description: n/a
  tags:
    - Styling:Material
  features:
    - React-MD for Material design
    - Sass/SCSS
    - Tags
    - Categories
    - Google Analytics
    - Disqus
    - Offline support
    - Web App Manifest
    - SEO
- url: https://gatsby-advanced-blog-system.danilowoz.now.sh/blog
  repo: https://github.com/danilowoz/gatsby-advanced-blog-system
  description: Create a complete blog from scratch with pagination, categories, featured posts, author, SEO and navigation.
  tags:
    - Pagination
    - Markdown
    - SEO
  features:
    - Pagination;
    - Category and tag pages (with pagination);
    - Category list (with navigation);
    - Featured post;
    - Author page;
    - Next and prev post;
    - SEO component.
- url: https://graphcms.github.io/gatsby-graphcms-tailwindcss-example/
  repo: https://github.com/GraphCMS/gatsby-graphcms-tailwindcss-example
  description: The default Gatsby starter blog with the addition of the gatsby-source-graphql and tailwind dependencies.
  tags:
    - Styling:Tailwind
    - CMS:Headless
  features:
    - Tailwind style library
    - GraphQL source plugin
    - Very simple boilerplate
- url: https://wonism.github.io/
  repo: https://github.com/wonism/gatsby-advanced-blog
  description: n/a
  tags:
    - Portfolio
    - Redux
  features:
    - Blog post listing with previews (image + summary) for each blog post
    - Categories and tags for blog posts with pagination
    - Search post with keyword
    - Put react application / tweet into post
    - Copy some codes in post with clicking button
    - Portfolio
    - Resume
    - Redux for managing statement (with redux-saga / reselect)

- url: https://gatsby-tailwind-emotion-starter.netlify.com/
  repo: https://github.com/muhajirdev/gatsby-tailwind-emotion-starter
  description: A Gatsby Starter with Tailwind CSS + Emotion JS
  tags:
    - Styling:Tailwind
  features:
    - Eslint Airbnb without semicolon and without .jsx extension
    - Offline support
    - Web App Manifest
- url: https://gatsby-starter-redux-firebase.netlify.com/
  repo: https://github.com/muhajirdev/gatsby-starter-redux-firebase
  description: A Gatsby + Redux + Firebase Starter. With Authentication
  tags:
    - Styling:None
    - Firebase
    - Client-side App
  features:
    - Eslint Airbnb without semicolon and without .jsx extension
    - Firebase
    - Web App Manifest
- url: https://dschau.github.io/gatsby-blog-starter-kit/
  repo: https://github.com/dschau/gatsby-blog-starter-kit
  description: n/a
  tags:
    - Blog
  features:
    - Blog post listing with previews for each blog post
    - Navigation between posts with a previous/next post button
    - Tags and tag navigation
- url: https://contentful-userland.github.io/gatsby-contentful-starter/
  repo: https://github.com/contentful-userland/gatsby-contentful-starter
  description: n/a
  tags:
    - Blog
    - CMS:Contentful
    - CMS:Headless
  features:
    - Based on the Gatsby Starter Blog
    - Includes Contentful Delivery API for production build
    - Includes Contentful Preview API for development
- url: https://react-firebase-authentication.wieruch.com/
  repo: https://github.com/the-road-to-react-with-firebase/react-gatsby-firebase-authentication
  description: n/a
  tags:
    - Firebase
  features:
    - Sign In, Sign Up, Sign Out
    - Password Forget
    - Password Change
    - Protected Routes with Authorization
    - Realtime Database with Users
- url: http://dmwl.net/gatsby-hampton-theme
  repo: https://github.com/davad/gatsby-hampton-theme
  description: n/a
  tags:
    - Styling:CSS-in-JS
  features:
    - Eslint in dev mode with the airbnb config and prettier formatting rules
    - Emotion for CSS-in-JS
    - A basic blog, with posts under src/pages/blog
    - A few basic components (Navigation, Layout, Link wrapper around gatsby-link))
    - Based on gatsby-starter-gatsbytheme
- url: https://orgapp.github.io/gatsby-starter-orga/
  repo: https://github.com/orgapp/gatsby-starter-orga
  description: Want to use org-mode instead of markdown? This is for you.
  tags:
    - Blog
  features:
    - Use org-mode files as source.
    - Generate post pages, can be configured to be file-based or section-based.
    - Generate posts index pages.
- url: http://2column-portfolio.surge.sh/
  repo: https://github.com/praagyajoshi/gatsby-starter-2column-portfolio
  description: n/a
  tags:
    - Portfolio
    - Styling:SCSS
  features:
    - Designed as a minimalistic portfolio website
    - Grid system using flexboxgrid
    - Styled using SCSS
    - Font icons using font-awesome
    - Google Analytics integration
    - Open Sans font using Google Fonts
    - Prerendered Open Graph tags for rich sharing
- url: https://prototypeinteractive.github.io/gatsby-react-boilerplate/
  repo: https://github.com/PrototypeInteractive/gatsby-react-boilerplate
  description: n/a
  tags:
    - Styling:Bootstrap
  features:
    - Basic configuration and folder structure
    - Uses PostCSS and Sass (with autoprefixer and pixrem)
    - Uses Bootstrap 4 grid
    - Leaves the styling to you
    - Uses data from local json files
    - Contains Node.js server code for easy, secure, and fast hosting
- url: http://capricious-spring.surge.sh/
  repo: https://github.com/noahg/gatsby-starter-blog-no-styles
  description: n/a
  tags:
    - Blog
    - Styling:None
  features:
    - Same as official gatsby-starter-blog but with all styling removed
- url: https://gatsby-starter-github-api.netlify.com/
  repo: https://github.com/lundgren2/gatsby-starter-github-api
  description: Single page starter based on gatsby-source-github-api
  tags:
    - Portfolio
    - Onepage
  features:
    - Use your GitHub as your own portfolio site
    - List your GitHub repositories
    - GitHub GraphQL API v4

- url: https://gatsby-starter-bloomer.netlify.com/
  repo: https://github.com/Cethy/gatsby-starter-bloomer
  description: n/a
  tags:
    - Styling:Bulma
  features:
    - Based on gatsby-starter-default
    - Bulma CSS Framework with its Bloomer react components
    - Font-Awesome icons
    - Includes a simple fullscreen hero w/ footer example
- url: https://gatsby-starter-bootstrap-netlify.netlify.com/
  repo: https://github.com/konsumer/gatsby-starter-bootstrap-netlify
  description: n/a
  tags:
    - Styling:Bootstrap
    - CMS:Netlify
  features:
    - Very similar to gatsby-starter-netlify-cms, slightly more configurable (e.g. set site-title in gatsby-config) with Bootstrap/Bootswatch instead of bulma
- url: https://gatstrap.netlify.com/
  repo: https://github.com/jaxx2104/gatsby-starter-bootstrap
  description: n/a
  tags:
    - Styling:Bootstrap
  features:
    - Bootstrap CSS framework
    - Single column layout
    - Basic components like SiteNavi, SitePost, SitePage
- url: http://gatsby-bulma-storybook.surge.sh/
  repo: https://github.com/gvaldambrini/gatsby-starter-bulma-storybook
  description: n/a
  tags:
    - Styling:Bulma
    - Storybook
    - Testing
  features:
    - Storybook for developing components in isolation
    - Bulma and Sass support for styling
    - CSS modules
    - Prettier & eslint to format & check the code
    - Jest
- url: https://gatsby-starter-business.netlify.com/
  repo: https://github.com/v4iv/gatsby-starter-business
  description: n/a
  tags:
    - Styling:Bulma
    - PWA
    - CMS:Netlify
    - Disqus
    - Search
    - Pagination
  features:
    - Complete Business Website Suite - Home Page, About Page, Pricing Page, Contact Page and Blog
    - Netlify CMS for Content Management
    - SEO Friendly (Sitemap, Schemas, Meta Tags, GTM etc)
    - Bulma and Sass Support for styling
    - Progressive Web App & Offline Support
    - Tags and RSS Feed for Blog
    - Disqus and Share Support
    - Elastic-Lunr Search
    - Pagination
    - Easy Configuration using `config.js` file
- url: https://haysclark.github.io/gatsby-starter-casper/
  repo: https://github.com/haysclark/gatsby-starter-casper
  description: n/a
  tags:
    - PWA
  features:
    - Page pagination
    - CSS
    - Tags
    - Google Analytics
    - Offline support
    - Web App Manifest
    - SEO
- url: http://gatsby-starter-ceevee.surge.sh/
  repo: https://github.com/amandeepmittal/gatsby-starter-ceevee
  description: n/a
  tags:
    - Portfolio
  features:
    - Based on the Ceevee site template, design by Styleshout
    - Single Page Resume/Portfolio site
    - Target audience Developers, Designers, etc.
    - Used CSS Modules, easy to manipulate
    - FontAwsome Library for icons
    - Responsive Design, optimized for Mobile devices
- url: https://gatsby-starter-contentful-i18n.netlify.com/
  repo: https://github.com/mccrodp/gatsby-starter-contentful-i18n
  description: i18n support and language switcher for Contentful starter repo
  tags:
    - i18n
    - CMS:Contentful
    - CMS:Headless
  features:
    - Localization (Multilanguage)
    - Dynamic content from Contentful CMS
    - Integrates i18n plugin starter and using-contentful repos
- url: https://cranky-edison-12166d.netlify.com/
  repo: https://github.com/datocms/gatsby-portfolio
  description: n/a
  tags:
    - CMS:DatoCMS
    - CMS:Headless
  features:
    - Simple portfolio to quick start a site with DatoCMS
    - Contents and media from DatoCMS
    - Custom Sass style
    - SEO
- url: https://gatsby-deck.netlify.com/
  repo: https://github.com/fabe/gatsby-starter-deck
  description: n/a
  tags:
    - Presentation
  features:
    - Create presentations/slides using Gatsby.
    - Offline support.
    - Page transitions.
- url: https://gatsby-starter-default-i18n.netlify.com/
  repo: https://github.com/angeloocana/gatsby-starter-default-i18n
  description: n/a
  tags:
    - i18n
  features:
    - localization (Multilanguage)
- url: http://gatsby-dimension.surge.sh/
  repo: https://github.com/codebushi/gatsby-starter-dimension
  description: Single page starter based on the Dimension site template
  tags:
    - Portfolio
    - HTML5UP
    - Styling:SCSS
  features:
    - Designed by HTML5 UP
    - Simple one page site that’s perfect for personal portfolios
    - Fully Responsive
    - Styling with SCSS
- url: https://gatsby-docs-starter.netlify.com/
  repo: https://github.com/ericwindmill/gatsby-starter-docs
  description: n/a
  tags:
    - Documentation
    - Styling:CSS-in-JS
  features:
    - All the features from gatsby-advanced-starter, plus
    - Designed for Documentation / Tutorial Websites
    - ‘Table of Contents’ Component, Auto generates ToC from posts - just follow the file frontmatter conventions from markdown files in ‘lessons’.
    - Styled Components w/ ThemeProvider
    - Basic UI
    - A few extra components
    - Custom prismjs theme
    - React Icons
- url: https://parmsang.github.io/gatsby-starter-ecommerce/
  repo: https://github.com/parmsang/gatsby-starter-ecommerce
  description: Easy to use starter for an e-commerce store
  tags:
    - Styling:Other
    - Stripe
    - E-commerce
    - PWA
    - Authentication
  features:
    - Uses the Moltin e-commerce Api
    - Stripe checkout
    - Semantic-UI
    - Styled components
    - Google Analytics - (you enter the tracking-id)
    - React-headroom
    - Eslint & Prettier. Uses Airbnb JavaScript Style Guide
    - Authentication via Moltin (Login and Register)
- url: http://gatsby-forty.surge.sh/
  repo: https://github.com/codebushi/gatsby-starter-forty
  description: Multi-page starter based on the Forty site template
  tags:
    - Styling:SCSS
    - HTML5UP
  features:
    - Designed by HTML5 UP
    - Colorful homepage, and also includes a Landing Page and Generic Page components.
    - Many elements are available, including buttons, forms, tables, and pagination.
    - Custom grid made with CSS Grid
    - Styling with SCSS
- url: https://themes.gatsbythemes.com/gatsby-starter/
  repo: https://github.com/saschajullmann/gatsby-starter-gatsbythemes
  description: n/a
  tags:
    - Styling:CSS-in-JS
    - Blog
    - Testing
    - Linting
  features:
    - CSS-in-JS via Emotion.
    - Jest and Enzyme for testing.
    - Eslint in dev mode with the airbnb config and prettier formatting rules.
    - React 16.
    - A basic blog, with posts under src/pages/blog. There’s also a script which creates a new Blog entry (post.sh).
    - Data per JSON files.
    - A few basic components (Navigation, Footer, Layout).
    - Layout components make use of Styled-System.
    - Google Analytics (you just have to enter your tracking-id).
    - Gatsby-Plugin-Offline which includes Service Workers.
    - Prettier for a uniform codebase.
    - Normalize css (7.0).
    - Feather icons.
    - Font styles taken from Tachyons.
- url: https://gcn.netlify.com/
  repo: https://github.com/ryanwiemer/gatsby-starter-gcn
  description: A starter template to build amazing static websites with Gatsby, Contentful and Netlify
  tags:
    - CMS:Contentful
    - CMS:Headless
    - Blog
    - Netlify
    - Styling:CSS-in-JS
  features:
    - CMS:Contentful integration with ready to go placeholder content
    - Netlify integration including a pre-built contact form
    - Minimal responsive design - made to customize or tear apart
    - Pagination logic
    - Styled components
    - SEO Friendly Component
    - JSON-LD Schema
    - OpenGraph sharing support
    - Sitemap Generation
    - Google Analytics
    - Progressive Web app
    - Offline Support
    - RSS Feed
    - Gatsby Standard module for linting JavaScript with StandardJS
    - Stylelint support for Styled Components to lint the CSS in JS
- url: https://alampros.github.io/gatsby-starter-grommet/
  repo: https://github.com/alampros/gatsby-starter-grommet
  description: n/a
  tags:
    - Styling:Grommet
  features:
    - Barebones configuration for using the Grommet design system
    - Uses Sass (with CSS modules support)
- url: https://gatsby-starter-hello-world-demo.netlify.com/
  repo: https://github.com/gatsbyjs/gatsby-starter-hello-world
  description: official hello world
  tags:
    - Official
  features:
    - A no-frills Gatsby install
    - No plugins, no boilerplate
    - Great for advanced users
- url: https://gatsby-starter-hero-blog.greglobinski.com/
  repo: https://github.com/greglobinski/gatsby-starter-hero-blog
  description: no description yet
  tags:
    - Styling:PostCSS
    - SEO
    - Markdown
  features:
    - Easy editable content in Markdown files (posts, pages and parts)
    - CSS with `styled-jsx` and `PostCSS`
    - SEO (sitemap generation, robot.txt, meta and OpenGraph Tags)
    - Social sharing (Twitter, Facebook, Google, LinkedIn)
    - Comments (Facebook)
    - Images lazy loading and `webp` support (gatsby-image)
    - Post categories (category based post list)
    - Full text searching (Algolia)
    - Contact form (Netlify form handling)
    - Form elements and validation with `ant-design`
    - RSS feed
    - 100% PWA (manifest.webmanifest, offline support, favicons)
    - Google Analytics
    - App favicons generator (node script)
    - Easy customizable base styles via `theme` object generated from `yaml` file (fonts, colors, sizes)
    - React v.16.3 (gatsby-plugin-react-next)
    - Components lazy loading (social sharing)
    - ESLint (google config)
    - Prettier code styling
    - Webpack `BundleAnalyzerPlugin`
- url: https://gatsby-starter-i18n-lingui.netlify.com/
  repo: https://github.com/dcroitoru/gatsby-starter-i18n-lingui
  description: n/a
  tags:
    - i18n
  features:
    - Localization (Multilanguage) provided by js-lingui
    - Message extraction
    - Avoids code duplication - generates pages for each locale
    - Possibility of translated paths
- url: https://lumen.netlify.com/
  repo: https://github.com/alxshelepenok/gatsby-starter-lumen
  description: A minimal, lightweight and mobile-first starter for creating blogs uses Gatsby.
  tags:
    - Blog
    - CMS:Netlify
    - Pagination
    - Disqus
    - RSS
    - Linting
    - Testing
    - Styling:PostCSS
    - Styling:SCSS
  features:
    - Lost Grid
    - Jest testing
    - Beautiful typography inspired by matejlatin/Gutenberg
    - Mobile-First approach in development
    - Stylesheet built using SASS and BEM-Style naming
    - Syntax highlighting in code blocks
    - Sidebar menu built using a configuration block
    - Archive organized by tags and categories
    - Pagination support
    - Offline support
    - Google Analytics support
    - Disqus Comments support
- url: https://minimal-blog.lekoarts.de
  repo: https://github.com/LekoArts/gatsby-starter-minimal-blog
  description: This starter is part of a german tutorial series on Gatsby. The starter will change over time to use more advanced stuff (feel free to express your ideas in the repository). Its first priority is a minimalistic style coupled with a lot of features for the content.
  tags:
    - Blog
    - MDX
    - Styling:CSS-in-JS
    - Netlify
    - Linting
    - PWA
  features:
    - Minimal and clean white layout
    - Write your blog posts in MDX
    - Offline Support, WebApp Manifest, SEO
    - Code highlighting (with prism-react-renderer) and live preview (with react-live)
- url: https://gatsby-starter-modern-demo.netlify.com/
  repo: https://github.com/kripod/gatsby-starter-modern
  description: no description yet
  tags:
    - Linting
  features:
    - A set of strict linting rules (based on the Airbnb JavaScript Style Guide)
    - Encourage automatic code formatting
    - Prefer using Yarn for package management
    - Use EditorConfig to maintain consistent coding styles between different editors and IDEs
    - Integration with Visual Studio Code
    - Based on gatsby-starter-default
- url: https://gatsby-starter-personal-blog.greglobinski.com/
  repo: https://github.com/greglobinski/gatsby-starter-personal-blog
  description: n/a
  tags:
    - Blog
    - Markdown
    - Netlify
    - Styling:Material
  features:
    - Ready to use, but easily customizable a fully equipped theme starter
    - Easy editable content in Markdown files (posts, pages and parts)
    - ‘Like an app’ layout transitions
    - Easily restyled through theme object
    - Styling with JSS
    - Page transitions
    - Comments (Facebook)
    - Post categories
    - Post list filtering
    - Full text searching (Algolia)
    - Contact form (Netlify form handling)
    - Material UI (@next)
    - RSS feed
    - Full screen mode
    - User adjustable articles’ body copy font size
    - Social sharing (Twitter, Facebook, Google, LinkedIn)
    - PWA (manifes.json, offline support, favicons)
    - Google Analytics
    - Favicons generator (node script)
    - Components leazy loading with AsyncComponent (social sharing, info box)
    - ESLint (google config)
    - Prettier code styling
    - Custom webpack CommonsChunkPlugin settings
    - Webpack BundleAnalyzerPlugin
- url: http://gatsby-photon.surge.sh/
  repo: https://github.com/codebushi/gatsby-starter-photon
  description: Single page starter based on the Photon site template
  tags:
    - HTML5UP
    - Onepage
    - Styling:SCSS
  features:
    - Designed by HTML5 UP
    - Single Page, Responsive Site
    - Custom grid made with CSS Grid
    - Styling with SCSS
- url: https://portfolio-bella.netlify.com/
  repo: https://github.com/LekoArts/gatsby-starter-portfolio-bella
  description: A portfolio starter for Gatsby. The target audience are designers and photographers. The light themed website shows your work with large images & big typography. The Onepage is powered by the Headless CMS Prismic.io. and has programmatically created pages for your projects. General settings and colors can be changed in a config & theme file.
  tags:
    - Portfolio
    - CMS:Prismic
    - CMS:Headless
    - Styling:CSS-in-JS
    - Onepage
    - PWA
    - Linting
  features:
    - Big typography & images
    - White theme
    - Prismic.io as CMS
    - Emotion for styling + Emotion-Grid
    - One-page layout with sub-pages for case studies
    - Easily configurable
    - And other good stuff (SEO, Offline Support, WebApp Manifest Support)
- url: https://cara.lekoarts.de
  repo: https://github.com/LekoArts/gatsby-starter-portfolio-cara
  description: Playful and Colorful One-Page portfolio featuring Parallax effects and animations. Especially designers and/or photographers will love this theme! Built with MDX and Theme UI.
  tags:
    - Portfolio
    - Onepage
    - Styling:CSS-in-JS
    - PWA
  features:
    - React Spring Parallax effects
    - Theme UI-based theming
    - CSS Animations and shapes
    - Light/Dark mode
- url: https://emilia.lekoarts.de
  repo: https://github.com/LekoArts/gatsby-starter-portfolio-emilia
  description: A portfolio starter for Gatsby. The target audience are designers and photographers. The dark themed website shows your work with large images in a grid-layout (powered by CSS Grid). The transition effects on the header add a playful touch to the overall minimal design. The website has programmatically created pages for your projects (with automatic image import). General settings and colors can be changed in a config & theme file.
  tags:
    - Portfolio
    - PWA
    - Transitions
    - MDX
    - Styling:CSS-in-JS
    - Linting
    - Testing
  features:
    - Focus on big images (with gatsby-image)
    - Dark Theme with HeroPatterns Header
    - CSS Grid and styled-components
    - Page transitions
    - Cypress for End-to-End testing
    - react-spring animations
    - One-Page layout with sub-pages for projects
    - Create your projects in MDX (automatic import of images)
    - And other good stuff (SEO, Offline Support, WebApp Manifest Support)
- url: https://emma.lekoarts.de
  repo: https://github.com/LekoArts/gatsby-starter-portfolio-emma
  description: Minimalistic portfolio with full-width grid, page transitions, support for additional MDX pages, and a focus on large images. Especially designers and/or photographers will love this theme! Built with MDX and Theme UI. Using the Gatsby Theme "@lekoarts/gatsby-theme-emma".
  tags:
    - Portfolio
    - MDX
    - Transitions
    - Styling:CSS-in-JS
    - PWA
  features:
    - MDX
    - react-spring page animations
    - Optional MDX pages which automatically get added to the navigation
    - Fully customizable through the usage of Gatsby Themes (and Theme UI)
    - Light Mode / Dark Mode
    - Google Analytics Support
    - SEO (Sitemap, OpenGraph tags, Twitter tags)
    - Offline Support & WebApp Manifest
- url: https://gatsby-starter-procyon.netlify.com/
  repo: https://github.com/danielmahon/gatsby-starter-procyon
  description: n/a
  tags:
    - PWA
    - CMS:Headless
    - CMS:Other
    - Styling:Material
    - Netlify
  features:
    - Gatsby + ReactJS (server side rendering)
    - GraphCMS Headless CMS
    - DraftJS (in-place) Medium-like Editing
    - Apollo GraphQL (client-side)
    - Local caching between builds
    - Material-UI (layout, typography, components, etc)
    - Styled-Components™-like API via Material-UI
    - Netlify Deployment Friendly
    - Netlify Identity Authentication (enables editing)
    - Automatic versioning, deployment and CHANGELOG
    - Automatic rebuilds with GraphCMS and Netlify web hooks
    - PWA (Progressive Web App)
    - Google Fonts
- url: http://gatsby-starter-product-guy.surge.sh/
  repo: https://github.com/amandeepmittal/gatsby-starter-product-guy
  description: n/a
  tags:
    - Portfolio
  features:
    - Single Page
    - A portfolio Developers and Product launchers alike
    - Using Typography.js easy to switch fonts
    - All your Project/Portfolio Data in Markdown, server by GraphQL
    - Responsive Design, optimized for Mobile devices
- url: https://caki0915.github.io/gatsby-starter-redux/
  repo: https://github.com/caki0915/gatsby-starter-redux
  description: n/a
  tags:
    - Styling:CSS-in-JS
    - Redux
  features:
    - Redux and Redux-devtools.
    - Emotion with a basic theme and SSR
    - Typography.js
    - Eslint rules based on Prettier and Airbnb
- url: http://gatsby-stellar.surge.sh/
  repo: https://github.com/codebushi/gatsby-starter-stellar
  description: Single page starter based on the Stellar site template
  tags:
    - HTML5UP
    - Onepage
    - Styling:SCSS
  features:
    - Designed by HTML5 UP
    - Scroll friendly, responsive site. Can be used as a single or multi-page site.
    - Sticky Navigation when scrolling.
    - Scroll spy and smooth scrolling to different sections of the page.
    - Styling with SCSS
- url: http://gatsby-strata.surge.sh/
  repo: https://github.com/codebushi/gatsby-starter-strata
  description: Single page starter based on the Strata site template
  tags:
    - Portfolio
    - Onepage
    - HTML5UP
    - Styling:SCSS
  features:
    - Designed by HTML5 UP
    - Super Simple, single page portfolio site
    - Lightbox style React photo gallery
    - Fully Responsive
    - Styling with SCSS
- url: https://gatsby-starter-strict.netlify.com/
  repo: https://github.com/kripod/gatsby-starter-strict
  description: n/a
  tags:
    - Linting
  features:
    - A set of strict linting rules (based on the Airbnb JavaScript Style Guide)
    - lint script
    - Encourage automatic code formatting
    - format script
    - Prefer using Yarn for package management
    - Use EditorConfig to maintain consistent coding styles between different editors and IDEs
    - Integration with Visual Studio Code
    - Pre-configured auto-formatting on file save
    - Based on gatsby-starter-default
- url: https://gatsby-tachyons.netlify.com/
  repo: https://github.com/pixelsign/gatsby-starter-tachyons
  description: no description yet
  tags:
    - Styling:Other
  features:
    - Based on gatsby-starter-default
    - Using Tachyons for CSS.
- url: https://gatsby-starter-tailwind.oddstronaut.com/
  repo: https://github.com/taylorbryant/gatsby-starter-tailwind
  description: A Gatsby v2 starter styled using Tailwind, a utility-first CSS framework. Uses Purgecss to remove unused CSS.
  tags:
    - Styling:Tailwind
  features:
    - Based on gatsby-starter-default
    - Tailwind CSS Framework
    - Removes unused CSS with Purgecss
    - Includes responsive navigation and form examples
- url: http://portfolio-v3.surge.sh/
  repo: https://github.com/amandeepmittal/gatsby-portfolio-v3
  description: n/a
  tags:
    - Portfolio
  features:
    - Single Page, Timeline View
    - A portfolio Developers and Product launchers
    - Bring in Data, plug-n-play
    - Responsive Design, optimized for Mobile devices
    - Seo Friendly
    - Uses Flexbox
- url: https://gatsby-starter-typescript-plus.netlify.com/
  repo: https://github.com/resir014/gatsby-starter-typescript-plus
  description: This is a starter kit for Gatsby.js websites written in TypeScript. It includes the bare essentials for you to get started (styling, Markdown parsing, minimal toolset).
  tags:
    - Styling:CSS-in-JS
    - Language:TypeScript
    - Markdown
  features:
    - TypeScript
    - ESLint (with custom ESLint rules)
    - Markdown rendering with Remark
    - Basic component structure
    - Styling with emotion
- url: https://haysclark.github.io/gatsby-starter-typescript/
  repo: https://github.com/haysclark/gatsby-starter-typescript
  description: n/a
  tags:
    - Language:TypeScript
  features:
    - TypeScript
- url: https://fabien0102-gatsby-starter.netlify.com/
  repo: https://github.com/fabien0102/gatsby-starter
  description: n/a
  tags:
    - Language:TypeScript
    - Styling:Other
    - Testing
  features:
    - Semantic-ui for styling
    - TypeScript
    - Offline support
    - Web App Manifest
    - Jest/Enzyme testing
    - Storybook
    - Markdown linting
- url: https://gatsby-starter-wordpress.netlify.com/
  repo: https://github.com/GatsbyCentral/gatsby-starter-wordpress
  description: Gatsby starter using WordPress as the content source.
  tags:
    - Styling:CSS-in-JS
    - CMS:WordPress
  features:
    - All the features from gatsby-advanced-starter, plus
    - Leverages the WordPress plugin for Gatsby for data
    - Configured to work with WordPress Advanced Custom Fields
    - Auto generated Navigation for your WordPress Pages
    - Minimal UI and Styling — made to customize.
    - Styled Components
- url: https://www.concisejavascript.org/
  repo: https://github.com/rwieruch/open-crowd-fund
  description: n/a
  tags:
    - Stripe
    - Firebase
  features:
    - Open source crowdfunding for your own ideas
    - Alternative for Kickstarter, GoFundMe, etc.
    - Secured Credit Card payments with Stripe
    - Storing of funding information in Firebase
- url: https://www.verious.io/
  repo: https://github.com/cpinnix/verious-boilerplate
  description: n/a
  tags:
    - Styling:Other
  features:
    - Components only. Bring your own data, plugins, etc.
    - Bootstrap inspired grid system with Container, Row, Column components.
    - Simple Navigation and Dropdown components.
    - Baseline grid built in with modular scale across viewports.
    - Abstract measurements utilize REM for spacing.
    - One font to rule them all, Helvetica.
- url: https://gatsby-starter-blog-grommet.netlify.com/
  repo: https://github.com/Ganevru/gatsby-starter-blog-grommet
  description: GatsbyJS v2 starter for creating a blog. Based on Grommet v2 UI.
  tags:
    - Blog
    - Markdown
    - Styling:Grommet
    - Language:TypeScript
    - Linting
    - Redux
  features:
    - Grommet v2 UI
    - Easily configurable - see site-config.js in the root
    - Switch between grommet themes
    - Change between light and dark themes (with Redux)
    - Blog posts previews in card style
    - Responsive Design, optimized for Mobile devices
    - styled-components
    - TypeScript and ESLint (typescript-eslint)
    - lint-staged and husky - for linting before commit
- url: https://happy-pare-dff451.netlify.com/
  repo: https://github.com/fhavrlent/gatsby-contentful-typescript-starter
  description: Contentful and TypeScript starter based on default starter.
  tags:
    - CMS:Contentful
    - CMS:Headless
    - Language:TypeScript
    - Styling:CSS-in-JS
  features:
    - Based on default starter
    - TypeScript
    - CSS in JS (Emotion)
    - CMS:Contentful
- url: https://xylo-gatsby-bulma-starter.netlify.com/
  repo: https://github.com/xydac/xylo-gatsby-bulma-starter
  description: Gatsby v2 Starter with Bulma based on default starter.
  tags:
    - Styling:SCSS
    - Styling:Bulma
  features:
    - Based on default starter
    - Bulma Css
    - Sass based Styling
- url: https://maxpou.github.io/gatsby-starter-morning-dew/
  repo: https://github.com/maxpou/gatsby-starter-morning-dew
  description: Gatsby v2 blog starter
  tags:
    - Blog
    - Markdown
    - PWA
    - Disqus
    - SEO
    - MDX
    - Styling:CSS-in-JS
  features:
    - Blog post listing with previews (image + summary) for each blog post
    - Fully configurable
    - Multilang support (blog post only)
    - Syntax highlighting
    - css-in-js (with styled-components)
    - Fully Responsive
    - Tags
    - Google Analytics
    - Disqus comments support
    - Offline support
    - Web App Manifest
    - ESLint
    - Prettier
    - Travis CI
- url: https://gatsby-starter-blog-jumpalottahigh.netlify.com/
  repo: https://github.com/jumpalottahigh/gatsby-starter-blog-jumpalottahigh
  description: Gatsby v2 blog starter with SEO, search, filter, reading progress, mobile menu fab
  tags:
    - Blog
    - Markdown
  features:
    - Blog post listing with previews (image + summary) for each blog post
    - Google structured data
    - Mobile-friendly menu toggled with a floating action button (FAB)
    - Article read progress
    - User feedback component
- url: https://i18n.smakosh.com/
  repo: https://github.com/smakosh/gatsby-starter-i18n
  description: Gatsby v2 Starter with i18n using react-intl and more cool features.
  tags:
    - Styling:CSS-in-JS
    - i18n
  features:
    - Based on default starter
    - i18n with rtl text
    - Stateless components using Recompose
    - Font changes depending on the chosen language
    - SEO (meta tags, openGraph, structured data, Twitter and more...)
- url: https://gatsby-starter-mate.netlify.com
  repo: https://github.com/EmaSuriano/gatsby-starter-mate
  description: A portfolio starter for Gatsby integrated with Contentful CMS.
  tags:
    - Styling:CSS-in-JS
    - CMS:Contentful
    - CMS:Headless
    - Portfolio
  features:
    - Gatsby v2
    - Rebass (Styled-components system)
    - React Reveal
    - Dynamic content from Contentful
    - Offline support
    - PWA ready
    - SEO
    - Responsive design
    - Icons from font-awesome
    - Netlify Deployment Friendly
    - Medium integration
    - Social sharing (Twitter, Facebook, Google, LinkedIn)
- url: https://gatsby-starter-typescript-sass.netlify.com
  repo: https://github.com/thetrevorharmon/gatsby-starter-typescript-sass
  description: A basic starter with TypeScript and Sass built in
  tags:
    - Language:TypeScript
    - Styling:SCSS
    - Linting
  features:
    - TypeScript and Sass support
    - TS linter with basic react rules
- url: https://gatsby-simple-contentful-starter.netlify.com/
  repo: https://github.com/cwlsn/gatsby-simple-contentful-starter
  description: A simple starter to display Contentful data in Gatsby, ready to deploy on Netlify. Comes with a detailed article detailing the process.
  tags:
    - CMS:Contentful
    - CMS:Headless
    - Markdown
    - Styling:CSS-in-JS
  features:
    - Gatsby v2
    - Query Contentful data via Gatsby's GraphQL
    - Styled-Components for CSS-in-JS
    - Simple format, easy to create your own site quickly
    - React Helmet for Header Modification
    - Remark for loading Markdown into React
- url: https://gatsby-blog-cosmicjs.netlify.com/
  repo: https://github.com/cosmicjs/gatsby-blog-cosmicjs
  description: Blog that utilizes the power of the Cosmic JS headless CMS for easy content management
  tags:
    - CMS:Cosmic JS
    - CMS:Headless
    - Blog
  features:
    - Uses the Cosmic JS Gatsby source plugin
- url: https://cosmicjs-gatsby-starter.netlify.com/
  repo: https://github.com/cosmicjs/gatsby-starter
  description: Simple Gatsby starter connected to the Cosmic JS headless CMS for easy content management
  tags:
    - CMS:Cosmic JS
    - CMS:Headless
  features:
    - Uses the Cosmic JS Gatsby source plugin
- url: https://www.gatsby-typescript-template.com/
  repo: https://github.com/ikeryo1182/gatsby-typescript-template
  description: This is a standard starter with TypeScript, TSLint, Prettier, Lint-Staged(Husky) and Sass
  tags:
    - Language:TypeScript
    - Linting
    - Styling:SCSS
  features:
    - Category and Tag for post
    - Type Safe by TypeScript
    - Format Safe by TSLint and Prettier with Lint-Staged(Husky)
- url: https://zandersparrow.github.io/gatsby-simple-redux/
  repo: https://github.com/zandersparrow/gatsby-simple-redux
  description: The default starter plus redux
  tags:
    - Redux
  features:
    - Minimal starter based on the official default
    - Includes redux and a simple counter example
- url: https://gatsby-casper.netlify.com/
  repo: https://github.com/scttcper/gatsby-casper
  description: This is a starter blog that looks like the Ghost.io default theme, casper.
  tags:
    - Blog
    - Language:TypeScript
    - Styling:CSS-in-JS
  features:
    - Emotion CSS-in-JS
    - TypeScript
    - Author and tag pages
    - RSS
- url: https://gatsby-universal.netlify.com
  repo: https://github.com/fabe/gatsby-universal
  description: An opinionated Gatsby v2 starter for state-of-the-art marketing sites
  tags:
    - Transitions
    - PWA
    - Styling:CSS-in-JS
    - Linting
    - Markdown
    - SEO
  features:
    - Page Transitions
    - IntersectionObserver, component-based
    - React Context for global UI state
    - styled-components v4
    - Generated media queries for easy use
    - Optimized with Google Lighthouse (100/100)
    - Offline support
    - Manifest support
    - Sitemap support
    - All favicons generated
    - SEO (with Schema JSONLD) & Social Tags
    - Prettier
    - ESLint
- url: https://prismic.lekoarts.de/
  repo: https://github.com/LekoArts/gatsby-starter-prismic
  description: A typography-heavy & light-themed Gatsby Starter which uses the Headless CMS Prismic.
  tags:
    - CMS:Prismic
    - CMS:Headless
    - Styling:CSS-in-JS
    - Linting
    - Blog
    - PWA
    - Testing
  features:
    - Prismic as Headless CMS
    - Uses multiple features of Prismic - Slices, Labels, Relationship fields, Custom Types
    - Emotion for Styling
    - Cypress for End-to-End testing
    - Prism.js highlighting
    - Responsive images with gatsby-image
    - Extensive SEO
    - ESLint & Prettier
- url: https://gatsby-starter-v2-casper.netlify.com/
  repo: https://github.com/GatsbyCentral/gatsby-v2-starter-casper
  description: A blog starter based on the Casper (v1.4) theme.
  tags:
    - Blog
    - PWA
  features:
    - Page pagination
    - CSS
    - Tags
    - Google Analytics
    - Offline support
    - Web App Manifest
    - SEO
- url: https://lumen-v2.netlify.com/
  repo: https://github.com/GatsbyCentral/gatsby-v2-starter-lumen
  description: A Gatsby v2 fork of the lumen starter.
  tags:
    - Blog
    - RSS
    - Disqus
  features:
    - Lost Grid.
    - Beautiful typography inspired by matejlatin/Gutenberg.
    - Mobile-First approach in development.
    - Stylesheet built using Sass and BEM-Style naming.
    - Syntax highlighting in code blocks.
    - Sidebar menu built using a configuration block.
    - Archive organized by tags and categories.
    - Automatic RSS generation.
    - Automatic Sitemap generation.
    - Offline support.
    - Google Analytics support.
    - Disqus Comments support.
- url: https://gatsby-starter-firebase.netlify.com/
  repo: https://github.com/muhajirdev/gatsby-starter-firebase
  description: A Gatsby + Firebase Starter. With Authentication
  tags:
    - Firebase
    - Client-side App
  features:
    - Eslint Airbnb without semicolon and without .jsx extension
    - Firebase
    - Web App Manifest
- url: http://gatsby-lightbox.416serg.me
  repo: https://github.com/416serg/gatsby-starter-lightbox
  description: Showcasing a custom lightbox implementation using `gatsby-image`
  tags:
    - Portfolio
    - SEO
    - Styling:CSS-in-JS
  features:
    - Features a custom, accessible lightbox with gatsby-image
    - Styled with styled-components using CSS Grid
    - React Helmet for SEO
- url: http://jackbravo.github.io/gatsby-starter-i18n-blog/
  repo: https://github.com/jackbravo/gatsby-starter-i18n-blog
  description: Same as official gatsby-starter-blog but with i18n support
  tags:
    - i18n
    - Blog
  features:
    - Translates site name and bio using .md files
    - No extra libraries needed
- url: https://calpa.me/
  repo: https://github.com/calpa/gatsby-starter-calpa-blog
  description: Blog Template X Contentful, Twitter and Facebook style
  tags:
    - Blog
    - Styling:SCSS
  features:
    - GatsbyJS v2, faster than faster
    - Not just Contentful content source, you can use any database
    - Custom style
    - Google Analytics
    - Gitalk
    - sitemap
    - React FontAwesome
    - SEO
    - Offline support
    - Web App Manifest
    - Styled using SCSS
    - Page pagination
    - Netlify optimization
- url: https://gatsby-starter-typescript-power-blog.majidhajian.com/
  repo: https://github.com/mhadaily/gatsby-starter-typescript-power-blog
  description: Minimal Personal Blog with Gatsby and TypeScript
  tags:
    - PWA
    - Blog
    - Language:TypeScript
    - Markdown
  features:
    - Mobile-First approach in development
    - TSLint & Prettier
    - Offline support
    - Category and Tag for post
    - Type Safe by TypeScript
    - Format Safe by TSLint, StyleLint and Prettier with Lint-Staged(Husky)
    - Blog page
    - Syntax highlighting in code blocks
    - Pagination Ready
    - Ready to deploy to GitHub Pages
    - Automatic RSS generation
    - Automatic Sitemap generation
- url: https://gatsby-starter-kontent.netlify.com
  repo: https://github.com/Kentico/gatsby-starter-kontent
  description: Gatsby starter site with Kentico Kontent
  tags:
    - CMS:Headless
    - CMS:Kontent
    - Netlify
  features:
    - Gatsby v2 support
    - Content item <-> content type relationships
    - Language variants relationships
    - Linked items elements relationships
    - Content items in Rich text elements relationships
    - Reverse link relationships
- url: https://gatsby-starter-storybook.netlify.com/
  repo: https://github.com/markoradak/gatsby-starter-storybook
  description: Gatsby starter site with Storybook
  tags:
    - Storybook
    - Styling:CSS-in-JS
    - Linting
  features:
    - Gatsby v2 support
    - Storybook v4 support
    - Styled Components v4 support
    - Styled Reset, ESLint, Netlify Conf
- url: https://jamstack-hackathon-starter.netlify.com/
  repo: https://github.com/sw-yx/jamstack-hackathon-starter
  description: A JAMstack app with authenticated routes, static marketing pages, etc. with Gatsby, Netlify Identity, and Netlify Functions
  tags:
    - Netlify
    - Client-side App
  features:
    - Netlify Identity
    - Netlify Functions
    - Static Marketing pages and Dynamic Client-side Authenticated App pages
- url: https://collective.github.io/gatsby-starter-plone/
  repo: https://github.com/collective/gatsby-starter-plone
  description: A Gatsby starter template to build static sites using Plone as the content source
  tags:
    - CMS:Other
    - CMS:Headless
    - SEO
    - PWA
  features:
    - Creates 1-1 copy of source Plone site
    - Auto generated navigation and breadcrumbs
    - Progressive Web App features
    - Optimized for performance
    - Minimal UI and Styling
- url: https://gatsby-tutorial-starter.netlify.com/
  repo: https://github.com/justinformentin/gatsby-v2-tutorial-starter
  description: Simple, modern designed blog with post lists, tags, and easily customizable code.
  tags:
    - Blog
    - Linting
    - PWA
    - SEO
    - Styling:CSS-in-JS
    - Markdown
  features:
    - Blog post listing with image, summary, date, and tags.
    - Post Tags
    - Post List Filtering
    - Typography.js
    - Emotion styling
    - Syntax Highlighting in Code Blocks
    - Gatsby Image
    - Fully Responsive
    - Offline Support
    - Web App Manifest
    - SEO
    - PWA
    - Sitemap generation
    - Schema.org JSON-LD
    - CircleCI Integration
    - Codeclimate Integration
    - Google Analytics
    - Twitter and OpenGraph Tags
    - ESLint
    - Prettier Code Styling
- url: https://avivero.github.io/gatsby-redux-starter/
  repo: https://github.com/AVivero/gatsby-redux-starter
  description: Gatsby starter site with Redux, Sass, Bootstrap, Css Modules and Material Icons
  tags:
    - Redux
    - Styling:SCSS
    - Styling:Bootstrap
    - Styling:Material
    - Linting
  features:
    - Gatsby v2 support
    - Redux support
    - Sass support
    - Bootstrap v4 support
    - Css Modules support
    - ESLint, Prettier
- url: https://gatsby-typescript-boilerplate.netlify.com/
  repo: https://github.com/leachjustin18/gatsby-typescript-boilerplate
  description: Opinionated Gatsby v2 starter with TypeScript.
  tags:
    - Language:TypeScript
    - PWA
    - Styling:SCSS
    - Styling:PostCSS
  features:
    - TSLint with airbnb & prettier configurations
    - Prettier
    - Stylelint
    - Offline support
    - Type Safe by TypeScript
    - Format on commit with Lint-Staged(Husky)
    - Favicon generation
    - Sitemap generation
    - Autoprefixer with browser list
    - CSS nano
    - CSS MQ Packer
    - Lazy load image(s) with plugin sharp
    - Gatsby Image
    - Netlify optimizations
- url: https://danshai.github.io/gatsbyv2-scientific-blog-machine-learning/
  repo: https://github.com/DanShai/gatsbyv2-scientific-blog-machine-learning
  description: Machine learning ready and scientific blog starter
  tags:
    - Blog
    - Linting
  features:
    - Write easly your scientific blog with katex and publish your research
    - Machine learning ready with tensorflowjs
    - Manipulate csv data
    - draw with graph mermaid
    - display charts with chartjs
- url: https://gatsby-tailwind-styled-components.netlify.com/
  repo: https://github.com/muhajirdev/gatsby-tailwind-styled-components-starter
  description: A Gatsby Starter with Tailwind CSS + Styled Components
  tags:
    - Styling:Tailwind
  features:
    - Eslint Airbnb without semicolon and without .jsx extension
    - Offline support
    - Web App Manifest
- url: https://gatsby-starter-mobx.netlify.com
  repo: https://github.com/borekb/gatsby-starter-mobx
  description: MobX + TypeScript + TSLint + Prettier
  tags:
    - Language:TypeScript
    - Linting
    - Testing
  features:
    - Gatsby v2 + TypeScript
    - MobX with decorators
    - Two examples from @mweststrate's Egghead course
    - .editorconfig & Prettier
    - TSLint
    - Jest
- url: https://tender-raman-99e09b.netlify.com/
  repo: https://github.com/amandeepmittal/gatsby-bulma-quickstart
  description: A Bulma CSS + GatsbyJS Starter Kit
  tags:
    - Styling:Bulma
    - Styling:SCSS
  features:
    - Uses Bulma CSS
    - Sass based Styling
    - Responsive Design
    - Google Analytics Integration
    - Uses Gatsby v2
    - SEO
- url: https://gatsby-starter-notes.netlify.com/
  repo: https://github.com/patricoferris/gatsby-starter-notes
  description: Gatsby starter for creating notes organised by subject and topic
  tags:
    - Markdown
    - Pagination
  features:
    - Create by topic per subject notes that are organised using pagination
    - Support for code syntax highlighting
    - Support for mathematical expressions
    - Support for images
- url: https://gatsby-starter-ttag.netlify.com/
  repo: https://github.com/ttag-org/gatsby-starter-ttag
  description: Gatsby starter with the minimum required to demonstrate using ttag for precompiled internationalization of strings.
  tags:
    - i18n
  features:
    - Support for precompiled string internationalization using ttag and it's babel plugin
- url: https://gatsby-starter-typescript.netlify.com/
  repo: https://github.com/goblindegook/gatsby-starter-typescript
  description: Gatsby starter using TypeScript.
  tags:
    - Markdown
    - Pagination
    - Language:TypeScript
    - PWA
    - Linting
  features:
    - Markdown and MDX
    - Local search powered by Lunr
    - Syntax highlighting
    - Images
    - Styling with Emotion
    - Testing with Jest and react-testing-library
- url: https://gatsby-netlify-cms-example.netlify.com/
  repo: https://github.com/robertcoopercode/gatsby-netlify-cms
  description: Gatsby starter using Netlify CMS
  tags:
    - CMS:Netlify
    - Styling:SCSS
  features:
    - Example of a website for a local developer meetup group
    - NetlifyCMS used for easy data entry
    - Mobile-friendly design
    - Styling done with Sass
    - Gatsby version 2
- url: https://gatsby-typescript-starter-blog.netlify.com/
  repo: https://github.com/frnki/gatsby-typescript-starter-blog
  description: A starter blog for TypeScript-based Gatsby projects with minimal settings.
  tags:
    - Language:TypeScript
    - Blog
  features:
    - TypeScript & TSLint
    - No Styling (No Typography.js)
    - Minimal settings based on official starter blog
- url: https://gatsby-serif.netlify.com/
  repo: https://github.com/jugglerx/gatsby-serif-theme
  description: Multi page/content-type starter using Markdown and SCSS. Serif is a beautiful small business theme for Gatsby. The theme is fully responsive, blazing fast and artfully illustrated.
  tags:
    - Styling:SCSS
    - Markdown
    - Linting
  features:
    - Multiple "content types" for `services`, `team` and `testimonials` using Markdown as the source
    - Graphql query in `gatsby-node.js` using aliases that creates pages and templates by content type based on the folder `src/pages/services`, `src/pages/team`
    - SCSS
    - Responsive design
    - Bootstrap 4 grid and media queries only
    - Responsive menu
    - Royalty free illustrations included
    - SEO titles & meta using `gatsby-plugin-react-helmet`
    - Eslint & Prettier
- url: https://awesome-gatsby-starter.netlify.com/
  repo: https://github.com/South-Paw/awesome-gatsby-starter
  description: Starter with a preconfigured MDX, Storybook and ESLint environment for component first development of your next Gatsby site.
  tags:
    - MDX
    - Markdown
    - Storybook
    - Styling:CSS-in-JS
    - Linting
  features:
    - Gatsby MDX for JSX in Markdown loading, parsing, and rendering of pages
    - Storybook for isolated component development
    - styled-components for CSS-in-JS
    - ESLint with Airbnb's config
    - Prettier integrated into ESLint
    - A few example components and pages with stories and simple site structure
- url: https://santosfrancisco.github.io/gatsby-starter-cv/
  repo: https://github.com/santosfrancisco/gatsby-starter-cv
  description: A simple starter to get up and developing your digital curriculum with GatsbyJS'
  tags:
    - Styling:CSS-in-JS
    - PWA
    - Onepage
  features:
    - Gatsby v2
    - Based on default starter
    - Google Analytics
    - Web App Manifest
    - SEO
    - Styling with styled-components
    - Responsive Design, optimized for Mobile devices
- url: https://vigilant-leakey-a4f8cd.netlify.com/
  repo: https://github.com/agneym/gatsby-blog-starter
  description: Minimal Blog Starter Template with Styled Components.
  tags:
    - Markdown
    - Styling:CSS-in-JS
    - Blog
  features:
    - Markdown loading, parsing, and rendering of pages
    - Minimal UI for blog
    - Styled-components for CSS-in-JS
    - Prettier added as pre-commit hook
    - Google Analytics
    - Image Optimisation
    - Code Styling and Formatting in markdown
    - Responsive Design
- url: https://inspiring-me-lwz7512.netlify.com/
  repo: https://github.com/lwz7512/gatsby-netlify-identity-starter
  description: Gatsby Netlify Identity Starter with NIW auth support, and content gating, as well as responsive layout.
  tags:
    - Netlify
    - Pagination
  features:
    - Mobile Screen support
    - Privacy control for post content view & profile page
    - User authentication by Netlify Identity Widget/Service
    - Pagination for posts
    - Navigation menu with active status
- url: https://gatsby-starter-event-calendar.netlify.com/
  repo: https://github.com/EmaSuriano/gatsby-starter-event-calendar
  description: Gatsby Starter to display information about events from Google Spreadsheets with Calendars
  tags:
    - Linting
    - Styling:Grommet
    - PWA
    - SEO
    - Google Sheets
  features:
    - Grommet
    - Theming
    - Google Spreadsheet integration
    - PWA
    - A11y
    - SEO
    - Netlify Deployment Friendly
    - ESLint with Airbnb's config
    - Prettier integrated into ESLint
- url: https://gatsby-starter-tech-blog.netlify.com/
  repo: https://github.com/email2vimalraj/gatsby-starter-tech-blog
  description: A simple tech blog starter kit for gatsbyjs
  tags:
    - Blog
    - Portfolio
  features:
    - Markdown based blog
    - Filter blog posts by Tags
    - Easy customization
    - Using styled components
    - Minimal styles
    - Best scoring by Lighthouse
    - SEO support
    - PWA support
    - Offline support
- url: https://infallible-brown-28846b.netlify.com/
  repo: https://github.com/tylergreulich/gatsby-typescript-mdx-prismjs-starter
  description: Gatsby starter using TypeScript, MDX, Prismjs, and styled-components
  tags:
    - Language:TypeScript
    - Linting
    - Testing
    - Styling:CSS-in-JS
    - MDX
  features:
    - Gatsby v2 + TypeScript
    - Syntax highlighting with Prismjs
    - MDX
    - Jest
    - react-testing-library
    - styled-components
- url: https://hardcore-darwin-d7328f.netlify.com/
  repo: https://github.com/agneym/gatsby-careers-page
  description: A Careers Page for startups using Gatsby
  tags:
    - Markdown
    - Styling:CSS-in-JS
  features:
    - Careers Listing
    - Application Format
    - Markdown for creating job description
    - styled-components
- url: https://saikrishna.me/
  repo: https://github.com/s-kris/gatsby-minimal-portfolio-blog
  description: A minimal portfolio website with blog using Gatsby. Suitable for developers.
  tags:
    - Portfolio
    - Blog
  features:
    - Portfolio Page
    - Timline (Journey) page
    - Minimal
- url: https://gatsby-starter-blog-mdx-demo.netlify.com
  repo: https://github.com/hagnerd/gatsby-starter-blog-mdx
  description: A fork of the Official Gatsby Starter Blog with support for MDX out of the box.
  tags:
    - MDX
    - Blog
  features:
    - MDX
    - Blog
    - RSS Feed
- url: https://gatsby-tailwindcss-sass-starter-demo.netlify.com/
  repo: https://github.com/durianstack/gatsby-tailwindcss-sass-starter
  description: Just another Gatsby Tailwind with SASS starter
  tags:
    - Styling:Tailwind
    - Styling:SCSS
  features:
    - Tailwind, A Utility-First CSS Framework for Rapid UI Development
    - SASS/SCSS
    - Comes with React Helmet for adding site meta tags
    - Includes plugins for offline support out of the box
    - PurgeCSS to shave off unused styles
- url: https://tyra-starter.netlify.com/
  repo: https://github.com/madelyneriksen/gatsby-starter-tyra
  description: A feminine GatsbyJS Starter Optimized for SEO
  tags:
    - SEO
    - Blog
    - Styling:Other
  features:
    - Integration with Social Media and Mailchimp.
    - Styled with Tachyons.
    - Rich structured data on blog posts for SEO.
    - Pagination and category pages.
- url: https://gatsby-starter-styled.netlify.com/
  repo: https://github.com/gregoralbrecht/gatsby-starter-styled
  description: Yet another simple starter with Styled-System, Typography.js, SEO and Google Analytics.
  tags:
    - Styling:CSS-in-JS
    - PWA
    - SEO
  features:
    - Styled-Components
    - Styled-System
    - Rebass Grid
    - Typography.js to easily set up font styles
    - Google Analytics
    - Prettier, ESLint & Stylelint
    - SEO (meta tags and schema.org via JSON-LD)
    - Offline support
    - Web App Manifest
- url: https://gatsby.ghost.org/
  repo: https://github.com/TryGhost/gatsby-starter-ghost
  description: Build lightning-fast, modern publications with Ghost and Gatsby
  tags:
    - CMS:Headless
    - Blog
  features:
    - Ghost integration with ready to go placeholder content and webhooks support
    - Minimal responsive design
    - Pagination for posts, tags, and authors
    - SEO Friendly Meta
    - JSON-LD Schema
    - OpenGraph structured data
    - Twitter Cards meta
    - Sitemap Generation
    - XML Sitemaps
    - Progressive Web App
    - Offline Support
    - RSS Feed
    - Netlify integration ready to deploy
- url: https://traveler-blog.netlify.com/
  repo: https://github.com/QingpingMeng/gatsby-starter-traveler-blog
  description: A fork of the Official Gatsby Starter Blog to build a travler blog with images support
  tags:
    - Blog
    - PWA
    - SEO
    - Styling:Material
    - Styling:CSS-in-JS
  features:
    - Netlify integration ready to deploy
    - Material UI
    - styled-components
    - GitHub markdown css support
- url: https://create-ueno-app.netlify.com
  repo: https://github.com/ueno-llc/ueno-gatsby-starter
  description: Opinionated Gatsby starter by Ueno.
  tags:
    - Language:TypeScript
    - Styling:SCSS
    - Linting
    - Transitions
  features:
    - GraphQL hybrid
    - SEO friendly
    - GSAP ready
    - Nice Devtools
    - GsapTools
    - Ueno plugins
    - SVG to React component
    - Ueno's TSlint
    - Decorators
- url: https://gatsby-snyung-starter.netlify.com/
  repo: https://github.com/SeonHyungJo/gatsby-snyung-starter
  description: Basic starter template for You
  tags:
    - CMS:Contentful
    - Markdown
    - Linting
    - Pagination
    - Portfolio
    - SEO
    - Styling:SCSS
    - Transitions
  features:
    - SASS/SCSS
    - Add Utterances
    - Nice Pagination
    - Comes with React Helmet for adding site meta tags
    - Create Yout Name Card for writing meta data
- url: https://gatsby-contentstack-starter.netlify.com/
  repo: https://github.com/contentstack/gatsby-starter-contentstack
  description: A Gatsby starter powered by Headless CMS Contentstack.
  tags:
    - CMS:Headless
    - Blog
  features:
    - Includes Contentstack Delivery API for any environment
    - Dynamic content from Contentstack CMS
- url: https://gatsby-craftcms-barebones.netlify.com
  repo: https://github.com/frankievalentine/gatsby-craftcms-barebones
  description: Barebones setup for using Craft CMS and Gatsby locally.
  tags:
    - CMS:Headless
  features:
    - Full setup instructions included
    - Documented to get you set up with Craft CMS quickly
    - Code referenced in repo
- url: https://gatsby-starter-buttercms.netlify.com/
  repo: https://github.com/ButterCMS/gatsby-starter-buttercms
  description: A starter template for spinning up a Gatsby+ ButterCMS site
  tags:
    - Blog
    - SEO
    - CMS:Headless
  features:
    - Fully functioning blog
    - Navigation between posts with a previous/next post button
    - FAQ Knowledge Base
    - CMS Powered Homepage
    - Customer Case Study example marketing pages
- url: https://master.d2f5ek3dnwfe9v.amplifyapp.com/
  repo: https://github.com/dabit3/gatsby-auth-starter-aws-amplify
  description: This Gatsby starter uses AWS Amplify to implement authentication flow for signing up/signing in users as well as protected client side routing.
  tags:
    - AWS
    - Authentication
  features:
    - AWS Amplify
    - Full authentication workflow
    - Registration form
    - Signup form
    - User sign in
- url: https://gatsby-starter.mdbootstrap.com/
  repo: https://github.com/anna-morawska/gatsby-material-design-for-bootstrap
  description: A simple starter which lets you quickly start developing with Gatsby and Material Design For Bootstrap
  tags:
    - Styling:Material
  features:
    - React Bootstrap with Material Design css framework.
    - Free for personal and commercial use
    - Fully responsive
- url: https://frosty-ride-4ff3b9.netlify.com/
  repo: https://github.com/damassi/gatsby-starter-typescript-rebass-netlifycms
  description:
    A Gatsby starter built on top of MDX (React + Markdown), NetlifyCMS (with
    MDX and netlify-cms-backend-fs support -- no need to deploy), TypeScript,
    Rebass for UI, Styled Components, and Jest for testing. Very little visual
    styling has been applied so that you can bring your own :)
  tags:
    - MDX
    - CMS:Netlify
    - Language:TypeScript
    - Styling:Other
    - Styling:CSS-in-JS
    - Testing
  features:
    - MDX - Markdown + React
    - Netlify CMS (with MDX support)
    - Read and write to local file system via netlify-cms-backend-fs
    - TypeScript
    - Rebass
    - Styled Components
    - Jest
- url: https://bluepeter.github.io/gatsby-material-ui-business-starter/
  repo: https://github.com/bluepeter/gatsby-material-ui-business-starter
  description: Beautiful Gatsby Material Design Business Starter
  tags:
    - Styling:Material
  features:
    - Uses the popular, well-maintained Material UI React component library
    - Material Design theme and icons
    - Rotating home page carousel
    - Simple setup without opinionated setup
    - Fully instrumented for successful PROD deployments
    - Stylus for simple CSS
- url: https://example-company-website-gatsby-sanity-combo.netlify.com/
  repo: https://github.com/sanity-io/example-company-website-gatsby-sanity-combo
  description: This examples combines Gatsby site generation with Sanity.io content management in a neat company website.
  tags:
    - CMS:sanity.io
    - CMS:Headless
    - Blog
  features:
    - Out-of-the-box headless CMS
    - Real-time content preview in Development
    - Fast & frugal builds
    - No accidental missing fields/types
    - Full Render Control with Portable Text
    - gatsby-image support
    - Content types for company info, pages, projects, people, and blog posts
- url: https://gatsby-starter-oss.netlify.com/
  repo: https://github.com/robinmetral/gatsby-starter-oss
  description: A Gatsby starter to showcase your open-source projects.
  tags:
    - Portfolio
    - Styling:Theme-UI
    - Styling:CSS-in-JS
    - Onepage
    - PWA
    - SEO
    - Testing
    - Linting
  features:
    - 🐙🐈 Pull your pinned repos from GitHub
    - 👩‍🎤 Style with Emotion
    - ✨ Themeable with Theme UI
    - 🚀 Powered by gatsby-theme-oss
    - 💯 100/100 Lighthouse scores
- url: https://gatsby-starter-docz.netlify.com/
  repo: https://github.com/RobinCsl/gatsby-starter-docz
  description: Simple starter where building your own documentation with Docz is possible
  tags:
    - Documentation
  features:
    - Generate nice documentation with Docz, in addition to generating your normal Gatsby site
    - Document your React components in .mdx files
- url: https://gatsby-starter-santa-fe.netlify.com/
  repo: https://github.com/osogrizz/gatsby-starter-santa-fe
  description: A place for artist or designers to display their creations
  tags:
    - Styling:CSS-in-JS
  features:
    - SEO friendly
    - Built-in Google Fonts support
    - Contact Form
    - Customizable Design Template
- url: https://gatsby-hello-friend.now.sh
  repo: https://github.com/panr/gatsby-starter-hello-friend
  description: A simple starter for Gatsby. That's it.
  tags:
    - Pagination
    - Markdown
    - Blog
    - Portfolio
    - Styling:PostCSS
  features:
    - Dark/light mode, depending on your preferences
    - Great reading experience thanks to Inter font, made by Rasmus Andersson
    - Nice code highlighting thanks to PrismJS
    - Responsive youtube/vimeo etc. videos
    - Elastic menu
    - Fully responsive site
- url: https://lgcolella.github.io/gatsby-starter-developer-blog/
  repo: https://github.com/lgcolella/gatsby-starter-developer-blog
  description: A starter to create SEO-friendly, fast, multilanguage, responsive and highly customizable technical blogs/portfolios with the most common features out of the box.
  tags:
    - Blog
    - Portfolio
    - i18n
  features:
    - Multilanguage posts
    - Pagination and image preview for posts
    - Tags
    - SEO
    - Social share buttons
    - Disqus for comments
    - Highlighting for code syntax in posts
    - Dark and light themes available
    - Various available icon sets
    - RSS Feed
    - Web app manifest
- url: https://gatsby.magicsoup.io/
  repo: https://github.com/magicsoup-io/gatsby-starter-magicsoup
  description: A production ready Gatsby starter using magicsoup.io
  tags:
    - SEO
    - Markdown
    - Styling:CSS-in-JS
    - Testing
  features:
    - Optimized images with gatsby-image.
    - SEO friendly with react-helmet, gatsby-plugin-sitemap and Google Webmaster Tools!
    - Responsive UIs with magicsoup.io/stock.
    - Static content with gatsby-transform-remark or gatsby-transform-json.
    - Convert Markdown to StyledComponents!
    - Webfonts with gatsby-plugin-web-font-loader.
    - SSR ready!
    - Testing with Jest!
- url: https://foxandgeese.github.io/tiny-agency/
  repo: https://github.com/foxandgeese/tiny-agency
  description: Simple Gatsby.js starter that uses material design and that's perfect for tiny agencies.
  tags:
    - Styling:Material
  features:
    - Uses the popular, well-maintained Material UI React component library
    - Material Design theme and icons
    - Simple setup without opinionated setup
    - Fully instrumented for successful PROD deployments
- url: https://gatsby-shopify-starter.netlify.com/
  repo: https://github.com/AlexanderProd/gatsby-shopify-starter
  description: Kick off your next, e-commerce experience with this Gatsby starter. It is based on the default Gatsby starter to be easily modifiable.
  tags:
    - CMS:Headless
    - SEO
    - E-commerce
    - Styling:CSS-in-JS
  features:
    - Shopping Cart
    - Shopify Integration
    - Product Grid
    - Shopify Store Credentials included
    - Optimized images with gatsby-image.
    - SEO
- url: https://gatejs.netlify.com
  repo: https://github.com/sarasate/gate
  description: API Doc generator inspired by Stripe's API docs
  tags:
    - Documentation
    - Markdown
    - Onepage
  features:
    - API documentation from markdown sources
    - Code samples separated by language
    - Syntax highlighting
    - Everything in a single page
- url: https://hopeful-keller-943d65.netlify.com
  repo: https://github.com/iwilsonq/gatsby-starter-reasonml
  description: Gatsby starter to create static sites using type-safe ReasonML
  tags:
    - Language:Other
    - Blog
    - Styling:CSS-in-JS
  features:
    - Gatsby v2 support
    - bs-platform v4 support
    - Similar to gatsby-starter-blog
- url: https://gatsby-starter-blog-amp-to-pwa.netlify.com/
  repo: https://github.com/tomoyukikashiro/gatsby-starter-blog-amp-to-pwa
  description: Gatsby starter blog with AMP to PWA Strategy
  tags:
    - Blog
    - AMP
    - PWA
  features:
    - Similar to gatsby-starter-blog
    - Support AMP to PWA strategy
- url: https://cvluca.github.io/gatsby-starter-markdown/
  repo: https://github.com/cvluca/gatsby-starter-markdown
  description: Boilerplate for markdown-based website (Documentation, Blog, etc.)
  tags:
    - Markdown
    - Redux
    - Styling:Ant Design
  features:
    - Responsive Web Design
    - Auto generated Sidebar
    - Auto generated Anchor
- url: https://gatsby-starter-wordpress-community.netlify.com/
  repo: https://github.com/pablovila/gatsby-starter-wordpress-community
  description: Starter using gatsby-source-wordpress to display posts and pages from a WordPress site
  tags:
    - CMS:WordPress
    - Styling:Bulma
    - Blog
    - Pagination
  features:
    - Gatsby v2 support
    - Responsive Web Design
    - WordPress support
    - Bulma and Sass Support for styling
    - Pagination logic
- url: https://gatsby-blogger.netlify.com/
  repo: https://github.com/aslammultidots/blogger
  description: A Simple, clean and modern designed blog with firebase authentication feature and easily customizable code.
  tags:
    - Blog
    - Redux
    - Disqus
    - CMS:Contentful
    - Firebase
  features:
    - Minimal and clean white layout.
    - Dynamic content from Contentful.
    - Blog post listing with previews (image + summary) for each blog post.
    - Disqus commenting system for each blog post.
    - Search post with keyword.
    - Firebase for Authentication.
    - Protected Routes with Authorization.
    - Contact form integration.
- url: https://gatsby-starter-styled-components.netlify.com/
  repo: https://github.com/blakenoll/gatsby-starter-styled-components
  description: The Gatsby default starter modified to use styled-components
  tags:
    - Styling:CSS-in-JS
  features:
    - styled-components
    - sticky footer
- url: https://magazine-example.livingdocs.io/
  repo: https://github.com/livingdocsIO/gatsby-magazine-example
  description: This magazine-starter helps you start out with Livingdocs as a headless CMS.
  tags:
    - Blog
    - CMS:Headless
  features:
    - Minimal and clean white layout.
    - Dynamic content from Livingdocs.
    - Built-in component library.
    - Robust template and theme.
- url: https://gatsby-starter-intl.tomekskuta.pl
  repo: https://github.com/tomekskuta/gatsby-starter-intl
  description: Gatsby v2 i18n starter which makes static pages for every locale and detect your browsers lang. i18n with react-intl.
  tags:
    - i18n
    - Testing
  features:
    - static pages for every language
    - detects your browser locale
    - uses react-intl
    - based on Gatsby Default Starter
    - unit tests with Jest
- url: https://cape.netlify.com/
  repo: https://github.com/juhi-trivedi/cape
  description: A Gatsby - CMS:Contentful demo with Netlify.
  tags:
    - Blog
    - Netlify
    - CMS:Contentful
    - Styling:Bootstrap
  features:
    - Fecthing Dynamic content from Contentful.
    - Blog post listing with previews (image + summary) for each blog post.
    - Contact form integration with Netlify.
    - Grid system inspired by Bootstrap.
- url: https://gatsby-starter-infinite-scroll.baobab.fi/
  repo: https://github.com/baobabKoodaa/gatsby-starter-infinite-scroll
  description: Infinite Scroll and Pagination with 10k photos
  tags:
    - Infinite Scroll
    - Pagination
    - Styling:CSS-in-JS
  features:
    - Infinite Scroll (default mode)
    - Pagination (fallback for users without JS)
    - Toggle between these modes in demo
    - Efficient implementation (only fetch the data that's needed, ship initial items with the page instead of fetch, etc.)
- url: https://jodie.lekoarts.de/
  repo: https://github.com/LekoArts/gatsby-starter-portfolio-jodie
  description: Image-heavy photography portfolio with colorful accents & great typography
  tags:
    - Portfolio
    - PWA
    - Transitions
    - Styling:CSS-in-JS
    - Linting
    - Testing
    - Language:TypeScript
  features:
    - Configurable with theming, CSS Grid & a yaml file for navigation
    - Create your projects by editing a yaml file and putting images into a folder
    - Shows your Instagram posts
    - TypeScript
    - Cypress for End-to-End testing
    - react-spring for animations & transitions
    - Uses styled-components + styled-system
    - SEO with Sitemap, Schema.org JSONLD, Tags
    - Responsive images with gatsby-image
- url: https://amazing-jones-e61bda.netlify.com/
  repo: https://github.com/WebCu/gatsby-material-kit-react
  description: Adaptation of Material Kit React to Gatsby
  tags:
    - Styling:Material
  features:
    - 60 Handcrafted Components
    - 4 Customized Plugins
    - 3 Example Pages
- url: https://relaxed-bhaskara-5abd0a.netlify.com/
  repo: https://github.com/LekovicMilos/gatsby-starter-portfolio
  description: Gatsby portfolio starter for creating quick portfolio
  tags:
    - Portfolio
  features:
    - Showcase of portfolio items
    - About me page
- url: https://gatsby-typescript-scss-docker-starter.netlify.com/
  repo: https://github.com/OFranke/gatsby-typescript-scss-docker
  description: Gatsby starter TypeScript, SCSS, Docker
  tags:
    - Language:TypeScript
    - Styling:SCSS
    - Linting
  features:
    - Format & Commit Safe by ESLint, StyleLint and Prettier with Lint-Staged (Husky), optimized for VS Code
    - Typings for scss files are automatically generated
    - Responsiveness from the beginning through easy breakpoint configuration
    - Enforce the DRY principle, no hardcoded and repeated `margin`, `font-size`, `color`, `box-shadow`, `border-radius` ... properties anymore
    - Docker ready - you can run Gatsby dev mode on your machine environment or with docker-compose
- url: https://prismic-i18n.lekoarts.de/
  repo: https://github.com/LekoArts/gatsby-starter-prismic-i18n
  description: Based on gatsby-starter-prismic with Internationalization (i18n) support.
  tags:
    - CMS:Prismic
    - CMS:Headless
    - Styling:CSS-in-JS
    - Linting
    - Blog
    - PWA
    - Testing
    - i18n
  features:
    - Prismic as Headless CMS
    - Uses multiple features of Prismic - Slices, Labels, Relationship fields, Custom Types, Internationalization
    - Emotion for Styling
    - i18n without any third-party libaries
    - Cypress for End-to-End testing
    - Prism.js highlighting
    - Responsive images with gatsby-image
    - Extensive SEO
    - ESLint & Prettier
- url: https://gatsby-starter-landing-page.netlify.com/
  repo: https://github.com/gillkyle/gatsby-starter-landing-page
  description: Single page starter for minimal landing pages
  tags:
    - Onepage
  features:
    - Gatsby image
    - Google Analytics
    - Minimal design
- url: https://thakkaryash94.github.io/gatsby-github-personal-website/
  repo: https://github.com/thakkaryash94/gatsby-github-personal-website
  description: It is a conversion of original GitHub personal website repo which is written in ruby for JS developers. This repository gives you the code you'll need to kickstart a personal website that showcases your work as a software developer. And when you manage the code in a GitHub repository, it will automatically render a webpage with the owner's profile information, including a photo, bio, and repositories.
  tags:
    - Portfolio
    - Onepage
  features:
    - layout config either stacked or sidebar
    - theme dark/light mode
    - post support
- url: https://gatsby-starter-default-intl.netlify.com
  repo: https://github.com/wiziple/gatsby-starter-default-intl
  description: The default Gatsby starter with features of multi-language url routes and browser language detection.
  tags:
    - i18n
  features:
    - Localization (Multilanguage) provided by react-intl.
    - Support automatic redirection based on user's preferred language in browser provided by browser-lang.
    - Support multi-language url routes within a single page component. That means you don't have to create separate pages such as pages/en/index.js or pages/ko/index.js.
    - Based on gatsby-starter-default with least modification.
- url: https://gatsby-starter-julia.netlify.com/
  repo: https://github.com/niklasmtj/gatsby-starter-julia
  description: A minimal blog starter template built with Gatsby
  tags:
    - Markdown
    - Blog
  features:
    - Landingpage
    - Blogoverview
    - Markdown sourcing
    - Estimated reading time
    - Styled component with @emotion
    - Netlify deployment friendly
    - Nunito font as npm module
    - Site meta tags with React Helmet
- url: https://agalp.imedadel.me
  repo: https://github.com/ImedAdel/automatic-gatsbyjs-app-landing-page
  description: Automatically generate iOS app landing page using GatsbyJS
  tags:
    - Onepage
    - PWA
    - SEO
  features:
    - One Configuration file
    - Automatically generate a landing page for your iOS app
    - List app features
    - App Store and Play Store buttons
    - App screenshot and video preview
    - Easily add social media accounts and contact info in the footer via the site-config.js file.
    - Pick custom Font Awesome icons for the feature list via the site-config.js file.
    - Built using Prettier and Styled-Components
    - Easily integrate Google Analytics by adding your ID to site-config.js file.
- url: https://gatsby-starter-shopify-app.firebaseapp.com/install
  repo: https://github.com/gil--/gatsby-starter-shopify-app
  description: Easily create Serverless Shopify Admin Apps powered by Gatsby and Firebase Functions
  tags:
    - Shopify
    - Firebase
  features:
    - 🗄 Firebase Firestore Realtime DB
    - ⚡️ Serverless Functions API layer (Firebase Functions)
    - 💼 Admin API (Graphql) Serverless Proxy
    - 🎨 Shopify Polaris (AppProvider, etc.)
    - 💰 Application Charge Logic (30 days) with variable trial duration
    - 📡 Webhook Validation & Creation
    - 🔑 GDPR Ready (Including GDPR Webhooks)
    - 🏗 CircleCI Config for easy continuous deployments to Firebase
- url: https://gatsby-starter-paperbase.netlify.com/
  repo: https://github.com/willcode4food/gatsby-starter-paperbase
  description: A Gatsby starter that implements the Paperbase Premium Theme from MaterialUI
  tags:
    - Styling:Material
    - Styling:CSS-in-JS
  features:
    - MaterialUI Paperbase theme in Gatsby!
    - Create professional looking admin tools and dashboards
    - Responsive Design
    - MaterialUI Paper Components
    - MaterialUI Tab Components
- url: https://gatsby-starter-devto.netlify.com/
  repo: https://github.com/geocine/gatsby-starter-devto
  description: A GatsbyJS starter template that leverages the Dev.to API
  tags:
    - Blog
    - Styling:CSS-in-JS
  features:
    - Blog post listing with previews (image + summary) for each blog post
- url: https://gatsby-starter-framer-x.netlify.com/
  repo: https://github.com/simulieren/gatsby-starter-framer-x
  description: A GatsbyJS starter template that is connected to a Framer X project
  tags:
    - Language:TypeScript
  features:
    - TypeScript support
    - Easily work in GatsbyJS and Framer X at the same time
- url: https://gatsby-firebase-hosting.firebaseapp.com/
  repo: https://github.com/bijenkorf-james-wakefield/gatsby-firebase-hosting-starter
  description: A starter with configuration for Firebase Hosting and Cloud Build deployment.
  tags:
    - Firebase
    - Linting
  features:
    - Linting with ESLint
    - Jest Unit testing configuration
    - Lint-staged on precommit hook
    - Commitizen for conventional commit messages
    - Configuration for Firebase hosting
    - Configuration for Cloud Build deployment
    - Clear documentation to have your site deployed on Firebase behind SSL in no time!
- url: https://lewis-gatsby-starter-blog.netlify.com/
  repo: https://github.com/lewislbr/lewis-gatsby-starter-blog
  description: A simple custom Gatsby starter template to start a new blog or personal website.
  tags:
    - Blog
    - Styling:CSS-in-JS
    - Markdown
    - Portfolio
    - SEO
  features:
    - Blog post listing with summary preview for each blog post.
    - Automatically creates blog pages from Markdown files.
    - CSS in JS with styled-components.
    - Optimized images.
    - Offline capabilities.
    - Auto-generated sitemap and robots.txt.
- url: https://gatsby-starter-stripe.netlify.com/
  repo: https://github.com/brxck/gatsby-starter-stripe
  description: A minimal starter to create a storefront with Gatsby, Stripe, & Netlify Functions.
  tags:
    - Stripe
    - E-commerce
    - Styling:None
  features:
    - Statically generate based on Stripe inventory
    - Dynamically update with live inventory & availability data
    - Checkout powered by Stripe
    - Serverless functions interact with Stripe API
    - Shopping cart persisted in local storage
    - Responsive images with gatsby-image
- url: https://www.jannikbuschke.de/gatsby-antd-docs/
  repo: https://github.com/jannikbuschke/gatsby-antd-docs
  description: A template for documentation websites
  tags:
    - Documentation
    - Language:TypeScript
    - Styling:Ant Design
    - Markdown
    - MDX
  features:
    - Markdown
    - MDX with mdxjs
    - Syntax highlighting with prismjs
    - Anchors
    - Sidebar
    - Sitecontents
    - Landingpage
- url: https://gatsby-starter.haezl.at
  repo: https://github.com/haezl/gatsby-starter-haezl
  description: A lightweight, mobile first blog starter with infinite scroll and Material-UI design for Gatsby.
  tags:
    - Blog
    - Language:TypeScript
    - Linting
    - Styling:CSS-in-JS
    - Styling:Material
    - Markdown
    - PWA
  features:
    - Landing Page
    - Portfolio section
    - Blog post listing with a preview for each post
    - Infinite scroll instead of next and previous buttons
    - Blog posts generated from Markdown files
    - About Page
    - Responsive Design
    - PWA (Progressive Web App) support
    - MobX
    - Customizable
- url: https://gatsby-starter-fine.netlify.com/
  repo: https://github.com/toboko/gatsby-starter-fine
  description: A mutli-response and light, mobile first blog starter with columns layout and Seo optimization.
  tags:
    - Blog
    - Markdown
    - Portfolio
    - SEO
  features:
    - Blog
    - Portfolio section
    - Customizable
    - Markdown
    - Optimized images
    - Sitemap Page
    - Seo Ready
- url: https://ugglr.github.io/gatsby-clean-portfolio/
  repo: https://github.com/ugglr/gatsby-clean-portfolio
  description: A clean themed Software Engineer Portfolio site, showcasing soft skills on the front page, features project card showcases, about page. Responsive through react-bootstrap components together with custom CSS style sheets. SEO configured, just need to add google analytics tracking code.
  tags:
    - Portfolio
    - SEO
    - Styling:Bootstrap
  features:
    - Resume
    - CV
    - google analytics
    - easy favicon swap
    - Gatsby SEO plugin
    - Clean layout
    - White theme
    - grid using react-bootstrap
    - bootstrap4 classes available
    - font-awesome Library for icons
    - Portfolio site for developers
    - custom project cards
    - easily extendable to include blog page
    - Responsive design
- url: https://gatsby-documentation-starter.netlify.com/
  repo: https://github.com/whoisryosuke/gatsby-documentation-starter
  description: Automatically generate docs for React components using MDX, react-docgen, and GatsbyJS
  tags:
    - Documentation
    - MDX
    - SEO
  features:
    - Parses all React components (functional, stateful, even stateless!) for JS Docblocks and Prop Types.
    - MDX - Write your docs in Markdown and include React components using JSX!
    - Lightweight (only what you need)
    - Modular (easily fits in any React project!)
    - Props table component
    - Customizable sidebar navigation
    - Includes SEO plugins Google Analytics, Offline, Manifest, Helmet.
- url: http://gatsby-absurd.surge.sh/
  repo: https://github.com/ajayns/gatsby-absurd
  description: A Gatsby starter using illustrations from https://absurd.design/
  tags:
    - Onepage
    - Styling:CSS-in-JS
  features:
    - Uses surreal illustrations from absurd.design.
    - Landing page structure split into sections
    - Basic UX/UX elements ready. navbar, smooth scrolling, faqs, theming
    - Convenient image handling and data separation
- url: https://gatsby-starter-quiz.netlify.com/
  repo: https://github.com/raphadeluca/gatsby-starter-quiz
  description: Create rich quizzes with Gatsby & Mdx. No need of database or headless CMS. Manage your data directly in your Mdx file's frontmatter and write your content in the body. Customize your HTML tags, use react components from a library or write your owns. Navigation will be automatically created between each question.
  tags:
    - MDX
  features:
    - Data quiz in the frontmatter
    - Rich customizable content with MDX
    - Green / Red alert footer on user's answer
    - Navigation generated based on the index of each question
- url: https://gatsby-starter-accessibility.netlify.com/
  repo: https://github.com/benrobertsonio/gatsby-starter-accessibility
  description: The default Gatsby starter with powerful accessibility tools built-in.
  tags:
    - Storybook
    - Linting
  features:
    - 🔍 eslint-plugin-jsx-a11y for catching accessibility issues while authoring code
    - ✅ lint:staged for adding a pre-commit hook to catch accessibility linting errors
    - 📣 react-axe for console reporting of accessibility errors in the DOM during development
    - 📖 storybook setup for accessibility reporting on individual components
- url: https://gatsby-theme-ggt-material-ui-blog.netlify.com/
  repo: https://github.com/avatar-kaleb/gatsby-starter-ggt-material-ui-blog
  description: Starter material-ui blog utilizing a Gatsby theme!
  tags:
    - Blog
    - MDX
  features:
    - Uses MDX with Gatsby theme for quick and easy set up
    - Material-ui design with optional config passed into the theme options
    - Gradient background with sitemap, rss feed, and offline capabilities
- url: https://gatsby-starter-blog-typescript.netlify.com/
  repo: https://github.com/gperl27/Gatsby-Starter-Blog-Typescript
  description: Gatsby starter blog with TypeScript
  tags:
    - Blog
    - Language:TypeScript
    - Styling:CSS-in-JS
  features:
    - Includes all features that come with Gatsby's official starter blog
    - TypeScript for type-safety out of the box
    - Styled components in favor of inline styles
    - Transition Link for nice page transitions
    - Type definitions from GraphQL schema (with code generation)
- url: https://gatsby-starter-sass.netlify.com/
  repo: https://github.com/colbyfayock/gatsby-starter-sass
  description: A Gatsby starter with Sass and no assumptions!
  tags:
    - Styling:SCSS
  features:
    - Sass stylesheets to manage your CSS (SCSS flavored)
    - Simple, minimal base setup to get started
    - No baked in configurations or assumptions
- url: https://billyjacoby.github.io/gatsby-react-bootstrap-starter/
  repo: https://github.com/billyjacoby/gatsby-react-bootstrap-starter
  description: GatsbyJS starter with react-bootstrap and react-icons
  tags:
    - Styling:Bootstrap
    - Styling:SCSS
  features:
    - SASS stylesheets to make styling components easy
    - Sample navbar that sticks to the top of the page on scroll
    - Includes react-icons to make adding icons to your app super simple
- url: https://gatsbystartermdb.netlify.com
  repo: https://github.com/jjcav84/mdbreact-gatsby-starter
  description: GatsbyJS starter built with MDBootstrap React free version
  tags:
    - Styling:Bootstrap
  features:
    - Material Design, Bootstrap, and React
    - Contact form and Google Map components
    - Animation
    - documentation and component library can be found at mdboostrap's website
- url: https://gatsby-starter-primer.netlify.com/
  repo: https://github.com/thomaswangio/gatsby-starter-primer
  description: A Gatsby starter featuring GitHub Primer Design System and React components
  tags:
    - Styling:Other
    - Styling:CSS-in-JS
    - SEO
    - Landing Page
  features:
    - Primer React Components
    - Styled Components
    - Gatsby Image
    - Better SEO component with appropriate OG image and appropriate fallback meta tags
- url: https://pranshuchittora.github.io/gatsby-material-boilerplate
  repo: https://github.com/pranshuchittora/gatsby-material-boilerplate
  description: A simple starter to get up and developing quickly with Gatsby in material design
  tags:
    - Styling:Material
  features:
    - Material design
    - Sass/SCSS
    - Tags
    - Categories
    - Google Analytics
    - Offline support
    - Web App Manifest
    - SEO
- url: https://anubhavsrivastava.github.io/gatsby-starter-hyperspace
  repo: https://github.com/anubhavsrivastava/gatsby-starter-hyperspace
  description: Single page starter based on the Hyperspace site template, with landing, custom and Elements(Component) page
  tags:
    - HTML5UP
    - Styling:SCSS
    - Onepage
    - Landing Page
  features:
    - Designed by HTML5 UP
    - Simple one page site that’s perfect for personal portfolios
    - Fully Responsive
    - Styling with SCSS
    - Offline support
    - Web App Manifest
- url: https://anubhavsrivastava.github.io/gatsby-starter-identity
  repo: https://github.com/anubhavsrivastava/gatsby-starter-identity
  description: Single page starter based on the Identity site template by HTML5 up, suitable for one page portfolio.
  tags:
    - HTML5UP
    - Styling:SCSS
    - Onepage
    - Landing Page
    - PWA
  features:
    - Designed by HTML5 UP
    - Simple one page personal portfolio
    - Fully Responsive
    - Styling with SCSS
    - Offline support
    - Web App Manifest
- url: https://hopeful-ptolemy-cd840b.netlify.com/
  repo: https://github.com/tonydiaz/gatsby-landing-page-starter
  description: A simple landing page starter for idea validation using material-ui. Includes email signup form and pricing section.
  tags:
    - Styling:Material
    - Landing Page
  features:
    - SEO
    - Mailchimp integration
    - Material-UI components
    - Responsive
    - Pricing section
    - Benefits section
    - Email signup form
    - Easily configurable
    - Includes standard Gatsby starter features
- url: https://anubhavsrivastava.github.io/gatsby-starter-aerial
  repo: https://github.com/anubhavsrivastava/gatsby-starter-aerial
  description: Single page starter based on the Aerial site template by HTML5 up, suitable for one page personal page.
  tags:
    - HTML5UP
    - Styling:SCSS
    - Onepage
    - Landing Page
    - PWA
  features:
    - Designed by HTML5 UP
    - Simple one page personal portfolio
    - Fully Responsive
    - Styling with SCSS
    - Offline support
    - Web App Manifest
- url: https://anubhavsrivastava.github.io/gatsby-starter-eventually
  repo: https://github.com/anubhavsrivastava/gatsby-starter-eventually
  description: Single page starter based on the Eventually site template by HTML5 up, suitable for upcoming product page.
  tags:
    - HTML5UP
    - Styling:SCSS
    - Landing Page
    - PWA
  features:
    - Designed by HTML5 UP
    - Fully Responsive
    - Styling with SCSS
    - Offline support
    - Web App Manifest
- url: https://jovial-jones-806326.netlify.com/
  repo: https://github.com/GabeAtWork/gatsby-elm-starter
  description: An Elm-in-Gatsby integration, based on gatsby-plugin-elm
  tags:
    - Language:Other
  features:
    - Elm language integration
- url: https://anubhavsrivastava.github.io/gatsby-starter-readonly
  repo: https://github.com/anubhavsrivastava/gatsby-starter-readonly
  description: Single page starter based on the ReadOnly site template by HTML5 up, with landing and Elements(Component) page
  tags:
    - HTML5UP
    - Onepage
    - Styling:SCSS
    - Landing Page
    - PWA
  features:
    - Designed by HTML5 UP
    - Fully Responsive
    - Styling with SCSS
    - Offline support
    - Web App Manifest
- url: https://anubhavsrivastava.github.io/gatsby-starter-prologue
  repo: https://github.com/anubhavsrivastava/gatsby-starter-prologue
  description: Single page starter based on the Prologue site template by HTML5 up, for portfolio pages
  tags:
    - HTML5UP
    - Onepage
    - Styling:SCSS
    - Portfolio
    - PWA
  features:
    - Designed by HTML5 UP
    - Fully Responsive
    - Styling with SCSS
    - Offline support
    - Web App Manifest
- url: https://gatsby-london.netlify.com
  repo: https://github.com/ImedAdel/gatsby-london
  description: A custom, image-centric theme for Gatsby.
  tags:
    - Portfolio
    - Blog
    - Styling:PostCSS
  features:
    - Post thumbnails in the homepage
    - Built with PostCSS
    - Made for image-centeric portfolios
    - Based on London for Ghost
- url: https://anubhavsrivastava.github.io/gatsby-starter-overflow
  repo: https://github.com/anubhavsrivastava/gatsby-starter-overflow
  description: Single page starter based on the Overflow site template by HTML5 up, with landing and Elements(Component) page
  tags:
    - HTML5UP
    - Onepage
    - Styling:SCSS
    - Portfolio
    - PWA
  features:
    - Designed by HTML5 UP
    - Fully Responsive
    - Image Gallery
    - Styling with SCSS
    - Offline support
    - Web App Manifest
- url: https://cosmicjs.com/apps/gatsby-agency-portfolio/demo
  repo: https://github.com/cosmicjs/gatsby-agency-portfolio
  description: Static Webpage for displaying your agencies skills and past work.  Implements 4 sections for displaying information about your company, A home page, information about services, projects, and the people in your organization.
  tags:
    - Blog
    - Portfolio
    - CMS:Cosmic JS
  features:
    - Landing Page
    - Home
    - Services
    - Projects
    - People
- url: https://cosmicjs.com/apps/gatsby-localization-app-starter/demo
  repo: https://github.com/cosmicjs/gatsby-localization-app-starter
  description: A localized Gatsby starter application powered by Cosmic JS.
  tags:
    - CMS:Cosmic JS
    - i18n
  features:
    - Gatsby localization starter app
- url: https://cosmicjs.com/apps/gatsby-docs/demo
  repo: https://github.com/cosmicjs/gatsby-docs-app
  description: Be able to view and create documentation using Gatsby and Cosmic JS. Leveraging the speed and high powered APIs of the Gatsby framework and the simplicity and scalability of Cosmic JS.
  tags:
    - CMS:Cosmic JS
    - Documentation
  features:
    - manage docs in static web file format for zippy delivery
- url: https://cosmicjs.com/apps/gatsby-ecommerce-website/demo
  repo: https://github.com/a9kitkumar/Gatsby-Ecommerce
  description: A localized Gatsby starter application powered by Cosmic JS.
  tags:
    - CMS:Cosmic JS
    - E-commerce
  features:
    - Stores products, orders using Cosmic JS as a database and a server
- url: https://harshil1712.github.io/gatsby-starter-googlesheets/
  repo: https://github.com/harshil1712/gatsby-starter-googlesheets
  description: A starter using Google Sheets as data source
  tags:
    - Google Sheets
    - SEO
    - Blog
  features:
    - Uses Google Sheets for data
    - Easily configurable
- url: https://the-plain-gatsby.netlify.com/
  repo: https://github.com/wangonya/the-plain-gatsby
  description: A simple minimalist starter for your personal blog.
  tags:
    - Blog
    - Markdown
  features:
    - Minimalist design
    - Next and previous blog post navigation
    - About page
    - Markdown support
- url: https://gatsby-starter-blockstack.openintents.org
  repo: https://github.com/friedger/gatsby-starter-blockstack
  description: A starter using Blockstack on client side
  tags:
    - Authentication
  features:
    - Uses Blockstack
    - Client side app
- url: https://anubhavsrivastava.github.io/gatsby-starter-multiverse
  repo: https://github.com/anubhavsrivastava/gatsby-starter-multiverse
  description: Single page starter based on the Multiverse site template by HTML5 up, with landing and Elements(Component) page
  tags:
    - HTML5UP
    - Onepage
    - Styling:SCSS
    - Portfolio
    - PWA
  features:
    - Designed by HTML5 UP
    - Fully Responsive
    - Image Gallery
    - Styling with SCSS
    - Offline support
    - Web App Manifest
- url: https://anubhavsrivastava.github.io/gatsby-starter-highlights
  repo: https://github.com/anubhavsrivastava/gatsby-starter-highlights
  description: Single page starter based on the Highlights site template by HTML5 up, with landing and Elements(Component) page
  tags:
    - HTML5UP
    - Onepage
    - Styling:SCSS
    - Portfolio
    - PWA
  features:
    - Designed by HTML5 UP
    - Fully Responsive
    - Image Gallery
    - Styling with SCSS
    - Offline support
    - Web App Manifest
- url: https://gatsby-starter-material-business-markdown.netlify.com/
  repo: https://github.com/ANOUN/gatsby-starter-material-business-markdown
  description: A clean, modern starter for businesses using Material Design Components
  tags:
    - Blog
    - Markdown
    - PWA
    - Styling:Material
    - Styling:SCSS
  features:
    - Minimal, Modern Business Website Design
    - Material Design Components
    - MDC React Components
    - MDC Theming
    - Blog
    - Home Page
    - Contact Page
    - Contact Form
    - About Page
    - Mobile-First approach in development
    - Fully Responsive
    - Markdown
    - PWA
- url: https://gatsby-starter-default-typescript.netlify.com/
  repo: https://github.com/andykenward/gatsby-starter-default-typescript
  description: Starter Default TypeScript
  tags:
    - Language:TypeScript
  features:
    - TypeScript
    - Typing generation for GraphQL using GraphQL Code Generator
    - Comes with React Helmet for adding site meta tags
    - Based on Gatsby Starter Default
- url: http://gatsbyhoney.davshoward.com/
  repo: https://github.com/davshoward/gatsby-starter-honey
  description: A delicious baseline for Gatsby (v2).
  tags:
    - Styling:PostCSS
    - SEO
  features:
    - Gatsby v2
    - SEO (including robots.txt, sitemap generation, automated yet customisable metadata, and social sharing data)
    - Google Analytics
    - PostCSS support
    - Developer environment variables
    - Accessibility support
    - Based on Gatsby Starter Default
- url: https://material-ui-starter.netlify.com/
  repo: https://github.com/dominicabela/gatsby-starter-material-ui
  description: This starter includes Material UI boilerplate and configuration files along with the standard Gatsby configuration files. It provides a starting point for developing Gatsby apps with the Material UI framework.
  tags:
    - SEO
    - Styling:Material
  features:
    - Material UI Framework
    - Roboto Typeface (self hosted)
    - SEO
    - Offline Support
    - Based on Gatsby Default Starter
- url: https://developer-diary.netlify.com/
  repo: https://github.com/willjw3/gatsby-starter-developer-diary
  description: A blog template created with web developers in mind. Totally usable right out of the box, but minimalist enough to be easily modifiable.
  tags:
    - Blog
    - Markdown
    - Pagination
    - SEO
  features:
    - Ready to go - Blog author name, author image, etc,... can be easily added using a config file
    - Blog posts created as markdown files
    - Gatsby v.2
    - Mobile responsive
    - Pagination
    - Category and tag pages
    - Social media sharing icons in each post
    - Icons from React Icons (Font Awesome, Devicons, etc,...)
    - Beautiful tech-topic tags to attach to your web-development-related blog posts
    - Developer-relevant social media icon links, including GitHub, Stack Overflow, and freeCodeCamp
- url: https://anubhavsrivastava.github.io/gatsby-starter-paradigmshift
  repo: https://github.com/anubhavsrivastava/gatsby-starter-paradigmshift
  description: Single page starter based on the Paradigm Shift site template by HTML5 up, with landing and Elements(Component) page
  tags:
    - HTML5UP
    - Onepage
    - Styling:SCSS
    - Portfolio
    - PWA
  features:
    - Designed by HTML5 UP
    - Fully Responsive
    - Image Gallery
    - Styling with SCSS
    - Offline support
    - Web App Manifest
- url: https://dazzling-heyrovsky-62d4f9.netlify.com/
  repo: https://github.com/s-kris/gatsby-starter-medium
  description: A GatsbyJS starter blog as close as possible to medium.
  tags:
    - Markdown
    - Styling:CSS-in-JS
  features:
    - Careers Listing
    - Mobile Responsive
- url: https://gatsby-personal-starter-blog.netlify.com
  repo: https://github.com/thomaswangio/gatsby-personal-starter-blog
  description: Gatsby starter for personal blogs! Blog configured to run at /blog and with Netlify CMS and gatsby-remark-vscode.
  tags:
    - Blog
    - Markdown
    - Styling:CSS-in-JS
    - CMS:Netlify
  features:
    - Netlify CMS
    - VSCode syntax highlighting
    - Styled Components
- url: https://anubhavsrivastava.github.io/gatsby-starter-phantom
  repo: https://github.com/anubhavsrivastava/gatsby-starter-phantom
  description: Single page starter based on the Phantom site template by HTML5 up, with landing, generic and Elements(Component) page
  tags:
    - HTML5UP
    - Onepage
    - Styling:SCSS
    - PWA
  features:
    - Designed by HTML5 UP
    - Fully Responsive
    - Styling with SCSS
    - Offline support
    - Web App Manifest
- url: https://gatsby-starter-internationalized.ack.ee/
  repo: https://github.com/AckeeCZ/gatsby-starter-internationalized
  description: A simple starter for fully internationalized websites, including route internationalization.
  tags:
    - i18n
  features:
    - internationalized page content - via react-intl
    - internationalized routes - via language configuration
    - lightweight - includes only internationalization code
    - LocalizedLink - built-in link component handling route generation
    - LanguageSwitcher - built-in language switcher component
- url: https://gatsby-starter-bee.netlify.com/
  repo: https://github.com/JaeYeopHan/gatsby-starter-bee
  description: A simple starter for blog with fresh UI.
  tags:
    - Blog
    - Netlify
    - Disqus
    - SEO
  features:
    - Code highlight with Fira Code font
    - Emoji (emojione)
    - Social share feature (Twitter, Facebook)
    - Comment feature (disqus, utterances)
    - Sponsor service (Buy-me-a-coffee)
    - CLI Tool
- url: https://learn.hasura.io/graphql/react/introduction
  repo: https://github.com/hasura/gatsby-gitbook-starter
  description: A starter to generate docs/tutorial websites based on GitBook theme.
  tags:
    - Documentation
    - MDX
    - Markdown
    - SEO
  features:
    - Write in Markdown / MDX and generate responsive documentation/tutorial web apps
    - Fully Configurable
    - Syntax highlighting with Prismjs
    - Code diffing with +/-
    - Google Analytics Integration
    - SEO Tags with MDX frontmatter
    - Edit on GitHub button
    - Fully Customisable with rich embeds using React in MDX.
- url: https://gatsby-starter-blog-with-lunr.netlify.com/
  repo: https://github.com/lukewhitehouse/gatsby-starter-blog-with-lunr
  description: Building upon Gatsby's blog starter with a Lunr.js powered Site Search.
  tags:
    - Blog
    - Search
  features:
    - Same as the official starter blog
    - Integration with Lunr.js
- url: https://rg-portfolio.netlify.com/
  repo: https://github.com/rohitguptab/rg-portfolio
  description: Kick-off your Portfolio website with RG-Portfolio gatsby starter. We have used Gatsby + Contentful.
  tags:
    - Portfolio
    - CMS:Contentful
    - PWA
    - Blog
    - SEO
    - Disqus
    - Gallery
    - Landing Page
    - Markdown
    - Netlify
    - Styling:Bootstrap
  features:
    - Blogs listing with each blog post.
    - Contact form with Email notification using formspree.io.
    - Photos and Blogs page listing.
    - Different types of sections like About, Service, Blogs, Work, Testimonials, Photos, and contact.
    - All settings manage from contentful for example Header Menu, Homepage sections, blogs, and photos, etc.
    - Social share in blog details pages with comment ( Disqus ).
    - PWA
- url: https://oneshopper.netlify.com
  repo: https://github.com/rohitguptab/OneShopper
  description: This Starter is created for e-commerce site with Gatsby + Contentful and snipcart
  tags:
    - E-commerce
    - CMS:Contentful
    - Blog
    - SEO
    - Disqus
  features:
    - Blog post listing with previews for each blog post.
    - Store page listing all the Products and includes features like Rating, Price, Checkout, More then one Product images with tabbing.
    - Contact form with Email notification.
    - Index pages design with Latest Post, Latest Blog, Deal of week and Banner.
- url: https://anubhavsrivastava.github.io/gatsby-starter-spectral
  repo: https://github.com/anubhavsrivastava/gatsby-starter-spectral
  description: Single page starter based on the Spectral site template by HTML5 up, with landing, Generic and Elements(Component) page
  tags:
    - HTML5UP
    - Onepage
    - Styling:SCSS
    - Portfolio
    - PWA
  features:
    - Designed by HTML5 UP
    - Fully Responsive
    - Styling with SCSS
    - Offline support
    - Web App Manifest
- url: https://anubhavsrivastava.github.io/gatsby-starter-directive
  repo: https://github.com/anubhavsrivastava/gatsby-starter-directive
  description: Single page starter based on the Directive site template by HTML5 up, with landing and Elements(Component) page
  tags:
    - HTML5UP
    - Onepage
    - Styling:SCSS
    - Portfolio
    - PWA
  features:
    - Designed by HTML5 UP
    - Fully Responsive
    - Styling with SCSS
    - Offline support
    - Web App Manifest
- url: https://histaff.io/
  repo: https://github.com/histaff/website-static
  description: It's a beautiful starter static website which useful plugins based on Gatsby
  tags:
    - Styling:SCSS
    - Landing Page
    - Onepage
  features:
    - Fully Responsive
    - Styling with SCSS
    - Very similar to gatsby-starter-netlify-cms, slightly more configurable (e.g. set site-title in gatsby-config) with Bootstrap/Bootswatch instead of bulma
    - LocalizedLink - built-in link component handling route generation
- url: https://gatsby-kea-starter.netlify.com/
  repo: https://github.com/benjamin-glitsos/gatsby-kea-starter
  description: Gatsby starter with redux and sagas made simpler by the Kea library
  tags:
    - Redux
  features:
    - The Kea library makes redux and sagas extremely simple and concise
- url: https://anubhavsrivastava.github.io/gatsby-starter-solidstate
  repo: https://github.com/anubhavsrivastava/gatsby-starter-solidstate
  description: Single page starter based on the Solid State site template by HTML5 up, with landing, Generic and Elements(Component) page
  tags:
    - HTML5UP
    - Onepage
    - Styling:SCSS
    - Portfolio
    - PWA
  features:
    - Designed by HTML5 UP
    - Fully Responsive
    - Styling with SCSS
    - Offline support
    - Web App Manifest
- url: https://yellowcake.netlify.com/
  repo: https://github.com/thriveweb/yellowcake
  description: A starter project for creating lightning-fast websites with Gatsby v2 and Netlify-CMS v2 + Uploadcare integration.
  tags:
    - CMS:Netlify
    - Netlify
    - Blog
    - SEO
  features:
    - Uploadcare
    - Netlify Form
    - Category list (with navigation)
    - Featured post
    - Next and prev post
    - SEO component
- url: https://anubhavsrivastava.github.io/gatsby-starter-fractal
  repo: https://github.com/anubhavsrivastava/gatsby-starter-fractal
  description: Single page starter based on the Fractal site template by HTML5 up, with landing and Elements(Component) page
  tags:
    - HTML5UP
    - Onepage
    - Styling:SCSS
    - Portfolio
    - PWA
  features:
    - Designed by HTML5 UP
    - Fully Responsive
    - Styling with SCSS
    - Offline support
    - Web App Manifest
- url: https://minimal-gatsby-ts-starter.netlify.com/
  repo: https://github.com/TheoBr/minimal-gatsby-typescript-starter
  description: Minimal TypeScript Starter
  tags:
    - Language:TypeScript
  features:
    - TypeScript
    - ESLint + optional rule enforcement with Husky
    - Prettier
    - Netlify ready
    - Minimal
- url: https://gatsby-typescript-starter-default.netlify.com/
  repo: https://github.com/RobertoMSousa/gatsby-typescript-starter-default
  description: Simple Gatsby starter using TypeScript and eslint instead of outdated tslint.
  tags:
    - Language:TypeScript
    - SEO
    - Linting
  features:
    - Comes with React Helmet for adding site meta tags
    - Includes plugins for offline support out of the box
    - TypeScript
    - Prettier & eslint to format & check the code
- url: https://gatsby-starter-carraway.netlify.com/
  repo: https://github.com/endymion1818/gatsby-starter-carraway
  description: a Gatsby starter theme with Accessibility features, TypeScript, Jest, some basic UI elements, and a CircleCI pipeline
  tags:
    - Language:TypeScript
    - Pagination
    - Search
    - Testing
  features:
    - Paginated post archive
    - Site search with Lunr.js
    - Categories and category archive pages
    - Minimal CSS defaults using styled-components, including system font stack
    - Some fundamental Accessibility features including tabbable navigation & "Skip to content" link
    - UI elements including multi-column layout using CSS Grid (with float fallback), header component with logo, basic navigation & search and a footer with 3-column layout, logo and 2 menu areas
    - TypeScript & Testing including some sensible TypeScript defaults, tests with @testing-library/react, pre-commit and pre-push hooks. Set up includes enums for repeating values such as font & background colours
    - Setup for a CircleCI pipeline so you can run the above tests in branches before merging to master
    - Markdown posts _and_ pages (pages don't appear in the post archive)
- url: https://www.quietboy.net
  repo: https://github.com/zhouyuexie/gatsby-starter-quiet
  description: Gatsby out of the box blog, use TypeScript and highly customized style.
  tags:
    - Language:TypeScript
    - Styling:SCSS
    - SEO
    - Linting
    - RSS
    - Pagination
    - PWA
  features:
    - TypeScript
    - TsLint & Prettier
    - Tag list
    - Custom page layout
    - Switch the dark mode according to the system theme
    - Scss
    - Pagination
- url: https://compassionate-morse-5204bf.netlify.com/
  repo: https://github.com/deamme/gatsby-starter-prismic-resume
  description: Gatsby Resume/CV page with Prismic integration
  tags:
    - CMS:Prismic
    - CMS:Headless
    - Styling:CSS-in-JS
    - Onepage
    - Linting
  features:
    - One-page resume/CV
    - Prismic as Headless CMS
    - Emotion for styling
    - Uses multiple features of Prismic - Slices, Labels, Custom Types
    - ESLint & Prettier
- url: https://anubhavsrivastava.github.io/gatsby-starter-resume
  repo: https://github.com/anubhavsrivastava/gatsby-starter-resume
  description: Single page starter based on the Resume site template by startbootstrap for resume/portfolio page
  tags:
    - Onepage
    - Styling:SCSS
    - PWA
  features:
    - Designed by startbootstrap
    - Fully Responsive
    - Styling with SCSS
    - Offline support
    - Web App Manifest
- url: https://gatsby-starter-typescript-jest.netlify.com/
  repo: https://github.com/denningk/gatsby-starter-typescript-jest
  description: Barebones Gatsby starter with TypeScript, Jest, GitLab-CI, and other useful configurations
  tags:
    - Language:TypeScript
    - Testing
    - AWS
    - Linting
    - SEO
  features:
    - All components from default Gatsby starter converted to TypeScript
    - Jest testing configured for TypeScript with ts-jest
    - Detailed guide on how to deploy using AWS S3 buckets included in README
    - .gitlab-ci.yml file with blanks that can be customized for any Gatsby project
    - Configurations for EditorConfig, Prettier, and ESLint (for TypeScript)
- url: https://gatsby-starter-apollo.smakosh.com/app/
  repo: https://github.com/smakosh/gatsby-apollo-starter
  description: Gatsby Apollo starter - with client side routing
  tags:
    - Client-side App
    - SEO
    - Styling:CSS-in-JS
  features:
    - Apollo provider & Client side routing
    - Eslint/Prettier configured
    - Easy to customize
    - Nice project structure
    - Flex Grid components easy to customize
- url: https://portfolio.smakosh.com/
  repo: https://github.com/smakosh/gatsby-portfolio-dev
  description: A portfolio for developers
  tags:
    - Portfolio
    - SEO
    - Netlify
    - Onepage
    - Styling:CSS-in-JS
  features:
    - Eslint/Prettier configured
    - Scores 100% on a11y / Performance / PWA / SEO
    - PWA (desktop & mobile)
    - Easy to customize
    - Nice project structure
    - Amazing illustrations by Undraw.co
    - Tablet & mobile friendly
    - Continuous deployment with Netlify
    - A contact form protected by Google Recaptcha
    - Can be deployed with one click
    - Functional components with Recompose React Hooks! ready to migrate to React hooks!
    - Fetches your GitHub pinned projects with most stars (You could customize this if you wish)
- url: https://github.com/smakosh/gatsby-airtable-starter
  repo: https://github.com/smakosh/gatsby-airtable-starter
  description: Gatsby Airtable starter
  tags:
    - SEO
    - Netlify
    - Client-side App
    - Styling:CSS-in-JS
  features:
    - Static content fetched from Airtable
    - Dynamic content with CRUD operations with Airtable REST API
    - Well structured files/folders
    - Custom React Hooks
    - Custom Helpers instead of using third party libraries
    - Dynamic & Static containers
    - Global state management ready with useReducer & useContext
    - Dummy auth but ready to add real requests
- url: https://github.com/smakosh/gatsby-app-starter-rest-api
  repo: https://github.com/smakosh/gatsby-app-starter-rest-api
  description: Gatsby REST API starter
  tags:
    - Authentication
    - Client-side App
    - Styling:CSS-in-JS
  features:
    - Dynamic content with CRUD operations with a REST API
    - Well structured files/folders
    - Custom React Hooks
    - Auth with a JWT approach
    - Custom Helpers instead of using third party libraries
    - Dynamic containers
    - Global state management ready with useReducer & useContext
- url: https://gatsbyjs-starter-tailwindplay.appseed.us/
  repo: https://github.com/app-generator/gatsbyjs-starter-tailwindplay
  description: A Gatsby v2 starter styled using Tailwind, a utility-first CSS framework. Uses Purgecss to remove unused CSS.
  tags:
    - Styling:Tailwind
  features:
    - Based on gatsby-starter-tailwind
    - Tailwind CSS Framework
    - Removes unused CSS with Purgecss
- url: https://act-labs.github.io/
  repo: https://github.com/act-labs/gatsby-starter-act-blog
  description: Gatsby starter for blog/documentation using MDX, Ant Design, gatsby-plugin-combine.
  tags:
    - Blog
    - Documentation
    - Styling:Ant Design
    - Markdown
    - MDX
    - SEO
  features:
    - Posts and snippets;
    - SEO component;
    - Ant Design UI components;
    - Markdown and MDX for pages;
    - A customized webpack and babel configuration, for complex profecianal web apps with node.js, Jest tests, etc;
    - Progressively build more and more complex pages using gatsby-plugin-combine.
- url: https://gatsby-ghub.netlify.com/resume-book/
  repo: https://github.com/dwyfrequency/gatsby-ghub
  description: A resume builder app with authenticated routes, static marketing pages, and dynamic resume creation
  tags:
    - Authentication
    - Netlify
    - Client-side App
  features:
    - Netlify Identity
    - Static Marketing pages and Dynamic Client-side Authenticated App pages
    - SEO component
    - Apollo GraphQL (client-side)
- url: https://lewis-gatsby-starter-i18n.netlify.com
  repo: https://github.com/lewislbr/lewis-gatsby-starter-i18n
  description: A simple custom Gatsby starter template to start a new multilanguage website.
  tags:
    - i18n
    - Styling:CSS-in-JS
    - Portfolio
    - SEO
  features:
    - Automatically detects user browser language.
    - CSS in JS with styled-components.
    - Optimized images.
    - Offline capabilities.
    - Auto-generated sitemap and robots.txt.
- url: https://gatsby-snipcart-starter.netlify.com/
  repo: https://github.com/issydennis/gatsby-snipcart
  description: A simple e-commerce shop built using Gatsby and Snipcart.
  tags:
    - E-commerce
    - Styling:CSS-in-JS
    - Markdown
  features:
    - Minimal design to allow for simple customisation.
    - Snipcart integration provides an easy-to-use shopping cart and checkout.
    - Individual product pages with custom fields.
    - Products defined using markdown.
    - Styled components.
    - Gatsby image for optimised product images.
- url: https://anubhavsrivastava.github.io/gatsby-starter-stylish
  repo: https://github.com/anubhavsrivastava/gatsby-starter-stylish
  description: Single page starter based on the Stylish Portfolio site template by startbootstrap for portfolio page
  tags:
    - Onepage
    - Portfolio
    - Styling:SCSS
    - PWA
  features:
    - Designed by startbootstrap
    - Fully Responsive
    - Styling with SCSS
    - Offline support
    - Web App Manifest
- url: https://lewis-gatsby-starter-basic.netlify.com
  repo: https://github.com/lewislbr/lewis-gatsby-starter-basic
  description: A simple custom basic Gatsby starter template to start a new website.
  tags:
    - Styling:CSS-in-JS
    - SEO
  features:
    - Bare-bones starter.
    - CSS in JS with styled-components.
    - Optimized images.
    - Offline capabilities.
    - Auto-generated sitemap and robots.txt.
- url: https://myclicks.netlify.com/
  repo: https://github.com/himali-patel/MyClicks
  description: A simple Gatsby starter template to create portfolio website with contentful and Netlify.
  tags:
    - Blog
    - Netlify
    - CMS:Contentful
    - Styling:Bootstrap
    - Disqus
    - SEO
  features:
    - Fecthing Dynamic content from Contentful.
    - Blog post listing with previews, disqus implementation and social sharing for each blog post.
    - Contact form integration with Netlify.
    - Portfolio Result Filteration according to Category.
    - Index pages design with Recent Blogs and Intagram Feed.
- url: https://gatsby-starter-typescript-graphql.netlify.com
  repo: https://github.com/spawnia/gatsby-starter-typescript-graphql
  description: A Gatsby starter with typesafe GraphQL using TypeScript
  tags:
    - Language:TypeScript
    - Linting
    - Portfolio
    - Styling:CSS-in-JS
  features:
    - Type safety with TypeScript
    - Typesafe GraphQL with graphql-code-generator
    - ESLint with TypeScript support
    - Styling with styled-components
- url: https://gatsby-tailwind-serif.netlify.com/
  repo: https://github.com/windedge/gatsby-tailwind-serif
  description: A Gatsby theme based on gatsby-serif-theme, rewrite with Tailwind CSS.
  tags:
    - Styling:Tailwind
    - Markdown
  features:
    - Based on gatsby-serif-theme
    - Tailwind CSS Framework
    - Removes unused CSS with Purgecss
    - Responsive design
    - Suitable for small business website
- url: https://mystifying-mclean-5c7fce.netlify.com
  repo: https://github.com/renvrant/gatsby-mdx-netlify-cms-starter
  description: An extension of the default starter with Netlify CMS and MDX support.
  tags:
    - MDX
    - Markdown
    - Netlify
    - CMS:Netlify
    - Styling:None
  features:
    - MDX and Netlify CMS support
    - Use React components in Netlify CMS Editor and other markdown files
    - Allow editors to choose a page template
    - Replace HTML tags with React components upon rendering Markdown, enabling design systems
    - Hide pages from being editable by the CMS
    - Minimal and extensible
- url: https://gatsby-airtable-advanced-starter.marcomelilli.com
  repo: https://github.com/marcomelilli/gatsby-airtable-advanced-starter
  description: A Gatsby Starter Blog using Airtable as backend
  tags:
    - Airtable
    - Blog
    - Styling:None
  features:
    - Dynamic content from Airtable
    - Does not contain any UI frameworks
    - Tags
    - Categories
    - Authors
    - Disqus
    - Offline support
    - Web App Manifest
    - SEO
- url: https://contentful-starter.netlify.com/
  repo: https://github.com/algokun/gatsby_contentful_starter
  description: An Awesome Starter Kit to help you get going with Contentful and Gatsby
  tags:
    - Blog
    - CMS:Contentful
    - CMS:Headless
  features:
    - Bare-bones starter.
    - Dynamic content from Contentful CMS
    - Ready made Components
    - Responsive Design
    - Includes Contentful Delivery API for production build
- url: https://gatsby-simple-blog.thundermiracle.com
  repo: https://github.com/thundermiracle/gatsby-simple-blog
  description: A gatsby-starter-blog with overreacted looking and tags, breadcrumbs, disqus, i18n, eslint supported
  tags:
    - i18n
    - Blog
    - Netlify
    - Linting
    - Disqus
    - Testing
  features:
    - Easily Configurable
    - Tags
    - Breadcrumbs
    - Tags
    - Disqus
    - i18n
    - ESLint
    - Jest
- url: https://anubhavsrivastava.github.io/gatsby-starter-grayscale
  repo: https://github.com/anubhavsrivastava/gatsby-starter-grayscale
  description: Single page starter based on the Grayscale site template by startbootstrap for portfolio page
  tags:
    - Onepage
    - Portfolio
    - Styling:SCSS
    - PWA
  features:
    - Designed by startbootstrap
    - Fully Responsive
    - Styling with SCSS
    - Offline support
    - Web App Manifest
- url: https://gatsby-all-in.netlify.com
  repo: https://github.com/Gherciu/gatsby-all-in
  description: A starter that includes the most popular js libraries, already pre-configured and ready for use.
  tags:
    - Linting
    - Netlify
    - Styling:Tailwind
  features:
    - Tailwind CSS Framework
    - Antd UI Framework pre-configured
    - Redux for managing state
    - Eslint and Stylelint to enforce code style
- url: http://demo.nagui.me
  repo: https://github.com/kimnagui/gatsby-starter-nagui
  description: A Gatsby starter that full responsive blog.
  tags:
    - Blog
    - AWS
    - Pagination
    - SEO
    - Styling:CSS-in-JS
  features:
    - Tags & Categorys.
    - Pagination.
    - Show Recent Posts for category.
    - Styled-Components.
    - Mobile-First CSS.
    - Syntax highlighting in code blocks using PrismJS(Dracula).
    - Google Analytics.
    - Deploy AWS S3.
- url: https://anubhavsrivastava.github.io/gatsby-starter-newage
  repo: https://github.com/anubhavsrivastava/gatsby-starter-newage
  description: Single page starter based on the new age site template by startbootstrap for portfolio page/Mobile app launch
  tags:
    - Onepage
    - Portfolio
    - Styling:SCSS
    - PWA
  features:
    - Designed by startbootstrap
    - Fully Responsive
    - Styling with SCSS
    - Offline support
    - Web App Manifest
- url: https://gatsby-starter-krisp.netlify.com/
  repo: https://github.com/algokun/gatsby-starter-krisp
  description: A minimal, clean and responsive starter built with gatsby
  tags:
    - Styling:Bootstrap
    - Onepage
    - Portfolio
    - Netlify
    - Markdown
  features:
    - Styled-Components.
    - Mobile-First CSS.
    - Responsive Design, optimized for Mobile devices
- url: https://gatsby-datocms-starter.netlify.com/
  repo: https://github.com/brohlson/gatsby-datocms-starter
  description: An SEO-friendly DatoCMS starter with styled-components, page transitions, and out-of-the-box blog post support.
  tags:
    - CMS:DatoCMS
    - Styling:CSS-in-JS
    - Blog
    - Portfolio
    - SEO
  features:
    - Page Transitions
    - Blog Post Template
    - Sitemap & Robots.txt generation
- url: https://elemental.netlify.com/
  repo: https://github.com/akzhy/gatsby-starter-elemental
  description: A highly customizable portfolio starter with grid support.
  tags:
    - Blog
    - Portfolio
    - SEO
  features:
    - Highly Customizable
    - Portfolio Template
    - Blog Post Template
    - SEO Friendly
- url: https://gatsby-starter-apollo.netlify.com/
  repo: https://github.com/piducancore/gatsby-starter-apollo-netlify
  description: This project is an easy way to start developing fullstack apps with Gatsby and Apollo Server (using Netlify Lambda functions). For developing we use Netlify Dev to bring all of this magic to our local machine.
  tags:
    - Netlify
  features:
    - Apollo Client
    - Apollo Server running on Netlify functions
    - Netlify Dev for local development
- url: https://gatsby-starter-blog-and-portfolio.netlify.com/
  repo: https://github.com/alisalahio/gatsby-starter-blog-and-portfolio
  description: Just gatsby-starter-blog, with portfolio section added
  tags:
    - Blog
    - Portfolio
  features:
    - Basic setup for a full-featured blog
    - Basic setup for a portfolio
    - Support for an RSS feed
    - Google Analytics support
    - Automatic optimization of images in Markdown posts
    - Support for code syntax highlighting
    - Includes plugins for easy, beautiful typography
    - Includes React Helmet to allow editing site meta tags
    - Includes plugins for offline support out of the box
- url: https://www.attejuvonen.fi
  repo: https://github.com/baobabKoodaa/blog
  description: Blog with all the Bells and Whistles
  tags:
    - Blog
    - Infinite Scroll
    - Pagination
    - SEO
    - Markdown
  features:
    - Write blog posts into Markdown files (easy to format and content will not be married to any platform).
    - Expandable
    - Responsive and streamlined design.
    - Blazing fast UX
    - Autogenerated tracedSVG image placeholders are stylized to create a smooth look and transition as the image loads without the page jumping around.
    - Posts organized by tags.
    - Teasers of posts are generated to front page with infinite scroll which gracefully degrades into pagination.
    - Allow readers to be notified of updates with RSS feed and email newsletter.
    - Contact Form.
- url: https://novela.narative.co
  repo: https://github.com/narative/gatsby-starter-novela
  description: Welcome to Novela, the simplest way to start publishing with Gatsby.
  tags:
    - Blog
    - MDX
    - Portfolio
    - Pagination
    - SEO
  features:
    - Beautifully Designed
    - Multiple Homepage Layouts
    - Toggleable Light and Dark Mode
    - Simple Customization with Theme UI
    - Highlight-to-Share
    - Read Time and Progress
    - MDX support and inline code
    - Accessibility in Mind
- url: https://gatsby-starter-fashion-portfolio.netlify.com/
  repo: https://github.com/shobhitchittora/gatsby-starter-fashion-portfolio
  description: A Gatsby starter for a professional and minimal fashion portfolio.
  tags:
    - Blog
    - Client-side App
    - Landing Page
    - Portfolio
    - Styling:Other
  features:
    - A minimal and simple starter for your fashion portfolio
    - No need for any CMS, work with all your data and images locally.
    - Separate components for different pages and grid
    - Uses gatsby-image to load images
    - Built using the old school CSS.
- url: https://gatsby-theme-profile-builder.netlify.com/
  repo: https://github.com/ashr81/gatsby-theme-profile-builder
  description: Simple theme to build your personal portfolio and publish your articles using Contentful CMS.
  tags:
    - Landing Page
    - Portfolio
    - Styling:CSS-in-JS
    - Blog
    - CMS:Contentful
  features:
    - Mobile Screen support
    - Out of the box support with Contentful CMS for articles.
    - Toggleable Light and Dark Mode
    - Profile image with links to your GitHub and Twitter.
- url: https://prist.marguerite.io/
  repo: https://github.com/margueriteroth/gatsby-prismic-starter-prist
  description: A light-themed starter powered by Gatsby v2 and Prismic to showcase portfolios and blogs.
  tags:
    - Blog
    - CMS:Prismic
    - Landing Page
    - Netlify
    - Portfolio
    - SEO
    - Styling:CSS-in-JS
  features:
    - Landing page with customizable Hero, Portfolio preview, and About component
    - Emotion styled components
    - Blog layout and pages
    - Portfolio layout and pages
    - Google Analytics
    - Mobile ready
- url: https://demos.simplecode.io/gatsby/crafty/
  repo: https://github.com/simplecode-io/gatsby-crafty-theme
  description: SEO-friendly, fast, and fully responsive Gatsby starter with minimal plugins, utilizing JSON files as a content source.
  tags:
    - SEO
    - Portfolio
    - CMS:Other
    - Styling:Other
  features:
    - Beautiful and simple design
    - 100/100 Google Lighthouse score
    - SEO Optimized
    - Includes header/footer/sidebar (on Mobile)
    - CSS based sidebar
    - CSS based Modals
    - Content is fetched from JSON Files
    - Only one extra plugin from default Gatsby starter
- url: https://gatsby-starter-profile-site.netlify.com/
  repo: https://github.com/Mr404Found/gatsby-starter-profile-site
  description: A minimal and clean starter build with gatsby.
  tags:
    - Landing Page
    - Netlify
    - Portfolio
    - SEO
    - Styling:CSS-in-JS
  features:
    - Simple Design
    - Made by Sumanth
- url: https://the404blog.netlify.com
  repo: https://github.com/algokun/the404blog
  description: An Awesome Starter Blog to help you get going with Gatsby and Markdown
  tags:
    - Blog
    - Markdown
    - Search
    - Styling:CSS-in-JS
  features:
    - Bare-bones starter.
    - Dynamic content with Markdown
    - Ready made Components
    - Responsive Design
    - Includes Search Feature.
    - Syntax Highlight in Code.
    - Styling in Bootstrap
- url: https://gatsby-starter-unicorn.netlify.com/
  repo: https://github.com/algokun/gatsby_starter_unicorn
  description: An Awesome Starter Blog to help you get going with Gatsby and Markdown
  tags:
    - Blog
    - Markdown
    - Styling:CSS-in-JS
  features:
    - Bare-bones starter.
    - Dynamic content with Markdown
    - Ready made Components
    - Responsive Design
    - Syntax Highlight in Code.
- url: https://gatsby-starter-organization.netlify.com/
  repo: https://github.com/geocine/gatsby-starter-organization
  description: A Gatsby starter template for organization pages. Using the Gatsby theme "@geocine/gatsby-theme-organization"
  tags:
    - Styling:CSS-in-JS
    - Landing Page
    - Portfolio
    - Onepage
  features:
    - React Bootstrap styles
    - Theme-UI and EmotionJS CSS-in-JS
    - A landing page with all your organization projects, configurable through a YML file.
    - Configurable logo, favicon, organization name and title
- url: https://gatsby-starter-interviews.netlify.com/
  repo: https://github.com/rmagon/gatsby-starter-interviews
  description: A Gatsby starter template for structured Q&A or Interview sessions
  tags:
    - SEO
    - Blog
    - Styling:SCSS
  features:
    - Minimalist design for interviews
    - Beautifully presented questions and answers
    - Option to read all answers to a specific question
    - Share interview on social channels
    - All content in simple json files
- url: https://gatsby-starter-photo-book.netlify.com/
  repo: https://github.com/baobabKoodaa/gatsby-starter-photo-book
  description: A Gatsby starter for sharing photosets.
  tags:
    - Gallery
    - Infinite Scroll
    - Pagination
    - Transitions
  features:
    - Gallery with auto-generated thumbnails are presented on CSS Grid with infinite scroll.
    - Beautiful "postcard" view for photos with fullscreen toggle.
    - Both views are responsive with minimal whitespace and polished UX.
    - Many performance optimizations for image delivery (both by Gatsby & way beyond what Gatsby can do).
- url: https://gatsby-typescript-scss-starter.netlify.com/
  repo: https://github.com/GrantBartlett/gatsby-typescript-starter
  description: A simple starter project using TypeScript and SCSS
  tags:
    - Language:TypeScript
    - Styling:SCSS
    - SEO
  features:
    - Pages and components are classes.
    - A skeleton SCSS project added with prefixing
- url: https://portfolio-by-mohan.netlify.com/
  repo: https://github.com/algokun/gatsby_starter_portfolio
  description: An Official Starter for Gatsby Tech Blog Theme
  tags:
    - SEO
    - Blog
  features:
    - Styling using Styled-Components
    - Search using ElasticLunr
    - Theme by gatsby-tech-blog-theme
    - Deployed in Netlify
- url: https://brevifolia-gatsby-forestry.netlify.com/
  repo: https://github.com/kendallstrautman/brevifolia-gatsby-forestry
  description: A minimal starter blog built with Gatsby & Forestry CMS
  tags:
    - CMS:Forestry.io
    - Blog
    - Markdown
    - Styling:SCSS
  features:
    - Blog post listing with previews (image + summary) for each blog post
    - Minimalist, responsive design & typography
    - Create new markdown posts dynamically
    - Configured to work automatically with Forestry CMS
    - Customizable 'info' page
    - Simple layout & scss architecture, easily extensible
- url: https://gatsby-firebase-starter.netlify.com/
  repo: https://github.com/ovidiumihaibelciug/gatsby-firebase-starter
  description: Starter / Project Boilerplate for Authentication and creating Dynamic pages from collections with Firebase and Gatsby.js
  tags:
    - Firebase
    - SEO
    - Styling:SCSS
    - Authentication
    - PWA
  features:
    - Authentication with Firebase
    - Programmatically create pages from a firestore collection
    - Protected Routes with Authorization
    - Email verification
    - Includes React Helmet to allow editing site meta tags
    - Includes plugins for offline support out of the box
- url: https://gatsby-typescript-minimal.netlify.com/
  repo: https://github.com/benbarber/gatsby-typescript-minimal
  description: A minimal, bare-bones TypeScript starter for Gatsby
  tags:
    - Language:TypeScript
    - Styling:CSS-in-JS
    - SEO
  features:
    - Bare-bones starter
    - TypeScript
    - TSLint
    - Prettier
    - Styled Components
    - Sitemap Generation
    - Google Analytics
- url: https://agility-gatsby-starter-gatsbycloud.netlify.com
  repo: https://github.com/agility/agility-gatsby-starter
  description: Get started with Gatsby and Agility CMS using a minimal blog.
  tags:
    - CMS:Agility CMS
    - Blog
    - SEO
  features:
    - A bare-bones starter Blog to get you off and running with Agility CMS and Gatsby.
- url: https://gatsby-starter-dot.netlify.com/
  repo: https://github.com/chronisp/gatsby-starter
  description: Gatsby Starter for creating portfolio & blog.
  tags:
    - Blog
    - CMS:Headless
    - CMS:Contentful
    - Netlify
    - Portfolio
    - Redux
    - SEO
    - Styling:Material
  features:
    - Extensible & responsive design using Material UI (palette, typography & breakpoints configuration)
    - Blog integration with Contentful CMS (GraphQL queries)
    - Redux (connect actions & props easily using custom HOF)
    - Support for Netlify deployment
    - SEO
    - Prettier code styling
- url: https://johnjkerr.github.io/gatsby-creative/
  repo: https://github.com/JohnJKerr/gatsby-creative
  description: Gatsby implementation of the Start Bootstrap Creative template
  tags:
    - Gallery
    - Portfolio
    - Styling:Bootstrap
    - Styling:SCSS
  features:
    - Start Bootstrap Creative template converted to React/Gatsby
    - React Scrollspy used to track page position
    - React Bootstrap used to create modal portfolio carousel
    - GitHub Actions deployment to GitHub Pages demonstrated
- url: https://bonneville.netlify.com/
  repo: https://github.com/bagseye/bonneville
  description: A starter blog template for Gatsby
  tags:
    - Blog
    - SEO
  features:
    - Extensible & responsive design
    - Blog integration
    - SEO
- url: https://gatsby-starter-i18next-sanity.netlify.com/en
  repo: https://github.com/johannesspohr/gatsby-starter-i18next-sanity
  description: A basic starter which integrates translations with i18next and localized sanity input.
  tags:
    - i18n
    - CMS:sanity.io
  features:
    - Showcases advanced i18n techniques with i18next and sanity.io
    - Correct URLs for the languages (language in the path, translated slugs)
    - Multilanguage content from sanity
    - Snippets translation
    - Optimized bundle size (don't ship all translations at once)
    - Alternate links to other languages
    - Sitemap with language information
    - Localized 404 pages
- url: https://gatsby-skeleton.netlify.com/
  repo: https://github.com/msallent/gatsby-skeleton
  description: Gatsby starter with TypeScript and all sort of linting
  tags:
    - Language:TypeScript
    - Styling:CSS-in-JS
    - SEO
  features:
    - TypeScript
    - Styled-Components
    - ESLint
    - Prettier
    - Stylelint
    - SEO
- url: https://nehalem.netlify.com/
  repo: https://github.com/nehalist/gatsby-starter-nehalem
  description: A starter for the Gatsby Nehalem Theme
  tags:
    - Blog
    - Language:TypeScript
    - Markdown
    - Search
    - SEO
  features:
    - Fully responsive
    - Highly optimized (Lighthouse score ~400)
    - SEO optimized (with open graph, Twitter Card, JSON-LD, RSS and sitemap)
    - Syntax highlighting
    - Search functionality
    - Multi navigations
    - Static pages
    - Fully typed with TypeScript
    - Tagging
    - Theming
    - Customizable
- url: https://gatsby-starter-headless-wp.netlify.com
  repo: https://github.com/crock/gatsby-starter-headless-wordpress
  description: A starter Gatsby site to quickly implement a site for headless WordPress
  tags:
    - Blog
    - CMS:Headless
    - CMS:WordPress
  features:
    - New Header
    - Responsive
    - Sidebar that displays recent blog posts
- url: https://gatsby-advanced-blog-starter.netlify.com
  repo: https://github.com/aman29271/gatsby-advanced-blog-starter
  description: A pre-built Gatsby Starter Tech-blog
  tags:
    - Blog
    - Markdown
  features:
    - Highly Optimised
    - Image optimised with blur-up effect
    - Responsive
    - Code  highlighting
    - tagging
    - Sass compiled
- url: https://anubhavsrivastava.github.io/gatsby-starter-casual
  repo: https://github.com/anubhavsrivastava/gatsby-starter-casual
  description: Multi page starter based on the Casual site template by startbootstrap for portfolio
  tags:
    - Onepage
    - Styling:SCSS
    - PWA
  features:
    - Designed by startbootstrap
    - Fully Responsive
    - Styling with SCSS
    - Offline support
    - Web App Manifest
- url: https://gatsby-starter-ts-hello-world.netlify.com
  repo: https://github.com/hdorgeval/gatsby-starter-ts-hello-world
  description: TypeScript version of official hello world
  tags:
    - Language:TypeScript
  features:
    - TypeScript
    - ESLint
    - Type checking
    - no boilerplate
    - Great for advanced users
    - VSCode ready
- url: https://grommet-file.netlify.com/
  repo: https://github.com/metinsenturk/gatsby-starter-grommet-file
  description: Grommet-File is made with Grommet V2 and a blog starter
  tags:
    - Blog
    - Markdown
    - SEO
    - Portfolio
    - Styling:Grommet
  features:
    - Responsive Design
    - Pagination
    - Page creation
    - Content is Markdown files
    - Google Analytics
    - Grommet V2 User Interface
    - Support for RSS feed
    - SEO friendly
    - Mobile and responsive
    - Sitemap & Robots.txt generation
    - Optimized images with gatsby-image
- url: https://gatsby-wordpress-typescript-scss-blog.netlify.com/
  repo: https://github.com/sagar7993/gatsby-wordpress-typescript-scss-blog
  description: A Gatsby starter template for a WordPress blog, built using TypeScript, SCSS and Ant Design
  tags:
    - Blog
    - CMS:WordPress
    - CMS:Headless
    - Language:TypeScript
    - Pagination
    - PWA
    - SEO
    - Portfolio
    - Styling:SCSS
  features:
    - TypeScript for type-safe code
    - Source content from WordPress CMS
    - Auto generated Pagination for your WordPress Posts
    - Auto generated Navigation for next and previous post at the end Post
    - Auto generated pages for tags and categories sourced from WordPress
    - SCSS stylesheets
    - PWA with offline support
    - Ant Design for UI components and theming
    - Jest and Enzyme Testing framework support for snapshots and unit tests.
    - Responsive Design
    - Google Analytics
    - Comments using Staticman
    - Images within WordPress post/page content downloaded to static folder and transformed to webp format during build
    - Social widgets
    - Instagram feed of any profile (no API token needed)
    - Pinterest pin-it button on hovering on images (no API token needed)
    - Twitter timeline and follow button (no API token needed)
    - Facebook timeline and like button (no API token needed)
    - SEO friendly
    - Web app manifest
    - Mobile optimized and responsive
    - Sitemap.xml & Robots.txt generation
    - Optimized images with gatsby-image
    - Git pre-commit and pre-push hooks using Husky
    - TSLint formatting
    - Highly optimized with excellent lighthouse audit score
- url: https://gatsby-starter-typescript-deluxe.netlify.com/
  repo: https://github.com/gojutin/gatsby-starter-typescript-deluxe
  description: A Gatsby starter with TypeScript, Storybook, Styled Components, Framer Motion, Jest, and more.
  tags:
    - Language:TypeScript
    - Styling:CSS-in-JS
    - Storybook
    - SEO
    - Linting
    - Testing
  features:
    - TypeScript for type-safe code.
    - Styled-Components for all your styles.
    - Framer Motion for awesome animations.
    - gatsby-image and gatsby-transformer-sharp for optimized images.
    - gatsby-plugin-manifest + SEO component for an SEO-friendly PWA.
    - Storybook with add-ons for showing off your awesome components.
    - Jest and React Testing library for snapshots and unit tests.
    - ESLint (with TSLint and Prettier) to make your code look its best.
    - React Axe and React A11y for accessibility so that your site is awesome for everyone.
- url: https://gatsby-markdown-blog-starter.netlify.com/
  repo: https://github.com/ammarjabakji/gatsby-markdown-blog-starter
  description: GatsbyJS v2 starter for creating a markdown blog. Based on Gatsby Advanced Starter.
  tags:
    - Blog
    - Markdown
    - SEO
    - PWA
  features:
    - Gatsby v2 support
    - Responsive Design
    - Pagination
    - Content is Markdown files
    - Google Analytics
    - Support for RSS feed
    - SEO friendly
    - Sitemap & Robots.txt generation
    - Sass support
    - Css Modules support
    - Web App Manifest
    - Offline support
    - htaccess support
    - Typography.js
    - Integration with Social Media
- url: https://gatsby-starter-bloomer-db0aaf.netlify.com
  repo: https://github.com/zlutfi/gatsby-starter-bloomer
  description: Barebones starter website with Bloomer React components for Bulma.
  tags:
    - PWA
    - Styling:Bulma
    - Styling:SCSS
  features:
    - Bloomer React Commponents
    - Bulma CSS Framework
    - Uses SCSS for styling
    - Font Awesome Support
    - Progressive Web App
- url: https://gatsby-starter-mdbreact.netlify.com
  repo: https://github.com/zlutfi/gatsby-starter-mdbreact
  description: Barebones starter website with Material Design Bootstrap React components.
  tags:
    - PWA
    - Styling:Bootstrap
    - Styling:Material
    - Styling:SCSS
  features:
    - MDBReact React Commponents
    - Bootstrap CSS Framework with Material Design Bootstrap styling
    - Uses SCSS for styling
    - Font Awesome Support
    - Progressive Web App
- url: https://gatsby-starter-ts-pwa.netlify.com/
  repo: https://github.com/markselby9/gatsby-starter-typescript-pwa
  description: The default Gatsby starter fork with TypeScript and PWA support added
  tags:
    - Language:TypeScript
    - PWA
  features:
    - Minimum changes based on default starter template for TypeScript and PWA
    - Added TypeScript support with eslint and tsc check
    - Support GitHub Actions CI/CD workflow (beta)
- url: https://iceberg-gatsby-multilang.netlify.com/
  repo: https://github.com/diogorodrigues/iceberg-gatsby-multilang
  description: Gatsby multi-language starter. Internationalization / i18n without third party plugins or packages for Posts and Pages. Different URLs dependending on the language. Focused on SEO, PWA, Image Optimization, Styled Components and more. This starter is also integrate with Netlify CMS to manage all pages, posts and images.
  tags:
    - Blog
    - CMS:Headless
    - CMS:Netlify
    - i18n
    - Netlify
    - Markdown
    - Pagination
    - PWA
    - SEO
    - Styling:CSS-in-JS
  features:
    - Translations by using GraphQL, hooks and context API
    - Content in markdown for pages and posts in different languages
    - General translations for any content
    - Creation of menu by using translations and GraphQL
    - Netlify CMS to manage all pages, posts and images
    - Styled Components to styles
    - All important seetings for speedy and optimized images
    - Blog Posts list with pagination
    - Focus on SEO
    - PWA
- url: https://flexible-gatsby.netlify.com/
  repo: https://github.com/wangonya/flexible-gatsby
  description: A simple and clean theme for Gatsby
  tags:
    - Blog
    - Markdown
  features:
    - Google Analytics
    - Simple design
    - Markdown support
- url: https://gatsby-starter-leaflet.netlify.com/
  repo: https://github.com/colbyfayock/gatsby-starter-leaflet
  description: A Gatsby starter with Leafet!
  tags:
    - Landing Page
    - Linting
    - Styling:SCSS
    - Testing
  features:
    - Simply landing page to get started with Leaflet
    - Includes Leaflet and React Leaflet
    - Starts with some basic Sass stylesheets for styling
    - Linting and testing preconfigured
- url: https://gatsby-starter-luke.netlify.com/
  repo: https://github.com/lukethacoder/luke-gatsby-starter
  description: An opinionated starter using TypeScript, styled-components (emotion flavoured), React Hooks & react-spring. Built as a BYOS (bring your own source) so you can get up and running with whatever data you choose.
  tags:
    - Language:TypeScript
    - Transitions
    - Styling:CSS-in-JS
    - Linting
  features:
    - TypeScript
    - react-spring animations
    - BYOS (bring your own source)
    - Emotion for styling components
    - Minimal Design
    - React Hooks (IntersectionObserver, KeyUp, LocalStorage)
- url: https://friendly-cray-96d631.netlify.com/
  repo: https://github.com/PABlond/Gatsby-TypeScript-Starter-Blog
  description: Project boilerplate of a blog app. The starter was built using Gatsby and TypeScript.
  tags:
    - Markdown
    - Language:TypeScript
    - SEO
    - PWA
    - Styling:SCSS
  features:
    - A complete responsive theme built wiss Scss
    - Easy editable posts in Markdown files
    - SEO component
    - Optimized with Google Lighthouse
- url: https://gatsby-starter-material-album.netlify.com
  repo: https://github.com/JoeTrubenstein/gatsby-starter-material-album
  description: A simple portfolio starter based on the Material UI Album Layout
  tags:
    - Gallery
    - Portfolio
    - Styling:Material
  features:
    - Pagination
    - Material UI
    - Exif Data Parsing
- url: https://peaceful-ptolemy-d7beb4.netlify.com
  repo: https://github.com/TRamos5/gatsby-contentful-starter
  description: A starter template for an awesome static blog utilizing Contentful as a CMS and deployed to Netlify.
  tags:
    - CMS:Contentful
    - CMS:Headless
    - Blog
    - Netlify
    - Markdown
    - Styling:CSS-in-JS
  features:
    - Netlify integration with pre built contact form
    - "CMS: Contentful integration with placeholders included"
    - Mobile friendly responsive design made to be customized or leave as is
    - Separate components for everything
    - ...and more
- url: https://gatsby-tailwind-emotion-starter-demo.netlify.com/
  repo: https://github.com/pauloelias/gatsby-tailwind-emotion-starter
  description: Gatsby starter using the latest Tailwind CSS and Emotion.
  tags:
    - Styling:Tailwind
    - Styling:CSS-in-JS
    - Styling:PostCSS
  features:
    - Tailwind CSS for rapid development
    - Emotion with `tailwind.macro` for flexible styled components
    - PostCSS configured out-of-the-box for when you need to write your own CSS
    - postcss-preset-env to write tomorrow's CSS today
    - Bare bones starter to help you hit the ground running
- url: https://gatsby-starter-grayscale-promo.netlify.com/
  repo: https://github.com/gannochenko/gatsby-starter-grayscale-promo
  description: one-page promo site
  tags:
    - Language:TypeScript
    - Styling:CSS-in-JS
    - Linting
    - Markdown
    - Onepage
    - CMS:Netlify
    - Landing Page
  features:
    - Styled-Components
    - NetlifyCMS
    - TypeScript
    - Basic design
- url: https://gatsby-starter-mdx-website-blog.netlify.com/
  repo: https://github.com/doakheggeness/gatsby-starter-mdx-website-blog
  description: Gatsby website and blog starter utilizing MDX for adding components to mdx pages and posts. Incorportates Emotion.
  tags:
    - MDX
    - Blog
    - Styling:CSS-in-JS
  features:
    - Create pages and posts using MDX
    - Incorporates the CSS-in-JS library Emotion
    - Visual effects
- url: https://gatsby-starter-zurgbot.netlify.com/
  repo: https://github.com/zurgbot/gatsby-starter-zurgbot
  description: The ultimate force of starter awesomeness in the galaxy of Gatsby
  tags:
    - Linting
    - PWA
    - SEO
    - Styling:Bulma
    - Styling:SCSS
    - Testing
  features:
    - Sass (SCSS Flavored) CSS
    - Bulma CSS Framework
    - React Helmet <head> Management
    - React Icons SVG Icon Components (Including Font Awesome and others)
    - Eslint for JS linting
    - Prettier for JS formatting
    - StyleLint for Scss linting and formatting
    - Jest for a test framework
    - Enzyme for testing with React
    - Husky for git hooks, particularly precommit management
    - Lint Staged to run commands only on staged files
- url: https://martin2844.github.io/gatsby-starter-dev-portfolio/
  repo: https://github.com/martin2844/gatsby-starter-dev-portfolio
  description: A GatsbyJS minimalistic portfolio site, with a blog and about section
  tags:
    - Portfolio
    - Blog
    - Markdown
  features:
    - createPages API
    - Responsive
    - Minimalistic
    - Blazing fast (LINK)
    - Graphql queries
    - Sass
    - Markdown
- url: https://wataruoguchi-gatsby-starter-typescript-contentful.netlify.com/
  repo: https://github.com/wataruoguchi/gatsby-starter-typescript-contentful
  description: Simple TypeScript starter with Contentful Integration
  tags:
    - Language:TypeScript
    - CMS:Contentful
    - Netlify
    - Blog
  features:
    - Simple
    - TypeScript
    - Contentful
    - Supports Contentful Rich Text
    - Prettier & ESlint & StyleLint to format & check the code
    - Husky & lint-staged to automate checking
- url: https://gatsby-starter-point.netlify.com/
  repo: https://github.com/teaware/gatsby-starter-point
  description: A humble Gatsby starter for blog
  tags:
    - Blog
    - Markdown
    - Netlify
  features:
    - SASS
    - SEO
    - Dark Mode
    - Google Analytics
- url: https://gatsby-typescript-storybook-starter.netlify.com/
  repo: https://github.com/RobertoMSousa/gatsby-typescript-storybook-starter
  description: A Gatsby starter with storybook, tags and eslint
  tags:
    - Language:TypeScript
    - Styling:CSS-in-JS
    - Storybook
    - Markdown
    - Linting
  features:
    - Storybook
    - Simple
    - TypeScript
    - Contentful
    - Prettier & ESlint & StyleLint to format & check the code
    - Storybook
    - Jest and React Testing library for snapshots and unit tests.
    - Styled-Components for all your styles.
- url: https://semantic-ui-docs-gatsby.netlify.com/
  repo: https://github.com/whoisryosuke/semantic-ui-docs-gatsby
  description: Documentation starter using Semantic UI and MDX
  tags:
    - Documentation
    - Linting
    - Markdown
    - MDX
    - PWA
    - SEO
  features:
    - Easy starter for documentation-style sites
    - Use SUI React components anywhere in MDX
    - SASS/LESS support
    - Live code component
    - Customizable sidebar
    - Offline-ready
    - Responsive design
    - Nodemon for restarting dev server on changes
    - Webpack aliasing for components, assets, etc
- url: https://gatsby-starter-saas-marketing.netlify.com/
  repo: https://github.com/keegn/gatsby-starter-saas-marketing
  description: A simple one page marketing site starter for SaaS companies and products
  tags:
    - Onepage
    - Styling:CSS-in-JS
    - Landing Page
  features:
    - Responsive
    - Netlify ready
    - Styled-Components
    - Minimal design and easy to customize
    - Great for software or product related marketing sites
- url: https://react-landnig-page.netlify.com/
  repo: https://github.com/zilahir/react-landing-page
  description: Landing page with GraphCMS
  tags:
    - Redux
    - Styling:SCSS
    - Styling:CSS-in-JS
    - Netlify
  features:
    - Team section
    - Clients section
    - Map
    - Netlify ready
    - Styled-Components
    - Good for app showcase for startups
    - Prettier & ESlint & StyleLint to format & check the code
    - Husky & lint-staged to automate checking
- url: https://gatsby-strapi-starter.netlify.com/
  repo: https://github.com/jeremylynch/gatsby-strapi-starter
  description: Get started with Strapi, Bootstrap (reactstrap) and Gatsby FAST!
  tags:
    - CMS:Strapi
    - Styling:Bootstrap
  features:
    - Strapi
    - Bootstrap
    - Reactstrap
- url: https://kontent-template-gatsby-landing-page-photon.netlify.com
  repo: https://github.com/Simply007/kontent-template-gatsby-landing-page-photon
  description: Kentico Kontent based starter based on Photon starter by HTML5 UP
  tags:
    - CMS:Headless
    - CMS:Kontent
    - Netlify
    - Landing Page
    - HTML5UP
    - Styling:SCSS
  features:
    - Kentico Kontent CaaS platform as the data source
    - Landing page divided by section.
    - Support for code syntax highlighting
    - Includes plugins for easy, beautiful typography
    - Includes React Helmet to allow editing site meta tags
    - Includes plugins for offline support out of the box
    - Font awesome
    - Material Icons
    - CSS Grid
- url: https://gatsby-starter-typescript-blog-forms.netlify.com/
  repo: https://github.com/joerneu/gatsby-starter-typescript-blog-forms
  description: Gatsby starter for a website in TypeScript with a homepage, blog and forms
  tags:
    - Blog
    - Language:TypeScript
    - Linting
    - Markdown
    - MDX
    - CMS:Netlify
    - SEO
    - Styling:CSS-in-JS
  features:
    - TypeScript for type safety, IDE comfort and error checking during development and build time
    - ESLint and Prettier for safety and consistent code style
    - Uses the official Gatsby Blog Core theme for data processing
    - Functional components and React Hooks
    - SEO component with React Helmet
    - Minimal responsive styling with React Emotion that can easily be extended
    - Theming of components and Markdown (MDX) with Emotion Theming
    - Forms with Formite (React Hooks Form library)
    - Accessible UI components implemented with Reakit and styling based on mini.css
    - Netlify CMS to create and edit blog posts
    - Small bundle size
- url: https://gatsby-tailwind-styled-components-storybook-starter.netlify.com/
  repo: https://github.com/denvash/gatsby-tailwind-styled-components-storybook-starter
  description: Tailwind CSS + Styled-Components + Storybook starter for Gatsby
  tags:
    - Storybook
    - Styling:Tailwind
    - Styling:CSS-in-JS
    - Styling:PostCSS
    - Netlify
  features:
    - Tailwind CSS v1
    - Styled-Components v5
    - Storybook v5
    - PostCSS
    - Deploy Storybook
    - Documentation
- url: https://gatsby-tfs-starter.netlify.com/
  repo: https://github.com/tiagofsanchez/gatsby-tfs-starter
  description: a gatsby-advanced-starter with theme-ui styling
  tags:
    - RSS
    - SEO
    - Blog
    - MDX
  features:
    - React Helmet <head> Management
    - SVG Icon
- url: https://gatsby-lam.vaporwavy.io
  repo: https://github.com/vaporwavy/gatsby-london-after-midnight
  description: A custom, image-centric theme for Gatsby. Advanced from the Gatsby starter London.
  tags:
    - Blog
    - Portfolio
    - Gallery
    - SEO
    - Markdown
    - HTML5UP
    - CMS:Netlify
    - Styling:PostCSS
  features:
    - Support tags
    - Easily change the theme color
    - Post thumbnails in the homepage
    - Built with PostCSS
    - Made for image-centric portfolios
    - Based on London for Gatsby
- url: https://alipiry-gatsby-starter-typescript.netlify.com/
  repo: https://github.com/alipiry/gatsby-starter-typescript
  description: The default Gatsby starter with TypeScript
  tags:
    - Language:TypeScript
    - Linting
    - Netlify
  features:
    - Type Checking With TypeScript
    - Powerful Linting With ESLint
- url: https://gatsby-typescript-tailwind.netlify.com/
  repo: https://github.com/impulse/gatsby-typescript-tailwind
  description: Gatsby starter with TypeScript and Tailwind CSS
  tags:
    - Language:TypeScript
    - Styling:Tailwind
    - Styling:PostCSS
    - Netlify
  features:
    - Simple
    - TSLint
    - Tailwind CSS v1
    - PostCSS + PurgeCSS
- url: https://gatsby-starter-blog-tailwindcss-demo.netlify.com/
  repo: https://github.com/andrezzoid/gatsby-starter-blog-tailwindcss
  description: Gatsby blog starter with TailwindCSS
  tags:
    - Blog
    - SEO
    - Markdown
    - Styling:Tailwind
    - Styling:PostCSS
  features:
    - Based on the official Gatsby starter blog
    - Uses TailwindCSS
    - Uses PostCSS
- url: https://gatsby-minimalist-starter.netlify.com/
  repo: https://github.com/dylanesque/Gatsby-Minimalist-Starter
  description: A minimalist, general-purpose Gatsby starter
  tags:
    - SEO
    - Markdown
    - Styling:CSS-in-JS
  features:
    - Less starting boilerplate than the Gatsby default starter
    - Layout.css includes checklist of initial design system decisions to make
    - Uses Emotion
    - Uses CSS-In-JS
- url: https://gastby-starter-zeevo.netlify.com/
  repo: https://github.com/zeevosec/gatsby-starter-zeevo
  description: Yet another Blog starter with a different style
  tags:
    - Blog
    - Markdown
    - SEO
  features:
    - Extendable
    - Feature filters
    - Performant
- url: https://gatsby-theme-phoenix-demo.netlify.com
  repo: https://github.com/arshad/gatsby-theme-phoenix
  description: A personal blogging and portfolio theme for Gatsby with great typography and dark mode.
  tags:
    - Blog
    - Portfolio
    - SEO
    - MDX
    - Styling:Tailwind
    - Styling:PostCSS
  features:
    - MDX - Posts, Pages and Projects
    - Tags/Categories
    - Dark mode
    - Customizable with Tailwind CSS
    - Code highlighting with Prism
    - RSS feed
- url: https://gatsby-starter-landed.netlify.com/
  repo: https://github.com/vasrush/gatsby-starter-landed
  description: A Gatsby theme based on Landed template by HTML5UP
  tags:
    - HTML5UP
    - Landing Page
    - Portfolio
    - Linting
    - Styling:SCSS
    - Transitions
    - SEO
  features:
    - Includes sections to easily create landing pages
    - React Helmet <head> Management
    - Easily update menus & submenus in gatsby-config file
    - Integrates react-scroll and react-reveal for transitions
    - ESLint and Prettier for safety and consistent code style
    - Offline-ready
    - Responsive design
    - Left, Right and no sidebar templates
    - Font awesome icons
    - HTML5UP Design
- url: https://tina-starter-grande.netlify.com/
  repo: https://github.com/tinacms/tina-starter-grande
  description: Feature rich Gatsby starter with full TinaCMS integration
  tags:
    - Blog
    - Markdown
    - SEO
    - Netlify
    - Pagination
    - CMS:Other
    - Styling:CSS-in-JS
  features:
    - Fully integrated with TinaCMS for easy editing
    - Blocks based page & form builder
    - Styled Components
    - Code syntax highlighting
    - Light/Dark mode
- url: https://amelie-blog.netlify.com/
  repo: https://github.com/tobyau/gatsby-starter-amelie
  description: A minimal and mobile friendly blog template
  tags:
    - Blog
    - SEO
    - Markdown
  features:
    - Responsive design
    - Customizable content through markdown files
    - SEO component with React Helmet
- url: https://chronoblog.now.sh
  repo: https://github.com/Ganevru/gatsby-starter-chronoblog
  description: Chronoblog is a Gatsby js theme specifically designed to create a personal website. The main idea of ​​Chronoblog is to allow you not only to write a personal blog but also to keep a record of everything important that you have done.
  tags:
    - Blog
    - Portfolio
    - MDX
    - Markdown
    - SEO
    - Styling:CSS-in-JS
    - Linting
  features:
    - Starter for Chronoblog Gatsby Theme
- url: https://gatsby-eth-dapp-starter.netlify.com
  repo: https://github.com/robsecord/gatsby-eth-dapp-starter
  description: Gatsby Starter for Ethereum Dapps using Web3 with Multiple Account Management Integrations
  tags:
    - Client-side App
    - Netlify
    - Authentication
  features:
    - Ethereum Web3 Authentication - Multiple Integrations
    - ConsenSys Rimble UI Integration
    - Styled Components
    - Coinbase, Fortmatic, Metamask, WalletConnect, and more
    - dFuse Blockchain Streaming and Notifications
- url: https://gatsby-starter-theme-antv.antv.vision
  repo: https://github.com/antvis/gatsby-starter-theme-antv
  description: ⚛️ Polished Gatsby theme for documentation site
  tags:
    - Documentation
    - Markdown
    - Styling:Other
  features:
    - ⚛ Prerendered static site
    - 🌎 Internationalization support by i18next
    - 📝 Markdown-based documentation and menus
    - 🎬 Examples with live playground
    - 🏗 Unified Theme and Layout
    - 🆙 Easy customized header nav
    - 🧩 Built-in home page components
- url: https://gatsby-starter-cafe.netlify.com
  repo: https://github.com/crolla97/gatsby-starter-cafe
  description: Gatsby starter for creating a single page cafe website using Contentful and Leaflet
  tags:
    - CMS:Contentful
    - Styling:SCSS
    - Landing Page
    - Onepage
  features:
    - Leaflet interactive map
    - Instagram Feed
    - Contentful for menu item storage
    - Responsive design
- url: https://gatsby-firebase-simple-auth.netlify.com/
  repo: https://github.com/marcomelilli/gatsby-firebase-simple-auth
  description: A simple Firebase Authentication Starter with protected routes
  tags:
    - Firebase
    - Authentication
    - Styling:Tailwind
  features:
    - Authentication with Firebase
    - Protected Routes with Authorization
- url: https://demo.gatsbystorefront.com/
  repo: https://github.com/GatsbyStorefront/gatsby-starter-storefront-shopify
  description: Lightning fast PWA storefront for Shopify
  tags:
    - CMS:Headless
    - Shopify
    - SEO
    - PWA
    - E-commerce
    - Styling:CSS-in-JS
  features:
    - Gatsby Storefront
    - gatsby-theme-storefront-shopify
    - Shopify Integration
    - Shopping Cart
    - PWA
    - Optimized images with gatsby-image.
    - SEO
    - A11y
- url: https://keturah.netlify.com/
  repo: https://github.com/giocare/gatsby-starter-keturah
  description: A portfolio starter for developers
  tags:
    - Portfolio
    - SEO
    - Markdown
  features:
    - Target Audience Developers
    - Designed To Resemble A Terminal And Text Editor
    - Responsive Design
    - FontAwesome Icon Library
    - Easily Customize Content Using Markdown Files
    - SEO Friendly Component
    - Social Media Icons Provided
- url: https://gatsby-lander.surge.sh/
  repo: https://github.com/codebushi/gatsby-starter-lander
  description: Single page starter built with Tailwind CSS
  tags:
    - Onepage
    - Linting
    - Styling:Tailwind
  features:
    - Simple One Page Site
    - Landing Page Design
    - Fully Responsive
    - Styling with Tailwind
- url: https://gatsby-starter-papan01.netlify.com/
  repo: https://github.com/papan01/gatsby-starter-papan01
  description: A Gatsby starter for creating a markdown blog.
  tags:
    - Linting
    - Blog
    - Styling:SCSS
    - Markdown
    - Pagination
    - PWA
    - SEO
  features:
    - SSR React Code Splitting(loadable-components)
    - Theme Toggle(light/dark)
    - Pagination
    - SEO(Sitemap, Schema.org, OpenGraph tags, Twitter tag)
    - Web application manifest and offline support
    - Google Analytics
    - Disqus
    - RSS
    - ESLint(Airbnb) for linting
    - Prettier code formatting
    - gh-pages for deploying to GitHub Pages
- url: https://gatsby-starter-boilerplatev-kontent-demo.netlify.com/
  repo: https://github.com/viperfx07/gatsby-starter-boilerplatev-kontent
  description: A Gatsby starter using BoilerplateV for Kentico Kontent.
  tags:
    - Blog
    - CMS:Headless
    - CMS:Kontent
    - Styling:Bootstrap
    - Styling:CSS-in-JS
    - Linting
  features:
    - Sass (SCSS Flavored) CSS
    - ITCSS Structure of CSS (with glob added for css)
    - Bootstrap CSS Framework
    - React Helmet <head> Management
    - ESLint(Airbnb) for JS linting
    - Prettier for JS formatting
- url: https://www.cryptocatalyst.net/
  repo: https://github.com/n8tb1t/gatsby-starter-cryptocurrency
  description: A full-fledged cryptocurrency Gatsby starter portal with landing page, blog, roadmap, devs team, and docs.
  tags:
    - Linting
    - Blog
    - Styling:SCSS
    - Markdown
    - Pagination
    - PWA
    - SEO
  features:
    - Beautiful Mobile-first design.
    - modular SCSS styles.
    - Configurable color scheme.
    - Advanced config options.
    - Advanced landing page.
    - Blog Component.
    - Live comments.
    - Roadmap component.
    - Developers page component.
    - Algolia advanced search index, with content chunks.
    - Docs component.
    - No outdated codebase, use only react hooks.
    - Easy to modify react components.
    - SEO (Sitemap, OpenGraph tags, Twitter tags)
    - Google Analytics Support
    - Offline Support & WebApp Manifest
    - Easy to modify assets.
- url: https://chronoblog-profile.now.sh
  repo: https://github.com/Ganevru/gatsby-starter-chronoblog-profile
  description: This starter will help you launch a personal website with a simple text feed on the main page. This starter looks simple and neat, but at the same time, it has great potential for organizing your content using tags, dates, and search. The homepage is organized in compact feeds. The display of content in these feeds is based on the tags of this content (for example, only content with a podcast tag gets into the feed with podcasts).
  tags:
    - Blog
    - Portfolio
    - MDX
    - Markdown
    - SEO
    - Styling:CSS-in-JS
    - Linting
  features:
    - Specially designed to create a personal website (in a simple and strict "text" style)
    - Universal text feed divided into categories
    - Search and Tags for organizing content
    - A simple change of primary and secondary colors of the site, fonts, radius of curvature of elements, etc (thanks to Theme UI theming)
    - Clean and Universal UI
    - Mobile friendly, all elements and custom images are adapted to any screen
    - Light/Dark mode
    - Easy customization of icons and links to your social networks
    - MDX for the main menu of the site, footer and other elements of the site
    - MDX for pages and content
    - Code syntax highlighting
    - SEO (OpenGraph and Twitter) out of the box with default settings that make sense (thanks to React Helmet)
- url: https://chronoblog-hacker.now.sh
  repo: https://github.com/Ganevru/gatsby-starter-chronoblog-hacker
  description: A dark (but with ability to switch to light) starter that uses the Source Code Pro font (optional) and minimalistic UI
  tags:
    - Blog
    - Portfolio
    - MDX
    - Markdown
    - SEO
    - Styling:CSS-in-JS
    - Linting
  features:
    - Specially designed to create a personal website
    - Search and Tags for organizing content
    - A simple change of primary and secondary colors of the site, fonts, radius of curvature of elements, etc (thanks to Theme UI theming)
    - Clean and Minimalistic UI
    - Mobile friendly, all elements and custom images are adapted to any screen
    - Light/Dark mode
    - Easy customization of icons and links to your social networks
    - MDX for the main menu of the site, footer and other elements of the site
    - MDX for pages and content
    - Code syntax highlighting
    - SEO (OpenGraph and Twitter) out of the box with default settings that make sense (thanks to React Helmet)
- url: https://gatsby-starter-tailwind2-emotion-styled-components.netlify.com/
  repo: https://github.com/chrish-d/gatsby-starter-tailwind2-emotion-styled-components
  description: A (reasonably) unopinionated Gatsby starter, including; Tailwind 2 and Emotion. Use Tailwind utilities with Emotion powered CSS-in-JS to produce component scoped CSS (no need for utilities like Purge CSS, etc).
  tags:
    - Styling:CSS-in-JS
    - Styling:Tailwind
  features:
    - Utility-first CSS using Tailwind 2.
    - CSS scoped within components (no "bleeding").
    - Only compiles the CSS you use (no need to use PurgeCSS/similar).
    - Automatically gives you Critical CSS with inline stlyes.
    - Hybrid of PostCSS and CSS-in-JS to give you Tailwind base styles.
- url: https://5e0a570d6afb0ef0fb162f0f--wizardly-bassi-e4658f.netlify.com/
  repo: https://github.com/adamistheanswer/gatsby-starter-baysik-blog
  description: A basic and themeable starter for creating blogs in Gatsby.
  tags:
    - Blog
    - Portfolio
    - MDX
    - Markdown
    - SEO
    - Styling:CSS-in-JS
    - Linting
  features:
    - Specially designed to create a personal website
    - Clean and Minimalistic UI
    - Facebook Comments
    - Mobile friendly, all elements and custom images are adapted to any screen
    - Light/Dark mode
    - Prettier code formatting
    - RSS
    - Links to your social networks
    - MDX for pages and content
    - Code syntax highlighting
    - SEO (OpenGraph and Twitter) out of the box with default settings that make sense (thanks to React Helmet)
- url: https://gatsby-starter-robin.netlify.com/
  repo: https://github.com/robinmetral/gatsby-starter-robin
  description: Gatsby Default Starter with state-of-the-art tooling
  tags:
    - MDX
    - Styling:CSS-in-JS
    - Linting
    - Testing
    - Storybook
  features:
    - 📚 Write in MDX
    - 👩‍🎤 Style with Emotion
    - 💅 Linting with ESLint and Prettier
    - 📝 Unit and integration testing with Jest and react-testing-library
    - 💯 E2E browser testing with Cypress
    - 📓 Visual testing with Storybook
    - ✔️ CI with GitHub Actions
    - ⚡ CD with Netlify
- url: https://help.dferber.de
  repo: https://github.com/dferber90/gatsby-starter-help-center
  description: A themeable starter for a help center
  tags:
    - Documentation
    - Markdown
    - MDX
    - Search
  features:
    - Manage content in Markdown and YAML files
    - Multiple authors possible
    - Apply your own theme
    - Usable in any language
    - SEO friendly
    - Easy to add Analytics
- url: https://evaluates2.github.io/Gatsby-Starter-TypeScript-Redux-TDD-BDD
  repo: https://github.com/Evaluates2/Gatsby-Starter-TypeScript-Redux-TDD-BDD
  description: An awesome Gatsby starter template that takes care of the tooling setup, allowing you and your team to dive right into building ultra-fast React applications quickly and deploy them with confidence! 📦
  tags:
    - Redux
    - Language:TypeScript
    - Linting
    - Testing
    - Styling:None
  features:
    - 📚 Written in TypeScript.
    - 💡 Redux preconfigured (with local-storage integration.
    - 💅 Linting with TSLint and Prettier.
    - 📝 Unit testing with Jest and react-test-renderer.
    - 💯 Behavior-driven E2E browser testing with Cypress + Cucumber.js plugin.
    - 📓 Steps for deploying to Gh-pages
    - ✔️ CI with TravisCI
    - ⚡ Steps for deploying to GitHub Pages, AWS S3, or Netlify.
- url: https://gatsby-resume-starter.netlify.com/
  repo: https://github.com/barancezayirli/gatsby-starter-resume-cms
  description: Resume starter styled using Tailwind with Netlify CMS as headless CMS.
  tags:
    - CMS:Headless
    - SEO
    - PWA
    - Portfolio
  features:
    - One-page resume/CV
    - PWA
    - Multiple Netlify CMS widgets
    - Netlify CMS as Headless CMS
    - Tailwind for styling with theming
    - Optimized build process (purge css)
    - Basic SEO, site metadata
    - Prettier
    - Social media links
- url: https://gatsby-starter-default-nostyles.netlify.com/
  repo: https://github.com/JuanJavier1979/gatsby-starter-default-nostyles
  description: The default Gatsby starter with no styles.
  tags:
    - Styling:None
  features:
    - Based on gatsby-starter-default
    - No styles
- url: https://greater-gatsby.now.sh
  repo: https://github.com/rbutera/greater-gatsby
  description: Barebones and lightweight starter with TypeScript, PostCSS, TailwindCSS and Storybook.
  tags:
    - PWA
    - Language:TypeScript
    - Styling:Tailwind
  features:
    - Lightweight & Barebones
    - includes Storybook
    - Full TypeScript support
    - Uses styled-components Global Styles API for consistency in styling across application and Storybook
- url: https://gatsby-simplefolio.netlify.com/
  repo: https://github.com/cobidev/gatsby-simplefolio
  description: A clean, beautiful and responsive portfolio template for Developers ⚡️
  tags:
    - Portfolio
    - PWA
    - SEO
    - Onepage
  features:
    - Modern UI Design
    - Reveal Animations
    - Fully Responsive
    - Easy site customization
    - Configurable color scheme
    - OnePage portfolio site
    - Fast image optimization
- url: https://gatsby-starter-hpp.netlify.com/
  repo: https://github.com/hppRC/gatsby-starter-hpp
  description: All in one Gatsby skeleton based TypeScript, emotion, and unstated-next.
  tags:
    - MDX
    - SEO
    - PWA
    - Linting
    - Styling:CSS-in-JS
    - Language:TypeScript
  features:
    - PWA
    - TypeScript
    - Absolute import
    - Useful ready made custom hooks
    - Ready made form component for Netlify form
    - Global CSS component and Reset CSS component
    - Advanced SEO components(ex. default twitter ogp image, sitemaps, robot.txt)
    - Prettier, ESLint
    - unstated-next(useful easy state library)
- url: https://gatsby-typescript-emotion-storybook.netlify.com/
  repo: https://github.com/duncanleung/gatsby-typescript-emotion-storybook
  description: Config for TypeScript + Emotion + Storybook + React Intl + SVGR + Jest.
  tags:
    - Language:TypeScript
    - Styling:CSS-in-JS
    - Storybook
    - i18n
    - Linting
    - Testing
  features:
    - 💻 TypeScript
    - 📓 Visual testing with Storybook
    - 👩‍🎤 CSS-in-JS styling with Emotion
    - 💅 Linting with ESLint and Prettier
    - 🌎 React Intl internationalization support
    - 🖼️ SVG support with SVGR
    - 📝 Unit and integration testing with Jest and react-testing-library
    - ⚡ CD with Netlify
- url: https://felco-gsap.netlify.com
  repo: https://github.com/AshfaqKabir/Felco-Gsap-Gatsby-Starter
  description: Minimal Multipurpose Gsap Gatsby Landing Page. Helps Getting Started With Gsap and Netlify Forms.
  tags:
    - Portfolio
    - Styling:CSS-in-JS
  features:
    - Minimal 3 Page Responsive Layout
    - Multipurpose Gatsby Theme
    - Working Netlify Form
    - Gsap For Modern Animtaions
    - Styled Components for responsive component based styling with theming
    - Basic SEO, site metadata
    - Prettier
- url: https://gatsby-starter-fusion-blog.netlify.com/
  repo: https://github.com/robertistok/gatsby-starter-fusion-blog
  description: Easy to configure blog starter with modern, minimal theme
  tags:
    - Language:TypeScript
    - Styling:CSS-in-JS
    - Netlify
    - Markdown
    - Blog
    - SEO
  features:
    - Featured/Latest posts
    - Sticky header
    - Easy to customize -> edit config.ts with your info
    - Meta tags for improved SEO with React Helmet
    - Transform links to bitly links automatically
    - Codesyntax
    - Code syntax highlighting
- url: https://gatsby-bootstrap-italia-starter.dej611.now.sh/
  repo: https://github.com/italia/design-italia-gatsby-starterkit
  description: Gastby starter project using the Bootstrap Italia design kit from Italian Digital Team
  tags:
    - Styling:Bootstrap
    - SEO
    - Linting
  features:
    - Bootstrap Italia - design-react-kit
    - Prettier
    - Sticky header
    - Complete header
    - Homepage and service templates pages ready to use
    - Meta tags for improved SEO with React Helmet
- url: https://gatsby-starter-webcomic.netlify.com
  repo: https://github.com/JLDevOps/gatsby-starter-webcomic
  description: Gatsby blog starter that focuses on webcomics and art with a minimalistic UI.
  tags:
    - Markdown
    - MDX
    - Netlify
    - Pagination
    - Search
    - Styling:Bootstrap
    - RSS
    - SEO
  features:
    - Designed to focus on blog posts with images.
    - Search capability on blog posts
    - Displays the latest posts
    - Displays all the tags from the site
    - Pagination between blog posts
    - Has a "archive" page that categorizes and displays all the blog posts by date
    - Mobile friendly
- url: https://gatsby-starter-material-emotion.netlify.com
  repo: https://github.com/liketurbo/gatsby-starter-material-emotion
  description: Gatsby starter of Material-UI with Emotion 👩‍🎤
  tags:
    - Language:TypeScript
    - SEO
    - Styling:Material
    - Styling:CSS-in-JS
  features:
    - Based on Gatsby Default Starter
    - Material-UI
    - Emotion
    - Roboto Typeface
    - SEO
    - TypeScript
- url: https://flex.arshad.io
  repo: https://github.com/arshad/gatsby-starter-flex
  description: A Gatsby starter for the Flex theme.
  tags:
    - SEO
    - MDX
    - Styling:CSS-in-JS
  features:
    - MDX Blocks for your Gatsby site.
    - Customizable, extendable and accessible.
    - Theme UI
    - SEO and Open graphs support
    - Color modes
    - Code Highlighting
- url: https://london-night-day.netlify.com/
  repo: https://github.com/jooplaan/gatsby-london-night-and-day
  description: A custom, image-centric dark and light mode aware theme for Gatsby. Advanced from the Gatsby starter London After Midnight.
  tags:
    - Blog
    - Portfolio
    - Gallery
    - SEO
    - Markdown
    - Styling:SCSS
    - HTML5UP
    - CMS:Netlify
  features:
    - Support tags
    - Easily change the theme color
    - Post thumbnails in the homepage
    - Made for image-centric portfolios
    - Using the London After Midnight is now “Dark mode” (the default), and the original London as “Light mode”.
    - Removed Google Fonts, using system fonts in stead (for speed and privacy :)
    - Use SASS
- url: https://the-gatsby-bootcamp-blog.netlify.com
  repo: https://github.com/SafdarJamal/gatsby-bootcamp-blog
  description: A minimal blogging site built with Gatsby using Contentful and hosted on Netlify.
  tags:
    - Blog
    - CMS:Contentful
    - Netlify
    - Styling:SCSS
    - SEO
    - Portfolio
  features:
    - Basic setup for a full-featured blog
    - Includes React Helmet to allow editing site meta tags
    - Uses SCSS for styling
    - Minimal responsive design
    - Styled components
    - SEO Friendly Meta
- url: https://gatsby-starter-catalyst-writer.netlify.com/
  repo: https://github.com/ehowey/gatsby-starter-catalyst-writer
  description: A full featured starter for a freelance writer or journalist to display a portfolio of their work. SANITY.io is used as the CMS. Based on Gatsby Theme Catalyst. Uses MDX and Theme-UI.
  tags:
    - Styling:CSS-in-JS
    - CMS:sanity.io
    - SEO
    - PWA
    - Portfolio
  features:
    - Based on Gatsby Theme Catalyst series of themes
    - MDX
    - Theme-UI integration for easy to change design tokens
    - SEO optimized to include social media images and Twitter handles
    - Tight integration with SANITY.io including a predefined content studio.
    - A full tutorial is available in the docs.
- url: https://rocketdocs.netlify.com/
  repo: https://github.com/Rocketseat/gatsby-starter-rocket-docs
  description: Out of the box Gatsby Starter for creating documentation websites easily and quickly.
  tags:
    - SEO
    - MDX
    - Documentation
    - Linting
    - Markdown
    - PWA
    - Styling:CSS-in-JS
  features:
    - MDX for docs;
    - Responsive and mobile friendly;
    - Code highlighting with prism-react-renderer and react-live support;
    - SEO (Sitemap, schema.org data, Open Graph and Twitter tags).
    - Google Analytics integration;
    - Custom docs schema;
    - Offline Support & WebApp Manifest;
    - Yaml-based sidebar navigation;
- url: https://gatsby-starter-typescript-default.netlify.com/
  repo: https://github.com/lianghx-319/gatsby-starter-typescript-default
  description: Only TypeScript Gatsby starter base on Default starter
  tags:
    - Language:TypeScript
  features:
    - All features same as gatsby-starter-default
    - Only support TypeScript using gatsby-typescript-plugin
- url: https://gatsby-starter-catalyst.netlify.com/
  repo: https://github.com/ehowey/gatsby-starter-catalyst
  description: A boilerplate starter to accelerate your Gatsby development process. Based on Gatsby Theme Catalyst. Uses MDX for content and Theme-UI for styling. Includes a core theme, a header theme, and a footer theme.
  tags:
    - MDX
    - Styling:Theme-UI
    - SEO
    - PWA
  features:
    - Based on Gatsby Theme Catalyst series of themes and starters.
    - Theme options are used to enable some simple layout changes.
    - Latent component shadowing allows for easy shadowing and swapping of layout components such as the header and footer.
    - Theme-UI is deeply integrated with design tokens and variants throughout.
    - Uses a Tailwind preset to enable you to focus on design elements.
    - Color mode switching available by default.
    - SEO optimized to include social media images and Twitter handles.
    - React Scroll for one page, anchor based navigation is available.
    - Code highlighting via Prism.
- url: https://gatsby-starter-default-dark-mode.netlify.com/
  repo: https://github.com/alexandreramosdev/gatsby-starter-default-dark-mode
  description: A simple starter to get developing quickly with Gatsby, dark mode, and styled-components.
  tags:
    - Styling:CSS-in-JS
    - Onepage
    - Linting
  features:
    - Dark mode
    - Styled Components
    - Comes with React Helmet for adding site meta tags
    - Includes plugins for offline support out of the box
- url: https://eager-memento.netlify.com/
  repo: https://github.com/Mr404Found/gatsby-memento-blogpost
  description: A responsive gatsby portfolio starter to show off or to flex your skills in a single page
  tags:
    - Netlify
    - Markdown
    - Blog
    - Styling:Bootstrap
  features:
    - React Bootstrap
    - Responsive webpage
    - TypeWriter Effect
- url: https://gatsby-starter-wilde-creations.netlify.com/
  repo: https://github.com/georgewilde/gatsby-starter-wilde-creations
  description: Barebones starter with a minimal number of components to kick off a TypeScript and Styled Components project.
  tags:
    - Styling:CSS-in-JS
    - PWA
    - Testing
    - Linting
    - Language:TypeScript
  features:
    - ✔️ Gatsby
    - ✔️ TypeScript
    - ✔️ Styled Components
    - ✔️ Helmet
    - ✔️ Storybook
    - ✔️ Jest
    - ✔️ ESLint
    - ✔️ Husky
    - ✔️ Prettier
    - ✔️ React Testing Library
    - ✔️ Stylelint
    - ✔️ Offline support
    - ✔️ PWA ready
    - ✔️ SEO
    - ✔️ Responsive design
    - ✔️ Netlify Deployment Friendly
    - ✔️ Highly optimized (Lighthouse score 4 x 100)
- url: https://gatsby-starter-typescript-deploy.netlify.com/
  repo: https://github.com/jongwooo/gatsby-starter-typescript
  description: TypeScript version of the default Gatsby starter🔮
  tags:
    - Language:TypeScript
    - Linting
    - Netlify
    - Testing
  features:
    - TypeScript
    - ESLint for JS linting
    - Prettier code formatting
    - Jest for testing
    - Deploy to Netlify through GitHub Actions
- url: https://answer.netlify.com/
  repo: https://github.com/passwd10/gatsby-starter-answer
  description: A simple Gatsby blog to show your Future Action on top of the page
  tags:
    - Blog
    - Markdown
    - Netlify
    - Disqus
  features:
    - Emoji
    - Social Icon(fontawesome)
    - Google Analytics
    - Disqus
    - Resume
    - Place plan on the top
- url: https://gatsby-portfolio-starter.netlify.com/
  repo: https://github.com/Judionit/gatsby-portfolio-starter
  description: A simple Gatsby portfolio starter
  tags:
    - Netlify
    - Styling:CSS-in-JS
    - Onepage
    - Portfolio
  features:
    - Styled components
    - Responsive webpage
    - Portfolio
- url: https://wp-graphql-gatsby-starter.netlify.com/
  repo: https://github.com/n8finch/wp-graphql-gatsby-starter
  description: A super simple, bare-bone starter based on the Gatsby Starter for the front end and the WP GraphQL plugin on your WordPress install. This is a basic "headless CMS" setup. This starter will pull posts, pages, categories, tags, and a menu from your WordPress site. You should use either the TwentyNineteen or TwentyTwenty WordPress themes on your WordPress install. See the starter repo for more detailed instructions on getting set up. The example here uses the WordPress Theme Unit Test Data for post and page dummy content. Find something wrong? Issues are welcome on the starter reository.
  tags:
    - Blog
    - CMS:Headless
    - CMS:WordPress
    - Netlify
  features:
    - WP GraphQL plugin integration
    - Light/Dark Mode
    - React Helmet for SEO
    - Integrated navigation
    - Verbose (i.e., not D.R.Y.) GraphQL queries to get data from
    - Includes plugins for offline support out of the box
- url: https://gatsby-starter-docz-netlifycms.netlify.com/
  repo: https://github.com/colbyfayock/gatsby-starter-docz-netlifycms
  description: Quickly deploy Docz documentation powered by Netlify CMS!
  tags:
    - CMS:Netlify
    - Documentation
    - Netlify
  features:
    - Docz documentation powered by Gatsby
    - Netlify CMS to manage content
- url: https://keanu-pattern.netlify.com/
  repo: https://github.com/Mr404Found/gatsby-keanu-blog
  description: A responsive and super simple gatsby portfolio starter and extendable for blog also used yaml parsing
  tags:
    - Netlify
    - SEO
    - Blog
    - Landing Page
    - Styling:Other
  features:
    - Attractive Design
    - Responsive webpage
    - Responsive Card Design
    - Gatsby
    - yaml parsing
    - Automatic page Generation by adding content
- url: https://gatsby-contentful-portfolio-blog.netlify.com/
  repo: https://github.com/escapemanuele/gatsby-contentful-blog-portfolio
  description: Simple gatsby starter for integration with Contentful. The result is a clean and nice website for businesses or freelancers with a blog and a portfolio.
  tags:
    - Blog
    - CMS:Headless
    - CMS:Contentful
    - Portfolio
  features:
    - Styled components
    - Responsive webpage
    - Portfolio
    - Blog
- url: https://example-site-for-square-starter.netlify.com/
  repo: https://github.com/jonniebigodes/example-site-for-square-starter
  description: A barebones starter to help you kickstart your next Gatsby project with Square payments
  tags:
    - Square
    - Netlify
    - SEO
    - E-commerce
  features:
    - Serverless
    - Gatsby
    - Square
- url: https://gatsby-animate.netlify.com/
  repo: https://github.com/Mr404Found/gatsby-animate-starter
  description: A responsive and super simple gatsby starter with awesome animations to components and to build your online solutions website. stay tuned more features coming soon
  tags:
    - Netlify
    - SEO
    - Blog
    - Landing Page
    - Styling:Other
  features:
    - Attractive Design
    - Responsive webpage
    - Services
    - Animations
    - yaml parsing
    - Component Animations
    - ReactReveal Library
- url: https://gatsby-starter-instagram-baseweb.netlify.com/
  repo: https://github.com/timrodz/gatsby-starter-instagram-baseweb
  description: 🎢 A portfolio based on your latest Instagram posts, implemented with the Base Web Design System by Uber. It features out-of-the-box responsive layouts, easy-to-implement components and CSS-in-JS styling.
  tags:
    - Landing Page
    - Portfolio
    - Gallery
    - SEO
    - Netlify
    - Styling:CSS-in-JS
    - Styling:Other
  features:
    - Display your Instagram posts (Up to the last 12 with no API key).
    - Plug & Play configuration. All you need is an Instagram username!
    - Lightweight & Minimalist page structure. Let your work show itself.
    - Responsive design.
    - Simple React functional components (FC).
    - Google Analytics ready.
    - Continuous deployment via Netlify or Zeit.
- url: https://gatsby-starter-mountain.netlify.com/
  repo: https://github.com/artezan/gatsby-starter-mountain
  description: Blog theme that combine the new powerful MDX with the old WordPress. Built with WP/MDX and Theme UI
  tags:
    - Styling:CSS-in-JS
    - PWA
    - MDX
    - CMS:WordPress
    - Landing Page
    - Blog
  features:
    - gatsby-theme-wordpress-mdx
    - Theme UI
    - react-animate-on-scroll
    - Responsive Design
    - SEO friendly
    - Optimized images with gatsby-image
    - Git pre-commit and pre-push hooks using Husky
    - Highly optimized with excellent lighthouse audit score
    - Light/Dark mode
    - CSS Animations
    - Mountain style
- url: https://gatsby-starter-redux-storybook.netlify.com/
  repo: https://github.com/fabianunger/gatsby-starter-redux-storybook
  description: Gatsby Starter that has Redux (persist) and Storybook implemented.
  tags:
    - Redux
    - Storybook
    - PWA
    - Styling:CSS-in-JS
    - SEO
  features:
    - Redux + Redux Persist implemented also for Storybook
    - PWA
    - ESLint
    - SEO ready
- url: https://dospolov.com
  repo: https://github.com/dospolov/gatsby-starter-blog-and-cv
  description: Gatsby starter for Blog and CV.
  tags:
    - Blog
    - CMS:Netlify
    - Pagination
    - Portfolio
    - Disqus
    - RSS
    - Styling:Ant Design
    - Styling:Tailwind
  features:
    - Archive organized by tags and categories
    - Pagination support
    - Offline support
    - Google Analytics support
    - Disqus Comments support
- url: https://gatsby-starter-typescript-themes.netlify.com/
  repo: https://github.com/room-js/gatsby-starter-typescript-themes
  description: Gatsby TypeScript starter with light/dark themes based on CSS variables
  tags:
    - Language:TypeScript
    - Styling:SCSS
  features:
    - Light and Dark themes based on CSS variables (persisted state)
    - Font Awesome
    - Normalize.css
- url: https://gatsby-notion-demo.netlify.com/
  repo: https://github.com/conradlin/gatsby-starter-strata-notion
  description: Gatsby starter utilizing Notion as a CMS based on strata site template
  tags:
    - Blog
    - PWA
    - SEO
    - Styling:SCSS
  features:
    - Super simple, portfolio + blog + newsletter site
    - Utilizing Notion as a CMS
    - Fully Responsive
    - Styling with SCSS
- url: https://sumanth.netlify.com/
  repo: https://github.com/Mr404Found/gatsby-sidedrawer
  description: A responsive and super simple gatsby site with awesome navbar and stay tuned more features coming soon
  tags:
    - Netlify
    - SEO
    - Blog
    - Landing Page
    - Styling:Other
  features:
    - Attractive Design
    - Responsive webpage
    - Animations
    - Component Animations
    - ReactReveal Library
    - Side Drawer
    - Sidebar
    - Navbar
- url: https://userbase-gatsby-starter.jacobneterer.com
  repo: https://github.com/jneterer/userbase-gatsby-starter
  description: Another TODO app - a Gatsby starter for Userbase, TailwindCSS, SCSS, and Typescript.
  tags:
    - Styling:Tailwind
    - Styling:SCSS
    - Language:TypeScript
    - Authentication
    - Netlify
    - SEO
  features:
    - Userbase for authentication and end-to-end encrypted data management
    - All user and data APIs
    - Tailwind CSS and SCSS for styling
    - Typescript for easier debugging and development, strict types, etc
    - Netlify for hosting
- url: https://gatsby-simple-blog-with-asciidoctor-demo.netlify.com
  repo: https://github.com/hitsuji-no-shippo/gatsby-simple-blog-with-asciidoctor
  description: A Gatsby blog with Asciidoctor. Forked from thundermiracle/gatsby-simple-blog.
  tags:
    - Blog
    - i18n
    - Netlify
    - Disqus
    - RSS
    - SEO
    - Linting
    - Testing
  features:
    - Asciidoc support
    - Easily Configurable
    - Tags
    - Edit on GitHub
    - i18n
    - SEO
    - Light and Dark themes
    - Google Analytics
    - RSS
    - Disqus
    - Breadcrumbs
    - ESLint
- url: https://barcadia.netlify.com/
  repo: https://github.com/bagseye/barcadia
  description: A super-fast site using GatsbyJS
  tags:
    - Blog
    - CMS:Headless
    - CMS:Contentful
    - Portfolio
  features:
    - Styled components
    - Responsive webpage
    - Portfolio
    - Blog
- url: https://gatsby-starter-clean-resume.netlify.com/
  repo: https://github.com/masoudkarimif/gatsby-starter-clean-resume
  description: A Gatsby Starter Template for Putting Your Resume Online Super Quick!
  tags:
    - Netlify
    - Pagination
    - Styling:Other
    - SEO
  features:
    - Easy setup
    - Completely customizable using only gatsby-config.js file
    - Uses Milligram for styling
    - Fully responsive
    - Clean minimalist design
    - Page transition
    - Five different themes (great-gatsby, master-yoda, wonder-woman, darth-vader, luke-lightsaber)
    - Includes React Helmet for title and description tags
    - Includes Google Analytics plugin
- url: https://gatsby-starter-i18n-bulma.netlify.com
  repo: https://github.com/kalwalt/gatsby-starter-i18n-bulma
  description: A gatsby starter with Bulma and optimized slug for better SEO.
  tags:
    - i18n
    - Netlify
    - CMS:Netlify
    - Styling:Bulma
    - Styling:SCSS
    - Gallery
    - SEO
    - Markdown
    - PWA
    - Blog
  features:
    - Multilanguage support with i18n
    - Slug switcher (multilanguage)
    - Uses Bulma for styling
    - Netlify CMS
    - React Images with Modal
    - FontAwesome icons
    - Animate.css with WOW
    - Robots.txt
    - Sitemap
    - PWA
- url: https://gatsby-attila.netlify.com/
  repo: https://github.com/armada-inc/gatsby-attila-theme-starter
  description: A Gatsby starter for creating blogs from headless Ghost CMS.
  tags:
    - Blog
    - CMS:Headless
    - SEO
    - Styling:SCSS
    - Pagination
  features:
    - Attila standard Ghost theme
    - Data sourcing from headless Ghost
    - Responsive design
    - SEO optimized
    - OpenGraph structured data
    - Twitter Cards meta
    - Sitemap Generation
    - XML Sitemaps
    - Progressive Web App
    - Offline Support
    - RSS Feed
    - Composable and extensible
- url: https://gatsby-contentful-portfolio.netlify.com/
  repo: https://github.com/wkocjan/gatsby-contentful-portfolio
  description: Gatsby portfolio theme integrated with Contentful
  tags:
    - CMS:Contentful
    - CMS:Headless
    - Gallery
    - Portfolio
    - SEO
    - Styling:Tailwind
  features:
    - Clean minimalist design
    - Contentful integration with ready to go placeholder content
    - Responsive design
    - Uses TailwindCSS for styling
    - Font Awesome icons
    - Robots.txt
    - SEO optimized
    - OpenGraph structured data
    - Integration with Mailchimp
- url: https://gatsby-graphcms-ecommerce-starter.netlify.com
  repo: https://github.com/GraphCMS/gatsby-graphcms-ecommerce-starter
  description: Swag store built with GraphCMS, Stripe, Gatsby, Postmark and Printful.
  tags:
    - E-commerce
    - i18n
    - Netlify
    - Styling:Tailwind
    - CMS:Other
    - Stripe
  features:
    - Dropshipping by Printful
    - Printful inventory enhanced by GraphCMS
    - Custom GraphQL API for handling checkout and payment
    - Postmark for order notifications
    - Strong Customer Authentication
- url: https://koop-blog.netlify.com/
  repo: https://github.com/bagseye/koop-blog
  description: A simple blog platform using GatsbyJS and MDX
  tags:
    - Blog
    - Markdown
    - MDX
  features:
    - Responsive design
    - Styled 404 page
    - Lightweight
    - Styled Components
- url: https://gatsby-minimalistic-dmin.netlify.com/
  repo: https://github.com/EllisMin/gatsby-minimalistic-dmin
  description: A ready-to-use, customizable personal blog with minimalistic design
  tags:
    - Blog
    - Markdown
    - Netlify
    - SEO
    - Styling:Other
    - Documentation
  features:
    - Simple blog with responsive design
    - Light / Dark Mode Switch
    - Markdown / HTML to create post & About page
    - Code syntax highlighting (Light / Dark)
    - Facebook Comments plugin
    - Social Media Links & Share buttons
    - Googly Analytics Support
    - Easy & Highly Customizable
    - Styled Components
- url: https://gatsby-airtable-listing.netlify.com/
  repo: https://github.com/wkocjan/gatsby-airtable-listing
  description: Airtable theme for Gatsby
  tags:
    - Airtable
    - SEO
    - Styling:Tailwind
  features:
    - Airtable integration
    - Modals with previous/next navigation
    - Responsive design
    - Uses TailwindCSS for styling
    - Font Awesome icons
    - Clean minimalist design
    - SEO optimized
    - Robots.txt
    - OpenGraph structured data
- url: https://gatsby-starter-personality.netlify.com/
  repo: https://github.com/matheusquintaes/gatsby-starter-personality
  description: A free responsive Gatsby Starter
  tags:
    - Portfolio
    - Gallery
  features:
    - SEO
    - Page transition
    - Fully responsive
    - Styling:CSS-in-JS
- url: https://seattleservicerelief.com/
  repo: https://github.com/service-relief/gatsby-starter-service-relief
  description: Localized index of resources for your city.
  tags:
    - Airtable
    - Netlify
    - SEO
    - Styling:Tailwind
  features:
    - generates a static website using GatsbyJS
    - uses Airtable to manage your listings and categories
    - includes an Airtable form to collect local submissions and add them to Airtable for approval
    - can be personalized to a city or region without touching a line of code
    - one-click deployment via Netlify
- url: https://shards-gatsby-starter.netlify.com/
  repo: https://github.com/wcisco17/gatsby-typescript-shards-starter
  description: Portfolio with Typescript and Shards UI
  tags:
    - Language:TypeScript
    - Portfolio
    - Netlify
    - PWA
    - Styling:Bootstrap
  features:
    - Portfollio Starter that includes Shards Ui component library and Typescript generator.
    - Typescript
    - Typescript Generator
    - Styled-Components
    - Shards UI
    - Bootstrap
- url: https://gatsby-sanity-developer-portfolio-starter.jacobneterer.com/
  repo: https://github.com/jneterer/gatsby-sanity-developer-portfolio-starter
  description: A Gatsby + Sanity CMS starter project for developer portfolios. Also built using TailwindCSS, SCSS, and Typescript.
  tags:
    - CMS:sanity.io
    - Portfolio
    - Styling:Tailwind
    - Styling:SCSS
    - Language:TypeScript
    - Netlify
    - SEO
  features:
    - Developer portfolio using Gatsby + Sanity CMS
    - Edit your profile, projects, and tags all in Sanity CMS without any code commits
    - TailwindCSS and SCSS for styling
    - Typescript for easier debugging and development, strict types, etc
    - Netlify for hosting
    - SEO Capabilities
- url: https://serene-ramanujan-285722.netlify.com/
  repo: https://github.com/kunalJa/gatsby-starter-math-blog
  description: A responsive math focused blog with MDX and Latex built in
  tags:
    - MDX
    - Blog
    - PWA
    - Storybook
    - Styling:Other
    - SEO
  features:
    - Mobile friendly and fully responsive
    - Easy to configure (just change site.config.js)
    - MDX
    - Latex with Katex
    - Storybook with tested components included
    - Uses Tachyons for styling
    - Easy to create new posts
- url: https://gatsby-starter-canada-pandemic.netlify.com/
  repo: https://github.com/masoudkarimif/gatsby-starter-canada-pandemic
  description: A Gatsby starter template for covering pandemics in Canada
  tags:
    - AWS
    - Onepage
    - Styling:Other
  features:
    - Interactive SVG map using D3
    - Responsive design
    - Styled 404 page
    - Google Analytics support
    - Includes React Helmet
    - Clean minimalist design
    - Completely customizable using only gatsby-config.js file
- url: https://builderio.github.io/gatsby-starter-builder/
  repo: https://github.com/BuilderIO/gatsby-starter-builder
  description: Gatsby starter with drag + drop page building with your React components via Builder.io
  tags:
    - CMS:Other
    - CMS:Headless
  features:
    - Builder.io integration with sample pages/header/footer.
    - Drag and drop page editing and creations.
    - Lots of built-in templates, widgets, or bring in your own custom components.
    - Uses @builder.io/gatsby plugin to dynamically create pages published on the editor.
    - SEO
- url: https://gatsby-starter-reason-blog.netlify.com/
  repo: https://github.com/mukul-rathi/gatsby-starter-reason-blog
  description: The Gatsby Starter Blog using ReasonML!
  tags:
    - Blog
    - Styling:CSS-in-JS
    - Language:Other
  features:
    - Basic setup for a full-featured type-safe blog
    - ReasonML support out-of-the-box
    - ReasonReact v3 JSX syntax
    - CSS-in-Reason support
    - StaticQuery GraphQL support in ReasonML
    - Similar to gatsby-starter-blog

- url: https://gct.mozart409.space/
  repo: https://github.com/Mozart409/gatsby-custom-tailwind
  description: A minimal tailwind css starter, with custom fonts, purgecss, automatic linting when committing to master, awesome lighthouse audit, custom zeit/serve server for production build, visible to all in your network, so you can test it with your phone.
  tags:
    - Linting
    - PWA
    - SEO
    - Styling:Tailwind
    - Styling:PostCSS
  features:
    - Minimal Tailwind Starter
    - Custom Fonts predefined
    - Automatic Linting on Commit using husky and pretty-quick
    - Custom server to test Production Builds on your local network via zeit/serve
    - Extensive Readme in the repo
- url: https://gatsby-redux-toolkit-typescript.netlify.com/
  repo: https://github.com/saimirkapaj/gatsby-redux-toolkit-typescript-starter
  description: Gatsby Starter using Redux-Toolkit, Typescript, Styled Components and Tailwind CSS.
  tags:
    - Redux
    - Language:TypeScript
    - Styling:Tailwind
  features:
    - Redux-Toolkit
    - Typescript
    - Styled Components
    - Tailwind CSS
    - Removes unused CSS with Purgecss
    - Font Awesome Icons
    - Responsive Design
    - Change between light and dark themes
    - SEO
    - React Helmet
    - Offline Support
- url: https://gatsby-ts-tw-styled-eslint.netlify.com
  repo: https://github.com/Miloshinjo/gatsby-ts-tw-styled-eslint-starter
  description: Gatsby starter with Typescript, TailwindCSS, @emotion/styled and eslint.
  tags:
    - Linting
    - Styling:CSS-in-JS
    - Styling:Tailwind
    - Language:TypeScript
  features:
    - Typescript support
    - CSS-in-JS with @emotion/styled (like styled components)
    - TailwindCSS (1.2) support
    - eslint with airbnb settings
- url: https://mik3y.github.io/gatsby-starter-basic-bootstrap/
  repo: https://github.com/mik3y/gatsby-starter-basic-bootstrap
  description: A barebones starter featuring react-bootstrap and deliberately little else
  tags:
    - Styling:Bootstrap
    - Styling:SCSS
  features:
    - Uses react-bootstrap, sass, and little else
    - Skeleton starter, based on gatsby-starter-default
    - Optional easy integration of themes from Bootswatch.com
- url: https://gatsby-starter-songc.netlify.com/
  repo: https://github.com/FFM-TEAM/gatsby-starter-song
  description: A Gatsby starter for blog style with fresh UI.
  tags:
    - Blog
    - Netlify
    - SEO
    - Language:TypeScript
    - Styling:CSS-in-JS
  features:
    - Emoji (emojione)
    - Code syntax highlighting (atom-one-light Style)
    - Mobile friendly and fully responsive
    - Comment feature ( utterances)
    - Post side PostTOC
    - Simple fresh design like Medium
    - Readability
- url: https://gatsby-starter-kontent-lumen.netlify.com/
  repo: https://github.com/Kentico/gatsby-starter-kontent-lumen
  description: A minimal, lightweight, and mobile-first starter for creating blogs uses Gatsby and Kentico Kontent CMS. Inspired by Lumen.
  tags:
    - SEO
    - CMS:Headless
    - CMS:Kontent
    - Netlify
    - Styling:SCSS
    - Blog
  features:
    - Kentico Kontent CaaS platform as the data source.
    - Mobile-First approach in development.
    - Archive organized by tags and categories.
    - Automatic Sitemap generation.
    - Lost Grid.
    - Beautiful typography inspired by matejlatin/Gutenberg.
    - Stylesheet built using Sass and BEM-Style naming.
    - Syntax highlighting in code blocks.
    - Google Analytics support.
- url: https://dindim-production.netlify.com/
  repo: https://github.com/lorenzogm/gatsby-ecommerce-starter
  description: Gatsby starter to create an ecommerce website with netlify and stripe. Setup and release your shop in a few minutes.
  tags:
    - Client-side App
    - E-commerce
    - Firebase
    - Netlify
    - SEO
    - Stripe
    - Styling:CSS-in-JS
  features:
    - 100% Free. No subscriptions, just pay a fee to Stripe when you sell a product.
    - Home Page to list all your products.
    - Category Page to list products by category.
    - Product Detail Page. Define several colors and sizes for the same product
    - Cart Page with the summary of your cart before checkout.
    - Checkout Page powered by Stripe.
    - Scripts to create/update/delete your products in Stripe.
    - Analytics with Firebase
- url: https://gatsby-starter-ts.now.sh/
  repo: https://github.com/jpedroschmitz/gatsby-starter-ts
  description: A TypeScript starter for Gatsby. No plugins and styling. Exactly the necessary to start!
  tags:
    - Language:TypeScript
    - Styling:None
    - Linting
  features:
    - TypeScript
    - ESLint and Prettier
    - Husky and lint-staged
    - Commitizen and Commitlint
    - TypeScript absolute paths
- url: https://rolwinreevan.com
  repo: https://github.com/rolwin100/rolwinreevan_gatsby_blog
  description: This starter consists of ant design system you can use it for your personal blog. I have give a lot of time in developing this starter because I found that there were not much starters with a very good design. Please give a star to this project if you have like it to encourage me 😄. Thank you.
  tags:
    - Blog
    - Portfolio
    - Markdown
    - SEO
    - PWA
  features:
    - Blog designed using Markdown.
    - Beautifully designed landing page.
    - First project in the starters list to use ant design.
    - Supports SSR and is also a PWA.
- url: https://gatsby-antd-starter.netlify.app/
  repo: https://github.com/alienCY/gatsby-antd-starter
  description: Gatsby starter with ant design (antd)
  tags:
    - Styling:Ant Design
    - SEO
  features:
    - Ant Design components
    - A really nice header.
- url: https://gatsby-starter-typescript.surge.sh
  repo: https://github.com/kurttomlinson/gatsby-starter-typescript
  description: A TypeScript starter with auto-generated GraphQL types, TS errors in the develop console, and gatsby-node.ts support!
  tags:
    - Language:TypeScript
  features:
    - TypeScript
    - Auto-generated types from GraphQL queries
    - TypeScript errors in the develop console
    - Support for typed GraphQL queries in gatsby-node.ts
    - Based on gatsby-starter-default
- url: https://www.dyuzz.club/
  repo: https://github.com/Dyuzz/Gatsby-Blog-Starter-Dyuzz
  description: A Gatsby starter for creating blogs.
  tags:
    - Blog
    - PWA
    - SEO
    - CMS:Netlify
    - Pagination
  features:
    - Blog designed using Markdown.
    - Beautifully designed landing page.
    - GatsbyJS v2
    - Google Analytics
    - Web App Manifest
    - Netlify Support
    - Gitalk Comment
    - SiteMap
    - Netlify CMS Support
    - TOC（TableOfContexts）
    - Pagination
    - SEO
    - Phone browser Support
<<<<<<< HEAD
- url: https://gatsby-material-typescript-starter.netlify.app
  repo: https://github.com/Junscuzzy/gatsby-material-typescript-starter
  description: A simple starter using Typescript, eslint, prettier & @Material-ui
  tags:
    - Language:TypeScript
    - Linting
    - Netlify
    - SEO
    - Styling:Material
  features:
    - Typescript in front-side & node-side
    - Prettier, eslint and Type-check well configured together
    - Material-ui SSR compatible with build-in light/dark theme
    - Content sourcing free
    - Functional react (Hooks & functions instead Class)
    - Responsive design
    - SEO optimized
    - Styled 404 page
    - Google Analytics support
=======
- url: https://gatsby-starter-takeshape-startup.netlify.app
  repo: https://github.com/colbyfayock/gatsby-starter-takeshape-startup
  description: Integrate TakeShape CMS using a ready to go TakeShape Startup project!
  tags:
    - Blog
    - CMS:Other
    - CMS:Headless
    - Landing Page
    - Styling:SCSS
  features:
    - Integrate TakeShape CMS
    - Preconfigured to work with the TakeShape Startup project
- url: https://gatsby-startbootstrap-agency.netlify.app/
  repo: https://github.com/thundermiracle/gatsby-startbootstrap-agency
  description: Gatsby version of startbootstrap-agency with i18n supported.
  tags:
    - Portfolio
    - PWA
    - SEO
    - Gallery
    - Landing Page
    - Onepage
    - Markdown
    - Netlify
    - Styling:Bootstrap
    - i18n
    - Netlify
    - Linting
  features:
    - Easily Configurable
    - Different types of sections
    - i18n
    - SEO
    - Google Analytics
    - Prettier, ESLint
- url: https://gatsby-typescript-tailwind-twin-styled-component-starter.netlify.app/
  repo: https://github.com/DevHausStudio/Gatsby-Typescript-Tailwind-Twin-Styled-Component-Starter
  description: Barebones and lightweight starter with TypeScript, Styled-Components, TailwindCSS, Twin Macro.
  tags:
    - Language:TypeScript
    - Styling:Tailwind
    - Styling:CSS-in-JS
    - Netlify
  features:
    - GatsbyJS v2
    - Typescript
    - Tailwindcss
    - Style-Components
    - CSS-in-JS
    - Code Readability
    - Barebones
- url: https://dlford.github.io/gatsby-typescript-starter-minimalist/
  repo: https://github.com/dlford/gatsby-typescript-starter-minimalist
  description: A minimalist Gatsby Typescript starter, because less is more
  tags:
    - Language:TypeScript
    - Linting
    - Styling:Other
  features:
    - Don't use `React.FC` (See `https://github.com/facebook/create-react-app/pull/8177`)
    - Minimalist
    - Prettier / ESLint pre-configured
    - CSS Reset / CSS Modules
    - Style Builder page for adjusting global styles
- url: https://flotiq-starter-products.herokuapp.com/
  repo: https://github.com/flotiq/gatsby-starter-products
  description: A Gatsby e-commerce starter with products sourced from Flotiq.
  tags:
    - CMS:Headless
    - E-commerce
    - CMS:Other
  features:
    - Snipcart e-commerce starter
    - Flotiq CMS as a product source
    - Deploy to Heroku
- url: https://gatsby-markdown-personal-website.netlify.app/
  repo: https://github.com/SaimirKapaj/gatsby-markdown-personal-website
  description: Gatsby Markdown Personal Website Starter, using Styled Components, Tailwindcss and Framer Motion.
  tags:
    - Blog
    - Portfolio
    - Markdown
    - Styling:Tailwind
  features:
    - Markdown
    - Framer Motion
    - Page Transition
    - Styled Components
    - Tailwind CSS
    - Removes unused CSS with Purgecss
    - Font Awesome Icons
    - Responsive Design
    - SEO
    - React Helmet
    - Offline Support
    - Gatsby Image
>>>>>>> 071abfaa
<|MERGE_RESOLUTION|>--- conflicted
+++ resolved
@@ -6043,7 +6043,6 @@
     - Pagination
     - SEO
     - Phone browser Support
-<<<<<<< HEAD
 - url: https://gatsby-material-typescript-starter.netlify.app
   repo: https://github.com/Junscuzzy/gatsby-material-typescript-starter
   description: A simple starter using Typescript, eslint, prettier & @Material-ui
@@ -6063,7 +6062,6 @@
     - SEO optimized
     - Styled 404 page
     - Google Analytics support
-=======
 - url: https://gatsby-starter-takeshape-startup.netlify.app
   repo: https://github.com/colbyfayock/gatsby-starter-takeshape-startup
   description: Integrate TakeShape CMS using a ready to go TakeShape Startup project!
@@ -6159,5 +6157,4 @@
     - SEO
     - React Helmet
     - Offline Support
-    - Gatsby Image
->>>>>>> 071abfaa
+    - Gatsby Image