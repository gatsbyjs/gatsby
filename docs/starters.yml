--- conflicted
+++ resolved
@@ -3311,11 +3311,8 @@
     - Offline support
     - Web App Manifest
     - SEO
-<<<<<<< HEAD
 - url: https://gatsby-simple-blog.thundermiracle.com
-=======
 - url: https://gatsby-simple-blog.netlify.com
->>>>>>> 2a729bdf
   repo: https://github.com/thundermiracle/gatsby-simple-blog
   description: A gatsby-starter-blog with overreacted looking and tags, breadcrumbs, disqus, i18n, eslint supported
   tags:
@@ -3326,10 +3323,7 @@
     - Disqus
     - Testing
   features:
-<<<<<<< HEAD
     - Easily Configurable
-=======
->>>>>>> 2a729bdf
     - Tags
     - Breadcrumbs
     - Tags
