--- conflicted
+++ resolved
@@ -6301,7 +6301,6 @@
     - Sitemap Generation
     - XML Sitemaps
     - Progressive Web Ap
-<<<<<<< HEAD
 - url: https://creationspirit.github.io/gatsby-babylonjs-starter/
   repo: https://github.com/creationspirit/gatsby-babylonjs-starter
   description: A Gatsby starter with example Babylonjs scene boilerplate.
@@ -6310,7 +6309,6 @@
   features:
     - Babylon.js 3D graphics
     - Built on top of Gatsby's default starter
-=======
 - url: https://gatsby-starter-voyager.netlify.app/
   repo: https://github.com/gregdferrell/gatsby-starter-voyager
   description: A feature-rich starter blog.
@@ -6435,5 +6433,4 @@
     - Write post in markdown or MDX
     - Desktop and mobile responsive layout
     - Customizable branding & navigation
-    - Material-UI
->>>>>>> 5b8f97d5
+    - Material-UI