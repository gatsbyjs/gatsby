- url: https://gatsby-pod6.netlify.app/
  repo: https://github.com/zag/gatsby-starter-pod6
  description: A minimal, lightweight, and mobile-first starter for creating blogs with pod6 markup language.
  tags:
    - Blog
    - CMS:Netlify
    - Pagination
    - RSS
    - Linting
    - Styling:PostCSS
    - Styling:SCSS
  features:
    - Lost Grid
    - Jest testing
    - Beautiful typography inspired by matejlatin/Gutenberg
    - Mobile-First approach in development
    - Sidebar menu built using a configuration block
    - Pagination support
    - Sitemap Generation
    - Offline support
    - Google Analytics support
    - Create pages and posts in pod6 markup language
- url: https://ghost-balsa-preview.draftbox.co/
  repo: https://github.com/draftbox-co/gatsby-ghost-balsa-starter
  description: A Gatsby starter for creating blogs from headless Ghost CMS.
  tags:
    - Blog
    - CMS:Headless
    - SEO
    - Styling:SCSS
  features:
    - Balsa theme by Draftbox
    - Data sourcing from headless Ghost
    - Responsive design
    - SEO optimized
    - OpenGraph structured data
    - Twitter Cards meta
    - Sitemap Generation
    - XML Sitemaps
    - Progressive Web App
    - Offline Support
    - RSS Feed
    - Composable and extensible
- url: https://gatsby-starter-wordpress-twenty-twenty.netlify.app/
  repo: https://github.com/henrikwirth/gatsby-starter-wordpress-twenty-twenty
  description: A port of the WordPress Twenty Twenty theme to Gatsby.
  tags:
    - Blog
    - CMS:WordPress
    - Styling:Other
    - Pagination
  features:
    - Data sourcing from WordPress
    - Uses WPGraphQL as an API
    - Using the new gatsby-wordpress-source@v4
    - Responsive design
    - Works well with Gatsby Cloud incremental updates
- url: https://22boxes-gatsby-uno.netlify.app/
  repo: https://github.com/iamtherealgd/gatsby-starter-22boxes-uno
  description: A Gatsby starter for creating blogs and showcasing your work
  tags:
    - Blog
    - Portfolio
    - Markdown
    - SEO
  features:
    - Work and About pages
    - Work page with blog type content management
    - Personal webiste to create content and put your portfolio items
    - Landing pages for your work items, not just links
- url: https://wp-libre-preview.draftbox.co/
  repo: https://github.com/draftbox-co/gatsby-wordpress-libre-starter
  description: A Gatsby starter for creating blogs from headless WordPress CMS.
  tags:
    - Blog
    - SEO
    - CMS:WordPress
    - Styling:Other
    - Pagination
  features:
    - WordPress Libre 2 skin
    - Data sourcing from headless WordPress
    - Responsive design
    - SEO optimized
    - OpenGraph structured data
    - Twitter Cards meta
    - Sitemap Generation
    - XML Sitemaps
    - Progressive Web App
- url: https://delog-w3layouts.netlify.app/
  repo: https://github.com/W3Layouts/gatsby-starter-delog
  description: A Gatsby Starter built with Netlify CMS to launch your dream blog with a click.
  tags:
    - Blog
    - CMS:Netlify
  features:
    - Simple blog designed for designer and developers
    - Manage Posts with Netlify CMS
    - Option to add featured image and meta description while adding posts
- url: https://styxlab.github.io
  repo: https://github.com/styxlab/gatsby-starter-try-ghost
  description: A Gatsby starter for creating blogs from headless Ghost CMS.
  tags:
    - Blog
    - CMS:Headless
    - SEO
    - Styling:PostCSS
  features:
    - Casper standard Ghost theme
    - Data sourcing from headless Ghost
    - Sticky navigation headers
    - Hover on author avatar
    - Responsive design
    - SEO optimized
    - Styled 404 page
    - OpenGraph structured data
    - Twitter Cards meta
    - Sitemap Generation
    - XML Sitemaps
    - Progressive Web App
    - Offline Support
    - RSS Feed
    - Composable and extensible
- url: https://gatsby-theme-sky-lite.netlify.app
  repo: https://github.com/vim-labs/gatsby-theme-sky-lite-starter
  description: A lightweight Gatsby starter with Material-UI and MDX Markdown support.
  tags:
    - Blog
    - Styling:Material
  features:
    - Lightweight
    - Markdown
    - MDX
    - MaterialUI Components
    - React Icons
- url: https://authenticaysh.netlify.app/
  repo: https://github.com/seabeams/gatsby-starter-auth-aws-amplify
  description: Full-featured Auth with AWS Amplify & AWS Cognito
  tags:
    - AWS
    - Authentication
  features:
    - Full-featured AWS Authentication with Cognito
    - Error feedback in forms
    - Password Reset
    - Multi-Factor Authentication
    - Styling with Bootstrap and Sass
- url: https://gatsby-starter-blog-demo.netlify.app/
  repo: https://github.com/gatsbyjs/gatsby-starter-blog
  description: official blog
  tags:
    - Official
    - Blog
  features:
    - Basic setup for a full-featured blog
    - Support for an RSS feed
    - Google Analytics support
    - Automatic optimization of images in Markdown posts
    - Support for code syntax highlighting
    - Includes plugins for easy, beautiful typography
    - Includes React Helmet to allow editing site meta tags
    - Includes plugins for offline support out of the box
- url: https://gatsby-starter-default-demo.netlify.app/
  repo: https://github.com/gatsbyjs/gatsby-starter-default
  description: official default
  tags:
    - Official
  features:
    - Comes with React Helmet for adding site meta tags
    - Includes plugins for offline support out of the box
- url: https://gatsby-netlify-cms.netlify.app/
  repo: https://github.com/netlify-templates/gatsby-starter-netlify-cms
  description: n/a
  tags:
    - Blog
    - Styling:Bulma
    - CMS:Netlify
  features:
    - A simple blog built with Netlify CMS
    - Basic directory organization
    - Uses Bulma for styling
    - Visit the repo to learn how to set up authentication, and begin modeling your content.
- url: https://vagr9k.github.io/gatsby-advanced-starter/
  repo: https://github.com/Vagr9K/gatsby-advanced-starter
  description: Great for learning about advanced features and their implementations
  tags:
    - Blog
    - Styling:None
  features:
    - Does not contain any UI frameworks
    - Provides only a skeleton
    - Tags
    - Categories
    - Google Analytics
    - Disqus
    - Offline support
    - Web App Manifest
    - SEO
- url: https://vagr9k.github.io/gatsby-material-starter/
  repo: https://github.com/Vagr9K/gatsby-material-starter
  description: n/a
  tags:
    - Styling:Material
  features:
    - React-MD for Material design
    - Sass/SCSS
    - Tags
    - Categories
    - Google Analytics
    - Disqus
    - Offline support
    - Web App Manifest
    - SEO
- url: https://gatsby-advanced-blog-system.danilowoz.now.sh/blog
  repo: https://github.com/danilowoz/gatsby-advanced-blog-system
  description: Create a complete blog from scratch with pagination, categories, featured posts, author, SEO, and navigation.
  tags:
    - Pagination
    - Markdown
    - SEO
  features:
    - Pagination;
    - Category and tag pages (with pagination);
    - Category list (with navigation);
    - Featured post;
    - Author page;
    - Next and prev post;
    - SEO component.
- url: https://graphcms.github.io/gatsby-graphcms-tailwindcss-example/
  repo: https://github.com/GraphCMS/gatsby-graphcms-tailwindcss-example
  description: The default Gatsby starter blog with the addition of the gatsby-source-graphql and Tailwind dependencies.
  tags:
    - Styling:Tailwind
    - CMS:Headless
  features:
    - Tailwind style library
    - GraphQL source plugin
    - Very simple boilerplate
- url: https://wonism.github.io/
  repo: https://github.com/wonism/gatsby-advanced-blog
  description: n/a
  tags:
    - Portfolio
    - Redux
  features:
    - Blog post listing with previews (image + summary) for each blog post
    - Categories and tags for blog posts with pagination
    - Search post with keyword
    - Put react application / tweet into post
    - Copy some codes in post with clicking button
    - Portfolio
    - Resume
    - Redux for managing statement (with redux-saga / reselect)

- url: https://gatsby-tailwind-emotion-starter.netlify.app/
  repo: https://github.com/muhajirdev/gatsby-tailwind-emotion-starter
  description: A Gatsby Starter with Tailwind CSS + Emotion JS
  tags:
    - Styling:Tailwind
  features:
    - ESLint Airbnb without semicolon and without .jsx extension
    - Offline support
    - Web App Manifest
- url: https://gatsby-starter-redux-firebase.netlify.app/
  repo: https://github.com/muhajirdev/gatsby-starter-redux-firebase
  description: A Gatsby + Redux + Firebase Starter. With Authentication
  tags:
    - Styling:None
    - Firebase
    - Client-side App
  features:
    - ESLint Airbnb without semicolon and without .jsx extension
    - Firebase
    - Web App Manifest
- url: https://dschau.github.io/gatsby-blog-starter-kit/
  repo: https://github.com/dschau/gatsby-blog-starter-kit
  description: n/a
  tags:
    - Blog
  features:
    - Blog post listing with previews for each blog post
    - Navigation between posts with a previous/next post button
    - Tags and tag navigation
- url: https://contentful.github.io/starter-gatsby-blog/
  repo: https://github.com/contentful/starter-gatsby-blog
  description: n/a
  tags:
    - Blog
    - CMS:Contentful
    - CMS:Headless
  features:
    - Based on the Gatsby Starter Blog
    - Includes Contentful Delivery API for production build
    - Includes Contentful Preview API for development
- url: https://react-firebase-authentication.wieruch.com/
  repo: https://github.com/the-road-to-react-with-firebase/react-gatsby-firebase-authentication
  description: n/a
  tags:
    - Firebase
  features:
    - Sign In, Sign Up, Sign Out
    - Password Forget
    - Password Change
    - Protected Routes with Authorization
    - Realtime Database with Users
- url: http://dmwl.net/gatsby-hampton-theme
  repo: https://github.com/davad/gatsby-hampton-theme
  description: n/a
  tags:
    - Styling:CSS-in-JS
  features:
    - ESLint in dev mode with the Airbnb config and Prettier formatting rules
    - Emotion for CSS-in-JS
    - A basic blog, with posts under src/pages/blog
    - A few basic components (Navigation, Layout, Link wrapper around gatsby-link))
    - Based on gatsby-starter-gatsbytheme
- url: https://orgapp.github.io/gatsby-starter-orga/
  repo: https://github.com/orgapp/gatsby-starter-orga
  description: Want to use org-mode instead of markdown? This is for you.
  tags:
    - Blog
  features:
    - Use org-mode files as source.
    - Generate post pages, can be configured to be file-based or section-based.
    - Generate posts index pages.
- url: http://2column-portfolio.surge.sh/
  repo: https://github.com/praagyajoshi/gatsby-starter-2column-portfolio
  description: n/a
  tags:
    - Portfolio
    - Styling:SCSS
  features:
    - Designed as a minimalistic portfolio website
    - Grid system using flexboxgrid
    - Styled using SCSS
    - Font icons using font-awesome
    - Google Analytics integration
    - Open Sans font using Google Fonts
    - Prerendered Open Graph tags for rich sharing
- url: https://prototypeinteractive.github.io/gatsby-react-boilerplate/
  repo: https://github.com/PrototypeInteractive/gatsby-react-boilerplate
  description: n/a
  tags:
    - Styling:Bootstrap
  features:
    - Basic configuration and folder structure
    - Uses PostCSS and Sass (with autoprefixer and pixrem)
    - Uses Bootstrap 4 grid
    - Leaves the styling to you
    - Uses data from local json files
    - Contains Node.js server code for easy, secure, and fast hosting
- url: http://capricious-spring.surge.sh/
  repo: https://github.com/noahg/gatsby-starter-blog-no-styles
  description: n/a
  tags:
    - Blog
    - Styling:None
  features:
    - Same as official gatsby-starter-blog but with all styling removed
- url: https://gatsby-starter-github-api.netlify.app/
  repo: https://github.com/lundgren2/gatsby-starter-github-api
  description: Single page starter based on gatsby-source-github-api
  tags:
    - Portfolio
    - Onepage
  features:
    - Use your GitHub as your own portfolio site
    - List your GitHub repositories
    - GitHub GraphQL API v4

- url: https://gatsby-starter-bloomer.netlify.app/
  repo: https://github.com/Cethy/gatsby-starter-bloomer
  description: n/a
  tags:
    - Styling:Bulma
  features:
    - Based on gatsby-starter-default
    - Bulma CSS Framework with its Bloomer react components
    - Font-Awesome icons
    - Includes a simple fullscreen hero w/ footer example
- url: https://gatsby-starter-bootstrap-netlify.netlify.app/
  repo: https://github.com/konsumer/gatsby-starter-bootstrap-netlify
  description: n/a
  tags:
    - Styling:Bootstrap
    - CMS:Netlify
  features:
    - Very similar to gatsby-starter-netlify-cms, slightly more configurable (e.g. set site-title in gatsby-config) with Bootstrap/Bootswatch instead of bulma
- url: https://gatstrap.netlify.app/
  repo: https://github.com/jaxx2104/gatsby-starter-bootstrap
  description: n/a
  tags:
    - Styling:Bootstrap
  features:
    - Bootstrap CSS framework
    - Single column layout
    - Basic components like SiteNavi, SitePost, SitePage
- url: http://gatsby-bulma-storybook.surge.sh/
  repo: https://github.com/gvaldambrini/gatsby-starter-bulma-storybook
  description: n/a
  tags:
    - Styling:Bulma
    - Storybook
    - Testing
  features:
    - Storybook for developing components in isolation
    - Bulma and Sass support for styling
    - CSS modules
    - Prettier & ESLint to format & check the code
    - Jest
- url: https://gatsby-starter-business.netlify.app/
  repo: https://github.com/v4iv/gatsby-starter-business
  description: n/a
  tags:
    - Styling:Bulma
    - PWA
    - CMS:Netlify
    - Disqus
    - Search
    - Pagination
  features:
    - Complete Business Website Suite - Home Page, About Page, Pricing Page, Contact Page and Blog
    - Netlify CMS for Content Management
    - SEO Friendly (Sitemap, Schemas, Meta Tags, GTM etc)
    - Bulma and Sass Support for styling
    - Progressive Web App & Offline Support
    - Tags and RSS Feed for Blog
    - Disqus and Share Support
    - Elastic-Lunr Search
    - Pagination
    - Easy Configuration using `config.js` file
- url: https://haysclark.github.io/gatsby-starter-casper/
  repo: https://github.com/haysclark/gatsby-starter-casper
  description: n/a
  tags:
    - PWA
  features:
    - Page pagination
    - CSS
    - Tags
    - Google Analytics
    - Offline support
    - Web App Manifest
    - SEO
- url: http://gatsby-starter-ceevee.surge.sh/
  repo: https://github.com/amandeepmittal/gatsby-starter-ceevee
  description: n/a
  tags:
    - Portfolio
  features:
    - Based on the Ceevee site template, design by Styleshout
    - Single Page Resume/Portfolio site
    - Target audience Developers, Designers, etc.
    - Used CSS Modules, easy to manipulate
    - FontAwsome Library for icons
    - Responsive Design, optimized for Mobile devices
- url: https://gatsby-starter-contentful-i18n.netlify.app/
  repo: https://github.com/mccrodp/gatsby-starter-contentful-i18n
  description: i18n support and language switcher for Contentful starter repo
  tags:
    - i18n
    - CMS:Contentful
    - CMS:Headless
  features:
    - Localization (Multilanguage)
    - Dynamic content from Contentful CMS
    - Integrates i18n plugin starter and using-contentful repos
- url: https://cranky-edison-12166d.netlify.app/
  repo: https://github.com/datocms/gatsby-portfolio
  description: n/a
  tags:
    - CMS:DatoCMS
    - CMS:Headless
  features:
    - Simple portfolio to quick start a site with DatoCMS
    - Contents and media from DatoCMS
    - Custom Sass style
    - SEO
- url: https://gatsby-deck.netlify.app/
  repo: https://github.com/fabe/gatsby-starter-deck
  description: n/a
  tags:
    - Presentation
  features:
    - Create presentations/slides using Gatsby.
    - Offline support.
    - Page transitions.
- url: https://gatsby-starter-default-i18n.netlify.app/
  repo: https://github.com/angeloocana/gatsby-starter-default-i18n
  description: n/a
  tags:
    - i18n
  features:
    - localization (Multilanguage)
- url: http://gatsby-dimension.surge.sh/
  repo: https://github.com/codebushi/gatsby-starter-dimension
  description: Single page starter based on the Dimension site template
  tags:
    - Portfolio
    - HTML5UP
    - Styling:SCSS
  features:
    - Designed by HTML5 UP
    - Simple one page site that’s perfect for personal portfolios
    - Fully Responsive
    - Styling with SCSS
- url: https://gatsby-docs-starter.netlify.app/
  repo: https://github.com/ericwindmill/gatsby-starter-docs
  description: n/a
  tags:
    - Documentation
    - Styling:CSS-in-JS
  features:
    - All the features from gatsby-advanced-starter, plus
    - Designed for Documentation / Tutorial Websites
    - ‘Table of Contents’ Component, Auto generates ToC from posts - just follow the file frontmatter conventions from markdown files in ‘lessons’.
    - Styled Components w/ ThemeProvider
    - Basic UI
    - A few extra components
    - Custom prismjs theme
    - React Icons
- url: https://parmsang.github.io/gatsby-starter-ecommerce/
  repo: https://github.com/parmsang/gatsby-starter-ecommerce
  description: Easy to use starter for an e-commerce store
  tags:
    - Styling:Other
    - Stripe
    - E-commerce
    - PWA
    - Authentication
  features:
    - Uses the Moltin e-commerce Api
    - Stripe checkout
    - Semantic-UI
    - Styled components
    - Google Analytics - (you enter the tracking-id)
    - React-headroom
    - ESLint & Prettier. Uses Airbnb JavaScript Style Guide
    - Authentication via Moltin (Login and Register)
- url: http://gatsby-forty.surge.sh/
  repo: https://github.com/codebushi/gatsby-starter-forty
  description: Multi-page starter based on the Forty site template
  tags:
    - Styling:SCSS
    - HTML5UP
  features:
    - Designed by HTML5 UP
    - Colorful homepage, and also includes a Landing Page and Generic Page components.
    - Many elements are available, including buttons, forms, tables, and pagination.
    - Custom grid made with CSS Grid
    - Styling with SCSS
- url: https://themes.gatsbythemes.com/gatsby-starter/
  repo: https://github.com/saschajullmann/gatsby-starter-gatsbythemes
  description: n/a
  tags:
    - Styling:CSS-in-JS
    - Blog
    - Testing
    - Linting
  features:
    - CSS-in-JS via Emotion.
    - Jest and Enzyme for testing.
    - ESLint in dev mode with the Airbnb config and Prettier formatting rules.
    - React 16.
    - A basic blog, with posts under src/pages/blog. There’s also a script which creates a new Blog entry (post.sh).
    - Data per JSON files.
    - A few basic components (Navigation, Footer, Layout).
    - Layout components make use of Styled-System.
    - Google Analytics (you just have to enter your tracking-id).
    - Gatsby-Plugin-Offline which includes Service Workers.
    - Prettier for a uniform codebase.
    - Normalize css (7.0).
    - Feather icons.
    - Font styles taken from Tachyons.
- url: https://gcn.netlify.app/
  repo: https://github.com/ryanwiemer/gatsby-starter-gcn
  description: A starter template to build amazing static websites with Gatsby, Contentful, and Netlify
  tags:
    - CMS:Contentful
    - CMS:Headless
    - Blog
    - Netlify
    - Styling:CSS-in-JS
  features:
    - CMS:Contentful integration with ready to go placeholder content
    - Netlify integration including a pre-built contact form
    - Minimal responsive design - made to customize or tear apart
    - Pagination logic
    - Styled components
    - SEO Friendly Component
    - JSON-LD Schema
    - OpenGraph sharing support
    - Sitemap Generation
    - Google Analytics
    - Progressive Web app
    - Offline Support
    - RSS Feed
    - Gatsby Standard module for linting JavaScript with StandardJS
    - Stylelint support for Styled Components to lint the CSS in JS
- url: https://alampros.github.io/gatsby-starter-grommet/
  repo: https://github.com/alampros/gatsby-starter-grommet
  description: n/a
  tags:
    - Styling:Grommet
  features:
    - Barebones configuration for using the Grommet design system
    - Uses Sass (with CSS modules support)
- url: https://gatsby-starter-hello-world-demo.netlify.app/
  repo: https://github.com/gatsbyjs/gatsby-starter-hello-world
  description: official hello world
  tags:
    - Official
  features:
    - A no-frills Gatsby install
    - No plugins, no boilerplate
    - Great for advanced users
- url: https://gatsby-starter-hello-world-tailwind-css.netlify.app/
  repo: https://github.com/ohduran/gatsby-starter-hello-world-tailwind-css
  description: hello world + Tailwind CSS
  tags:
    - Styling:Tailwind
  features:
    - One plugin, no boilerplate
    - Great for advanced users
- url: https://gatsby-starter-hero-blog.greglobinski.com/
  repo: https://github.com/greglobinski/gatsby-starter-hero-blog
  description: no description yet
  tags:
    - Styling:PostCSS
    - SEO
    - Markdown
  features:
    - Easy editable content in Markdown files (posts, pages and parts)
    - CSS with `styled-jsx` and `PostCSS`
    - SEO (sitemap generation, robot.txt, meta and OpenGraph Tags)
    - Social sharing (Twitter, Facebook, Google, LinkedIn)
    - Comments (Facebook)
    - Images lazy loading and `webp` support (gatsby-image)
    - Post categories (category based post list)
    - Full text searching (Algolia)
    - Contact form (Netlify form handling)
    - Form elements and validation with `ant-design`
    - RSS feed
    - 100% PWA (manifest.webmanifest, offline support, favicons)
    - Google Analytics
    - App favicons generator (node script)
    - Easy customizable base styles via `theme` object generated from `yaml` file (fonts, colors, sizes)
    - React v.16.3 (gatsby-plugin-react-next)
    - Components lazy loading (social sharing)
    - ESLint (google config)
    - Prettier code styling
    - webpack `BundleAnalyzerPlugin`
- url: https://gatsby-starter-i18n-lingui.netlify.app/
  repo: https://github.com/dcroitoru/gatsby-starter-i18n-lingui
  description: n/a
  tags:
    - i18n
  features:
    - Localization (Multilanguage) provided by js-lingui
    - Message extraction
    - Avoids code duplication - generates pages for each locale
    - Possibility of translated paths
- url: https://lumen.netlify.app/
  repo: https://github.com/alxshelepenok/gatsby-starter-lumen
  description: A minimal, lightweight, and mobile-first starter for creating blogs using Gatsby.
  tags:
    - Blog
    - CMS:Netlify
    - Pagination
    - Disqus
    - RSS
    - Linting
    - Testing
    - Styling:PostCSS
    - Styling:SCSS
  features:
    - Lost Grid
    - Jest testing
    - Beautiful typography inspired by matejlatin/Gutenberg
    - Mobile-First approach in development
    - Stylesheet built using SASS and BEM-Style naming
    - Syntax highlighting in code blocks
    - Sidebar menu built using a configuration block
    - Archive organized by tags and categories
    - Pagination support
    - Offline support
    - Google Analytics support
    - Disqus Comments support
- url: https://minimal-blog.lekoarts.de
  repo: https://github.com/LekoArts/gatsby-starter-minimal-blog
  description: This starter is part of a german tutorial series on Gatsby. The starter will change over time to use more advanced stuff (feel free to express your ideas in the repository). Its first priority is a minimalistic style coupled with a lot of features for the content.
  tags:
    - Blog
    - MDX
    - Styling:CSS-in-JS
    - Netlify
    - Linting
    - PWA
  features:
    - Minimal and clean white layout
    - Write your blog posts in MDX
    - Offline Support, WebApp Manifest, SEO
    - Code highlighting (with prism-react-renderer) and live preview (with react-live)
- url: https://gatsby-starter-modern-demo.netlify.app/
  repo: https://github.com/kripod/gatsby-starter-modern
  description: no description yet
  tags:
    - Linting
  features:
    - A set of strict linting rules (based on the Airbnb JavaScript Style Guide)
    - Encourage automatic code formatting
    - Prefer using Yarn for package management
    - Use EditorConfig to maintain consistent coding styles between different editors and IDEs
    - Integration with Visual Studio Code
    - Based on gatsby-starter-default
- url: https://gatsby-starter-personal-blog.greglobinski.com/
  repo: https://github.com/greglobinski/gatsby-starter-personal-blog
  description: n/a
  tags:
    - Blog
    - Markdown
    - Netlify
    - Styling:Material
  features:
    - Ready to use, but easily customizable a fully equipped theme starter
    - Easy editable content in Markdown files (posts, pages and parts)
    - ‘Like an app’ layout transitions
    - Easily restyled through theme object
    - Styling with JSS
    - Page transitions
    - Comments (Facebook)
    - Post categories
    - Post list filtering
    - Full text searching (Algolia)
    - Contact form (Netlify form handling)
    - Material UI (@next)
    - RSS feed
    - Full screen mode
    - User adjustable articles’ body copy font size
    - Social sharing (Twitter, Facebook, Google, LinkedIn)
    - PWA (manifes.json, offline support, favicons)
    - Google Analytics
    - Favicons generator (node script)
    - Components leazy loading with AsyncComponent (social sharing, info box)
    - ESLint (google config)
    - Prettier code styling
    - Custom webpack CommonsChunkPlugin settings
    - webpack BundleAnalyzerPlugin
- url: http://gatsby-photon.surge.sh/
  repo: https://github.com/codebushi/gatsby-starter-photon
  description: Single page starter based on the Photon site template
  tags:
    - HTML5UP
    - Onepage
    - Styling:SCSS
  features:
    - Designed by HTML5 UP
    - Single Page, Responsive Site
    - Custom grid made with CSS Grid
    - Styling with SCSS
- url: https://portfolio-bella.netlify.app/
  repo: https://github.com/LekoArts/gatsby-starter-portfolio-bella
  description: A portfolio starter for Gatsby. The target audience are designers and photographers. The light themed website shows your work with large images & big typography. The Onepage is powered by the Headless CMS Prismic.io. and has programmatically created pages for your projects. General settings and colors can be changed in a config & theme file.
  tags:
    - Portfolio
    - CMS:Prismic
    - CMS:Headless
    - Styling:CSS-in-JS
    - Onepage
    - PWA
    - Linting
  features:
    - Big typography & images
    - White theme
    - Prismic.io as CMS
    - Emotion for styling + Emotion-Grid
    - One-page layout with sub-pages for case studies
    - Easily configurable
    - And other good stuff (SEO, Offline Support, WebApp Manifest Support)
- url: https://cara.lekoarts.de
  repo: https://github.com/LekoArts/gatsby-starter-portfolio-cara
  description: Playful and Colorful One-Page portfolio featuring Parallax effects and animations. Especially designers and/or photographers will love this theme! Built with MDX and Theme UI.
  tags:
    - Portfolio
    - Onepage
    - Styling:CSS-in-JS
    - PWA
  features:
    - React Spring Parallax effects
    - Theme UI-based theming
    - CSS Animations and shapes
    - Light/Dark mode
- url: https://emilia.lekoarts.de
  repo: https://github.com/LekoArts/gatsby-starter-portfolio-emilia
  description: A portfolio starter for Gatsby. The target audience are designers and photographers. The dark-themed website shows your work with large images in a grid-layout (powered by CSS Grid). The transition effects on the header add a playful touch to the overall minimal design. The website has programmatically created pages for your projects (with automatic image import). General settings and colors can be changed in a config & theme file.
  tags:
    - Portfolio
    - PWA
    - Transitions
    - MDX
    - Styling:CSS-in-JS
    - Linting
    - Testing
  features:
    - Focus on big images (with gatsby-image)
    - Dark Theme with HeroPatterns Header
    - CSS Grid and styled-components
    - Page transitions
    - Cypress for End-to-End testing
    - react-spring animations
    - One-Page layout with sub-pages for projects
    - Create your projects in MDX (automatic import of images)
    - And other good stuff (SEO, Offline Support, WebApp Manifest Support)
- url: https://emma.lekoarts.de
  repo: https://github.com/LekoArts/gatsby-starter-portfolio-emma
  description: Minimalistic portfolio with full-width grid, page transitions, support for additional MDX pages, and a focus on large images. Especially designers and/or photographers will love this theme! Built with MDX and Theme UI. Using the Gatsby Theme "@lekoarts/gatsby-theme-emma".
  tags:
    - Portfolio
    - MDX
    - Transitions
    - Styling:CSS-in-JS
    - PWA
  features:
    - MDX
    - react-spring page animations
    - Optional MDX pages which automatically get added to the navigation
    - Fully customizable through the usage of Gatsby Themes (and Theme UI)
    - Light Mode / Dark Mode
    - Google Analytics Support
    - SEO (Sitemap, OpenGraph tags, Twitter tags)
    - Offline Support & WebApp Manifest
- url: https://gatsby-starter-procyon.netlify.app/
  repo: https://github.com/danielmahon/gatsby-starter-procyon
  description: n/a
  tags:
    - PWA
    - CMS:Headless
    - CMS:Other
    - Styling:Material
    - Netlify
  features:
    - Gatsby + React (server side rendering)
    - GraphCMS Headless CMS
    - DraftJS (in-place) Medium-like Editing
    - Apollo GraphQL (client-side)
    - Local caching between builds
    - Material-UI (layout, typography, components, etc)
    - Styled-Components™-like API via Material-UI
    - Netlify Deployment Friendly
    - Netlify Identity Authentication (enables editing)
    - Automatic versioning, deployment and CHANGELOG
    - Automatic rebuilds with GraphCMS and Netlify web hooks
    - PWA (Progressive Web App)
    - Google Fonts
- url: http://gatsby-starter-product-guy.surge.sh/
  repo: https://github.com/amandeepmittal/gatsby-starter-product-guy
  description: n/a
  tags:
    - Portfolio
  features:
    - Single Page
    - A portfolio Developers and Product launchers alike
    - Using Typography.js easy to switch fonts
    - All your Project/Portfolio Data in Markdown, server by GraphQL
    - Responsive Design, optimized for Mobile devices
- url: https://caki0915.github.io/gatsby-starter-redux/
  repo: https://github.com/caki0915/gatsby-starter-redux
  description: n/a
  tags:
    - Styling:CSS-in-JS
    - Redux
  features:
    - Redux and Redux-devtools.
    - Emotion with a basic theme and SSR
    - Typography.js
    - ESLint rules based on Prettier and Airbnb
- url: http://gatsby-stellar.surge.sh/
  repo: https://github.com/codebushi/gatsby-starter-stellar
  description: Single page starter based on the Stellar site template
  tags:
    - HTML5UP
    - Onepage
    - Styling:SCSS
  features:
    - Designed by HTML5 UP
    - Scroll friendly, responsive site. Can be used as a single or multi-page site.
    - Sticky Navigation when scrolling.
    - Scroll spy and smooth scrolling to different sections of the page.
    - Styling with SCSS
- url: http://gatsby-strata.surge.sh/
  repo: https://github.com/codebushi/gatsby-starter-strata
  description: Single page starter based on the Strata site template
  tags:
    - Portfolio
    - Onepage
    - HTML5UP
    - Styling:SCSS
  features:
    - Designed by HTML5 UP
    - Super Simple, single page portfolio site
    - Lightbox style React photo gallery
    - Fully Responsive
    - Styling with SCSS
- url: https://gatsby-starter-strict.netlify.app/
  repo: https://github.com/kripod/gatsby-starter-strict
  description: n/a
  tags:
    - Linting
  features:
    - A set of strict linting rules (based on the Airbnb JavaScript Style Guide)
    - lint script
    - Encourage automatic code formatting
    - format script
    - Prefer using Yarn for package management
    - Use EditorConfig to maintain consistent coding styles between different editors and IDEs
    - Integration with Visual Studio Code
    - Pre-configured auto-formatting on file save
    - Based on gatsby-starter-default
- url: https://gatsby-tachyons.netlify.app/
  repo: https://github.com/pixelsign/gatsby-starter-tachyons
  description: no description yet
  tags:
    - Styling:Other
  features:
    - Based on gatsby-starter-default
    - Using Tachyons for CSS.
- url: https://gatsby-starter-tailwind.oddstronaut.com/
  repo: https://github.com/taylorbryant/gatsby-starter-tailwind
  description: A Gatsby v2 starter styled using Tailwind, a utility-first CSS framework. Uses Purgecss to remove unused CSS.
  tags:
    - Styling:Tailwind
  features:
    - Based on gatsby-starter-default
    - Tailwind CSS Framework
    - Removes unused CSS with Purgecss
    - Includes responsive navigation and form examples
- url: http://portfolio-v3.surge.sh/
  repo: https://github.com/amandeepmittal/gatsby-portfolio-v3
  description: n/a
  tags:
    - Portfolio
  features:
    - Single Page, Timeline View
    - A portfolio Developers and Product launchers
    - Bring in Data, plug-n-play
    - Responsive Design, optimized for Mobile devices
    - Seo Friendly
    - Uses Flexbox
- url: https://gatsby-starter-typescript-plus.netlify.app/
  repo: https://github.com/resir014/gatsby-starter-typescript-plus
  description: This is a starter kit for Gatsby.js websites written in TypeScript. It includes the bare essentials for you to get started (styling, Markdown parsing, minimal toolset).
  tags:
    - Styling:CSS-in-JS
    - Language:TypeScript
    - Markdown
  features:
    - TypeScript
    - ESLint (with custom ESLint rules)
    - Markdown rendering with Remark
    - Basic component structure
    - Styling with emotion
- url: https://haysclark.github.io/gatsby-starter-typescript/
  repo: https://github.com/haysclark/gatsby-starter-typescript
  description: n/a
  tags:
    - Language:TypeScript
  features:
    - TypeScript
- url: https://fabien0102-gatsby-starter.netlify.app/
  repo: https://github.com/fabien0102/gatsby-starter
  description: n/a
  tags:
    - Language:TypeScript
    - Styling:Other
    - Testing
  features:
    - Semantic-ui for styling
    - TypeScript
    - Offline support
    - Web App Manifest
    - Jest/Enzyme testing
    - Storybook
    - Markdown linting
- url: https://gatsby-starter-wordpress.netlify.app/
  repo: https://github.com/GatsbyCentral/gatsby-starter-wordpress
  description: Gatsby starter using WordPress as the content source.
  tags:
    - Styling:CSS-in-JS
    - CMS:WordPress
  features:
    - All the features from gatsby-advanced-starter, plus
    - Leverages the WordPress plugin for Gatsby for data
    - Configured to work with WordPress Advanced Custom Fields
    - Auto generated Navigation for your WordPress Pages
    - Minimal UI and Styling — made to customize.
    - Styled Components
- url: https://www.concisejavascript.org/
  repo: https://github.com/rwieruch/open-crowd-fund
  description: n/a
  tags:
    - Stripe
    - Firebase
  features:
    - Open source crowdfunding for your own ideas
    - Alternative for Kickstarter, GoFundMe, etc.
    - Secured Credit Card payments with Stripe
    - Storing of funding information in Firebase
- url: https://www.verious.io/
  repo: https://github.com/cpinnix/verious-boilerplate
  description: n/a
  tags:
    - Styling:Other
  features:
    - Components only. Bring your own data, plugins, etc.
    - Bootstrap inspired grid system with Container, Row, Column components.
    - Simple Navigation and Dropdown components.
    - Baseline grid built in with modular scale across viewports.
    - Abstract measurements utilize REM for spacing.
    - One font to rule them all, Helvetica.
- url: https://gatsby-starter-blog-grommet.netlify.app/
  repo: https://github.com/Ganevru/gatsby-starter-blog-grommet
  description: Gatsby v2 starter for creating a blog. Based on Grommet v2 UI.
  tags:
    - Blog
    - Markdown
    - Styling:Grommet
    - Language:TypeScript
    - Linting
    - Redux
  features:
    - Grommet v2 UI
    - Easily configurable - see site-config.js in the root
    - Switch between grommet themes
    - Change between light and dark themes (with Redux)
    - Blog posts previews in card style
    - Responsive Design, optimized for Mobile devices
    - styled-components
    - TypeScript and ESLint (typescript-eslint)
    - lint-staged and husky - for linting before commit
- url: https://happy-pare-dff451.netlify.app/
  repo: https://github.com/fhavrlent/gatsby-contentful-typescript-starter
  description: Contentful and TypeScript starter based on default starter.
  tags:
    - CMS:Contentful
    - CMS:Headless
    - Language:TypeScript
    - Styling:CSS-in-JS
  features:
    - Based on default starter
    - TypeScript
    - CSS in JS (Emotion)
    - CMS:Contentful
- url: https://xylo-gatsby-bulma-starter.netlify.app/
  repo: https://github.com/xydac/xylo-gatsby-bulma-starter
  description: Gatsby v2 Starter with Bulma based on default starter.
  tags:
    - Styling:SCSS
    - Styling:Bulma
  features:
    - Based on default starter
    - Bulma Css
    - Sass based Styling
- url: https://maxpou.github.io/gatsby-starter-morning-dew/
  repo: https://github.com/maxpou/gatsby-starter-morning-dew
  description: Gatsby v2 blog starter
  tags:
    - Blog
    - Markdown
    - PWA
    - Disqus
    - SEO
    - MDX
    - Styling:CSS-in-JS
  features:
    - Blog post listing with previews (image + summary) for each blog post
    - Fully configurable
    - Multilang support (blog post only)
    - Syntax highlighting
    - css-in-js (with styled-components)
    - Fully Responsive
    - Tags
    - Google Analytics
    - Disqus comments support
    - Offline support
    - Web App Manifest
    - ESLint
    - Prettier
    - Travis CI
- url: https://gatsby-starter-blog-jumpalottahigh.netlify.app/
  repo: https://github.com/jumpalottahigh/gatsby-starter-blog-jumpalottahigh
  description: Gatsby v2 blog starter with SEO, search, filter, reading progress, mobile menu fab
  tags:
    - Blog
    - Markdown
  features:
    - Blog post listing with previews (image + summary) for each blog post
    - Google structured data
    - Mobile-friendly menu toggled with a floating action button (FAB)
    - Article read progress
    - User feedback component
- url: https://i18n.smakosh.com/
  repo: https://github.com/smakosh/gatsby-starter-i18n
  description: Gatsby v2 Starter with i18n using react-intl and more cool features.
  tags:
    - Styling:CSS-in-JS
    - i18n
  features:
    - Based on default starter
    - i18n with rtl text
    - Stateless components using Recompose
    - Font changes depending on the chosen language
    - SEO (meta tags, openGraph, structured data, Twitter and more...)
- url: https://gatsby-starter-mate.netlify.app
  repo: https://github.com/EmaSuriano/gatsby-starter-mate
  description: A portfolio starter for Gatsby integrated with Contentful CMS.
  tags:
    - Styling:CSS-in-JS
    - CMS:Contentful
    - CMS:Headless
    - Portfolio
  features:
    - Gatsby v2
    - Rebass (Styled-components system)
    - React Reveal
    - Dynamic content from Contentful
    - Offline support
    - PWA ready
    - SEO
    - Responsive design
    - Icons from font-awesome
    - Netlify Deployment Friendly
    - Medium integration
    - Social sharing (Twitter, Facebook, Google, LinkedIn)
- url: https://gatsby-starter-typescript-sass.netlify.app
  repo: https://github.com/thetrevorharmon/gatsby-starter-typescript-sass
  description: A basic starter with TypeScript and Sass built-in
  tags:
    - Language:TypeScript
    - Styling:SCSS
    - Linting
  features:
    - TypeScript and Sass support
    - TS linter with basic react rules
- url: https://gatsby-simple-contentful-starter.netlify.app/
  repo: https://github.com/cwlsn/gatsby-simple-contentful-starter
  description: A simple starter to display Contentful data in Gatsby, ready to deploy on Netlify. Comes with a detailed article detailing the process.
  tags:
    - CMS:Contentful
    - CMS:Headless
    - Markdown
    - Styling:CSS-in-JS
  features:
    - Gatsby v2
    - Query Contentful data via Gatsby's GraphQL
    - Styled-Components for CSS-in-JS
    - Simple format, easy to create your own site quickly
    - React Helmet for Header Modification
    - Remark for loading Markdown into React
- url: https://gatsby-blog-cosmicjs.netlify.app/
  repo: https://github.com/cosmicjs/gatsby-blog-cosmicjs
  description: Blog that utilizes the power of the Cosmic headless CMS for easy content management
  tags:
    - CMS:Cosmic
    - CMS:Headless
    - Blog
  features:
    - Uses the Cosmic Gatsby source plugin
- url: https://cosmicjs-gatsby-starter.netlify.app/
  repo: https://github.com/cosmicjs/gatsby-starter
  description: Simple Gatsby starter connected to the Cosmic headless CMS for easy content management
  tags:
    - CMS:Cosmic
    - CMS:Headless
  features:
    - Uses the Cosmic Gatsby source plugin
- url: https://www.gatsby-typescript-template.com/
  repo: https://github.com/ikeryo1182/gatsby-typescript-template
  description: This is a standard starter with TypeScript, TSLint, Prettier, Lint-Staged(Husky) and Sass
  tags:
    - Language:TypeScript
    - Linting
    - Styling:SCSS
  features:
    - Category and Tag for post
    - Type Safe by TypeScript
    - Format Safe by TSLint and Prettier with Lint-Staged(Husky)
- url: https://zandersparrow.github.io/gatsby-simple-redux/
  repo: https://github.com/zandersparrow/gatsby-simple-redux
  description: The default starter plus redux
  tags:
    - Redux
  features:
    - Minimal starter based on the official default
    - Includes redux and a simple counter example
- url: https://gatsby-casper.netlify.app/
  repo: https://github.com/scttcper/gatsby-casper
  description: This is a starter blog that looks like the Ghost.io default theme, casper.
  tags:
    - Blog
    - Language:TypeScript
    - Styling:CSS-in-JS
  features:
    - Emotion CSS-in-JS
    - TypeScript
    - Author and tag pages
    - RSS
- url: https://gatsby-universal.netlify.app
  repo: https://github.com/fabe/gatsby-universal
  description: An opinionated Gatsby v2 starter for state-of-the-art marketing sites
  tags:
    - Transitions
    - PWA
    - Styling:CSS-in-JS
    - Linting
    - Markdown
    - SEO
  features:
    - Page Transitions
    - IntersectionObserver, component-based
    - React Context for global UI state
    - styled-components v4
    - Generated media queries for easy use
    - Optimized with Google Lighthouse (100/100)
    - Offline support
    - Manifest support
    - Sitemap support
    - All favicons generated
    - SEO (with Schema JSONLD) & Social Tags
    - Prettier
    - ESLint
- url: https://prismic.lekoarts.de/
  repo: https://github.com/LekoArts/gatsby-starter-prismic
  description: A typography-heavy & light-themed Gatsby Starter which uses the Headless CMS Prismic.
  tags:
    - CMS:Prismic
    - CMS:Headless
    - Styling:CSS-in-JS
    - Linting
    - Blog
    - PWA
    - Testing
  features:
    - Prismic as Headless CMS
    - Uses multiple features of Prismic - Slices, Labels, Relationship fields, Custom Types
    - Emotion for Styling
    - Cypress for End-to-End testing
    - Prism.js highlighting
    - Responsive images with gatsby-image
    - Extensive SEO
    - ESLint & Prettier
- url: https://gatsby-starter-v2-casper.netlify.app/
  repo: https://github.com/GatsbyCentral/gatsby-v2-starter-casper
  description: A blog starter based on the Casper (v1.4) theme.
  tags:
    - Blog
    - PWA
  features:
    - Page pagination
    - CSS
    - Tags
    - Google Analytics
    - Offline support
    - Web App Manifest
    - SEO
- url: https://lumen-v2.netlify.app/
  repo: https://github.com/GatsbyCentral/gatsby-v2-starter-lumen
  description: A Gatsby v2 fork of the lumen starter.
  tags:
    - Blog
    - RSS
    - Disqus
  features:
    - Lost Grid.
    - Beautiful typography inspired by matejlatin/Gutenberg.
    - Mobile-First approach in development.
    - Stylesheet built using Sass and BEM-Style naming.
    - Syntax highlighting in code blocks.
    - Sidebar menu built using a configuration block.
    - Archive organized by tags and categories.
    - Automatic RSS generation.
    - Automatic Sitemap generation.
    - Offline support.
    - Google Analytics support.
    - Disqus Comments support.
- url: https://gatsby-starter-firebase.netlify.app/
  repo: https://github.com/muhajirdev/gatsby-starter-firebase
  description: A Gatsby + Firebase Starter. With Authentication
  tags:
    - Firebase
    - Client-side App
  features:
    - ESLint Airbnb without semicolon and without .jsx extension
    - Firebase
    - Web App Manifest
- url: http://gatsby-lightbox.416serg.me
  repo: https://github.com/416serg/gatsby-starter-lightbox
  description: Showcasing a custom lightbox implementation using `gatsby-image`
  tags:
    - Portfolio
    - SEO
    - Styling:CSS-in-JS
  features:
    - Features a custom, accessible lightbox with gatsby-image
    - Styled with styled-components using CSS Grid
    - React Helmet for SEO
- url: https://jackbravo.github.io/gatsby-starter-i18n-blog/
  repo: https://github.com/jackbravo/gatsby-starter-i18n-blog
  description: Same as official gatsby-starter-blog but with i18n support
  tags:
    - i18n
    - Blog
  features:
    - Translates site name and bio using .md files
    - No extra libraries needed
- url: https://calpa.me/
  repo: https://github.com/calpa/gatsby-starter-calpa-blog
  description: Blog Template X Contentful, Twitter and Facebook style
  tags:
    - Blog
    - Styling:SCSS
  features:
    - Gatsby v2, faster than faster
    - Not just Contentful content source, you can use any database
    - Custom style
    - Google Analytics
    - Gitalk
    - sitemap
    - React FontAwesome
    - SEO
    - Offline support
    - Web App Manifest
    - Styled using SCSS
    - Page pagination
    - Netlify optimization
- url: https://gatsby-starter-typescript-power-blog.majidhajian.com/
  repo: https://github.com/mhadaily/gatsby-starter-typescript-power-blog
  description: Minimal Personal Blog with Gatsby and TypeScript
  tags:
    - PWA
    - Blog
    - Language:TypeScript
    - Markdown
  features:
    - Mobile-First approach in development
    - TSLint & Prettier
    - Offline support
    - Styled Component implementation
    - Category and Tag for post
    - Dark / Light theme
    - Type Safe by TypeScript
    - Purge CSS
    - Format Safe by TSLint, StyleLint and Prettier with Lint-Staged(Husky)
    - Blog page
    - Syntax highlighting in code blocks
    - Pagination Ready
    - Ready to deploy to GitHub Pages or Netlify
    - Automatic RSS generation
    - Automatic Sitemap generation
- url: https://gatsby-starter-kontent.netlify.app
  repo: https://github.com/Kentico/gatsby-starter-kontent
  description: Gatsby starter site with Kentico Kontent based on default Gatsby starter
  tags:
    - CMS:Headless
    - CMS:Kontent
    - Netlify
  features:
    - Comes with React Helmet for adding site meta tags
    - Includes plugins for offline support out of the box
    - Kentico Kontent integration
- url: https://gatsby-starter-storybook.netlify.app/
  repo: https://github.com/markoradak/gatsby-starter-storybook
  description: Gatsby starter site with Storybook
  tags:
    - Storybook
    - Styling:CSS-in-JS
    - Linting
  features:
    - Gatsby v2 support
    - Storybook v4 support
    - Styled Components v4 support
    - Styled Reset, ESLint, Netlify Conf
- url: https://jamstack-hackathon-starter.netlify.app/
  repo: https://github.com/sw-yx/jamstack-hackathon-starter
  description: A JAMstack app with authenticated routes, static marketing pages, etc. with Gatsby, Netlify Identity, and Netlify Functions
  tags:
    - Netlify
    - Client-side App
  features:
    - Netlify Identity
    - Netlify Functions
    - Static Marketing pages and Dynamic Client-side Authenticated App pages
- url: https://collective.github.io/gatsby-starter-plone/
  repo: https://github.com/collective/gatsby-starter-plone
  description: A Gatsby starter template to build static sites using Plone as the content source
  tags:
    - CMS:Other
    - CMS:Headless
    - SEO
    - PWA
  features:
    - Creates 1-1 copy of source Plone site
    - Auto generated navigation and breadcrumbs
    - Progressive Web App features
    - Optimized for performance
    - Minimal UI and Styling
- url: https://gatsby-tutorial-starter.netlify.app/
  repo: https://github.com/justinformentin/gatsby-v2-tutorial-starter
  description: Simple, modern designed blog with post lists, tags, and easily customizable code.
  tags:
    - Blog
    - Linting
    - PWA
    - SEO
    - Styling:CSS-in-JS
    - Markdown
  features:
    - Blog post listing with image, summary, date, and tags.
    - Post Tags
    - Post List Filtering
    - Typography.js
    - Emotion styling
    - Syntax Highlighting in Code Blocks
    - Gatsby Image
    - Fully Responsive
    - Offline Support
    - Web App Manifest
    - SEO
    - PWA
    - Sitemap generation
    - Schema.org JSON-LD
    - CircleCI Integration
    - Codeclimate Integration
    - Google Analytics
    - Twitter and OpenGraph Tags
    - ESLint
    - Prettier Code Styling
- url: https://avivero.github.io/gatsby-redux-starter/
  repo: https://github.com/AVivero/gatsby-redux-starter
  description: Gatsby starter site with Redux, Sass, Bootstrap, CSS Modules, and Material Icons
  tags:
    - Redux
    - Styling:SCSS
    - Styling:Bootstrap
    - Styling:Material
    - Linting
  features:
    - Gatsby v2 support
    - Redux support
    - Sass support
    - Bootstrap v4 support
    - Css Modules support
    - ESLint, Prettier
- url: https://gatsby-typescript-boilerplate.netlify.app/
  repo: https://github.com/leachjustin18/gatsby-typescript-boilerplate
  description: Opinionated Gatsby v2 starter with TypeScript.
  tags:
    - Language:TypeScript
    - PWA
    - Styling:SCSS
    - Styling:PostCSS
  features:
    - TSLint with Airbnb & Prettier configurations
    - Prettier
    - Stylelint
    - Offline support
    - Type Safe by TypeScript
    - Format on commit with Lint-Staged(Husky)
    - Favicon generation
    - Sitemap generation
    - Autoprefixer with browser list
    - CSS nano
    - CSS MQ Packer
    - Lazy load image(s) with plugin sharp
    - Gatsby Image
    - Netlify optimizations
- url: https://danshai.github.io/gatsbyv2-scientific-blog-machine-learning/
  repo: https://github.com/DanShai/gatsbyv2-scientific-blog-machine-learning
  description: Machine learning ready and scientific blog starter
  tags:
    - Blog
    - Linting
  features:
    - Write easly your scientific blog with katex and publish your research
    - Machine learning ready with tensorflowjs
    - Manipulate csv data
    - draw with graph mermaid
    - display charts with chartjs
- url: https://gatsby-tailwind-styled-components.netlify.app/
  repo: https://github.com/muhajirdev/gatsby-tailwind-styled-components-starter
  description: A Gatsby Starter with Tailwind CSS + Styled Components
  tags:
    - Styling:Tailwind
  features:
    - ESLint Airbnb without semicolon and without .jsx extension
    - Offline support
    - Web App Manifest
- url: https://gatsby-starter-mobx.netlify.app
  repo: https://github.com/borekb/gatsby-starter-mobx
  description: MobX + TypeScript + TSLint + Prettier
  tags:
    - Language:TypeScript
    - Linting
    - Testing
  features:
    - Gatsby v2 + TypeScript
    - MobX with decorators
    - Two examples from @mweststrate's Egghead course
    - .editorconfig & Prettier
    - TSLint
    - Jest
- url: https://tender-raman-99e09b.netlify.app/
  repo: https://github.com/amandeepmittal/gatsby-bulma-quickstart
  description: A Bulma CSS + Gatsby Starter Kit
  tags:
    - Styling:Bulma
    - Styling:SCSS
  features:
    - Uses Bulma CSS
    - Sass based Styling
    - Responsive Design
    - Google Analytics Integration
    - Uses Gatsby v2
    - SEO
- url: https://gatsby-starter-notes.netlify.app/
  repo: https://github.com/patricoferris/gatsby-starter-notes
  description: Gatsby starter for creating notes organised by subject and topic
  tags:
    - Markdown
    - Pagination
  features:
    - Create by topic per subject notes that are organised using pagination
    - Support for code syntax highlighting
    - Support for mathematical expressions
    - Support for images
- url: https://gatsby-starter-ttag.netlify.app/
  repo: https://github.com/ttag-org/gatsby-starter-ttag
  description: Gatsby starter with the minimum required to demonstrate using ttag for precompiled internationalization of strings.
  tags:
    - i18n
  features:
    - Support for precompiled string internationalization using ttag and it's babel plugin
- url: https://gatsby-starter-typescript.netlify.app/
  repo: https://github.com/goblindegook/gatsby-starter-typescript
  description: Gatsby starter using TypeScript.
  tags:
    - Markdown
    - Pagination
    - Language:TypeScript
    - PWA
    - Linting
  features:
    - Markdown and MDX
    - Local search powered by Lunr
    - Syntax highlighting
    - Images
    - Styling with Emotion
    - Testing with Jest and react-testing-library
- url: https://gatsby-netlify-cms-example.netlify.app/
  repo: https://github.com/robertcoopercode/gatsby-netlify-cms
  description: Gatsby starter using Netlify CMS
  tags:
    - CMS:Netlify
    - Styling:SCSS
  features:
    - Example of a website for a local developer meetup group
    - NetlifyCMS used for easy data entry
    - Mobile-friendly design
    - Styling done with Sass
    - Gatsby version 2
- url: https://gatsby-typescript-starter-blog.netlify.app/
  repo: https://github.com/frnki/gatsby-typescript-starter-blog
  description: A starter blog for TypeScript-based Gatsby projects with minimal settings.
  tags:
    - Language:TypeScript
    - Blog
  features:
    - TypeScript & TSLint
    - No Styling (No Typography.js)
    - Minimal settings based on official starter blog
- url: https://gatsby-serif.netlify.app/
  repo: https://github.com/jugglerx/gatsby-serif-theme
  description: Multi-page/content-type starter using Markdown and SCSS. Serif is a beautiful small business theme for Gatsby. The theme is fully responsive, blazing fast, and artfully illustrated.
  tags:
    - Styling:SCSS
    - Markdown
    - Linting
  features:
    - Multiple "content types" for `services`, `team` and `testimonials` using Markdown as the source
    - Graphql query in `gatsby-node.js` using aliases that creates pages and templates by content type based on the folder `src/pages/services`, `src/pages/team`
    - SCSS
    - Responsive design
    - Bootstrap 4 grid and media queries only
    - Responsive menu
    - Royalty free illustrations included
    - SEO titles & meta using `gatsby-plugin-react-helmet`
    - ESLint & Prettier
- url: https://awesome-gatsby-starter.netlify.app/
  repo: https://github.com/South-Paw/awesome-gatsby-starter
  description: Starter with a preconfigured MDX, Storybook, and ESLint environment for component first development of your next Gatsby site.
  tags:
    - MDX
    - Markdown
    - Storybook
    - Styling:CSS-in-JS
    - Linting
  features:
    - Gatsby MDX for JSX in Markdown loading, parsing, and rendering of pages
    - Storybook for isolated component development
    - styled-components for CSS-in-JS
    - ESLint with Airbnb's config
    - Prettier integrated into ESLint
    - A few example components and pages with stories and simple site structure
- url: https://santosfrancisco.github.io/gatsby-starter-cv/
  repo: https://github.com/santosfrancisco/gatsby-starter-cv
  description: A simple starter to get up and developing your digital curriculum with Gatsby'
  tags:
    - Styling:CSS-in-JS
    - PWA
    - Onepage
  features:
    - Gatsby v2
    - Based on default starter
    - Google Analytics
    - Web App Manifest
    - SEO
    - Styling with styled-components
    - Responsive Design, optimized for Mobile devices
- url: https://vigilant-leakey-a4f8cd.netlify.app/
  repo: https://github.com/agneym/gatsby-blog-starter
  description: Minimal Blog Starter Template with Styled Components.
  tags:
    - Markdown
    - Styling:CSS-in-JS
    - Blog
  features:
    - Markdown loading, parsing, and rendering of pages
    - Minimal UI for blog
    - Styled-components for CSS-in-JS
    - Prettier added as pre-commit hook
    - Google Analytics
    - Image Optimisation
    - Code Styling and Formatting in markdown
    - Responsive Design
- url: https://inspiring-me-lwz7512.netlify.app/
  repo: https://github.com/lwz7512/gatsby-netlify-identity-starter
  description: Gatsby Netlify Identity Starter with NIW auth support, and content gating, as well as a responsive layout.
  tags:
    - Netlify
    - Pagination
  features:
    - Mobile Screen support
    - Privacy control for post content view & profile page
    - User authentication by Netlify Identity Widget/Service
    - Pagination for posts
    - Navigation menu with active status
- url: https://gatsby-starter-event-calendar.netlify.app/
  repo: https://github.com/EmaSuriano/gatsby-starter-event-calendar
  description: Gatsby Starter to display information about events from Google Spreadsheets with Calendars
  tags:
    - Linting
    - Styling:Grommet
    - PWA
    - SEO
    - Google Sheets
  features:
    - Grommet
    - Theming
    - Google Spreadsheet integration
    - PWA
    - A11y
    - SEO
    - Netlify Deployment Friendly
    - ESLint with Airbnb's config
    - Prettier integrated into ESLint
- url: https://gatsby-starter-tech-blog.netlify.app/
  repo: https://github.com/email2vimalraj/gatsby-starter-tech-blog
  description: A simple tech blog starter kit for Gatsby
  tags:
    - Blog
    - Portfolio
  features:
    - Markdown based blog
    - Filter blog posts by Tags
    - Easy customization
    - Using styled components
    - Minimal styles
    - Best scoring by Lighthouse
    - SEO support
    - PWA support
    - Offline support
- url: https://infallible-brown-28846b.netlify.app/
  repo: https://github.com/tylergreulich/gatsby-typescript-mdx-prismjs-starter
  description: Gatsby starter using TypeScript, MDX, Prismjs, and styled-components
  tags:
    - Language:TypeScript
    - Linting
    - Testing
    - Styling:CSS-in-JS
    - MDX
  features:
    - Gatsby v2 + TypeScript
    - Syntax highlighting with Prismjs
    - MDX
    - Jest
    - react-testing-library
    - styled-components
- url: https://hardcore-darwin-d7328f.netlify.app/
  repo: https://github.com/agneym/gatsby-careers-page
  description: A Careers Page for startups using Gatsby
  tags:
    - Markdown
    - Styling:CSS-in-JS
  features:
    - Careers Listing
    - Application Format
    - Markdown for creating job description
    - styled-components
- url: https://saikrishna.me/
  repo: https://github.com/s-kris/gatsby-minimal-portfolio-blog
  description: A minimal portfolio website with blog using Gatsby. Suitable for developers.
  tags:
    - Portfolio
    - Blog
  features:
    - Portfolio Page
    - Timline (Journey) page
    - Minimal
- url: https://gatsby-starter-blog-mdx-demo.netlify.app
  repo: https://github.com/hagnerd/gatsby-starter-blog-mdx
  description: A fork of the Official Gatsby Starter Blog with support for MDX out of the box.
  tags:
    - MDX
    - Blog
  features:
    - MDX
    - Blog
    - RSS Feed
- url: https://gatsby-tailwindcss-sass-starter-demo.netlify.app/
  repo: https://github.com/durianstack/gatsby-tailwindcss-sass-starter
  description: Just another Gatsby Tailwind with SASS starter
  tags:
    - Styling:Tailwind
    - Styling:SCSS
  features:
    - Tailwind, A Utility-First CSS Framework for Rapid UI Development
    - SASS/SCSS
    - Comes with React Helmet for adding site meta tags
    - Includes plugins for offline support out of the box
    - PurgeCSS to shave off unused styles
- url: https://tyra-starter.netlify.app/
  repo: https://github.com/madelyneriksen/gatsby-starter-tyra
  description: A feminine Gatsby Starter Optimized for SEO
  tags:
    - SEO
    - Blog
    - Styling:Other
  features:
    - Integration with Social Media and Mailchimp.
    - Styled with Tachyons.
    - Rich structured data on blog posts for SEO.
    - Pagination and category pages.
- url: https://gatsby-starter-styled.netlify.app/
  repo: https://github.com/gregoralbrecht/gatsby-starter-styled
  description: Yet another simple starter with Styled-System, Typography.js, SEO, and Google Analytics.
  tags:
    - Styling:CSS-in-JS
    - PWA
    - SEO
  features:
    - Styled-Components
    - Styled-System
    - Rebass Grid
    - Typography.js to easily set up font styles
    - Google Analytics
    - Prettier, ESLint & Stylelint
    - SEO (meta tags and schema.org via JSON-LD)
    - Offline support
    - Web App Manifest
- url: https://gatsby.ghost.org/
  repo: https://github.com/TryGhost/gatsby-starter-ghost
  description: Build lightning-fast, modern publications with Ghost and Gatsby
  tags:
    - CMS:Headless
    - Blog
  features:
    - Ghost integration with ready to go placeholder content and webhooks support
    - Minimal responsive design
    - Pagination for posts, tags, and authors
    - SEO Friendly Meta
    - JSON-LD Schema
    - OpenGraph structured data
    - Twitter Cards meta
    - Sitemap Generation
    - XML Sitemaps
    - Progressive Web App
    - Offline Support
    - RSS Feed
    - Netlify integration ready to deploy
- url: https://traveler-blog.netlify.app/
  repo: https://github.com/QingpingMeng/gatsby-starter-traveler-blog
  description: A fork of the Official Gatsby Starter Blog to build a traveler blog with images support
  tags:
    - Blog
    - PWA
    - SEO
    - Styling:Material
    - Styling:CSS-in-JS
  features:
    - Netlify integration ready to deploy
    - Material UI
    - styled-components
    - GitHub markdown css support
- url: https://create-ueno-app.netlify.app
  repo: https://github.com/ueno-llc/ueno-gatsby-starter
  description: Opinionated Gatsby starter by Ueno.
  tags:
    - Language:TypeScript
    - Styling:SCSS
    - Linting
    - Transitions
  features:
    - GraphQL hybrid
    - SEO friendly
    - GSAP ready
    - Nice Devtools
    - GsapTools
    - Ueno plugins
    - SVG to React component
    - Ueno's TSlint
    - Decorators
- url: https://gatsby-snyung-starter.netlify.app/
  repo: https://github.com/SeonHyungJo/gatsby-snyung-starter
  description: Basic starter template for You
  tags:
    - CMS:Contentful
    - Markdown
    - Linting
    - Pagination
    - Portfolio
    - SEO
    - Styling:SCSS
    - Transitions
  features:
    - SASS/SCSS
    - Add Utterances
    - Nice Pagination
    - Comes with React Helmet for adding site meta tags
    - Create Yout Name Card for writing meta data
- url: https://gatsby-contentstack-starter.netlify.app/
  repo: https://github.com/contentstack/gatsby-starter-contentstack
  description: A Gatsby starter powered by Headless CMS Contentstack.
  tags:
    - CMS:Headless
    - Blog
  features:
    - Includes Contentstack Delivery API for any environment
    - Dynamic content from Contentstack CMS
- url: https://gatsby-craftcms-barebones.netlify.app
  repo: https://github.com/frankievalentine/gatsby-craftcms-barebones
  description: Barebones setup for using Craft CMS and Gatsby locally.
  tags:
    - CMS:Headless
  features:
    - Full setup instructions included
    - Documented to get you set up with Craft CMS quickly
    - Code referenced in repo
- url: https://gatsby-starter-buttercms.netlify.app/
  repo: https://github.com/ButterCMS/gatsby-starter-buttercms
  description: A starter template for spinning up a Gatsby+ ButterCMS site
  tags:
    - Blog
    - SEO
    - CMS:Headless
  features:
    - Fully functioning blog
    - Navigation between posts with a previous/next post button
    - FAQ Knowledge Base
    - CMS Powered Homepage
    - Customer Case Study example marketing pages
- url: https://master.d2f5ek3dnwfe9v.amplifyapp.com/
  repo: https://github.com/dabit3/gatsby-auth-starter-aws-amplify
  description: This Gatsby starter uses AWS Amplify to implement authentication flow for signing up/signing in users as well as protected client side routing.
  tags:
    - AWS
    - Authentication
  features:
    - AWS Amplify
    - Full authentication workflow
    - Registration form
    - Signup form
    - User sign in
- url: https://gatsby-starter.mdbootstrap.com/
  repo: https://github.com/anna-morawska/gatsby-material-design-for-bootstrap
  description: A simple starter which lets you quickly start developing with Gatsby and Material Design For Bootstrap
  tags:
    - Styling:Material
  features:
    - React Bootstrap with Material Design css framework.
    - Free for personal and commercial use
    - Fully responsive
- url: https://frosty-ride-4ff3b9.netlify.app/
  repo: https://github.com/damassi/gatsby-starter-typescript-rebass-netlifycms
  description:
    A Gatsby starter built on top of MDX (React + Markdown), NetlifyCMS (with
    MDX and netlify-cms-backend-fs support -- no need to deploy), TypeScript,
    Rebass for UI, Styled Components, and Jest for testing. Very little visual
    styling has been applied so that you can bring your own :)
  tags:
    - MDX
    - CMS:Netlify
    - Language:TypeScript
    - Styling:Other
    - Styling:CSS-in-JS
    - Testing
  features:
    - MDX - Markdown + React
    - Netlify CMS (with MDX support)
    - Read and write to local file system via netlify-cms-backend-fs
    - TypeScript
    - Rebass
    - Styled Components
    - Jest
- url: https://bluepeter.github.io/gatsby-material-ui-business-starter/
  repo: https://github.com/bluepeter/gatsby-material-ui-business-starter
  description: Beautiful Gatsby Material Design Business Starter
  tags:
    - Styling:Material
  features:
    - Uses the popular, well-maintained Material UI React component library
    - Material Design theme and icons
    - Rotating home page carousel
    - Simple setup without opinionated setup
    - Fully instrumented for successful PROD deployments
    - Stylus for simple CSS
- url: https://example-company-website-gatsby-sanity-combo.netlify.app/
  repo: https://github.com/sanity-io/example-company-website-gatsby-sanity-combo
  description: This example combines Gatsby site generation with Sanity.io content management in a neat company website.
  tags:
    - CMS:sanity.io
    - CMS:Headless
    - Blog
  features:
    - Out-of-the-box headless CMS
    - Real-time content preview in Development
    - Fast & frugal builds
    - No accidental missing fields/types
    - Full Render Control with Portable Text
    - gatsby-image support
    - Content types for company info, pages, projects, people, and blog posts
- url: https://gatsby-starter-oss.netlify.app/
  repo: https://github.com/robinmetral/gatsby-starter-oss
  description: A Gatsby starter to showcase your open-source projects.
  tags:
    - Portfolio
    - Styling:Theme-UI
    - Styling:CSS-in-JS
    - Onepage
    - PWA
    - SEO
    - Testing
    - Linting
  features:
    - 🐙🐈 Pull your pinned repos from GitHub
    - 👩‍🎤 Style with Emotion
    - ✨ Themeable with Theme UI
    - 🚀 Powered by gatsby-theme-oss
    - 💯 100/100 Lighthouse scores
- url: https://gatsby-starter-docz.netlify.app/
  repo: https://github.com/RobinCsl/gatsby-starter-docz
  description: Simple starter where building your own documentation with Docz is possible
  tags:
    - Documentation
  features:
    - Generate nice documentation with Docz, in addition to generating your normal Gatsby site
    - Document your React components in .mdx files
- url: https://gatsby-starter-santa-fe.netlify.app/
  repo: https://github.com/osogrizz/gatsby-starter-santa-fe
  description: A place for artist or designers to display their creations
  tags:
    - Styling:CSS-in-JS
  features:
    - SEO friendly
    - Built-in Google Fonts support
    - Contact Form
    - Customizable Design Template
- url: https://gatsby-hello-friend.now.sh
  repo: https://github.com/panr/gatsby-starter-hello-friend
  description: A simple starter for Gatsby. That's it.
  tags:
    - Pagination
    - Markdown
    - Blog
    - Portfolio
    - Styling:PostCSS
  features:
    - Dark/light mode, depending on your preferences
    - Great reading experience thanks to Inter font, made by Rasmus Andersson
    - Nice code highlighting thanks to PrismJS
    - Responsive youtube/vimeo etc. videos
    - Elastic menu
    - Fully responsive site
- url: https://lgcolella.github.io/gatsby-starter-developer-blog/
  repo: https://github.com/lgcolella/gatsby-starter-developer-blog
  description: A starter to create SEO-friendly, fast, multilanguage, responsive, and highly customizable technical blogs/portfolios with the most common features out of the box.
  tags:
    - Blog
    - Portfolio
    - i18n
  features:
    - Multilanguage posts
    - Pagination and image preview for posts
    - Tags
    - SEO
    - Social share buttons
    - Disqus for comments
    - Highlighting for code syntax in posts
    - Dark and light themes available
    - Various available icon sets
    - RSS Feed
    - Web app manifest
- url: https://gatsby.magicsoup.io/
  repo: https://github.com/magicsoup-io/gatsby-starter-magicsoup
  description: A production-ready Gatsby starter using magicsoup.io
  tags:
    - SEO
    - Markdown
    - Styling:CSS-in-JS
    - Testing
  features:
    - Optimized images with gatsby-image.
    - SEO friendly with react-helmet, gatsby-plugin-sitemap and Google Webmaster Tools!
    - Responsive UIs with magicsoup.io/stock.
    - Static content with gatsby-transform-remark or gatsby-transform-json.
    - Convert Markdown to StyledComponents!
    - Webfonts with gatsby-plugin-web-font-loader.
    - SSR ready!
    - Testing with Jest!
- url: https://foxandgeese.github.io/tiny-agency/
  repo: https://github.com/foxandgeese/tiny-agency
  description: Simple Gatsby.js starter that uses material design and that's perfect for tiny agencies.
  tags:
    - Styling:Material
  features:
    - Uses the popular, well-maintained Material UI React component library
    - Material Design theme and icons
    - Simple setup without opinionated setup
    - Fully instrumented for successful PROD deployments
- url: https://gatsby-shopify-starter.netlify.app/
  repo: https://github.com/AlexanderProd/gatsby-shopify-starter
  description: Kick off your next, e-commerce experience with this Gatsby starter. It is based on the default Gatsby starter to be easily modifiable.
  tags:
    - CMS:Headless
    - SEO
    - E-commerce
    - Styling:CSS-in-JS
  features:
    - Shopping Cart
    - Shopify Integration
    - Product Grid
    - Shopify Store Credentials included
    - Optimized images with gatsby-image.
    - SEO
- url: https://gatsby-starter-hello-world-shopify.netlify.app/
  repo: https://github.com/ohduran/gatsby-starter-hello-world-shopify
  description: Boilerplate with the barebones to set up your Shopify Store using Gatsby
  tags:
    - E-commerce
  features:
    - Shopping Cart
    - Shopify Integration
    - Product Grid
    - Shopify Store Credentials included
- url: https://gatejs.netlify.app
  repo: https://github.com/sarasate/gate
  description: API Doc generator inspired by Stripe's API docs
  tags:
    - Documentation
    - Markdown
    - Onepage
  features:
    - API documentation from markdown sources
    - Code samples separated by language
    - Syntax highlighting
    - Everything in a single page
- url: https://hopeful-keller-943d65.netlify.app
  repo: https://github.com/iwilsonq/gatsby-starter-reasonml
  description: Gatsby starter to create static sites using type-safe ReasonML
  tags:
    - Language:Other
    - Blog
    - Styling:CSS-in-JS
  features:
    - Gatsby v2 support
    - bs-platform v4 support
    - Similar to gatsby-starter-blog
- url: https://gatsby-starter-blog-amp-to-pwa.netlify.app/
  repo: https://github.com/tomoyukikashiro/gatsby-starter-blog-amp-to-pwa
  description: Gatsby starter blog with AMP to PWA Strategy
  tags:
    - Blog
    - AMP
    - PWA
  features:
    - Similar to gatsby-starter-blog
    - Support AMP to PWA strategy
- url: https://cvluca.github.io/gatsby-starter-markdown/
  repo: https://github.com/cvluca/gatsby-starter-markdown
  description: Boilerplate for a markdown-based website (Documentation, Blog, etc.)
  tags:
    - Markdown
    - Redux
    - Styling:Ant Design
  features:
    - Responsive Web Design
    - Auto generated Sidebar
    - Auto generated Anchor
- url: https://gatsby-starter-wordpress-community.netlify.app/
  repo: https://github.com/pablovila/gatsby-starter-wordpress-community
  description: Starter using gatsby-source-wordpress to display posts and pages from a WordPress site
  tags:
    - CMS:WordPress
    - Styling:Bulma
    - Blog
    - Pagination
  features:
    - Gatsby v2 support
    - Responsive Web Design
    - WordPress support
    - Bulma and Sass Support for styling
    - Pagination logic
- url: https://gatsby-blogger.netlify.app/
  repo: https://github.com/aslammultidots/blogger
  description: A simple, clean, and modern designed blog with a firebase authentication feature and easily customizable code.
  tags:
    - Blog
    - Redux
    - Disqus
    - CMS:Contentful
    - Firebase
  features:
    - Minimal and clean white layout.
    - Dynamic content from Contentful.
    - Blog post listing with previews (image + summary) for each blog post.
    - Disqus commenting system for each blog post.
    - Search post with keyword.
    - Firebase for Authentication.
    - Protected Routes with Authorization.
    - Contact form integration.
- url: https://gatsby-starter-styled-components.netlify.app/
  repo: https://github.com/blakenoll/gatsby-starter-styled-components
  description: The Gatsby default starter modified to use styled-components
  tags:
    - Styling:CSS-in-JS
  features:
    - styled-components
    - sticky footer
- url: https://magazine-example.livingdocs.io/
  repo: https://github.com/livingdocsIO/gatsby-magazine-example
  description: This magazine-starter helps you start out with Livingdocs as a headless CMS.
  tags:
    - Blog
    - CMS:Headless
  features:
    - Minimal and clean white layout.
    - Dynamic content from Livingdocs.
    - Built-in component library.
    - Robust template and theme.
- url: https://gatsby-starter-intl.tomekskuta.pl
  repo: https://github.com/tomekskuta/gatsby-starter-intl
  description: Gatsby v2 i18n starter which makes static pages for every locale and detect your browsers lang. i18n with react-intl.
  tags:
    - i18n
    - Testing
  features:
    - static pages for every language
    - detects your browser locale
    - uses react-intl
    - based on Gatsby Default Starter
    - unit tests with Jest
- url: https://cape.netlify.app/
  repo: https://github.com/juhi-trivedi/cape
  description: A Gatsby - CMS:Contentful demo with Netlify.
  tags:
    - Blog
    - Netlify
    - CMS:Contentful
    - Styling:Bootstrap
  features:
    - Fecthing Dynamic content from Contentful.
    - Blog post listing with previews (image + summary) for each blog post.
    - Contact form integration with Netlify.
    - Grid system inspired by Bootstrap.
- url: https://gatsby-starter-infinite-scroll.baobab.fi/
  repo: https://github.com/baobabKoodaa/gatsby-starter-infinite-scroll
  description: Infinite Scroll and Pagination with 10k photos
  tags:
    - Infinite Scroll
    - Pagination
    - Styling:CSS-in-JS
  features:
    - Infinite Scroll (default mode)
    - Pagination (fallback for users without JS)
    - Toggle between these modes in demo
    - Efficient implementation (only fetch the data that's needed, ship initial items with the page instead of fetch, etc.)
- url: https://jodie.lekoarts.de/
  repo: https://github.com/LekoArts/gatsby-starter-portfolio-jodie
  description: Image-heavy photography portfolio with colorful accents & great typography
  tags:
    - Portfolio
    - PWA
    - Transitions
    - Styling:CSS-in-JS
    - Linting
    - Testing
    - Language:TypeScript
  features:
    - Configurable with theming, CSS Grid & a yaml file for navigation
    - Create your projects by editing a yaml file and putting images into a folder
    - Shows your Instagram posts
    - TypeScript
    - Cypress for End-to-End testing
    - react-spring for animations & transitions
    - Uses styled-components + styled-system
    - SEO with Sitemap, Schema.org JSONLD, Tags
    - Responsive images with gatsby-image
- url: https://amazing-jones-e61bda.netlify.app/
  repo: https://github.com/WebCu/gatsby-material-kit-react
  description: Adaptation of Material Kit React to Gatsby
  tags:
    - Styling:Material
  features:
    - 60 Handcrafted Components
    - 4 Customized Plugins
    - 3 Example Pages
- url: https://relaxed-bhaskara-5abd0a.netlify.app/
  repo: https://github.com/LekovicMilos/gatsby-starter-portfolio
  description: Gatsby portfolio starter for creating a quick portfolio
  tags:
    - Portfolio
  features:
    - Showcase of portfolio items
    - About me page
- url: https://gatsby-typescript-scss-docker-starter.netlify.app/
  repo: https://github.com/OFranke/gatsby-typescript-scss-docker
  description: Gatsby starter TypeScript, SCSS, Docker
  tags:
    - Language:TypeScript
    - Styling:SCSS
    - Linting
  features:
    - Format & Commit Safe by ESLint, StyleLint and Prettier with Lint-Staged (Husky), optimized for VS Code
    - Typings for scss files are automatically generated
    - Responsiveness from the beginning through easy breakpoint configuration
    - Enforce the DRY principle, no hardcoded and repeated `margin`, `font-size`, `color`, `box-shadow`, `border-radius` ... properties anymore
    - Docker ready - you can run Gatsby dev mode on your machine environment or with docker-compose
- url: https://prismic-i18n.lekoarts.de/
  repo: https://github.com/LekoArts/gatsby-starter-prismic-i18n
  description: Based on gatsby-starter-prismic with Internationalization (i18n) support.
  tags:
    - CMS:Prismic
    - CMS:Headless
    - Styling:CSS-in-JS
    - Linting
    - Blog
    - PWA
    - Testing
    - i18n
  features:
    - Prismic as Headless CMS
    - Uses multiple features of Prismic - Slices, Labels, Relationship fields, Custom Types, Internationalization
    - Emotion for Styling
    - i18n without any third-party libaries
    - Cypress for End-to-End testing
    - Prism.js highlighting
    - Responsive images with gatsby-image
    - Extensive SEO
    - ESLint & Prettier
- url: https://gatsby-starter-landing-page.netlify.app/
  repo: https://github.com/gillkyle/gatsby-starter-landing-page
  description: Single page starter for minimal landing pages
  tags:
    - Onepage
  features:
    - Gatsby image
    - Google Analytics
    - Minimal design
- url: https://thakkaryash94.github.io/gatsby-github-personal-website/
  repo: https://github.com/thakkaryash94/gatsby-github-personal-website
  description: It is a conversion of original GitHub personal website repo which is written in ruby for JS developers. This repository gives you the code you'll need to kickstart a personal website that showcases your work as a software developer. And when you manage the code in a GitHub repository, it will automatically render a webpage with the owner's profile information, including a photo, bio, and repositories.
  tags:
    - Portfolio
    - Onepage
  features:
    - layout config either stacked or sidebar
    - theme dark/light mode
    - post support
- url: https://gatsby-starter-default-intl.netlify.app
  repo: https://github.com/wiziple/gatsby-starter-default-intl
  description: The default Gatsby starter with features of multi-language URL routes and browser language detection.
  tags:
    - i18n
  features:
    - Localization (Multilanguage) provided by react-intl.
    - Support automatic redirection based on user's preferred language in browser provided by browser-lang.
    - Support multi-language url routes within a single page component. That means you don't have to create separate pages such as pages/en/index.js or pages/ko/index.js.
    - Based on gatsby-starter-default with least modification.
- url: https://gatsby-starter-julia.netlify.app/
  repo: https://github.com/niklasmtj/gatsby-starter-julia
  description: A minimal blog starter template built with Gatsby
  tags:
    - Markdown
    - Blog
  features:
    - Landingpage
    - Blogoverview
    - Markdown sourcing
    - Estimated reading time
    - Styled component with @emotion
    - Netlify deployment friendly
    - Nunito font as npm module
    - Site meta tags with React Helmet
- url: https://agalp.imedadel.me
  repo: https://github.com/ImedAdel/automatic-gatsbyjs-app-landing-page
  description: Automatically generate iOS app landing page using Gatsby
  tags:
    - Onepage
    - PWA
    - SEO
  features:
    - One Configuration file
    - Automatically generate a landing page for your iOS app
    - List app features
    - App Store and Play Store buttons
    - App screenshot and video preview
    - Easily add social media accounts and contact info in the footer via the site-config.js file.
    - Pick custom Font Awesome icons for the feature list via the site-config.js file.
    - Built using Prettier and Styled-Components
    - Easily integrate Google Analytics by adding your ID to site-config.js file.
- url: https://gatsby-starter-shopify-app.firebaseapp.com/install
  repo: https://github.com/gil--/gatsby-starter-shopify-app
  description: Easily create Serverless Shopify Admin Apps powered by Gatsby and Firebase Functions
  tags:
    - Shopify
    - Firebase
  features:
    - 🗄 Firebase Firestore Realtime DB
    - ⚡️ Serverless Functions API layer (Firebase Functions)
    - 💼 Admin API (Graphql) Serverless Proxy
    - 🎨 Shopify Polaris (AppProvider, etc.)
    - 💰 Application Charge Logic (30 days) with variable trial duration
    - 📡 Webhook Validation & Creation
    - 🔑 GDPR Ready (Including GDPR Webhooks)
    - 🏗 CircleCI Config for easy continuous deployments to Firebase
- url: https://gatsby-starter-paperbase.netlify.app/
  repo: https://github.com/willcode4food/gatsby-starter-paperbase
  description: A Gatsby starter that implements the Paperbase Premium Theme from MaterialUI
  tags:
    - Styling:Material
    - Styling:CSS-in-JS
  features:
    - MaterialUI Paperbase theme in Gatsby!
    - Create professional looking admin tools and dashboards
    - Responsive Design
    - MaterialUI Paper Components
    - MaterialUI Tab Components
- url: https://gatsby-starter-devto.netlify.app/
  repo: https://github.com/geocine/gatsby-starter-devto
  description: A Gatsby starter template that leverages the Dev.to API
  tags:
    - Blog
    - Styling:CSS-in-JS
  features:
    - Blog post listing with previews (image + summary) for each blog post
- url: https://gatsby-starter-framer-x.netlify.app/
  repo: https://github.com/simulieren/gatsby-starter-framer-x
  description: A Gatsby starter template that is connected to a Framer X project
  tags:
    - Language:TypeScript
  features:
    - TypeScript support
    - Easily work in Gatsby and Framer X at the same time
- url: https://gatsby-firebase-hosting.firebaseapp.com/
  repo: https://github.com/bijenkorf-james-wakefield/gatsby-firebase-hosting-starter
  description: A starter with configuration for Firebase Hosting and Cloud Build deployment.
  tags:
    - Firebase
    - Linting
  features:
    - Linting with ESLint
    - Jest Unit testing configuration
    - Lint-staged on precommit hook
    - Commitizen for conventional commit messages
    - Configuration for Firebase hosting
    - Configuration for Cloud Build deployment
    - Clear documentation to have your site deployed on Firebase behind SSL in no time!
- url: https://lewis-gatsby-starter-blog.netlify.app/
  repo: https://github.com/lewislbr/lewis-gatsby-starter-blog
  description: A simple custom Gatsby starter template to start a new blog or personal website.
  tags:
    - Blog
    - Styling:CSS-in-JS
    - Markdown
    - Portfolio
    - SEO
  features:
    - Blog post listing with summary preview for each blog post.
    - Automatically creates blog pages from Markdown files.
    - CSS in JS with styled-components.
    - Optimized images.
    - Offline capabilities.
    - Auto-generated sitemap and robots.txt.
- url: https://gatsby-starter-stripe.netlify.app/
  repo: https://github.com/brxck/gatsby-starter-stripe
  description: A minimal starter to create a storefront with Gatsby, Stripe, & Netlify Functions.
  tags:
    - Stripe
    - E-commerce
    - Styling:None
  features:
    - Statically generate based on Stripe inventory
    - Dynamically update with live inventory & availability data
    - Checkout powered by Stripe
    - Serverless functions interact with Stripe API
    - Shopping cart persisted in local storage
    - Responsive images with gatsby-image
- url: https://www.jannikbuschke.de/gatsby-antd-docs/
  repo: https://github.com/jannikbuschke/gatsby-antd-docs
  description: A template for documentation websites
  tags:
    - Documentation
    - Language:TypeScript
    - Styling:Ant Design
    - Markdown
    - MDX
  features:
    - Markdown
    - MDX with mdxjs
    - Syntax highlighting with prismjs
    - Anchors
    - Sidebar
    - Sitecontents
    - Landingpage
- url: https://gatsby-starter.haezl.at
  repo: https://github.com/haezl/gatsby-starter-haezl
  description: A lightweight, mobile-first blog starter with infinite scroll and Material-UI design for Gatsby.
  tags:
    - Blog
    - Language:TypeScript
    - Linting
    - Styling:CSS-in-JS
    - Styling:Material
    - Markdown
    - PWA
  features:
    - Landing Page
    - Portfolio section
    - Blog post listing with a preview for each post
    - Infinite scroll instead of next and previous buttons
    - Blog posts generated from Markdown files
    - About Page
    - Responsive Design
    - PWA (Progressive Web App) support
    - MobX
    - Customizable
- url: https://gatsby-starter-fine.netlify.app/
  repo: https://github.com/toboko/gatsby-starter-fine
  description: A multi-response and light, mobile-first blog starter with columns layout and SEO optimization.
  tags:
    - Blog
    - Markdown
    - Portfolio
    - SEO
  features:
    - Blog
    - Portfolio section
    - Customizable
    - Markdown
    - Optimized images
    - Sitemap Page
    - Seo Ready
- url: https://ugglr.github.io/gatsby-clean-portfolio/
  repo: https://github.com/ugglr/gatsby-clean-portfolio
  description: A clean themed Software Engineer Portfolio site, showcasing soft skills on the front page, features project card showcases, about page. Responsive through react-bootstrap components together with custom CSS style sheets. SEO configured, just need to add google analytics tracking code.
  tags:
    - Portfolio
    - SEO
    - Styling:Bootstrap
  features:
    - Resume
    - CV
    - google analytics
    - easy favicon swap
    - Gatsby SEO plugin
    - Clean layout
    - White theme
    - grid using react-bootstrap
    - bootstrap4 classes available
    - font-awesome Library for icons
    - Portfolio site for developers
    - custom project cards
    - easily extendable to include blog page
    - Responsive design
- url: https://gatsby-documentation-starter.netlify.app/
  repo: https://github.com/whoisryosuke/gatsby-documentation-starter
  description: Automatically generate docs for React components using MDX, react-docgen, and Gatsby
  tags:
    - Documentation
    - MDX
    - SEO
  features:
    - Parses all React components (functional, stateful, even stateless!) for JS Docblocks and Prop Types.
    - MDX - Write your docs in Markdown and include React components using JSX!
    - Lightweight (only what you need)
    - Modular (easily fits in any React project!)
    - Props table component
    - Customizable sidebar navigation
    - Includes SEO plugins Google Analytics, Offline, Manifest, Helmet.
- url: http://gatsby-absurd.surge.sh/
  repo: https://github.com/ajayns/gatsby-absurd
  description: A Gatsby starter using illustrations from https://absurd.design/
  tags:
    - Onepage
    - Styling:CSS-in-JS
  features:
    - Uses surreal illustrations from absurd.design.
    - Landing page structure split into sections
    - Basic UX/UX elements ready. navbar, smooth scrolling, faqs, theming
    - Convenient image handling and data separation
- url: https://gatsby-starter-quiz.netlify.app/
  repo: https://github.com/raphadeluca/gatsby-starter-quiz
  description: Create rich quizzes with Gatsby & MDX. No need for a database or headless CMS. Manage your data directly in your MDX file's frontmatter and write your content in the body. Customize your HTML tags, use React components from a library or write your own. Navigation will be automatically created between each question.
  tags:
    - MDX
  features:
    - Data quiz in the frontmatter
    - Rich customizable content with MDX
    - Green / Red alert footer on user's answer
    - Navigation generated based on the index of each question
- url: https://gatsby-starter-accessibility.netlify.app/
  repo: https://github.com/benrobertsonio/gatsby-starter-accessibility
  description: The default Gatsby starter with powerful accessibility tools built-in.
  tags:
    - Storybook
    - Linting
  features:
    - 🔍 eslint-plugin-jsx-a11y for catching accessibility issues while authoring code
    - ✅ lint:staged for adding a pre-commit hook to catch accessibility linting errors
    - 📣 react-axe for console reporting of accessibility errors in the DOM during development
    - 📖 storybook setup for accessibility reporting on individual components
- url: https://gatsby-theme-ggt-material-ui-blog.netlify.app/
  repo: https://github.com/avatar-kaleb/gatsby-starter-ggt-material-ui-blog
  description: Starter material-ui blog utilizing a Gatsby theme!
  tags:
    - Blog
    - MDX
  features:
    - Uses MDX with Gatsby theme for quick and easy set up
    - Material-ui design with optional config passed into the theme options
    - Gradient background with sitemap, rss feed, and offline capabilities
- url: https://gatsby-starter-blog-typescript.netlify.app/
  repo: https://github.com/gperl27/Gatsby-Starter-Blog-Typescript
  description: Gatsby starter blog with TypeScript
  tags:
    - Blog
    - Language:TypeScript
    - Styling:CSS-in-JS
  features:
    - Includes all features that come with Gatsby's official starter blog
    - TypeScript for type-safety out of the box
    - Styled components in favor of inline styles
    - Transition Link for nice page transitions
    - Type definitions from GraphQL schema (with code generation)
- url: https://gatsby-starter-sass.netlify.app/
  repo: https://github.com/colbyfayock/gatsby-starter-sass
  description: A Gatsby starter with Sass and no assumptions!
  tags:
    - Styling:SCSS
  features:
    - Sass stylesheets to manage your CSS (SCSS flavored)
    - Simple, minimal base setup to get started
    - No baked in configurations or assumptions
- url: https://billyjacoby.github.io/gatsby-react-bootstrap-starter/
  repo: https://github.com/billyjacoby/gatsby-react-bootstrap-starter
  description: Gatsby starter with react-bootstrap and react-icons
  tags:
    - Styling:Bootstrap
    - Styling:SCSS
  features:
    - SASS stylesheets to make styling components easy
    - Sample navbar that sticks to the top of the page on scroll
    - Includes react-icons to make adding icons to your app super simple
- url: https://gatsbystartermdb.netlify.app
  repo: https://github.com/jjcav84/mdbreact-gatsby-starter
  description: Gatsby starter built with MDBootstrap React free version
  tags:
    - Styling:Bootstrap
  features:
    - Material Design, Bootstrap, and React
    - Contact form and Google Map components
    - Animation
    - documentation and component library can be found at mdboostrap's website
- url: https://gatsby-starter-primer.netlify.app/
  repo: https://github.com/thomaswangio/gatsby-starter-primer
  description: A Gatsby starter featuring GitHub Primer Design System and React components
  tags:
    - Styling:Other
    - Styling:CSS-in-JS
    - SEO
    - Landing Page
  features:
    - Primer React Components
    - Styled Components
    - Gatsby Image
    - Better SEO component with appropriate OG image and appropriate fallback meta tags
- url: https://pranshuchittora.github.io/gatsby-material-boilerplate
  repo: https://github.com/pranshuchittora/gatsby-material-boilerplate
  description: A simple starter to get up and developing quickly with Gatsby in material design
  tags:
    - Styling:Material
  features:
    - Material design
    - Sass/SCSS
    - Tags
    - Categories
    - Google Analytics
    - Offline support
    - Web App Manifest
    - SEO
- url: https://anubhavsrivastava.github.io/gatsby-starter-hyperspace
  repo: https://github.com/anubhavsrivastava/gatsby-starter-hyperspace
  description: Single page starter based on the Hyperspace site template, with landing, custom, and Elements(Component) page
  tags:
    - HTML5UP
    - Styling:SCSS
    - Onepage
    - Landing Page
  features:
    - Designed by HTML5 UP
    - Simple one page site that’s perfect for personal portfolios
    - Fully Responsive
    - Styling with SCSS
    - Offline support
    - Web App Manifest
- url: https://anubhavsrivastava.github.io/gatsby-starter-identity
  repo: https://github.com/anubhavsrivastava/gatsby-starter-identity
  description: Single page starter based on the Identity site template by HTML5 up, suitable for a one-page portfolio.
  tags:
    - HTML5UP
    - Styling:SCSS
    - Onepage
    - Landing Page
    - PWA
  features:
    - Designed by HTML5 UP
    - Simple one page personal portfolio
    - Fully Responsive
    - Styling with SCSS
    - Offline support
    - Web App Manifest
- url: https://hopeful-ptolemy-cd840b.netlify.app/
  repo: https://github.com/tonydiaz/gatsby-landing-page-starter
  description: A simple landing page starter for idea validation using material-ui. Includes email signup form and pricing section.
  tags:
    - Styling:Material
    - Landing Page
  features:
    - SEO
    - Mailchimp integration
    - Material-UI components
    - Responsive
    - Pricing section
    - Benefits section
    - Email signup form
    - Easily configurable
    - Includes standard Gatsby starter features
- url: https://anubhavsrivastava.github.io/gatsby-starter-aerial
  repo: https://github.com/anubhavsrivastava/gatsby-starter-aerial
  description: Single page starter based on the Aerial site template by HTML5 up, suitable for a one-page personal page.
  tags:
    - HTML5UP
    - Styling:SCSS
    - Onepage
    - Landing Page
    - PWA
  features:
    - Designed by HTML5 UP
    - Simple one page personal portfolio
    - Fully Responsive
    - Styling with SCSS
    - Offline support
    - Web App Manifest
- url: https://anubhavsrivastava.github.io/gatsby-starter-eventually
  repo: https://github.com/anubhavsrivastava/gatsby-starter-eventually
  description: Single page starter based on the Eventually site template by HTML5 up, suitable for an upcoming product page.
  tags:
    - HTML5UP
    - Styling:SCSS
    - Landing Page
    - PWA
  features:
    - Designed by HTML5 UP
    - Fully Responsive
    - Styling with SCSS
    - Offline support
    - Web App Manifest
- url: https://jovial-jones-806326.netlify.app/
  repo: https://github.com/GabeAtWork/gatsby-elm-starter
  description: An Elm-in-Gatsby integration, based on gatsby-plugin-elm
  tags:
    - Language:Other
  features:
    - Elm language integration
- url: https://anubhavsrivastava.github.io/gatsby-starter-readonly
  repo: https://github.com/anubhavsrivastava/gatsby-starter-readonly
  description: Single page starter based on the ReadOnly site template by HTML5 up, with landing and Elements(Component) page
  tags:
    - HTML5UP
    - Onepage
    - Styling:SCSS
    - Landing Page
    - PWA
  features:
    - Designed by HTML5 UP
    - Fully Responsive
    - Styling with SCSS
    - Offline support
    - Web App Manifest
- url: https://anubhavsrivastava.github.io/gatsby-starter-prologue
  repo: https://github.com/anubhavsrivastava/gatsby-starter-prologue
  description: Single page starter based on the Prologue site template by HTML5 up, for portfolio pages
  tags:
    - HTML5UP
    - Onepage
    - Styling:SCSS
    - Portfolio
    - PWA
  features:
    - Designed by HTML5 UP
    - Fully Responsive
    - Styling with SCSS
    - Offline support
    - Web App Manifest
- url: https://gatsby-london.netlify.app
  repo: https://github.com/ImedAdel/gatsby-london
  description: A custom, image-centric theme for Gatsby.
  tags:
    - Portfolio
    - Blog
    - Styling:PostCSS
  features:
    - Post thumbnails in the homepage
    - Built with PostCSS
    - Made for image-centeric portfolios
    - Based on London for Ghost
- url: https://anubhavsrivastava.github.io/gatsby-starter-overflow
  repo: https://github.com/anubhavsrivastava/gatsby-starter-overflow
  description: Single page starter based on the Overflow site template by HTML5 up, with landing and Elements(Component) page
  tags:
    - HTML5UP
    - Onepage
    - Styling:SCSS
    - Portfolio
    - PWA
  features:
    - Designed by HTML5 UP
    - Fully Responsive
    - Image Gallery
    - Styling with SCSS
    - Offline support
    - Web App Manifest
- url: https://cosmicjs.com/apps/gatsby-agency-portfolio/demo
  repo: https://github.com/cosmicjs/gatsby-agency-portfolio
  description: Static Webpage for displaying your agency's skills and past work.  Implements 4 sections for displaying information about your company, A home page, information about services, projects, and the people in your organization.
  tags:
    - Blog
    - Portfolio
    - CMS:Cosmic
  features:
    - Landing Page
    - Home
    - Services
    - Projects
    - People
- url: https://cosmicjs.com/apps/gatsby-localization-app-starter/demo
  repo: https://github.com/cosmicjs/gatsby-localization-app-starter
  description: A localized Gatsby starter application powered by Cosmic.
  tags:
    - CMS:Cosmic
    - i18n
  features:
    - Gatsby localization starter app
- url: https://cosmicjs.com/apps/gatsby-docs/demo
  repo: https://github.com/cosmicjs/gatsby-docs-app
  description: Be able to view and create documentation using Gatsby and Cosmic. Leveraging the speed and high powered APIs of the Gatsby framework and the simplicity and scalability of Cosmic.
  tags:
    - CMS:Cosmic
    - Documentation
  features:
    - manage docs in static web file format for zippy delivery
- url: https://cosmicjs.com/apps/gatsby-ecommerce-website/demo
  repo: https://github.com/a9kitkumar/Gatsby-Ecommerce
  description: A localized Gatsby starter application powered by Cosmic.
  tags:
    - CMS:Cosmic
    - E-commerce
  features:
    - Stores products, orders using Cosmic as a database and a server
- url: https://harshil1712.github.io/gatsby-starter-googlesheets/
  repo: https://github.com/harshil1712/gatsby-starter-googlesheets
  description: A starter using Google Sheets as a data source
  tags:
    - Google Sheets
    - SEO
    - Blog
  features:
    - Uses Google Sheets for data
    - Easily configurable
- url: https://the-plain-gatsby.netlify.app/
  repo: https://github.com/wangonya/the-plain-gatsby
  description: A simple minimalist starter for your personal blog.
  tags:
    - Blog
    - Markdown
  features:
    - Minimalist design
    - Next and previous blog post navigation
    - About page
    - Markdown support
- url: https://gatsby-starter-blockstack.openintents.org
  repo: https://github.com/friedger/gatsby-starter-blockstack
  description: A starter using Blockstack on client side
  tags:
    - Authentication
  features:
    - Uses Blockstack
    - Client side app
- url: https://anubhavsrivastava.github.io/gatsby-starter-multiverse
  repo: https://github.com/anubhavsrivastava/gatsby-starter-multiverse
  description: Single page starter based on the Multiverse site template by HTML5 up, with landing and Elements(Component) page
  tags:
    - HTML5UP
    - Onepage
    - Styling:SCSS
    - Portfolio
    - PWA
  features:
    - Designed by HTML5 UP
    - Fully Responsive
    - Image Gallery
    - Styling with SCSS
    - Offline support
    - Web App Manifest
- url: https://anubhavsrivastava.github.io/gatsby-starter-highlights
  repo: https://github.com/anubhavsrivastava/gatsby-starter-highlights
  description: Single page starter based on the Highlights site template by HTML5 up, with landing and Elements(Component) page
  tags:
    - HTML5UP
    - Onepage
    - Styling:SCSS
    - Portfolio
    - PWA
  features:
    - Designed by HTML5 UP
    - Fully Responsive
    - Image Gallery
    - Styling with SCSS
    - Offline support
    - Web App Manifest
- url: https://gatsby-starter-material-business-markdown.netlify.app/
  repo: https://github.com/ANOUN/gatsby-starter-material-business-markdown
  description: A clean, modern starter for businesses using Material Design Components
  tags:
    - Blog
    - Markdown
    - PWA
    - Styling:Material
    - Styling:SCSS
  features:
    - Minimal, Modern Business Website Design
    - Material Design Components
    - MDC React Components
    - MDC Theming
    - Blog
    - Home Page
    - Contact Page
    - Contact Form
    - About Page
    - Mobile-First approach in development
    - Fully Responsive
    - Markdown
    - PWA
- url: https://gatsby-starter-default-typescript.netlify.app/
  repo: https://github.com/andykenward/gatsby-starter-default-typescript
  description: Starter Default TypeScript
  tags:
    - Language:TypeScript
  features:
    - TypeScript
    - Typing generation for GraphQL using GraphQL Code Generator
    - Comes with React Helmet for adding site meta tags
    - Based on Gatsby Starter Default
- url: http://gatsbyhoney.davshoward.com/
  repo: https://github.com/davshoward/gatsby-starter-honey
  description: A delicious baseline for Gatsby (v2).
  tags:
    - Styling:PostCSS
    - SEO
  features:
    - Gatsby v2
    - SEO (including robots.txt, sitemap generation, automated yet customisable metadata, and social sharing data)
    - Google Analytics
    - PostCSS support
    - Developer environment variables
    - Accessibility support
    - Based on Gatsby Starter Default
- url: https://material-ui-starter.netlify.app/
  repo: https://github.com/dominicabela/gatsby-starter-material-ui
  description: This starter includes Material UI boilerplate and configuration files along with the standard Gatsby configuration files. It provides a starting point for developing Gatsby apps with the Material UI framework.
  tags:
    - SEO
    - Styling:Material
  features:
    - Material UI Framework
    - Roboto Typeface (self hosted)
    - SEO
    - Offline Support
    - Based on Gatsby Default Starter
- url: https://developer-diary.netlify.app/
  repo: https://github.com/willjw3/gatsby-starter-developer-diary
  description: A blog template created with web developers in mind. Totally usable right out of the box, but minimalist enough to be easily modifiable.
  tags:
    - Blog
    - Markdown
    - Pagination
    - SEO
  features:
    - Ready to go - Blog author name, author image, etc,... can be easily added using a config file
    - Blog posts created as markdown files
    - Gatsby v.2
    - Mobile responsive
    - Pagination
    - Category and tag pages
    - Social media sharing icons in each post
    - Icons from React Icons (Font Awesome, Devicons, etc,...)
    - Beautiful tech-topic tags to attach to your web-development-related blog posts
    - Developer-relevant social media icon links, including GitHub, Stack Overflow, and freeCodeCamp
- url: https://anubhavsrivastava.github.io/gatsby-starter-paradigmshift
  repo: https://github.com/anubhavsrivastava/gatsby-starter-paradigmshift
  description: Single page starter based on the Paradigm Shift site template by HTML5 up, with landing and Elements(Component) page
  tags:
    - HTML5UP
    - Onepage
    - Styling:SCSS
    - Portfolio
    - PWA
  features:
    - Designed by HTML5 UP
    - Fully Responsive
    - Image Gallery
    - Styling with SCSS
    - Offline support
    - Web App Manifest
- url: https://dazzling-heyrovsky-62d4f9.netlify.app/
  repo: https://github.com/s-kris/gatsby-starter-medium
  description: A Gatsby starter blog as close as possible to medium.
  tags:
    - Markdown
    - Styling:CSS-in-JS
  features:
    - Careers Listing
    - Mobile Responsive
- url: https://gatsby-personal-starter-blog.netlify.app
  repo: https://github.com/thomaswangio/gatsby-personal-starter-blog
  description: Gatsby starter for personal blogs! Blog configured to run at /blog and with Netlify CMS and gatsby-remark-vscode.
  tags:
    - Blog
    - Markdown
    - Styling:CSS-in-JS
    - CMS:Netlify
  features:
    - Netlify CMS
    - VSCode syntax highlighting
    - Styled Components
- url: https://anubhavsrivastava.github.io/gatsby-starter-phantom
  repo: https://github.com/anubhavsrivastava/gatsby-starter-phantom
  description: Single page starter based on the Phantom site template by HTML5 up, with landing, generic and Elements(Component) page
  tags:
    - HTML5UP
    - Onepage
    - Styling:SCSS
    - PWA
  features:
    - Designed by HTML5 UP
    - Fully Responsive
    - Styling with SCSS
    - Offline support
    - Web App Manifest
- url: https://gatsby-starter-internationalized.ack.ee/
  repo: https://github.com/AckeeCZ/gatsby-starter-internationalized
  description: A simple starter for fully internationalized websites, including route internationalization.
  tags:
    - i18n
  features:
    - internationalized page content - via react-intl
    - internationalized routes - via language configuration
    - lightweight - includes only internationalization code
    - LocalizedLink - built-in link component handling route generation
    - LanguageSwitcher - built-in language switcher component
- url: https://gatsby-starter-bee.netlify.app/
  repo: https://github.com/JaeYeopHan/gatsby-starter-bee
  description: A simple starter for a blog with fresh UI.
  tags:
    - Blog
    - Netlify
    - Disqus
    - SEO
  features:
    - Code highlight with Fira Code font
    - Emoji (emojione)
    - Social share feature (Twitter, Facebook)
    - Comment feature (Disqus, utterances)
    - Sponsor service (Buy-me-a-coffee)
    - CLI Tool
- url: https://hasura.io/learn/graphql/react/introduction/
  repo: https://github.com/hasura/gatsby-gitbook-starter
  description: A starter to generate docs/tutorial websites based on the GitBook theme.
  tags:
    - Documentation
    - MDX
    - Markdown
    - SEO
  features:
    - Write in Markdown / MDX and generate responsive documentation/tutorial web apps
    - Fully Configurable
    - Syntax highlighting with Prismjs
    - Code diffing with +/-
    - Google Analytics Integration
    - SEO Tags with MDX frontmatter
    - Edit on GitHub button
    - Fully Customisable with rich embeds using React in MDX.
    - Search integration with Algolia
- url: https://gatsby-starter-blog-with-lunr.netlify.app/
  repo: https://github.com/lukewhitehouse/gatsby-starter-blog-with-lunr
  description: Building upon Gatsby's blog starter with a Lunr.js powered Site Search.
  tags:
    - Blog
    - Search
  features:
    - Same as the official starter blog
    - Integration with Lunr.js
- url: https://rg-portfolio.netlify.app/
  repo: https://github.com/rohitguptab/rg-portfolio
  description: Kick-off your Portfolio website with RG-Portfolio gatsby starter. We have used Gatsby + Contentful.
  tags:
    - Portfolio
    - CMS:Contentful
    - PWA
    - Blog
    - SEO
    - Disqus
    - Gallery
    - Landing Page
    - Markdown
    - Netlify
    - Styling:Bootstrap
  features:
    - Blogs listing with each blog post.
    - Contact form with Email notification using formspree.io.
    - Photos and Blogs page listing.
    - Different types of sections like About, Service, Blogs, Work, Testimonials, Photos, and contact.
    - All settings manage from contentful for example Header Menu, Homepage sections, blogs, and photos, etc.
    - Social share in blog details pages with comment ( Disqus ).
    - PWA
- url: https://oneshopper.netlify.app
  repo: https://github.com/rohitguptab/OneShopper
  description: This Starter is created for e-commerce site with Gatsby + Contentful and snipcart
  tags:
    - E-commerce
    - CMS:Contentful
    - Blog
    - SEO
    - Disqus
  features:
    - Blog post listing with previews for each blog post.
    - Store page listing all the Products and includes features like Rating, Price, Checkout, More then one Product images with tabbing.
    - Contact form with Email notification.
    - Index pages design with Latest Post, Latest Blog, Deal of week and Banner.
- url: https://anubhavsrivastava.github.io/gatsby-starter-spectral
  repo: https://github.com/anubhavsrivastava/gatsby-starter-spectral
  description: Single page starter based on the Spectral site template by HTML5 up, with landing, Generic and Elements(Component) page
  tags:
    - HTML5UP
    - Onepage
    - Styling:SCSS
    - Portfolio
    - PWA
  features:
    - Designed by HTML5 UP
    - Fully Responsive
    - Styling with SCSS
    - Offline support
    - Web App Manifest
- url: https://anubhavsrivastava.github.io/gatsby-starter-directive
  repo: https://github.com/anubhavsrivastava/gatsby-starter-directive
  description: Single page starter based on the Directive site template by HTML5 up, with landing and Elements(Component) page
  tags:
    - HTML5UP
    - Onepage
    - Styling:SCSS
    - Portfolio
    - PWA
  features:
    - Designed by HTML5 UP
    - Fully Responsive
    - Styling with SCSS
    - Offline support
    - Web App Manifest
- url: https://histaff.io/
  repo: https://github.com/histaff/website-static
  description: It's a beautiful starter static website which useful plugins based on Gatsby
  tags:
    - Styling:SCSS
    - Landing Page
    - Onepage
  features:
    - Fully Responsive
    - Styling with SCSS
    - Very similar to gatsby-starter-netlify-cms, slightly more configurable (e.g. set site-title in gatsby-config) with Bootstrap/Bootswatch instead of bulma
    - LocalizedLink - built-in link component handling route generation
- url: https://gatsby-kea-starter.netlify.app/
  repo: https://github.com/benjamin-glitsos/gatsby-kea-starter
  description: Gatsby starter with redux and sagas made simpler by the Kea library
  tags:
    - Redux
  features:
    - The Kea library makes redux and sagas extremely simple and concise
- url: https://anubhavsrivastava.github.io/gatsby-starter-solidstate
  repo: https://github.com/anubhavsrivastava/gatsby-starter-solidstate
  description: Single page starter based on the Solid State site template by HTML5 up, with landing, Generic and Elements(Component) page
  tags:
    - HTML5UP
    - Onepage
    - Styling:SCSS
    - Portfolio
    - PWA
  features:
    - Designed by HTML5 UP
    - Fully Responsive
    - Styling with SCSS
    - Offline support
    - Web App Manifest
- url: https://yellowcake.netlify.app/
  repo: https://github.com/thriveweb/yellowcake
  description: A starter project for creating lightning-fast websites with Gatsby v2 and Netlify-CMS v2 + Uploadcare integration.
  tags:
    - CMS:Netlify
    - Netlify
    - Blog
    - SEO
  features:
    - Uploadcare
    - Netlify Form
    - Category list (with navigation)
    - Featured post
    - Next and prev post
    - SEO component
- url: https://anubhavsrivastava.github.io/gatsby-starter-fractal
  repo: https://github.com/anubhavsrivastava/gatsby-starter-fractal
  description: Single page starter based on the Fractal site template by HTML5 up, with landing and Elements(Component) page
  tags:
    - HTML5UP
    - Onepage
    - Styling:SCSS
    - Portfolio
    - PWA
  features:
    - Designed by HTML5 UP
    - Fully Responsive
    - Styling with SCSS
    - Offline support
    - Web App Manifest
- url: https://minimal-gatsby-ts-starter.netlify.app/
  repo: https://github.com/TheoBr/minimal-gatsby-typescript-starter
  description: Minimal TypeScript Starter
  tags:
    - Language:TypeScript
  features:
    - TypeScript
    - ESLint + optional rule enforcement with Husky
    - Prettier
    - Netlify ready
    - Minimal
- url: https://gatsby-typescript-starter-default.netlify.app/
  repo: https://github.com/RobertoMSousa/gatsby-typescript-starter-default
  description: Simple Gatsby starter using TypeScript and ESLint instead of outdated tslint.
  tags:
    - Language:TypeScript
    - SEO
    - Linting
  features:
    - Comes with React Helmet for adding site meta tags
    - Includes plugins for offline support out of the box
    - TypeScript
    - Prettier & ESLint to format & check the code
- url: https://gatsby-starter-carraway.netlify.app/
  repo: https://github.com/endymion1818/gatsby-starter-carraway
  description: a Gatsby starter theme with Accessibility features, TypeScript, Jest, some basic UI elements, and a CircleCI pipeline
  tags:
    - Language:TypeScript
    - Pagination
    - Search
    - Testing
  features:
    - Paginated post archive
    - Site search with Lunr.js
    - Categories and category archive pages
    - Minimal CSS defaults using styled-components, including system font stack
    - Some fundamental Accessibility features including tabbable navigation & "Skip to content" link
    - UI elements including multi-column layout using CSS Grid (with float fallback), header component with logo, basic navigation & search and a footer with 3-column layout, logo and 2 menu areas
    - TypeScript & Testing including some sensible TypeScript defaults, tests with @testing-library/react, pre-commit and pre-push hooks. Set up includes enums for repeating values such as font & background colours
    - Setup for a CircleCI pipeline so you can run the above tests in branches before merging to master
    - Markdown posts _and_ pages (pages don't appear in the post archive)
- url: https://www.quietboy.net
  repo: https://github.com/zhouyuexie/gatsby-starter-quiet
  description: Gatsby out of the box blog, use TypeScript and highly customized style.
  tags:
    - Language:TypeScript
    - Styling:SCSS
    - SEO
    - Linting
    - RSS
    - Pagination
    - PWA
  features:
    - TypeScript
    - TsLint & Prettier
    - Tag list
    - Custom page layout
    - Switch the dark mode according to the system theme
    - Scss
    - Pagination
- url: https://compassionate-morse-5204bf.netlify.app/
  repo: https://github.com/deamme/gatsby-starter-prismic-resume
  description: Gatsby Resume/CV page with Prismic integration
  tags:
    - CMS:Prismic
    - CMS:Headless
    - Styling:CSS-in-JS
    - Onepage
    - Linting
  features:
    - One-page resume/CV
    - Prismic as Headless CMS
    - Emotion for styling
    - Uses multiple features of Prismic - Slices, Labels, Custom Types
    - ESLint & Prettier
- url: https://anubhavsrivastava.github.io/gatsby-starter-resume
  repo: https://github.com/anubhavsrivastava/gatsby-starter-resume
  description: Single page starter based on the Resume site template by startbootstrap for resume/portfolio page
  tags:
    - Onepage
    - Styling:SCSS
    - PWA
  features:
    - Designed by startbootstrap
    - Fully Responsive
    - Styling with SCSS
    - Offline support
    - Web App Manifest
- url: https://gatsby-starter-typescript-jest.netlify.app/
  repo: https://github.com/denningk/gatsby-starter-typescript-jest
  description: Barebones Gatsby starter with TypeScript, Jest, GitLab-CI, and other useful configurations
  tags:
    - Language:TypeScript
    - Testing
    - AWS
    - Linting
    - SEO
  features:
    - All components from default Gatsby starter converted to TypeScript
    - Jest testing configured for TypeScript with ts-jest
    - Detailed guide on how to deploy using AWS S3 buckets included in README
    - .gitlab-ci.yml file with blanks that can be customized for any Gatsby project
    - Configurations for EditorConfig, Prettier, and ESLint (for TypeScript)
- url: https://gatsby-starter-apollo.smakosh.com/app/
  repo: https://github.com/smakosh/gatsby-apollo-starter
  description: Gatsby Apollo starter - with client side routing
  tags:
    - Client-side App
    - SEO
    - Styling:CSS-in-JS
  features:
    - Apollo provider & Client side routing
    - ESLint/Prettier configured
    - Easy to customize
    - Nice project structure
    - Flex Grid components easy to customize
- url: https://portfolio.smakosh.com/
  repo: https://github.com/smakosh/gatsby-portfolio-dev
  description: A portfolio for developers
  tags:
    - Portfolio
    - SEO
    - Netlify
    - Onepage
    - Styling:CSS-in-JS
  features:
    - ESLint/Prettier configured
    - Scores 100% on a11y / Performance / PWA / SEO
    - PWA (desktop & mobile)
    - Easy to customize
    - Nice project structure
    - Amazing illustrations by Undraw.co
    - Tablet & mobile friendly
    - Continuous deployment with Netlify
    - A contact form protected by Google Recaptcha
    - Can be deployed with one click
    - Functional components with Recompose React Hooks! ready to migrate to React hooks!
    - Fetches your GitHub pinned projects with most stars (You could customize this if you wish)
- url: https://github.com/smakosh/gatsby-airtable-starter
  repo: https://github.com/smakosh/gatsby-airtable-starter
  description: Gatsby Airtable starter
  tags:
    - SEO
    - Netlify
    - Client-side App
    - Styling:CSS-in-JS
  features:
    - Static content fetched from Airtable
    - Dynamic content with CRUD operations with Airtable REST API
    - Well structured files/folders
    - Custom React Hooks
    - Custom Helpers instead of using third party libraries
    - Dynamic & Static containers
    - Global state management ready with useReducer & useContext
    - Dummy auth but ready to add real requests
- url: https://github.com/smakosh/gatsby-app-starter-rest-api
  repo: https://github.com/smakosh/gatsby-app-starter-rest-api
  description: Gatsby REST API starter
  tags:
    - Authentication
    - Client-side App
    - Styling:CSS-in-JS
  features:
    - Dynamic content with CRUD operations with a REST API
    - Well structured files/folders
    - Custom React Hooks
    - Auth with a JWT approach
    - Custom Helpers instead of using third party libraries
    - Dynamic containers
    - Global state management ready with useReducer & useContext
- url: https://gatsbyjs-starter-tailwindplay.appseed.us/
  repo: https://github.com/app-generator/gatsbyjs-starter-tailwindplay
  description: A Gatsby v2 starter styled using Tailwind, a utility-first CSS framework. Uses Purgecss to remove unused CSS.
  tags:
    - Styling:Tailwind
  features:
    - Based on gatsby-starter-tailwind
    - Tailwind CSS Framework
    - Removes unused CSS with Purgecss
- url: https://act-labs.github.io/
  repo: https://github.com/act-labs/gatsby-starter-act-blog
  description: Gatsby starter for blog/documentation using MDX, Ant Design, gatsby-plugin-combine.
  tags:
    - Blog
    - Documentation
    - Styling:Ant Design
    - Markdown
    - MDX
    - SEO
  features:
    - Posts and snippets;
    - SEO component;
    - Ant Design UI components;
    - Markdown and MDX for pages;
    - A customized webpack and babel configuration, for complex profecianal web apps with node.js, Jest tests, etc;
    - Progressively build more and more complex pages using gatsby-plugin-combine.
- url: https://gatsby-ghub.netlify.app/resume-book/
  repo: https://github.com/dwyfrequency/gatsby-ghub
  description: A resume builder app with authenticated routes, static marketing pages, and dynamic resume creation
  tags:
    - Authentication
    - Netlify
    - Client-side App
  features:
    - Netlify Identity
    - Static Marketing pages and Dynamic Client-side Authenticated App pages
    - SEO component
    - Apollo GraphQL (client-side)
- url: https://lewis-gatsby-starter-i18n.netlify.app
  repo: https://github.com/lewislbr/lewis-gatsby-starter-i18n
  description: A simple custom Gatsby starter template to start a new multilanguage website.
  tags:
    - i18n
    - Styling:CSS-in-JS
    - Portfolio
    - SEO
  features:
    - Automatically detects user browser language.
    - CSS in JS with styled-components.
    - Optimized images.
    - Offline capabilities.
    - Auto-generated sitemap and robots.txt.
- url: https://gatsby-snipcart-starter.netlify.app/
  repo: https://github.com/issydennis/gatsby-snipcart
  description: A simple e-commerce shop built using Gatsby and Snipcart.
  tags:
    - E-commerce
    - Styling:CSS-in-JS
    - Markdown
  features:
    - Minimal design to allow for simple customisation.
    - Snipcart integration provides an easy-to-use shopping cart and checkout.
    - Individual product pages with custom fields.
    - Products defined using markdown.
    - Styled components.
    - Gatsby image for optimised product images.
- url: https://anubhavsrivastava.github.io/gatsby-starter-stylish
  repo: https://github.com/anubhavsrivastava/gatsby-starter-stylish
  description: Single page starter based on the Stylish Portfolio site template by startbootstrap for portfolio page
  tags:
    - Onepage
    - Portfolio
    - Styling:SCSS
    - PWA
  features:
    - Designed by startbootstrap
    - Fully Responsive
    - Styling with SCSS
    - Offline support
    - Web App Manifest
- url: https://lewis-gatsby-starter-basic.netlify.app
  repo: https://github.com/lewislbr/lewis-gatsby-starter-basic
  description: A simple custom basic Gatsby starter template to start a new website.
  tags:
    - Styling:CSS-in-JS
    - SEO
  features:
    - Bare-bones starter.
    - CSS in JS with styled-components.
    - Optimized images.
    - Offline capabilities.
    - Auto-generated sitemap and robots.txt.
- url: https://myclicks.netlify.app/
  repo: https://github.com/himali-patel/MyClicks
  description: A simple Gatsby starter template to create a portfolio website with Contentful and Netlify.
  tags:
    - Blog
    - Netlify
    - CMS:Contentful
    - Styling:Bootstrap
    - Disqus
    - SEO
  features:
    - Fecthing Dynamic content from Contentful.
    - Blog post listing with previews, Disqus implementation and social sharing for each blog post.
    - Contact form integration with Netlify.
    - Portfolio Result Filteration according to Category.
    - Index pages design with Recent Blogs and Intagram Feed.
- url: https://gatsby-starter-typescript-graphql.netlify.app
  repo: https://github.com/spawnia/gatsby-starter-typescript-graphql
  description: A Gatsby starter with typesafe GraphQL using TypeScript
  tags:
    - Language:TypeScript
    - Linting
    - Portfolio
    - Styling:CSS-in-JS
  features:
    - Type safety with TypeScript
    - Typesafe GraphQL with graphql-code-generator
    - ESLint with TypeScript support
    - Styling with styled-components
- url: https://gatsby-tailwind-serif.netlify.app/
  repo: https://github.com/windedge/gatsby-tailwind-serif
  description: A Gatsby theme based on gatsby-serif-theme, rewrite with Tailwind CSS.
  tags:
    - Styling:Tailwind
    - Markdown
  features:
    - Based on gatsby-serif-theme
    - Tailwind CSS Framework
    - Removes unused CSS with Purgecss
    - Responsive design
    - Suitable for small business website
- url: https://mystifying-mclean-5c7fce.netlify.app
  repo: https://github.com/renvrant/gatsby-mdx-netlify-cms-starter
  description: An extension of the default starter with Netlify CMS and MDX support.
  tags:
    - MDX
    - Markdown
    - Netlify
    - CMS:Netlify
    - Styling:None
  features:
    - MDX and Netlify CMS support
    - Use React components in Netlify CMS Editor and other markdown files
    - Allow editors to choose a page template
    - Replace HTML tags with React components upon rendering Markdown, enabling design systems
    - Hide pages from being editable by the CMS
    - Minimal and extensible
- url: https://gatsby-airtable-advanced-starter.marcomelilli.com
  repo: https://github.com/marcomelilli/gatsby-airtable-advanced-starter
  description: A Gatsby Starter Blog using Airtable as backend
  tags:
    - Airtable
    - Blog
    - Styling:None
  features:
    - Dynamic content from Airtable
    - Does not contain any UI frameworks
    - Tags
    - Categories
    - Authors
    - Disqus
    - Offline support
    - Web App Manifest
    - SEO
- url: https://contentful-starter.netlify.app/
  repo: https://github.com/algokun/gatsby_contentful_starter
  description: An Awesome Starter Kit to help you get going with Contentful and Gatsby
  tags:
    - Blog
    - CMS:Contentful
    - CMS:Headless
  features:
    - Bare-bones starter.
    - Dynamic content from Contentful CMS
    - Ready made Components
    - Responsive Design
    - Includes Contentful Delivery API for production build
- url: https://gatsby-simple-blog.thundermiracle.com
  repo: https://github.com/thundermiracle/gatsby-simple-blog
  description: A gatsby-starter-blog with overreacted looking and tags, breadcrumbs, Disqus, i18n, and ESLint supported
  tags:
    - i18n
    - Blog
    - Netlify
    - Linting
    - Disqus
    - Testing
  features:
    - Easily Configurable
    - Tags
    - Breadcrumbs
    - Tags
    - Disqus
    - i18n
    - ESLint
    - Jest
- url: https://anubhavsrivastava.github.io/gatsby-starter-grayscale
  repo: https://github.com/anubhavsrivastava/gatsby-starter-grayscale
  description: Single page starter based on the Grayscale site template by startbootstrap for portfolio page
  tags:
    - Onepage
    - Portfolio
    - Styling:SCSS
    - PWA
  features:
    - Designed by startbootstrap
    - Fully Responsive
    - Styling with SCSS
    - Offline support
    - Web App Manifest
- url: https://gatsby-all-in.netlify.app
  repo: https://github.com/Gherciu/gatsby-all-in
  description: A starter that includes the most popular js libraries, already pre-configured and ready for use.
  tags:
    - Linting
    - Netlify
    - Styling:Tailwind
  features:
    - Tailwind CSS Framework
    - Antd UI Framework pre-configured
    - Redux for managing state
    - ESLint and Stylelint to enforce code style
- url: http://demo.nagui.me
  repo: https://github.com/kimnagui/gatsby-starter-nagui
  description: A Gatsby starter that full responsive blog.
  tags:
    - Blog
    - AWS
    - Pagination
    - SEO
    - Styling:CSS-in-JS
  features:
    - Tags & Categorys.
    - Pagination.
    - Show Recent Posts for category.
    - Styled-Components.
    - Mobile-First CSS.
    - Syntax highlighting in code blocks using PrismJS(Dracula).
    - Google Analytics.
    - Deploy AWS S3.
- url: https://anubhavsrivastava.github.io/gatsby-starter-newage
  repo: https://github.com/anubhavsrivastava/gatsby-starter-newage
  description: Single page starter based on the new age site template by startbootstrap for portfolio page/Mobile app launch
  tags:
    - Onepage
    - Portfolio
    - Styling:SCSS
    - PWA
  features:
    - Designed by startbootstrap
    - Fully Responsive
    - Styling with SCSS
    - Offline support
    - Web App Manifest
- url: https://gatsby-starter-krisp.netlify.app/
  repo: https://github.com/algokun/gatsby-starter-krisp
  description: A minimal, clean and responsive starter built with gatsby
  tags:
    - Styling:Bootstrap
    - Onepage
    - Portfolio
    - Netlify
    - Markdown
  features:
    - Styled-Components.
    - Mobile-First CSS.
    - Responsive Design, optimized for Mobile devices
- url: https://gatsby-datocms-starter.netlify.app/
  repo: https://github.com/brohlson/gatsby-datocms-starter
  description: An SEO-friendly DatoCMS starter with styled-components, page transitions, and out-of-the-box blog post support.
  tags:
    - CMS:DatoCMS
    - Styling:CSS-in-JS
    - Blog
    - Portfolio
    - SEO
  features:
    - Page Transitions
    - Blog Post Template
    - Sitemap & Robots.txt generation
- url: https://elemental.netlify.app/
  repo: https://github.com/akzhy/gatsby-starter-elemental
  description: A highly customizable portfolio starter with grid support.
  tags:
    - Blog
    - Portfolio
    - SEO
  features:
    - Highly Customizable
    - Portfolio Template
    - Blog Post Template
    - SEO Friendly
- url: https://gatsby-starter-apollo.netlify.app/
  repo: https://github.com/piducancore/gatsby-starter-apollo-netlify
  description: This project is an easy way to start developing fullstack apps with Gatsby and Apollo Server (using Netlify Lambda functions). For developing we use Netlify Dev to bring all of this magic to our local machine.
  tags:
    - Netlify
  features:
    - Apollo Client
    - Apollo Server running on Netlify functions
    - Netlify Dev for local development
- url: https://gatsby-starter-blog-and-portfolio.netlify.app/
  repo: https://github.com/alisalahio/gatsby-starter-blog-and-portfolio
  description: Just gatsby-starter-blog, with portfolio section added
  tags:
    - Blog
    - Portfolio
  features:
    - Basic setup for a full-featured blog
    - Basic setup for a portfolio
    - Support for an RSS feed
    - Google Analytics support
    - Automatic optimization of images in Markdown posts
    - Support for code syntax highlighting
    - Includes plugins for easy, beautiful typography
    - Includes React Helmet to allow editing site meta tags
    - Includes plugins for offline support out of the box
- url: https://www.attejuvonen.fi
  repo: https://github.com/baobabKoodaa/blog
  description: Blog with all the Bells and Whistles
  tags:
    - Blog
    - Infinite Scroll
    - Pagination
    - SEO
    - Markdown
  features:
    - Write blog posts into Markdown files (easy to format and content will not be married to any platform).
    - Expandable
    - Responsive and streamlined design.
    - Blazing fast UX
    - Autogenerated tracedSVG image placeholders are stylized to create a smooth look and transition as the image loads without the page jumping around.
    - Posts organized by tags.
    - Teasers of posts are generated to front page with infinite scroll which gracefully degrades into pagination.
    - Allow readers to be notified of updates with RSS feed and email newsletter.
    - Contact Form.
- url: https://novela.narative.co
  repo: https://github.com/narative/gatsby-starter-novela
  description: Welcome to Novela, the simplest way to start publishing with Gatsby.
  tags:
    - Blog
    - MDX
    - Portfolio
    - Pagination
    - SEO
  features:
    - Beautifully Designed
    - Multiple Homepage Layouts
    - Toggleable Light and Dark Mode
    - Simple Customization with Theme UI
    - Highlight-to-Share
    - Read Time and Progress
    - MDX support and inline code
    - Accessibility in Mind
- url: https://gatsby-starter-fashion-portfolio.netlify.app/
  repo: https://github.com/shobhitchittora/gatsby-starter-fashion-portfolio
  description: A Gatsby starter for a professional and minimal fashion portfolio.
  tags:
    - Blog
    - Client-side App
    - Landing Page
    - Portfolio
    - Styling:Other
  features:
    - A minimal and simple starter for your fashion portfolio
    - No need for any CMS, work with all your data and images locally.
    - Separate components for different pages and grid
    - Uses gatsby-image to load images
    - Built using the old school CSS.
- url: https://gatsby-theme-profile-builder.netlify.app/
  repo: https://github.com/ashr81/gatsby-theme-profile-builder
  description: Simple theme to build your personal portfolio and publish your articles using Contentful CMS.
  tags:
    - Landing Page
    - Portfolio
    - Styling:CSS-in-JS
    - Blog
    - CMS:Contentful
  features:
    - Mobile Screen support
    - Out of the box support with Contentful CMS for articles.
    - Toggleable Light and Dark Mode
    - Profile image with links to your GitHub and Twitter.
- url: https://prist.marguerite.io/
  repo: https://github.com/margueriteroth/gatsby-prismic-starter-prist
  description: A light-themed starter powered by Gatsby v2 and Prismic to showcase portfolios and blogs.
  tags:
    - Blog
    - CMS:Prismic
    - Landing Page
    - Netlify
    - Portfolio
    - SEO
    - Styling:CSS-in-JS
  features:
    - Landing page with customizable Hero, Portfolio preview, and About component
    - Emotion styled components
    - Blog layout and pages
    - Portfolio layout and pages
    - Google Analytics
    - Mobile ready
- url: https://demos.simplecode.io/gatsby/crafty/
  repo: https://github.com/simplecode-io/gatsby-crafty-theme
  description: SEO-friendly, fast, and fully responsive Gatsby starter with minimal plugins, utilizing JSON files as a content source.
  tags:
    - SEO
    - Portfolio
    - CMS:Other
    - Styling:Other
  features:
    - Beautiful and simple design
    - 100/100 Google Lighthouse score
    - SEO Optimized
    - Includes header/footer/sidebar (on Mobile)
    - CSS based sidebar
    - CSS based Modals
    - Content is fetched from JSON Files
    - Only one extra plugin from default Gatsby starter
- url: https://gatsby-starter-profile-site.netlify.app/
  repo: https://github.com/Mr404Found/gatsby-starter-profile-site
  description: A minimal and clean starter build with gatsby.
  tags:
    - Landing Page
    - Netlify
    - Portfolio
    - SEO
    - Styling:CSS-in-JS
  features:
    - Simple Design
    - Made by Sumanth
- url: https://the404blog.netlify.app
  repo: https://github.com/algokun/the404blog
  description: An Awesome Starter Blog to help you get going with Gatsby and Markdown
  tags:
    - Blog
    - Markdown
    - Search
    - Styling:CSS-in-JS
  features:
    - Bare-bones starter.
    - Dynamic content with Markdown
    - Ready made Components
    - Responsive Design
    - Includes Search Feature.
    - Syntax Highlight in Code.
    - Styling in Bootstrap
- url: https://gatsby-starter-unicorn.netlify.app/
  repo: https://github.com/algokun/gatsby_starter_unicorn
  description: An Awesome Starter Blog to help you get going with Gatsby and Markdown
  tags:
    - Blog
    - Markdown
    - Styling:CSS-in-JS
  features:
    - Bare-bones starter.
    - Dynamic content with Markdown
    - Ready made Components
    - Responsive Design
    - Syntax Highlight in Code.
- url: https://gatsby-starter-organization.netlify.app/
  repo: https://github.com/geocine/gatsby-starter-organization
  description: A Gatsby starter template for organization pages. Using the Gatsby theme "@geocine/gatsby-theme-organization"
  tags:
    - Styling:CSS-in-JS
    - Landing Page
    - Portfolio
    - Onepage
  features:
    - React Bootstrap styles
    - Theme UI and EmotionJS CSS-in-JS
    - A landing page with all your organization projects, configurable through a YML file.
    - Configurable logo, favicon, organization name and title
- url: https://gatsby-starter-interviews.netlify.app/
  repo: https://github.com/rmagon/gatsby-starter-interviews
  description: A Gatsby starter template for structured Q&A or Interview sessions
  tags:
    - SEO
    - Blog
    - Styling:SCSS
  features:
    - Minimalist design for interviews
    - Beautifully presented questions and answers
    - Option to read all answers to a specific question
    - Share interview on social channels
    - All content in simple json files
- url: https://gatsby-starter-photo-book.netlify.app/
  repo: https://github.com/baobabKoodaa/gatsby-starter-photo-book
  description: A Gatsby starter for sharing photosets.
  tags:
    - Gallery
    - Infinite Scroll
    - Pagination
    - Transitions
  features:
    - Gallery with auto-generated thumbnails are presented on CSS Grid with infinite scroll.
    - Beautiful "postcard" view for photos with fullscreen toggle.
    - Both views are responsive with minimal whitespace and polished UX.
    - Many performance optimizations for image delivery (both by Gatsby & way beyond what Gatsby can do).
- url: https://gatsby-typescript-scss-starter.netlify.app/
  repo: https://github.com/GrantBartlett/gatsby-typescript-starter
  description: A simple starter project using TypeScript and SCSS
  tags:
    - Language:TypeScript
    - Styling:SCSS
    - SEO
  features:
    - Pages and components are classes.
    - A skeleton SCSS project added with prefixing
- url: https://portfolio-by-mohan.netlify.app/
  repo: https://github.com/algokun/gatsby_starter_portfolio
  description: An Official Starter for Gatsby Tech Blog Theme
  tags:
    - SEO
    - Blog
  features:
    - Styling using Styled-Components
    - Search using ElasticLunr
    - Theme by gatsby-tech-blog-theme
    - Deployed in Netlify
- url: https://brevifolia-gatsby-forestry.netlify.app/
  repo: https://github.com/kendallstrautman/brevifolia-gatsby-forestry
  description: A minimal starter blog built with Gatsby & Forestry CMS
  tags:
    - CMS:Forestry.io
    - Blog
    - Markdown
    - Styling:SCSS
  features:
    - Blog post listing with previews (image + summary) for each blog post
    - Minimalist, responsive design & typography
    - Create new markdown posts dynamically
    - Configured to work automatically with Forestry CMS
    - Customizable 'info' page
    - Simple layout & scss architecture, easily extensible
- url: https://gatsby-firebase-starter.netlify.app/
  repo: https://github.com/ovidiumihaibelciug/gatsby-firebase-starter
  description: Starter / Project Boilerplate for Authentication and creating Dynamic pages from collections with Firebase and Gatsby.js
  tags:
    - Firebase
    - SEO
    - Styling:SCSS
    - Authentication
    - PWA
  features:
    - Authentication with Firebase
    - Programmatically create pages from a firestore collection
    - Protected Routes with Authorization
    - Email verification
    - Includes React Helmet to allow editing site meta tags
    - Includes plugins for offline support out of the box
- url: https://gatsby-typescript-minimal.netlify.app/
  repo: https://github.com/benbarber/gatsby-typescript-minimal
  description: A minimal, bare-bones TypeScript starter for Gatsby
  tags:
    - Language:TypeScript
    - Styling:CSS-in-JS
    - SEO
  features:
    - Bare-bones starter
    - TypeScript
    - TSLint
    - Prettier
    - Styled Components
    - Sitemap Generation
    - Google Analytics
- url: https://agility-gatsby-starter-gatsbycloud.netlify.app
  repo: https://github.com/agility/agility-gatsby-starter
  description: Get started with Gatsby and Agility CMS using a minimal blog.
  tags:
    - CMS:Agility CMS
    - Blog
    - SEO
  features:
    - A bare-bones starter Blog to get you off and running with Agility CMS and Gatsby.
- url: https://gatsby-starter-dot.netlify.app/
  repo: https://github.com/chronisp/gatsby-starter
  description: Gatsby Starter for creating portfolio & blog.
  tags:
    - Blog
    - CMS:Headless
    - CMS:Contentful
    - Netlify
    - Portfolio
    - Redux
    - SEO
    - Styling:Material
  features:
    - Extensible & responsive design using Material UI (palette, typography & breakpoints configuration)
    - Blog integration with Contentful CMS (GraphQL queries)
    - Redux (connect actions & props easily using custom HOF)
    - Support for Netlify deployment
    - SEO
    - Prettier code styling
- url: https://johnjkerr.github.io/gatsby-creative/
  repo: https://github.com/JohnJKerr/gatsby-creative
  description: Gatsby implementation of the Start Bootstrap Creative template
  tags:
    - Gallery
    - Portfolio
    - Styling:Bootstrap
    - Styling:SCSS
  features:
    - Start Bootstrap Creative template converted to React/Gatsby
    - React Scrollspy used to track page position
    - React Bootstrap used to create modal portfolio carousel
    - GitHub Actions deployment to GitHub Pages demonstrated
- url: https://bonneville.netlify.app/
  repo: https://github.com/bagseye/bonneville
  description: A starter blog template for Gatsby
  tags:
    - Blog
    - SEO
  features:
    - Extensible & responsive design
    - Blog integration
    - SEO
- url: https://gatsby-starter-i18next-sanity.netlify.app/en
  repo: https://github.com/johannesspohr/gatsby-starter-i18next-sanity
  description: A basic starter which integrates translations with i18next and localized sanity input.
  tags:
    - i18n
    - CMS:sanity.io
  features:
    - Showcases advanced i18n techniques with i18next and sanity.io
    - Correct URLs for the languages (language in the path, translated slugs)
    - Multilanguage content from sanity
    - Snippets translation
    - Optimized bundle size (don't ship all translations at once)
    - Alternate links to other languages
    - Sitemap with language information
    - Localized 404 pages
- url: https://gatsby-skeleton.netlify.app/
  repo: https://github.com/msallent/gatsby-skeleton
  description: Gatsby starter with TypeScript and all sort of linting
  tags:
    - Language:TypeScript
    - Styling:CSS-in-JS
    - SEO
  features:
    - TypeScript
    - Styled-Components
    - ESLint
    - Prettier
    - Stylelint
    - SEO
- url: https://nehalem.netlify.app/
  repo: https://github.com/nehalist/gatsby-starter-nehalem
  description: A starter for the Gatsby Nehalem Theme
  tags:
    - Blog
    - Language:TypeScript
    - Markdown
    - Search
    - SEO
  features:
    - Fully responsive
    - Highly optimized (Lighthouse score ~400)
    - SEO optimized (with open graph, Twitter Card, JSON-LD, RSS and sitemap)
    - Syntax highlighting
    - Search functionality
    - Multi navigations
    - Static pages
    - Fully typed with TypeScript
    - Tagging
    - Theming
    - Customizable
- url: https://gatsby-starter-headless-wp.netlify.app
  repo: https://github.com/crock/gatsby-starter-headless-wordpress
  description: A starter Gatsby site to quickly implement a site for headless WordPress
  tags:
    - Blog
    - CMS:Headless
    - CMS:WordPress
  features:
    - New Header
    - Responsive
    - Sidebar that displays recent blog posts
- url: https://gatsby-advanced-blog-starter.netlify.app
  repo: https://github.com/aman29271/gatsby-advanced-blog-starter
  description: A pre-built Gatsby Starter Tech-blog
  tags:
    - Blog
    - Markdown
  features:
    - Highly Optimised
    - Image optimised with blur-up effect
    - Responsive
    - Code  highlighting
    - tagging
    - Sass compiled
- url: https://anubhavsrivastava.github.io/gatsby-starter-casual
  repo: https://github.com/anubhavsrivastava/gatsby-starter-casual
  description: Multi-page starter based on the Casual site template by startbootstrap for portfolio
  tags:
    - Onepage
    - Styling:SCSS
    - PWA
  features:
    - Designed by startbootstrap
    - Fully Responsive
    - Styling with SCSS
    - Offline support
    - Web App Manifest
- url: https://gatsby-starter-ts-hello-world.netlify.app
  repo: https://github.com/hdorgeval/gatsby-starter-ts-hello-world
  description: TypeScript version of official hello world
  tags:
    - Language:TypeScript
  features:
    - TypeScript
    - ESLint
    - Type checking
    - no boilerplate
    - Great for advanced users
    - VSCode ready
- url: https://grommet-file.netlify.app/
  repo: https://github.com/metinsenturk/gatsby-starter-grommet-file
  description: Grommet-File is made with Grommet V2 and a blog starter
  tags:
    - Blog
    - Markdown
    - SEO
    - Portfolio
    - Styling:Grommet
  features:
    - Responsive Design
    - Pagination
    - Page creation
    - Content is Markdown files
    - Google Analytics
    - Grommet V2 User Interface
    - Support for RSS feed
    - SEO friendly
    - Mobile and responsive
    - Sitemap & Robots.txt generation
    - Optimized images with gatsby-image
- url: https://gatsby-wordpress-typescript-scss-blog.netlify.app/
  repo: https://github.com/sagar7993/gatsby-wordpress-typescript-scss-blog
  description: A Gatsby starter template for a WordPress blog, built using TypeScript, SCSS, and Ant Design
  tags:
    - Blog
    - CMS:WordPress
    - CMS:Headless
    - Language:TypeScript
    - Pagination
    - PWA
    - SEO
    - Portfolio
    - Styling:SCSS
  features:
    - TypeScript for type-safe code
    - Source content from WordPress CMS
    - Auto generated Pagination for your WordPress Posts
    - Auto generated Navigation for next and previous post at the end Post
    - Auto generated pages for tags and categories sourced from WordPress
    - SCSS stylesheets
    - PWA with offline support
    - Ant Design for UI components and theming
    - Jest and Enzyme Testing framework support for snapshots and unit tests.
    - Responsive Design
    - Google Analytics
    - Comments using Staticman
    - Images within WordPress post/page content downloaded to static folder and transformed to webp format during build
    - Social widgets
    - Instagram feed of any profile (no API token needed)
    - Pinterest pin-it button on hovering on images (no API token needed)
    - Twitter timeline and follow button (no API token needed)
    - Facebook timeline and like button (no API token needed)
    - SEO friendly
    - Web app manifest
    - Mobile optimized and responsive
    - Sitemap.xml & Robots.txt generation
    - Optimized images with gatsby-image
    - Git pre-commit and pre-push hooks using Husky
    - TSLint formatting
    - Highly optimized with excellent lighthouse audit score
- url: https://gatsby-starter-typescript-deluxe.netlify.app/
  repo: https://github.com/gojutin/gatsby-starter-typescript-deluxe
  description: A Gatsby starter with TypeScript, Storybook, Styled Components, Framer Motion, Jest, and more.
  tags:
    - Language:TypeScript
    - Styling:CSS-in-JS
    - Storybook
    - SEO
    - Linting
    - Testing
  features:
    - TypeScript for type-safe code.
    - Styled-Components for all your styles.
    - Framer Motion for awesome animations.
    - gatsby-image and gatsby-transformer-sharp for optimized images.
    - gatsby-plugin-manifest + SEO component for an SEO-friendly PWA.
    - Storybook with add-ons for showing off your awesome components.
    - Jest and React Testing library for snapshots and unit tests.
    - ESLint (with TSLint and Prettier) to make your code look its best.
    - React Axe and React A11y for accessibility so that your site is awesome for everyone.
- url: https://gatsby-markdown-blog-starter.netlify.app/
  repo: https://github.com/ammarjabakji/gatsby-markdown-blog-starter
  description: Gatsby v2 starter for creating a markdown blog. Based on Gatsby Advanced Starter.
  tags:
    - Blog
    - Markdown
    - SEO
    - PWA
  features:
    - Gatsby v2 support
    - Responsive Design
    - Pagination
    - Content is Markdown files
    - Google Analytics
    - Support for RSS feed
    - SEO friendly
    - Sitemap & Robots.txt generation
    - Sass support
    - Css Modules support
    - Web App Manifest
    - Offline support
    - htaccess support
    - Typography.js
    - Integration with Social Media
- url: https://gatsby-starter-bloomer-db0aaf.netlify.app
  repo: https://github.com/zlutfi/gatsby-starter-bloomer
  description: Barebones starter website with Bloomer React components for Bulma.
  tags:
    - PWA
    - Styling:Bulma
    - Styling:SCSS
  features:
    - Bloomer React Commponents
    - Bulma CSS Framework
    - Uses SCSS for styling
    - Font Awesome Support
    - Progressive Web App
- url: https://gatsby-starter-mdbreact.netlify.app
  repo: https://github.com/zlutfi/gatsby-starter-mdbreact
  description: Barebones starter website with Material Design Bootstrap React components.
  tags:
    - PWA
    - Styling:Bootstrap
    - Styling:Material
    - Styling:SCSS
  features:
    - MDBReact React Commponents
    - Bootstrap CSS Framework with Material Design Bootstrap styling
    - Uses SCSS for styling
    - Font Awesome Support
    - Progressive Web App
- url: https://gatsby-starter-ts-pwa.netlify.app/
  repo: https://github.com/markselby9/gatsby-starter-typescript-pwa
  description: The default Gatsby starter fork with TypeScript and PWA support added
  tags:
    - Language:TypeScript
    - PWA
  features:
    - Minimum changes based on default starter template for TypeScript and PWA
    - Added TypeScript support with ESLint and tsc check
    - Support GitHub Actions CI/CD workflow (beta)
- url: https://iceberg-gatsby-multilang.netlify.app/
  repo: https://github.com/diogorodrigues/iceberg-gatsby-multilang
  description: Gatsby multi-language starter. Internationalization / i18n without third party plugins or packages for Posts and Pages. Different URLs depending on the language. Focused on SEO, PWA, Image Optimization, Styled Components, and more. This starter also integrates with Netlify CMS to manage all pages, posts, and images.
  tags:
    - Blog
    - CMS:Headless
    - CMS:Netlify
    - i18n
    - Netlify
    - Markdown
    - Pagination
    - PWA
    - SEO
    - Styling:CSS-in-JS
  features:
    - Translations by using GraphQL, hooks and context API
    - Content in markdown for pages and posts in different languages
    - General translations for any content
    - Creation of menu by using translations and GraphQL
    - Netlify CMS to manage all pages, posts and images
    - Styled Components to styles
    - All important seetings for speedy and optimized images
    - Blog Posts list with pagination
    - Focus on SEO
    - PWA
- url: https://flexible-gatsby.netlify.app/
  repo: https://github.com/wangonya/flexible-gatsby
  description: A simple and clean theme for Gatsby
  tags:
    - Blog
    - Markdown
  features:
    - Google Analytics
    - Simple design
    - Markdown support
- url: https://gatsby-starter-leaflet.netlify.app/
  repo: https://github.com/colbyfayock/gatsby-starter-leaflet
  description: A Gatsby starter with Leaflet!
  tags:
    - Landing Page
    - Linting
    - Styling:SCSS
    - Testing
  features:
    - Simple landing page to get started with Leaflet
    - Includes Leaflet and React Leaflet
    - Starts with some basic Sass stylesheets for styling
    - Linting and testing preconfigured
- url: https://gatsby-starter-luke.netlify.app/
  repo: https://github.com/lukethacoder/luke-gatsby-starter
  description: An opinionated starter using TypeScript, styled-components (emotion flavoured), React Hooks & react-spring. Built as a BYOS (bring your own source) so you can get up and running with whatever data you choose.
  tags:
    - Language:TypeScript
    - Transitions
    - Styling:CSS-in-JS
    - Linting
  features:
    - TypeScript
    - react-spring animations
    - BYOS (bring your own source)
    - Emotion for styling components
    - Minimal Design
    - React Hooks (IntersectionObserver, KeyUp, LocalStorage)
- url: https://friendly-cray-96d631.netlify.app/
  repo: https://github.com/PABlond/Gatsby-TypeScript-Starter-Blog
  description: Project boilerplate of a blog app. The starter was built using Gatsby and TypeScript.
  tags:
    - Markdown
    - Language:TypeScript
    - SEO
    - PWA
    - Styling:SCSS
  features:
    - A complete responsive theme built wiss Scss
    - Easy editable posts in Markdown files
    - SEO component
    - Optimized with Google Lighthouse
- url: https://gatsby-starter-material-album.netlify.app
  repo: https://github.com/JoeTrubenstein/gatsby-starter-material-album
  description: A simple portfolio starter based on the Material UI Album Layout
  tags:
    - Gallery
    - Portfolio
    - Styling:Material
  features:
    - Pagination
    - Material UI
    - Exif Data Parsing
- url: https://peaceful-ptolemy-d7beb4.netlify.app
  repo: https://github.com/TRamos5/gatsby-contentful-starter
  description: A starter template for an awesome static blog utilizing Contentful as a CMS and deployed to Netlify.
  tags:
    - CMS:Contentful
    - CMS:Headless
    - Blog
    - Netlify
    - Markdown
    - Styling:CSS-in-JS
  features:
    - Netlify integration with pre built contact form
    - "CMS: Contentful integration with placeholders included"
    - Mobile friendly responsive design made to be customized or leave as is
    - Separate components for everything
    - ...and more
- url: https://gatsby-tailwind-emotion-starter-demo.netlify.app/
  repo: https://github.com/pauloelias/gatsby-tailwind-emotion-starter
  description: Gatsby starter using the latest Tailwind CSS and Emotion.
  tags:
    - Styling:Tailwind
    - Styling:CSS-in-JS
    - Styling:PostCSS
  features:
    - Tailwind CSS for rapid development
    - Emotion with `twin.macro` for flexible styled components
    - PostCSS configured out-of-the-box to write your own custom CSS
    - postcss-preset-env to write tomorrow's CSS today
    - Bare bones starter to help you hit the ground running
- url: https://gatsby-starter-grayscale-promo.netlify.app/
  repo: https://github.com/gannochenko/gatsby-starter-grayscale-promo
  description: one-page promo site
  tags:
    - Language:TypeScript
    - Styling:CSS-in-JS
    - Linting
    - Markdown
    - Onepage
    - CMS:Netlify
    - Landing Page
  features:
    - Styled-Components
    - NetlifyCMS
    - TypeScript
    - Basic design
- url: https://gatsby-starter-mdx-website-blog.netlify.app/
  repo: https://github.com/doakheggeness/gatsby-starter-mdx-website-blog
  description: Gatsby website and blog starter utilizing MDX for adding components to MDX pages and posts. Incorporates Emotion.
  tags:
    - MDX
    - Blog
    - Styling:CSS-in-JS
  features:
    - Create pages and posts using MDX
    - Incorporates the CSS-in-JS library Emotion
    - Visual effects
- url: https://gatsby-starter-zurgbot.netlify.app/
  repo: https://github.com/zurgbot/gatsby-starter-zurgbot
  description: The ultimate force of starter awesomeness in the galaxy of Gatsby
  tags:
    - Linting
    - PWA
    - SEO
    - Styling:Bulma
    - Styling:SCSS
    - Testing
  features:
    - Sass (SCSS Flavored) CSS
    - Bulma CSS Framework
    - React Helmet <head> Management
    - React Icons SVG Icon Components (Including Font Awesome and others)
    - ESLint for JS linting
    - Prettier for JS formatting
    - StyleLint for Scss linting and formatting
    - Jest for a test framework
    - Enzyme for testing with React
    - Husky for git hooks, particularly precommit management
    - Lint Staged to run commands only on staged files
- url: https://martin2844.github.io/gatsby-starter-dev-portfolio/
  repo: https://github.com/martin2844/gatsby-starter-dev-portfolio
  description: A Gatsby minimalistic portfolio site, with a blog and about section
  tags:
    - Portfolio
    - Blog
    - Markdown
  features:
    - createPages API
    - Responsive
    - Minimalistic
    - Blazing fast (LINK)
    - Graphql queries
    - Sass
    - Markdown
- url: https://wataruoguchi-gatsby-starter-typescript-contentful.netlify.app/
  repo: https://github.com/wataruoguchi/gatsby-starter-typescript-contentful
  description: Simple TypeScript starter with Contentful Integration
  tags:
    - Language:TypeScript
    - CMS:Contentful
    - Netlify
    - Blog
  features:
    - Simple
    - TypeScript
    - Contentful
    - Supports Contentful Rich Text
    - Prettier & ESLint & StyleLint to format & check the code
    - Husky & lint-staged to automate checking
- url: https://gatsby-starter-point.netlify.app/
  repo: https://github.com/teaware/gatsby-starter-point
  description: A humble Gatsby starter for blog
  tags:
    - Blog
    - Markdown
    - Netlify
  features:
    - SASS
    - SEO
    - Dark Mode
    - Google Analytics
- url: https://gatsby-typescript-storybook-starter.netlify.app/
  repo: https://github.com/RobertoMSousa/gatsby-typescript-storybook-starter
  description: A Gatsby starter with Storybook, tags, and ESLint
  tags:
    - Language:TypeScript
    - Styling:CSS-in-JS
    - Storybook
    - Markdown
    - Linting
  features:
    - Storybook
    - Simple
    - TypeScript
    - Contentful
    - Prettier & ESLint & StyleLint to format & check the code
    - Storybook
    - Jest and React Testing library for snapshots and unit tests.
    - Styled-Components for all your styles.
- url: https://semantic-ui-docs-gatsby.netlify.app/
  repo: https://github.com/whoisryosuke/semantic-ui-docs-gatsby
  description: Documentation starter using Semantic UI and MDX
  tags:
    - Documentation
    - Linting
    - Markdown
    - MDX
    - PWA
    - SEO
  features:
    - Easy starter for documentation-style sites
    - Use SUI React components anywhere in MDX
    - SASS/LESS support
    - Live code component
    - Customizable sidebar
    - Offline-ready
    - Responsive design
    - Nodemon for restarting dev server on changes
    - webpack aliasing for components, assets, etc
- url: https://gatsby-starter-saas-marketing.netlify.app/
  repo: https://github.com/keegn/gatsby-starter-saas-marketing
  description: A simple one-page marketing site starter for SaaS companies and products
  tags:
    - Onepage
    - Styling:CSS-in-JS
    - Landing Page
  features:
    - Responsive
    - Netlify ready
    - Styled-Components
    - Minimal design and easy to customize
    - Great for software or product related marketing sites
- url: https://react-landnig-page.netlify.app/
  repo: https://github.com/zilahir/react-landing-page
  description: Landing page with GraphCMS
  tags:
    - Redux
    - Styling:SCSS
    - Styling:CSS-in-JS
    - Netlify
  features:
    - Team section
    - Clients section
    - Map
    - Netlify ready
    - Styled-Components
    - Good for app showcase for startups
    - Prettier & ESLint & StyleLint to format & check the code
    - Husky & lint-staged to automate checking
- url: https://gatsby-strapi-starter.netlify.app/
  repo: https://github.com/jeremylynch/gatsby-strapi-starter
  description: Get started with Strapi, Bootstrap (reactstrap), and Gatsby FAST!
  tags:
    - CMS:Strapi
    - Styling:Bootstrap
  features:
    - Strapi
    - Bootstrap
    - Reactstrap
- url: https://kontent-template-gatsby-landing-page-photon.netlify.app
  repo: https://github.com/Simply007/kontent-template-gatsby-landing-page-photon
  description: Kentico Kontent based starter based on Photon starter by HTML5 UP
  tags:
    - CMS:Headless
    - CMS:Kontent
    - Netlify
    - Landing Page
    - HTML5UP
    - Styling:SCSS
  features:
    - Kentico Kontent CaaS platform as the data source
    - Landing page divided by section.
    - Support for code syntax highlighting
    - Includes plugins for easy, beautiful typography
    - Includes React Helmet to allow editing site meta tags
    - Includes plugins for offline support out of the box
    - Font awesome
    - Material Icons
    - CSS Grid
- url: https://gatsby-starter-typescript-blog-forms.netlify.app/
  repo: https://github.com/joerneu/gatsby-starter-typescript-blog-forms
  description: Gatsby starter for a website in TypeScript with a homepage, blog, and forms
  tags:
    - Blog
    - Language:TypeScript
    - Linting
    - Markdown
    - MDX
    - CMS:Netlify
    - SEO
    - Styling:CSS-in-JS
  features:
    - TypeScript for type safety, IDE comfort and error checking during development and build time
    - ESLint and Prettier for safety and consistent code style
    - Uses the official Gatsby Blog Core theme for data processing
    - Functional components and React Hooks
    - SEO component with React Helmet
    - Minimal responsive styling with React Emotion that can easily be extended
    - Theming of components and Markdown (MDX) with Emotion Theming
    - Forms with Formite (React Hooks Form library)
    - Accessible UI components implemented with Reakit and styling based on mini.css
    - Netlify CMS to create and edit blog posts
    - Small bundle size
- url: https://gatsby-tailwind-styled-components-storybook-starter.netlify.app/
  repo: https://github.com/denvash/gatsby-tailwind-styled-components-storybook-starter
  description: Tailwind CSS + Styled-Components + Storybook starter for Gatsby
  tags:
    - Storybook
    - Styling:Tailwind
    - Styling:CSS-in-JS
    - Styling:PostCSS
    - Netlify
  features:
    - Tailwind CSS v1
    - Styled-Components v5
    - Storybook v5
    - PostCSS
    - Deploy Storybook
    - Documentation
- url: https://gatsby-tfs-starter.netlify.app/
  repo: https://github.com/tiagofsanchez/gatsby-tfs-starter
  description: a gatsby-advanced-starter with Theme UI styling
  tags:
    - RSS
    - SEO
    - Blog
    - MDX
  features:
    - React Helmet <head> Management
    - SVG Icon
- url: https://lam.aesthetic.codes/
  repo: https://github.com/vaporwavy/gatsby-london-after-midnight
  description: A custom, image-centric theme for Gatsby. Advanced from the Gatsby starter London.
  tags:
    - Blog
    - Portfolio
    - Gallery
    - SEO
    - Markdown
    - HTML5UP
    - CMS:Netlify
    - Styling:PostCSS
  features:
    - Support tags
    - Easily change the theme color
    - Post thumbnails in the homepage
    - Built with PostCSS
    - Made for image-centric portfolios
    - Based on London for Gatsby
- url: https://alipiry-gatsby-starter-typescript.netlify.app/
  repo: https://github.com/alipiry/gatsby-starter-typescript
  description: The default Gatsby starter with TypeScript
  tags:
    - Language:TypeScript
    - Linting
    - Netlify
  features:
    - Type Checking With TypeScript
    - Powerful Linting With ESLint
- url: https://gatsby-typescript-tailwind.netlify.app/
  repo: https://github.com/impulse/gatsby-typescript-tailwind
  description: Gatsby starter with TypeScript and Tailwind CSS
  tags:
    - Language:TypeScript
    - Styling:Tailwind
    - Styling:PostCSS
    - Netlify
  features:
    - Simple
    - TSLint
    - Tailwind CSS v1
    - PostCSS + PurgeCSS
- url: https://gatsby-starter-blog-tailwindcss-demo.netlify.app/
  repo: https://github.com/andrezzoid/gatsby-starter-blog-tailwindcss
  description: Gatsby blog starter with Tailwind CSS
  tags:
    - Blog
    - SEO
    - Markdown
    - Styling:Tailwind
    - Styling:PostCSS
  features:
    - Based on the official Gatsby starter blog
    - Uses Tailwind CSS
    - Uses PostCSS
- url: https://gatsby-minimalist-starter.netlify.app/
  repo: https://github.com/dylanesque/Gatsby-Minimalist-Starter
  description: A minimalist, general-purpose Gatsby starter
  tags:
    - SEO
    - Markdown
    - Styling:CSS-in-JS
  features:
    - Less starting boilerplate than the Gatsby default starter
    - Layout.css includes checklist of initial design system decisions to make
    - Uses Emotion
    - Uses CSS-In-JS
- url: https://gastby-starter-zeevo.netlify.app/
  repo: https://github.com/zeevosec/gatsby-starter-zeevo
  description: Yet another Blog starter with a different style
  tags:
    - Blog
    - Markdown
    - SEO
  features:
    - Extendable
    - Feature filters
    - Performant
- url: https://gatsby-theme-phoenix-demo.netlify.app
  repo: https://github.com/arshad/gatsby-theme-phoenix
  description: A personal blogging and portfolio theme for Gatsby with great typography and dark mode.
  tags:
    - Blog
    - Portfolio
    - SEO
    - MDX
    - Styling:Tailwind
    - Styling:PostCSS
  features:
    - MDX - Posts, Pages and Projects
    - Tags/Categories
    - Dark mode
    - Customizable with Tailwind CSS
    - Code highlighting with Prism
    - RSS feed
- url: https://gatsby-starter-landed.netlify.app/
  repo: https://github.com/vasrush/gatsby-starter-landed
  description: A Gatsby theme based on Landed template by HTML5UP
  tags:
    - HTML5UP
    - Landing Page
    - Portfolio
    - Linting
    - Styling:SCSS
    - Transitions
    - SEO
  features:
    - Includes sections to easily create landing pages
    - React Helmet <head> Management
    - Easily update menus & submenus in gatsby-config file
    - Integrates react-scroll and react-reveal for transitions
    - ESLint and Prettier for safety and consistent code style
    - Offline-ready
    - Responsive design
    - Left, Right and no sidebar templates
    - Font awesome icons
    - HTML5UP Design
- url: https://tina-starter-grande.netlify.app/
  repo: https://github.com/tinacms/tina-starter-grande
  description: Feature-rich Gatsby starter with full TinaCMS integration
  tags:
    - Blog
    - Markdown
    - SEO
    - Netlify
    - Pagination
    - CMS:Other
    - Styling:CSS-in-JS
  features:
    - Fully integrated with TinaCMS for easy editing
    - Blocks based page & form builder
    - Styled Components
    - Code syntax highlighting
    - Light/Dark mode
- url: https://amelie-blog.netlify.app/
  repo: https://github.com/tobyau/gatsby-starter-amelie
  description: A minimal and mobile-friendly blog template
  tags:
    - Blog
    - SEO
    - Markdown
  features:
    - Responsive design
    - Customizable content through markdown files
    - SEO component with React Helmet
- url: https://chronoblog.now.sh
  repo: https://github.com/Ganevru/gatsby-starter-chronoblog
  description: Chronoblog is a Gatsby js theme specifically designed to create a personal website. The main idea of ​​Chronoblog is to allow you not only to write a personal blog but also to keep a record of everything important that you have done.
  tags:
    - Blog
    - Portfolio
    - MDX
    - Markdown
    - SEO
    - Styling:CSS-in-JS
    - Linting
  features:
    - Starter for Chronoblog Gatsby Theme
- url: https://gatsby-eth-dapp-starter.netlify.app
  repo: https://github.com/robsecord/gatsby-eth-dapp-starter
  description: Gatsby Starter for Ethereum Dapps using Web3 with Multiple Account Management Integrations
  tags:
    - Client-side App
    - Netlify
    - Authentication
  features:
    - Ethereum Web3 Authentication - Multiple Integrations
    - ConsenSys Rimble UI Integration
    - Styled Components
    - Coinbase, Fortmatic, Metamask, WalletConnect, and more
    - dFuse Blockchain Streaming and Notifications
- url: https://gatsby-starter-theme-antv.antv.vision
  repo: https://github.com/antvis/gatsby-starter-theme-antv
  description: ⚛️ Polished Gatsby theme for documentation site
  tags:
    - Documentation
    - Markdown
    - Language:TypeScript
    - Styling:Ant Design
    - i18n
  features:
    - ⚛ Prerendered static site
    - 🌎 Internationalization support by i18next
    - 📝 Markdown-based documentation and menus
    - 🎬 Examples with live playground
    - 🏗 Unified Theme and Layout
    - 🆙 Easy customized header nav
    - 🧩 Built-in home page components
- url: https://gatsby-starter-cafe.netlify.app
  repo: https://github.com/crolla97/gatsby-starter-cafe
  description: Gatsby starter for creating a single page cafe website using Contentful and Leaflet
  tags:
    - CMS:Contentful
    - Styling:SCSS
    - Landing Page
    - Onepage
  features:
    - Leaflet interactive map
    - Instagram Feed
    - Contentful for menu item storage
    - Responsive design
- url: https://gatsby-firebase-simple-auth.netlify.app/
  repo: https://github.com/marcomelilli/gatsby-firebase-simple-auth
  description: A simple Firebase Authentication Starter with protected routes
  tags:
    - Firebase
    - Authentication
    - Styling:Tailwind
  features:
    - Authentication with Firebase
    - Protected Routes with Authorization
- url: https://demo.gatsbystorefront.com/
  repo: https://github.com/GatsbyStorefront/gatsby-starter-storefront-shopify
  description: Lightning fast PWA storefront for Shopify
  tags:
    - CMS:Headless
    - Shopify
    - SEO
    - PWA
    - E-commerce
    - Styling:CSS-in-JS
  features:
    - Gatsby Storefront
    - gatsby-theme-storefront-shopify
    - Shopify Integration
    - Shopping Cart
    - PWA
    - Optimized images with gatsby-image.
    - SEO
    - A11y
- url: https://keturah.netlify.app/
  repo: https://github.com/giocare/gatsby-starter-keturah
  description: A portfolio starter for developers
  tags:
    - Portfolio
    - SEO
    - Markdown
  features:
    - Target Audience Developers
    - Designed To Resemble A Terminal And Text Editor
    - Responsive Design
    - FontAwesome Icon Library
    - Easily Customize Content Using Markdown Files
    - SEO Friendly Component
    - Social Media Icons Provided
- url: https://gatsby-lander.surge.sh/
  repo: https://github.com/codebushi/gatsby-starter-lander
  description: Single page starter built with Tailwind CSS
  tags:
    - Onepage
    - Linting
    - Styling:Tailwind
  features:
    - Simple One Page Site
    - Landing Page Design
    - Fully Responsive
    - Styling with Tailwind
- url: https://gatsby-starter-papan01.netlify.app/
  repo: https://github.com/papan01/gatsby-starter-papan01
  description: A Gatsby starter for creating a markdown blog.
  tags:
    - Linting
    - Blog
    - Styling:SCSS
    - Markdown
    - Pagination
    - PWA
    - SEO
  features:
    - SSR React Code Splitting(loadable-components)
    - Theme Toggle(light/dark)
    - Pagination
    - SEO(Sitemap, Schema.org, OpenGraph tags, Twitter tag)
    - Web application manifest and offline support
    - Google Analytics
    - Disqus
    - RSS
    - ESLint(Airbnb) for linting
    - Prettier code formatting
    - gh-pages for deploying to GitHub Pages
- url: https://gatsby-starter-boilerplatev-kontent-demo.netlify.app/
  repo: https://github.com/viperfx07/gatsby-starter-boilerplatev-kontent
  description: A Gatsby starter using BoilerplateV for Kentico Kontent.
  tags:
    - Blog
    - CMS:Headless
    - CMS:Kontent
    - Styling:Bootstrap
    - Styling:CSS-in-JS
    - Linting
  features:
    - Sass (SCSS Flavored) CSS
    - ITCSS Structure of CSS (with glob added for css)
    - Bootstrap CSS Framework
    - React Helmet <head> Management
    - ESLint(Airbnb) for JS linting
    - Prettier for JS formatting
- url: https://www.cryptocatalyst.net/
  repo: https://github.com/n8tb1t/gatsby-starter-cryptocurrency
  description: A full-fledged cryptocurrency Gatsby starter portal with landing page, blog, roadmap, devs team, and docs.
  tags:
    - Linting
    - Blog
    - Styling:SCSS
    - Markdown
    - Pagination
    - PWA
    - SEO
  features:
    - Beautiful Mobile-first design.
    - modular SCSS styles.
    - Configurable color scheme.
    - Advanced config options.
    - Advanced landing page.
    - Blog Component.
    - Live comments.
    - Roadmap component.
    - Developers page component.
    - Algolia advanced search index, with content chunks.
    - Docs component.
    - No outdated codebase, use only react hooks.
    - Easy to modify react components.
    - SEO (Sitemap, OpenGraph tags, Twitter tags)
    - Google Analytics Support
    - Offline Support & WebApp Manifest
    - Easy to modify assets.
- url: https://chronoblog-profile.now.sh
  repo: https://github.com/Ganevru/gatsby-starter-chronoblog-profile
  description: This starter will help you launch a personal website with a simple text feed on the main page. This starter looks simple and neat, but at the same time, it has great potential for organizing your content using tags, dates, and search. The homepage is organized in compact feeds. The display of content in these feeds is based on the tags of this content (for example, only content with a podcast tag gets into the feed with podcasts).
  tags:
    - Blog
    - Portfolio
    - MDX
    - Markdown
    - SEO
    - Styling:CSS-in-JS
    - Linting
  features:
    - Specially designed to create a personal website (in a simple and strict "text" style)
    - Universal text feed divided into categories
    - Search and Tags for organizing content
    - A simple change of primary and secondary colors of the site, fonts, radius of curvature of elements, etc (thanks to Theme UI theming)
    - Clean and Universal UI
    - Mobile friendly, all elements and custom images are adapted to any screen
    - Light/Dark mode
    - Easy customization of icons and links to your social networks
    - MDX for the main menu of the site, footer and other elements of the site
    - MDX for pages and content
    - Code syntax highlighting
    - SEO (OpenGraph and Twitter) out of the box with default settings that make sense (thanks to React Helmet)
- url: https://chronoblog-hacker.now.sh
  repo: https://github.com/Ganevru/gatsby-starter-chronoblog-hacker
  description: A dark (but with ability to switch to light) starter that uses the Source Code Pro font (optional) and minimalistic UI
  tags:
    - Blog
    - Portfolio
    - MDX
    - Markdown
    - SEO
    - Styling:CSS-in-JS
    - Linting
  features:
    - Specially designed to create a personal website
    - Search and Tags for organizing content
    - A simple change of primary and secondary colors of the site, fonts, radius of curvature of elements, etc (thanks to Theme UI theming)
    - Clean and Minimalistic UI
    - Mobile friendly, all elements and custom images are adapted to any screen
    - Light/Dark mode
    - Easy customization of icons and links to your social networks
    - MDX for the main menu of the site, footer and other elements of the site
    - MDX for pages and content
    - Code syntax highlighting
    - SEO (OpenGraph and Twitter) out of the box with default settings that make sense (thanks to React Helmet)
- url: https://gatsby-starter-tailwind2-emotion-styled-components.netlify.app/
  repo: https://github.com/chrish-d/gatsby-starter-tailwind2-emotion-styled-components
  description: A (reasonably) unopinionated Gatsby starter, including; Tailwind 2 and Emotion. Use Tailwind utilities with Emotion powered CSS-in-JS to produce component scoped CSS (no need for utilities like Purge CSS, etc).
  tags:
    - Styling:CSS-in-JS
    - Styling:Tailwind
  features:
    - Utility-first CSS using Tailwind 2.
    - CSS scoped within components (no "bleeding").
    - Only compiles the CSS you use (no need to use PurgeCSS/similar).
    - Automatically gives you Critical CSS with inline stlyes.
    - Hybrid of PostCSS and CSS-in-JS to give you Tailwind base styles.
- url: https://5e0a570d6afb0ef0fb162f0f--wizardly-bassi-e4658f.netlify.app/
  repo: https://github.com/adamistheanswer/gatsby-starter-baysik-blog
  description: A basic and themeable starter for creating blogs in Gatsby.
  tags:
    - Blog
    - Portfolio
    - MDX
    - Markdown
    - SEO
    - Styling:CSS-in-JS
    - Linting
  features:
    - Specially designed to create a personal website
    - Clean and Minimalistic UI
    - Facebook Comments
    - Mobile friendly, all elements and custom images are adapted to any screen
    - Light/Dark mode
    - Prettier code formatting
    - RSS
    - Links to your social networks
    - MDX for pages and content
    - Code syntax highlighting
    - SEO (OpenGraph and Twitter) out of the box with default settings that make sense (thanks to React Helmet)
- url: https://gatsby-starter-robin.netlify.app/
  repo: https://github.com/robinmetral/gatsby-starter-robin
  description: Gatsby Default Starter with state-of-the-art tooling
  tags:
    - MDX
    - Styling:CSS-in-JS
    - Linting
    - Testing
    - Storybook
  features:
    - 📚 Write in MDX
    - 👩‍🎤 Style with Emotion
    - 💅 Linting with ESLint and Prettier
    - 📝 Unit and integration testing with Jest and react-testing-library
    - 💯 E2E browser testing with Cypress
    - 📓 Visual testing with Storybook
    - ✔️ CI with GitHub Actions
    - ⚡ CD with Netlify
- url: https://help.dferber.de
  repo: https://github.com/dferber90/gatsby-starter-help-center
  description: A themeable starter for a help center
  tags:
    - Documentation
    - Markdown
    - MDX
    - Search
  features:
    - Manage content in Markdown and YAML files
    - Multiple authors possible
    - Apply your own theme
    - Usable in any language
    - SEO friendly
    - Easy to add Analytics
- url: https://evaluates2.github.io/Gatsby-Starter-TypeScript-Redux-TDD-BDD
  repo: https://github.com/Evaluates2/Gatsby-Starter-TypeScript-Redux-TDD-BDD
  description: An awesome Gatsby starter template that takes care of the tooling setup, allowing you and your team to dive right into building ultra-fast React applications quickly and deploy them with confidence! 📦
  tags:
    - Redux
    - Language:TypeScript
    - Linting
    - Testing
    - Styling:None
  features:
    - 📚 Written in TypeScript.
    - 💡 Redux preconfigured (with local-storage integration.
    - 💅 Linting with TSLint and Prettier.
    - 📝 Unit testing with Jest and react-test-renderer.
    - 💯 Behavior-driven E2E browser testing with Cypress + Cucumber.js plugin.
    - 📓 Steps for deploying to Gh-pages
    - ✔️ CI with TravisCI
    - ⚡ Steps for deploying to GitHub Pages, AWS S3, or Netlify.
- url: https://gatsby-resume-starter.netlify.app/
  repo: https://github.com/barancezayirli/gatsby-starter-resume-cms
  description: Resume starter styled using Tailwind with Netlify CMS as headless CMS.
  tags:
    - CMS:Headless
    - SEO
    - PWA
    - Portfolio
  features:
    - One-page resume/CV
    - PWA
    - Multiple Netlify CMS widgets
    - Netlify CMS as Headless CMS
    - Tailwind for styling with theming
    - Optimized build process (purge css)
    - Basic SEO, site metadata
    - Prettier
    - Social media links
- url: https://gatsby-starter-default-nostyles.netlify.app/
  repo: https://github.com/JuanJavier1979/gatsby-starter-default-nostyles
  description: The default Gatsby starter with no styles.
  tags:
    - Styling:None
  features:
    - Based on gatsby-starter-default
    - No styles
- url: https://greater-gatsby.now.sh
  repo: https://github.com/rbutera/greater-gatsby
  description: Barebones and lightweight starter with TypeScript, PostCSS, Tailwind CSS, and Storybook.
  tags:
    - PWA
    - Language:TypeScript
    - Styling:Tailwind
  features:
    - Lightweight & Barebones
    - includes Storybook
    - Full TypeScript support
    - Uses styled-components Global Styles API for consistency in styling across application and Storybook
- url: https://gatsby-simplefolio.netlify.app/
  repo: https://github.com/cobidev/gatsby-simplefolio
  description: A clean, beautiful and responsive portfolio template for Developers ⚡️
  tags:
    - Portfolio
    - PWA
    - SEO
    - Onepage
  features:
    - Modern UI Design
    - Reveal Animations
    - Fully Responsive
    - Easy site customization
    - Configurable color scheme
    - OnePage portfolio site
    - Fast image optimization
- url: https://gatsby-starter-hpp.netlify.app/
  repo: https://github.com/hppRC/gatsby-starter-hpp
  description: All in one Gatsby skeleton based TypeScript, emotion, and unstated-next.
  tags:
    - MDX
    - SEO
    - PWA
    - Linting
    - Styling:CSS-in-JS
    - Language:TypeScript
  features:
    - PWA
    - TypeScript
    - Absolute import
    - Useful ready made custom hooks
    - Ready made form component for Netlify form
    - Global CSS component and Reset CSS component
    - Advanced SEO components(ex. default twitter ogp image, sitemaps, robot.txt)
    - Prettier, ESLint
    - unstated-next(useful easy state library)
- url: https://gatsby-typescript-emotion-storybook.netlify.app/
  repo: https://github.com/duncanleung/gatsby-typescript-emotion-storybook
  description: Config for TypeScript + Emotion + Storybook + React Intl + SVGR + Jest.
  tags:
    - Language:TypeScript
    - Styling:CSS-in-JS
    - Storybook
    - i18n
    - Linting
    - Testing
  features:
    - 💻 TypeScript
    - 📓 Visual testing with Storybook
    - 👩‍🎤 CSS-in-JS styling with Emotion
    - 💅 Linting with ESLint and Prettier
    - 🌎 React Intl internationalization support
    - 🖼️ SVG support with SVGR
    - 📝 Unit and integration testing with Jest and react-testing-library
    - ⚡ CD with Netlify
- url: https://felco-gsap.netlify.app
  repo: https://github.com/AshfaqKabir/Felco-Gsap-Gatsby-Starter
  description: Minimal Multipurpose Gsap Gatsby Landing Page. Helps Getting Started With Gsap and Netlify Forms.
  tags:
    - Portfolio
    - Styling:CSS-in-JS
  features:
    - Minimal 3 Page Responsive Layout
    - Multipurpose Gatsby Theme
    - Working Netlify Form
    - Gsap For Modern Animtaions
    - Styled Components for responsive component based styling with theming
    - Basic SEO, site metadata
    - Prettier
- url: https://gatsby-starter-fusion-blog.netlify.app/
  repo: https://github.com/robertistok/gatsby-starter-fusion-blog
  description: Easy to configure blog starter with a modern, minimal theme
  tags:
    - Language:TypeScript
    - Styling:CSS-in-JS
    - Netlify
    - Markdown
    - Blog
    - SEO
  features:
    - Featured/Latest posts
    - Sticky header
    - Easy to customize -> edit config.ts with your info
    - Meta tags for improved SEO with React Helmet
    - Transform links to bitly links automatically
    - Codesyntax
    - Code syntax highlighting
- url: https://gatsby-bootstrap-italia-starter.dej611.now.sh/
  repo: https://github.com/italia/design-italia-gatsby-starterkit
  description: Gatsby starter project using the Bootstrap Italia design kit from Italian Digital Team
  tags:
    - Styling:Bootstrap
    - SEO
    - Linting
  features:
    - Bootstrap Italia - design-react-kit
    - Prettier
    - Sticky header
    - Complete header
    - Homepage and service templates pages ready to use
    - Meta tags for improved SEO with React Helmet
- url: https://gatsby-starter-webcomic.netlify.app
  repo: https://github.com/JLDevOps/gatsby-starter-webcomic
  description: Gatsby blog starter that focuses on webcomics and art with a minimalistic UI.
  tags:
    - Markdown
    - MDX
    - Netlify
    - Pagination
    - Search
    - Styling:Bootstrap
    - RSS
    - SEO
  features:
    - Designed to focus on blog posts with images.
    - Search capability on blog posts
    - Displays the latest posts
    - Displays all the tags from the site
    - Pagination between blog posts
    - Has a "archive" page that categorizes and displays all the blog posts by date
    - Mobile friendly
- url: https://gatsby-starter-material-emotion.netlify.app
  repo: https://github.com/liketurbo/gatsby-starter-material-emotion
  description: Gatsby starter of Material-UI with Emotion 👩‍🎤
  tags:
    - Language:TypeScript
    - SEO
    - Styling:Material
    - Styling:CSS-in-JS
  features:
    - Based on Gatsby Default Starter
    - Material-UI
    - Emotion
    - Roboto Typeface
    - SEO
    - TypeScript
- url: https://flex.arshad.io
  repo: https://github.com/arshad/gatsby-starter-flex
  description: A Gatsby starter for the Flex theme.
  tags:
    - SEO
    - MDX
    - Styling:CSS-in-JS
  features:
    - MDX Blocks for your Gatsby site.
    - Customizable, extendable and accessible.
    - Theme UI
    - SEO and Open graphs support
    - Color modes
    - Code Highlighting
- url: https://london-night-day.netlify.app/
  repo: https://github.com/jooplaan/gatsby-london-night-and-day
  description: A custom, image-centric dark and light mode aware theme for Gatsby. Advanced from the Gatsby starter London After Midnight.
  tags:
    - Blog
    - Portfolio
    - Gallery
    - SEO
    - Markdown
    - Styling:SCSS
    - HTML5UP
    - CMS:Netlify
  features:
    - Support tags
    - Easily change the theme color
    - Post thumbnails in the homepage
    - Made for image-centric portfolios
    - Using the London After Midnight is now “Dark mode” (the default), and the original London as “Light mode”.
    - Removed Google Fonts, using system fonts in stead (for speed and privacy :)
    - Use SASS
- url: https://the-gatsby-bootcamp-blog.netlify.app
  repo: https://github.com/SafdarJamal/gatsby-bootcamp-blog
  description: A minimal blogging site built with Gatsby using Contentful and hosted on Netlify.
  tags:
    - Blog
    - CMS:Contentful
    - Netlify
    - Styling:SCSS
    - SEO
    - Portfolio
  features:
    - Basic setup for a full-featured blog
    - Includes React Helmet to allow editing site meta tags
    - Uses SCSS for styling
    - Minimal responsive design
    - Styled components
    - SEO Friendly Meta
- url: https://gatsby-starter-catalyst-hydrogen.netlify.app/
  repo: https://github.com/ehowey/gatsby-starter-catalyst-hydrogen
  description: A full-featured starter for a freelance writer or journalist to display a portfolio of their work. SANITY.io is used as the CMS. Based on Gatsby Theme Catalyst. Uses MDX and Theme UI.
  tags:
    - Styling:Theme-UI
    - CMS:sanity.io
    - SEO
    - PWA
    - Portfolio
  features:
    - Based on Gatsby Theme Catalyst series of themes
    - MDX
    - Theme UI integration for easy to change design tokens
    - SEO optimized to include social media images and Twitter handles
    - Tight integration with SANITY.io including a predefined content studio.
    - A full tutorial is available in the docs.
- url: https://rocketdocs.netlify.app/
  repo: https://github.com/Rocketseat/gatsby-starter-rocket-docs
  description: Out of the box Gatsby Starter for creating documentation websites easily and quickly.
  tags:
    - SEO
    - MDX
    - Documentation
    - Linting
    - Markdown
    - PWA
    - Styling:CSS-in-JS
  features:
    - MDX for docs;
    - Responsive and mobile friendly;
    - Code highlighting with prism-react-renderer and react-live support;
    - SEO (Sitemap, schema.org data, Open Graph and Twitter tags).
    - Google Analytics integration;
    - Custom docs schema;
    - Offline Support & WebApp Manifest;
    - Yaml-based sidebar navigation;
- url: https://gatsby-starter-typescript-default.netlify.app/
  repo: https://github.com/lianghx-319/gatsby-starter-typescript-default
  description: Only TypeScript Gatsby starter base on Default starter
  tags:
    - Language:TypeScript
  features:
    - All features same as gatsby-starter-default
    - Only support TypeScript using gatsby-typescript-plugin
- url: https://gatsby-starter-catalyst.netlify.app/
  repo: https://github.com/ehowey/gatsby-starter-catalyst
  description: A boilerplate starter to accelerate your Gatsby development process. Based on Gatsby Theme Catalyst. Uses MDX for content and Theme UI for styling. Includes a core theme, a header theme, and a footer theme.
  tags:
    - MDX
    - Styling:Theme-UI
    - SEO
    - PWA
  features:
    - Based on Gatsby Theme Catalyst series of themes and starters.
    - Theme options are used to enable some simple layout changes.
    - Latent component shadowing allows for easy shadowing and swapping of layout components such as the header and footer.
    - Theme UI is deeply integrated with design tokens and variants throughout.
    - Uses a Tailwind preset to enable you to focus on design elements.
    - Color mode switching available by default.
    - SEO optimized to include social media images and Twitter handles.
    - React Scroll for one page, anchor based navigation is available.
    - Code highlighting via Prism.
- url: https://gatsby-starter-default-dark-mode.netlify.app/
  repo: https://github.com/alexandreramosdev/gatsby-starter-default-dark-mode
  description: A simple starter to get developing quickly with Gatsby, dark mode, and styled-components.
  tags:
    - Styling:CSS-in-JS
    - Onepage
    - Linting
  features:
    - Dark mode
    - Styled Components
    - Comes with React Helmet for adding site meta tags
    - Includes plugins for offline support out of the box
- url: https://eager-memento.netlify.app/
  repo: https://github.com/Mr404Found/gatsby-memento-blogpost
  description: A responsive gatsby portfolio starter to show off or to flex your skills in a single page
  tags:
    - Netlify
    - Markdown
    - Blog
    - Styling:Bootstrap
  features:
    - React Bootstrap
    - Responsive webpage
    - TypeWriter Effect
- url: https://gatsby-starter-wilde-creations.netlify.app/
  repo: https://github.com/georgewilde/gatsby-starter-wilde-creations
  description: Barebones starter with a minimal number of components to kick off a TypeScript and Styled Components project.
  tags:
    - Styling:CSS-in-JS
    - PWA
    - Testing
    - Linting
    - Language:TypeScript
  features:
    - ✔️ Gatsby
    - ✔️ TypeScript
    - ✔️ Styled Components
    - ✔️ Helmet
    - ✔️ Storybook
    - ✔️ Jest
    - ✔️ ESLint
    - ✔️ Husky
    - ✔️ Prettier
    - ✔️ React Testing Library
    - ✔️ Stylelint
    - ✔️ Offline support
    - ✔️ PWA ready
    - ✔️ SEO
    - ✔️ Responsive design
    - ✔️ Netlify Deployment Friendly
    - ✔️ Highly optimized (Lighthouse score 4 x 100)
- url: https://gatsby-starter-typescript-deploy.netlify.app/
  repo: https://github.com/jongwooo/gatsby-starter-typescript
  description: TypeScript version of the default Gatsby starter🔮
  tags:
    - Language:TypeScript
    - Linting
    - Netlify
    - Testing
  features:
    - TypeScript
    - ESLint for JS linting
    - Prettier code formatting
    - Jest for testing
    - Deploy to Netlify through GitHub Actions
- url: https://answer.netlify.app/
  repo: https://github.com/passwd10/gatsby-starter-answer
  description: A simple Gatsby blog to show your Future Action on top of the page
  tags:
    - Blog
    - Markdown
    - Netlify
    - Disqus
  features:
    - Emoji
    - Social Icon(fontawesome)
    - Google Analytics
    - Disqus
    - Resume
    - Place plan on the top
- url: https://gatsby-portfolio-starter.netlify.app/
  repo: https://github.com/Judionit/gatsby-portfolio-starter
  description: A simple Gatsby portfolio starter
  tags:
    - Netlify
    - Styling:CSS-in-JS
    - Onepage
    - Portfolio
  features:
    - Styled components
    - Responsive webpage
    - Portfolio
- url: https://wp-graphql-gatsby-starter.netlify.app/
  repo: https://github.com/n8finch/wp-graphql-gatsby-starter
  description: A super simple, bare-bone starter based on the Gatsby Starter for the front end and the WP GraphQL plugin on your WordPress install. This is a basic "headless CMS" setup. This starter will pull posts, pages, categories, tags, and a menu from your WordPress site. You should use either the TwentyNineteen or TwentyTwenty WordPress themes on your WordPress install. See the starter repo for more detailed instructions on getting set up. The example here uses the WordPress Theme Unit Test Data for post and page dummy content. Find something wrong? Issues are welcome on the starter repository.
  tags:
    - Blog
    - CMS:Headless
    - CMS:WordPress
    - Netlify
  features:
    - WP GraphQL plugin integration
    - Light/Dark Mode
    - React Helmet for SEO
    - Integrated navigation
    - Verbose (i.e., not D.R.Y.) GraphQL queries to get data from
    - Includes plugins for offline support out of the box
- url: https://gatsby-starter-docz-netlifycms.netlify.app/
  repo: https://github.com/colbyfayock/gatsby-starter-docz-netlifycms
  description: Quickly deploy Docz documentation powered by Netlify CMS!
  tags:
    - CMS:Netlify
    - Documentation
    - Netlify
  features:
    - Docz documentation powered by Gatsby
    - Netlify CMS to manage content
- url: https://keanu-pattern.netlify.app/
  repo: https://github.com/Mr404Found/gatsby-keanu-blog
  description: A responsive and super simple gatsby portfolio starter and extendable for blog also used yaml parsing
  tags:
    - Netlify
    - SEO
    - Blog
    - Landing Page
    - Styling:Other
  features:
    - Attractive Design
    - Responsive webpage
    - Responsive Card Design
    - Gatsby
    - yaml parsing
    - Automatic page Generation by adding content
- url: https://gatsby-contentful-portfolio-blog.netlify.app/
  repo: https://github.com/escapemanuele/gatsby-contentful-blog-portfolio
  description: Simple gatsby starter for integration with Contentful. The result is a clean and nice website for businesses or freelancers with a blog and a portfolio.
  tags:
    - Blog
    - CMS:Headless
    - CMS:Contentful
    - Portfolio
    - PWA
    - Testing
  features:
    - Styled components
    - Responsive webpage
    - Portfolio
    - Blog
    - Testing
    - PWA
- url: https://example-site-for-square-starter.netlify.app/
  repo: https://github.com/jonniebigodes/example-site-for-square-starter
  description: A barebones starter to help you kickstart your next Gatsby project with Square payments
  tags:
    - Square
    - Netlify
    - SEO
    - E-commerce
  features:
    - Serverless
    - Gatsby
    - Square
- url: https://gatsby-animate.netlify.app/
  repo: https://github.com/Mr404Found/gatsby-animate-starter
  description: A responsive and super simple gatsby starter with awesome animations to components and to build your online solutions website. stay tuned more features coming soon
  tags:
    - Netlify
    - SEO
    - Blog
    - Landing Page
    - Styling:Other
  features:
    - Attractive Design
    - Responsive webpage
    - Services
    - Animations
    - yaml parsing
    - Component Animations
    - ReactReveal Library
- url: https://gatsby-starter-instagram-baseweb.netlify.app/
  repo: https://github.com/timrodz/gatsby-starter-instagram-baseweb
  description: 🎢 A portfolio based on your latest Instagram posts, implemented with the Base Web Design System by Uber. It features out-of-the-box responsive layouts, easy-to-implement components, and CSS-in-JS styling.
  tags:
    - Landing Page
    - Portfolio
    - Gallery
    - SEO
    - Netlify
    - Styling:CSS-in-JS
    - Styling:Other
  features:
    - Display your Instagram posts (Up to the last 12 with no API key).
    - Plug & Play configuration. All you need is an Instagram username!
    - Lightweight & Minimalist page structure. Let your work show itself.
    - Responsive design.
    - Simple React functional components (FC).
    - Google Analytics ready.
    - Continuous deployment via Netlify or Vercel.
- url: https://gatsby-starter-mountain.netlify.app/
  repo: https://github.com/artezan/gatsby-starter-mountain
  description: Blog theme that combines the new powerful MDX with the old WordPress. Built with WP/MDX and Theme UI
  tags:
    - Styling:CSS-in-JS
    - PWA
    - MDX
    - CMS:WordPress
    - Landing Page
    - Blog
  features:
    - gatsby-theme-wordpress-mdx
    - Theme UI
    - react-animate-on-scroll
    - Responsive Design
    - SEO friendly
    - Optimized images with gatsby-image
    - Git pre-commit and pre-push hooks using Husky
    - Highly optimized with excellent lighthouse audit score
    - Light/Dark mode
    - CSS Animations
    - Mountain style
- url: https://gatsby-starter-redux-storybook.netlify.app/
  repo: https://github.com/fabianunger/gatsby-starter-redux-storybook
  description: Gatsby Starter that has Redux (persist) and Storybook implemented.
  tags:
    - Redux
    - Storybook
    - PWA
    - Styling:CSS-in-JS
    - SEO
  features:
    - Redux + Redux Persist implemented also for Storybook
    - PWA
    - ESLint
    - SEO ready
- url: https://dospolov.com
  repo: https://github.com/dospolov/gatsby-starter-blog-and-cv
  description: Gatsby starter for Blog and CV.
  tags:
    - Blog
    - CMS:Netlify
    - Pagination
    - Portfolio
    - Disqus
    - RSS
    - Styling:Ant Design
    - Styling:Tailwind
  features:
    - Archive organized by tags and categories
    - Pagination support
    - Offline support
    - Google Analytics support
    - Disqus Comments support
- url: https://gatsby-starter-typescript-themes.netlify.app/
  repo: https://github.com/room-js/gatsby-starter-typescript-themes
  description: Gatsby TypeScript starter with light/dark themes based on CSS variables
  tags:
    - Language:TypeScript
    - Styling:SCSS
  features:
    - Light and Dark themes based on CSS variables (persisted state)
    - Font Awesome
    - Normalize.css
- url: https://gatsby-notion-demo.netlify.app/
  repo: https://github.com/conradlin/gatsby-starter-strata-notion
  description: Gatsby starter utilizing Notion as a CMS based on the strata site template
  tags:
    - Blog
    - PWA
    - SEO
    - Styling:SCSS
  features:
    - Super simple, portfolio + blog + newsletter site
    - Utilizing Notion as a CMS
    - Fully Responsive
    - Styling with SCSS
- url: https://sumanth.netlify.app/
  repo: https://github.com/Mr404Found/gatsby-sidedrawer
  description: A responsive and super simple gatsby site with awesome navbar and stay tuned more features coming soon
  tags:
    - Netlify
    - SEO
    - Blog
    - Landing Page
    - Styling:Other
  features:
    - Attractive Design
    - Responsive webpage
    - Animations
    - Component Animations
    - ReactReveal Library
    - Side Drawer
    - Sidebar
    - Navbar
- url: https://userbase-gatsby-starter.jacobneterer.com
  repo: https://github.com/jneterer/userbase-gatsby-starter
  description: Another TODO app - a Gatsby starter for Userbase, Tailwind CSS, SCSS, and TypeScript.
  tags:
    - Styling:Tailwind
    - Styling:SCSS
    - Language:TypeScript
    - Authentication
    - Netlify
    - SEO
  features:
    - Userbase for authentication and end-to-end encrypted data management
    - All user and data APIs
    - Tailwind CSS and SCSS for styling
    - TypeScript for easier debugging and development, strict types, etc
    - Netlify for hosting
- url: https://gatsby-simple-blog-with-asciidoctor-demo.netlify.app
  repo: https://github.com/hitsuji-no-shippo/gatsby-simple-blog-with-asciidoctor
  description: A Gatsby blog with Asciidoctor. Forked from thundermiracle/gatsby-simple-blog.
  tags:
    - Blog
    - i18n
    - Netlify
    - Disqus
    - RSS
    - SEO
    - Linting
    - Testing
  features:
    - Asciidoc support
    - Easily Configurable
    - Tags
    - Edit on GitHub
    - i18n
    - SEO
    - Light and Dark themes
    - Google Analytics
    - RSS
    - Disqus
    - Breadcrumbs
    - ESLint
- url: https://barcadia.netlify.app/
  repo: https://github.com/bagseye/barcadia
  description: A super-fast site using Gatsby
  tags:
    - Blog
    - CMS:Headless
    - CMS:Contentful
    - Portfolio
  features:
    - Styled components
    - Responsive webpage
    - Portfolio
    - Blog
- url: https://gatsby-starter-clean-resume.netlify.app/
  repo: https://github.com/masoudkarimif/gatsby-starter-clean-resume
  description: A Gatsby Starter Template for Putting Your Resume Online Super Quick!
  tags:
    - Netlify
    - Pagination
    - Styling:Other
    - SEO
  features:
    - Easy setup
    - Completely customizable using only gatsby-config.js file
    - Uses Milligram for styling
    - Fully responsive
    - Clean minimalist design
    - Page transition
    - Five different themes (great-gatsby, master-yoda, wonder-woman, darth-vader, luke-lightsaber)
    - Includes React Helmet for title and description tags
    - Includes Google Analytics plugin
- url: https://gatsby-starter-i18n-bulma.netlify.app
  repo: https://github.com/kalwalt/gatsby-starter-i18n-bulma
  description: A gatsby starter with Bulma and optimized slug for better SEO.
  tags:
    - i18n
    - Netlify
    - CMS:Netlify
    - Styling:Bulma
    - Styling:SCSS
    - Gallery
    - SEO
    - Markdown
    - PWA
    - Blog
  features:
    - Multilanguage support with i18n
    - Slug switcher (multilanguage)
    - Uses Bulma for styling
    - Netlify CMS
    - React Images with Modal
    - FontAwesome icons
    - Animate.css with WOW
    - Robots.txt
    - Sitemap
    - PWA
- url: https://ghost-attila-preview.draftbox.co/
  repo: https://github.com/draftbox-co/gatsby-attila-theme-starter
  description: A Gatsby starter for creating blogs from headless Ghost CMS.
  tags:
    - Blog
    - CMS:Headless
    - SEO
    - Styling:SCSS
    - Pagination
  features:
    - Attila standard Ghost theme
    - Data sourcing from headless Ghost
    - Responsive design
    - SEO optimized
    - OpenGraph structured data
    - Twitter Cards meta
    - Sitemap Generation
    - XML Sitemaps
    - Progressive Web App
    - Offline Support
    - RSS Feed
    - Composable and extensible
- url: https://gatsby-contentful-portfolio.netlify.app/
  repo: https://github.com/wkocjan/gatsby-contentful-portfolio
  description: Gatsby portfolio theme integrated with Contentful
  tags:
    - CMS:Contentful
    - CMS:Headless
    - Gallery
    - Portfolio
    - SEO
    - Styling:Tailwind
  features:
    - Clean minimalist design
    - Contentful integration with ready to go placeholder content
    - Responsive design
    - Uses Tailwind CSS for styling
    - Font Awesome icons
    - Robots.txt
    - SEO optimized
    - OpenGraph structured data
    - Integration with Mailchimp
- url: https://gatsby-graphcms-ecommerce-starter.netlify.app
  repo: https://github.com/GraphCMS/gatsby-graphcms-ecommerce-starter
  description: Swag store built with GraphCMS, Stripe, Gatsby, Postmark, and Printful.
  tags:
    - E-commerce
    - i18n
    - Netlify
    - Styling:Tailwind
    - CMS:Other
    - Stripe
  features:
    - Dropshipping by Printful
    - Printful inventory enhanced by GraphCMS
    - Custom GraphQL API for handling checkout and payment
    - Postmark for order notifications
    - Strong Customer Authentication
- url: https://koop-blog.netlify.app/
  repo: https://github.com/bagseye/koop-blog
  description: A simple blog platform using Gatsby and MDX
  tags:
    - Blog
    - Markdown
    - MDX
  features:
    - Responsive design
    - Styled 404 page
    - Lightweight
    - Styled Components
- url: https://gatsby-blog-mdx.now.sh/
  repo: https://github.com/EllisMin/gatsby-blog-mdx
  description: A ready-to-use, customizable personal blog with minimalist design
  tags:
    - Blog
    - MDX
    - Markdown
    - Netlify
    - SEO
    - Styling:Other
    - Documentation
  features:
    - Simple blog with responsive design
    - Light / Dark Mode Switch
    - MDX & Markdown to create post & About page
    - Code syntax highlighting (Light / Dark)
    - Facebook | Disqus | Utterances comments
    - Social Media Links & Share buttons
    - SEO + Sitemap + RSS
    - Googly Analytics Support
    - Easy & Highly Customizable
- url: https://gatsby-airtable-listing.netlify.app/
  repo: https://github.com/wkocjan/gatsby-airtable-listing
  description: Airtable theme for Gatsby
  tags:
    - Airtable
    - SEO
    - Styling:Tailwind
  features:
    - Airtable integration
    - Modals with previous/next navigation
    - Responsive design
    - Uses Tailwind CSS for styling
    - Font Awesome icons
    - Clean minimalist design
    - SEO optimized
    - Robots.txt
    - OpenGraph structured data
- url: https://gatsby-starter-personality.netlify.app/
  repo: https://github.com/matheusquintaes/gatsby-starter-personality
  description: A free responsive Gatsby Starter
  tags:
    - Portfolio
    - Gallery
  features:
    - SEO
    - Page transition
    - Fully responsive
    - Styling:CSS-in-JS
- url: https://seattleservicerelief.com/
  repo: https://github.com/service-relief/gatsby-starter-service-relief
  description: Localized index of resources for your city.
  tags:
    - Airtable
    - Netlify
    - SEO
    - Styling:Tailwind
  features:
    - generates a static website using Gatsby
    - uses Airtable to manage your listings and categories
    - includes an Airtable form to collect local submissions and add them to Airtable for approval
    - can be personalized to a city or region without touching a line of code
    - one-click deployment via Netlify
- url: https://shards-gatsby-starter.netlify.app/
  repo: https://github.com/wcisco17/gatsby-typescript-shards-starter
  description: Portfolio with TypeScript and Shards UI
  tags:
    - Language:TypeScript
    - Portfolio
    - Netlify
    - PWA
    - Styling:Bootstrap
  features:
    - Portfollio Starter that includes Shards Ui component library and TypeScript generator.
    - TypeScript
    - TypeScript Generator
    - Styled-Components
    - Shards UI
    - Bootstrap
- url: https://gatsby-sanity-developer-portfolio-starter.jacobneterer.com/
  repo: https://github.com/jneterer/gatsby-sanity-developer-portfolio-starter
  description: A Gatsby + Sanity CMS starter project for developer portfolios. Also built using Tailwind CSS, SCSS, and TypeScript.
  tags:
    - CMS:sanity.io
    - Portfolio
    - Styling:Tailwind
    - Styling:SCSS
    - Language:TypeScript
    - Netlify
    - SEO
  features:
    - Developer portfolio using Gatsby + Sanity CMS
    - Edit your profile, projects, and tags all in Sanity CMS without any code commits
    - Tailwind CSS and SCSS for styling
    - TypeScript for easier debugging and development, strict types, etc
    - Netlify for hosting
    - SEO Capabilities
- url: https://serene-ramanujan-285722.netlify.app/
  repo: https://github.com/kunalJa/gatsby-starter-math-blog
  description: Responsive math-focused blog with MDX and Latex built-in
  tags:
    - MDX
    - Blog
    - PWA
    - Storybook
    - Styling:Other
    - SEO
  features:
    - Mobile friendly and fully responsive
    - Easy to configure (just change site.config.js)
    - MDX
    - Latex with Katex
    - Storybook with tested components included
    - Uses Tachyons for styling
    - Easy to create new posts
- url: https://gatsby-starter-canada-pandemic.netlify.app/
  repo: https://github.com/masoudkarimif/gatsby-starter-canada-pandemic
  description: A Gatsby starter template for covering pandemics in Canada
  tags:
    - AWS
    - Onepage
    - Styling:Other
  features:
    - Interactive SVG map using D3
    - Responsive design
    - Styled 404 page
    - Google Analytics support
    - Includes React Helmet
    - Clean minimalist design
    - Completely customizable using only gatsby-config.js file
- url: https://builderio.github.io/gatsby-starter-builder/
  repo: https://github.com/BuilderIO/gatsby-starter-builder
  description: Gatsby starter with drag + drop page building with your React components via Builder.io
  tags:
    - CMS:Other
    - CMS:Headless
  features:
    - Builder.io integration with sample pages/header/footer.
    - Drag and drop page editing and creations.
    - Lots of built-in templates, widgets, or bring in your own custom components.
    - Uses @builder.io/gatsby plugin to dynamically create pages published on the editor.
    - SEO
- url: https://gatsby-starter-reason-blog.netlify.app/
  repo: https://github.com/mukul-rathi/gatsby-starter-reason-blog
  description: The Gatsby Starter Blog using ReasonML!
  tags:
    - Blog
    - Styling:CSS-in-JS
    - Language:Other
  features:
    - Basic setup for a full-featured type-safe blog
    - ReasonML support out-of-the-box
    - ReasonReact v3 JSX syntax
    - CSS-in-Reason support
    - StaticQuery GraphQL support in ReasonML
    - Similar to gatsby-starter-blog

- url: https://gct.mozart409.space/
  repo: https://github.com/Mozart409/gatsby-custom-tailwind
  description: A minimal Tailwind CSS starter, with custom fonts, purgecss, automatic linting when committing to master, awesome lighthouse audit, custom Vercel/serve server for production build, visible to all in your network, so you can test it with your phone.
  tags:
    - Linting
    - PWA
    - SEO
    - Styling:Tailwind
    - Styling:PostCSS
  features:
    - Minimal Tailwind Starter
    - Custom Fonts predefined
    - Automatic Linting on Commit using husky and pretty-quick
    - Custom server to test Production Builds on your local network via Vercel/serve
    - Extensive Readme in the repo
- url: https://gatsby-redux-toolkit-typescript.netlify.app/
  repo: https://github.com/saimirkapaj/gatsby-redux-toolkit-typescript-starter
  description: Gatsby Starter using Redux-Toolkit, TypeScript, Styled Components, and Tailwind CSS.
  tags:
    - Redux
    - Language:TypeScript
    - Styling:Tailwind
  features:
    - Redux-Toolkit
    - TypeScript
    - Styled Components
    - Tailwind CSS
    - Removes unused CSS with Purgecss
    - Font Awesome Icons
    - Responsive Design
    - Change between light and dark themes
    - SEO
    - React Helmet
    - Offline Support
- url: https://gatsby-ts-tw-styled-eslint.netlify.app
  repo: https://github.com/Miloshinjo/gatsby-ts-tw-styled-eslint-starter
  description: Gatsby starter with TypeScript, Tailwind CSS, @emotion/styled, and ESLint.
  tags:
    - Linting
    - Styling:CSS-in-JS
    - Styling:Tailwind
    - Language:TypeScript
  features:
    - TypeScript support
    - CSS-in-JS with @emotion/styled (like styled components)
    - Tailwind CSS (1.2) support
    - ESLint with Airbnb settings
- url: https://mik3y.github.io/gatsby-starter-basic-bootstrap/
  repo: https://github.com/mik3y/gatsby-starter-basic-bootstrap
  description: A barebones starter featuring react-bootstrap and deliberately little else
  tags:
    - Styling:Bootstrap
    - Styling:SCSS
  features:
    - Uses react-bootstrap, sass, and little else
    - Skeleton starter, based on gatsby-starter-default
    - Optional easy integration of themes from Bootswatch.com
- url: https://gatsby-starter-songc.netlify.app/
  repo: https://github.com/FFM-TEAM/gatsby-starter-song
  description: A Gatsby starter for blog style with fresh UI.
  tags:
    - Blog
    - Netlify
    - SEO
    - Language:TypeScript
    - Styling:CSS-in-JS
  features:
    - Emoji (emojione)
    - Code syntax highlighting (atom-one-light Style)
    - Mobile friendly and fully responsive
    - Comment feature ( utterances)
    - Post side PostTOC
    - Simple fresh design like Medium
    - Readability
- url: https://gatsby-starter-kontent-lumen.netlify.app/
  repo: https://github.com/Kentico/gatsby-starter-kontent-lumen
  description: A minimal, lightweight, and mobile-first starter for creating blogs uses Gatsby and Kentico Kontent CMS. Inspired by Lumen.
  tags:
    - SEO
    - CMS:Headless
    - CMS:Kontent
    - Netlify
    - Styling:SCSS
    - Blog
  features:
    - Kentico Kontent CaaS platform as the data source.
    - Mobile-First approach in development.
    - Archive organized by tags and categories.
    - Automatic Sitemap generation.
    - Lost Grid.
    - Beautiful typography inspired by matejlatin/Gutenberg.
    - Stylesheet built using Sass and BEM-Style naming.
    - Syntax highlighting in code blocks.
    - Google Analytics support.
- url: https://dindim-production.netlify.app/
  repo: https://github.com/lorenzogm/gatsby-ecommerce-starter
  description: Gatsby starter to create an ecommerce website with Netlify and Stripe. Setup and release your shop in a few minutes.
  tags:
    - Client-side App
    - E-commerce
    - Firebase
    - Netlify
    - SEO
    - Stripe
    - Styling:CSS-in-JS
  features:
    - 100% Free. No subscriptions, just pay a fee to Stripe when you sell a product.
    - Home Page to list all your products.
    - Category Page to list products by category.
    - Product Detail Page. Define several colors and sizes for the same product
    - Cart Page with the summary of your cart before checkout.
    - Checkout Page powered by Stripe.
    - Scripts to create/update/delete your products in Stripe.
    - Analytics with Firebase
- url: https://gatsby-starter-ts.now.sh/
  repo: https://github.com/jpedroschmitz/gatsby-starter-ts
  description: A TypeScript starter for Gatsby. No plugins and styling. Exactly the necessary to start!
  tags:
    - Language:TypeScript
    - Styling:None
    - Linting
  features:
    - TypeScript
    - ESLint and Prettier
    - Husky and lint-staged
    - Commitizen and Commitlint
    - TypeScript absolute paths
- url: https://rolwinreevan.com
  repo: https://github.com/rolwin100/rolwinreevan_gatsby_blog
  description: This starter consists of Ant Design System you can use it for your personal blog. I have given a lot of time in developing this starter because I found that there were not many starters with a very good design. Please give a star to this project if you have like it to encourage me 😄. Thank you.
  tags:
    - Blog
    - Portfolio
    - Markdown
    - SEO
    - PWA
  features:
    - Blog designed using Markdown.
    - Beautifully designed landing page.
    - First project in the starters list to use Ant Design.
    - Supports SSR and is also a PWA.
- url: https://gatsby-antd-starter.netlify.app/
  repo: https://github.com/alienCY/gatsby-antd-starter
  description: Gatsby starter with Ant Design (antd)
  tags:
    - Styling:Ant Design
    - SEO
  features:
    - Ant Design components
    - A really nice header.
- url: https://gatsby-starter-typescript.surge.sh
  repo: https://github.com/kurttomlinson/gatsby-starter-typescript
  description: A TypeScript starter with auto-generated GraphQL types, TS errors in the develop console, and gatsby-node.ts support!
  tags:
    - Language:TypeScript
  features:
    - TypeScript
    - Auto-generated types from GraphQL queries
    - TypeScript errors in the develop console
    - Support for typed GraphQL queries in gatsby-node.ts
    - Based on gatsby-starter-default
- url: https://www.dyuzz.club/
  repo: https://github.com/Dyuzz/Gatsby-Blog-Starter-Dyuzz
  description: A Gatsby starter for creating blogs.
  tags:
    - Blog
    - PWA
    - SEO
    - CMS:Netlify
    - Pagination
  features:
    - Blog designed using Markdown.
    - Beautifully designed landing page.
    - Gatsby v2
    - Google Analytics
    - Web App Manifest
    - Netlify Support
    - Gitalk Comment
    - SiteMap
    - Netlify CMS Support
    - TOC（TableOfContexts）
    - Pagination
    - SEO
    - Phone browser Support
- url: https://dropinblog-gatsby-starter.netlify.app/
  repo: https://github.com/DropInBlog/gatsby-starter
  description: A quick and simple Gatsby solution for the simplest blogging solution
  tags:
    - Blog
    - Netlify
    - Pagination
    - SEO
    - CMS:Headless
    - Styling:SCSS
    - Styling:CSS-in-JS
    - Styling:Tailwind
  features:
    - Pagination
    - Beautifully designed landing page.
    - Includes Chakra-UI and Tailwind CSS
- url: https://gatsby-material-typescript-starter.netlify.app
  repo: https://github.com/Junscuzzy/gatsby-material-typescript-starter
  description: A simple starter using TypeScript, ESLint, Prettier & @Material-ui
  tags:
    - Language:TypeScript
    - Linting
    - Netlify
    - SEO
    - Styling:Material
  features:
    - TypeScript in front-side & node-side
    - Prettier, ESLint and Type-check well configured together
    - Material-ui SSR compatible with build-in light/dark theme
    - Content sourcing free
    - Functional react (Hooks & functions instead Class)
    - Responsive design
    - SEO optimized
    - Styled 404 page
    - Google Analytics support
- url: https://gatsby-starter-takeshape-startup.netlify.app
  repo: https://github.com/colbyfayock/gatsby-starter-takeshape-startup
  description: Integrate TakeShape CMS using a ready to go TakeShape Startup project!
  tags:
    - Blog
    - CMS:Other
    - CMS:Headless
    - Landing Page
    - Styling:SCSS
  features:
    - Integrate TakeShape CMS
    - Preconfigured to work with the TakeShape Startup project
- url: https://gatsby-startbootstrap-agency.netlify.app/
  repo: https://github.com/thundermiracle/gatsby-startbootstrap-agency
  description: Gatsby version of startbootstrap-agency with i18n supported.
  tags:
    - Portfolio
    - PWA
    - SEO
    - Gallery
    - Landing Page
    - Onepage
    - Markdown
    - Netlify
    - Styling:Bootstrap
    - i18n
    - Netlify
    - Linting
  features:
    - Easily Configurable
    - Different types of sections
    - i18n
    - SEO
    - Google Analytics
    - Prettier, ESLint
- url: https://gatsby-typescript-tailwind-twin-styled-component-starter.netlify.app/
  repo: https://github.com/DevHausStudio/Gatsby-Typescript-Tailwind-Twin-Styled-Component-Starter
  description: Barebones and lightweight starter with TypeScript, Styled-Components, Tailwind CSS, Twin Macro.
  tags:
    - Language:TypeScript
    - Styling:Tailwind
    - Styling:CSS-in-JS
    - Netlify
  features:
    - Gatsby v2
    - TypeScript
    - Tailwind CSS
    - Style-Components
    - CSS-in-JS
    - Code Readability
    - Barebones
- url: https://dlford.github.io/gatsby-typescript-starter-minimalist/
  repo: https://github.com/dlford/gatsby-typescript-starter-minimalist
  description: A minimalist Gatsby TypeScript starter, because less is more
  tags:
    - Language:TypeScript
    - Linting
    - Styling:Other
  features:
    - Don't use `React.FC` (See `https://github.com/facebook/create-react-app/pull/8177`)
    - Minimalist
    - Prettier / ESLint pre-configured
    - CSS Reset / CSS Modules
    - Style Builder page for adjusting global styles
- url: https://flotiq-starter-products.herokuapp.com/
  repo: https://github.com/flotiq/gatsby-starter-products
  description: A Gatsby e-commerce starter with products sourced from Flotiq.
  tags:
    - CMS:Headless
    - E-commerce
    - CMS:Other
  features:
    - Snipcart e-commerce starter
    - Flotiq CMS as a product source
    - Deploy to Heroku
- url: https://goodpraxis.coop
  repo: https://github.com/GoodPraxis/gp-gatsby-starter-ts-sass-jest
  description: A solid, basic Gatsby starter used by Good Praxis suitable for many different types of projects
  tags:
    - Language:TypeScript
    - Styling:SCSS
    - SEO
    - Testing
  features:
    - TypeScript support
    - SCSS for styling
    - JEST tests
    - Simple SEO setup
- url: https://gatsby-markdown-personal-website.netlify.app/
  repo: https://github.com/SaimirKapaj/gatsby-markdown-personal-website
  description: Gatsby Markdown Personal Website Starter, using Styled Components, Tailwind CSS, and Framer Motion.
  tags:
    - Blog
    - Portfolio
    - Markdown
    - Styling:Tailwind
  features:
    - Markdown
    - Framer Motion
    - Page Transition
    - Styled Components
    - Tailwind CSS
    - Removes unused CSS with Purgecss
    - Font Awesome Icons
    - Responsive Design
    - SEO
    - React Helmet
    - Offline Support
    - Gatsby Image
- url: https://flotiq-starter-recipes.herokuapp.com
  repo: https://github.com/flotiq/gatsby-starter-recipes
  description: A Gatsby culinary starter with recipes sourced from Flotiq.
  tags:
    - CMS:Headless
    - Gallery
    - Pagination
    - CMS:Other
  features:
    - Recipes starter
    - Culinary recipes
    - Flotiq CMS as a recipe source
- url: https://gatsby-markdown-typescript-personal-website.netlify.app/
  repo: https://github.com/SaimirKapaj/gatsby-markdown-typescript-personal-website
  description: Gatsby Markdown Personal Website Starter, using TypeScript, Styled Components, Tailwind CSS, and Framer Motion.
  tags:
    - Blog
    - Portfolio
    - Markdown
    - Language:TypeScript
    - Styling:Tailwind
  features:
    - Markdown
    - TypeScript
    - Framer Motion
    - Page Transition
    - Styled Components
    - Tailwind CSS
    - Removes unused CSS with Purgecss
    - Font Awesome Icons
    - Responsive Design
    - SEO
    - React Helmet
    - Offline Support
    - Gatsby Image
- url: https://thestartup.netlify.app/
  repo: https://github.com/bagseye/startup
  description: A startup template perfect for brochure sites and small businesses
  tags:
    - Landing Page
    - Onepage
    - Portfolio
    - Styling:CSS-in-JS
  features:
    - Font Awesome Icons
    - Responsive Design
    - Style-Components
- url: https://gatsby-starter-tailwind-css.netlify.app/
  repo: https://github.com/melanienolan/gatsby-starter-tailwind-css
  description: A Gatsby starter with Tailwind CSS. Uses Tailwind CSS v1.4.1 and includes built-in support for PurgeCSS.
  tags:
    - Landing Page
    - Onepage
    - Styling:Tailwind
  features:
    - Simple boilerplate site using Tailwind CSS
    - PurgeCSS support to remove unused styles
    - PostCSS including Autoprefixer
    - React Helmet for better SEO
- url: https://wp-balsa-preview.draftbox.co/
  repo: https://github.com/draftbox-co/gatsby-wordpress-balsa-starter
  description: A Gatsby starter for creating blogs from headless WordPress CMS.
  tags:
    - Blog
    - SEO
    - CMS:WordPress
    - Styling:Other
    - Pagination
  features:
    - Balsa Skin by Draftbox
    - Data sourcing from headless WordPress
    - Responsive design
    - SEO optimized
    - OpenGraph structured data
    - Twitter Cards meta
    - Sitemap Generation
    - XML Sitemaps
    - Progressive Web Ap
- url: https://gatsby-typescript-eslint-prettier-starter.netlify.app/
  repo: https://github.com/Tielem/gatsby-typescript-eslint-prettier-starter
  description: This Gatsby starter is an adaptation of the default Gatsby starter with TypeScript, ESlint and Prettier added and pre-configured, bringing you everything you need to get up and running with Gatsby in a type-safe and style-safe way.
  tags:
    - Language:TypeScript
    - Linting
    - Styling:None
  features:
    - TypeScript compile (gatsby-plugin-ts), not Babel transpile (gatsby-plugin-typescript)
    - Type errors cause gatsby develop and gatsby build to stop
    - Makes use of ESlint with Airbnb's TypeScript config, to ensure code styling both in JavaScript and TypeScript
    - Linting errors cause gatsby develop and gatsby build to stop
    - Good starter template to add additional features (such as Markdown or Headless CMS) in a type safe and style safe way
    - Dependencies are automatically kept up to date with [Renovate](https://renovate.whitesourcesoftware.com/)
- url: https://gatsby-basic-typescript-starter.netlify.app/
  repo: https://github.com/noahub/gatsby-typescript-starter
  description: This starter ships with the main Gatsby configuration files you need to build a basic site using React and TypeScript.
  tags:
    - Language:TypeScript
    - Styling:CSS-in-JS
  features:
    - TypeScript installed and configured
    - Styled Components via Emotion
    - Google Fonts enabled
    - React Helmet for SEO
    - Configured image filesystem, transformer-sharp, plugin-sharp
- url: https://gatsby-landing-page-starter.netlify.app/
  repo: https://github.com/btahir/gatsby-landing-page-starter
  description: Simple Landing Page Starter Built With Gatsby.
  tags:
    - Landing Page
    - SEO
    - PWA
    - Styling:SCSS
  features:
    - Responsive design
    - SEO optimized
    - Conversion optimized
    - Sitemap Generation
    - XML Sitemaps
    - Progressive Web App
    - Offline Support
    - Composable and extensible
- url: https://gatsby-lotus-starter.netlify.app/
  repo: https://github.com/DecliningLotus/gatsby-lotus-starter
  description: A fully featured Gatsby Bootstrap starter.
  tags:
    - Linting
    - Netlify
    - PWA
    - SEO
    - Styling:Bootstrap
    - Styling:PostCSS
    - Styling:SCSS
  features:
    - Bootstrap + React Bootstrap
    - React Icons
    - Typefaces + Font Preloader
    - SVGO Optimizations
    - Optimized SEO
    - SASS Support
    - Sitemap Generation
    - Progressive Web App
    - Offline Support
    - Semantic Release
    - Netlify + CircleCI Support
- url: https://creationspirit.github.io/gatsby-babylonjs-starter/
  repo: https://github.com/creationspirit/gatsby-babylonjs-starter
  description: A Gatsby starter with example Babylonjs scene boilerplate.
  tags:
    - Portfolio
  features:
    - Babylon.js 3D graphics
    - Built on top of Gatsby's default starter
- url: https://gatsby-starter-voyager.netlify.app/
  repo: https://github.com/gregdferrell/gatsby-starter-voyager
  description: A feature-rich starter blog.
  tags:
    - Blog
    - Markdown
    - Pagination
    - RSS
    - SEO
    - Styling:SCSS
    - Styling:Other
  features:
    - Beautiful starter blog with content in markdown
    - Responsive, mobile-first design using tachyons.scss, flexbox, SCSS & CSS modules
    - Fast, with top-notch lighthouse audit scores
    - View posts by tag & author
    - Pagination & next/prev navigation
    - Social sharing links on blog posts (twitter, facebook, pinterest)
    - SEO component with social sharing cards for twitter & facebook
    - Structured data, schema.org
    - Sitemap & RSS feed
    - Support for email subscription to Mailchimp campaign
    - Support for Google analytics
- url: https://expo-gatsby-starter.netlify.app/
  repo: https://github.com/Sidibedev/expo-gatsby-starter
  description: A simple Expo and Gatsby starter.
  tags:
    - PWA
    - SEO
  features:
    - SEO
    - PWA
    - Offline Support
    - Upload Image
    - Expo SDK
    - Image manipulation
    - 404 page
    - Navigation
- url: https://gatsby-starter-banshorian.netlify.app
  repo: https://github.com/webmaeistro/gatsby-starter-banshorian
  description: Starter for the gatsby-theme-banshorian. A creative cool-looking personal or work projects showcase/portfolio/CV. Based on byfolio.
  tags:
    - Styling:Other
    - Portfolio
    - Transitions
    - Linting
    - Testing
    - PWA
  features:
    - Gatsby v2
    - Style-Components Using @emotion
    - Edit Everything From gatsby.config
    - Developer Friendly
    - Isomorphic Skills Tiles
    - Transitions Between Pages and Menu
- url: https://a2zarslaan.github.io/gatsby-starter-sasslan/
  repo: https://github.com/a2zarslaan/gatsby-starter-sasslan
  description: A minimalistic Gatsby starter template featuring SASS and CSS 7-1 architecture.
  tags:
    - Blog
    - Portfolio
    - Markdown
  features:
    - Markdown
    - CSS 7-1 Architecture
    - GraphQL IDE
    - Page Transitions
    - Easy to edit CSS variables
    - Styled Components
    - SVG icons
    - Google fonts
    - Desktop-First Design
    - Responsive Design
    - React Helmet
    - Gatsby Remark Images
    - Code Readability
    - Progressive Web App
- url: https://pedantic-brown-bbf927.netlify.app/
  repo: https://github.com/pkino/gatsby-starter-typescript-sass
  description: A minimum starter with TypeScript, Sass, ESLint and Prettier built-in
  tags:
    - Language:TypeScript
    - Styling:SCSS
    - Linting
  features:
    - TypeScript and Sass support
    - ESLint with basic react rules
- url: https://gatsby-starter-portfolio-minimal.netlify.app/
  repo: https://github.com/konstantinmuenster/gatsby-starter-portfolio-minimal
  description: A modern one-page portfolio with a clean yet expressive design.
  tags:
    - Portfolio
    - Markdown
    - MDX
    - PWA
    - Onepage
    - Styling:CSS-in-JS
  features:
    - Quick and Easy Setup - Add content and deploy
    - Content via Markdown/MDX - No external CMS needed
    - Extendable Layout - Add more sections as you like
    - Responsive Design - With freshening Animations
    - Medium Integration - Feature your latest articles
    - Progressive Web App/PWA - Offline Support
    - Fast and Accessible
    - SEO
- url: https://gatsby-theme-clarisse.netlify.app
  repo: https://github.com/tacogator/gatsby-starter-blog-material-clarisse
  description: A minimalist blog starter with Material-UI
  tags:
    - Blog
    - SEO
    - Portfolio
    - Landing Page
    - Styling:Material
    - Markdown
    - MDX
  features:
    - SEO-ready
    - Clean design with emphasis on Call-to-action
    - Built-in Tag/Category support
    - Write post in markdown or MDX
    - Desktop and mobile responsive layout
    - Customizable branding & navigation
    - Material-UI
- url: https://ph0en1x.ru/
  repo: https://github.com/eduard-kirilov/gatsby-ts-apollo-starter
  description: This starter is a ready-made configuration that includes Gatsby, React, Redux, Apollo, GraphQL, TypeScript, Styled-Components, Material-UI, Jest, Enzyme.
  tags:
    - E-commerce
    - SEO
    - Redux
    - Language:TypeScript
    - Pagination
    - Styling:Material
  features:
    - This starter is configured to interact with GraphQL of your backend through Apollo.
    - Strong typing with TypeScript.
    - Typescript, Apollo, Mongo - backend.
    - Unit tests based on jest and enzyme.
    - In this starter, Styled-components and Material-UI can be used simultaneously.
    - This starter has tuned redux with reselect on board
    - Desktop and mobile responsive layout
- url: https://gatsby-starter-tailwind-opinionated.netlify.app/
  repo: https://github.com/mjsarfatti/gatsby-starter-tailwind-opinionated
  description: Based on the official Gatsby starter, with an opinionated Tailwind setup. Uses Purgecss to remove unused CSS.
  tags:
    - Styling:Tailwind
  features:
    - Based on gatsby-starter-default
    - Tailwind CSS Framework
    - Removes unused CSS with Purgecss
    - Works great with VS Code
    - Create React App ESLint default
    - Run Prettier through ESLint
    - Sensible Tailwind CSS configuration, great for most sites
    - Absolute imports (no more ../../../../some/components.js)
    - Typescript-ready
    - Box shadows by box-shadows.co
    - Spring transition easing
    - Tailwind forms plugin

- url: https://gatsby-starter-jest-enzyme-eslint.netlify.app
  repo: https://github.com/markbello/gatsby-starter-jest-enzyme-eslint
  description: gatsby-starter-default with Jest, Enzyme, and ESLint
  tags:
    - Testing
    - Linting
  features:
    - Jest testing set up
    - Enzyme for shallow rendering and snapshot testing
    - ESLint for linting
    - No frills, minimally opinionated
- url: https://foundation.stackrole.com/
  repo: https://github.com/stackrole/gatsby-starter-foundation
  description: A starter to launch your blazing fast personal website and a blog, Built with Gatsby and Netlify CMS. Made with ❤ by Stackrole
  tags:
    - CMS:Netlify
    - Markdown
    - Netlify
    - Pagination
    - SEO
    - Styling:SCSS
    - Blog
    - Landing Page
  features:
    - A Blog and Personal website with Netlify CMS.
    - Responsive Web Design
    - Customize content of Homepage, About and Contact page.
    - Add / Modify / Delete blog posts.
    - Edit website settings, Add Google Analytics and make it your own all with in the CMS.
    - SEO Optimized
    - OpenGraph structured data
    - Twitter Cards meta
    - Beautiful XML Sitemaps
    - Netlify Contact Form, Works right out of the box after deployment.
    - Invite collaborators into Netlify CMS, without giving access to your GitHub account via Git Gateway
    - Gatsby Incremental Builds with Netlify.
    - For more info, Take a look at readme.md on the Github repo.
- url: https://gatsby-starter-payments.netlify.app
  repo: https://github.com/moonclerk/gatsby-starter-payments
  description: A Gatsby starter for creating SaaS landing pages using MoonClerk to accept payments.
  tags:
    - Landing Page
    - Netlify
    - Onepage
    - SEO
    - Stripe
    - Styling:CSS-in-JS
  features:
    - SEO optimized
    - Landing Page
    - Fully responsive
    - Gatsby images
    - MoonClerk Payment Forms
    - Open source illustrations from Icons8
    - Google Analytics
    - Includes React Helmet to allow editing site meta tags
    - Includes plugins for easy, beautiful typography
    - Styling with styled-components
    - Organized using ABEM
- url: https://schoolfront.netlify.app
  repo: https://github.com/orzechdev/schoolfront
  description: School website starter
  tags:
    - Language:TypeScript
    - Styling:CSS-in-JS
    - CMS:WordPress
    - Blog
    - Presentation
  features:
    - Main page
    - WordPress blog
    - Contact page
    - About page
    - Open hours information
    - Offered curriculum page
    - Teachers list
    - WCAG AA support
    - SEO optimized
    - Sitemap Generation
    - Gatsby v2
    - Styled Components
    - TypeScript
- url: https://gatsby-starter-donations.netlify.app
  repo: https://github.com/moonclerk/gatsby-starter-donations
  description: A simple starter to help get up and running accepting donations using Gatsby + MoonClerk
  tags:
    - Donations
    - Landing Page
    - Netlify
    - Onepage
    - SEO
    - Stripe
    - Styling:CSS-in-JS
  features:
    - SEO optimized
    - Fully responsive
    - Gatsby images
    - MoonClerk Payment Forms
    - Open source illustrations from Icons8
    - Open source image from Unsplash
    - Google Analytics
    - Includes React Helmet to allow editing site meta tags
    - Includes plugins for easy, beautiful typography
    - Styling with styled-components
    - Organized using ABEM
- url: https://jolly-tree-003047c03.azurestaticapps.net/
  repo: https://github.com/floAr/gatsby-starter-azure_swa
  description: A simple Gatsby starter making use of the new Azure Static Web App service.
  tags:
    - Redux
    - Styling:None
    - Azure
  features:
    - CI/CD using github actions
- url: https://minimal-blog-starter.netlify.app/
  repo: https://github.com/imjamesku/gatsby-minimal-blog-starter
  description: A minimal NetlifyCMS starter based on the default starter with no additional styling
  tags:
    - CMS:Netlify
    - Styling:None
    - Blog
  features:
    - NetlifyCMS
    - Blog post list
    - SEO
- url: https://gatsbyfire.netlify.app/
  repo: https://github.com/GeorgeSteel/gatsby-fire-starter
  description: A Gatsby Starter to build a complete web app with Gatsby & Firebase by using the library reactfire
  tags:
    - Firebase
    - Authentication
    - Client-side App
  features:
    - You can build a realtime app without any `window object` issue.
    - Private/Dynamic routing made easy with reach/router.
    - Fully integrated with reactfire.
    - Easy to setup.
    - Insane Lighthouse performance.
    - FirebaseUI fully integrated & customizable for any language location.
- url: https://gatsby-starter-catalyst-helium.netlify.app/
  repo: https://github.com/ehowey/gatsby-starter-catalyst-helium
  description: A personal blog starter with large featured images, SEO optimization, dark mode, and support for many different frontmatter fields. Based on Gatsby Theme Catalyst. Uses MDX for content and Theme UI for styling. Includes a core theme, a header theme, a footer theme, and a blog theme.
  tags:
    - MDX
    - Styling:Theme-UI
    - SEO
    - PWA
    - Blog
  features:
    - Based on Gatsby Theme Catalyst series of themes and starters.
    - Theme options are used to enable some simple layout changes.
    - Designed with component shadowing in mind to allow easier customization.
    - Theme UI is deeply integrated with design tokens and variants throughout.
    - Color mode switching available by default.
    - SEO optimized to include social media images and Twitter handles.
    - React Scroll for one page, anchor based navigation is available.
    - Code highlighting via Prism.
- url: https://headless.us
  repo: https://github.com/ecomloop/headless-starter
  description: The Shopify + Gatsby starter theme for digital commerce
  tags:
    - E-commerce
    - Shopify
    - CMS:Netlify
    - Blog
  features:
    - Integrated with Shopify for pulling products
    - Checkout handled via Shopify
    - Includes variants for products
    - XML sitemap
    - Blog with Netlify CMS
    - RSS feed
    - Designed to bring headless commerce to Shopify merchants and shops
- url: http://gatsby-tailwind-starter.kosvrouvas.com/
  repo: https://github.com/kosvrouvas/gatsby-tailwindcss-starter
  description: The default Gatsby starter bundled with the latest TailwindCSS for DRY situations
  tags:
    - MDX
    - Styling:Tailwind
  features:
    - Based on Gatsby Starter Theme
    - Google Analytics
    - Sentry
- url: https://simple.rickkln.com
  repo: https://github.com/rickkln/gatsby-starter-simple
  description: Simple Gatsby starter for a small static site. Replaces Prettier with ESLint (AirBnB style), and adds TypeScript and Firebase hosting.
  tags:
    - Linting
    - Language:TypeScript
    - Firebase
    - SEO
    - Markdown
    - Portfolio
  features:
    - TypeScript is used for a better developer experience.
    - ESLint and the AirBnB TypeScript style guide help you avoid, and fix, simple issues in your code.
    - The default Gatsby formatting tool Prettier, has been removed in order to avoid conflicts with the ESLint + AirBnB TypeScript tools described above.
    - Firebase Hosting is supported and configured for Gatsby from the start.
    - Dynamic pages for blog posts in markdown is implemented.
- url: https://gatsby-starter-capacitor.netlify.app/
  repo: https://github.com/flogy/gatsby-starter-capacitor
  description: Build blazing fast mobile apps with Gatsby and Capacitor.
  tags:
    - Styling:None
  features:
    - Basic setup for hybrid mobile apps for Android and iOS
    - Demonstration on how to access Native APIs of mobile devices
- url: https://gatsby-starter-woo.surge.sh/
  repo: https://github.com/desmukh/gatsby-starter-woo
  description: Simple, clean, and responsive landing page for your product or service. This is a GatsbyJS port of StyleShout's Woo template.
  tags:
    - Landing Page
    - Onepage
    - Portfolio
  features:
    - Ported from StyleShout Woo theme
    - Fully responsive
    - Includes React Helmet to allow editing site meta tags
    - All landing page content can be customised through YAML files stored in content folder and in gatsby-config.js
- url: https://vapor.aesthetic.codes/
  repo: https://github.com/vaporwavy/gatsby-vapor
  description: A custom, simple theme for Gatsby. Made for minimalists. Completely free and fully responsive.
  tags:
    - Blog
    - SEO
    - Markdown
    - HTML5UP
    - Pagination
    - CMS:Netlify
  features:
    - Support tags
    - Post Search
    - Toggle Dark themes
- url: https://www.stefanseegerer.de/gatsby-starter-paper-css-landing-page/
  repo: https://github.com/manzanillo/gatsby-starter-paper-css-landing-page
  description: Single page starter with PaperCSS for a workshop, educational material, or other minimal landing pages
  tags:
    - Onepage
    - Landing Page
  features:
    - Landing Page
    - Google Analytics
    - PaperCSS style
- url: https://gatsby-three-ts-plus.netlify.app/
  repo: https://github.com/shunp/gatsby-three-ts-plus
  description: 3D web starter kit with Three.js and TypeScript
  tags:
    - Linting
    - Language:TypeScript
    - Styling:Tailwind
    - CMS:Netlify
    - Portfolio
  features:
    - TypeScript is used for a better developer experience.
    - Tailwind CSS Framework
    - Includes React Helmet to allow editing site meta tags
    - Desktop and mobile responsive layout
- url: https://mui-treasury.com/layout/clones/reactjs?bgColor=b6c0d4
  repo: https://github.com/mui-treasury/gatsby-mui-layout-starter
  description: Supercharge your next project with Mui Treasury Layout, built on top of Material-UI
  tags:
    - Styling:CSS-in-JS
    - Styling:Material
  features:
    - Gatsby v2
    - Material-UI
    - MuiTreasury Layout
    - Dynamic configurable
    - Offline support
    - PWA ready
    - SEO
    - Responsive design
- url: https://7sferry-gatsby-contentful-starters.netlify.app/
  repo: https://github.com/7sferry/Gatsbyan1.0
  description: Blog template for Contentful CMS with some features like comment, tags, archives, pagination, prism, tags, share and many others.
  tags:
    - Blog
    - SEO
    - CMS:Contentful
    - Pagination
  features:
    - Blog template
    - Contentful CMS
    - Facebook Comment
    - Tags
    - Archives by date
    - Pagination
    - Share Button
    - Prism for code preview
<<<<<<< HEAD
- url: https://wp-novela-preview.draftbox.co/
  repo: https://github.com/draftbox-co/gatsby-wordpress-novela-starter
  description: A Gatsby starter for creating blogs from headless WordPress CMS with Novela theme from Draftbox.
  tags:
    - Blog
    - CMS:Headless
    - CMS:WordPress
    - SEO
    - Styling:CSS-in-JS
    - Styling:Theme-UI
    - AMP
    - Disqus
    - Markdown
    - Language:TypeScript
=======
- url: https://ghost-novela-preview.draftbox.co/
  repo: https://github.com/draftbox-co/gatsby-ghost-novela-starter
  description: A Gatsby starter for creating blogs from headless Ghost CMS.
  tags:
    - AMP
    - Blog
    - CMS:Headless
    - CMS:Ghost
    - Disqus
    - Language:TypeScript
    - Markdown
>>>>>>> 238d6294
    - MDX
    - Netlify
    - Pagination
    - PWA
    - RSS
<<<<<<< HEAD
  features:
    - Novela theme by Narrative
    - Data sourcing from headless WordPress
=======
    - SEO
    - Styling:CSS-in-JS
    - Styling:Theme-UI
  features:
    - Novela theme by Narrative
    - Data sourcing from headless Ghost
>>>>>>> 238d6294
    - Responsive design
    - SEO optimized
    - OpenGraph structured data
    - Twitter Cards meta
    - Sitemap Generation
    - XML Sitemaps
<<<<<<< HEAD
    - Progressive Web App
=======
    - Progressive Web App
    - Offline Support
    - RSS Feed
    - Composable and extensible
- url: https://gatsby-starter-portfolio.herokuapp.com/
  repo: https://github.com/surudhb/gatsby-personal-site-template
  description: A minimalist dev portfolio featuring a blog, SEO, app-theming with React.Context, Bootstrap and Sass
  tags:
    - Portfolio
    - Blog
    - SEO
    - Markdown
    - MDX
    - Styling:Bootstrap
    - Styling:SCSS
    - Client-side App
  features:
    - Gatsby v2
    - Main page, Blog page, About page, Projects page, Resume page with dedicated pages for each blog-post and project
    - Uses Sass with Bootstrap to make styling super simple
    - Light/Dark mode for entire app using React's Context API
    - SEO enabled on each page with react-helmet
    - Features optimized image rendering using gatsby-image
    - Uses open source icons from Fontawesome and icons8
    - Uses icons as links to github, resume, hackerrank on main page
    - Programmatically generates styled pages for each blog post and project written in Markdown
    - Blog posts page features a live filter tool
    - Uses site metadata to populate About page
    - Resume page generated using template Markdown files
>>>>>>> 238d6294
<|MERGE_RESOLUTION|>--- conflicted
+++ resolved
@@ -6859,7 +6859,6 @@
     - Pagination
     - Share Button
     - Prism for code preview
-<<<<<<< HEAD
 - url: https://wp-novela-preview.draftbox.co/
   repo: https://github.com/draftbox-co/gatsby-wordpress-novela-starter
   description: A Gatsby starter for creating blogs from headless WordPress CMS with Novela theme from Draftbox.
@@ -6874,45 +6873,46 @@
     - Disqus
     - Markdown
     - Language:TypeScript
-=======
-- url: https://ghost-novela-preview.draftbox.co/
-  repo: https://github.com/draftbox-co/gatsby-ghost-novela-starter
-  description: A Gatsby starter for creating blogs from headless Ghost CMS.
-  tags:
-    - AMP
-    - Blog
-    - CMS:Headless
-    - CMS:Ghost
-    - Disqus
-    - Language:TypeScript
-    - Markdown
->>>>>>> 238d6294
     - MDX
     - Netlify
     - Pagination
     - PWA
     - RSS
-<<<<<<< HEAD
   features:
     - Novela theme by Narrative
     - Data sourcing from headless WordPress
-=======
-    - SEO
-    - Styling:CSS-in-JS
-    - Styling:Theme-UI
-  features:
-    - Novela theme by Narrative
-    - Data sourcing from headless Ghost
->>>>>>> 238d6294
     - Responsive design
     - SEO optimized
     - OpenGraph structured data
     - Twitter Cards meta
     - Sitemap Generation
     - XML Sitemaps
-<<<<<<< HEAD
     - Progressive Web App
-=======
+- url: https://ghost-novela-preview.draftbox.co/
+  repo: https://github.com/draftbox-co/gatsby-ghost-novela-starter
+  description: A Gatsby starter for creating blogs from headless Ghost CMS.
+  tags:
+    - AMP
+    - Blog
+    - CMS:Headless
+    - CMS:Ghost
+    - Disqus
+    - Language:TypeScript
+    - Markdown
+    - MDX
+    - Netlify
+    - Pagination
+    - PWA
+    - RSS
+  features:
+    - Novela theme by Narrative
+    - Data sourcing from headless Ghost
+    - Responsive design
+    - SEO optimized
+    - OpenGraph structured data
+    - Twitter Cards meta
+    - Sitemap Generation
+    - XML Sitemaps
     - Progressive Web App
     - Offline Support
     - RSS Feed
@@ -6941,5 +6941,4 @@
     - Programmatically generates styled pages for each blog post and project written in Markdown
     - Blog posts page features a live filter tool
     - Uses site metadata to populate About page
-    - Resume page generated using template Markdown files
->>>>>>> 238d6294
+    - Resume page generated using template Markdown files