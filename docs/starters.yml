--- conflicted
+++ resolved
@@ -6218,7 +6218,6 @@
     - React Helmet
     - Offline Support
     - Gatsby Image
-<<<<<<< HEAD
 - url: https://flotiq-starter-recipes.herokuapp.com
   repo: https://github.com/flotiq/gatsby-starter-recipes
   description: A Gatsby culinary starter with recipes sourced from Flotiq.
@@ -6231,8 +6230,6 @@
     - Recipes starter
     - Culinary recipes
     - Flotiq CMS as a recipe source
-- url: https://gatsby-wordpress-balsa-starter.now.sh/
-=======
 - url: https://thestartup.netlify.app/
   repo: https://github.com/bagseye/startup
   description: A startup template perfect for brochure sites and small businesses
@@ -6258,7 +6255,6 @@
     - PostCSS including Autoprefixer
     - React Helmet for better SEO
 - url: https://wordpress-balsa.draftbox.co/
->>>>>>> 03c5d7b5
   repo: https://github.com/draftbox-co/gatsby-wordpress-balsa-starter
   description: A Gatsby starter for creating blogs from headless WordPress CMS.
   tags:
