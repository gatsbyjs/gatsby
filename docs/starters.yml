- url: https://gatsby-advanced-blog-system.danilowoz.now.sh/blog
  repo: https://github.com/danilowoz/gatsby-advanced-blog-system
  description: Create a complete blog from scratch with pagination, categories, featured posts, author, SEO and navigation.
  tags:
    - Pagination
    - Markdown
    - SEO
  features:
    - Pagination;
    - Category and tag pages (with pagination);
    - Category list (with navigation);
    - Featured post;
    - Author page;
    - Next and prev post;
    - SEO component.
- url: https://graphcms.github.io/gatsby-graphcms-tailwindcss-example/
  repo: https://github.com/GraphCMS/gatsby-graphcms-tailwindcss-example
  description: The default Gatsby starter blog with the addition of the gatsby-source-graphql and tailwind dependencies.
  tags:
    - Styling:Tailwind
    - CMS:Headless
  features:
    - Tailwind style library
    - GraphQL source plugin
    - Very simple boilerplate
- url: https://wonism.github.io/
  repo: https://github.com/wonism/gatsby-advanced-blog
  description: n/a
  tags:
    - Portfolio
    - Redux
  features:
    - Blog post listing with previews (image + summary) for each blog post
    - Categories and tags for blog posts with pagination
    - Search post with keyword
    - Put react application / tweet into post
    - Copy some codes in post with clicking button
    - Portfolio
    - Resume
    - Redux for managing statement (with redux-saga / reselect)
- url: https://vagr9k.github.io/gatsby-advanced-starter/
  repo: https://github.com/Vagr9K/gatsby-advanced-starter
  description: Great for learning about advanced features and their implementations
  tags:
    - Blog
    - Styling:None
  features:
    - Does not contain any UI frameworks
    - Provides only a skeleton
    - Tags
    - Categories
    - Google Analytics
    - Disqus
    - Offline support
    - Web App Manifest
    - SEO
- url: https://gatsby-tailwind-emotion-starter.netlify.com/
  repo: https://github.com/muhajirdev/gatsby-tailwind-emotion-starter
  description: A Gatsby Starter with Tailwind CSS + Emotion JS
  tags:
    - Styling:Tailwind
  features:
    - Eslint Airbnb without semicolon and without .jsx extension
    - Offline support
    - Web App Manifest
- url: https://gatsby-starter-redux-firebase.netlify.com/
  repo: https://github.com/muhajirdev/gatsby-starter-redux-firebase
  description: A Gatsby + Redux + Firebase Starter. With Authentication
  tags:
    - Styling:None
    - Firebase
    - Client-side App
  features:
    - Eslint Airbnb without semicolon and without .jsx extension
    - Firebase
    - Web App Manifest
- url: https://dschau.github.io/gatsby-blog-starter-kit/
  repo: https://github.com/dschau/gatsby-blog-starter-kit
  description: n/a
  tags:
    - Blog
  features:
    - Blog post listing with previews for each blog post
    - Navigation between posts with a previous/next post button
    - Tags and tag navigation
- url: https://contentful-userland.github.io/gatsby-contentful-starter/
  repo: https://github.com/contentful-userland/gatsby-contentful-starter
  description: n/a
  tags:
    - Blog
    - CMS:Contentful
    - CMS:Headless
  features:
    - Based on the Gatsby Starter Blog
    - Includes Contentful Delivery API for production build
    - Includes Contentful Preview API for development
- url: https://react-firebase-authentication.wieruch.com/
  repo: https://github.com/the-road-to-react-with-firebase/react-gatsby-firebase-authentication
  description: n/a
  tags:
    - Firebase
  features:
    - Sign In, Sign Up, Sign Out
    - Password Forget
    - Password Change
    - Protected Routes with Authorization
    - Realtime Database with Users
- url: http://dmwl.net/gatsby-hampton-theme
  repo: https://github.com/davad/gatsby-hampton-theme
  description: n/a
  tags:
    - Styling:CSS-in-JS
  features:
    - Eslint in dev mode with the airbnb config and prettier formatting rules
    - Emotion for CSS-in-JS
    - A basic blog, with posts under src/pages/blog
    - A few basic components (Navigation, Layout, Link wrapper around gatsby-link))
    - Based on gatsby-starter-gatsbytheme
- url: https://vagr9k.github.io/gatsby-material-starter/
  repo: https://github.com/Vagr9K/gatsby-material-starter
  description: n/a
  tags:
    - Styling:Material
  features:
    - React-MD for Material design
    - Sass/SCSS
    - Tags
    - Categories
    - Google Analytics
    - Disqus
    - Offline support
    - Web App Manifest
    - SEO
- url: https://xiaoxinghu.github.io/gatsby-orga/
  repo: https://github.com/xiaoxinghu/gatsby-orga
  description: n/a
  tags:
    - Blog
  features:
    - Parses org-mode files with Orga.
- url: http://2column-portfolio.surge.sh/
  repo: https://github.com/praagyajoshi/gatsby-starter-2column-portfolio
  description: n/a
  tags:
    - Portfolio
    - Styling:SCSS
  features:
    - Designed as a minimalistic portfolio website
    - Grid system using flexboxgrid
    - Styled using SCSS
    - Font icons using font-awesome
    - Google Analytics integration
    - Open Sans font using Google Fonts
    - Prerendered Open Graph tags for rich sharing
- url: https://prototypeinteractive.github.io/gatsby-react-boilerplate/
  repo: https://github.com/PrototypeInteractive/gatsby-react-boilerplate
  description: n/a
  tags:
    - Styling:Bootstrap
  features:
    - Basic configuration and folder structure
    - Uses PostCSS and Sass (with autoprefixer and pixrem)
    - Uses Bootstrap 4 grid
    - Leaves the styling to you
    - Uses data from local json files
    - Contains Node.js server code for easy, secure, and fast hosting
- url: http://capricious-spring.surge.sh/
  repo: https://github.com/noahg/gatsby-starter-blog-no-styles
  description: n/a
  tags:
    - Blog
    - Styling:None
  features:
    - Same as official gatsby-starter-blog but with all styling removed
- url: https://gatsby-starter-github-api.netlify.com/
  repo: https://github.com/lundgren2/gatsby-starter-github-api
  description: Single page starter based on gatsby-source-github-api
  tags:
    - Portfolio
    - Onepage
  features:
    - Use your GitHub as your own portfolio site
    - List your GitHub repositories
    - GitHub GraphQL API v4
- url: https://gatsby-starter-blog-demo.netlify.com/
  repo: https://github.com/gatsbyjs/gatsby-starter-blog
  description: official blog
  tags:
    - Official
    - Blog
  features:
    - Basic setup for a full-featured blog
    - Support for an RSS feed
    - Google Analytics support
    - Automatic optimization of images in Markdown posts
    - Support for code syntax highlighting
    - Includes plugins for easy, beautiful typography
    - Includes React Helmet to allow editing site meta tags
    - Includes plugins for offline support out of the box
- url: https://gatsby-starter-bloomer.netlify.com/
  repo: https://github.com/Cethy/gatsby-starter-bloomer
  description: n/a
  tags:
    - Styling:Bulma
  features:
    - Based on gatsby-starter-default
    - Bulma CSS Framework with its Bloomer react components
    - Font-Awesome icons
    - Includes a simple fullscreen hero w/ footer example
- url: https://gatsby-starter-bootstrap-netlify.netlify.com/
  repo: https://github.com/konsumer/gatsby-starter-bootstrap-netlify
  description: n/a
  tags:
    - Styling:Bootstrap
    - CMS:Netlify
  features:
    - Very similar to gatsby-starter-netlify-cms, slightly more configurable (eg set site-title in gatsby-config) with Bootstrap/Bootswatch instead of bulma
- url: https://gatstrap.netlify.com/
  repo: https://github.com/jaxx2104/gatsby-starter-bootstrap
  description: n/a
  tags:
    - Styling:Bootstrap
  features:
    - Bootstrap CSS framework
    - Single column layout
    - Basic components like SiteNavi, SitePost, SitePage
- url: http://gatsby-bulma-storybook.surge.sh/
  repo: https://github.com/gvaldambrini/gatsby-starter-bulma-storybook
  description: n/a
  tags:
    - Styling:Bulma
    - Storybook
    - Testing
  features:
    - Storybook for developing components in isolation
    - Bulma and Sass support for styling
    - CSS modules
    - Prettier & eslint to format & check the code
    - Jest
- url: https://gatsby-starter-business.netlify.com/
  repo: https://github.com/v4iv/gatsby-starter-business
  description: n/a
  tags:
    - Styling:Bulma
    - PWA
    - CMS:Netlify
    - Disqus
    - Search
    - Pagination
  features:
    - Complete Business Website Suite - Home Page, About Page, Pricing Page, Contact Page and Blog
    - Netlify CMS for Content Management
    - SEO Friendly (Sitemap, Schemas, Meta Tags, GTM etc)
    - Bulma and Sass Support for styling
    - Progressive Web App & Offline Support
    - Tags and RSS Feed for Blog
    - Disqus and Share Support
    - Elastic-Lunr Search
    - Pagination
    - Easy Configuration using `config.js` file
- url: https://haysclark.github.io/gatsby-starter-casper/
  repo: https://github.com/haysclark/gatsby-starter-casper
  description: n/a
  tags:
    - PWA
  features:
    - Page pagination
    - CSS
    - Tags
    - Google Analytics
    - Offline support
    - Web App Manifest
    - SEO
- url: http://gatsby-starter-ceevee.surge.sh/
  repo: https://github.com/amandeepmittal/gatsby-starter-ceevee
  description: n/a
  tags:
    - Portfolio
  features:
    - Based on the Ceevee site template, design by Styleshout
    - Single Page Resume/Portfolio site
    - Target audience Developers, Designers, etc.
    - Used CSS Modules, easy to manipulate
    - FontAwsome Library for icons
    - Responsive Design, optimized for Mobile devices
- url: https://gatsby-starter-contentful-i18n.netlify.com/
  repo: https://github.com/mccrodp/gatsby-starter-contentful-i18n
  description: i18n support and language switcher for Contentful starter repo
  tags:
    - i18n
    - CMS:Contentful
    - CMS:Headless
  features:
    - Localization (Multilanguage)
    - Dynamic content from Contentful CMS
    - Integrates i18n plugin starter and using-contentful repos
- url: http://cranky-edison-12166d.netlify.com/
  repo: https://github.com/datocms/gatsby-portfolio
  description: n/a
  tags:
    - CMS:DatoCMS
    - CMS:Headless
  features:
    - Simple portfolio to quick start a site with DatoCMS
    - Contents and media from DatoCMS
    - Custom Sass style
    - SEO
- url: https://gatsby-deck.netlify.com/
  repo: https://github.com/fabe/gatsby-starter-deck
  description: n/a
  tags:
    - Presentation
  features:
    - Create presentations/slides using Gatsby.
    - Offline support.
    - Page transitions.
- url: https://gatsby-starter-default-i18n.netlify.com/
  repo: https://github.com/angeloocana/gatsby-starter-default-i18n
  description: n/a
  tags:
    - i18n
  features:
    - localization (Multilanguage)
- url: https://gatsby-starter-default-demo.netlify.com/
  repo: https://github.com/gatsbyjs/gatsby-starter-default
  description: official default
  tags:
    - Official
  features:
    - Comes with React Helmet for adding site meta tags
    - Includes plugins for offline support out of the box
- url: http://gatsby-dimension.surge.sh/
  repo: https://github.com/codebushi/gatsby-starter-dimension
  description: Single page starter based on the Dimension site template
  tags:
    - Portfolio
    - HTML5UP
    - Styling:SCSS
  features:
    - Designed by HTML5 UP
    - Simple one page site that’s perfect for personal portfolios
    - Fully Responsive
    - Styling with SCSS
- url: https://gatsby-docs-starter.netlify.com/
  repo: https://github.com/ericwindmill/gatsby-starter-docs
  description: n/a
  tags:
    - Documentation
    - Styling:CSS-in-JS
  features:
    - All the features from gatsby-advanced-starter, plus
    - Designed for Documentation / Tutorial Websites
    - ‘Table of Contents’ Component, Auto generates ToC from posts - just follow the file frontmatter conventions from markdown files in ‘lessons’.
    - Styled Components w/ ThemeProvider
    - Basic UI
    - A few extra components
    - Custom prismjs theme
    - React Icons
- url: https://parmsang.github.io/gatsby-starter-ecommerce/
  repo: https://github.com/parmsang/gatsby-starter-ecommerce
  description: Easy to use starter for an e-commerce store
  tags:
    - Styling:Other
    - Stripe
    - eCommerce
    - PWA
    - Authentication
  features:
    - Uses the Moltin eCommerce Api
    - Stripe checkout
    - Semantic-UI
    - Styled components
    - Google Analytics - (you enter the tracking-id)
    - React-headroom
    - Eslint & Prettier. Uses Airbnb JavaScript Style Guide
    - Authentication via Moltin (Login and Register)
- url: http://gatsby-forty.surge.sh/
  repo: https://github.com/codebushi/gatsby-starter-forty
  description: Multi-page starter based on the Forty site template
  tags:
    - Styling:SCSS
    - HTML5UP
  features:
    - Designed by HTML5 UP
    - Colorful homepage, and also includes a Landing Page and Generic Page components.
    - Many elements are available, including buttons, forms, tables, and pagination.
    - Custom grid made with CSS Grid
    - Styling with SCSS
- url: https://themes.gatsbythemes.com/gatsby-starter/
  repo: https://github.com/saschajullmann/gatsby-starter-gatsbythemes
  description: n/a
  tags:
    - Styling:CSS-in-JS
    - Blog
    - Testing
    - Linting
  features:
    - CSS-in-JS via Emotion.
    - Jest and Enzyme for testing.
    - Eslint in dev mode with the airbnb config and prettier formatting rules.
    - React 16.
    - A basic blog, with posts under src/pages/blog. There’s also a script which creates a new Blog entry (post.sh).
    - Data per JSON files.
    - A few basic components (Navigation, Footer, Layout).
    - Layout components make use of Styled-System.
    - Google Analytics (you just have to enter your tracking-id).
    - Gatsby-Plugin-Offline which includes Service Workers.
    - Prettier for a uniform codebase.
    - Normalize css (7.0).
    - Feather icons.
    - Font styles taken from Tachyons.
- url: https://gcn.netlify.com/
  repo: https://github.com/ryanwiemer/gatsby-starter-gcn
  description: A starter template to build amazing static websites with Gatsby, Contentful and Netlify
  tags:
    - CMS:Contentful
    - CMS:Headless
    - Blog
    - Netlify
    - Styling:CSS-in-JS
  features:
    - CMS:Contentful integration with ready to go placeholder content
    - Netlify integration including a pre-built contact form
    - Minimal responsive design - made to customize or tear apart
    - Pagination logic
    - Styled components
    - SEO Friendly Component
    - JSON-LD Schema
    - OpenGraph sharing support
    - Sitemap Generation
    - Google Analytics
    - Progressive Web app
    - Offline Support
    - RSS Feed
    - Gatsby Standard module for linting JavaScript with StandardJS
    - Stylelint support for Styled Components to lint the CSS in JS
- url: https://alampros.github.io/gatsby-starter-grommet/
  repo: https://github.com/alampros/gatsby-starter-grommet
  description: n/a
  tags:
    - Styling:Grommet
  features:
    - Barebones configuration for using the Grommet design system
    - Uses Sass (with CSS modules support)
- url: https://gatsby-starter-hello-world-demo.netlify.com/
  repo: https://github.com/gatsbyjs/gatsby-starter-hello-world
  description: official hello world
  tags:
    - Official
  features:
    - A no-frills Gatsby install
    - No plugins, no boilerplate
    - Great for advanced users
- url: https://gatsby-starter-hero-blog.greglobinski.com/
  repo: https://github.com/greglobinski/gatsby-starter-hero-blog
  description: no description yet
  tags:
    - Styling:PostCSS
    - SEO
    - Markdown
  features:
    - Easy editable content in Markdown files (posts, pages and parts)
    - CSS with `styled-jsx` and `PostCSS`
    - SEO (sitemap generation, robot.txt, meta and OpenGraph Tags)
    - Social sharing (Twitter, Facebook, Google, LinkedIn)
    - Comments (Facebook)
    - Images lazy loading and `webp` support (gatsby-image)
    - Post categories (category based post list)
    - Full text searching (Algolia)
    - Contact form (Netlify form handling)
    - Form elements and validation with `ant-design`
    - RSS feed
    - 100% PWA (manifest.webmanifest, offline support, favicons)
    - Google Analytics
    - App favicons generator (node script)
    - Easy customizable base styles via `theme` object generated from `yaml` file (fonts, colors, sizes)
    - React v.16.3 (gatsby-plugin-react-next)
    - Components lazy loading (social sharing)
    - ESLint (google config)
    - Prettier code styling
    - Webpack `BundleAnalyzerPlugin`
- url: https://gatsby-starter-i18n-lingui.netlify.com/
  repo: https://github.com/dcroitoru/gatsby-starter-i18n-lingui
  description: n/a
  tags:
    - i18n
  features:
    - Localization (Multilanguage) provided by js-lingui
    - Message extraction
    - Avoids code duplication - generates pages for each locale
    - Possibility of translated paths
- url: https://lumen.netlify.com/
  repo: https://github.com/alxshelepenok/gatsby-starter-lumen
  description: A minimal, lightweight and mobile-first starter for creating blogs uses Gatsby.
  tags:
    - Blog
    - CMS:Netlify
    - Pagination
    - Disqus
    - RSS
    - Linting
    - Testing
    - Styling:PostCSS
    - Styling:SCSS
  features:
    - Lost Grid
    - Jest testing
    - Beautiful typography inspired by matejlatin/Gutenberg
    - Mobile-First approach in development
    - Stylesheet built using SASS and BEM-Style naming
    - Syntax highlighting in code blocks
    - Sidebar menu built using a configuration block
    - Archive organized by tags and categories
    - Pagination support
    - Offline support
    - Google Analytics support
    - Disqus Comments support
- url: https://minimal-blog.lekoarts.de
  repo: https://github.com/LekoArts/gatsby-starter-minimal-blog
  description: This starter is part of a german tutorial series on Gatsby. The starter will change over time to use more advanced stuff (feel free to express your ideas in the repository). Its first priority is a minimalistic style coupled with a lot of features for the content.
  tags:
    - Blog
    - MDX
    - Styling:CSS-in-JS
    - Netlify
    - Linting
    - PWA
  features:
    - Minimal and clean white layout
    - Write your blog posts in MDX
    - Offline Support, WebApp Manifest, SEO
    - Code highlighting (with prism-react-renderer) and live preview (with react-live)
- url: https://gatsby-starter-modern-demo.netlify.com/
  repo: https://github.com/kripod/gatsby-starter-modern
  description: no description yet
  tags:
    - Linting
  features:
    - A set of strict linting rules (based on the Airbnb JavaScript Style Guide)
    - Encourage automatic code formatting
    - Prefer using Yarn for package management
    - Use EditorConfig to maintain consistent coding styles between different editors and IDEs
    - Integration with Visual Studio Code
    - Based on gatsby-starter-default
- url: https://gatsby-netlify-cms.netlify.com/
  repo: https://github.com/netlify-templates/gatsby-starter-netlify-cms
  description: n/a
  tags:
    - Blog
    - Styling:Bulma
    - CMS:Netlify
  features:
    - A simple blog built with Netlify CMS
    - Basic directory organization
    - Uses Bulma for styling
    - Visit the repo to learn how to set up authentication, and begin modeling your content.
- url: https://gatsby-starter-personal-blog.greglobinski.com/
  repo: https://github.com/greglobinski/gatsby-starter-personal-blog
  description: n/a
  tags:
    - Blog
    - Markdown
    - Netlify
    - Styling:Material
  features:
    - Ready to use, but easily customizable a fully equipped theme starter
    - Easy editable content in Markdown files (posts, pages and parts)
    - ‘Like an app’ layout transitions
    - Easily restyled through theme object
    - Styling with JSS
    - Page transitions
    - Comments (Facebook)
    - Post categories
    - Post list filtering
    - Full text searching (Algolia)
    - Contact form (Netlify form handling)
    - Material UI (@next)
    - RSS feed
    - Full screen mode
    - User adjustable articles’ body copy font size
    - Social sharing (Twitter, Facebook, Google, LinkedIn)
    - PWA (manifes.json, offline support, favicons)
    - Google Analytics
    - Favicons generator (node script)
    - Components leazy loading with AsyncComponent (social sharing, info box)
    - ESLint (google config)
    - Prettier code styling
    - Custom webpack CommonsChunkPlugin settings
    - Webpack BundleAnalyzerPlugin
- url: http://gatsby-photon.surge.sh/
  repo: https://github.com/codebushi/gatsby-starter-photon
  description: Single page starter based on the Photon site template
  tags:
    - HTML5UP
    - Styling:SCSS
  features:
    - Designed by HTML5 UP
    - Single Page, Responsive Site
    - Custom grid made with CSS Grid
    - Styling with SCSS
- url: https://portfolio-bella.netlify.com/
  repo: https://github.com/LekoArts/gatsby-starter-portfolio-bella
  description: A portfolio starter for Gatsby. The target audience are designers and photographers. The light themed website shows your work with large images & big typography. The Onepage is powered by the Headless CMS Prismic.io. and has programmatically created pages for your projects. General settings and colors can be changed in a config & theme file.
  tags:
    - Portfolio
    - CMS:Prismic
    - CMS:Headless
    - Styling:CSS-in-JS
    - Onepage
    - PWA
    - Linting
  features:
    - Big typography & images
    - White theme
    - Prismic.io as CMS
    - Emotion for styling + Emotion-Grid
    - One-page layout with sub-pages for case studies
    - Easily configurable
    - And other good stuff (SEO, Offline Support, WebApp Manifest Support)
- url: https://cara.lekoarts.de
  repo: https://github.com/LekoArts/gatsby-starter-portfolio-cara
  description: A portfolio starter for Gatsby. The target audience are designers and photographers. The playful & colorful Onepage has beautiful parallax effects (made possible by React Spring) and has a Hero, Projects, About and Contact section. The styling is defined by TailwindCSS which enables easy edits and a consistent look. General settings and colors can be changed in a config & theme file.
  tags:
    - Portfolio
    - Onepage
    - Styling:CSS-in-JS
    - Styling:Tailwind
    - PWA
    - Linting
  features:
    - React Spring
    - TailwindCSS & Styled Components
    - Uses tailwind.macro (Babel macro) for easy TailwindCSS styling
    - Playful & Colorful One-Page website with Parallax effect
    - Easily configurable
    - And other good stuff (SEO, Responsive images, Offline Support, WebApp Manifest Support)
- url: https://emilia.lekoarts.de
  repo: https://github.com/LekoArts/gatsby-starter-portfolio-emilia
  description: A portfolio starter for Gatsby. The target audience are designers and photographers. The dark themed website shows your work with large images in a grid-layout (powered by CSS Grid). The transition effects on the header add a playful touch to the overall minimal design. The website has programmatically created pages for your projects (with automatic image import). General settings and colors can be changed in a config & theme file.
  tags:
    - Portfolio
    - PWA
    - Transitions
    - MDX
    - Styling:CSS-in-JS
    - Linting
    - Testing
  features:
    - Focus on big images (with gatsby-image)
    - Dark Theme with HeroPatterns Header
    - CSS Grid and styled-components
    - Page transitions
    - Cypress for End-to-End testing
    - react-spring animations
    - One-Page layout with sub-pages for projects
    - Create your projects in MDX (automatic import of images)
    - And other good stuff (SEO, Offline Support, WebApp Manifest Support)
- url: https://emma.lekoarts.de
  repo: https://github.com/LekoArts/gatsby-starter-portfolio-emma
  description: A portfolio starter for Gatsby. The target audience are designers and photographers. The light themed website shows your work with large images in a full-width grid-layout. Choose color overlays for card items and your projects. The website has three pages (Index, About, Contact) and programmatically created pages for your projects. General settings and colors can be changed in a config & theme file.
  tags:
    - Portfolio
    - MDX
    - Transitions
    - Styling:CSS-in-JS
    - PWA
    - Linting
    - Testing
  features:
    - Full-width photo grid-layout (with gatsby-image)
    - Minimalistic light theme with large images
    - Create your projects in MDX
    - Styling with styled-components
    - react-spring animations
    - Easily configurable
    - And other good stuff (SEO, Offline Support, WebApp Manifest Support)
- url: https://gatsby-starter-procyon.netlify.com/
  repo: https://github.com/danielmahon/gatsby-starter-procyon
  description: n/a
  tags:
    - PWA
    - CMS:Headless
    - CMS:Other
    - Styling:Material
    - Netlify
  features:
    - Gatsby + ReactJS (server side rendering)
    - GraphCMS Headless CMS
    - DraftJS (in-place) Medium-like Editing
    - Apollo GraphQL (client-side)
    - Local caching between builds
    - Material-UI (layout, typography, components, etc)
    - Styled-Components™-like API via Material-UI
    - Netlify Deployment Friendly
    - Netlify Identity Authentication (enables editing)
    - Automatic versioning, deployment and CHANGELOG
    - Automatic rebuilds with GraphCMS and Netlify web hooks
    - PWA (Progressive Web App)
    - Google Fonts
- url: http://gatsby-starter-product-guy.surge.sh/
  repo: https://github.com/amandeepmittal/gatsby-starter-product-guy
  description: n/a
  tags:
    - Portfolio
  features:
    - Single Page
    - A portfolio Developers and Product launchers alike
    - Using Typography.js easy to switch fonts
    - All your Project/Portfolio Data in Markdown, server by GraphQL
    - Responsive Design, optimized for Mobile devices
- url: https://caki0915.github.io/gatsby-starter-redux/
  repo: https://github.com/caki0915/gatsby-starter-redux
  description: n/a
  tags:
    - Styling:CSS-in-JS
    - Redux
  features:
    - Redux and Redux-devtools.
    - Emotion with a basic theme and SSR
    - Typography.js
    - Eslint rules based on Prettier and Airbnb
- url: http://gatsby-stellar.surge.sh/
  repo: https://github.com/codebushi/gatsby-starter-stellar
  description: Single page starter based on the Stellar site template
  tags:
    - HTML5UP
    - Styling:SCSS
  features:
    - Designed by HTML5 UP
    - Scroll friendly, responsive site. Can be used as a single or multi-page site.
    - Sticky Navigation when scrolling.
    - Scroll spy and smooth scrolling to different sections of the page.
    - Styling with SCSS
- url: http://gatsby-strata.surge.sh/
  repo: https://github.com/codebushi/gatsby-starter-strata
  description: Single page starter based on the Strata site template
  tags:
    - Portfolio
    - HTML5UP
    - Styling:SCSS
  features:
    - Designed by HTML5 UP
    - Super Simple, single page portfolio site
    - Lightbox style React photo gallery
    - Fully Responsive
    - Styling with SCSS
- url: https://gatsby-starter-strict.netlify.com/
  repo: https://github.com/kripod/gatsby-starter-strict
  description: n/a
  tags:
    - Linting
  features:
    - A set of strict linting rules (based on the Airbnb JavaScript Style Guide)
    - lint script
    - Encourage automatic code formatting
    - format script
    - Prefer using Yarn for package management
    - Use EditorConfig to maintain consistent coding styles between different editors and IDEs
    - Integration with Visual Studio Code
    - Pre-configured auto-formatting on file save
    - Based on gatsby-starter-default
- url: https://gatsby-tachyons.netlify.com/
  repo: https://github.com/pixelsign/gatsby-starter-tachyons
  description: no description yet
  tags:
    - Styling:Other
  features:
    - Based on gatsby-starter-default
    - Using Tachyons for CSS.
- url: https://quizzical-mcclintock-0226ac.netlify.com/
  repo: https://github.com/taylorbryant/gatsby-starter-tailwind
  description: A Gatsby v2 starter styled using Tailwind, a utility-first CSS framework. Uses Purgecss to remove unused CSS.
  tags:
    - Styling:Tailwind
  features:
    - Based on gatsby-starter-default
    - Tailwind CSS Framework
    - Removes unused CSS with Purgecss
    - Includes responsive navigation and form examples
- url: http://portfolio-v3.surge.sh/
  repo: https://github.com/amandeepmittal/gatsby-portfolio-v3
  description: n/a
  tags:
    - Portfolio
  features:
    - Single Page, Timeline View
    - A portfolio Developers and Product launchers
    - Bring in Data, plug-n-play
    - Responsive Design, optimized for Mobile devices
    - Seo Friendly
    - Uses Flexbox
- url: https://gatsby-starter-typescript-plus.netlify.com/
  repo: https://github.com/resir014/gatsby-starter-typescript-plus
  description: This is a starter kit for Gatsby.js websites written in TypeScript. It includes the bare essentials for you to get started (styling, Markdown parsing, minimal toolset).
  tags:
    - Styling:CSS-in-JS
    - Language:TypeScript
    - Markdown
  features:
    - TypeScript
    - TSLint (with custom TSLint rules)
    - Markdown rendering with Remark
    - Basic component structure
    - Styling with emotion
- url: https://haysclark.github.io/gatsby-starter-typescript/
  repo: https://github.com/haysclark/gatsby-starter-typescript
  description: n/a
  tags:
    - Language:TypeScript
  features:
    - TypeScript
- url: https://fabien0102-gatsby-starter.netlify.com/
  repo: https://github.com/fabien0102/gatsby-starter
  description: n/a
  tags:
    - Language:TypeScript
    - Styling:Other
    - Testing
  features:
    - Semantic-ui for styling
    - TypeScript
    - Offline support
    - Web App Manifest
    - Jest/Enzyme testing
    - Storybook
    - Markdown linting
- url: https://gatsby-starter-wordpress.netlify.com/
  repo: https://github.com/GatsbyCentral/gatsby-starter-wordpress
  description: Gatsby starter using WordPress as the content source.
  tags:
    - Styling:CSS-in-JS
    - CMS:Wordpress
  features:
    - All the features from gatsby-advanced-starter, plus
    - Leverages the WordPress plugin for Gatsby for data
    - Configured to work with WordPress Advanced Custom Fields
    - Auto generated Navigation for your Wordpress Pages
    - Minimal UI and Styling — made to customize.
    - Styled Components
- url: https://www.concisejavascript.org/
  repo: https://github.com/rwieruch/open-crowd-fund
  description: n/a
  tags:
    - Stripe
    - Firebase
  features:
    - Open source crowdfunding for your own ideas
    - Alternative for Kickstarter, GoFundMe, etc.
    - Secured Credit Card payments with Stripe
    - Storing of funding information in Firebase
- url: https://www.verious.io/
  repo: https://github.com/cpinnix/verious-boilerplate
  description: n/a
  tags:
    - Styling:Other
  features:
    - Components only. Bring your own data, plugins, etc.
    - Bootstrap inspired grid system with Container, Row, Column components.
    - Simple Navigation and Dropdown components.
    - Baseline grid built in with modular scale across viewports.
    - Abstract measurements utilize REM for spacing.
    - One font to rule them all, Helvetica.
- url: https://gatsby-starter-blog-grommet.netlify.com/
  repo: https://github.com/Ganevru/gatsby-starter-blog-grommet
  description: GatsbyJS v2 starter for creating a blog. Based on Grommet v2 UI.
  tags:
    - Blog
    - Markdown
    - Styling:Grommet
    - Language:TypeScript
    - Linting
    - Redux
  features:
    - Grommet v2 UI
    - Easily configurable - see site-config.js in the root
    - Switch between grommet themes
    - Change between light and dark themes (with Redux)
    - Blog posts previews in card style
    - Responsive Design, optimized for Mobile devices
    - styled-components
    - TypeScript and ESLint (typescript-eslint)
    - lint-staged and husky - for linting before commit
- url: https://happy-pare-dff451.netlify.com/
  repo: https://github.com/fhavrlent/gatsby-contentful-typescript-starter
  description: Contentful and TypeScript starter based on default starter.
  tags:
    - CMS:Contentful
    - CMS:Headless
    - Language:TypeScript
    - Styling:CSS-in-JS
  features:
    - Based on default starter
    - TypeScript
    - CSS in JS (Emotion)
    - CMS:Contentful
- url: https://xylo-gatsby-bulma-starter.netlify.com/
  repo: https://github.com/xydac/xylo-gatsby-bulma-starter
  description: Gatsby v2 Starter with Bulma based on default starter.
  tags:
    - Styling:SCSS
    - Styling:Bulma
  features:
    - Based on default starter
    - Bulma Css
    - Sass based Styling
- url: https://maxpou.github.io/gatsby-starter-morning-dew/
  repo: https://github.com/maxpou/gatsby-starter-morning-dew
  description: Gatsby v2 blog starter
  tags:
    - Blog
    - Markdown
    - PWA
    - Disqus
    - SEO
    - Styling:CSS-in-JS
  features:
    - Blog post listing with previews (image + summary) for each blog post
    - Fully configurable
    - Multilang support (blog post only)
    - Syntax highlighting
    - css-in-js (with styled-components)
    - Fully Responsive
    - Tags
    - Google Analytics
    - Disqus comments support
    - Offline support
    - Web App Manifest
    - ESLint
    - Prettier
    - Travis CI
- url: https://gatsby-starter-blog-jumpalottahigh.netlify.com/
  repo: https://github.com/jumpalottahigh/gatsby-starter-blog-jumpalottahigh
  description: Gatsby v2 blog starter with SEO, search, filter, reading progress, mobile menu fab
  tags:
    - Blog
    - Markdown
  features:
    - Blog post listing with previews (image + summary) for each blog post
    - Google structured data
    - Mobile-friendly menu toggled with a floating action button (FAB)
    - Article read progress
    - User feedback component
- url: https://i18n.smakosh.com/
  repo: https://github.com/smakosh/gatsby-starter-i18n
  description: Gatsby v2 Starter with i18n using react-intl and more cool features.
  tags:
    - Styling:CSS-in-JS
    - i18n
  features:
    - Based on default starter
    - i18n with rtl text
    - Stateless components using Recompose
    - Font changes depending on the chosen language
    - SEO (meta tags, openGraph, structured data, twitter and more...)
- url: https://gatsby-starter-mate.netlify.com
  repo: https://github.com/EmaSuriano/gatsby-starter-mate
  description: A portfolio starter for Gatsby integrated with Contentful CMS.
  tags:
    - Styling:CSS-in-JS
    - CMS:Contentful
    - CMS:Headless
    - Portfolio
  features:
    - Gatsby v2
    - Rebass (Styled-components system)
    - React Reveal
    - Dynamic content from Contentful
    - Offline support
    - PWA ready
    - SEO
    - Responsive design
    - Icons from font-awesome
    - Netlify Deployment Friendly
    - Medium integration
    - Social sharing (Twitter, Facebook, Google, LinkedIn)
- url: https://gatsby-starter-typescript-sass.netlify.com
  repo: https://github.com/tdharmon/gatsby-starter-typescript-sass
  description: A basic starter with TypeScript and Sass built in
  tags:
    - Language:TypeScript
    - Styling:SCSS
    - Linting
  features:
    - TypeScript and Sass support
    - TS linter with basic react rules
- url: https://gatsby-simple-contentful-starter.netlify.com/
  repo: https://github.com/cwlsn/gatsby-simple-contentful-starter
  description: A simple starter to display Contentful data in Gatsby, ready to deploy on Netlify. Comes with a detailed article detailing the process.
  tags:
    - CMS:Contentful
    - CMS:Headless
    - Markdown
    - Styling:CSS-in-JS
  features:
    - Gatsby v2
    - Query Contentful data via Gatsby's GraphQL
    - Styled-Components for CSS-in-JS
    - Simple format, easy to create your own site quickly
    - React Helmet for Header Modification
    - Remark for loading Markdown into React
- url: https://gatsby-blog-cosmicjs.netlify.com/
  repo: https://github.com/cosmicjs/gatsby-blog-cosmicjs
  description: Blog that utilizes the power of the Cosmic JS headless CMS for easy content management
  tags:
    - CMS:Cosmic JS
    - CMS:Headless
    - Blog
  features:
    - Uses the Cosmic JS Gatsby source plugin
- url: https://cosmicjs-gatsby-starter.netlify.com/
  repo: https://github.com/cosmicjs/gatsby-starter
  description: Simple Gatsby starter connected to the Cosmic JS headless CMS for easy content management
  tags:
    - CMS:Cosmic JS
    - CMS:Headless
  features:
    - Uses the Cosmic JS Gatsby source plugin
- url: https://www.gatsby-typescript-template.com/
  repo: https://github.com/ikeryo1182/gatsby-typescript-template
  description: This is a standard starter with TypeScript, TSLint, Prettier, Lint-Staged(Husky) and Sass
  tags:
    - Language:TypeScript
    - Linting
    - Styling:SCSS
  features:
    - Category and Tag for post
    - Type Safe by TypeScript
    - Format Safe by TSLint and Prettier with Lint-Staged(Husky)
- url: https://zandersparrow.github.io/gatsby-simple-redux/
  repo: https://github.com/zandersparrow/gatsby-simple-redux
  description: The default starter plus redux
  tags:
    - Redux
  features:
    - Minimal starter based on the official default
    - Includes redux and a simple counter example
- url: https://gatsby-casper.netlify.com/
  repo: https://github.com/scttcper/gatsby-casper
  description: This is a starter blog that looks like the Ghost.io default theme, casper.
  tags:
    - Blog
    - Language:TypeScript
    - Styling:CSS-in-JS
  features:
    - Emotion CSS-in-JS
    - TypeScript
    - Author and tag pages
    - RSS
- url: https://gatsby-universal.netlify.com
  repo: https://github.com/fabe/gatsby-universal
  description: An opinionated Gatsby v2 starter for state-of-the-art marketing sites
  tags:
    - Transitions
    - PWA
    - Styling:CSS-in-JS
    - Linting
    - Markdown
    - SEO
  features:
    - Page Transitions
    - IntersectionObserver, component-based
    - React Context for global UI state
    - styled-components v4
    - Generated media queries for easy use
    - Optimized with Google Lighthouse (100/100)
    - Offline support
    - Manifest support
    - Sitemap support
    - All favicons generated
    - SEO (with Schema JSONLD) & Social Tags
    - Prettier
    - ESLint
- url: https://prismic.lekoarts.de/
  repo: https://github.com/LekoArts/gatsby-starter-prismic
  description: A typography-heavy & light-themed Gatsby Starter which uses the Headless CMS Prismic.
  tags:
    - CMS:Prismic
    - CMS:Headless
    - Styling:CSS-in-JS
    - Linting
    - Blog
    - PWA
    - Testing
  features:
    - Prismic as Headless CMS
    - Uses multiple features of Prismic - Slices, Labels, Relationship fields, Custom Types
    - Emotion for Styling
    - Cypress for End-to-End testing
    - Prism.js highlighting
    - Responsive images with gatsby-image
    - Extensive SEO
    - ESLint & Prettier
- url: https://gatsby-starter-v2-casper.netlify.com/
  repo: https://github.com/GatsbyCentral/gatsby-v2-starter-casper
  description: A blog starter based on the Casper (v1.4) theme.
  tags:
    - Blog
    - PWA
  features:
    - Page pagination
    - CSS
    - Tags
    - Google Analytics
    - Offline support
    - Web App Manifest
    - SEO
- url: https://lumen-v2.netlify.com/
  repo: https://github.com/GatsbyCentral/gatsby-v2-starter-lumen
  description: A Gatsby v2 fork of the lumen starter.
  tags:
    - Blog
    - RSS
    - Disqus
  features:
    - Lost Grid.
    - Beautiful typography inspired by matejlatin/Gutenberg.
    - Mobile-First approach in development.
    - Stylesheet built using Sass and BEM-Style naming.
    - Syntax highlighting in code blocks.
    - Sidebar menu built using a configuration block.
    - Archive organized by tags and categories.
    - Automatic RSS generation.
    - Automatic Sitemap generation.
    - Offline support.
    - Google Analytics support.
    - Disqus Comments support.
- url: https://gatsby-starter-firebase.netlify.com/
  repo: https://github.com/muhajirdev/gatsby-starter-firebase
  description: A Gatsby + Firebase Starter. With Authentication
  tags:
    - Firebase
    - Client-side App
  features:
    - Eslint Airbnb without semicolon and without .jsx extension
    - Firebase
    - Web App Manifest
- url: http://gatsby-lightbox.416serg.me
  repo: https://github.com/416serg/gatsby-starter-lightbox
  description: Showcasing a custom lightbox implementation using `gatsby-image`
  tags:
    - Portfolio
    - SEO
    - Styling:CSS-in-JS
  features:
    - Features a custom, accessible lightbox with gatsby-image
    - Styled with styled-components using CSS Grid
    - React Helmet for SEO
- url: https://stoic-swirles-4bd808.netlify.com/
  repo: https://github.com/crstnio/gatsby-starter-antd
  description: Gatsby's default starter configured for use with the Antd component library, modular imports and less.
  tags:
    - Styling:Ant Design
    - Styling:Other
  features:
    - Fork of Gatsby's default starter
    - React Helmet, Manifest and offline support retained
    - Antd component library pre-installed
    - Uses gatsby-plugin-antd for modular imports
    - Customize the theme of Antd with `modifyVars`
- url: http://jackbravo.github.io/gatsby-starter-i18n-blog/
  repo: https://github.com/jackbravo/gatsby-starter-i18n-blog
  description: Same as official gatsby-starter-blog but with i18n support
  tags:
    - i18n
    - Blog
  features:
    - Translates site name and bio using .md files
    - No extra libraries needed
- url: https://calpa.me/
  repo: https://github.com/calpa/gatsby-starter-calpa-blog
  description: Blog Template X Contentful, Twitter and Facebook style
  tags:
    - Blog
    - Styling:SCSS
  features:
    - GatsbyJS v2, faster than faster
    - Not just Contentful content source, you can use any database
    - Custom style
    - Google Analytics
    - Gitalk
    - sitemap
    - React FontAwesome
    - SEO
    - Offline support
    - Web App Manifest
    - Styled using SCSS
    - Page pagination
    - Netlify optimization
- url: https://gatsby-starter-typescript-power-blog.majidhajian.com/
  repo: https://github.com/mhadaily/gatsby-starter-typescript-power-blog
  description: Minimal Personal Blog with Gatsby and TypeScript
  tags:
    - PWA
    - Blog
    - Language:TypeScript
    - Markdown
  features:
    - Mobile-First approach in development
    - TSLint & Prettier
    - Offline support
    - Category and Tag for post
    - Type Safe by TypeScript
    - Format Safe by TSLint, StyleLint and Prettier with Lint-Staged(Husky)
    - Blog page
    - Syntax highlighting in code blocks
    - Pagination Ready
    - Ready to deploy to GitHub Pages
    - Automatic RSS generation
    - Automatic Sitemap generation
- url: https://gatsby-starter-kentico-cloud.netlify.com/
  repo: https://github.com/Kentico/gatsby-starter-kentico-cloud
  description: Gatsby starter site with Kentico Cloud
  tags:
    - CMS:Headless
  features:
    - Gatsby v2 support
    - Content item <-> content type relationships
    - Language variants relationships
    - Linked items elements relationships
    - Content items in Rich text elements relationships
    - Reverse link relationships
- url: https://gatsby-starter-storybook.netlify.com/
  repo: https://github.com/markoradak/gatsby-starter-storybook
  description: Gatsby starter site with Storybook
  tags:
    - Storybook
    - Styling:CSS-in-JS
    - Linting
  features:
    - Gatsby v2 support
    - Storybook v4 support
    - Styled Components v4 support
    - Styled Reset, ESLint, Netlify Conf
- url: https://jamstack-hackathon-starter.netlify.com/
  repo: https://github.com/sw-yx/jamstack-hackathon-starter
  description: A JAMstack app with authenticated routes, static marketing pages, etc. with Gatsby, Netlify Identity, and Netlify Functions
  tags:
    - Netlify
    - Client-side App
  features:
    - Netlify Identity
    - Netlify Functions
    - Static Marketing pages and Dynamic Client-side Authenticated App pages
- url: https://collective.github.io/gatsby-starter-plone/
  repo: https://github.com/collective/gatsby-starter-plone
  description: A Gatsby starter template to build static sites using Plone as the content source
  tags:
    - CMS:Other
    - CMS:Headless
    - SEO
    - PWA
  features:
    - Creates 1-1 copy of source Plone site
    - Auto generated navigation and breadcrumbs
    - Progressive Web App features
    - Optimized for performance
    - Minimal UI and Styling
- url: https://gatsby-tutorial-starter.netlify.com/
  repo: https://github.com/justinformentin/gatsby-v2-tutorial-starter
  description: Simple, modern desgined blog with post lists, tags, and easily customizable code.
  tags:
    - Blog
    - Linting
    - PWA
    - SEO
    - Styling:CSS-in-JS
    - Markdown
  features:
    - Blog post listing with image, summary, date, and tags.
    - Post Tags
    - Post List Filtering
    - Typography.js
    - Emotion styling
    - Syntax Highlighting in Code Blocks
    - Gatsby Image
    - Fully Responsive
    - Offline Support
    - Web App Manifest
    - SEO
    - PWA
    - Sitemap generation
    - Schema.org JSON-LD
    - CircleCI Integration
    - Codeclimate Integration
    - Google Analytics
    - Twitter and OpenGraph Tags
    - ESLint
    - Prettier Code Styling
- url: https://avivero.github.io/gatsby-redux-starter/
  repo: https://github.com/AVivero/gatsby-redux-starter
  description: Gatsby starter site with Redux, Sass, Bootstrap, Css Modules and Material Icons
  tags:
    - Redux
    - Styling:SCSS
    - Styling:Bootstrap
    - Styling:Material
    - Linting
  features:
    - Gatsby v2 support
    - Redux support
    - Sass support
    - Bootstrap v4 support
    - Css Modules support
    - ESLint, Prettier
- url: https://gatsby-typescript-boilerplate.netlify.com/
  repo: https://github.com/leachjustin18/gatsby-typescript-boilerplate
  description: Opinionated Gatsby v2 starter with TypeScript.
  tags:
    - Language:TypeScript
    - PWA
    - Styling:SCSS
    - Styling:PostCSS
  features:
    - TSLint with airbnb & prettier configurations
    - Prettier
    - Stylelint
    - Offline support
    - Type Safe by TypeScript
    - Format on commit with Lint-Staged(Husky)
    - Favicon generation
    - Sitemap generation
    - Autoprefixer with browser list
    - CSS nano
    - CSS MQ Packer
    - Lazy load image(s) with plugin sharp
    - Gatsby Image
    - Netlify optimizations
- url: https://danshai.github.io/gatsbyv2-scientific-blog-machine-learning/
  repo: https://github.com/DanShai/gatsbyv2-scientific-blog-machine-learning
  description: Machine learning ready and scientific blog starter
  tags:
    - Blog
    - Linting
  features:
    - Write easly your scientific blog with katex and publish your research
    - Machine learning ready with tensorflowjs
    - Manipulate csv data
    - draw with graph mermaid
    - display charts with chartjs
- url: https://gatsby-tailwind-styled-components.netlify.com/
  repo: https://github.com/muhajirdev/gatsby-tailwind-styled-components-starter
  description: A Gatsby Starter with Tailwind CSS + Styled Components
  tags:
    - Styling:Tailwind
  features:
    - Eslint Airbnb without semicolon and without .jsx extension
    - Offline support
    - Web App Manifest
- url: https://gatsby-starter-mobx.netlify.com
  repo: https://github.com/borekb/gatsby-starter-mobx
  description: MobX + TypeScript + TSLint + Prettier
  tags:
    - Language:TypeScript
    - Linting
    - Testing
  features:
    - Gatsby v2 + TypeScript
    - MobX with decorators
    - Two examples from @mweststrate's Egghead course
    - .editorconfig & Prettier
    - TSLint
    - Jest
- url: https://tender-raman-99e09b.netlify.com/
  repo: https://github.com/amandeepmittal/gatsby-bulma-quickstart
  description: A Bulma CSS + GatsbyJS Starter Kit
  tags:
    - Styling:Bulma
    - Styling:SCSS
  features:
    - Uses Bulma CSS
    - Sass based Styling
    - Responsive Design
    - Google Analytics Integration
    - Uses Gatsby v2
    - SEO
- url: https://gatsby-starter-notes.netlify.com/
  repo: https://github.com/patricoferris/gatsby-starter-notes
  description: Gatsby starter for creating notes organised by subject and topic
  tags:
    - Markdown
    - Pagination
  features:
    - Create by topic per subject notes that are organised using pagination
    - Support for code syntax highlighting
    - Support for mathematical expressions
    - Support for images
- url: https://gatsby-starter-ttag.netlify.com/
  repo: https://github.com/ttag-org/gatsby-starter-ttag
  description: Gatsby starter with the minimum required to demonstrate using ttag for precompiled internationalization of strings.
  tags:
    - i18n
  features:
    - Support for precompiled string internationalization using ttag and it's babel plugin
- url: https://gatsby-starter-typescript.netlify.com/
  repo: https://github.com/goblindegook/gatsby-starter-typescript
  description: Gatsby starter using TypeScript.
  tags:
    - Markdown
    - Pagination
    - Language:TypeScript
    - PWA
    - Linting
  features:
    - Markdown
    - Local search powered by Lunr
    - Syntax highlighting
    - Images
- url: https://gatsby-netlify-cms-example.netlify.com/
  repo: https://github.com/robertcoopercode/gatsby-netlify-cms
  description: Gatsby starter using Netlify CMS
  tags:
    - CMS:Netlify
    - Styling:SCSS
  features:
    - Example of a website for a local developer meetup group
    - NetlifyCMS used for easy data entry
    - Mobile-friendly design
    - Styling done with Sass
    - Gatsby version 2
- url: https://gatsby-typescript-starter-blog.netlify.com/
  repo: https://github.com/frnki/gatsby-typescript-starter-blog
  description: A starter blog for TypeScript-based Gatsby projects with minimal settings.
  tags:
    - Language:TypeScript
    - Blog
  features:
    - Typescrip & TSLint
    - No Styling (No Typography.js)
    - Minimal settings based on official starter blog
- url: https://gatsby-serif.netlify.com/
  repo: https://github.com/jugglerx/gatsby-serif-theme
  description: Multi page/content-type starter using Markdown and SCSS. Serif is a beautiful small business theme for Gatsby. The theme is fully responsive, blazing fast and artfully illustrated.
  tags:
    - Styling:SCSS
    - Markdown
    - Linting
  features:
    - Multiple "content types" for `services`, `team` and `testimonials` using Markdown as the source
    - Graphql query in `gatsby-node.js` using aliases that creates pages and templates by content type based on the folder `src/pages/services`, `src/pages/team`
    - SCSS
    - Responsive design
    - Bootstrap 4 grid and media queries only
    - Responsive menu
    - Royalty free illustrations included
    - SEO titles & meta using `gatsby-plugin-react-helmet`
    - Eslint & Prettier
- url: https://awesome-gatsby-starter.netlify.com/
  repo: https://github.com/South-Paw/awesome-gatsby-starter
  description: Starter with a preconfigured MDX, Storybook and ESLint environment for component first development of your next Gatsby site.
  tags:
    - MDX
    - Markdown
    - Storybook
    - Styling:CSS-in-JS
    - Linting
  features:
    - Gatsby MDX for JSX in Markdown loading, parsing, and rendering of pages
    - Storybook for isolated component development
    - styled-components for CSS-in-JS
    - ESLint with Airbnb's config
    - Prettier integrated into ESLint
    - A few example components and pages with stories and simple site structure
- url: https://santosfrancisco.github.io/gatsby-starter-cv/
  repo: https://github.com/santosfrancisco/gatsby-starter-cv
  description: A simple starter to get up and developing your digital curriculum with GatsbyJS'
  tags:
    - Styling:CSS-in-JS
    - PWA
    - Onepage
  features:
    - Gatsby v2
    - Based on default starter
    - Google Analytics
    - Web App Manifest
    - SEO
    - Styling with styled-components
    - Responsive Design, optimized for Mobile devices
- url: https://vigilant-leakey-a4f8cd.netlify.com/
  repo: https://github.com/BoyWithSilverWings/gatsby-blog-starter
  description: Minimal Blog Starter Template with Styled Components.
  tags:
    - Markdown
    - Styling:CSS-in-JS
    - Blog
  features:
    - Markdown loading, parsing, and rendering of pages
    - Minimal UI for blog
    - Styled-components for CSS-in-JS
    - Prettier added as pre-commit hook
    - Google Analytics
    - Image Optimisation
    - Code Styling and Formatting in markdown
    - Responsive Design
- url: https://inspiring-me-lwz7512.netlify.com/
  repo: https://github.com/lwz7512/gatsby-netlify-identity-starter
  description: Gatsby Netlify Identity Starter with NIW auth support, and content gating, as well as responsive layout.
  tags:
    - Netlify
    - Pagination
  features:
    - Mobile Screen support
    - Privacy control for post content view & profile page
    - User authentication by Netlify Identity Widget/Service
    - Pagination for posts
    - Navigation menu with active status
- url: https://gatsby-starter-event-calendar.netlify.com/
  repo: https://github.com/EmaSuriano/gatsby-starter-event-calendar
  description: Gatsby Starter to display information about events from Google Spreadsheets with Calendars
  tags:
    - Linting
    - Styling:Grommet
    - PWA
    - SEO
    - Google Sheets
  features:
    - Grommet
    - Theming
    - Google Spreadsheet integration
    - PWA
    - A11y
    - SEO
    - Netlify Deployment Friendly
    - ESLint with Airbnb's config
    - Prettier integrated into ESLint
- url: https://gatsby-starter-tech-blog.netlify.com/
  repo: https://github.com/email2vimalraj/gatsby-starter-tech-blog
  description: A simple tech blog starter kit for gatsbyjs
  tags:
    - Blog
    - Portfolio
  features:
    - Markdown based blog
    - Filter blog posts by Tags
    - Easy customization
    - Using styled components
    - Minimal styles
    - Best scoring by Lighthouse
    - SEO support
    - PWA support
    - Offline support
- url: https://infallible-brown-28846b.netlify.com/
  repo: https://github.com/tylergreulich/gatsby-typescript-mdx-prismjs-starter
  description: Gatsby starter using TypeScript, MDX, Prismjs, and styled-components
  tags:
    - Language:TypeScript
    - Linting
    - Testing
    - Styling:CSS-in-JS
    - MDX
  features:
    - Gatsby v2 + TypeScript
    - Syntax highlighting with Prismjs
    - MDX
    - Jest
    - react-testing-library
    - styled-components
- url: https://hardcore-darwin-d7328f.netlify.com/
  repo: https://github.com/BoyWithSilverWings/gatsby-careers-page
  description: A Careers Page for startups using Gatsby
  tags:
    - Markdown
    - Styling:CSS-in-JS
  features:
    - Careers Listing
    - Application Format
    - Markdown for creating job description
    - styled-components
- url: https://saikrishna.me/
  repo: https://github.com/s-kris/gatsby-minimal-portfolio-blog
  description: A minimal portfolio website with blog using Gatsby. Suitable for developers.
  tags:
    - Portfolio
    - Blog
  features:
    - Portfolio Page
    - Timline (Journey) page
    - Minimal
- url: https://gatsby-starter-blog-mdx-demo.netlify.com
  repo: https://github.com/hagnerd/gatsby-starter-blog-mdx
  description: A fork of the Official Gatsby Starter Blog with support for MDX out of the box.
  tags:
    - MDX
    - Blog
  features:
    - MDX
    - Blog
    - RSS Feed
- url: https://gatsby-tailwindcss-sass-starter-demo.netlify.com/
  repo: https://github.com/durianstack/gatsby-tailwindcss-sass-starter
  description: Just another Gatsby Tailwind with SASS starter
  tags:
    - Styling:Tailwind
    - Styling:SCSS
  features:
    - Tailwind, A Utility-First CSS Framework for Rapid UI Development
    - SASS/SCSS
    - Comes with React Helmet for adding site meta tags
    - Includes plugins for offline support out of the box
    - PurgeCSS to shave off unused styles
- url: https://tyra-starter.netlify.com/
  repo: https://github.com/madelyneriksen/gatsby-starter-tyra
  description: A feminine GatsbyJS Starter Optimized for SEO
  tags:
    - SEO
    - Blog
    - Styling:Other
  features:
    - Integration with Social Media and Mailchimp.
    - Styled with Tachyons.
    - Rich structured data on blog posts for SEO.
    - Pagination and category pages.
- url: https://gatsby-starter-styled.netlify.com/
  repo: https://github.com/gregoralbrecht/gatsby-starter-styled
  description: Yet another simple starter with Styled-System, Typography.js, SEO and Google Analytics.
  tags:
    - Styling:CSS-in-JS
    - PWA
    - SEO
  features:
    - Styled-Components
    - Styled-System
    - Rebass Grid
    - Typography.js to easily set up font styles
    - Google Analytics
    - Prettier, ESLint & Stylelint
    - SEO (meta tags and schema.org via JSON-LD)
    - Offline support
    - Web App Manifest
- url: https://gatsby.ghost.org/
  repo: https://github.com/TryGhost/gatsby-starter-ghost
  description: Build lightning-fast, modern publications with Ghost and Gatbsy
  tags:
    - CMS:Headless
    - Blog
  features:
    - Ghost integration with ready to go placeholder content and webhooks support
    - Minimal responsive design
    - Pagination for posts, tags, and authors
    - SEO Friendly Meta
    - JSON-LD Schema
    - OpenGraph structured data
    - Twitter Cards meta
    - Sitemap Generation
    - XML Sitemaps
    - Progressive Web App
    - Offline Support
    - RSS Feed
    - Netlify integration ready to deploy
- url: https://traveler-blog.netlify.com/
  repo: https://github.com/QingpingMeng/gatsby-starter-traveler-blog
  description: A fork of the Official Gatsby Starter Blog to build a travler blog with images support
  tags:
    - Blog
    - PWA
    - SEO
    - Styling:Material
    - Styling:CSS-in-JS
  features:
    - Netlify integration ready to deploy
    - Material UI
    - styled-components
    - GitHub markdown css support
- url: https://create-ueno-app.netlify.com
  repo: https://github.com/ueno-llc/ueno-gatsby-starter
  description: Opinionated Gatsby starter by Ueno.
  tags:
    - Language:TypeScript
    - Styling:SCSS
    - Linting
    - Transitions
  features:
    - GraphQL hybrid
    - SEO friendly
    - GSAP ready
    - Nice Devtools
    - GsapTools
    - Ueno plugins
    - SVG to React component
    - Ueno's TSlint
    - Decorators
- url: https://gatsby-sseon-starter.netlify.com/
  repo: https://github.com/SeonHyungJo/gatsby-sseon-starter
  description: Simple starter template for Gatsby
  tags:
    - Blog
    - Disqus
    - Markdown
    - Styling:SCSS
  features:
    - SASS/SCSS
    - Comes with React Helmet for adding site meta tags
    - Add Disqus
    - Nice Pagination
- url: https://gatsby-contentstack-starter.netlify.com/
  repo: https://github.com/contentstack/gatsby-starter-contentstack
  description: A Gatsby starter powered by Headless CMS Contentstack.
  tags:
    - CMS:Headless
    - Blog
  features:
    - Includes Contentstack Delivery API for any environment
    - Dynamic content from Contentstack CMS
- url: https://gatsby-craftcms-barebones.netlify.com
  repo: https://github.com/frankievalentine/gatsby-craftcms-barebones
  description: Barebones setup for using Craft CMS and Gatsby locally.
  tags:
    - CMS:Headless
  features:
    - Full setup instructions included
    - Documented to get you set up with Craft CMS quickly
    - Code referenced in repo
- url: https://gatsby-starter-buttercms.netlify.com/
  repo: https://github.com/ButterCMS/gatsby-starter-buttercms
  description: A starter template for spinning up a Gatsby+ ButterCMS site
  tags:
    - Blog
    - SEO
    - CMS:Headless
  features:
    - Fully functioning blog
    - Navigation between posts with a previous/next post button
    - FAQ Knowledge Base
    - CMS Powered Homepage
    - Customer Case Study example marketing pages
- url: https://master.d2f5ek3dnwfe9v.amplifyapp.com/
  repo: https://github.com/dabit3/gatsby-auth-starter-aws-amplify
  description: This Gatsby starter uses AWS Amplify to implement authentication flow for signing up/signing in users as well as protected client side routing.
  tags:
    - AWS
    - Authentication
  features:
    - AWS Amplify
    - Full authentication workflow
    - Registration form
    - Signup form
    - User sign in
- url: https://gatsby-starter.mdbootstrap.com/
  repo: https://github.com/anna-morawska/gatsby-material-design-for-bootstrap
  description: A simple starter which lets you quickly start developing with Gatsby and Material Design For Bootstrap
  tags:
    - Styling:Material
  features:
    - React Bootstrap with Material Design css framework.
    - Free for personal and commercial use
    - Fully responsive
- url: https://frosty-ride-4ff3b9.netlify.com/
  repo: https://github.com/damassi/gatsby-starter-typescript-rebass-netlifycms
  description:
    A Gatsby starter built on top of MDX (React + Markdown), NetlifyCMS (with
    MDX and netlify-cms-backend-fs support -- no need to deploy), TypeScript,
    Rebass for UI, Styled Components, and Jest for testing. Very little visual
    styling has been applied so that you can bring your own :)
  tags:
    - MDX
    - CMS:Netlify
    - Language:TypeScript
    - Styling:Other
    - Styling:CSS-in-JS
    - Testing
  features:
    - MDX - Markdown + React
    - Netlify CMS (with MDX support)
    - Read and write to local file system via netlify-cms-backend-fs
    - TypeScript
    - Rebass
    - Styled Components
    - Jest
- url: https://bluepeter.github.io/gatsby-material-ui-business-starter/
  repo: https://github.com/bluepeter/gatsby-material-ui-business-starter
  description: Beautiful Gatsby Material Design Business Starter
  tags:
    - Styling:Material
  features:
    - Uses the popular, well-maintained Material UI React component library
    - Material Design theme and icons
    - Rotating home page carousel
    - Simple setup without opinionated setup
    - Fully instrumented for successful PROD deployments
    - Stylus for simple CSS
- url: https://example-company-website-gatsby-sanity-combo.netlify.com/
  repo: https://github.com/sanity-io/example-company-website-gatsby-sanity-combo
  description: This examples combines Gatsby site generation with Sanity.io content management in a neat company website.
  tags:
    - CMS:sanity.io
    - CMS:Headless
    - Blog
  features:
    - Out-of-the-box headless CMS
    - Real-time content preview in Development
    - Fast & frugal builds
    - No accidental missing fields/types
    - Full Render Control with Portable Text
    - gatsby-image support
    - Content types for company info, pages, projects, people, and blog posts
- url: https://gatsby-starter-under-construction.netlify.com/
  repo: https://github.com/robinmetral/gatsby-starter-under-construction
  description: Blazing fast "Under Construction" page with a blazing quick setup.
  tags:
    - Onepage
    - Styling:CSS-in-JS
    - SEO
    - PWA
  features:
    - Configure everything in gatsby-config.js
    - Creative CSS3 background patterns by Lea Verou
    - Built-in Google Fonts support
    - Social icons with react-social-icons
- url: https://gatsby-starter-docz.netlify.com/
  repo: https://github.com/RobinCsl/gatsby-starter-docz
  description: Simple starter where building your own documentation with Docz is possible
  tags:
    - Documentation
  features:
    - Generate nice documentation with Docz, in addition to generating your normal Gatsby site
    - Document your React components in .mdx files
- url: https://gatsby-starter-santa-fe.netlify.com/
  repo: https://github.com/osogrizz/gatsby-starter-santa-fe
  description: A place for artist or designers to display their creations
  tags:
    - Styling:CSS-in-JS
  features:
    - SEO friendly
    - Built-in Google Fonts support
    - Contact Form
    - Customizable Design Template
- url: https://gatsby-hello-friend.now.sh
  repo: https://github.com/panr/gatsby-starter-hello-friend
  description: A simple starter for Gatsby. That's it.
  tags:
    - Pagination
    - Markdown
    - Blog
    - Portfolio
    - Styling:PostCSS
  features:
    - Dark/light mode, depending on your preferences
    - Great reading experience thanks to Inter font, made by Rasmus Andersson
    - Nice code highlighting thanks to PrismJS
    - Responsive youtube/vimeo etc. videos
    - Elastic menu
    - Fully responsive site
- url: https://lgcolella.github.io/gatsby-starter-developer-blog/
  repo: https://github.com/lgcolella/gatsby-starter-developer-blog
  description: A starter to create SEO-friendly, fast, multilanguage, responsive and highly customizable technical blogs/portfolios with the most common features out of the box.
  tags:
    - Blog
    - Portfolio
    - i18n
  features:
    - Multilanguage posts
    - Pagination and image preview for posts
    - Tags
    - SEO
    - Social share buttons
    - Disqus for comments
    - Highlighting for code syntax in posts
    - Dark and light themes available
    - Various available icon sets
    - RSS Feed
    - Web app manifest
- url: https://gatsby.magicsoup.io/
  repo: https://github.com/magicsoup-io/gatsby-starter-magicsoup
  description: A production ready gatsby starter using magicsoup.io
  tags:
    - SEO
    - Markdown
    - Styling:CSS-in-JS
    - Testing
  features:
    - Optimized images with gatsby-image.
    - SEO friendly with react-helmet, gatsby-plugin-sitemap and Google Webmaster Tools!
    - Responsive UIs with magicsoup.io/stock.
    - Static content with gatsby-transform-remark or gatsby-transform-json.
    - Convert Markdown to StyledComponents!
    - Webfonts with gatsby-plugin-web-font-loader.
    - SSR ready!
    - Testing with Jest!
- url: https://foxandgeese.github.io/tiny-agency/
  repo: https://github.com/foxandgeese/tiny-agency
  description: Simple Gatsby.js starter that uses material design and that's perfect for tiny agencies.
  tags:
    - Styling:Material
  features:
    - Uses the popular, well-maintained Material UI React component library
    - Material Design theme and icons
    - Simple setup without opinionated setup
    - Fully instrumented for successful PROD deployments
- url: https://gatsby-shopify.alexander-productions.de/
  repo: https://github.com/AlexanderProd/gatsby-shopify-starter
  description: Kick off your next, ecommerce experience with this Gatsby starter. It is based on the default Gatsby starter to be easily modifiable.
  tags:
    - CMS:Headless
    - SEO
    - eCommerce
    - Styling:CSS-in-JS
  features:
    - Shopping Cart
    - Shopify Integration
    - Product Grid
    - Shopify Store Credentials included
    - Optimized images with gatsby-image.
    - SEO
- url: https://gatejs.netlify.com
  repo: https://github.com/sarasate/gate
  description: API Doc generator inspired by Stripe's API docs
  tags:
    - Documentation
    - Markdown
    - Onepage
  features:
    - API documentation from markdown sources
    - Code samples separated by language
    - Syntax highlighting
    - Everything in a single page
- url: https://hopeful-keller-943d65.netlify.com
  repo: https://github.com/iwilsonq/gatsby-starter-reasonml
  description: Gatsby starter to create static sites using type-safe ReasonML
  tags:
    - Language:Other
    - Blog
    - Styling:CSS-in-JS
  features:
    - Gatsby v2 support
    - bs-platform v4 support
    - Similar to gatsby-starter-blog
- url: https://gatsby-starter-blog-amp-to-pwa.netlify.com/
  repo: https://github.com/tomoyukikashiro/gatsby-starter-blog-amp-to-pwa
  description: Gatsby starter blog with AMP to PWA Strategy
  tags:
    - Blog
    - AMP
    - PWA
  features:
    - Similar to gatsby-starter-blog
    - Support AMP to PWA strategy
- url: https://cvluca.github.io/gatsby-starter-markdown/
  repo: https://github.com/cvluca/gatsby-starter-markdown
  description: Boilerplate for markdown-based website (Documentation, Blog, etc.)
  tags:
    - Markdown
    - Redux
    - Styling:Ant Design
  features:
    - Responsive Web Design
    - Auto generated Sidebar
    - Auto generated Anchor
- url: https://gatsby-starter-wordpress-community.netlify.com/
  repo: https://github.com/pablovila/gatsby-starter-wordpress-community
  description: Starter using gatsby-source-wordpress to display posts and pages from a WordPress site
  tags:
    - CMS:Wordpress
    - Styling:Bulma
    - Blog
    - Pagination
  features:
    - Gatsby v2 support
    - Responsive Web Design
    - WordPress support
    - Bulma and Sass Support for styling
    - Pagination logic
- url: https://gatsby-blogger.netlify.com/
  repo: https://github.com/aslammultidots/blogger
  description: A Simple, clean and modern desgined blog with firebase authentication feature and easily customizable code.
  tags:
    - Blog
    - Redux
    - Disqus
    - CMS:Contentful
    - Firebase
  features:
    - Minimal and clean white layout.
    - Dynamic content from Contentful.
    - Blog post listing with previews (image + summary) for each blog post.
    - Disqus commenting system for each blog post.
    - Search post with keyword.
    - Firebase for Authentication.
    - Protected Routes with Authorization.
    - Contact form integration.
- url: https://gatsby-starter-styled-components.netlify.com/
  repo: https://github.com/blakenoll/gatsby-starter-styled-components
  description: The Gatsby default starter modified to use styled-components
  tags:
    - Styling:CSS-in-JS
  features:
    - styled-components
    - sticky footer
- url: https://magazine-example.livingdocs.io/
  repo: https://github.com/livingdocsIO/gatsby-magazine-example
  description: This magazine-starter helps you start out with Livingdocs as a headless CMS.
  tags:
    - Blog
    - CMS:Headless
  features:
    - Minimal and clean white layout.
    - Dynamic content from Livingdocs.
    - Built-in component library.
    - Robust template and theme.
- url: https://gatsby-starter-intl.tomekskuta.pl
  repo: https://github.com/tomekskuta/gatsby-starter-intl
  description: Gatsby v2 i18n starter which makes static pages for every locale and detect your browsers lang. i18n with react-intl.
  tags:
    - i18n
    - Testing
  features:
    - static pages for every language
    - detects your browser locale
    - uses react-intl
    - based on Gatsby Default Starter
    - unit tests with Jest
- url: https://cape.netlify.com/
  repo: https://github.com/juhi-trivedi/cape
  description: A Gatsby - CMS:Contentful demo with Netlify.
  tags:
    - Blog
    - Netlify
    - CMS:Contentful
    - Styling:Bootstrap
  features:
    - Fecthing Dynamic content from Contentful.
    - Blog post listing with previews (image + summary) for each blog post.
    - Contact form integration with Netlify.
    - Grid system inspired by Bootstrap.
- url: https://gatsby-starter-infinite-scroll.baobab.fi/
  repo: https://github.com/baobabKoodaa/gatsby-starter-infinite-scroll
  description: Infinite Scroll and Pagination with 10k photos
  tags:
    - Pagination
    - Styling:CSS-in-JS
  features:
    - Infinite Scroll (default mode)
    - Pagination (fallback for users without JS)
    - Toggle between these modes in demo
    - Efficient implementation (only fetch the data that's needed, ship initial items with the page instead of fetch, etc.)
- url: https://jodie.lekoarts.de/
  repo: https://github.com/LekoArts/gatsby-starter-portfolio-jodie
  description: Image-heavy photography portfolio with colorful accents & great typography
  tags:
    - Portfolio
    - PWA
    - Transitions
    - Styling:CSS-in-JS
    - Linting
    - Testing
    - Language:TypeScript
  features:
    - Configurable with theming, CSS Grid & a yaml file for navigation
    - Create your projects by editing a yaml file and putting images into a folder
    - Shows your Instagram posts
    - TypeScript
    - Cypress for End-to-End testing
    - react-spring for animations & transitions
    - Uses styled-components + styled-system
    - SEO with Sitemap, Schema.org JSONLD, Tags
    - Responsive images with gatsby-image
- url: https://amazing-jones-e61bda.netlify.com/
  repo: https://github.com/WebCu/gatsby-material-kit-react
  description: Adaptation of Material Kit React to Gatsby
  tags:
    - Styling:Material
  features:
    - 60 Handcrafted Components
    - 4 Customized Plugins
    - 3 Example Pages
- url: https://relaxed-bhaskara-5abd0a.netlify.com/
  repo: https://github.com/LekovicMilos/gatsby-starter-portfolio
  description: Gatsby portfolio starter for creating quick portfolio
  tags:
    - Portfolio
  features:
    - Showcase of portfolio items
    - About me page
- url: https://gatsby-typescript-scss-docker-starter.netlify.com/
  repo: https://github.com/OFranke/gatsby-typescript-scss-docker
  description: Gatsby starter TypeScript, SCSS, Docker
  tags:
    - Language:TypeScript
    - Styling:SCSS
    - Linting
  features:
    - Format & Commit Safe by ESLint, StyleLint and Prettier with Lint-Staged (Husky), optimized for VS Code
    - Typings for scss files are automatically generated
    - Responsiveness from the beginning through easy breakpoint configuration
    - Enforce the DRY principle, no hardcoded and repeated `margin`, `font-size`, `color`, `box-shadow`, `border-radius` ... properties anymore
    - Docker ready - you can run gatsby dev mode on your machine environment or with docker-compose
- url: https://prismic-i18n.lekoarts.de/
  repo: https://github.com/LekoArts/gatsby-starter-prismic-i18n
  description: Based on gatsby-starter-prismic with Internationalization (i18n) support.
  tags:
    - CMS:Prismic
    - CMS:Headless
    - Styling:CSS-in-JS
    - Linting
    - Blog
    - PWA
    - Testing
    - i18n
  features:
    - Prismic as Headless CMS
    - Uses multiple features of Prismic - Slices, Labels, Relationship fields, Custom Types, Internationalization
    - Emotion for Styling
    - i18n without any third-party libaries
    - Cypress for End-to-End testing
    - Prism.js highlighting
    - Responsive images with gatsby-image
    - Extensive SEO
    - ESLint & Prettier
- url: https://gatsby-starter-landing-page.netlify.com/
  repo: https://github.com/gillkyle/gatsby-starter-landing-page
  description: Single page starter for minimal landing pages
  tags:
    - Onepage
  features:
    - Gatsby image
    - Google Analytics
    - Minimal design
- url: https://thakkaryash94.github.io/gatsby-github-personal-website/
  repo: https://github.com/thakkaryash94/gatsby-github-personal-website
  description: It is a conversion of original GitHub personal website repo which is written in ruby for JS developers. This repository gives you the code you'll need to kickstart a personal website that showcases your work as a software developer. And when you manage the code in a GitHub repository, it will automatically render a webpage with the owner's profile information, including a photo, bio, and repositories.
  tags:
    - Portfolio
    - Onepage
  features:
    - layout config either stacked or sidebar
    - theme dark/light mode
    - post support
- url: http://gatsby-starter-default-intl.netlify.com
  repo: https://github.com/wiziple/gatsby-starter-default-intl
  description: The default Gatsby starter with features of multi-language url routes and browser language detection.
  tags:
    - i18n
  features:
    - Localization (Multilanguage) provided by react-intl.
    - Support automatic redirection based on user's preferred language in browser provided by browser-lang.
    - Support multi-language url routes within a single page component. That means you don't have to create separate pages such as pages/en/index.js or pages/ko/index.js.
    - Based on gatsby-starter-default with least modification.
- url: https://gatsby-starter-julia.netlify.com/
  repo: https://github.com/niklasmtj/gatsby-starter-julia
  description: A minimal blog starter template built with Gatsby
  tags:
    - Markdown
    - Blog
  features:
    - Landingpage
    - Blogoverview
    - Markdown sourcing
    - Estimated reading time
    - Styled component with @emotion
    - Netlify deployment friendly
    - Nunito font as npm module
    - Site meta tags with React Helmet
- url: https://agalp.imedadel.me
  repo: https://github.com/ImedAdel/automatic-gatsbyjs-app-landing-page
  description: Automatically generate iOS app landing page using GatsbyJS
  tags:
    - Onepage
    - PWA
    - SEO
  features:
    - One Configuration file
    - Automatically generate a landing page for your iOS app
    - List app features
    - App Store and Play Store buttons
    - App screenshot and video preview
    - Easily add social media accounts and contact info in the footer via the site-config.js file.
    - Pick custom Font Awesome icons for the feature list via the site-config.js file.
    - Built using Prettier and Styled-Components
    - Easily integrate Google Analytics by adding your ID to site-config.js file.
- url: https://gatsby-starter-shopify-app.firebaseapp.com/install
  repo: https://github.com/gil--/gatsby-starter-shopify-app
  description: Easily create Serverless Shopify Admin Apps powered by Gatsby and Firebase Functions
  tags:
    - Shopify
    - Firebase
  features:
    - 🗄 Firebase Firestore Realtime DB
    - ⚡️ Serverless Functions API layer (Firebase Functions)
    - 💼 Admin API (Graphql) Serverless Proxy
    - 🎨 Shopify Polaris (AppProvider, etc.)
    - 💰 Application Charge Logic (30 days) with variable trial duration
    - 📡 Webhook Validation & Creation
    - 🔑 GDPR Ready (Including GDPR Webhooks)
    - 🏗 CircleCI Config for easy continuous deployments to Firebase
- url: https://gatsby-starter-paperbase.netlify.com/
  repo: https://github.com/willcode4food/gatsby-starter-paperbase
  description: A Gatsby starter that implements the Paperbase Premium Theme from MaterialUI
  tags:
    - Styling:Material
    - Styling:CSS-in-JS
  features:
    - MaterialUI Paperbase theme in Gatsby!
    - Create professional looking admin tools and dashboards
    - Responsive Design
    - MaterialUI Paper Components
    - MaterialUI Tab Components
- url: https://gatsby-starter-devto.netlify.com/
  repo: https://github.com/geocine/gatsby-starter-devto
  description: A GatsbyJS starter template that leverages the Dev.to API
  tags:
    - Blog
    - Styling:CSS-in-JS
  features:
    - Blog post listing with previews (image + summary) for each blog post
- url: https://gatsby-starter-framer-x.netlify.com/
  repo: https://github.com/simulieren/gatsby-starter-framer-x
  description: A GatsbyJS starter template that is connected to a Framer X project
  tags:
    - Language:TypeScript
  features:
    - TypeScript support
    - Easily work in GatsbyJS and Framer X at the same time
- url: https://gatsby-firebase-hosting.firebaseapp.com/
  repo: https://github.com/bijenkorf-james-wakefield/gatsby-firebase-hosting-starter
  description: A starter with configuration for Firebase Hosting and Cloud Build deployment.
  tags:
    - Firebase
    - Linting
  features:
    - Linting with ESLint
    - Jest Unit testing configuration
    - Lint-staged on precommit hook
    - Commitizen for conventional commit messages
    - Configuration for Firebase hosting
    - Configuration for Cloud Build deployment
    - Clear documentation to have your site deployed on Firebase behind SSL in no time!
- url: https://lewis-gatsby-starter-blog.firebaseapp.com
  repo: https://github.com/lewislbr/lewis-gatsby-starter-blog
  description: A simple custom Gatsby starter template to start a new blog or personal website.
  tags:
    - Blog
    - Styling:CSS-in-JS
    - Markdown
    - PWA
    - Portfolio
    - SEO
  features:
    - Blog post listing with summary preview for each blog post.
    - Automatically creates blog pages from Markdown files.
    - CSS in JS with styled-components.
    - Optimized images.
    - Offline capabilities.
    - Auto-generated sitemap and robots.txt.
- url: https://gatsby-starter-stripe.netlify.com/
  repo: https://github.com/brxck/gatsby-starter-stripe
  description: A minimal starter to create a storefront with Gatsby, Stripe, & Netlify Functions.
  tags:
    - Stripe
    - eCommerce
    - Styling:None
  features:
    - Statically generate based on Stripe inventory
    - Dynamically update with live inventory & availability data
    - Checkout powered by Stripe
    - Serverless functions interact with Stripe API
    - Shopping cart persisted in local storage
    - Responsive images with gatsby-image
- url: https://www.jannikbuschke.de/gatsby-antd-docs/
  repo: https://github.com/jannikbuschke/gatsby-antd-docs
  description: A template for documentation websites
  tags:
    - Documentation
    - Language:TypeScript
    - Styling:Ant Design
    - Markdown
    - MDX
  features:
    - Markdown
    - MDX with mdxjs
    - Syntax highlighting with prismjs
    - Anchors
    - Sidebar
    - Sitecontents
    - Landingpage
- url: https://gatsby-starter.haezl.at
  repo: https://github.com/haezl/gatsby-starter-haezl
  description: A lightweight, mobile first blog starter with infinite scroll and Material-UI design for Gatsby.
  tags:
    - Blog
    - Language:TypeScript
    - Linting
    - Styling:CSS-in-JS
    - Styling:Material
    - Markdown
    - PWA
  features:
    - Landing Page
    - Portfolio section
    - Blog post listing with a preview for each post
    - Infinite scroll instead of next and previous buttons
    - Blog posts generated from Markdown files
    - About Page
    - Responsive Design
    - PWA (Progressive Web App) support
    - MobX
    - Customizable
- url: https://gatsby-starter-fine.netlify.com/
  repo: https://github.com/toboko/gatsby-starter-fine
  description: A mutli-response and light, mobile first blog starter with columns layout and Seo optimization.
  tags:
    - Blog
    - Markdown
    - Portfolio
    - SEO
  features:
    - Blog
    - Portfolio section
    - Customizable
    - Markdown
    - Optimized images
    - Sitemap Page
    - Seo Ready
- url: https://ugglr.github.io/gatsby-clean-portfolio/
  repo: https://github.com/ugglr/gatsby-clean-portfolio
  description: A clean themed Software Engineer Portfolio site, showcasing soft skills on the front page, features project card showcases, about page. Responsive through react-bootstrap components together with custom CSS style sheets. SEO configured, just need to add google analytics tracking code.
  tags:
    - Portfolio
    - SEO
    - Styling:Bootstrap
  features:
    - Resume
    - CV
    - google analytics
    - easy favicon swap
    - Gatsby SEO plugin
    - Clean layout
    - White theme
    - grid using react-bootstrap
    - bootstrap4 classes available
    - font-awesome Library for icons
    - Portfolio site for developers
    - custom project cards
    - easily extendable to include blog page
    - Responsive design
- url: https://gatsby-documentation-starter.netlify.com/
  repo: https://github.com/whoisryosuke/gatsby-documentation-starter
  description: Automatically generate docs for React components using MDX, react-docgen, and GatsbyJS
  tags:
    - Documentation
    - MDX
    - SEO
  features:
    - Parses all React components (functional, stateful, even stateless!) for JS Docblocks and Prop Types.
    - MDX - Write your docs in Markdown and include React components using JSX!
    - Lightweight (only what you need)
    - Modular (easily fits in any React project!)
    - Props table component
    - Customizable sidebar navigation
    - Includes SEO plugins Google Analytics, Offline, Manifest, Helmet.
- url: http://gatsby-absurd.surge.sh/
  repo: https://github.com/ajayns/gatsby-absurd
  description: A Gatsby starter using illustrations from https://absurd.design/
  tags:
    - Onepage
    - Styling:CSS-in-JS
  features:
    - Uses surreal illustrations from absurd.design.
    - Landing page structure split into sections
    - Basic UX/UX elements ready. navbar, smooth scrolling, faqs, theming
    - Convenient image handling and data separation
- url: https://gatsby-starter-quiz.netlify.com/
  repo: https://github.com/raphadeluca/gatsby-starter-quiz
  description: Create rich quizzes with Gatsby & Mdx. No need of database or headless CMS. Manage your data directly in your Mdx file's frontmatter and write your content in the body. Customize your HTML tags, use react components from a library or write your owns. Navigation will be automatically created between each question.
  tags:
    - MDX
  features:
    - Data quiz in the frontmatter
    - Rich customizable content with MDX
    - Green / Red alert footer on user's answer
    - Navigation generated based on the index of each question
- url: https://gatsby-starter-accessibility.netlify.com/
  repo: https://github.com/benjamingrobertson/gatsby-starter-accessibility
  description: The default Gatsby starter with powerful accessibility tools built-in.
  tags:
    - Storybook
    - Linting
  features:
    - 🔍 eslint-plugin-jsx-a11y for catching accessibility issues while authoring code
    - ✅ lint:staged for adding a pre-commit hook to catch accessibility linting errors
    - 📣 react-axe for console reporting of accessibility errors in the DOM during development
    - 📖 storybook setup for accessibility reporting on individual components
- url: https://gatsby-theme-ggt-material-ui-blog.netlify.com/
  repo: https://github.com/greatgatsbyjsthemes/gatsby-starter-ggt-material-ui-blog
  description: Starter material-ui blog utilizing a Gatsby theme!
  tags:
    - Blog
    - MDX
  features:
    - Uses MDX with Gatsby theme for quick and easy set up
    - Material-ui design with optional config passed into the theme options
    - Gradient background with sitemap, rss feed, and offline capabilities
- url: https://gatsby-starter-blog-typescript.netlify.com/
  repo: https://github.com/gperl27/Gatsby-Starter-Blog-Typescript
  description: Gatsby starter blog with TypeScript
  tags:
    - Blog
    - Language:TypeScript
    - Styling:CSS-in-JS
  features:
    - Includes all features that come with Gatsby's official starter blog
    - TypeScript for type-safety out of the box
    - Styled components in favor of inline styles
    - Transition Link for nice page transitions
    - Type definitions from GraphQL schema (with code generation)
    - Type definitions from grapql schema (with code generation)
- url: https://gatsby-starter-sass.netlify.com/
  repo: https://github.com/colbyfayock/gatsby-starter-sass
  description: A Gatsby starter with Sass and no assumptions!
  tags:
    - Styling:SCSS
  features:
    - Sass stylesheets to manage your CSS (SCSS flavored)
    - Simple, minimal base setup to get started
    - No baked in configurations or assumptions
- url: https://billyjacoby.github.io/gatsby-react-bootstrap-starter/
  repo: https://github.com/billyjacoby/gatsby-react-bootstrap-starter
  description: GatsbyJS starter with react-bootstrap and react-icons
  tags:
    - Styling:Bootstrap
    - Styling:SCSS
  features:
    - SASS stylesheets to make styling components easy
    - Sample navbar that sticks to the top of the page on scroll
    - Includes react-icons to make adding icons to your app super simple
- url: https://gatsbystartermdb.netlify.com
  repo: https://github.com/jjcav84/mdbreact-gatsby-starter
  description: GatsbyJS starter built with MDBootstrap React free version
  tags:
    - Styling:Bootstrap
  features:
    - Material Design, Bootstrap, and React
    - Contact form and Google Map components
    - Animation
    - documentation and component library can be found at mdboostrap's website
- url: https://gatsby-starter-primer.netlify.com/
  repo: https://github.com/thomaswangio/gatsby-starter-primer
  description: A Gatsby starter featuring GitHub Primer Design System and React components
  tags:
    - Styling:Other
    - Styling:CSS-in-JS
    - SEO
    - Landing Page
  features:
    - Primer React Components
    - Styled Components
    - Gatsby Image
    - Better SEO component with appropriate OG image and appropriate fallback meta tags
- url: https://pranshuchittora.github.io/gatsby-material-boilerplate
  repo: https://github.com/pranshuchittora/gatsby-material-boilerplate
  description: A simple starter to get up and developing quickly with Gatsby in material design
  tags:
    - Styling:Material
  features:
    - Material design
    - Sass/SCSS
    - Tags
    - Categories
    - Google Analytics
    - Offline support
    - Web App Manifest
    - SEO
- url: https://anubhavsrivastava.github.io/gatsby-starter-hyperspace
  repo: https://github.com/anubhavsrivastava/gatsby-starter-hyperspace
  description: Single page starter based on the Hyperspace site template, with landing, custom and Elements(Component) page
  tags:
    - HTML5UP
    - Styling:SCSS
    - Onepage
    - Landing Page
  features:
    - Designed by HTML5 UP
    - Simple one page site that’s perfect for personal portfolios
    - Fully Responsive
    - Styling with SCSS
    - Offline support
    - Web App Manifest
- url: https://anubhavsrivastava.github.io/gatsby-starter-identity
  repo: https://github.com/anubhavsrivastava/gatsby-starter-identity
  description: Single page starter based on the Identity site template by HTML5 up, suitable for one page portfolio.
  tags:
    - HTML5UP
    - Styling:SCSS
    - Onepage
    - Landing Page
    - PWA
  features:
    - Designed by HTML5 UP
    - Simple one page personal portfolio
    - Fully Responsive
    - Styling with SCSS
    - Offline support
    - Web App Manifest
- url: https://hopeful-ptolemy-cd840b.netlify.com/
  repo: https://github.com/tonydiaz/gatsby-landing-page-starter
  description: A simple landing page starter for idea validation using material-ui. Includes email signup form and pricing section.
  tags:
    - Styling:Material
    - Landing Page
  features:
    - SEO
    - Mailchimp integration
    - Material-UI compoentns
    - Responsive
    - Pricing section
    - Benefits section
    - Email signup form
    - Easily configurable
    - Includes standard gatsby starter features
- url: https://anubhavsrivastava.github.io/gatsby-starter-aerial
  repo: https://github.com/anubhavsrivastava/gatsby-starter-aerial
  description: Single page starter based on the Aerial site template by HTML5 up, suitable for one page personal page.
  tags:
    - HTML5UP
    - Styling:SCSS
    - Onepage
    - Landing Page
    - PWA
  features:
    - Designed by HTML5 UP
    - Simple one page personal portfolio
    - Fully Responsive
    - Styling with SCSS
    - Offline support
    - Web App Manifest
- url: https://anubhavsrivastava.github.io/gatsby-starter-eventually
  repo: https://github.com/anubhavsrivastava/gatsby-starter-eventually
  description: Single page starter based on the Eventually site template by HTML5 up, suitable for upcoming product page.
  tags:
    - HTML5UP
    - Styling:SCSS
    - Landing Page
    - PWA
  features:
    - Designed by HTML5 UP
    - Fully Responsive
    - Styling with SCSS
    - Offline support
    - Web App Manifest
- url: https://jovial-jones-806326.netlify.com/
  repo: https://github.com/GabeAtWork/gatsby-elm-starter
  description: An Elm-in-Gatsby integration, based on gatsby-plugin-elm
  tags:
    - Language:Other
  features:
    - Elm language integration
- url: https://anubhavsrivastava.github.io/gatsby-starter-readonly
  repo: https://github.com/anubhavsrivastava/gatsby-starter-readonly
  description: Single page starter based on the ReadOnly site template by HTML5 up, with landing and Elements(Component) page
  tags:
    - HTML5UP
    - Onepage
    - Styling:SCSS
    - Landing Page
    - PWA
  features:
    - Designed by HTML5 UP
    - Fully Responsive
    - Styling with SCSS
    - Offline support
    - Web App Manifest
- url: https://anubhavsrivastava.github.io/gatsby-starter-prologue
  repo: https://github.com/anubhavsrivastava/gatsby-starter-prologue
  description: Single page starter based on the Prologue site template by HTML5 up, for portfolio pages
  tags:
    - HTML5UP
    - Onepage
    - Styling:SCSS
    - Portfolio
    - PWA
  features:
    - Designed by HTML5 UP
    - Fully Responsive
    - Styling with SCSS
    - Offline support
    - Web App Manifest
- url: https://gatsby-london.netlify.com
  repo: https://github.com/ImedAdel/gatsby-london
  description: A custom, image-centric theme for Gatsby.
  tags:
    - Portfolio
    - Blog
    - Styling:PostCSS
  features:
    - Post thumbnails in the homepage
    - Built with PostCSS
    - Made for image-centeric portfolios
    - Based on London for Ghost
- url: https://anubhavsrivastava.github.io/gatsby-starter-overflow
  repo: https://github.com/anubhavsrivastava/gatsby-starter-overflow
  description: Single page starter based on the Overflow site template by HTML5 up, with landing and Elements(Component) page
  tags:
    - HTML5UP
    - Onepage
    - Styling:SCSS
    - Portfolio
    - PWA
  features:
    - Designed by HTML5 UP
    - Fully Responsive
    - Image Gallery
    - Styling with SCSS
    - Offline support
    - Web App Manifest
- url: https://cosmicjs.com/apps/gatsby-agency-portfolio/demo
  repo: https://github.com/cosmicjs/gatsby-agency-portfolio
  description: Static Webpage for displaying your agencies skills and past work.  Implements 4 sections for displaying information about your company, A home page, information about services, projects, and the people in your organization.
  tags:
    - Blog
    - Portfolio
    - CMS:Cosmic JS
  features:
    - Landing Page
    - Home
    - Services
    - Projects
    - People
- url: https://cosmicjs.com/apps/gatsby-localization-app-starter/demo
  repo: https://github.com/cosmicjs/gatsby-localization-app-starter
  description: A localized Gatsby starter application powered by Cosmic JS.
  tags:
    - CMS:Cosmic JS
    - i18n
  features:
    - Gatsby localization starter app
- url: https://cosmicjs.com/apps/gatsby-docs/demo
  repo: https://github.com/cosmicjs/gatsby-docs-app
  description: Be able to view and create documentation using Gatsby and Cosmic JS. Leveraging the speed and high powered APIs of the Gatsby framework and the simplicity and scalability of Cosmic JS.
  tags:
    - CMS:Cosmic JS
    - Documentation
  features:
    - manage docs in static web file format for zippy delivery
- url: https://cosmicjs.com/apps/gatsby-ecommerce-website/demo
  repo: https://github.com/a9kitkumar/Gatsby-Ecommerce
  description: A localized Gatsby starter application powered by Cosmic JS.
  tags:
    - CMS:Cosmic JS
    - eCommerce
  features:
    - Stores products, orders using Cosmic JS as a database and a server
- url: https://harshil1712.github.io/gatsby-starter-googlesheets/
  repo: https://github.com/harshil1712/gatsby-starter-googlesheets
  description: A starter using Google Sheets as data source
  tags:
    - Google Sheets
    - SEO
    - Blog
  features:
    - Uses Google Sheets for data
    - Easily configurable
- url: https://the-plain-gatsby.netlify.com/
  repo: https://github.com/wangonya/the-plain-gatsby
  description: A simple minimalist starter for your personal blog.
  tags:
    - Blog
    - Markdown
  features:
    - Minimalist design
    - Next and previous blog post navigation
    - About page
    - Markdown support
- url: https://gatsby-starter-blockstack.openintents.org
  repo: https://github.com/friedger/gatsby-starter-blockstack
  description: A starter using Blockstack on client side
  tags:
    - Authentication
  features:
    - Uses Blockstack
    - Client side app
- url: https://anubhavsrivastava.github.io/gatsby-starter-multiverse
  repo: https://github.com/anubhavsrivastava/gatsby-starter-multiverse
  description: Single page starter based on the Multiverse site template by HTML5 up, with landing and Elements(Component) page
  tags:
    - HTML5UP
    - Onepage
    - Styling:SCSS
    - Portfolio
    - PWA
  features:
    - Designed by HTML5 UP
    - Fully Responsive
    - Image Gallery
    - Styling with SCSS
    - Offline support
    - Web App Manifest
- url: https://anubhavsrivastava.github.io/gatsby-starter-highlights
  repo: https://github.com/anubhavsrivastava/gatsby-starter-highlights
  description: Single page starter based on the Highlights site template by HTML5 up, with landing and Elements(Component) page
  tags:
    - HTML5UP
    - Onepage
    - Styling:SCSS
    - Portfolio
    - PWA
  features:
    - Designed by HTML5 UP
    - Fully Responsive
    - Image Gallery
    - Styling with SCSS
    - Offline support
    - Web App Manifest
- url: https://gatsby-starter-material-business-markdown.netlify.com/
  repo: https://github.com/ANOUN/gatsby-starter-material-business-markdown
  description: A clean, modern starter for businesses using Material Design Components
  tags:
    - Blog
    - Markdown
    - PWA
    - Styling:Material
    - Styling:SCSS
  features:
    - Minimal, Modern Business Website Design
    - Material Design Components
    - MDC React Components
    - MDC Theming
    - Blog
    - Home Page
    - Contact Page
    - Contact Form
    - About Page
    - Mobile-First approach in development
    - Fully Responsive
    - Markdown
    - PWA
- url: https://gatsby-starter-default-typescript.netlify.com/
  repo: https://github.com/andykenward/gatsby-starter-default-typescript
  description: Starter Default TypeScript
  tags:
    - Language:TypeScript
  features:
    - TypeScript
    - Typing generation for GraphQL using GraphQL Code Generator
    - Comes with React Helmet for adding site meta tags
    - Based on Gatsby Starter Default
- url: http://gatsbyhoney.davshoward.com/
  repo: https://github.com/davshoward/gatsby-starter-honey
  description: A delicious baseline for Gatsby (v2).
  tags:
    - Styling:PostCSS
    - SEO
  features:
    - Gatsby v2
    - SEO (including robots.txt, sitemap generation, automated yet customisable metadata, and social sharing data)
    - Google Analytics
    - PostCSS support
    - Developer enviornment variables
    - Accessibility support
    - Based on Gatsby Starter Default
- url: https://material-ui-starter.netlify.com/
  repo: https://github.com/dominicabela/gatsby-starter-material-ui
  description: This starter includes Material UI boilerplate and configuration files along with the standard Gatsby configuration files. It provides a starting point for developing Gatsby apps with the Material UI framework.
  tags:
    - SEO
    - Styling:Material
  features:
    - Material UI Framework
    - Roboto Typeface (self hosted)
    - SEO
    - Offline Support
    - Based on Gatsby Default Starter
- url: https://developer-diary.netlify.com/
  repo: https://github.com/willjw3/gatsby-starter-developer-diary
  description: A blog template created with web developers in mind. Totally usable right out of the box, but minimalist enough to be easily modifiable.
  tags:
    - Blog
    - Markdown
    - Pagination
    - SEO
  features:
    - Ready to go - Blog author name, author image, etc,... can be easily added using a config file
    - Blog posts created as markdown files
    - Gatsby v.2
    - Mobile responsive
    - Pagination
    - Category and tag pages
    - Social media sharing icons in each post
    - Icons from React Icons (Font Awesome, Devicons, etc,...)
    - Beautiful tech-topic tags to attach to your web-development-related blog posts
    - Developer-relevant social media icon links, including GitHub, Stack Overflow, and freeCodeCamp
- url: https://anubhavsrivastava.github.io/gatsby-starter-paradigmshift
  repo: https://github.com/anubhavsrivastava/gatsby-starter-paradigmshift
  description: Single page starter based on the Paradigm Shift site template by HTML5 up, with landing and Elements(Component) page
  tags:
    - HTML5UP
    - Onepage
    - Styling:SCSS
    - Portfolio
    - PWA
  features:
    - Designed by HTML5 UP
    - Fully Responsive
    - Image Gallery
    - Styling with SCSS
    - Offline support
    - Web App Manifest
- url: https://dazzling-heyrovsky-62d4f9.netlify.com/
  repo: https://github.com/s-kris/gatsby-starter-medium
  description: A GatsbyJS starter blog as close as possible to medium.
  tags:
    - Markdown
    - Styling:CSS-in-JS
  features:
    - Careers Listing
    - Mobile Responsive
- url: https://gatsby-personal-starter-blog.netlify.com
  repo: https://github.com/thomaswangio/gatsby-personal-starter-blog
  description: Gatsby starter for personal blogs! Blog configured to run at /blog and with Netlify CMS and gatsby-remark-vscode.
  tags:
    - Blog
    - Markdown
    - Styling:CSS-in-JS
    - CMS:Netlify
  features:
    - Netlify CMS
    - VSCode syntax highlighting
    - Styled Components
- url: https://anubhavsrivastava.github.io/gatsby-starter-phantom
  repo: https://github.com/anubhavsrivastava/gatsby-starter-phantom
  description: Single page starter based on the Phantom site template by HTML5 up, with landing, generic and Elements(Component) page
  tags:
    - HTML5UP
    - Onepage
    - Styling:SCSS
    - PWA
  features:
    - Designed by HTML5 UP
    - Fully Responsive
    - Styling with SCSS
    - Offline support
    - Web App Manifest
- url: https://gatsby-starter-internationalized.ack.ee/
  repo: https://github.com/AckeeCZ/gatsby-starter-internationalized
  description: A simple starter for fully internationalized websites, including route internationalization.
  tags:
    - i18n
  features:
    - internationalized page content - via react-intl
    - internationalized routes - via language configuration
    - lightweight - includes only internationalization code
    - LocalizedLink - built-in link component handling route generation
    - LanguageSwitcher - built-in language switcher component
- url: https://gatsby-starter-bee.netlify.com/
  repo: https://github.com/JaeYeopHan/gatsby-starter-bee
  description: A simple starter for blog with fresh UI.
  tags:
    - Blog
    - Netlify
    - Disqus
    - SEO
  features:
    - Code highlight with Fira Code font
    - Emoji (emojione)
    - Social share feature (Twitter, Facebook)
    - Comment feature (disqus, utterances)
    - Sponsor service (Buy-me-a-coffee)
    - CLI Tool
- url: https://learn.hasura.io/graphql/react/introduction
  repo: https://github.com/hasura/gatsby-gitbook-starter
  description: A starter to generate docs/tutorial websites based on GitBook theme.
  tags:
    - Documentation
    - MDX
    - Markdown
    - SEO
  features:
    - Write in Markdown / MDX and generate responsive documentation/tutorial web apps
    - Fully Configurable
    - Syntax highlighting with Prismjs
    - Code diffing with +/-
    - Google Analytics Integration
    - SEO Tags with MDX frontmatter
    - Edit on GitHub button
    - Fully Customisable with rich embeds using React in MDX.
- url: https://gatsby-starter-blog-with-lunr.netlify.com/
  repo: https://github.com/lukewhitehouse/gatsby-starter-blog-with-lunr
  description: Building upon Gatsby's blog starter with a Lunr.js powered Site Search.
  tags:
    - Blog
    - Search
  features:
    - Same as the official starter blog
    - Integration with Lunr.js
<<<<<<< HEAD
- url: https://oneshopper.netlify.com
  repo: https://github.com/rohitguptab/OneShopper
  description: This Starter is created for Ecommerce site with Gatsby + Contentful and snipcart
  tags:
    - eCommerce
    - CMS:Contentful
    - Blog
    - SEO
    - Disqus
  features:
    - Blog post listing with previews for each blog post.
    - Store page listing all the Products and includes features like Rating, Price, Checkout, More then one Product images with tabbing.
    - Contact form with Email notification.
    - Index pages design with Latest Post, Latest Blog, Deal of week and Banner.
=======
- url: https://anubhavsrivastava.github.io/gatsby-starter-spectral
  repo: https://github.com/anubhavsrivastava/gatsby-starter-spectral
  description: Single page starter based on the Spectral site template by HTML5 up, with landing, Generic and Elements(Component) page
  tags:
    - HTML5UP
    - Onepage
    - Styling:SCSS
    - Portfolio
    - PWA
  features:
    - Designed by HTML5 UP
    - Fully Responsive
    - Styling with SCSS
    - Offline support
    - Web App Manifest
- url: https://anubhavsrivastava.github.io/gatsby-starter-directive
  repo: https://github.com/anubhavsrivastava/gatsby-starter-directive
  description: Single page starter based on the Directive site template by HTML5 up, with landing and Elements(Component) page
  tags:
    - HTML5UP
    - Onepage
    - Styling:SCSS
    - Portfolio
    - PWA
  features:
    - Designed by HTML5 UP
    - Fully Responsive
    - Styling with SCSS
    - Offline support
    - Web App Manifest
- url: https://histaff.io/
  repo: https://github.com/histaff/website-static
  description: It's a beautiful starter static website which useful plugins based on Gatsby
  tags:
    - Styling:SCSS
    - Landing Page
    - Onepage
  features:
    - Fully Responsive
    - Styling with SCSS
    - Very similar to gatsby-starter-netlify-cms, slightly more configurable (eg set site-title in gatsby-config) with Bootstrap/Bootswatch instead of bulma
    - LocalizedLink - built-in link component handling route generation
- url: https://gatsby-kea-starter.netlify.com/
  repo: https://github.com/benjamin-glitsos/gatsby-kea-starter
  description: Gatsby starter with redux and sagas made simpler by the Kea library
  tags:
    - Redux
  features:
    - The Kea library makes redux and sagas extremely simple and concise
- url: https://anubhavsrivastava.github.io/gatsby-starter-solidstate
  repo: https://github.com/anubhavsrivastava/gatsby-starter-solidstate
  description: Single page starter based on the Solid State site template by HTML5 up, with landing, Generic and Elements(Component) page
  tags:
    - HTML5UP
    - Onepage
    - Styling:SCSS
    - Portfolio
    - PWA
  features:
    - Designed by HTML5 UP
    - Fully Responsive
    - Styling with SCSS
    - Offline support
    - Web App Manifest
- url: https://yellowcake.netlify.com/
  repo: https://github.com/thriveweb/yellowcake
  description: A starter project for creating lightning-fast websites with Gatsby v2 and Netlify-CMS v2 + Uploadcare intergration.
  tags:
    - CMS:Netlify
    - Netlify
    - Blog
    - SEO
  features:
    - Uploadcare
    - Netlify Form
    - Category list (with navigation)
    - Featured post
    - Next and prev post
    - SEO component
- url: https://anubhavsrivastava.github.io/gatsby-starter-fractal
  repo: https://github.com/anubhavsrivastava/gatsby-starter-fractal
  description: Single page starter based on the Fractal site template by HTML5 up, with landing and Elements(Component) page
  tags:
    - HTML5UP
    - Onepage
    - Styling:SCSS
    - Portfolio
    - PWA
  features:
    - Designed by HTML5 UP
    - Fully Responsive
    - Styling with SCSS
    - Offline support
    - Web App Manifest
- url: https://minimal-gatsby-ts-starter.netlify.com/
  repo: https://github.com/TheoBr/minimal-gatsby-typescript-starter
  description: Minimal TypeScript Starter
  tags:
    - Language:TypeScript
  features:
    - TypeScript
    - ESLint + optional rule enforcement with Husky
    - Prettier
    - Netlify ready
    - Minimal
- url: https://gatsby-typescript-starter-default.netlify.com/
  repo: https://github.com/RobertoMSousa/gatsby-typescript-starter-default
  description: Simple gatsby starter using typescript and eslint instead of outdated tslint.
  tags:
    - Language:TypeScript
    - SEO
    - Linting
  features:
    - Comes with React Helmet for adding site meta tags
    - Includes plugins for offline support out of the box
    - TypeScript
    - Prettier & eslint to format & check the code
- url: https://gatsby-starter-carraway.netlify.com/
  repo: https://github.com/endymion1818/gatsby-starter-carraway
  description: a Gatsby starter theme with Accessibility features, TypeScript, Jest, some basic UI elements, and a CircleCI pipeline
  tags:
    - Language:TypeScript
    - Pagination
    - Search
    - Testing
  features:
    - Paginated post archive
    - Site search with Lunr.js
    - Categories and category archive pages
    - Minimal CSS defaults using styled-components, including system font stack
    - Some fundamental Accessibility features including tabbable navigation & "Skip to content" link
    - UI elements including multi-column layout using CSS Grid (with float fallback), header component with logo, basic navigation & search and a footer with 3-column layout, logo and 2 menu areas
    - TypeScript & Testing including some sensible TypeScript defaults, tests with @testing-library/react, pre-commit and pre-push hooks. Set up includes enums for repeating values such as font & background colours
    - Setup for a CircleCI pipeline so you can run the above tests in branches before merging to master
    - Markdown posts _and_ pages (pages don't appear in the post archive)
- url: https://www.quietboy.net
  repo: https://github.com/zhouyuexie/gatsby-starter-quiet
  description: Gatsby out of the box blog, use TypeScript and highly customized style.
  tags:
    - Language:TypeScript
    - Styling:SCSS
    - SEO
    - Linting
    - RSS
    - Pagination
    - PWA
  features:
    - TypeScript
    - TsLint & Prettier
    - Tag list
    - Custom page layout
    - Switch the dark mode according to the system theme
    - Scss
    - Pagination
- url: https://compassionate-morse-5204bf.netlify.com/
  repo: https://github.com/deamme/gatsby-starter-prismic-resume
  description: Gatsby Resume/CV page with Prismic integration
  tags:
    - CMS:Prismic
    - CMS:Headless
    - Styling:CSS-in-JS
    - Onepage
    - Linting
  features:
    - One-page resume/CV
    - Prismic as Headless CMS
    - Emotion for styling
    - Uses multiple features of Prismic - Slices, Labels, Custom Types
    - ESLint & Prettier
- url: https://anubhavsrivastava.github.io/gatsby-starter-resume
  repo: https://github.com/anubhavsrivastava/gatsby-starter-resume
  description: Single page starter based on the Resume site template by startbootstrap for resume/portfolio page
  tags:
    - Onepage
    - Styling:SCSS
    - PWA
  features:
    - Designed by startbootstrap
    - Fully Responsive
    - Styling with SCSS
    - Offline support
    - Web App Manifest
- url: https://gatsby-starter-typescript-jest.netlify.com/
  repo: https://github.com/denningk/gatsby-starter-typescript-jest
  description: Barebones Gatsby starter with TypeScript, Jest, GitLab-CI, and other useful configurations
  tags:
    - Language:TypeScript
    - Testing
    - AWS
    - Linting
    - SEO
  features:
    - All components from default Gatsby starter converted to TypeScript
    - Jest testing configured for TypeScript with ts-jest
    - Detailed guide on how to deploy using AWS S3 buckets included in README
    - .gitlab-ci.yml file with blanks that can be customized for any Gatsby project
    - Configurations for EditorConfig, Prettier, and ESLint (for TypeScript)
- url: https://gatsby-starter-apollo.smakosh.com/app/
  repo: https://github.com/smakosh/gatsby-apollo-starter
  description: Gatsby Apollo starter - with client side routing
  tags:
    - Client-side App
    - SEO
    - Styling:CSS-in-JS
  features:
    - Apollo provider & Client side routing
    - Eslint/Prettier configured
    - Easy to customize
    - Nice project structure
    - Flex Grid components easy to customize
- url: https://portfolio.smakosh.com/
  repo: https://github.com/smakosh/gatsby-portfolio-dev
  description: A portfolio for developers
  tags:
    - Portfolio
    - SEO
    - Netlify
    - Onepage
    - Styling:CSS-in-JS
  features:
    - Eslint/Prettier configured
    - Scores 100% on a11y / Performance / PWA / SEO
    - PWA (desktop & mobile)
    - Easy to customize
    - Nice project structure
    - Amazing illustrations by Undraw.co
    - Tablet & mobile friendly
    - Continuous deployment with Netlify
    - A contact form protected by Google Recaptcha
    - Can be deployed with one click
    - Functional components with Recompose React Hooks! ready to migrate to React hooks!
    - Fetches your Github pinned projects with most stars (You could customize this if you wish)
- url: https://github.com/smakosh/gatsby-airtable-starter
  repo: https://github.com/smakosh/gatsby-airtable-starter
  description: Gatsby Airtable starter
  tags:
    - SEO
    - Netlify
    - Client-side App
    - Styling:CSS-in-JS
  features:
    - Static content fetched from Airtable
    - Dynamic content with CRUD operations with Airtable REST API
    - Well structured files/folders
    - Custom React Hooks
    - Custom Helpers instead of using third party libraries
    - Dynamic & Static containers
    - Global state management ready with useReducer & useContext
    - Dummy auth but ready to add real requests
- url: https://github.com/smakosh/gatsby-app-starter-rest-api
  repo: https://github.com/smakosh/gatsby-app-starter-rest-api
  description: Gatsby REST API starter
  tags:
    - Authentication
    - Client-side App
    - Styling:CSS-in-JS
  features:
    - Dynamic content with CRUD operations with a REST API
    - Well structured files/folders
    - Custom React Hooks
    - Auth with a JWT approach
    - Custom Helpers instead of using third party libraries
    - Dynamic containers
    - Global state management ready with useReducer & useContext
- url: https://gatsbyjs-starter-tailwindplay.appseed.us/
  repo: https://github.com/app-generator/gatsbyjs-starter-tailwindplay
  description: A Gatsby v2 starter styled using Tailwind, a utility-first CSS framework. Uses Purgecss to remove unused CSS.
  tags:
    - Styling:Tailwind
  features:
    - Based on gatsby-starter-tailwind
    - Tailwind CSS Framework
    - Removes unused CSS with Purgecss
- url: https://act-labs.github.io/
  repo: https://github.com/act-labs/gatsby-starter-act-blog
  description: Gatsby starter for blog/documentation using MDX, Ant Design, gatsby-plugin-combine.
  tags:
    - Blog
    - Documentation
    - Styling:Ant Design
    - Markdown
    - MDX
    - SEO
  features:
    - Posts and snippets;
    - SEO component;
    - Ant Design UI components;
    - Markdown and MDX for pages;
    - A customized webpack and babel configuration, for complex profecianal web apps with node.js, Jest tests, etc;
    - Progressively build more and more complex pages using gatsby-plugin-combine.
- url: https://gatsby-ghub.netlify.com/resume-book/
  repo: https://github.com/dwyfrequency/gatsby-ghub
  description: A resume builder app with authenticated routes, static marketing pages, and dynamic resume creation
  tags:
    - Authentication
    - Netlify
    - Client-side App
  features:
    - Netlify Identity
    - Static Marketing pages and Dynamic Client-side Authenticated App pages
    - SEO component
    - Apollo GraphQL (client-side)
- url: https://lewis-gatsby-starter-i18n.firebaseapp.com
  repo: https://github.com/lewislbr/lewis-gatsby-starter-i18n
  description: A simple custom Gatsby starter template to start a new multilanguage website.
  tags:
    - i18n
    - Styling:CSS-in-JS
    - PWA
    - Portfolio
    - SEO
  features:
    - Automatically detects user browser language.
    - CSS in JS with styled-components.
    - Optimized images.
    - Offline capabilities.
    - Auto-generated sitemap and robots.txt.
    - Google Analytics
- url: https://gatsby-snipcart-starter.netlify.com/
  repo: https://github.com/issydennis/gatsby-snipcart
  description: A simple e-commerce shop built using Gatsby and Snipcart.
  tags:
    - eCommerce
    - Styling:CSS-in-JS
    - Markdown
  features:
    - Minimal design to allow for simple customisation.
    - Snipcart integration provides an easy-to-use shopping cart and checkout.
    - Individual product pages with custom fields.
    - Products defined using markdown.
    - Styled components.
    - Gatsby image for optimised product images.
- url: https://anubhavsrivastava.github.io/gatsby-starter-stylish
  repo: https://github.com/anubhavsrivastava/gatsby-starter-stylish
  description: Single page starter based on the Stylish Portfolio site template by startbootstrap for portfolio page
  tags:
    - Onepage
    - Portfolio
    - Styling:SCSS
    - PWA
  features:
    - Designed by startbootstrap
    - Fully Responsive
    - Styling with SCSS
    - Offline support
    - Web App Manifest
>>>>>>> e8244245
<|MERGE_RESOLUTION|>--- conflicted
+++ resolved
@@ -2878,7 +2878,6 @@
   features:
     - Same as the official starter blog
     - Integration with Lunr.js
-<<<<<<< HEAD
 - url: https://oneshopper.netlify.com
   repo: https://github.com/rohitguptab/OneShopper
   description: This Starter is created for Ecommerce site with Gatsby + Contentful and snipcart
@@ -2893,7 +2892,6 @@
     - Store page listing all the Products and includes features like Rating, Price, Checkout, More then one Product images with tabbing.
     - Contact form with Email notification.
     - Index pages design with Latest Post, Latest Blog, Deal of week and Banner.
-=======
 - url: https://anubhavsrivastava.github.io/gatsby-starter-spectral
   repo: https://github.com/anubhavsrivastava/gatsby-starter-spectral
   description: Single page starter based on the Spectral site template by HTML5 up, with landing, Generic and Elements(Component) page
@@ -3239,5 +3237,4 @@
     - Fully Responsive
     - Styling with SCSS
     - Offline support
-    - Web App Manifest
->>>>>>> e8244245
+    - Web App Manifest