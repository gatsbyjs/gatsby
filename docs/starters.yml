- url: https://mdx-cms-docs.netlify.app/
  repo: https://github.com/danielcurtis/gatsby-starter-netlify-docs
  description: An accessible and blazing fast documentation starter for Gatsby integrated with Netlify CMS.
  tags:
    - CMS:Netlify
    - CMS:Headless
    - Documentation
    - MDX
    - Markdown
    - Netlify
  features:
    - Netlify CMS for Creating, Updating, and Deleting MDX files
    - Fully-Configurable Landing Page from Netlify CMS
    - Accessible and Fast with a Perfect Lighthouse Score
    - Clean, Repsponsive User Interface
    - Table of Contents & Toggleable Main-Menu
    - Configurable Dark and Light Mode Themes
    - Google Analytics Support
    - MDX Embeds for Tweets, Repl.it, YouTube and More
- url: https://gatsby-pod6.netlify.app/
  repo: https://github.com/zag/gatsby-starter-pod6
  description: A minimal, lightweight, and mobile-first starter for creating blogs with pod6 markup language.
  tags:
    - Blog
    - CMS:Netlify
    - Pagination
    - RSS
    - Linting
    - Styling:PostCSS
    - Styling:SCSS
  features:
    - Lost Grid
    - Jest testing
    - Beautiful typography inspired by matejlatin/Gutenberg
    - Mobile-First approach in development
    - Sidebar menu built using a configuration block
    - Pagination support
    - Sitemap Generation
    - Offline support
    - Google Analytics support
    - Create pages and posts in pod6 markup language
- url: https://ghost-balsa-preview.draftbox.co/
  repo: https://github.com/draftbox-co/gatsby-ghost-balsa-starter
  description: A Gatsby starter for creating blogs from headless Ghost CMS.
  tags:
    - Blog
    - CMS:Headless
    - SEO
    - Styling:SCSS
  features:
    - Balsa theme by Draftbox
    - Data sourcing from headless Ghost
    - Responsive design
    - SEO optimized
    - OpenGraph structured data
    - Twitter Cards meta
    - Sitemap Generation
    - XML Sitemaps
    - Progressive Web App
    - Offline Support
    - RSS Feed
    - Composable and extensible
- url: https://gatsby-typescript-markdown-starter.vercel.app/
  repo: https://github.com/caelinsutch/gatsby-typescript-markdown-starter
  description: A Gatsby starter with TypeScript and Markdown Preconfigured to Make a Portfolio.
  tags:
    - Blog
    - SEO
    - Styling:SCSS
    - Styling:CSS-in-JS
    - Markdown
    - Portfolio
  features:
    - Eslint/Prettier configured
    - Easy to customize
    - Typescript pre configured
    - Markdown posts with PrismJS code styling
    - Categories based off a yaml file
    - Preconfigured with Gatsby Image
    - High Lighthouse Scores
    - Easy to understand product structure
    - CSS in JS with Emotion
    - Sass stylesheets
    - React Helmet for SEO best practices and metatags
    - SEO optimized
    - Projects page, categories, home, 404 page
    - Responsive
- url: https://gatsby-starter-wordpress-twenty-twenty.netlify.app/
  repo: https://github.com/henrikwirth/gatsby-starter-wordpress-twenty-twenty
  description: A port of the WordPress Twenty Twenty theme to Gatsby.
  tags:
    - Blog
    - CMS:WordPress
    - Styling:Other
    - Pagination
  features:
    - Data sourcing from WordPress
    - Uses WPGraphQL as an API
    - Using the new gatsby-wordpress-source@v4
    - Responsive design
    - Works well with Gatsby Cloud incremental updates
- url: https://22boxes-gatsby-uno.netlify.app/
  repo: https://github.com/iamtherealgd/gatsby-starter-22boxes-uno
  description: A Gatsby starter for creating blogs and showcasing your work
  tags:
    - Blog
    - Portfolio
    - Markdown
    - SEO
  features:
    - Work and About pages
    - Work page with blog type content management
    - Personal webiste to create content and put your portfolio items
    - Landing pages for your work items, not just links
- url: https://wp-libre-preview.draftbox.co/
  repo: https://github.com/draftbox-co/gatsby-wordpress-libre-starter
  description: A Gatsby starter for creating blogs from headless WordPress CMS.
  tags:
    - Blog
    - SEO
    - CMS:WordPress
    - Styling:Other
    - Pagination
  features:
    - WordPress Libre 2 skin
    - Data sourcing from headless WordPress
    - Responsive design
    - SEO optimized
    - OpenGraph structured data
    - Twitter Cards meta
    - Sitemap Generation
    - XML Sitemaps
    - Progressive Web App
- url: https://delog-w3layouts.netlify.app/
  repo: https://github.com/W3Layouts/gatsby-starter-delog
  description: A Gatsby Starter built with Netlify CMS to launch your dream blog with a click.
  tags:
    - Blog
    - CMS:Netlify
  features:
    - Simple blog designed for designer and developers
    - Manage Posts with Netlify CMS
    - Option to add featured image and meta description while adding posts
- url: https://styxlab.github.io
  repo: https://github.com/styxlab/gatsby-starter-try-ghost
  description: A Gatsby starter for creating blogs from headless Ghost CMS.
  tags:
    - Blog
    - CMS:Headless
    - SEO
    - Styling:PostCSS
  features:
    - Casper standard Ghost theme
    - Data sourcing from headless Ghost
    - Sticky navigation headers
    - Hover on author avatar
    - Responsive design
    - SEO optimized
    - Styled 404 page
    - OpenGraph structured data
    - Twitter Cards meta
    - Sitemap Generation
    - XML Sitemaps
    - Progressive Web App
    - Offline Support
    - RSS Feed
    - Composable and extensible
- url: https://gatsby-theme-sky-lite.netlify.app
  repo: https://github.com/vim-labs/gatsby-theme-sky-lite-starter
  description: A lightweight Gatsby starter with Material-UI and MDX Markdown support.
  tags:
    - Blog
    - Styling:Material
  features:
    - Lightweight
    - Markdown
    - MDX
    - MaterialUI Components
    - React Icons
- url: https://authenticaysh.netlify.app/
  repo: https://github.com/seabeams/gatsby-starter-auth-aws-amplify
  description: Full-featured Auth with AWS Amplify & AWS Cognito
  tags:
    - AWS
    - Authentication
  features:
    - Full-featured AWS Authentication with Cognito
    - Error feedback in forms
    - Password Reset
    - Multi-Factor Authentication
    - Styling with Bootstrap and Sass
- url: https://gatsby-starter-blog-demo.netlify.app/
  repo: https://github.com/gatsbyjs/gatsby-starter-blog
  description: official blog
  tags:
    - Official
    - Blog
  features:
    - Basic setup for a full-featured blog
    - Support for an RSS feed
    - Google Analytics support
    - Automatic optimization of images in Markdown posts
    - Support for code syntax highlighting
    - Includes plugins for easy, beautiful typography
    - Includes React Helmet to allow editing site meta tags
    - Includes plugins for offline support out of the box
- url: https://gatsby-starter-default-demo.netlify.app/
  repo: https://github.com/gatsbyjs/gatsby-starter-default
  description: official default
  tags:
    - Official
  features:
    - Comes with React Helmet for adding site meta tags
    - Includes plugins for offline support out of the box
- url: https://gatsby-netlify-cms.netlify.app/
  repo: https://github.com/netlify-templates/gatsby-starter-netlify-cms
  description: n/a
  tags:
    - Blog
    - Styling:Bulma
    - CMS:Netlify
  features:
    - A simple blog built with Netlify CMS
    - Basic directory organization
    - Uses Bulma for styling
    - Visit the repo to learn how to set up authentication, and begin modeling your content.
- url: https://vagr9k.github.io/gatsby-advanced-starter/
  repo: https://github.com/Vagr9K/gatsby-advanced-starter
  description: Great for learning about advanced features and their implementations
  tags:
    - Blog
    - Styling:None
  features:
    - Does not contain any UI frameworks
    - Provides only a skeleton
    - Tags
    - Categories
    - Google Analytics
    - Disqus
    - Offline support
    - Web App Manifest
    - SEO
- url: https://vagr9k.github.io/gatsby-material-starter/
  repo: https://github.com/Vagr9K/gatsby-material-starter
  description: n/a
  tags:
    - Styling:Material
  features:
    - React-MD for Material design
    - Sass/SCSS
    - Tags
    - Categories
    - Google Analytics
    - Disqus
    - Offline support
    - Web App Manifest
    - SEO
- url: https://gatsby-advanced-blog-system.danilowoz.now.sh/blog
  repo: https://github.com/danilowoz/gatsby-advanced-blog-system
  description: Create a complete blog from scratch with pagination, categories, featured posts, author, SEO, and navigation.
  tags:
    - Pagination
    - Markdown
    - SEO
  features:
    - Pagination;
    - Category and tag pages (with pagination);
    - Category list (with navigation);
    - Featured post;
    - Author page;
    - Next and prev post;
    - SEO component.
- url: https://graphcms.github.io/gatsby-graphcms-tailwindcss-example/
  repo: https://github.com/GraphCMS/gatsby-graphcms-tailwindcss-example
  description: The default Gatsby starter blog with the addition of the gatsby-source-graphql and Tailwind dependencies.
  tags:
    - Styling:Tailwind
    - CMS:Headless
  features:
    - Tailwind style library
    - GraphQL source plugin
    - Very simple boilerplate
- url: https://wonism.github.io/
  repo: https://github.com/wonism/gatsby-advanced-blog
  description: n/a
  tags:
    - Portfolio
    - Redux
  features:
    - Blog post listing with previews (image + summary) for each blog post
    - Categories and tags for blog posts with pagination
    - Search post with keyword
    - Put react application / tweet into post
    - Copy some codes in post with clicking button
    - Portfolio
    - Resume
    - Redux for managing statement (with redux-saga / reselect)

- url: https://gatsby-tailwind-emotion-starter.netlify.app/
  repo: https://github.com/muhajirdev/gatsby-tailwind-emotion-starter
  description: A Gatsby Starter with Tailwind CSS + Emotion JS
  tags:
    - Styling:Tailwind
  features:
    - ESLint Airbnb without semicolon and without .jsx extension
    - Offline support
    - Web App Manifest
- url: https://gatsby-starter-redux-firebase.netlify.app/
  repo: https://github.com/muhajirdev/gatsby-starter-redux-firebase
  description: A Gatsby + Redux + Firebase Starter. With Authentication
  tags:
    - Styling:None
    - Firebase
    - Client-side App
  features:
    - ESLint Airbnb without semicolon and without .jsx extension
    - Firebase
    - Web App Manifest
- url: https://dschau.github.io/gatsby-blog-starter-kit/
  repo: https://github.com/dschau/gatsby-blog-starter-kit
  description: n/a
  tags:
    - Blog
  features:
    - Blog post listing with previews for each blog post
    - Navigation between posts with a previous/next post button
    - Tags and tag navigation
- url: https://contentful.github.io/starter-gatsby-blog/
  repo: https://github.com/contentful/starter-gatsby-blog
  description: n/a
  tags:
    - Blog
    - CMS:Contentful
    - CMS:Headless
  features:
    - Based on the Gatsby Starter Blog
    - Includes Contentful Delivery API for production build
    - Includes Contentful Preview API for development
- url: https://react-firebase-authentication.wieruch.com/
  repo: https://github.com/the-road-to-react-with-firebase/react-gatsby-firebase-authentication
  description: n/a
  tags:
    - Firebase
  features:
    - Sign In, Sign Up, Sign Out
    - Password Forget
    - Password Change
    - Protected Routes with Authorization
    - Realtime Database with Users
- url: http://dmwl.net/gatsby-hampton-theme
  repo: https://github.com/davad/gatsby-hampton-theme
  description: n/a
  tags:
    - Styling:CSS-in-JS
  features:
    - ESLint in dev mode with the Airbnb config and Prettier formatting rules
    - Emotion for CSS-in-JS
    - A basic blog, with posts under src/pages/blog
    - A few basic components (Navigation, Layout, Link wrapper around gatsby-link))
    - Based on gatsby-starter-gatsbytheme
- url: https://orgapp.github.io/gatsby-starter-orga/
  repo: https://github.com/orgapp/gatsby-starter-orga
  description: Want to use org-mode instead of markdown? This is for you.
  tags:
    - Blog
  features:
    - Use org-mode files as source.
    - Generate post pages, can be configured to be file-based or section-based.
    - Generate posts index pages.
- url: http://2column-portfolio.surge.sh/
  repo: https://github.com/praagyajoshi/gatsby-starter-2column-portfolio
  description: n/a
  tags:
    - Portfolio
    - Styling:SCSS
  features:
    - Designed as a minimalistic portfolio website
    - Grid system using flexboxgrid
    - Styled using SCSS
    - Font icons using font-awesome
    - Google Analytics integration
    - Open Sans font using Google Fonts
    - Prerendered Open Graph tags for rich sharing
- url: https://prototypeinteractive.github.io/gatsby-react-boilerplate/
  repo: https://github.com/PrototypeInteractive/gatsby-react-boilerplate
  description: n/a
  tags:
    - Styling:Bootstrap
  features:
    - Basic configuration and folder structure
    - Uses PostCSS and Sass (with autoprefixer and pixrem)
    - Uses Bootstrap 4 grid
    - Leaves the styling to you
    - Uses data from local json files
    - Contains Node.js server code for easy, secure, and fast hosting
- url: http://capricious-spring.surge.sh/
  repo: https://github.com/noahg/gatsby-starter-blog-no-styles
  description: n/a
  tags:
    - Blog
    - Styling:None
  features:
    - Same as official gatsby-starter-blog but with all styling removed
- url: https://gatsby-starter-github-api.netlify.app/
  repo: https://github.com/lundgren2/gatsby-starter-github-api
  description: Single page starter based on gatsby-source-github-api
  tags:
    - Portfolio
    - Onepage
  features:
    - Use your GitHub as your own portfolio site
    - List your GitHub repositories
    - GitHub GraphQL API v4
- url: https://gatsby-starter-github-repositories.netlify.app
  repo: https://github.com/tool3/gatsby-starter-github-repositories
  description: Single page starter based on gatsby-source-github-api and gatsby-starter-github-api
  tags:
    - Portfolio
    - Onepage
  features:
    - Use your GitHub as your own portfolio site
    - List your GitHub repositories
    - GitHub GraphQL API v4

- url: https://gatsby-starter-bloomer.netlify.app/
  repo: https://github.com/Cethy/gatsby-starter-bloomer
  description: n/a
  tags:
    - Styling:Bulma
  features:
    - Based on gatsby-starter-default
    - Bulma CSS Framework with its Bloomer react components
    - Font-Awesome icons
    - Includes a simple fullscreen hero w/ footer example
- url: https://gatsby-starter-bootstrap-netlify.netlify.app/
  repo: https://github.com/konsumer/gatsby-starter-bootstrap-netlify
  description: n/a
  tags:
    - Styling:Bootstrap
    - CMS:Netlify
  features:
    - Very similar to gatsby-starter-netlify-cms, slightly more configurable (e.g. set site-title in gatsby-config) with Bootstrap/Bootswatch instead of bulma
- url: https://gatstrap.netlify.app/
  repo: https://github.com/jaxx2104/gatsby-starter-bootstrap
  description: n/a
  tags:
    - Styling:Bootstrap
  features:
    - Bootstrap CSS framework
    - Single column layout
    - Basic components like SiteNavi, SitePost, SitePage
- url: http://gatsby-bulma-storybook.surge.sh/
  repo: https://github.com/gvaldambrini/gatsby-starter-bulma-storybook
  description: n/a
  tags:
    - Styling:Bulma
    - Storybook
    - Testing
  features:
    - Storybook for developing components in isolation
    - Bulma and Sass support for styling
    - CSS modules
    - Prettier & ESLint to format & check the code
    - Jest
- url: https://gatsby-starter-business.netlify.app/
  repo: https://github.com/v4iv/gatsby-starter-business
  description: n/a
  tags:
    - Styling:Bulma
    - PWA
    - CMS:Netlify
    - Disqus
    - Search
    - Pagination
  features:
    - Complete Business Website Suite - Home Page, About Page, Pricing Page, Contact Page and Blog
    - Netlify CMS for Content Management
    - SEO Friendly (Sitemap, Schemas, Meta Tags, GTM etc)
    - Bulma and Sass Support for styling
    - Progressive Web App & Offline Support
    - Tags and RSS Feed for Blog
    - Disqus and Share Support
    - Elastic-Lunr Search
    - Pagination
    - Easy Configuration using `config.js` file
- url: https://haysclark.github.io/gatsby-starter-casper/
  repo: https://github.com/haysclark/gatsby-starter-casper
  description: n/a
  tags:
    - PWA
  features:
    - Page pagination
    - CSS
    - Tags
    - Google Analytics
    - Offline support
    - Web App Manifest
    - SEO
- url: http://gatsby-starter-ceevee.surge.sh/
  repo: https://github.com/amandeepmittal/gatsby-starter-ceevee
  description: n/a
  tags:
    - Portfolio
  features:
    - Based on the Ceevee site template, design by Styleshout
    - Single Page Resume/Portfolio site
    - Target audience Developers, Designers, etc.
    - Used CSS Modules, easy to manipulate
    - FontAwsome Library for icons
    - Responsive Design, optimized for Mobile devices
- url: https://gatsby-starter-contentful-i18n.netlify.app/
  repo: https://github.com/mccrodp/gatsby-starter-contentful-i18n
  description: i18n support and language switcher for Contentful starter repo
  tags:
    - i18n
    - CMS:Contentful
    - CMS:Headless
  features:
    - Localization (Multilanguage)
    - Dynamic content from Contentful CMS
    - Integrates i18n plugin starter and using-contentful repos
- url: https://cranky-edison-12166d.netlify.app/
  repo: https://github.com/datocms/gatsby-portfolio
  description: n/a
  tags:
    - CMS:DatoCMS
    - CMS:Headless
  features:
    - Simple portfolio to quick start a site with DatoCMS
    - Contents and media from DatoCMS
    - Custom Sass style
    - SEO
- url: https://gatsby-deck.netlify.app/
  repo: https://github.com/fabe/gatsby-starter-deck
  description: n/a
  tags:
    - Presentation
  features:
    - Create presentations/slides using Gatsby.
    - Offline support.
    - Page transitions.
- url: https://gatsby-starter-default-i18n.netlify.app/
  repo: https://github.com/angeloocana/gatsby-starter-default-i18n
  description: n/a
  tags:
    - i18n
  features:
    - localization (Multilanguage)
- url: http://gatsby-dimension.surge.sh/
  repo: https://github.com/codebushi/gatsby-starter-dimension
  description: Single page starter based on the Dimension site template
  tags:
    - Portfolio
    - HTML5UP
    - Styling:SCSS
  features:
    - Designed by HTML5 UP
    - Simple one page site that’s perfect for personal portfolios
    - Fully Responsive
    - Styling with SCSS
- url: https://gatsby-docs-starter.netlify.app/
  repo: https://github.com/ericwindmill/gatsby-starter-docs
  description: n/a
  tags:
    - Documentation
    - Styling:CSS-in-JS
  features:
    - All the features from gatsby-advanced-starter, plus
    - Designed for Documentation / Tutorial Websites
    - ‘Table of Contents’ Component, Auto generates ToC from posts - just follow the file frontmatter conventions from markdown files in ‘lessons’.
    - Styled Components w/ ThemeProvider
    - Basic UI
    - A few extra components
    - Custom prismjs theme
    - React Icons
- url: https://parmsang.github.io/gatsby-starter-ecommerce/
  repo: https://github.com/parmsang/gatsby-starter-ecommerce
  description: Easy to use starter for an e-commerce store
  tags:
    - Styling:Other
    - Stripe
    - E-commerce
    - PWA
    - Authentication
  features:
    - Uses the Moltin e-commerce Api
    - Stripe checkout
    - Semantic-UI
    - Styled components
    - Google Analytics - (you enter the tracking-id)
    - React-headroom
    - ESLint & Prettier. Uses Airbnb JavaScript Style Guide
    - Authentication via Moltin (Login and Register)
- url: http://gatsby-forty.surge.sh/
  repo: https://github.com/codebushi/gatsby-starter-forty
  description: Multi-page starter based on the Forty site template
  tags:
    - Styling:SCSS
    - HTML5UP
  features:
    - Designed by HTML5 UP
    - Colorful homepage, and also includes a Landing Page and Generic Page components.
    - Many elements are available, including buttons, forms, tables, and pagination.
    - Custom grid made with CSS Grid
    - Styling with SCSS
- url: https://themes.gatsbythemes.com/gatsby-starter/
  repo: https://github.com/saschajullmann/gatsby-starter-gatsbythemes
  description: n/a
  tags:
    - Styling:CSS-in-JS
    - Blog
    - Testing
    - Linting
  features:
    - CSS-in-JS via Emotion.
    - Jest and Enzyme for testing.
    - ESLint in dev mode with the Airbnb config and Prettier formatting rules.
    - React 16.
    - A basic blog, with posts under src/pages/blog. There’s also a script which creates a new Blog entry (post.sh).
    - Data per JSON files.
    - A few basic components (Navigation, Footer, Layout).
    - Layout components make use of Styled-System.
    - Google Analytics (you just have to enter your tracking-id).
    - Gatsby-Plugin-Offline which includes Service Workers.
    - Prettier for a uniform codebase.
    - Normalize css (7.0).
    - Feather icons.
    - Font styles taken from Tachyons.
- url: https://gcn.netlify.app/
  repo: https://github.com/ryanwiemer/gatsby-starter-gcn
  description: A starter template to build amazing static websites with Gatsby, Contentful, and Netlify
  tags:
    - CMS:Contentful
    - CMS:Headless
    - Blog
    - Netlify
    - Styling:CSS-in-JS
  features:
    - CMS:Contentful integration with ready to go placeholder content
    - Netlify integration including a pre-built contact form
    - Minimal responsive design - made to customize or tear apart
    - Pagination logic
    - Styled components
    - SEO Friendly Component
    - JSON-LD Schema
    - OpenGraph sharing support
    - Sitemap Generation
    - Google Analytics
    - Progressive Web app
    - Offline Support
    - RSS Feed
    - Gatsby Standard module for linting JavaScript with StandardJS
    - Stylelint support for Styled Components to lint the CSS in JS
- url: https://alampros.github.io/gatsby-starter-grommet/
  repo: https://github.com/alampros/gatsby-starter-grommet
  description: n/a
  tags:
    - Styling:Grommet
  features:
    - Barebones configuration for using the Grommet design system
    - Uses Sass (with CSS modules support)
- url: https://gatsby-starter-hello-world-demo.netlify.app/
  repo: https://github.com/gatsbyjs/gatsby-starter-hello-world
  description: official hello world
  tags:
    - Official
  features:
    - A no-frills Gatsby install
    - No plugins, no boilerplate
    - Great for advanced users
- url: https://gatsby-starter-hello-world-tailwind-css.netlify.app/
  repo: https://github.com/ohduran/gatsby-starter-hello-world-tailwind-css
  description: hello world + Tailwind CSS
  tags:
    - Styling:Tailwind
  features:
    - One plugin, no boilerplate
    - Great for advanced users
- url: https://gatsby-starter-hero-blog.greglobinski.com/
  repo: https://github.com/greglobinski/gatsby-starter-hero-blog
  description: no description yet
  tags:
    - Styling:PostCSS
    - SEO
    - Markdown
  features:
    - Easy editable content in Markdown files (posts, pages and parts)
    - CSS with `styled-jsx` and `PostCSS`
    - SEO (sitemap generation, robot.txt, meta and OpenGraph Tags)
    - Social sharing (Twitter, Facebook, Google, LinkedIn)
    - Comments (Facebook)
    - Images lazy loading and `webp` support (gatsby-image)
    - Post categories (category based post list)
    - Full text searching (Algolia)
    - Contact form (Netlify form handling)
    - Form elements and validation with `ant-design`
    - RSS feed
    - 100% PWA (manifest.webmanifest, offline support, favicons)
    - Google Analytics
    - App favicons generator (node script)
    - Easy customizable base styles via `theme` object generated from `yaml` file (fonts, colors, sizes)
    - React v.16.3 (gatsby-plugin-react-next)
    - Components lazy loading (social sharing)
    - ESLint (google config)
    - Prettier code styling
    - webpack `BundleAnalyzerPlugin`
- url: https://gatsby-starter-i18n-lingui.netlify.app/
  repo: https://github.com/dcroitoru/gatsby-starter-i18n-lingui
  description: n/a
  tags:
    - i18n
  features:
    - Localization (Multilanguage) provided by js-lingui
    - Message extraction
    - Avoids code duplication - generates pages for each locale
    - Possibility of translated paths
- url: https://lumen.netlify.app/
  repo: https://github.com/alxshelepenok/gatsby-starter-lumen
  description: A minimal, lightweight, and mobile-first starter for creating blogs using Gatsby.
  tags:
    - Blog
    - CMS:Netlify
    - Pagination
    - Disqus
    - RSS
    - Linting
    - Testing
    - Styling:PostCSS
    - Styling:SCSS
  features:
    - Lost Grid
    - Jest testing
    - Beautiful typography inspired by matejlatin/Gutenberg
    - Mobile-First approach in development
    - Stylesheet built using SASS and BEM-Style naming
    - Syntax highlighting in code blocks
    - Sidebar menu built using a configuration block
    - Archive organized by tags and categories
    - Pagination support
    - Offline support
    - Google Analytics support
    - Disqus Comments support
- url: https://minimal-blog.lekoarts.de
  repo: https://github.com/LekoArts/gatsby-starter-minimal-blog
  description: This starter is part of a german tutorial series on Gatsby. The starter will change over time to use more advanced stuff (feel free to express your ideas in the repository). Its first priority is a minimalistic style coupled with a lot of features for the content.
  tags:
    - Blog
    - MDX
    - Styling:CSS-in-JS
    - Netlify
    - Linting
    - PWA
  features:
    - Minimal and clean white layout
    - Write your blog posts in MDX
    - Offline Support, WebApp Manifest, SEO
    - Code highlighting (with prism-react-renderer) and live preview (with react-live)
- url: https://gatsby-starter-modern-demo.netlify.app/
  repo: https://github.com/kripod/gatsby-starter-modern
  description: no description yet
  tags:
    - Linting
  features:
    - A set of strict linting rules (based on the Airbnb JavaScript Style Guide)
    - Encourage automatic code formatting
    - Prefer using Yarn for package management
    - Use EditorConfig to maintain consistent coding styles between different editors and IDEs
    - Integration with Visual Studio Code
    - Based on gatsby-starter-default
- url: https://gatsby-starter-personal-blog.greglobinski.com/
  repo: https://github.com/greglobinski/gatsby-starter-personal-blog
  description: n/a
  tags:
    - Blog
    - Markdown
    - Netlify
    - Styling:Material
  features:
    - Ready to use, but easily customizable a fully equipped theme starter
    - Easy editable content in Markdown files (posts, pages and parts)
    - ‘Like an app’ layout transitions
    - Easily restyled through theme object
    - Styling with JSS
    - Page transitions
    - Comments (Facebook)
    - Post categories
    - Post list filtering
    - Full text searching (Algolia)
    - Contact form (Netlify form handling)
    - Material UI (@next)
    - RSS feed
    - Full screen mode
    - User adjustable articles’ body copy font size
    - Social sharing (Twitter, Facebook, Google, LinkedIn)
    - PWA (manifes.json, offline support, favicons)
    - Google Analytics
    - Favicons generator (node script)
    - Components leazy loading with AsyncComponent (social sharing, info box)
    - ESLint (google config)
    - Prettier code styling
    - Custom webpack CommonsChunkPlugin settings
    - webpack BundleAnalyzerPlugin
- url: http://gatsby-photon.surge.sh/
  repo: https://github.com/codebushi/gatsby-starter-photon
  description: Single page starter based on the Photon site template
  tags:
    - HTML5UP
    - Onepage
    - Styling:SCSS
  features:
    - Designed by HTML5 UP
    - Single Page, Responsive Site
    - Custom grid made with CSS Grid
    - Styling with SCSS
- url: https://portfolio-bella.netlify.app/
  repo: https://github.com/LekoArts/gatsby-starter-portfolio-bella
  description: A portfolio starter for Gatsby. The target audience are designers and photographers. The light themed website shows your work with large images & big typography. The Onepage is powered by the Headless CMS Prismic.io. and has programmatically created pages for your projects. General settings and colors can be changed in a config & theme file.
  tags:
    - Portfolio
    - CMS:Prismic
    - CMS:Headless
    - Styling:CSS-in-JS
    - Onepage
    - PWA
    - Linting
  features:
    - Big typography & images
    - White theme
    - Prismic.io as CMS
    - Emotion for styling + Emotion-Grid
    - One-page layout with sub-pages for case studies
    - Easily configurable
    - And other good stuff (SEO, Offline Support, WebApp Manifest Support)
- url: https://cara.lekoarts.de
  repo: https://github.com/LekoArts/gatsby-starter-portfolio-cara
  description: Playful and Colorful One-Page portfolio featuring Parallax effects and animations. Especially designers and/or photographers will love this theme! Built with MDX and Theme UI.
  tags:
    - Portfolio
    - Onepage
    - Styling:CSS-in-JS
    - PWA
  features:
    - React Spring Parallax effects
    - Theme UI-based theming
    - CSS Animations and shapes
    - Light/Dark mode
- url: https://emilia.lekoarts.de
  repo: https://github.com/LekoArts/gatsby-starter-portfolio-emilia
  description: A portfolio starter for Gatsby. The target audience are designers and photographers. The dark-themed website shows your work with large images in a grid-layout (powered by CSS Grid). The transition effects on the header add a playful touch to the overall minimal design. The website has programmatically created pages for your projects (with automatic image import). General settings and colors can be changed in a config & theme file.
  tags:
    - Portfolio
    - PWA
    - Transitions
    - MDX
    - Styling:CSS-in-JS
    - Linting
    - Testing
  features:
    - Focus on big images (with gatsby-image)
    - Dark Theme with HeroPatterns Header
    - CSS Grid and styled-components
    - Page transitions
    - Cypress for End-to-End testing
    - react-spring animations
    - One-Page layout with sub-pages for projects
    - Create your projects in MDX (automatic import of images)
    - And other good stuff (SEO, Offline Support, WebApp Manifest Support)
- url: https://emma.lekoarts.de
  repo: https://github.com/LekoArts/gatsby-starter-portfolio-emma
  description: Minimalistic portfolio with full-width grid, page transitions, support for additional MDX pages, and a focus on large images. Especially designers and/or photographers will love this theme! Built with MDX and Theme UI. Using the Gatsby Theme "@lekoarts/gatsby-theme-emma".
  tags:
    - Portfolio
    - MDX
    - Transitions
    - Styling:CSS-in-JS
    - PWA
  features:
    - MDX
    - react-spring page animations
    - Optional MDX pages which automatically get added to the navigation
    - Fully customizable through the usage of Gatsby Themes (and Theme UI)
    - Light Mode / Dark Mode
    - Google Analytics Support
    - SEO (Sitemap, OpenGraph tags, Twitter tags)
    - Offline Support & WebApp Manifest
- url: https://gatsby-starter-procyon.netlify.app/
  repo: https://github.com/danielmahon/gatsby-starter-procyon
  description: n/a
  tags:
    - PWA
    - CMS:Headless
    - CMS:Other
    - Styling:Material
    - Netlify
  features:
    - Gatsby + React (server side rendering)
    - GraphCMS Headless CMS
    - DraftJS (in-place) Medium-like Editing
    - Apollo GraphQL (client-side)
    - Local caching between builds
    - Material-UI (layout, typography, components, etc)
    - Styled-Components™-like API via Material-UI
    - Netlify Deployment Friendly
    - Netlify Identity Authentication (enables editing)
    - Automatic versioning, deployment and CHANGELOG
    - Automatic rebuilds with GraphCMS and Netlify web hooks
    - PWA (Progressive Web App)
    - Google Fonts
- url: http://gatsby-starter-product-guy.surge.sh/
  repo: https://github.com/amandeepmittal/gatsby-starter-product-guy
  description: n/a
  tags:
    - Portfolio
  features:
    - Single Page
    - A portfolio Developers and Product launchers alike
    - Using Typography.js easy to switch fonts
    - All your Project/Portfolio Data in Markdown, server by GraphQL
    - Responsive Design, optimized for Mobile devices
- url: https://caki0915.github.io/gatsby-starter-redux/
  repo: https://github.com/caki0915/gatsby-starter-redux
  description: n/a
  tags:
    - Styling:CSS-in-JS
    - Redux
  features:
    - Redux and Redux-devtools.
    - Emotion with a basic theme and SSR
    - Typography.js
    - ESLint rules based on Prettier and Airbnb
- url: http://gatsby-stellar.surge.sh/
  repo: https://github.com/codebushi/gatsby-starter-stellar
  description: Single page starter based on the Stellar site template
  tags:
    - HTML5UP
    - Onepage
    - Styling:SCSS
  features:
    - Designed by HTML5 UP
    - Scroll friendly, responsive site. Can be used as a single or multi-page site.
    - Sticky Navigation when scrolling.
    - Scroll spy and smooth scrolling to different sections of the page.
    - Styling with SCSS
- url: http://gatsby-strata.surge.sh/
  repo: https://github.com/codebushi/gatsby-starter-strata
  description: Single page starter based on the Strata site template
  tags:
    - Portfolio
    - Onepage
    - HTML5UP
    - Styling:SCSS
  features:
    - Designed by HTML5 UP
    - Super Simple, single page portfolio site
    - Lightbox style React photo gallery
    - Fully Responsive
    - Styling with SCSS
- url: https://gatsby-starter-strict.netlify.app/
  repo: https://github.com/kripod/gatsby-starter-strict
  description: n/a
  tags:
    - Linting
  features:
    - A set of strict linting rules (based on the Airbnb JavaScript Style Guide)
    - lint script
    - Encourage automatic code formatting
    - format script
    - Prefer using Yarn for package management
    - Use EditorConfig to maintain consistent coding styles between different editors and IDEs
    - Integration with Visual Studio Code
    - Pre-configured auto-formatting on file save
    - Based on gatsby-starter-default
- url: https://gatsby-tachyons.netlify.app/
  repo: https://github.com/pixelsign/gatsby-starter-tachyons
  description: no description yet
  tags:
    - Styling:Other
  features:
    - Based on gatsby-starter-default
    - Using Tachyons for CSS.
- url: https://gatsby-starter-tailwind.oddstronaut.com/
  repo: https://github.com/taylorbryant/gatsby-starter-tailwind
  description: A Gatsby v2 starter styled using Tailwind, a utility-first CSS framework. Uses Purgecss to remove unused CSS.
  tags:
    - Styling:Tailwind
  features:
    - Based on gatsby-starter-default
    - Tailwind CSS Framework
    - Removes unused CSS with Purgecss
    - Includes responsive navigation and form examples
- url: http://portfolio-v3.surge.sh/
  repo: https://github.com/amandeepmittal/gatsby-portfolio-v3
  description: n/a
  tags:
    - Portfolio
  features:
    - Single Page, Timeline View
    - A portfolio Developers and Product launchers
    - Bring in Data, plug-n-play
    - Responsive Design, optimized for Mobile devices
    - Seo Friendly
    - Uses Flexbox
- url: https://gatsby-starter-typescript-plus.netlify.app/
  repo: https://github.com/resir014/gatsby-starter-typescript-plus
  description: This is a starter kit for Gatsby.js websites written in TypeScript. It includes the bare essentials for you to get started (styling, Markdown parsing, minimal toolset).
  tags:
    - Styling:CSS-in-JS
    - Language:TypeScript
    - Markdown
  features:
    - TypeScript
    - ESLint (with custom ESLint rules)
    - Markdown rendering with Remark
    - Basic component structure
    - Styling with emotion
- url: https://haysclark.github.io/gatsby-starter-typescript/
  repo: https://github.com/haysclark/gatsby-starter-typescript
  description: n/a
  tags:
    - Language:TypeScript
  features:
    - TypeScript
- url: https://fabien0102-gatsby-starter.netlify.app/
  repo: https://github.com/fabien0102/gatsby-starter
  description: n/a
  tags:
    - Language:TypeScript
    - Styling:Other
    - Testing
  features:
    - Semantic-ui for styling
    - TypeScript
    - Offline support
    - Web App Manifest
    - Jest/Enzyme testing
    - Storybook
    - Markdown linting
- url: https://gatsby-starter-wordpress.netlify.app/
  repo: https://github.com/GatsbyCentral/gatsby-starter-wordpress
  description: Gatsby starter using WordPress as the content source.
  tags:
    - Styling:CSS-in-JS
    - CMS:WordPress
  features:
    - All the features from gatsby-advanced-starter, plus
    - Leverages the WordPress plugin for Gatsby for data
    - Configured to work with WordPress Advanced Custom Fields
    - Auto generated Navigation for your WordPress Pages
    - Minimal UI and Styling — made to customize.
    - Styled Components
- url: https://www.concisejavascript.org/
  repo: https://github.com/rwieruch/open-crowd-fund
  description: n/a
  tags:
    - Stripe
    - Firebase
  features:
    - Open source crowdfunding for your own ideas
    - Alternative for Kickstarter, GoFundMe, etc.
    - Secured Credit Card payments with Stripe
    - Storing of funding information in Firebase
- url: https://www.verious.io/
  repo: https://github.com/cpinnix/verious-boilerplate
  description: n/a
  tags:
    - Styling:Other
  features:
    - Components only. Bring your own data, plugins, etc.
    - Bootstrap inspired grid system with Container, Row, Column components.
    - Simple Navigation and Dropdown components.
    - Baseline grid built in with modular scale across viewports.
    - Abstract measurements utilize REM for spacing.
    - One font to rule them all, Helvetica.
- url: https://gatsby-starter-blog-grommet.netlify.app/
  repo: https://github.com/Ganevru/gatsby-starter-blog-grommet
  description: Gatsby v2 starter for creating a blog. Based on Grommet v2 UI.
  tags:
    - Blog
    - Markdown
    - Styling:Grommet
    - Language:TypeScript
    - Linting
    - Redux
  features:
    - Grommet v2 UI
    - Easily configurable - see site-config.js in the root
    - Switch between grommet themes
    - Change between light and dark themes (with Redux)
    - Blog posts previews in card style
    - Responsive Design, optimized for Mobile devices
    - styled-components
    - TypeScript and ESLint (typescript-eslint)
    - lint-staged and husky - for linting before commit
- url: https://happy-pare-dff451.netlify.app/
  repo: https://github.com/fhavrlent/gatsby-contentful-typescript-starter
  description: Contentful and TypeScript starter based on default starter.
  tags:
    - CMS:Contentful
    - CMS:Headless
    - Language:TypeScript
    - Styling:CSS-in-JS
  features:
    - Based on default starter
    - TypeScript
    - CSS in JS (Emotion)
    - CMS:Contentful
- url: https://xylo-gatsby-bulma-starter.netlify.app/
  repo: https://github.com/xydac/xylo-gatsby-bulma-starter
  description: Gatsby v2 Starter with Bulma based on default starter.
  tags:
    - Styling:SCSS
    - Styling:Bulma
  features:
    - Based on default starter
    - Bulma Css
    - Sass based Styling
- url: https://maxpou.github.io/gatsby-starter-morning-dew/
  repo: https://github.com/maxpou/gatsby-starter-morning-dew
  description: Gatsby v2 blog starter
  tags:
    - Blog
    - Markdown
    - PWA
    - Disqus
    - SEO
    - MDX
    - Styling:CSS-in-JS
  features:
    - Blog post listing with previews (image + summary) for each blog post
    - Fully configurable
    - Multilang support (blog post only)
    - Syntax highlighting
    - css-in-js (with styled-components)
    - Fully Responsive
    - Tags
    - Google Analytics
    - Disqus comments support
    - Offline support
    - Web App Manifest
    - ESLint
    - Prettier
    - Travis CI
- url: https://gatsby-starter-blog-jumpalottahigh.netlify.app/
  repo: https://github.com/jumpalottahigh/gatsby-starter-blog-jumpalottahigh
  description: Gatsby v2 blog starter with SEO, search, filter, reading progress, mobile menu fab
  tags:
    - Blog
    - Markdown
  features:
    - Blog post listing with previews (image + summary) for each blog post
    - Google structured data
    - Mobile-friendly menu toggled with a floating action button (FAB)
    - Article read progress
    - User feedback component
- url: https://i18n.smakosh.com/
  repo: https://github.com/smakosh/gatsby-starter-i18n
  description: Gatsby v2 Starter with i18n using react-intl and more cool features.
  tags:
    - Styling:CSS-in-JS
    - i18n
  features:
    - Based on default starter
    - i18n with rtl text
    - Stateless components using Recompose
    - Font changes depending on the chosen language
    - SEO (meta tags, openGraph, structured data, Twitter and more...)
- url: https://gatsby-starter-mate.netlify.app
  repo: https://github.com/EmaSuriano/gatsby-starter-mate
  description: A portfolio starter for Gatsby integrated with Contentful CMS.
  tags:
    - Styling:CSS-in-JS
    - CMS:Contentful
    - CMS:Headless
    - Portfolio
  features:
    - Gatsby v2
    - Rebass (Styled-components system)
    - React Reveal
    - Dynamic content from Contentful
    - Offline support
    - PWA ready
    - SEO
    - Responsive design
    - Icons from font-awesome
    - Netlify Deployment Friendly
    - Medium integration
    - Social sharing (Twitter, Facebook, Google, LinkedIn)
- url: https://gatsby-starter-typescript-sass.netlify.app
  repo: https://github.com/thetrevorharmon/gatsby-starter-typescript-sass
  description: A basic starter with TypeScript and Sass built-in
  tags:
    - Language:TypeScript
    - Styling:SCSS
    - Linting
  features:
    - TypeScript and Sass support
    - TS linter with basic react rules
- url: https://gatsby-simple-contentful-starter.netlify.app/
  repo: https://github.com/cwlsn/gatsby-simple-contentful-starter
  description: A simple starter to display Contentful data in Gatsby, ready to deploy on Netlify. Comes with a detailed article detailing the process.
  tags:
    - CMS:Contentful
    - CMS:Headless
    - Markdown
    - Styling:CSS-in-JS
  features:
    - Gatsby v2
    - Query Contentful data via Gatsby's GraphQL
    - Styled-Components for CSS-in-JS
    - Simple format, easy to create your own site quickly
    - React Helmet for Header Modification
    - Remark for loading Markdown into React
- url: https://gatsby-blog-cosmicjs.netlify.app/
  repo: https://github.com/cosmicjs/gatsby-blog-cosmicjs
  description: Blog that utilizes the power of the Cosmic headless CMS for easy content management
  tags:
    - CMS:Cosmic
    - CMS:Headless
    - Blog
  features:
    - Uses the Cosmic Gatsby source plugin
- url: https://cosmicjs-gatsby-starter.netlify.app/
  repo: https://github.com/cosmicjs/gatsby-starter
  description: Simple Gatsby starter connected to the Cosmic headless CMS for easy content management
  tags:
    - CMS:Cosmic
    - CMS:Headless
  features:
    - Uses the Cosmic Gatsby source plugin
- url: https://www.gatsby-typescript-template.com/
  repo: https://github.com/ikeryo1182/gatsby-typescript-template
  description: This is a standard starter with TypeScript, TSLint, Prettier, Lint-Staged(Husky) and Sass
  tags:
    - Language:TypeScript
    - Linting
    - Styling:SCSS
  features:
    - Category and Tag for post
    - Type Safe by TypeScript
    - Format Safe by TSLint and Prettier with Lint-Staged(Husky)
- url: https://zandersparrow.github.io/gatsby-simple-redux/
  repo: https://github.com/zandersparrow/gatsby-simple-redux
  description: The default starter plus redux
  tags:
    - Redux
  features:
    - Minimal starter based on the official default
    - Includes redux and a simple counter example
- url: https://gatsby-casper.netlify.app/
  repo: https://github.com/scttcper/gatsby-casper
  description: This is a starter blog that looks like the Ghost.io default theme, casper.
  tags:
    - Blog
    - Language:TypeScript
    - Styling:CSS-in-JS
  features:
    - Emotion CSS-in-JS
    - TypeScript
    - Author and tag pages
    - RSS
- url: https://gatsby-universal.netlify.app
  repo: https://github.com/fabe/gatsby-universal
  description: An opinionated Gatsby v2 starter for state-of-the-art marketing sites
  tags:
    - Transitions
    - PWA
    - Styling:CSS-in-JS
    - Linting
    - Markdown
    - SEO
  features:
    - Page Transitions
    - IntersectionObserver, component-based
    - React Context for global UI state
    - styled-components v4
    - Generated media queries for easy use
    - Optimized with Google Lighthouse (100/100)
    - Offline support
    - Manifest support
    - Sitemap support
    - All favicons generated
    - SEO (with Schema JSONLD) & Social Tags
    - Prettier
    - ESLint
- url: https://prismic.lekoarts.de/
  repo: https://github.com/LekoArts/gatsby-starter-prismic
  description: A typography-heavy & light-themed Gatsby Starter which uses the Headless CMS Prismic.
  tags:
    - CMS:Prismic
    - CMS:Headless
    - Styling:CSS-in-JS
    - Linting
    - Blog
    - PWA
    - Testing
  features:
    - Prismic as Headless CMS
    - Uses multiple features of Prismic - Slices, Labels, Relationship fields, Custom Types
    - Emotion for Styling
    - Cypress for End-to-End testing
    - Prism.js highlighting
    - Responsive images with gatsby-image
    - Extensive SEO
    - ESLint & Prettier
- url: https://gatsby-starter-v2-casper.netlify.app/
  repo: https://github.com/GatsbyCentral/gatsby-v2-starter-casper
  description: A blog starter based on the Casper (v1.4) theme.
  tags:
    - Blog
    - PWA
  features:
    - Page pagination
    - CSS
    - Tags
    - Google Analytics
    - Offline support
    - Web App Manifest
    - SEO
- url: https://lumen-v2.netlify.app/
  repo: https://github.com/GatsbyCentral/gatsby-v2-starter-lumen
  description: A Gatsby v2 fork of the lumen starter.
  tags:
    - Blog
    - RSS
    - Disqus
  features:
    - Lost Grid.
    - Beautiful typography inspired by matejlatin/Gutenberg.
    - Mobile-First approach in development.
    - Stylesheet built using Sass and BEM-Style naming.
    - Syntax highlighting in code blocks.
    - Sidebar menu built using a configuration block.
    - Archive organized by tags and categories.
    - Automatic RSS generation.
    - Automatic Sitemap generation.
    - Offline support.
    - Google Analytics support.
    - Disqus Comments support.
- url: https://gatsby-starter-firebase.netlify.app/
  repo: https://github.com/muhajirdev/gatsby-starter-firebase
  description: A Gatsby + Firebase Starter. With Authentication
  tags:
    - Firebase
    - Client-side App
  features:
    - ESLint Airbnb without semicolon and without .jsx extension
    - Firebase
    - Web App Manifest
- url: http://gatsby-lightbox.416serg.me
  repo: https://github.com/416serg/gatsby-starter-lightbox
  description: Showcasing a custom lightbox implementation using `gatsby-image`
  tags:
    - Portfolio
    - SEO
    - Styling:CSS-in-JS
  features:
    - Features a custom, accessible lightbox with gatsby-image
    - Styled with styled-components using CSS Grid
    - React Helmet for SEO
- url: https://jackbravo.github.io/gatsby-starter-i18n-blog/
  repo: https://github.com/jackbravo/gatsby-starter-i18n-blog
  description: Same as official gatsby-starter-blog but with i18n support
  tags:
    - i18n
    - Blog
  features:
    - Translates site name and bio using .md files
    - No extra libraries needed
- url: https://calpa.me/
  repo: https://github.com/calpa/gatsby-starter-calpa-blog
  description: Blog Template X Contentful, Twitter and Facebook style
  tags:
    - Blog
    - Styling:SCSS
  features:
    - Gatsby v2, faster than faster
    - Not just Contentful content source, you can use any database
    - Custom style
    - Google Analytics
    - Gitalk
    - sitemap
    - React FontAwesome
    - SEO
    - Offline support
    - Web App Manifest
    - Styled using SCSS
    - Page pagination
    - Netlify optimization
- url: https://gatsby-starter-typescript-power-blog.majidhajian.com/
  repo: https://github.com/mhadaily/gatsby-starter-typescript-power-blog
  description: Minimal Personal Blog with Gatsby and TypeScript
  tags:
    - PWA
    - Blog
    - Language:TypeScript
    - Markdown
  features:
    - Mobile-First approach in development
    - TSLint & Prettier
    - Offline support
    - Styled Component implementation
    - Category and Tag for post
    - Dark / Light theme
    - Type Safe by TypeScript
    - Purge CSS
    - Format Safe by TSLint, StyleLint and Prettier with Lint-Staged(Husky)
    - Blog page
    - Syntax highlighting in code blocks
    - Pagination Ready
    - Ready to deploy to GitHub Pages or Netlify
    - Automatic RSS generation
    - Automatic Sitemap generation
- url: https://gatsby-starter-kontent.netlify.app
  repo: https://github.com/Kentico/gatsby-starter-kontent
  description: Gatsby starter site with Kentico Kontent based on default Gatsby starter
  tags:
    - CMS:Headless
    - CMS:Kontent
    - Netlify
  features:
    - Comes with React Helmet for adding site meta tags
    - Includes plugins for offline support out of the box
    - Kentico Kontent integration
- url: https://gatsby-starter-storybook.netlify.app/
  repo: https://github.com/markoradak/gatsby-starter-storybook
  description: Gatsby starter site with Storybook
  tags:
    - Storybook
    - Styling:CSS-in-JS
    - Linting
  features:
    - Gatsby v2 support
    - Storybook v4 support
    - Styled Components v4 support
    - Styled Reset, ESLint, Netlify Conf
- url: https://jamstack-hackathon-starter.netlify.app/
  repo: https://github.com/sw-yx/jamstack-hackathon-starter
  description: A JAMstack app with authenticated routes, static marketing pages, etc. with Gatsby, Netlify Identity, and Netlify Functions
  tags:
    - Netlify
    - Client-side App
  features:
    - Netlify Identity
    - Netlify Functions
    - Static Marketing pages and Dynamic Client-side Authenticated App pages
- url: https://collective.github.io/gatsby-starter-plone/
  repo: https://github.com/collective/gatsby-starter-plone
  description: A Gatsby starter template to build static sites using Plone as the content source
  tags:
    - CMS:Other
    - CMS:Headless
    - SEO
    - PWA
  features:
    - Creates 1-1 copy of source Plone site
    - Auto generated navigation and breadcrumbs
    - Progressive Web App features
    - Optimized for performance
    - Minimal UI and Styling
- url: https://gatsby-tutorial-starter.netlify.app/
  repo: https://github.com/justinformentin/gatsby-v2-tutorial-starter
  description: Simple, modern designed blog with post lists, tags, and easily customizable code.
  tags:
    - Blog
    - Linting
    - PWA
    - SEO
    - Styling:CSS-in-JS
    - Markdown
  features:
    - Blog post listing with image, summary, date, and tags.
    - Post Tags
    - Post List Filtering
    - Typography.js
    - Emotion styling
    - Syntax Highlighting in Code Blocks
    - Gatsby Image
    - Fully Responsive
    - Offline Support
    - Web App Manifest
    - SEO
    - PWA
    - Sitemap generation
    - Schema.org JSON-LD
    - CircleCI Integration
    - Codeclimate Integration
    - Google Analytics
    - Twitter and OpenGraph Tags
    - ESLint
    - Prettier Code Styling
- url: https://avivero.github.io/gatsby-redux-starter/
  repo: https://github.com/AVivero/gatsby-redux-starter
  description: Gatsby starter site with Redux, Sass, Bootstrap, CSS Modules, and Material Icons
  tags:
    - Redux
    - Styling:SCSS
    - Styling:Bootstrap
    - Styling:Material
    - Linting
  features:
    - Gatsby v2 support
    - Redux support
    - Sass support
    - Bootstrap v4 support
    - Css Modules support
    - ESLint, Prettier
- url: https://gatsby-typescript-boilerplate.netlify.app/
  repo: https://github.com/leachjustin18/gatsby-typescript-boilerplate
  description: Opinionated Gatsby v2 starter with TypeScript.
  tags:
    - Language:TypeScript
    - PWA
    - Styling:SCSS
    - Styling:PostCSS
  features:
    - TSLint with Airbnb & Prettier configurations
    - Prettier
    - Stylelint
    - Offline support
    - Type Safe by TypeScript
    - Format on commit with Lint-Staged(Husky)
    - Favicon generation
    - Sitemap generation
    - Autoprefixer with browser list
    - CSS nano
    - CSS MQ Packer
    - Lazy load image(s) with plugin sharp
    - Gatsby Image
    - Netlify optimizations
- url: https://danshai.github.io/gatsbyv2-scientific-blog-machine-learning/
  repo: https://github.com/DanShai/gatsbyv2-scientific-blog-machine-learning
  description: Machine learning ready and scientific blog starter
  tags:
    - Blog
    - Linting
  features:
    - Write easly your scientific blog with katex and publish your research
    - Machine learning ready with tensorflowjs
    - Manipulate csv data
    - draw with graph mermaid
    - display charts with chartjs
- url: https://gatsby-tailwind-styled-components.netlify.app/
  repo: https://github.com/muhajirdev/gatsby-tailwind-styled-components-starter
  description: A Gatsby Starter with Tailwind CSS + Styled Components
  tags:
    - Styling:Tailwind
  features:
    - ESLint Airbnb without semicolon and without .jsx extension
    - Offline support
    - Web App Manifest
- url: https://gatsby-starter-mobx.netlify.app
  repo: https://github.com/borekb/gatsby-starter-mobx
  description: MobX + TypeScript + TSLint + Prettier
  tags:
    - Language:TypeScript
    - Linting
    - Testing
  features:
    - Gatsby v2 + TypeScript
    - MobX with decorators
    - Two examples from @mweststrate's Egghead course
    - .editorconfig & Prettier
    - TSLint
    - Jest
- url: https://tender-raman-99e09b.netlify.app/
  repo: https://github.com/amandeepmittal/gatsby-bulma-quickstart
  description: A Bulma CSS + Gatsby Starter Kit
  tags:
    - Styling:Bulma
    - Styling:SCSS
  features:
    - Uses Bulma CSS
    - Sass based Styling
    - Responsive Design
    - Google Analytics Integration
    - Uses Gatsby v2
    - SEO
- url: https://gatsby-starter-notes.netlify.app/
  repo: https://github.com/patricoferris/gatsby-starter-notes
  description: Gatsby starter for creating notes organised by subject and topic
  tags:
    - Markdown
    - Pagination
  features:
    - Create by topic per subject notes that are organised using pagination
    - Support for code syntax highlighting
    - Support for mathematical expressions
    - Support for images
- url: https://gatsby-starter-ttag.netlify.app/
  repo: https://github.com/ttag-org/gatsby-starter-ttag
  description: Gatsby starter with the minimum required to demonstrate using ttag for precompiled internationalization of strings.
  tags:
    - i18n
  features:
    - Support for precompiled string internationalization using ttag and it's babel plugin
- url: https://gatsby-starter-typescript.netlify.app/
  repo: https://github.com/goblindegook/gatsby-starter-typescript
  description: Gatsby starter using TypeScript.
  tags:
    - Markdown
    - Pagination
    - Language:TypeScript
    - PWA
    - Linting
  features:
    - Markdown and MDX
    - Local search powered by Lunr
    - Syntax highlighting
    - Images
    - Styling with Emotion
    - Testing with Jest and react-testing-library
- url: https://gatsby-netlify-cms-example.netlify.app/
  repo: https://github.com/robertcoopercode/gatsby-netlify-cms
  description: Gatsby starter using Netlify CMS
  tags:
    - CMS:Netlify
    - Styling:SCSS
  features:
    - Example of a website for a local developer meetup group
    - NetlifyCMS used for easy data entry
    - Mobile-friendly design
    - Styling done with Sass
    - Gatsby version 2
- url: https://gatsby-typescript-starter-blog.netlify.app/
  repo: https://github.com/frnki/gatsby-typescript-starter-blog
  description: A starter blog for TypeScript-based Gatsby projects with minimal settings.
  tags:
    - Language:TypeScript
    - Blog
  features:
    - TypeScript & TSLint
    - No Styling (No Typography.js)
    - Minimal settings based on official starter blog
- url: https://gatsby-serif.netlify.app/
  repo: https://github.com/jugglerx/gatsby-serif-theme
  description: Multi-page/content-type starter using Markdown and SCSS. Serif is a beautiful small business theme for Gatsby. The theme is fully responsive, blazing fast, and artfully illustrated.
  tags:
    - Styling:SCSS
    - Markdown
    - Linting
  features:
    - Multiple "content types" for `services`, `team` and `testimonials` using Markdown as the source
    - Graphql query in `gatsby-node.js` using aliases that creates pages and templates by content type based on the folder `src/pages/services`, `src/pages/team`
    - SCSS
    - Responsive design
    - Bootstrap 4 grid and media queries only
    - Responsive menu
    - Royalty free illustrations included
    - SEO titles & meta using `gatsby-plugin-react-helmet`
    - ESLint & Prettier
- url: https://awesome-gatsby-starter.netlify.app/
  repo: https://github.com/South-Paw/awesome-gatsby-starter
  description: Starter with a preconfigured MDX, Storybook, and ESLint environment for component first development of your next Gatsby site.
  tags:
    - MDX
    - Markdown
    - Storybook
    - Styling:CSS-in-JS
    - Linting
  features:
    - Gatsby MDX for JSX in Markdown loading, parsing, and rendering of pages
    - Storybook for isolated component development
    - styled-components for CSS-in-JS
    - ESLint with Airbnb's config
    - Prettier integrated into ESLint
    - A few example components and pages with stories and simple site structure
- url: https://awesome-gatsby-starter-ts.netlify.app/
  repo: https://github.com/South-Paw/awesome-gatsby-starter-ts
  description: TypeScript starter with a preconfigured MDX, Storybook, and ESLint environment for component first development of your next Gatsby site.
  tags:
    - Language:TypeScript
    - MDX
    - Markdown
    - Storybook
    - Styling:CSS-in-JS
    - Linting
  features:
    - Gatsby MDX for JSX in Markdown loading, parsing, and rendering of pages
    - Storybook for isolated component development
    - styled-components for CSS-in-JS
    - ESLint with Airbnb's config
    - Prettier integrated into ESLint
    - A few example components and pages with stories and simple site structure
- url: https://santosfrancisco.github.io/gatsby-starter-cv/
  repo: https://github.com/santosfrancisco/gatsby-starter-cv
  description: A simple starter to get up and developing your digital curriculum with Gatsby'
  tags:
    - Styling:CSS-in-JS
    - PWA
    - Onepage
  features:
    - Gatsby v2
    - Based on default starter
    - Google Analytics
    - Web App Manifest
    - SEO
    - Styling with styled-components
    - Responsive Design, optimized for Mobile devices
- url: https://vigilant-leakey-a4f8cd.netlify.app/
  repo: https://github.com/agneym/gatsby-blog-starter
  description: Minimal Blog Starter Template with Styled Components.
  tags:
    - Markdown
    - Styling:CSS-in-JS
    - Blog
  features:
    - Markdown loading, parsing, and rendering of pages
    - Minimal UI for blog
    - Styled-components for CSS-in-JS
    - Prettier added as pre-commit hook
    - Google Analytics
    - Image Optimisation
    - Code Styling and Formatting in markdown
    - Responsive Design
- url: https://inspiring-me-lwz7512.netlify.app/
  repo: https://github.com/lwz7512/gatsby-netlify-identity-starter
  description: Gatsby Netlify Identity Starter with NIW auth support, and content gating, as well as a responsive layout.
  tags:
    - Netlify
    - Pagination
  features:
    - Mobile Screen support
    - Privacy control for post content view & profile page
    - User authentication by Netlify Identity Widget/Service
    - Pagination for posts
    - Navigation menu with active status
- url: https://gatsby-starter-event-calendar.netlify.app/
  repo: https://github.com/EmaSuriano/gatsby-starter-event-calendar
  description: Gatsby Starter to display information about events from Google Spreadsheets with Calendars
  tags:
    - Linting
    - Styling:Grommet
    - PWA
    - SEO
    - Google Sheets
  features:
    - Grommet
    - Theming
    - Google Spreadsheet integration
    - PWA
    - A11y
    - SEO
    - Netlify Deployment Friendly
    - ESLint with Airbnb's config
    - Prettier integrated into ESLint
- url: https://gatsby-starter-tech-blog.netlify.app/
  repo: https://github.com/email2vimalraj/gatsby-starter-tech-blog
  description: A simple tech blog starter kit for Gatsby
  tags:
    - Blog
    - Portfolio
  features:
    - Markdown based blog
    - Filter blog posts by Tags
    - Easy customization
    - Using styled components
    - Minimal styles
    - Best scoring by Lighthouse
    - SEO support
    - PWA support
    - Offline support
- url: https://infallible-brown-28846b.netlify.app/
  repo: https://github.com/tylergreulich/gatsby-typescript-mdx-prismjs-starter
  description: Gatsby starter using TypeScript, MDX, Prismjs, and styled-components
  tags:
    - Language:TypeScript
    - Linting
    - Testing
    - Styling:CSS-in-JS
    - MDX
  features:
    - Gatsby v2 + TypeScript
    - Syntax highlighting with Prismjs
    - MDX
    - Jest
    - react-testing-library
    - styled-components
- url: https://hardcore-darwin-d7328f.netlify.app/
  repo: https://github.com/agneym/gatsby-careers-page
  description: A Careers Page for startups using Gatsby
  tags:
    - Markdown
    - Styling:CSS-in-JS
  features:
    - Careers Listing
    - Application Format
    - Markdown for creating job description
    - styled-components
- url: https://saikrishna.me/
  repo: https://github.com/s-kris/gatsby-minimal-portfolio-blog
  description: A minimal portfolio website with blog using Gatsby. Suitable for developers.
  tags:
    - Portfolio
    - Blog
  features:
    - Portfolio Page
    - Timline (Journey) page
    - Minimal
- url: https://gatsby-starter-blog-mdx-demo.netlify.app
  repo: https://github.com/hagnerd/gatsby-starter-blog-mdx
  description: A fork of the Official Gatsby Starter Blog with support for MDX out of the box.
  tags:
    - MDX
    - Blog
  features:
    - MDX
    - Blog
    - RSS Feed
- url: https://gatsby-tailwindcss-sass-starter-demo.netlify.app/
  repo: https://github.com/durianstack/gatsby-tailwindcss-sass-starter
  description: Just another Gatsby Tailwind with SASS starter
  tags:
    - Styling:Tailwind
    - Styling:SCSS
  features:
    - Tailwind, A Utility-First CSS Framework for Rapid UI Development
    - SASS/SCSS
    - Comes with React Helmet for adding site meta tags
    - Includes plugins for offline support out of the box
    - PurgeCSS to shave off unused styles
- url: https://tyra-starter.netlify.app/
  repo: https://github.com/madelyneriksen/gatsby-starter-tyra
  description: A feminine Gatsby Starter Optimized for SEO
  tags:
    - SEO
    - Blog
    - Styling:Other
  features:
    - Integration with Social Media and Mailchimp.
    - Styled with Tachyons.
    - Rich structured data on blog posts for SEO.
    - Pagination and category pages.
- url: https://gatsby-starter-styled.netlify.app/
  repo: https://github.com/gregoralbrecht/gatsby-starter-styled
  description: Yet another simple starter with Styled-System, Typography.js, SEO, and Google Analytics.
  tags:
    - Styling:CSS-in-JS
    - PWA
    - SEO
  features:
    - Styled-Components
    - Styled-System
    - Rebass Grid
    - Typography.js to easily set up font styles
    - Google Analytics
    - Prettier, ESLint & Stylelint
    - SEO (meta tags and schema.org via JSON-LD)
    - Offline support
    - Web App Manifest
- url: https://gatsby.ghost.org/
  repo: https://github.com/TryGhost/gatsby-starter-ghost
  description: Build lightning-fast, modern publications with Ghost and Gatsby
  tags:
    - CMS:Headless
    - Blog
  features:
    - Ghost integration with ready to go placeholder content and webhooks support
    - Minimal responsive design
    - Pagination for posts, tags, and authors
    - SEO Friendly Meta
    - JSON-LD Schema
    - OpenGraph structured data
    - Twitter Cards meta
    - Sitemap Generation
    - XML Sitemaps
    - Progressive Web App
    - Offline Support
    - RSS Feed
    - Netlify integration ready to deploy
- url: https://traveler-blog.netlify.app/
  repo: https://github.com/QingpingMeng/gatsby-starter-traveler-blog
  description: A fork of the Official Gatsby Starter Blog to build a traveler blog with images support
  tags:
    - Blog
    - PWA
    - SEO
    - Styling:Material
    - Styling:CSS-in-JS
  features:
    - Netlify integration ready to deploy
    - Material UI
    - styled-components
    - GitHub markdown css support
- url: https://create-ueno-app.netlify.app
  repo: https://github.com/ueno-llc/ueno-gatsby-starter
  description: Opinionated Gatsby starter by Ueno.
  tags:
    - Language:TypeScript
    - Styling:SCSS
    - Linting
    - Transitions
  features:
    - GraphQL hybrid
    - SEO friendly
    - GSAP ready
    - Nice Devtools
    - GsapTools
    - Ueno plugins
    - SVG to React component
    - Ueno's TSlint
    - Decorators
- url: https://gatsby-snyung-starter.netlify.app/
  repo: https://github.com/SeonHyungJo/gatsby-snyung-starter
  description: Basic starter template for You
  tags:
    - CMS:Contentful
    - Markdown
    - Linting
    - Pagination
    - Portfolio
    - SEO
    - Styling:SCSS
    - Transitions
  features:
    - SASS/SCSS
    - Add Utterances
    - Nice Pagination
    - Comes with React Helmet for adding site meta tags
    - Create Yout Name Card for writing meta data
- url: https://gatsby-contentstack-starter.netlify.app/
  repo: https://github.com/contentstack/gatsby-starter-contentstack
  description: A Gatsby starter powered by Headless CMS Contentstack.
  tags:
    - CMS:Headless
    - Blog
  features:
    - Includes Contentstack Delivery API for any environment
    - Dynamic content from Contentstack CMS
- url: https://gatsby-craftcms-barebones.netlify.app
  repo: https://github.com/frankievalentine/gatsby-craftcms-barebones
  description: Barebones setup for using Craft CMS and Gatsby locally.
  tags:
    - CMS:Headless
  features:
    - Full setup instructions included
    - Documented to get you set up with Craft CMS quickly
    - Code referenced in repo
- url: https://gatsby-starter-buttercms.netlify.app/
  repo: https://github.com/ButterCMS/gatsby-starter-buttercms
  description: A starter template for spinning up a Gatsby+ ButterCMS site
  tags:
    - Blog
    - SEO
    - CMS:Headless
  features:
    - Fully functioning blog
    - Navigation between posts with a previous/next post button
    - FAQ Knowledge Base
    - CMS Powered Homepage
    - Customer Case Study example marketing pages
- url: https://master.d2f5ek3dnwfe9v.amplifyapp.com/
  repo: https://github.com/dabit3/gatsby-auth-starter-aws-amplify
  description: This Gatsby starter uses AWS Amplify to implement authentication flow for signing up/signing in users as well as protected client side routing.
  tags:
    - AWS
    - Authentication
  features:
    - AWS Amplify
    - Full authentication workflow
    - Registration form
    - Signup form
    - User sign in
- url: https://gatsby-starter.mdbootstrap.com/
  repo: https://github.com/anna-morawska/gatsby-material-design-for-bootstrap
  description: A simple starter which lets you quickly start developing with Gatsby and Material Design For Bootstrap
  tags:
    - Styling:Material
  features:
    - React Bootstrap with Material Design css framework.
    - Free for personal and commercial use
    - Fully responsive
- url: https://frosty-ride-4ff3b9.netlify.app/
  repo: https://github.com/damassi/gatsby-starter-typescript-rebass-netlifycms
  description:
    A Gatsby starter built on top of MDX (React + Markdown), NetlifyCMS (with
    MDX and netlify-cms-backend-fs support -- no need to deploy), TypeScript,
    Rebass for UI, Styled Components, and Jest for testing. Very little visual
    styling has been applied so that you can bring your own :)
  tags:
    - MDX
    - CMS:Netlify
    - Language:TypeScript
    - Styling:Other
    - Styling:CSS-in-JS
    - Testing
  features:
    - MDX - Markdown + React
    - Netlify CMS (with MDX support)
    - Read and write to local file system via netlify-cms-backend-fs
    - TypeScript
    - Rebass
    - Styled Components
    - Jest
- url: https://bluepeter.github.io/gatsby-material-ui-business-starter/
  repo: https://github.com/bluepeter/gatsby-material-ui-business-starter
  description: Beautiful Gatsby Material Design Business Starter
  tags:
    - Styling:Material
  features:
    - Uses the popular, well-maintained Material UI React component library
    - Material Design theme and icons
    - Rotating home page carousel
    - Simple setup without opinionated setup
    - Fully instrumented for successful PROD deployments
    - Stylus for simple CSS
- url: https://example-company-website-gatsby-sanity-combo.netlify.app/
  repo: https://github.com/sanity-io/example-company-website-gatsby-sanity-combo
  description: This example combines Gatsby site generation with Sanity.io content management in a neat company website.
  tags:
    - CMS:sanity.io
    - CMS:Headless
    - Blog
  features:
    - Out-of-the-box headless CMS
    - Real-time content preview in Development
    - Fast & frugal builds
    - No accidental missing fields/types
    - Full Render Control with Portable Text
    - gatsby-image support
    - Content types for company info, pages, projects, people, and blog posts
- url: https://gatsby-starter-oss.netlify.app/
  repo: https://github.com/robinmetral/gatsby-starter-oss
  description: A Gatsby starter to showcase your open-source projects.
  tags:
    - Portfolio
    - Styling:Theme-UI
    - Styling:CSS-in-JS
    - Onepage
    - PWA
    - SEO
    - Testing
    - Linting
  features:
    - 🐙🐈 Pull your pinned repos from GitHub
    - 👩‍🎤 Style with Emotion
    - ✨ Themeable with Theme UI
    - 🚀 Powered by gatsby-theme-oss
    - 💯 100/100 Lighthouse scores
- url: https://gatsby-starter-docz.netlify.app/
  repo: https://github.com/RobinCsl/gatsby-starter-docz
  description: Simple starter where building your own documentation with Docz is possible
  tags:
    - Documentation
  features:
    - Generate nice documentation with Docz, in addition to generating your normal Gatsby site
    - Document your React components in .mdx files
- url: https://gatsby-starter-santa-fe.netlify.app/
  repo: https://github.com/osogrizz/gatsby-starter-santa-fe
  description: A place for artist or designers to display their creations
  tags:
    - Styling:CSS-in-JS
  features:
    - SEO friendly
    - Built-in Google Fonts support
    - Contact Form
    - Customizable Design Template
- url: https://gatsby-hello-friend.now.sh
  repo: https://github.com/panr/gatsby-starter-hello-friend
  description: A simple starter for Gatsby. That's it.
  tags:
    - Pagination
    - Markdown
    - Blog
    - Portfolio
    - Styling:PostCSS
  features:
    - Dark/light mode, depending on your preferences
    - Great reading experience thanks to Inter font, made by Rasmus Andersson
    - Nice code highlighting thanks to PrismJS
    - Responsive youtube/vimeo etc. videos
    - Elastic menu
    - Fully responsive site
- url: https://lgcolella.github.io/gatsby-starter-developer-blog/
  repo: https://github.com/lgcolella/gatsby-starter-developer-blog
  description: A starter to create SEO-friendly, fast, multilanguage, responsive, and highly customizable technical blogs/portfolios with the most common features out of the box.
  tags:
    - Blog
    - Portfolio
    - i18n
  features:
    - Multilanguage posts
    - Pagination and image preview for posts
    - Tags
    - SEO
    - Social share buttons
    - Disqus for comments
    - Highlighting for code syntax in posts
    - Dark and light themes available
    - Various available icon sets
    - RSS Feed
    - Web app manifest
- url: https://gatsby.magicsoup.io/
  repo: https://github.com/magicsoup-io/gatsby-starter-magicsoup
  description: A production-ready Gatsby starter using magicsoup.io
  tags:
    - SEO
    - Markdown
    - Styling:CSS-in-JS
    - Testing
  features:
    - Optimized images with gatsby-image.
    - SEO friendly with react-helmet, gatsby-plugin-sitemap and Google Webmaster Tools!
    - Responsive UIs with magicsoup.io/stock.
    - Static content with gatsby-transform-remark or gatsby-transform-json.
    - Convert Markdown to StyledComponents!
    - Webfonts with gatsby-plugin-web-font-loader.
    - SSR ready!
    - Testing with Jest!
- url: https://foxandgeese.github.io/tiny-agency/
  repo: https://github.com/foxandgeese/tiny-agency
  description: Simple Gatsby.js starter that uses material design and that's perfect for tiny agencies.
  tags:
    - Styling:Material
  features:
    - Uses the popular, well-maintained Material UI React component library
    - Material Design theme and icons
    - Simple setup without opinionated setup
    - Fully instrumented for successful PROD deployments
- url: https://gatsby-shopify-starter.netlify.app/
  repo: https://github.com/AlexanderProd/gatsby-shopify-starter
  description: Kick off your next, e-commerce experience with this Gatsby starter. It is based on the default Gatsby starter to be easily modifiable.
  tags:
    - CMS:Headless
    - SEO
    - E-commerce
    - Styling:CSS-in-JS
  features:
    - Shopping Cart
    - Shopify Integration
    - Product Grid
    - Shopify Store Credentials included
    - Optimized images with gatsby-image.
    - SEO
- url: https://gatsby-starter-hello-world-shopify.netlify.app/
  repo: https://github.com/ohduran/gatsby-starter-hello-world-shopify
  description: Boilerplate with the barebones to set up your Shopify Store using Gatsby
  tags:
    - E-commerce
  features:
    - Shopping Cart
    - Shopify Integration
    - Product Grid
    - Shopify Store Credentials included
- url: https://gatejs.netlify.app
  repo: https://github.com/sarasate/gate
  description: API Doc generator inspired by Stripe's API docs
  tags:
    - Documentation
    - Markdown
    - Onepage
  features:
    - API documentation from markdown sources
    - Code samples separated by language
    - Syntax highlighting
    - Everything in a single page
- url: https://hopeful-keller-943d65.netlify.app
  repo: https://github.com/iwilsonq/gatsby-starter-reasonml
  description: Gatsby starter to create static sites using type-safe ReasonML
  tags:
    - Language:Other
    - Blog
    - Styling:CSS-in-JS
  features:
    - Gatsby v2 support
    - bs-platform v4 support
    - Similar to gatsby-starter-blog
- url: https://gatsby-starter-blog-amp-to-pwa.netlify.app/
  repo: https://github.com/tomoyukikashiro/gatsby-starter-blog-amp-to-pwa
  description: Gatsby starter blog with AMP to PWA Strategy
  tags:
    - Blog
    - AMP
    - PWA
  features:
    - Similar to gatsby-starter-blog
    - Support AMP to PWA strategy
- url: https://cvluca.github.io/gatsby-starter-markdown/
  repo: https://github.com/cvluca/gatsby-starter-markdown
  description: Boilerplate for a markdown-based website (Documentation, Blog, etc.)
  tags:
    - Markdown
    - Redux
    - Styling:Ant Design
  features:
    - Responsive Web Design
    - Auto generated Sidebar
    - Auto generated Anchor
- url: https://gatsby-starter-wordpress-community.netlify.app/
  repo: https://github.com/pablovila/gatsby-starter-wordpress-community
  description: Starter using gatsby-source-wordpress to display posts and pages from a WordPress site
  tags:
    - CMS:WordPress
    - Styling:Bulma
    - Blog
    - Pagination
  features:
    - Gatsby v2 support
    - Responsive Web Design
    - WordPress support
    - Bulma and Sass Support for styling
    - Pagination logic
- url: https://gatsby-blogger.netlify.app/
  repo: https://github.com/aslammultidots/blogger
  description: A simple, clean, and modern designed blog with a firebase authentication feature and easily customizable code.
  tags:
    - Blog
    - Redux
    - Disqus
    - CMS:Contentful
    - Firebase
  features:
    - Minimal and clean white layout.
    - Dynamic content from Contentful.
    - Blog post listing with previews (image + summary) for each blog post.
    - Disqus commenting system for each blog post.
    - Search post with keyword.
    - Firebase for Authentication.
    - Protected Routes with Authorization.
    - Contact form integration.
- url: https://gatsby-starter-styled-components.netlify.app/
  repo: https://github.com/blakenoll/gatsby-starter-styled-components
  description: The Gatsby default starter modified to use styled-components
  tags:
    - Styling:CSS-in-JS
  features:
    - styled-components
    - sticky footer
- url: https://magazine-example.livingdocs.io/
  repo: https://github.com/livingdocsIO/gatsby-magazine-example
  description: This magazine-starter helps you start out with Livingdocs as a headless CMS.
  tags:
    - Blog
    - CMS:Headless
  features:
    - Minimal and clean white layout.
    - Dynamic content from Livingdocs.
    - Built-in component library.
    - Robust template and theme.
- url: https://gatsby-starter-intl.tomekskuta.pl
  repo: https://github.com/tomekskuta/gatsby-starter-intl
  description: Gatsby v2 i18n starter which makes static pages for every locale and detect your browsers lang. i18n with react-intl.
  tags:
    - i18n
    - Testing
  features:
    - static pages for every language
    - detects your browser locale
    - uses react-intl
    - based on Gatsby Default Starter
    - unit tests with Jest
- url: https://cape.netlify.app/
  repo: https://github.com/juhi-trivedi/cape
  description: A Gatsby - CMS:Contentful demo with Netlify.
  tags:
    - Blog
    - Netlify
    - CMS:Contentful
    - Styling:Bootstrap
  features:
    - Fecthing Dynamic content from Contentful.
    - Blog post listing with previews (image + summary) for each blog post.
    - Contact form integration with Netlify.
    - Grid system inspired by Bootstrap.
- url: https://gatsby-starter-infinite-scroll.baobab.fi/
  repo: https://github.com/baobabKoodaa/gatsby-starter-infinite-scroll
  description: Infinite Scroll and Pagination with 10k photos
  tags:
    - Infinite Scroll
    - Pagination
    - Styling:CSS-in-JS
  features:
    - Infinite Scroll (default mode)
    - Pagination (fallback for users without JS)
    - Toggle between these modes in demo
    - Efficient implementation (only fetch the data that's needed, ship initial items with the page instead of fetch, etc.)
- url: https://jodie.lekoarts.de/
  repo: https://github.com/LekoArts/gatsby-starter-portfolio-jodie
  description: Image-heavy photography portfolio with colorful accents & great typography
  tags:
    - Portfolio
    - PWA
    - Transitions
    - Styling:CSS-in-JS
    - Linting
    - Testing
    - Language:TypeScript
  features:
    - Configurable with theming, CSS Grid & a yaml file for navigation
    - Create your projects by editing a yaml file and putting images into a folder
    - Shows your Instagram posts
    - TypeScript
    - Cypress for End-to-End testing
    - react-spring for animations & transitions
    - Uses styled-components + styled-system
    - SEO with Sitemap, Schema.org JSONLD, Tags
    - Responsive images with gatsby-image
- url: https://amazing-jones-e61bda.netlify.app/
  repo: https://github.com/WebCu/gatsby-material-kit-react
  description: Adaptation of Material Kit React to Gatsby
  tags:
    - Styling:Material
  features:
    - 60 Handcrafted Components
    - 4 Customized Plugins
    - 3 Example Pages
- url: https://relaxed-bhaskara-5abd0a.netlify.app/
  repo: https://github.com/LekovicMilos/gatsby-starter-portfolio
  description: Gatsby portfolio starter for creating a quick portfolio
  tags:
    - Portfolio
  features:
    - Showcase of portfolio items
    - About me page
- url: https://gatsby-typescript-scss-docker-starter.netlify.app/
  repo: https://github.com/OFranke/gatsby-typescript-scss-docker
  description: Gatsby starter TypeScript, SCSS, Docker
  tags:
    - Language:TypeScript
    - Styling:SCSS
    - Linting
  features:
    - Format & Commit Safe by ESLint, StyleLint and Prettier with Lint-Staged (Husky), optimized for VS Code
    - Typings for scss files are automatically generated
    - Responsiveness from the beginning through easy breakpoint configuration
    - Enforce the DRY principle, no hardcoded and repeated `margin`, `font-size`, `color`, `box-shadow`, `border-radius` ... properties anymore
    - Docker ready - you can run Gatsby dev mode on your machine environment or with docker-compose
- url: https://prismic-i18n.lekoarts.de/
  repo: https://github.com/LekoArts/gatsby-starter-prismic-i18n
  description: Based on gatsby-starter-prismic with Internationalization (i18n) support.
  tags:
    - CMS:Prismic
    - CMS:Headless
    - Styling:CSS-in-JS
    - Linting
    - Blog
    - PWA
    - Testing
    - i18n
  features:
    - Prismic as Headless CMS
    - Uses multiple features of Prismic - Slices, Labels, Relationship fields, Custom Types, Internationalization
    - Emotion for Styling
    - i18n without any third-party libaries
    - Cypress for End-to-End testing
    - Prism.js highlighting
    - Responsive images with gatsby-image
    - Extensive SEO
    - ESLint & Prettier
- url: https://gatsby-starter-landing-page.netlify.app/
  repo: https://github.com/gillkyle/gatsby-starter-landing-page
  description: Single page starter for minimal landing pages
  tags:
    - Onepage
  features:
    - Gatsby image
    - Google Analytics
    - Minimal design
- url: https://thakkaryash94.github.io/gatsby-github-personal-website/
  repo: https://github.com/thakkaryash94/gatsby-github-personal-website
  description: It is a conversion of original GitHub personal website repo which is written in ruby for JS developers. This repository gives you the code you'll need to kickstart a personal website that showcases your work as a software developer. And when you manage the code in a GitHub repository, it will automatically render a webpage with the owner's profile information, including a photo, bio, and repositories.
  tags:
    - Portfolio
    - Onepage
  features:
    - layout config either stacked or sidebar
    - theme dark/light mode
    - post support
- url: https://gatsby-starter-default-intl.netlify.app
  repo: https://github.com/wiziple/gatsby-starter-default-intl
  description: The default Gatsby starter with features of multi-language URL routes and browser language detection.
  tags:
    - i18n
  features:
    - Localization (Multilanguage) provided by react-intl.
    - Support automatic redirection based on user's preferred language in browser provided by browser-lang.
    - Support multi-language url routes within a single page component. That means you don't have to create separate pages such as pages/en/index.js or pages/ko/index.js.
    - Based on gatsby-starter-default with least modification.
- url: https://gatsby-starter-julia.netlify.app/
  repo: https://github.com/niklasmtj/gatsby-starter-julia
  description: A minimal blog starter template built with Gatsby
  tags:
    - Markdown
    - Blog
  features:
    - Landingpage
    - Blogoverview
    - Markdown sourcing
    - Estimated reading time
    - Styled component with @emotion
    - Netlify deployment friendly
    - Nunito font as npm module
    - Site meta tags with React Helmet
- url: https://agalp.imedadel.me
  repo: https://github.com/ImedAdel/automatic-gatsbyjs-app-landing-page
  description: Automatically generate iOS app landing page using Gatsby
  tags:
    - Onepage
    - PWA
    - SEO
  features:
    - One Configuration file
    - Automatically generate a landing page for your iOS app
    - List app features
    - App Store and Play Store buttons
    - App screenshot and video preview
    - Easily add social media accounts and contact info in the footer via the site-config.js file.
    - Pick custom Font Awesome icons for the feature list via the site-config.js file.
    - Built using Prettier and Styled-Components
    - Easily integrate Google Analytics by adding your ID to site-config.js file.
- url: https://gatsby-starter-shopify-app.firebaseapp.com/install
  repo: https://github.com/gil--/gatsby-starter-shopify-app
  description: Easily create Serverless Shopify Admin Apps powered by Gatsby and Firebase Functions
  tags:
    - Shopify
    - Firebase
  features:
    - 🗄 Firebase Firestore Realtime DB
    - ⚡️ Serverless Functions API layer (Firebase Functions)
    - 💼 Admin API (Graphql) Serverless Proxy
    - 🎨 Shopify Polaris (AppProvider, etc.)
    - 💰 Application Charge Logic (30 days) with variable trial duration
    - 📡 Webhook Validation & Creation
    - 🔑 GDPR Ready (Including GDPR Webhooks)
    - 🏗 CircleCI Config for easy continuous deployments to Firebase
- url: https://gatsby-starter-paperbase.netlify.app/
  repo: https://github.com/willcode4food/gatsby-starter-paperbase
  description: A Gatsby starter that implements the Paperbase Premium Theme from MaterialUI
  tags:
    - Styling:Material
    - Styling:CSS-in-JS
  features:
    - MaterialUI Paperbase theme in Gatsby!
    - Create professional looking admin tools and dashboards
    - Responsive Design
    - MaterialUI Paper Components
    - MaterialUI Tab Components
- url: https://gatsby-starter-devto.netlify.app/
  repo: https://github.com/geocine/gatsby-starter-devto
  description: A Gatsby starter template that leverages the Dev.to API
  tags:
    - Blog
    - Styling:CSS-in-JS
  features:
    - Blog post listing with previews (image + summary) for each blog post
- url: https://gatsby-starter-framer-x.netlify.app/
  repo: https://github.com/simulieren/gatsby-starter-framer-x
  description: A Gatsby starter template that is connected to a Framer X project
  tags:
    - Language:TypeScript
  features:
    - TypeScript support
    - Easily work in Gatsby and Framer X at the same time
- url: https://gatsby-firebase-hosting.firebaseapp.com/
  repo: https://github.com/bijenkorf-james-wakefield/gatsby-firebase-hosting-starter
  description: A starter with configuration for Firebase Hosting and Cloud Build deployment.
  tags:
    - Firebase
    - Linting
  features:
    - Linting with ESLint
    - Jest Unit testing configuration
    - Lint-staged on precommit hook
    - Commitizen for conventional commit messages
    - Configuration for Firebase hosting
    - Configuration for Cloud Build deployment
    - Clear documentation to have your site deployed on Firebase behind SSL in no time!
- url: https://lewis-gatsby-starter-blog.netlify.app/
  repo: https://github.com/lewislbr/lewis-gatsby-starter-blog
  description: A simple custom Gatsby starter template to start a new blog or personal website.
  tags:
    - Blog
    - Styling:CSS-in-JS
    - Markdown
    - Portfolio
    - SEO
  features:
    - Blog post listing with summary preview for each blog post.
    - Automatically creates blog pages from Markdown files.
    - CSS in JS with styled-components.
    - Optimized images.
    - Offline capabilities.
    - Auto-generated sitemap and robots.txt.
- url: https://gatsby-starter-stripe.netlify.app/
  repo: https://github.com/brxck/gatsby-starter-stripe
  description: A minimal starter to create a storefront with Gatsby, Stripe, & Netlify Functions.
  tags:
    - Stripe
    - E-commerce
    - Styling:None
  features:
    - Statically generate based on Stripe inventory
    - Dynamically update with live inventory & availability data
    - Checkout powered by Stripe
    - Serverless functions interact with Stripe API
    - Shopping cart persisted in local storage
    - Responsive images with gatsby-image
- url: https://www.jannikbuschke.de/gatsby-antd-docs/
  repo: https://github.com/jannikbuschke/gatsby-antd-docs
  description: A template for documentation websites
  tags:
    - Documentation
    - Language:TypeScript
    - Styling:Ant Design
    - Markdown
    - MDX
  features:
    - Markdown
    - MDX with mdxjs
    - Syntax highlighting with prismjs
    - Anchors
    - Sidebar
    - Sitecontents
    - Landingpage
- url: https://gatsby-starter.haezl.at
  repo: https://github.com/haezl/gatsby-starter-haezl
  description: A lightweight, mobile-first blog starter with infinite scroll and Material-UI design for Gatsby.
  tags:
    - Blog
    - Language:TypeScript
    - Linting
    - Styling:CSS-in-JS
    - Styling:Material
    - Markdown
    - PWA
  features:
    - Landing Page
    - Portfolio section
    - Blog post listing with a preview for each post
    - Infinite scroll instead of next and previous buttons
    - Blog posts generated from Markdown files
    - About Page
    - Responsive Design
    - PWA (Progressive Web App) support
    - MobX
    - Customizable
- url: https://gatsby-starter-fine.netlify.app/
  repo: https://github.com/toboko/gatsby-starter-fine
  description: A multi-response and light, mobile-first blog starter with columns layout and SEO optimization.
  tags:
    - Blog
    - Markdown
    - Portfolio
    - SEO
  features:
    - Blog
    - Portfolio section
    - Customizable
    - Markdown
    - Optimized images
    - Sitemap Page
    - Seo Ready
- url: https://ugglr.github.io/gatsby-clean-portfolio/
  repo: https://github.com/ugglr/gatsby-clean-portfolio
  description: A clean themed Software Engineer Portfolio site, showcasing soft skills on the front page, features project card showcases, about page. Responsive through react-bootstrap components together with custom CSS style sheets. SEO configured, just need to add google analytics tracking code.
  tags:
    - Portfolio
    - SEO
    - Styling:Bootstrap
  features:
    - Resume
    - CV
    - google analytics
    - easy favicon swap
    - Gatsby SEO plugin
    - Clean layout
    - White theme
    - grid using react-bootstrap
    - bootstrap4 classes available
    - font-awesome Library for icons
    - Portfolio site for developers
    - custom project cards
    - easily extendable to include blog page
    - Responsive design
- url: https://gatsby-documentation-starter.netlify.app/
  repo: https://github.com/whoisryosuke/gatsby-documentation-starter
  description: Automatically generate docs for React components using MDX, react-docgen, and Gatsby
  tags:
    - Documentation
    - MDX
    - SEO
  features:
    - Parses all React components (functional, stateful, even stateless!) for JS Docblocks and Prop Types.
    - MDX - Write your docs in Markdown and include React components using JSX!
    - Lightweight (only what you need)
    - Modular (easily fits in any React project!)
    - Props table component
    - Customizable sidebar navigation
    - Includes SEO plugins Google Analytics, Offline, Manifest, Helmet.
- url: http://gatsby-absurd.surge.sh/
  repo: https://github.com/ajayns/gatsby-absurd
  description: A Gatsby starter using illustrations from https://absurd.design/
  tags:
    - Onepage
    - Styling:CSS-in-JS
  features:
    - Uses surreal illustrations from absurd.design.
    - Landing page structure split into sections
    - Basic UX/UX elements ready. navbar, smooth scrolling, faqs, theming
    - Convenient image handling and data separation
- url: https://gatsby-starter-quiz.netlify.app/
  repo: https://github.com/raphadeluca/gatsby-starter-quiz
  description: Create rich quizzes with Gatsby & MDX. No need for a database or headless CMS. Manage your data directly in your MDX file's frontmatter and write your content in the body. Customize your HTML tags, use React components from a library or write your own. Navigation will be automatically created between each question.
  tags:
    - MDX
  features:
    - Data quiz in the frontmatter
    - Rich customizable content with MDX
    - Green / Red alert footer on user's answer
    - Navigation generated based on the index of each question
- url: https://gatsby-starter-accessibility.netlify.app/
  repo: https://github.com/benrobertsonio/gatsby-starter-accessibility
  description: The default Gatsby starter with powerful accessibility tools built-in.
  tags:
    - Storybook
    - Linting
  features:
    - 🔍 eslint-plugin-jsx-a11y for catching accessibility issues while authoring code
    - ✅ lint:staged for adding a pre-commit hook to catch accessibility linting errors
    - 📣 react-axe for console reporting of accessibility errors in the DOM during development
    - 📖 storybook setup for accessibility reporting on individual components
- url: https://gatsby-theme-ggt-material-ui-blog.netlify.app/
  repo: https://github.com/avatar-kaleb/gatsby-starter-ggt-material-ui-blog
  description: Starter material-ui blog utilizing a Gatsby theme!
  tags:
    - Blog
    - MDX
  features:
    - Uses MDX with Gatsby theme for quick and easy set up
    - Material-ui design with optional config passed into the theme options
    - Gradient background with sitemap, rss feed, and offline capabilities
- url: https://gatsby-starter-blog-typescript.netlify.app/
  repo: https://github.com/gperl27/Gatsby-Starter-Blog-Typescript
  description: Gatsby starter blog with TypeScript
  tags:
    - Blog
    - Language:TypeScript
    - Styling:CSS-in-JS
  features:
    - Includes all features that come with Gatsby's official starter blog
    - TypeScript for type-safety out of the box
    - Styled components in favor of inline styles
    - Transition Link for nice page transitions
    - Type definitions from GraphQL schema (with code generation)
- url: https://gatsby-starter-sass.netlify.app/
  repo: https://github.com/colbyfayock/gatsby-starter-sass
  description: A Gatsby starter with Sass and no assumptions!
  tags:
    - Styling:SCSS
  features:
    - Sass stylesheets to manage your CSS (SCSS flavored)
    - Simple, minimal base setup to get started
    - No baked in configurations or assumptions
- url: https://billyjacoby.github.io/gatsby-react-bootstrap-starter/
  repo: https://github.com/billyjacoby/gatsby-react-bootstrap-starter
  description: Gatsby starter with react-bootstrap and react-icons
  tags:
    - Styling:Bootstrap
    - Styling:SCSS
  features:
    - SASS stylesheets to make styling components easy
    - Sample navbar that sticks to the top of the page on scroll
    - Includes react-icons to make adding icons to your app super simple
- url: https://gatsbystartermdb.netlify.app
  repo: https://github.com/jjcav84/mdbreact-gatsby-starter
  description: Gatsby starter built with MDBootstrap React free version
  tags:
    - Styling:Bootstrap
  features:
    - Material Design, Bootstrap, and React
    - Contact form and Google Map components
    - Animation
    - documentation and component library can be found at mdboostrap's website
- url: https://gatsby-starter-primer.netlify.app/
  repo: https://github.com/thomaswangio/gatsby-starter-primer
  description: A Gatsby starter featuring GitHub Primer Design System and React components
  tags:
    - Styling:Other
    - Styling:CSS-in-JS
    - SEO
    - Landing Page
  features:
    - Primer React Components
    - Styled Components
    - Gatsby Image
    - Better SEO component with appropriate OG image and appropriate fallback meta tags
- url: https://pranshuchittora.github.io/gatsby-material-boilerplate
  repo: https://github.com/pranshuchittora/gatsby-material-boilerplate
  description: A simple starter to get up and developing quickly with Gatsby in material design
  tags:
    - Styling:Material
  features:
    - Material design
    - Sass/SCSS
    - Tags
    - Categories
    - Google Analytics
    - Offline support
    - Web App Manifest
    - SEO
- url: https://anubhavsrivastava.github.io/gatsby-starter-hyperspace
  repo: https://github.com/anubhavsrivastava/gatsby-starter-hyperspace
  description: Single page starter based on the Hyperspace site template, with landing, custom, and Elements(Component) page
  tags:
    - HTML5UP
    - Styling:SCSS
    - Onepage
    - Landing Page
  features:
    - Designed by HTML5 UP
    - Simple one page site that’s perfect for personal portfolios
    - Fully Responsive
    - Styling with SCSS
    - Offline support
    - Web App Manifest
- url: https://anubhavsrivastava.github.io/gatsby-starter-identity
  repo: https://github.com/anubhavsrivastava/gatsby-starter-identity
  description: Single page starter based on the Identity site template by HTML5 up, suitable for a one-page portfolio.
  tags:
    - HTML5UP
    - Styling:SCSS
    - Onepage
    - Landing Page
    - PWA
  features:
    - Designed by HTML5 UP
    - Simple one page personal portfolio
    - Fully Responsive
    - Styling with SCSS
    - Offline support
    - Web App Manifest
- url: https://hopeful-ptolemy-cd840b.netlify.app/
  repo: https://github.com/tonydiaz/gatsby-landing-page-starter
  description: A simple landing page starter for idea validation using material-ui. Includes email signup form and pricing section.
  tags:
    - Styling:Material
    - Landing Page
  features:
    - SEO
    - Mailchimp integration
    - Material-UI components
    - Responsive
    - Pricing section
    - Benefits section
    - Email signup form
    - Easily configurable
    - Includes standard Gatsby starter features
- url: https://anubhavsrivastava.github.io/gatsby-starter-aerial
  repo: https://github.com/anubhavsrivastava/gatsby-starter-aerial
  description: Single page starter based on the Aerial site template by HTML5 up, suitable for a one-page personal page.
  tags:
    - HTML5UP
    - Styling:SCSS
    - Onepage
    - Landing Page
    - PWA
  features:
    - Designed by HTML5 UP
    - Simple one page personal portfolio
    - Fully Responsive
    - Styling with SCSS
    - Offline support
    - Web App Manifest
- url: https://anubhavsrivastava.github.io/gatsby-starter-eventually
  repo: https://github.com/anubhavsrivastava/gatsby-starter-eventually
  description: Single page starter based on the Eventually site template by HTML5 up, suitable for an upcoming product page.
  tags:
    - HTML5UP
    - Styling:SCSS
    - Landing Page
    - PWA
  features:
    - Designed by HTML5 UP
    - Fully Responsive
    - Styling with SCSS
    - Offline support
    - Web App Manifest
- url: https://jovial-jones-806326.netlify.app/
  repo: https://github.com/GabeAtWork/gatsby-elm-starter
  description: An Elm-in-Gatsby integration, based on gatsby-plugin-elm
  tags:
    - Language:Other
  features:
    - Elm language integration
- url: https://anubhavsrivastava.github.io/gatsby-starter-readonly
  repo: https://github.com/anubhavsrivastava/gatsby-starter-readonly
  description: Single page starter based on the ReadOnly site template by HTML5 up, with landing and Elements(Component) page
  tags:
    - HTML5UP
    - Onepage
    - Styling:SCSS
    - Landing Page
    - PWA
  features:
    - Designed by HTML5 UP
    - Fully Responsive
    - Styling with SCSS
    - Offline support
    - Web App Manifest
- url: https://anubhavsrivastava.github.io/gatsby-starter-prologue
  repo: https://github.com/anubhavsrivastava/gatsby-starter-prologue
  description: Single page starter based on the Prologue site template by HTML5 up, for portfolio pages
  tags:
    - HTML5UP
    - Onepage
    - Styling:SCSS
    - Portfolio
    - PWA
  features:
    - Designed by HTML5 UP
    - Fully Responsive
    - Styling with SCSS
    - Offline support
    - Web App Manifest
- url: https://gatsby-london.netlify.app
  repo: https://github.com/ImedAdel/gatsby-london
  description: A custom, image-centric theme for Gatsby.
  tags:
    - Portfolio
    - Blog
    - Styling:PostCSS
  features:
    - Post thumbnails in the homepage
    - Built with PostCSS
    - Made for image-centeric portfolios
    - Based on London for Ghost
- url: https://anubhavsrivastava.github.io/gatsby-starter-overflow
  repo: https://github.com/anubhavsrivastava/gatsby-starter-overflow
  description: Single page starter based on the Overflow site template by HTML5 up, with landing and Elements(Component) page
  tags:
    - HTML5UP
    - Onepage
    - Styling:SCSS
    - Portfolio
    - PWA
  features:
    - Designed by HTML5 UP
    - Fully Responsive
    - Image Gallery
    - Styling with SCSS
    - Offline support
    - Web App Manifest
- url: https://cosmicjs.com/apps/gatsby-agency-portfolio/demo
  repo: https://github.com/cosmicjs/gatsby-agency-portfolio
  description: Static Webpage for displaying your agency's skills and past work.  Implements 4 sections for displaying information about your company, A home page, information about services, projects, and the people in your organization.
  tags:
    - Blog
    - Portfolio
    - CMS:Cosmic
  features:
    - Landing Page
    - Home
    - Services
    - Projects
    - People
- url: https://cosmicjs.com/apps/gatsby-localization-app-starter/demo
  repo: https://github.com/cosmicjs/gatsby-localization-app-starter
  description: A localized Gatsby starter application powered by Cosmic.
  tags:
    - CMS:Cosmic
    - i18n
  features:
    - Gatsby localization starter app
- url: https://cosmicjs.com/apps/gatsby-docs/demo
  repo: https://github.com/cosmicjs/gatsby-docs-app
  description: Be able to view and create documentation using Gatsby and Cosmic. Leveraging the speed and high powered APIs of the Gatsby framework and the simplicity and scalability of Cosmic.
  tags:
    - CMS:Cosmic
    - Documentation
  features:
    - manage docs in static web file format for zippy delivery
- url: https://cosmicjs.com/apps/gatsby-ecommerce-website/demo
  repo: https://github.com/a9kitkumar/Gatsby-Ecommerce
  description: A localized Gatsby starter application powered by Cosmic.
  tags:
    - CMS:Cosmic
    - E-commerce
  features:
    - Stores products, orders using Cosmic as a database and a server
- url: https://harshil1712.github.io/gatsby-starter-googlesheets/
  repo: https://github.com/harshil1712/gatsby-starter-googlesheets
  description: A starter using Google Sheets as a data source
  tags:
    - Google Sheets
    - SEO
    - Blog
  features:
    - Uses Google Sheets for data
    - Easily configurable
- url: https://the-plain-gatsby.netlify.app/
  repo: https://github.com/wangonya/the-plain-gatsby
  description: A simple minimalist starter for your personal blog.
  tags:
    - Blog
    - Markdown
  features:
    - Minimalist design
    - Next and previous blog post navigation
    - About page
    - Markdown support
- url: https://gatsby-starter-blockstack.openintents.org
  repo: https://github.com/friedger/gatsby-starter-blockstack
  description: A starter using Blockstack on client side
  tags:
    - Authentication
  features:
    - Uses Blockstack
    - Client side app
- url: https://anubhavsrivastava.github.io/gatsby-starter-multiverse
  repo: https://github.com/anubhavsrivastava/gatsby-starter-multiverse
  description: Single page starter based on the Multiverse site template by HTML5 up, with landing and Elements(Component) page
  tags:
    - HTML5UP
    - Onepage
    - Styling:SCSS
    - Portfolio
    - PWA
  features:
    - Designed by HTML5 UP
    - Fully Responsive
    - Image Gallery
    - Styling with SCSS
    - Offline support
    - Web App Manifest
- url: https://anubhavsrivastava.github.io/gatsby-starter-highlights
  repo: https://github.com/anubhavsrivastava/gatsby-starter-highlights
  description: Single page starter based on the Highlights site template by HTML5 up, with landing and Elements(Component) page
  tags:
    - HTML5UP
    - Onepage
    - Styling:SCSS
    - Portfolio
    - PWA
  features:
    - Designed by HTML5 UP
    - Fully Responsive
    - Image Gallery
    - Styling with SCSS
    - Offline support
    - Web App Manifest
- url: https://gatsby-starter-material-business-markdown.netlify.app/
  repo: https://github.com/ANOUN/gatsby-starter-material-business-markdown
  description: A clean, modern starter for businesses using Material Design Components
  tags:
    - Blog
    - Markdown
    - PWA
    - Styling:Material
    - Styling:SCSS
  features:
    - Minimal, Modern Business Website Design
    - Material Design Components
    - MDC React Components
    - MDC Theming
    - Blog
    - Home Page
    - Contact Page
    - Contact Form
    - About Page
    - Mobile-First approach in development
    - Fully Responsive
    - Markdown
    - PWA
- url: https://gatsby-starter-default-typescript.netlify.app/
  repo: https://github.com/andykenward/gatsby-starter-default-typescript
  description: Starter Default TypeScript
  tags:
    - Language:TypeScript
  features:
    - TypeScript
    - Typing generation for GraphQL using GraphQL Code Generator
    - Comes with React Helmet for adding site meta tags
    - Based on Gatsby Starter Default
- url: http://gatsbyhoney.davshoward.com/
  repo: https://github.com/davshoward/gatsby-starter-honey
  description: A delicious baseline for Gatsby (v2).
  tags:
    - Styling:PostCSS
    - SEO
  features:
    - Gatsby v2
    - SEO (including robots.txt, sitemap generation, automated yet customisable metadata, and social sharing data)
    - Google Analytics
    - PostCSS support
    - Developer environment variables
    - Accessibility support
    - Based on Gatsby Starter Default
- url: https://material-ui-starter.netlify.app/
  repo: https://github.com/dominicabela/gatsby-starter-material-ui
  description: This starter includes Material UI boilerplate and configuration files along with the standard Gatsby configuration files. It provides a starting point for developing Gatsby apps with the Material UI framework.
  tags:
    - SEO
    - Styling:Material
  features:
    - Material UI Framework
    - Roboto Typeface (self hosted)
    - SEO
    - Offline Support
    - Based on Gatsby Default Starter
- url: https://developer-diary.netlify.app/
  repo: https://github.com/willjw3/gatsby-starter-developer-diary
  description: A blog template created with web developers in mind. Totally usable right out of the box, but minimalist enough to be easily modifiable.
  tags:
    - Blog
    - Markdown
    - Pagination
    - SEO
  features:
    - Ready to go - Blog author name, author image, etc,... can be easily added using a config file
    - Blog posts created as markdown files
    - Gatsby v.2
    - Mobile responsive
    - Pagination
    - Category and tag pages
    - Social media sharing icons in each post
    - Icons from React Icons (Font Awesome, Devicons, etc,...)
    - Beautiful tech-topic tags to attach to your web-development-related blog posts
    - Developer-relevant social media icon links, including GitHub, Stack Overflow, and freeCodeCamp
- url: https://anubhavsrivastava.github.io/gatsby-starter-paradigmshift
  repo: https://github.com/anubhavsrivastava/gatsby-starter-paradigmshift
  description: Single page starter based on the Paradigm Shift site template by HTML5 up, with landing and Elements(Component) page
  tags:
    - HTML5UP
    - Onepage
    - Styling:SCSS
    - Portfolio
    - PWA
  features:
    - Designed by HTML5 UP
    - Fully Responsive
    - Image Gallery
    - Styling with SCSS
    - Offline support
    - Web App Manifest
- url: https://dazzling-heyrovsky-62d4f9.netlify.app/
  repo: https://github.com/s-kris/gatsby-starter-medium
  description: A Gatsby starter blog as close as possible to medium.
  tags:
    - Markdown
    - Styling:CSS-in-JS
  features:
    - Careers Listing
    - Mobile Responsive
- url: https://gatsby-personal-starter-blog.netlify.app
  repo: https://github.com/thomaswangio/gatsby-personal-starter-blog
  description: Gatsby starter for personal blogs! Blog configured to run at /blog and with Netlify CMS and gatsby-remark-vscode.
  tags:
    - Blog
    - Markdown
    - Styling:CSS-in-JS
    - CMS:Netlify
  features:
    - Netlify CMS
    - VSCode syntax highlighting
    - Styled Components
- url: https://anubhavsrivastava.github.io/gatsby-starter-phantom
  repo: https://github.com/anubhavsrivastava/gatsby-starter-phantom
  description: Single page starter based on the Phantom site template by HTML5 up, with landing, generic and Elements(Component) page
  tags:
    - HTML5UP
    - Onepage
    - Styling:SCSS
    - PWA
  features:
    - Designed by HTML5 UP
    - Fully Responsive
    - Styling with SCSS
    - Offline support
    - Web App Manifest
- url: https://gatsby-starter-internationalized.ack.ee/
  repo: https://github.com/AckeeCZ/gatsby-starter-internationalized
  description: A simple starter for fully internationalized websites, including route internationalization.
  tags:
    - i18n
  features:
    - internationalized page content - via react-intl
    - internationalized routes - via language configuration
    - lightweight - includes only internationalization code
    - LocalizedLink - built-in link component handling route generation
    - LanguageSwitcher - built-in language switcher component
- url: https://gatsby-starter-bee.netlify.app/
  repo: https://github.com/JaeYeopHan/gatsby-starter-bee
  description: A simple starter for a blog with fresh UI.
  tags:
    - Blog
    - Netlify
    - Disqus
    - SEO
  features:
    - Code highlight with Fira Code font
    - Emoji (emojione)
    - Social share feature (Twitter, Facebook)
    - Comment feature (Disqus, utterances)
    - Sponsor service (Buy-me-a-coffee)
    - CLI Tool
- url: https://hasura.io/learn/graphql/react/introduction/
  repo: https://github.com/hasura/gatsby-gitbook-starter
  description: A starter to generate docs/tutorial websites based on the GitBook theme.
  tags:
    - Documentation
    - MDX
    - Markdown
    - SEO
  features:
    - Write in Markdown / MDX and generate responsive documentation/tutorial web apps
    - Fully Configurable
    - Syntax highlighting with Prismjs
    - Code diffing with +/-
    - Google Analytics Integration
    - SEO Tags with MDX frontmatter
    - Edit on GitHub button
    - Fully Customisable with rich embeds using React in MDX.
    - Search integration with Algolia
- url: https://gatsby-starter-blog-with-lunr.netlify.app/
  repo: https://github.com/lukewhitehouse/gatsby-starter-blog-with-lunr
  description: Building upon Gatsby's blog starter with a Lunr.js powered Site Search.
  tags:
    - Blog
    - Search
  features:
    - Same as the official starter blog
    - Integration with Lunr.js
- url: https://rg-portfolio.netlify.app/
  repo: https://github.com/rohitguptab/rg-portfolio
  description: Kick-off your Portfolio website with RG-Portfolio gatsby starter. We have used Gatsby + Contentful.
  tags:
    - Portfolio
    - CMS:Contentful
    - PWA
    - Blog
    - SEO
    - Disqus
    - Gallery
    - Landing Page
    - Markdown
    - Netlify
    - Styling:Bootstrap
  features:
    - Blogs listing with each blog post.
    - Contact form with Email notification using formspree.io.
    - Photos and Blogs page listing.
    - Different types of sections like About, Service, Blogs, Work, Testimonials, Photos, and contact.
    - All settings manage from contentful for example Header Menu, Homepage sections, blogs, and photos, etc.
    - Social share in blog details pages with comment ( Disqus ).
    - PWA
- url: https://oneshopper.netlify.app
  repo: https://github.com/rohitguptab/OneShopper
  description: This Starter is created for e-commerce site with Gatsby + Contentful and snipcart
  tags:
    - E-commerce
    - CMS:Contentful
    - Blog
    - SEO
    - Disqus
  features:
    - Blog post listing with previews for each blog post.
    - Store page listing all the Products and includes features like Rating, Price, Checkout, More then one Product images with tabbing.
    - Contact form with Email notification.
    - Index pages design with Latest Post, Latest Blog, Deal of week and Banner.
- url: https://anubhavsrivastava.github.io/gatsby-starter-spectral
  repo: https://github.com/anubhavsrivastava/gatsby-starter-spectral
  description: Single page starter based on the Spectral site template by HTML5 up, with landing, Generic and Elements(Component) page
  tags:
    - HTML5UP
    - Onepage
    - Styling:SCSS
    - Portfolio
    - PWA
  features:
    - Designed by HTML5 UP
    - Fully Responsive
    - Styling with SCSS
    - Offline support
    - Web App Manifest
- url: https://anubhavsrivastava.github.io/gatsby-starter-directive
  repo: https://github.com/anubhavsrivastava/gatsby-starter-directive
  description: Single page starter based on the Directive site template by HTML5 up, with landing and Elements(Component) page
  tags:
    - HTML5UP
    - Onepage
    - Styling:SCSS
    - Portfolio
    - PWA
  features:
    - Designed by HTML5 UP
    - Fully Responsive
    - Styling with SCSS
    - Offline support
    - Web App Manifest
- url: https://histaff.io/
  repo: https://github.com/histaff/website-static
  description: It's a beautiful starter static website which useful plugins based on Gatsby
  tags:
    - Styling:SCSS
    - Landing Page
    - Onepage
  features:
    - Fully Responsive
    - Styling with SCSS
    - Very similar to gatsby-starter-netlify-cms, slightly more configurable (e.g. set site-title in gatsby-config) with Bootstrap/Bootswatch instead of bulma
    - LocalizedLink - built-in link component handling route generation
- url: https://gatsby-kea-starter.netlify.app/
  repo: https://github.com/benjamin-glitsos/gatsby-kea-starter
  description: Gatsby starter with redux and sagas made simpler by the Kea library
  tags:
    - Redux
  features:
    - The Kea library makes redux and sagas extremely simple and concise
- url: https://anubhavsrivastava.github.io/gatsby-starter-solidstate
  repo: https://github.com/anubhavsrivastava/gatsby-starter-solidstate
  description: Single page starter based on the Solid State site template by HTML5 up, with landing, Generic and Elements(Component) page
  tags:
    - HTML5UP
    - Onepage
    - Styling:SCSS
    - Portfolio
    - PWA
  features:
    - Designed by HTML5 UP
    - Fully Responsive
    - Styling with SCSS
    - Offline support
    - Web App Manifest
- url: https://yellowcake.netlify.app/
  repo: https://github.com/thriveweb/yellowcake
  description: A starter project for creating lightning-fast websites with Gatsby v2 and Netlify-CMS v2 + Uploadcare integration.
  tags:
    - CMS:Netlify
    - Netlify
    - Blog
    - SEO
  features:
    - Uploadcare
    - Netlify Form
    - Category list (with navigation)
    - Featured post
    - Next and prev post
    - SEO component
- url: https://anubhavsrivastava.github.io/gatsby-starter-fractal
  repo: https://github.com/anubhavsrivastava/gatsby-starter-fractal
  description: Single page starter based on the Fractal site template by HTML5 up, with landing and Elements(Component) page
  tags:
    - HTML5UP
    - Onepage
    - Styling:SCSS
    - Portfolio
    - PWA
  features:
    - Designed by HTML5 UP
    - Fully Responsive
    - Styling with SCSS
    - Offline support
    - Web App Manifest
- url: https://minimal-gatsby-ts-starter.netlify.app/
  repo: https://github.com/TheoBr/minimal-gatsby-typescript-starter
  description: Minimal TypeScript Starter
  tags:
    - Language:TypeScript
  features:
    - TypeScript
    - ESLint + optional rule enforcement with Husky
    - Prettier
    - Netlify ready
    - Minimal
- url: https://gatsby-typescript-starter-default.netlify.app/
  repo: https://github.com/RobertoMSousa/gatsby-typescript-starter-default
  description: Simple Gatsby starter using TypeScript and ESLint instead of outdated tslint.
  tags:
    - Language:TypeScript
    - SEO
    - Linting
  features:
    - Comes with React Helmet for adding site meta tags
    - Includes plugins for offline support out of the box
    - TypeScript
    - Prettier & ESLint to format & check the code
- url: https://gatsby-starter-carraway.netlify.app/
  repo: https://github.com/endymion1818/gatsby-starter-carraway
  description: a Gatsby starter theme with Accessibility features, TypeScript, Jest, some basic UI elements, and a CircleCI pipeline
  tags:
    - Language:TypeScript
    - Pagination
    - Search
    - Testing
  features:
    - Paginated post archive
    - Site search with Lunr.js
    - Categories and category archive pages
    - Minimal CSS defaults using styled-components, including system font stack
    - Some fundamental Accessibility features including tabbable navigation & "Skip to content" link
    - UI elements including multi-column layout using CSS Grid (with float fallback), header component with logo, basic navigation & search and a footer with 3-column layout, logo and 2 menu areas
    - TypeScript & Testing including some sensible TypeScript defaults, tests with @testing-library/react, pre-commit and pre-push hooks. Set up includes enums for repeating values such as font & background colours
    - Setup for a CircleCI pipeline so you can run the above tests in branches before merging to master
    - Markdown posts _and_ pages (pages don't appear in the post archive)
- url: https://www.quietboy.net
  repo: https://github.com/zhouyuexie/gatsby-starter-quiet
  description: Gatsby out of the box blog, use TypeScript and highly customized style.
  tags:
    - Language:TypeScript
    - Styling:SCSS
    - SEO
    - Linting
    - RSS
    - Pagination
    - PWA
  features:
    - TypeScript
    - TsLint & Prettier
    - Tag list
    - Custom page layout
    - Switch the dark mode according to the system theme
    - Scss
    - Pagination
- url: https://compassionate-morse-5204bf.netlify.app/
  repo: https://github.com/deamme/gatsby-starter-prismic-resume
  description: Gatsby Resume/CV page with Prismic integration
  tags:
    - CMS:Prismic
    - CMS:Headless
    - Styling:CSS-in-JS
    - Onepage
    - Linting
  features:
    - One-page resume/CV
    - Prismic as Headless CMS
    - Emotion for styling
    - Uses multiple features of Prismic - Slices, Labels, Custom Types
    - ESLint & Prettier
- url: https://anubhavsrivastava.github.io/gatsby-starter-resume
  repo: https://github.com/anubhavsrivastava/gatsby-starter-resume
  description: Single page starter based on the Resume site template by startbootstrap for resume/portfolio page
  tags:
    - Onepage
    - Styling:SCSS
    - PWA
  features:
    - Designed by startbootstrap
    - Fully Responsive
    - Styling with SCSS
    - Offline support
    - Web App Manifest
- url: https://gatsby-starter-typescript-jest.netlify.app/
  repo: https://github.com/denningk/gatsby-starter-typescript-jest
  description: Barebones Gatsby starter with TypeScript, Jest, GitLab-CI, and other useful configurations
  tags:
    - Language:TypeScript
    - Testing
    - AWS
    - Linting
    - SEO
  features:
    - All components from default Gatsby starter converted to TypeScript
    - Jest testing configured for TypeScript with ts-jest
    - Detailed guide on how to deploy using AWS S3 buckets included in README
    - .gitlab-ci.yml file with blanks that can be customized for any Gatsby project
    - Configurations for EditorConfig, Prettier, and ESLint (for TypeScript)
- url: https://gatsby-starter-apollo.smakosh.com/app/
  repo: https://github.com/smakosh/gatsby-apollo-starter
  description: Gatsby Apollo starter - with client side routing
  tags:
    - Client-side App
    - SEO
    - Styling:CSS-in-JS
  features:
    - Apollo provider & Client side routing
    - ESLint/Prettier configured
    - Easy to customize
    - Nice project structure
    - Flex Grid components easy to customize
- url: https://portfolio.smakosh.com/
  repo: https://github.com/smakosh/gatsby-portfolio-dev
  description: A portfolio for developers
  tags:
    - Portfolio
    - SEO
    - Netlify
    - Onepage
    - Styling:CSS-in-JS
  features:
    - ESLint/Prettier configured
    - Scores 100% on a11y / Performance / PWA / SEO
    - PWA (desktop & mobile)
    - Easy to customize
    - Nice project structure
    - Amazing illustrations by Undraw.co
    - Tablet & mobile friendly
    - Continuous deployment with Netlify
    - A contact form protected by Google Recaptcha
    - Can be deployed with one click
    - Functional components with Recompose React Hooks! ready to migrate to React hooks!
    - Fetches your GitHub pinned projects with most stars (You could customize this if you wish)
- url: https://github.com/smakosh/gatsby-airtable-starter
  repo: https://github.com/smakosh/gatsby-airtable-starter
  description: Gatsby Airtable starter
  tags:
    - SEO
    - Netlify
    - Client-side App
    - Styling:CSS-in-JS
  features:
    - Static content fetched from Airtable
    - Dynamic content with CRUD operations with Airtable REST API
    - Well structured files/folders
    - Custom React Hooks
    - Custom Helpers instead of using third party libraries
    - Dynamic & Static containers
    - Global state management ready with useReducer & useContext
    - Dummy auth but ready to add real requests
- url: https://github.com/smakosh/gatsby-app-starter-rest-api
  repo: https://github.com/smakosh/gatsby-app-starter-rest-api
  description: Gatsby REST API starter
  tags:
    - Authentication
    - Client-side App
    - Styling:CSS-in-JS
  features:
    - Dynamic content with CRUD operations with a REST API
    - Well structured files/folders
    - Custom React Hooks
    - Auth with a JWT approach
    - Custom Helpers instead of using third party libraries
    - Dynamic containers
    - Global state management ready with useReducer & useContext
- url: https://gatsbyjs-starter-tailwindplay.appseed.us/
  repo: https://github.com/app-generator/gatsbyjs-starter-tailwindplay
  description: A Gatsby v2 starter styled using Tailwind, a utility-first CSS framework. Uses Purgecss to remove unused CSS.
  tags:
    - Styling:Tailwind
  features:
    - Based on gatsby-starter-tailwind
    - Tailwind CSS Framework
    - Removes unused CSS with Purgecss
- url: https://act-labs.github.io/
  repo: https://github.com/act-labs/gatsby-starter-act-blog
  description: Gatsby starter for blog/documentation using MDX, Ant Design, gatsby-plugin-combine.
  tags:
    - Blog
    - Documentation
    - Styling:Ant Design
    - Markdown
    - MDX
    - SEO
  features:
    - Posts and snippets;
    - SEO component;
    - Ant Design UI components;
    - Markdown and MDX for pages;
    - A customized webpack and babel configuration, for complex profecianal web apps with node.js, Jest tests, etc;
    - Progressively build more and more complex pages using gatsby-plugin-combine.
- url: https://gatsby-ghub.netlify.app/resume-book/
  repo: https://github.com/dwyfrequency/gatsby-ghub
  description: A resume builder app with authenticated routes, static marketing pages, and dynamic resume creation
  tags:
    - Authentication
    - Netlify
    - Client-side App
  features:
    - Netlify Identity
    - Static Marketing pages and Dynamic Client-side Authenticated App pages
    - SEO component
    - Apollo GraphQL (client-side)
- url: https://lewis-gatsby-starter-i18n.netlify.app
  repo: https://github.com/lewislbr/lewis-gatsby-starter-i18n
  description: A simple custom Gatsby starter template to start a new multilanguage website.
  tags:
    - i18n
    - Styling:CSS-in-JS
    - Portfolio
    - SEO
  features:
    - Automatically detects user browser language.
    - CSS in JS with styled-components.
    - Optimized images.
    - Offline capabilities.
    - Auto-generated sitemap and robots.txt.
- url: https://gatsby-snipcart-starter.netlify.app/
  repo: https://github.com/issydennis/gatsby-snipcart
  description: A simple e-commerce shop built using Gatsby and Snipcart.
  tags:
    - E-commerce
    - Styling:CSS-in-JS
    - Markdown
  features:
    - Minimal design to allow for simple customisation.
    - Snipcart integration provides an easy-to-use shopping cart and checkout.
    - Individual product pages with custom fields.
    - Products defined using markdown.
    - Styled components.
    - Gatsby image for optimised product images.
- url: https://anubhavsrivastava.github.io/gatsby-starter-stylish
  repo: https://github.com/anubhavsrivastava/gatsby-starter-stylish
  description: Single page starter based on the Stylish Portfolio site template by startbootstrap for portfolio page
  tags:
    - Onepage
    - Portfolio
    - Styling:SCSS
    - PWA
  features:
    - Designed by startbootstrap
    - Fully Responsive
    - Styling with SCSS
    - Offline support
    - Web App Manifest
- url: https://lewis-gatsby-starter-basic.netlify.app
  repo: https://github.com/lewislbr/lewis-gatsby-starter-basic
  description: A simple custom basic Gatsby starter template to start a new website.
  tags:
    - Styling:CSS-in-JS
    - SEO
  features:
    - Bare-bones starter.
    - CSS in JS with styled-components.
    - Optimized images.
    - Offline capabilities.
    - Auto-generated sitemap and robots.txt.
- url: https://myclicks.netlify.app/
  repo: https://github.com/himali-patel/MyClicks
  description: A simple Gatsby starter template to create a portfolio website with Contentful and Netlify.
  tags:
    - Blog
    - Netlify
    - CMS:Contentful
    - Styling:Bootstrap
    - Disqus
    - SEO
  features:
    - Fecthing Dynamic content from Contentful.
    - Blog post listing with previews, Disqus implementation and social sharing for each blog post.
    - Contact form integration with Netlify.
    - Portfolio Result Filteration according to Category.
    - Index pages design with Recent Blogs and Intagram Feed.
- url: https://gatsby-starter-typescript-graphql.netlify.app
  repo: https://github.com/spawnia/gatsby-starter-typescript-graphql
  description: A Gatsby starter with typesafe GraphQL using TypeScript
  tags:
    - Language:TypeScript
    - Linting
    - Portfolio
    - Styling:CSS-in-JS
  features:
    - Type safety with TypeScript
    - Typesafe GraphQL with graphql-code-generator
    - ESLint with TypeScript support
    - Styling with styled-components
- url: https://gatsby-tailwind-serif.netlify.app/
  repo: https://github.com/windedge/gatsby-tailwind-serif
  description: A Gatsby theme based on gatsby-serif-theme, rewrite with Tailwind CSS.
  tags:
    - Styling:Tailwind
    - Markdown
  features:
    - Based on gatsby-serif-theme
    - Tailwind CSS Framework
    - Removes unused CSS with Purgecss
    - Responsive design
    - Suitable for small business website
- url: https://mystifying-mclean-5c7fce.netlify.app
  repo: https://github.com/renvrant/gatsby-mdx-netlify-cms-starter
  description: An extension of the default starter with Netlify CMS and MDX support.
  tags:
    - MDX
    - Markdown
    - Netlify
    - CMS:Netlify
    - Styling:None
  features:
    - MDX and Netlify CMS support
    - Use React components in Netlify CMS Editor and other markdown files
    - Allow editors to choose a page template
    - Replace HTML tags with React components upon rendering Markdown, enabling design systems
    - Hide pages from being editable by the CMS
    - Minimal and extensible
- url: https://gatsby-airtable-advanced-starter.marcomelilli.com
  repo: https://github.com/marcomelilli/gatsby-airtable-advanced-starter
  description: A Gatsby Starter Blog using Airtable as backend
  tags:
    - Airtable
    - Blog
    - Styling:None
  features:
    - Dynamic content from Airtable
    - Does not contain any UI frameworks
    - Tags
    - Categories
    - Authors
    - Disqus
    - Offline support
    - Web App Manifest
    - SEO
- url: https://contentful-starter.netlify.app/
  repo: https://github.com/algokun/gatsby_contentful_starter
  description: An Awesome Starter Kit to help you get going with Contentful and Gatsby
  tags:
    - Blog
    - CMS:Contentful
    - CMS:Headless
  features:
    - Bare-bones starter.
    - Dynamic content from Contentful CMS
    - Ready made Components
    - Responsive Design
    - Includes Contentful Delivery API for production build
- url: https://gatsby-simple-blog.thundermiracle.com
  repo: https://github.com/thundermiracle/gatsby-simple-blog
  description: A gatsby-starter-blog with overreacted looking and tags, breadcrumbs, Disqus, i18n, and ESLint supported
  tags:
    - i18n
    - Blog
    - Netlify
    - Linting
    - Disqus
    - Testing
  features:
    - Easily Configurable
    - Tags
    - Breadcrumbs
    - Tags
    - Disqus
    - i18n
    - ESLint
    - Jest
- url: https://anubhavsrivastava.github.io/gatsby-starter-grayscale
  repo: https://github.com/anubhavsrivastava/gatsby-starter-grayscale
  description: Single page starter based on the Grayscale site template by startbootstrap for portfolio page
  tags:
    - Onepage
    - Portfolio
    - Styling:SCSS
    - PWA
  features:
    - Designed by startbootstrap
    - Fully Responsive
    - Styling with SCSS
    - Offline support
    - Web App Manifest
- url: https://gatsby-all-in.netlify.app
  repo: https://github.com/Gherciu/gatsby-all-in
  description: A starter that includes the most popular js libraries, already pre-configured and ready for use.
  tags:
    - Linting
    - Netlify
    - Styling:Tailwind
  features:
    - Tailwind CSS Framework
    - Antd UI Framework pre-configured
    - Redux for managing state
    - ESLint and Stylelint to enforce code style
- url: http://demo.nagui.me
  repo: https://github.com/kimnagui/gatsby-starter-nagui
  description: A Gatsby starter that full responsive blog.
  tags:
    - Blog
    - AWS
    - Pagination
    - SEO
    - Styling:CSS-in-JS
  features:
    - Tags & Categorys.
    - Pagination.
    - Show Recent Posts for category.
    - Styled-Components.
    - Mobile-First CSS.
    - Syntax highlighting in code blocks using PrismJS(Dracula).
    - Google Analytics.
    - Deploy AWS S3.
- url: https://anubhavsrivastava.github.io/gatsby-starter-newage
  repo: https://github.com/anubhavsrivastava/gatsby-starter-newage
  description: Single page starter based on the new age site template by startbootstrap for portfolio page/Mobile app launch
  tags:
    - Onepage
    - Portfolio
    - Styling:SCSS
    - PWA
  features:
    - Designed by startbootstrap
    - Fully Responsive
    - Styling with SCSS
    - Offline support
    - Web App Manifest
- url: https://gatsby-starter-krisp.netlify.app/
  repo: https://github.com/algokun/gatsby-starter-krisp
  description: A minimal, clean and responsive starter built with gatsby
  tags:
    - Styling:Bootstrap
    - Onepage
    - Portfolio
    - Netlify
    - Markdown
  features:
    - Styled-Components.
    - Mobile-First CSS.
    - Responsive Design, optimized for Mobile devices
- url: https://gatsby-datocms-starter.netlify.app/
  repo: https://github.com/brohlson/gatsby-datocms-starter
  description: An SEO-friendly DatoCMS starter with styled-components, page transitions, and out-of-the-box blog post support.
  tags:
    - CMS:DatoCMS
    - Styling:CSS-in-JS
    - Blog
    - Portfolio
    - SEO
  features:
    - Page Transitions
    - Blog Post Template
    - Sitemap & Robots.txt generation
- url: https://elemental.netlify.app/
  repo: https://github.com/akzhy/gatsby-starter-elemental
  description: A highly customizable portfolio starter with grid support.
  tags:
    - Blog
    - Portfolio
    - SEO
  features:
    - Highly Customizable
    - Portfolio Template
    - Blog Post Template
    - SEO Friendly
- url: https://gatsby-starter-apollo.netlify.app/
  repo: https://github.com/piducancore/gatsby-starter-apollo-netlify
  description: This project is an easy way to start developing fullstack apps with Gatsby and Apollo Server (using Netlify Lambda functions). For developing we use Netlify Dev to bring all of this magic to our local machine.
  tags:
    - Netlify
  features:
    - Apollo Client
    - Apollo Server running on Netlify functions
    - Netlify Dev for local development
- url: https://gatsby-starter-blog-and-portfolio.netlify.app/
  repo: https://github.com/alisalahio/gatsby-starter-blog-and-portfolio
  description: Just gatsby-starter-blog, with portfolio section added
  tags:
    - Blog
    - Portfolio
  features:
    - Basic setup for a full-featured blog
    - Basic setup for a portfolio
    - Support for an RSS feed
    - Google Analytics support
    - Automatic optimization of images in Markdown posts
    - Support for code syntax highlighting
    - Includes plugins for easy, beautiful typography
    - Includes React Helmet to allow editing site meta tags
    - Includes plugins for offline support out of the box
- url: https://www.attejuvonen.fi
  repo: https://github.com/baobabKoodaa/blog
  description: Blog with all the Bells and Whistles
  tags:
    - Blog
    - Infinite Scroll
    - Pagination
    - SEO
    - Markdown
  features:
    - Write blog posts into Markdown files (easy to format and content will not be married to any platform).
    - Expandable
    - Responsive and streamlined design.
    - Blazing fast UX
    - Autogenerated tracedSVG image placeholders are stylized to create a smooth look and transition as the image loads without the page jumping around.
    - Posts organized by tags.
    - Teasers of posts are generated to front page with infinite scroll which gracefully degrades into pagination.
    - Allow readers to be notified of updates with RSS feed and email newsletter.
    - Contact Form.
- url: https://novela.narative.co
  repo: https://github.com/narative/gatsby-starter-novela
  description: Welcome to Novela, the simplest way to start publishing with Gatsby.
  tags:
    - Blog
    - MDX
    - Portfolio
    - Pagination
    - SEO
  features:
    - Beautifully Designed
    - Multiple Homepage Layouts
    - Toggleable Light and Dark Mode
    - Simple Customization with Theme UI
    - Highlight-to-Share
    - Read Time and Progress
    - MDX support and inline code
    - Accessibility in Mind
- url: https://gatsby-starter-fashion-portfolio.netlify.app/
  repo: https://github.com/shobhitchittora/gatsby-starter-fashion-portfolio
  description: A Gatsby starter for a professional and minimal fashion portfolio.
  tags:
    - Blog
    - Client-side App
    - Landing Page
    - Portfolio
    - Styling:Other
  features:
    - A minimal and simple starter for your fashion portfolio
    - No need for any CMS, work with all your data and images locally.
    - Separate components for different pages and grid
    - Uses gatsby-image to load images
    - Built using the old school CSS.
- url: https://gatsby-theme-profile-builder.netlify.app/
  repo: https://github.com/ashr81/gatsby-theme-profile-builder
  description: Simple theme to build your personal portfolio and publish your articles using Contentful CMS.
  tags:
    - Landing Page
    - Portfolio
    - Styling:CSS-in-JS
    - Blog
    - CMS:Contentful
  features:
    - Mobile Screen support
    - Out of the box support with Contentful CMS for articles.
    - Toggleable Light and Dark Mode
    - Profile image with links to your GitHub and Twitter.
- url: https://prist.marguerite.io/
  repo: https://github.com/margueriteroth/gatsby-prismic-starter-prist
  description: A light-themed starter powered by Gatsby v2 and Prismic to showcase portfolios and blogs.
  tags:
    - Blog
    - CMS:Prismic
    - Landing Page
    - Netlify
    - Portfolio
    - SEO
    - Styling:CSS-in-JS
  features:
    - Landing page with customizable Hero, Portfolio preview, and About component
    - Emotion styled components
    - Blog layout and pages
    - Portfolio layout and pages
    - Google Analytics
    - Mobile ready
- url: https://demos.simplecode.io/gatsby/crafty/
  repo: https://github.com/simplecode-io/gatsby-crafty-theme
  description: SEO-friendly, fast, and fully responsive Gatsby starter with minimal plugins, utilizing JSON files as a content source.
  tags:
    - SEO
    - Portfolio
    - CMS:Other
    - Styling:Other
  features:
    - Beautiful and simple design
    - 100/100 Google Lighthouse score
    - SEO Optimized
    - Includes header/footer/sidebar (on Mobile)
    - CSS based sidebar
    - CSS based Modals
    - Content is fetched from JSON Files
    - Only one extra plugin from default Gatsby starter
- url: https://gatsby-starter-profile-site.netlify.app/
  repo: https://github.com/Mr404Found/gatsby-starter-profile-site
  description: A minimal and clean starter build with gatsby.
  tags:
    - Landing Page
    - Netlify
    - Portfolio
    - SEO
    - Styling:CSS-in-JS
  features:
    - Simple Design
    - Made by Sumanth
- url: https://the404blog.netlify.app
  repo: https://github.com/algokun/the404blog
  description: An Awesome Starter Blog to help you get going with Gatsby and Markdown
  tags:
    - Blog
    - Markdown
    - Search
    - Styling:CSS-in-JS
  features:
    - Bare-bones starter.
    - Dynamic content with Markdown
    - Ready made Components
    - Responsive Design
    - Includes Search Feature.
    - Syntax Highlight in Code.
    - Styling in Bootstrap
- url: https://gatsby-starter-unicorn.netlify.app/
  repo: https://github.com/algokun/gatsby_starter_unicorn
  description: An Awesome Starter Blog to help you get going with Gatsby and Markdown
  tags:
    - Blog
    - Markdown
    - Styling:CSS-in-JS
  features:
    - Bare-bones starter.
    - Dynamic content with Markdown
    - Ready made Components
    - Responsive Design
    - Syntax Highlight in Code.
- url: https://gatsby-starter-organization.netlify.app/
  repo: https://github.com/geocine/gatsby-starter-organization
  description: A Gatsby starter template for organization pages. Using the Gatsby theme "@geocine/gatsby-theme-organization"
  tags:
    - Styling:CSS-in-JS
    - Landing Page
    - Portfolio
    - Onepage
  features:
    - React Bootstrap styles
    - Theme UI and EmotionJS CSS-in-JS
    - A landing page with all your organization projects, configurable through a YML file.
    - Configurable logo, favicon, organization name and title
- url: https://gatsby-starter-interviews.netlify.app/
  repo: https://github.com/rmagon/gatsby-starter-interviews
  description: A Gatsby starter template for structured Q&A or Interview sessions
  tags:
    - SEO
    - Blog
    - Styling:SCSS
  features:
    - Minimalist design for interviews
    - Beautifully presented questions and answers
    - Option to read all answers to a specific question
    - Share interview on social channels
    - All content in simple json files
- url: https://gatsby-starter-photo-book.netlify.app/
  repo: https://github.com/baobabKoodaa/gatsby-starter-photo-book
  description: A Gatsby starter for sharing photosets.
  tags:
    - Gallery
    - Infinite Scroll
    - Pagination
    - Transitions
  features:
    - Gallery with auto-generated thumbnails are presented on CSS Grid with infinite scroll.
    - Beautiful "postcard" view for photos with fullscreen toggle.
    - Both views are responsive with minimal whitespace and polished UX.
    - Many performance optimizations for image delivery (both by Gatsby & way beyond what Gatsby can do).
- url: https://gatsby-typescript-scss-starter.netlify.app/
  repo: https://github.com/GrantBartlett/gatsby-typescript-starter
  description: A simple starter project using TypeScript and SCSS
  tags:
    - Language:TypeScript
    - Styling:SCSS
    - SEO
  features:
    - Pages and components are classes.
    - A skeleton SCSS project added with prefixing
- url: https://portfolio-by-mohan.netlify.app/
  repo: https://github.com/algokun/gatsby_starter_portfolio
  description: An Official Starter for Gatsby Tech Blog Theme
  tags:
    - SEO
    - Blog
  features:
    - Styling using Styled-Components
    - Search using ElasticLunr
    - Theme by gatsby-tech-blog-theme
    - Deployed in Netlify
- url: https://brevifolia-gatsby-forestry.netlify.app/
  repo: https://github.com/kendallstrautman/brevifolia-gatsby-forestry
  description: A minimal starter blog built with Gatsby & Forestry CMS
  tags:
    - CMS:Forestry.io
    - Blog
    - Markdown
    - Styling:SCSS
  features:
    - Blog post listing with previews (image + summary) for each blog post
    - Minimalist, responsive design & typography
    - Create new markdown posts dynamically
    - Configured to work automatically with Forestry CMS
    - Customizable 'info' page
    - Simple layout & scss architecture, easily extensible
- url: https://gatsby-firebase-starter.netlify.app/
  repo: https://github.com/ovidiumihaibelciug/gatsby-firebase-starter
  description: Starter / Project Boilerplate for Authentication and creating Dynamic pages from collections with Firebase and Gatsby.js
  tags:
    - Firebase
    - SEO
    - Styling:SCSS
    - Authentication
    - PWA
  features:
    - Authentication with Firebase
    - Programmatically create pages from a firestore collection
    - Protected Routes with Authorization
    - Email verification
    - Includes React Helmet to allow editing site meta tags
    - Includes plugins for offline support out of the box
- url: https://gatsby-typescript-minimal.netlify.app/
  repo: https://github.com/benbarber/gatsby-typescript-minimal
  description: A minimal, bare-bones TypeScript starter for Gatsby
  tags:
    - Language:TypeScript
    - Styling:CSS-in-JS
    - SEO
  features:
    - Bare-bones starter
    - TypeScript
    - TSLint
    - Prettier
    - Styled Components
    - Sitemap Generation
    - Google Analytics
- url: https://agility-gatsby-starter-gatsbycloud.netlify.app
  repo: https://github.com/agility/agility-gatsby-starter
  description: Get started with Gatsby and Agility CMS using a minimal blog.
  tags:
    - CMS:Agility CMS
    - Blog
    - SEO
  features:
    - A bare-bones starter Blog to get you off and running with Agility CMS and Gatsby.
- url: https://gatsby-starter-dot.netlify.app/
  repo: https://github.com/chronisp/gatsby-starter
  description: Gatsby Starter for creating portfolio & blog.
  tags:
    - Blog
    - CMS:Headless
    - CMS:Contentful
    - Netlify
    - Portfolio
    - Redux
    - SEO
    - Styling:Material
  features:
    - Extensible & responsive design using Material UI (palette, typography & breakpoints configuration)
    - Blog integration with Contentful CMS (GraphQL queries)
    - Redux (connect actions & props easily using custom HOF)
    - Support for Netlify deployment
    - SEO
    - Prettier code styling
- url: https://johnjkerr.github.io/gatsby-creative/
  repo: https://github.com/JohnJKerr/gatsby-creative
  description: Gatsby implementation of the Start Bootstrap Creative template
  tags:
    - Gallery
    - Portfolio
    - Styling:Bootstrap
    - Styling:SCSS
  features:
    - Start Bootstrap Creative template converted to React/Gatsby
    - React Scrollspy used to track page position
    - React Bootstrap used to create modal portfolio carousel
    - GitHub Actions deployment to GitHub Pages demonstrated
- url: https://bonneville.netlify.app/
  repo: https://github.com/bagseye/bonneville
  description: A starter blog template for Gatsby
  tags:
    - Blog
    - SEO
  features:
    - Extensible & responsive design
    - Blog integration
    - SEO
- url: https://gatsby-starter-i18next-sanity.netlify.app/en
  repo: https://github.com/johannesspohr/gatsby-starter-i18next-sanity
  description: A basic starter which integrates translations with i18next and localized sanity input.
  tags:
    - i18n
    - CMS:sanity.io
  features:
    - Showcases advanced i18n techniques with i18next and sanity.io
    - Correct URLs for the languages (language in the path, translated slugs)
    - Multilanguage content from sanity
    - Snippets translation
    - Optimized bundle size (don't ship all translations at once)
    - Alternate links to other languages
    - Sitemap with language information
    - Localized 404 pages
- url: https://gatsby-skeleton.netlify.app/
  repo: https://github.com/msallent/gatsby-skeleton
  description: Gatsby starter with TypeScript and all sort of linting
  tags:
    - Language:TypeScript
    - Styling:CSS-in-JS
    - SEO
  features:
    - TypeScript
    - Styled-Components
    - ESLint
    - Prettier
    - Stylelint
    - SEO
- url: https://nehalem.netlify.app/
  repo: https://github.com/nehalist/gatsby-starter-nehalem
  description: A starter for the Gatsby Nehalem Theme
  tags:
    - Blog
    - Language:TypeScript
    - Markdown
    - Search
    - SEO
  features:
    - Fully responsive
    - Highly optimized (Lighthouse score ~400)
    - SEO optimized (with open graph, Twitter Card, JSON-LD, RSS and sitemap)
    - Syntax highlighting
    - Search functionality
    - Multi navigations
    - Static pages
    - Fully typed with TypeScript
    - Tagging
    - Theming
    - Customizable
- url: https://gatsby-starter-headless-wp.netlify.app
  repo: https://github.com/crock/gatsby-starter-headless-wordpress
  description: A starter Gatsby site to quickly implement a site for headless WordPress
  tags:
    - Blog
    - CMS:Headless
    - CMS:WordPress
  features:
    - New Header
    - Responsive
    - Sidebar that displays recent blog posts
- url: https://gatsby-advanced-blog-starter.netlify.app
  repo: https://github.com/aman29271/gatsby-advanced-blog-starter
  description: A pre-built Gatsby Starter Tech-blog
  tags:
    - Blog
    - Markdown
  features:
    - Highly Optimised
    - Image optimised with blur-up effect
    - Responsive
    - Code  highlighting
    - tagging
    - Sass compiled
- url: https://anubhavsrivastava.github.io/gatsby-starter-casual
  repo: https://github.com/anubhavsrivastava/gatsby-starter-casual
  description: Multi-page starter based on the Casual site template by startbootstrap for portfolio
  tags:
    - Onepage
    - Styling:SCSS
    - PWA
  features:
    - Designed by startbootstrap
    - Fully Responsive
    - Styling with SCSS
    - Offline support
    - Web App Manifest
- url: https://gatsby-starter-ts-hello-world.netlify.app
  repo: https://github.com/hdorgeval/gatsby-starter-ts-hello-world
  description: TypeScript version of official hello world
  tags:
    - Language:TypeScript
  features:
    - TypeScript
    - ESLint
    - Type checking
    - no boilerplate
    - Great for advanced users
    - VSCode ready
- url: https://grommet-file.netlify.app/
  repo: https://github.com/metinsenturk/gatsby-starter-grommet-file
  description: Grommet-File is made with Grommet V2 and a blog starter
  tags:
    - Blog
    - Markdown
    - SEO
    - Portfolio
    - Styling:Grommet
  features:
    - Responsive Design
    - Pagination
    - Page creation
    - Content is Markdown files
    - Google Analytics
    - Grommet V2 User Interface
    - Support for RSS feed
    - SEO friendly
    - Mobile and responsive
    - Sitemap & Robots.txt generation
    - Optimized images with gatsby-image
- url: https://gatsby-wordpress-typescript-scss-blog.netlify.app/
  repo: https://github.com/sagar7993/gatsby-wordpress-typescript-scss-blog
  description: A Gatsby starter template for a WordPress blog, built using TypeScript, SCSS, and Ant Design
  tags:
    - Blog
    - CMS:WordPress
    - CMS:Headless
    - Language:TypeScript
    - Pagination
    - PWA
    - SEO
    - Portfolio
    - Styling:SCSS
  features:
    - TypeScript for type-safe code
    - Source content from WordPress CMS
    - Auto generated Pagination for your WordPress Posts
    - Auto generated Navigation for next and previous post at the end Post
    - Auto generated pages for tags and categories sourced from WordPress
    - SCSS stylesheets
    - PWA with offline support
    - Ant Design for UI components and theming
    - Jest and Enzyme Testing framework support for snapshots and unit tests.
    - Responsive Design
    - Google Analytics
    - Comments using Staticman
    - Images within WordPress post/page content downloaded to static folder and transformed to webp format during build
    - Social widgets
    - Instagram feed of any profile (no API token needed)
    - Pinterest pin-it button on hovering on images (no API token needed)
    - Twitter timeline and follow button (no API token needed)
    - Facebook timeline and like button (no API token needed)
    - SEO friendly
    - Web app manifest
    - Mobile optimized and responsive
    - Sitemap.xml & Robots.txt generation
    - Optimized images with gatsby-image
    - Git pre-commit and pre-push hooks using Husky
    - TSLint formatting
    - Highly optimized with excellent lighthouse audit score
- url: https://gatsby-starter-typescript-deluxe.netlify.app/
  repo: https://github.com/gojutin/gatsby-starter-typescript-deluxe
  description: A Gatsby starter with TypeScript, Storybook, Styled Components, Framer Motion, Jest, and more.
  tags:
    - Language:TypeScript
    - Styling:CSS-in-JS
    - Storybook
    - SEO
    - Linting
    - Testing
  features:
    - TypeScript for type-safe code.
    - Styled-Components for all your styles.
    - Framer Motion for awesome animations.
    - gatsby-image and gatsby-transformer-sharp for optimized images.
    - gatsby-plugin-manifest + SEO component for an SEO-friendly PWA.
    - Storybook with add-ons for showing off your awesome components.
    - Jest and React Testing library for snapshots and unit tests.
    - ESLint (with TSLint and Prettier) to make your code look its best.
    - React Axe and React A11y for accessibility so that your site is awesome for everyone.
- url: https://gatsby-markdown-blog-starter.netlify.app/
  repo: https://github.com/ammarjabakji/gatsby-markdown-blog-starter
  description: Gatsby v2 starter for creating a markdown blog. Based on Gatsby Advanced Starter.
  tags:
    - Blog
    - Markdown
    - SEO
    - PWA
  features:
    - Gatsby v2 support
    - Responsive Design
    - Pagination
    - Content is Markdown files
    - Google Analytics
    - Support for RSS feed
    - SEO friendly
    - Sitemap & Robots.txt generation
    - Sass support
    - Css Modules support
    - Web App Manifest
    - Offline support
    - htaccess support
    - Typography.js
    - Integration with Social Media
- url: https://gatsby-starter-bloomer-db0aaf.netlify.app
  repo: https://github.com/zlutfi/gatsby-starter-bloomer
  description: Barebones starter website with Bloomer React components for Bulma.
  tags:
    - PWA
    - Styling:Bulma
    - Styling:SCSS
  features:
    - Bloomer React Commponents
    - Bulma CSS Framework
    - Uses SCSS for styling
    - Font Awesome Support
    - Progressive Web App
- url: https://gatsby-starter-mdbreact.netlify.app
  repo: https://github.com/zlutfi/gatsby-starter-mdbreact
  description: Barebones starter website with Material Design Bootstrap React components.
  tags:
    - PWA
    - Styling:Bootstrap
    - Styling:Material
    - Styling:SCSS
  features:
    - MDBReact React Commponents
    - Bootstrap CSS Framework with Material Design Bootstrap styling
    - Uses SCSS for styling
    - Font Awesome Support
    - Progressive Web App
- url: https://gatsby-starter-ts-pwa.netlify.app/
  repo: https://github.com/markselby9/gatsby-starter-typescript-pwa
  description: The default Gatsby starter fork with TypeScript and PWA support added
  tags:
    - Language:TypeScript
    - PWA
  features:
    - Minimum changes based on default starter template for TypeScript and PWA
    - Added TypeScript support with ESLint and tsc check
    - Support GitHub Actions CI/CD workflow (beta)
- url: https://iceberg-gatsby-multilang.netlify.app/
  repo: https://github.com/diogorodrigues/iceberg-gatsby-multilang
  description: Gatsby multi-language starter. Internationalization / i18n without third party plugins or packages for Posts and Pages. Different URLs depending on the language. Focused on SEO, PWA, Image Optimization, Styled Components, and more. This starter also integrates with Netlify CMS to manage all pages, posts, and images.
  tags:
    - Blog
    - CMS:Headless
    - CMS:Netlify
    - i18n
    - Netlify
    - Markdown
    - Pagination
    - PWA
    - SEO
    - Styling:CSS-in-JS
  features:
    - Translations by using GraphQL, hooks and context API
    - Content in markdown for pages and posts in different languages
    - General translations for any content
    - Creation of menu by using translations and GraphQL
    - Netlify CMS to manage all pages, posts and images
    - Styled Components to styles
    - All important seetings for speedy and optimized images
    - Blog Posts list with pagination
    - Focus on SEO
    - PWA
- url: https://flexible-gatsby.netlify.app/
  repo: https://github.com/wangonya/flexible-gatsby
  description: A simple and clean theme for Gatsby
  tags:
    - Blog
    - Markdown
  features:
    - Google Analytics
    - Simple design
    - Markdown support
- url: https://gatsby-starter-leaflet.netlify.app/
  repo: https://github.com/colbyfayock/gatsby-starter-leaflet
  description: A Gatsby starter with Leaflet!
  tags:
    - Landing Page
    - Linting
    - Styling:SCSS
    - Testing
  features:
    - Simple landing page to get started with Leaflet
    - Includes Leaflet and React Leaflet
    - Starts with some basic Sass stylesheets for styling
    - Linting and testing preconfigured
- url: https://gatsby-starter-luke.netlify.app/
  repo: https://github.com/lukethacoder/luke-gatsby-starter
  description: An opinionated starter using TypeScript, styled-components (emotion flavoured), React Hooks & react-spring. Built as a BYOS (bring your own source) so you can get up and running with whatever data you choose.
  tags:
    - Language:TypeScript
    - Transitions
    - Styling:CSS-in-JS
    - Linting
  features:
    - TypeScript
    - react-spring animations
    - BYOS (bring your own source)
    - Emotion for styling components
    - Minimal Design
    - React Hooks (IntersectionObserver, KeyUp, LocalStorage)
- url: https://friendly-cray-96d631.netlify.app/
  repo: https://github.com/PABlond/Gatsby-TypeScript-Starter-Blog
  description: Project boilerplate of a blog app. The starter was built using Gatsby and TypeScript.
  tags:
    - Markdown
    - Language:TypeScript
    - SEO
    - PWA
    - Styling:SCSS
  features:
    - A complete responsive theme built wiss Scss
    - Easy editable posts in Markdown files
    - SEO component
    - Optimized with Google Lighthouse
- url: https://gatsby-starter-material-album.netlify.app
  repo: https://github.com/JoeTrubenstein/gatsby-starter-material-album
  description: A simple portfolio starter based on the Material UI Album Layout
  tags:
    - Gallery
    - Portfolio
    - Styling:Material
  features:
    - Pagination
    - Material UI
    - Exif Data Parsing
- url: https://peaceful-ptolemy-d7beb4.netlify.app
  repo: https://github.com/TRamos5/gatsby-contentful-starter
  description: A starter template for an awesome static blog utilizing Contentful as a CMS and deployed to Netlify.
  tags:
    - CMS:Contentful
    - CMS:Headless
    - Blog
    - Netlify
    - Markdown
    - Styling:CSS-in-JS
  features:
    - Netlify integration with pre built contact form
    - "CMS: Contentful integration with placeholders included"
    - Mobile friendly responsive design made to be customized or leave as is
    - Separate components for everything
    - ...and more
- url: https://gatsby-tailwind-emotion-starter-demo.netlify.app/
  repo: https://github.com/pauloelias/gatsby-tailwind-emotion-starter
  description: Gatsby starter using the latest Tailwind CSS and Emotion.
  tags:
    - Styling:Tailwind
    - Styling:CSS-in-JS
    - Styling:PostCSS
  features:
    - Tailwind CSS for rapid development
    - Emotion with `twin.macro` for flexible styled components
    - PostCSS configured out-of-the-box to write your own custom CSS
    - postcss-preset-env to write tomorrow's CSS today
    - Bare bones starter to help you hit the ground running
- url: https://gatsby-starter-grayscale-promo.netlify.app/
  repo: https://github.com/gannochenko/gatsby-starter-grayscale-promo
  description: one-page promo site
  tags:
    - Language:TypeScript
    - Styling:CSS-in-JS
    - Linting
    - Markdown
    - Onepage
    - CMS:Netlify
    - Landing Page
  features:
    - Styled-Components
    - NetlifyCMS
    - TypeScript
    - Basic design
- url: https://gatsby-starter-mdx-website-blog.netlify.app/
  repo: https://github.com/doakheggeness/gatsby-starter-mdx-website-blog
  description: Gatsby website and blog starter utilizing MDX for adding components to MDX pages and posts. Incorporates Emotion.
  tags:
    - MDX
    - Blog
    - Styling:CSS-in-JS
  features:
    - Create pages and posts using MDX
    - Incorporates the CSS-in-JS library Emotion
    - Visual effects
- url: https://gatsby-starter-zurgbot.netlify.app/
  repo: https://github.com/zurgbot/gatsby-starter-zurgbot
  description: The ultimate force of starter awesomeness in the galaxy of Gatsby
  tags:
    - Linting
    - PWA
    - SEO
    - Styling:Bulma
    - Styling:SCSS
    - Testing
  features:
    - Sass (SCSS Flavored) CSS
    - Bulma CSS Framework
    - React Helmet <head> Management
    - React Icons SVG Icon Components (Including Font Awesome and others)
    - ESLint for JS linting
    - Prettier for JS formatting
    - StyleLint for Scss linting and formatting
    - Jest for a test framework
    - Enzyme for testing with React
    - Husky for git hooks, particularly precommit management
    - Lint Staged to run commands only on staged files
- url: https://martin2844.github.io/gatsby-starter-dev-portfolio/
  repo: https://github.com/martin2844/gatsby-starter-dev-portfolio
  description: A Gatsby minimalistic portfolio site, with a blog and about section
  tags:
    - Portfolio
    - Blog
    - Markdown
  features:
    - createPages API
    - Responsive
    - Minimalistic
    - Blazing fast (LINK)
    - Graphql queries
    - Sass
    - Markdown
- url: https://wataruoguchi-gatsby-starter-typescript-contentful.netlify.app/
  repo: https://github.com/wataruoguchi/gatsby-starter-typescript-contentful
  description: Simple TypeScript starter with Contentful Integration
  tags:
    - Language:TypeScript
    - CMS:Contentful
    - Netlify
    - Blog
  features:
    - Simple
    - TypeScript
    - Contentful
    - Supports Contentful Rich Text
    - Prettier & ESLint & StyleLint to format & check the code
    - Husky & lint-staged to automate checking
- url: https://gatsby-starter-point.netlify.app/
  repo: https://github.com/teaware/gatsby-starter-point
  description: A humble Gatsby starter for blog
  tags:
    - Blog
    - Markdown
    - Netlify
  features:
    - SASS
    - SEO
    - Dark Mode
    - Google Analytics
- url: https://gatsby-typescript-storybook-starter.netlify.app/
  repo: https://github.com/RobertoMSousa/gatsby-typescript-storybook-starter
  description: A Gatsby starter with Storybook, tags, and ESLint
  tags:
    - Language:TypeScript
    - Styling:CSS-in-JS
    - Storybook
    - Markdown
    - Linting
  features:
    - Storybook
    - Simple
    - TypeScript
    - Contentful
    - Prettier & ESLint & StyleLint to format & check the code
    - Storybook
    - Jest and React Testing library for snapshots and unit tests.
    - Styled-Components for all your styles.
- url: https://semantic-ui-docs-gatsby.netlify.app/
  repo: https://github.com/whoisryosuke/semantic-ui-docs-gatsby
  description: Documentation starter using Semantic UI and MDX
  tags:
    - Documentation
    - Linting
    - Markdown
    - MDX
    - PWA
    - SEO
  features:
    - Easy starter for documentation-style sites
    - Use SUI React components anywhere in MDX
    - SASS/LESS support
    - Live code component
    - Customizable sidebar
    - Offline-ready
    - Responsive design
    - Nodemon for restarting dev server on changes
    - webpack aliasing for components, assets, etc
- url: https://gatsby-starter-saas-marketing.netlify.app/
  repo: https://github.com/keegn/gatsby-starter-saas-marketing
  description: A simple one-page marketing site starter for SaaS companies and products
  tags:
    - Onepage
    - Styling:CSS-in-JS
    - Landing Page
  features:
    - Responsive
    - Netlify ready
    - Styled-Components
    - Minimal design and easy to customize
    - Great for software or product related marketing sites
- url: https://react-landnig-page.netlify.app/
  repo: https://github.com/zilahir/react-landing-page
  description: Landing page with GraphCMS
  tags:
    - Redux
    - Styling:SCSS
    - Styling:CSS-in-JS
    - Netlify
  features:
    - Team section
    - Clients section
    - Map
    - Netlify ready
    - Styled-Components
    - Good for app showcase for startups
    - Prettier & ESLint & StyleLint to format & check the code
    - Husky & lint-staged to automate checking
- url: https://gatsby-strapi-starter.netlify.app/
  repo: https://github.com/jeremylynch/gatsby-strapi-starter
  description: Get started with Strapi, Bootstrap (reactstrap), and Gatsby FAST!
  tags:
    - CMS:Strapi
    - Styling:Bootstrap
  features:
    - Strapi
    - Bootstrap
    - Reactstrap
- url: https://kontent-template-gatsby-landing-page-photon.netlify.app
  repo: https://github.com/Simply007/kontent-template-gatsby-landing-page-photon
  description: Kentico Kontent based starter based on Photon starter by HTML5 UP
  tags:
    - CMS:Headless
    - CMS:Kontent
    - Netlify
    - Landing Page
    - HTML5UP
    - Styling:SCSS
  features:
    - Kentico Kontent CaaS platform as the data source
    - Landing page divided by section.
    - Support for code syntax highlighting
    - Includes plugins for easy, beautiful typography
    - Includes React Helmet to allow editing site meta tags
    - Includes plugins for offline support out of the box
    - Font awesome
    - Material Icons
    - CSS Grid
- url: https://gatsby-starter-typescript-blog-forms.netlify.app/
  repo: https://github.com/joerneu/gatsby-starter-typescript-blog-forms
  description: Gatsby starter for a website in TypeScript with a homepage, blog, and forms
  tags:
    - Blog
    - Language:TypeScript
    - Linting
    - Markdown
    - MDX
    - CMS:Netlify
    - SEO
    - Styling:CSS-in-JS
  features:
    - TypeScript for type safety, IDE comfort and error checking during development and build time
    - ESLint and Prettier for safety and consistent code style
    - Uses the official Gatsby Blog Core theme for data processing
    - Functional components and React Hooks
    - SEO component with React Helmet
    - Minimal responsive styling with React Emotion that can easily be extended
    - Theming of components and Markdown (MDX) with Emotion Theming
    - Forms with Formite (React Hooks Form library)
    - Accessible UI components implemented with Reakit and styling based on mini.css
    - Netlify CMS to create and edit blog posts
    - Small bundle size
- url: https://gatsby-tailwind-styled-components-storybook-starter.netlify.app/
  repo: https://github.com/denvash/gatsby-tailwind-styled-components-storybook-starter
  description: Tailwind CSS + Styled-Components + Storybook starter for Gatsby
  tags:
    - Storybook
    - Styling:Tailwind
    - Styling:CSS-in-JS
    - Styling:PostCSS
    - Netlify
  features:
    - Tailwind CSS v1
    - Styled-Components v5
    - Storybook v5
    - PostCSS
    - Deploy Storybook
    - Documentation
- url: https://gatsby-tfs-starter.netlify.app/
  repo: https://github.com/tiagofsanchez/gatsby-tfs-starter
  description: a gatsby-advanced-starter with Theme UI styling
  tags:
    - RSS
    - SEO
    - Blog
    - MDX
  features:
    - React Helmet <head> Management
    - SVG Icon
- url: https://lam.aesthetic.codes/
  repo: https://github.com/vaporwavy/gatsby-london-after-midnight
  description: A custom, image-centric theme for Gatsby. Advanced from the Gatsby starter London.
  tags:
    - Blog
    - Portfolio
    - Gallery
    - SEO
    - Markdown
    - HTML5UP
    - CMS:Netlify
    - Styling:PostCSS
  features:
    - Support tags
    - Easily change the theme color
    - Post thumbnails in the homepage
    - Built with PostCSS
    - Made for image-centric portfolios
    - Based on London for Gatsby
- url: https://alipiry-gatsby-starter-typescript.netlify.app/
  repo: https://github.com/alipiry/gatsby-starter-typescript
  description: The default Gatsby starter with TypeScript
  tags:
    - Language:TypeScript
    - Linting
    - Netlify
  features:
    - Type Checking With TypeScript
    - Powerful Linting With ESLint
- url: https://gatsby-typescript-tailwind.netlify.app/
  repo: https://github.com/impulse/gatsby-typescript-tailwind
  description: Gatsby starter with TypeScript and Tailwind CSS
  tags:
    - Language:TypeScript
    - Styling:Tailwind
    - Styling:PostCSS
    - Netlify
  features:
    - Simple
    - TSLint
    - Tailwind CSS v1
    - PostCSS + PurgeCSS
- url: https://gatsby-starter-blog-tailwindcss-demo.netlify.app/
  repo: https://github.com/andrezzoid/gatsby-starter-blog-tailwindcss
  description: Gatsby blog starter with Tailwind CSS
  tags:
    - Blog
    - SEO
    - Markdown
    - Styling:Tailwind
    - Styling:PostCSS
  features:
    - Based on the official Gatsby starter blog
    - Uses Tailwind CSS
    - Uses PostCSS
- url: https://gatsby-minimalist-starter.netlify.app/
  repo: https://github.com/dylanesque/Gatsby-Minimalist-Starter
  description: A minimalist, general-purpose Gatsby starter
  tags:
    - SEO
    - Markdown
    - Styling:CSS-in-JS
  features:
    - Less starting boilerplate than the Gatsby default starter
    - Layout.css includes checklist of initial design system decisions to make
    - Uses Emotion
    - Uses CSS-In-JS
- url: https://gastby-starter-zeevo.netlify.app/
  repo: https://github.com/zeevosec/gatsby-starter-zeevo
  description: Yet another Blog starter with a different style
  tags:
    - Blog
    - Markdown
    - SEO
  features:
    - Extendable
    - Feature filters
    - Performant
- url: https://gatsby-theme-phoenix-demo.netlify.app
  repo: https://github.com/arshad/gatsby-theme-phoenix
  description: A personal blogging and portfolio theme for Gatsby with great typography and dark mode.
  tags:
    - Blog
    - Portfolio
    - SEO
    - MDX
    - Styling:Tailwind
    - Styling:PostCSS
  features:
    - MDX - Posts, Pages and Projects
    - Tags/Categories
    - Dark mode
    - Customizable with Tailwind CSS
    - Code highlighting with Prism
    - RSS feed
- url: https://gatsby-starter-landed.netlify.app/
  repo: https://github.com/vasrush/gatsby-starter-landed
  description: A Gatsby theme based on Landed template by HTML5UP
  tags:
    - HTML5UP
    - Landing Page
    - Portfolio
    - Linting
    - Styling:SCSS
    - Transitions
    - SEO
  features:
    - Includes sections to easily create landing pages
    - React Helmet <head> Management
    - Easily update menus & submenus in gatsby-config file
    - Integrates react-scroll and react-reveal for transitions
    - ESLint and Prettier for safety and consistent code style
    - Offline-ready
    - Responsive design
    - Left, Right and no sidebar templates
    - Font awesome icons
    - HTML5UP Design
- url: https://tina-starter-grande.netlify.app/
  repo: https://github.com/tinacms/tina-starter-grande
  description: Feature-rich Gatsby starter with full TinaCMS integration
  tags:
    - Blog
    - Markdown
    - SEO
    - Netlify
    - Pagination
    - CMS:Other
    - Styling:CSS-in-JS
  features:
    - Fully integrated with TinaCMS for easy editing
    - Blocks based page & form builder
    - Styled Components
    - Code syntax highlighting
    - Light/Dark mode
- url: https://amelie-blog.netlify.app/
  repo: https://github.com/tobyau/gatsby-starter-amelie
  description: A minimal and mobile-friendly blog template
  tags:
    - Blog
    - SEO
    - Markdown
  features:
    - Responsive design
    - Customizable content through markdown files
    - SEO component with React Helmet
- url: https://chronoblog.now.sh
  repo: https://github.com/Ganevru/gatsby-starter-chronoblog
  description: Chronoblog is a Gatsby js theme specifically designed to create a personal website. The main idea of ​​Chronoblog is to allow you not only to write a personal blog but also to keep a record of everything important that you have done.
  tags:
    - Blog
    - Portfolio
    - MDX
    - Markdown
    - SEO
    - Styling:CSS-in-JS
    - Linting
  features:
    - Starter for Chronoblog Gatsby Theme
- url: https://gatsby-eth-dapp-starter.netlify.app
  repo: https://github.com/robsecord/gatsby-eth-dapp-starter
  description: Gatsby Starter for Ethereum Dapps using Web3 with Multiple Account Management Integrations
  tags:
    - Client-side App
    - Netlify
    - Authentication
  features:
    - Ethereum Web3 Authentication - Multiple Integrations
    - ConsenSys Rimble UI Integration
    - Styled Components
    - Coinbase, Fortmatic, Metamask, WalletConnect, and more
    - dFuse Blockchain Streaming and Notifications
- url: https://gatsby-starter-theme-antv.antv.vision
  repo: https://github.com/antvis/gatsby-starter-theme-antv
  description: ⚛️ Polished Gatsby theme for documentation site
  tags:
    - Documentation
    - Markdown
    - Language:TypeScript
    - Styling:Ant Design
    - i18n
  features:
    - ⚛ Prerendered static site
    - 🌎 Internationalization support by i18next
    - 📝 Markdown-based documentation and menus
    - 🎬 Examples with live playground
    - 🏗 Unified Theme and Layout
    - 🆙 Easy customized header nav
    - 🧩 Built-in home page components
- url: https://gatsby-starter-cafe.netlify.app
  repo: https://github.com/crolla97/gatsby-starter-cafe
  description: Gatsby starter for creating a single page cafe website using Contentful and Leaflet
  tags:
    - CMS:Contentful
    - Styling:SCSS
    - Landing Page
    - Onepage
  features:
    - Leaflet interactive map
    - Instagram Feed
    - Contentful for menu item storage
    - Responsive design
- url: https://gatsby-firebase-simple-auth.netlify.app/
  repo: https://github.com/marcomelilli/gatsby-firebase-simple-auth
  description: A simple Firebase Authentication Starter with protected routes
  tags:
    - Firebase
    - Authentication
    - Styling:Tailwind
  features:
    - Authentication with Firebase
    - Protected Routes with Authorization
- url: https://demo.gatsbystorefront.com/
  repo: https://github.com/GatsbyStorefront/gatsby-starter-storefront-shopify
  description: Lightning fast PWA storefront for Shopify
  tags:
    - CMS:Headless
    - Shopify
    - SEO
    - PWA
    - E-commerce
    - Styling:CSS-in-JS
  features:
    - Gatsby Storefront
    - gatsby-theme-storefront-shopify
    - Shopify Integration
    - Shopping Cart
    - PWA
    - Optimized images with gatsby-image.
    - SEO
    - A11y
- url: https://keturah.netlify.app/
  repo: https://github.com/giocare/gatsby-starter-keturah
  description: A portfolio starter for developers
  tags:
    - Portfolio
    - SEO
    - Markdown
  features:
    - Target Audience Developers
    - Designed To Resemble A Terminal And Text Editor
    - Responsive Design
    - FontAwesome Icon Library
    - Easily Customize Content Using Markdown Files
    - SEO Friendly Component
    - Social Media Icons Provided
- url: https://gatsby-lander.surge.sh/
  repo: https://github.com/codebushi/gatsby-starter-lander
  description: Single page starter built with Tailwind CSS
  tags:
    - Onepage
    - Linting
    - Styling:Tailwind
  features:
    - Simple One Page Site
    - Landing Page Design
    - Fully Responsive
    - Styling with Tailwind
- url: https://gatsby-starter-papan01.netlify.app/
  repo: https://github.com/papan01/gatsby-starter-papan01
  description: A Gatsby starter for creating a markdown blog.
  tags:
    - Linting
    - Blog
    - Styling:SCSS
    - Markdown
    - Pagination
    - PWA
    - SEO
  features:
    - SSR React Code Splitting(loadable-components)
    - Theme Toggle(light/dark)
    - Pagination
    - SEO(Sitemap, Schema.org, OpenGraph tags, Twitter tag)
    - Web application manifest and offline support
    - Google Analytics
    - Disqus
    - RSS
    - ESLint(Airbnb) for linting
    - Prettier code formatting
    - gh-pages for deploying to GitHub Pages
- url: https://gatsby-starter-boilerplatev-kontent-demo.netlify.app/
  repo: https://github.com/viperfx07/gatsby-starter-boilerplatev-kontent
  description: A Gatsby starter using BoilerplateV for Kentico Kontent.
  tags:
    - Blog
    - CMS:Headless
    - CMS:Kontent
    - Styling:Bootstrap
    - Styling:CSS-in-JS
    - Linting
  features:
    - Sass (SCSS Flavored) CSS
    - ITCSS Structure of CSS (with glob added for css)
    - Bootstrap CSS Framework
    - React Helmet <head> Management
    - ESLint(Airbnb) for JS linting
    - Prettier for JS formatting
- url: https://www.cryptocatalyst.net/
  repo: https://github.com/n8tb1t/gatsby-starter-cryptocurrency
  description: A full-fledged cryptocurrency Gatsby starter portal with landing page, blog, roadmap, devs team, and docs.
  tags:
    - Linting
    - Blog
    - Styling:SCSS
    - Markdown
    - Pagination
    - PWA
    - SEO
  features:
    - Beautiful Mobile-first design.
    - modular SCSS styles.
    - Configurable color scheme.
    - Advanced config options.
    - Advanced landing page.
    - Blog Component.
    - Live comments.
    - Roadmap component.
    - Developers page component.
    - Algolia advanced search index, with content chunks.
    - Docs component.
    - No outdated codebase, use only react hooks.
    - Easy to modify react components.
    - SEO (Sitemap, OpenGraph tags, Twitter tags)
    - Google Analytics Support
    - Offline Support & WebApp Manifest
    - Easy to modify assets.
- url: https://chronoblog-profile.now.sh
  repo: https://github.com/Ganevru/gatsby-starter-chronoblog-profile
  description: This starter will help you launch a personal website with a simple text feed on the main page. This starter looks simple and neat, but at the same time, it has great potential for organizing your content using tags, dates, and search. The homepage is organized in compact feeds. The display of content in these feeds is based on the tags of this content (for example, only content with a podcast tag gets into the feed with podcasts).
  tags:
    - Blog
    - Portfolio
    - MDX
    - Markdown
    - SEO
    - Styling:CSS-in-JS
    - Linting
  features:
    - Specially designed to create a personal website (in a simple and strict "text" style)
    - Universal text feed divided into categories
    - Search and Tags for organizing content
    - A simple change of primary and secondary colors of the site, fonts, radius of curvature of elements, etc (thanks to Theme UI theming)
    - Clean and Universal UI
    - Mobile friendly, all elements and custom images are adapted to any screen
    - Light/Dark mode
    - Easy customization of icons and links to your social networks
    - MDX for the main menu of the site, footer and other elements of the site
    - MDX for pages and content
    - Code syntax highlighting
    - SEO (OpenGraph and Twitter) out of the box with default settings that make sense (thanks to React Helmet)
- url: https://chronoblog-hacker.now.sh
  repo: https://github.com/Ganevru/gatsby-starter-chronoblog-hacker
  description: A dark (but with ability to switch to light) starter that uses the Source Code Pro font (optional) and minimalistic UI
  tags:
    - Blog
    - Portfolio
    - MDX
    - Markdown
    - SEO
    - Styling:CSS-in-JS
    - Linting
  features:
    - Specially designed to create a personal website
    - Search and Tags for organizing content
    - A simple change of primary and secondary colors of the site, fonts, radius of curvature of elements, etc (thanks to Theme UI theming)
    - Clean and Minimalistic UI
    - Mobile friendly, all elements and custom images are adapted to any screen
    - Light/Dark mode
    - Easy customization of icons and links to your social networks
    - MDX for the main menu of the site, footer and other elements of the site
    - MDX for pages and content
    - Code syntax highlighting
    - SEO (OpenGraph and Twitter) out of the box with default settings that make sense (thanks to React Helmet)
- url: https://gatsby-starter-tailwind2-emotion-styled-components.netlify.app/
  repo: https://github.com/chrish-d/gatsby-starter-tailwind2-emotion-styled-components
  description: A (reasonably) unopinionated Gatsby starter, including; Tailwind 2 and Emotion. Use Tailwind utilities with Emotion powered CSS-in-JS to produce component scoped CSS (no need for utilities like Purge CSS, etc).
  tags:
    - Styling:CSS-in-JS
    - Styling:Tailwind
  features:
    - Utility-first CSS using Tailwind 2.
    - CSS scoped within components (no "bleeding").
    - Only compiles the CSS you use (no need to use PurgeCSS/similar).
    - Automatically gives you Critical CSS with inline stlyes.
    - Hybrid of PostCSS and CSS-in-JS to give you Tailwind base styles.
- url: https://5e0a570d6afb0ef0fb162f0f--wizardly-bassi-e4658f.netlify.app/
  repo: https://github.com/adamistheanswer/gatsby-starter-baysik-blog
  description: A basic and themeable starter for creating blogs in Gatsby.
  tags:
    - Blog
    - Portfolio
    - MDX
    - Markdown
    - SEO
    - Styling:CSS-in-JS
    - Linting
  features:
    - Specially designed to create a personal website
    - Clean and Minimalistic UI
    - Facebook Comments
    - Mobile friendly, all elements and custom images are adapted to any screen
    - Light/Dark mode
    - Prettier code formatting
    - RSS
    - Links to your social networks
    - MDX for pages and content
    - Code syntax highlighting
    - SEO (OpenGraph and Twitter) out of the box with default settings that make sense (thanks to React Helmet)
- url: https://gatsby-starter-robin.netlify.app/
  repo: https://github.com/robinmetral/gatsby-starter-robin
  description: Gatsby Default Starter with state-of-the-art tooling
  tags:
    - MDX
    - Styling:CSS-in-JS
    - Linting
    - Testing
    - Storybook
  features:
    - 📚 Write in MDX
    - 👩‍🎤 Style with Emotion
    - 💅 Linting with ESLint and Prettier
    - 📝 Unit and integration testing with Jest and react-testing-library
    - 💯 E2E browser testing with Cypress
    - 📓 Visual testing with Storybook
    - ✔️ CI with GitHub Actions
    - ⚡ CD with Netlify
- url: https://help.dferber.de
  repo: https://github.com/dferber90/gatsby-starter-help-center
  description: A themeable starter for a help center
  tags:
    - Documentation
    - Markdown
    - MDX
    - Search
  features:
    - Manage content in Markdown and YAML files
    - Multiple authors possible
    - Apply your own theme
    - Usable in any language
    - SEO friendly
    - Easy to add Analytics
- url: https://evaluates2.github.io/Gatsby-Starter-TypeScript-Redux-TDD-BDD
  repo: https://github.com/Evaluates2/Gatsby-Starter-TypeScript-Redux-TDD-BDD
  description: An awesome Gatsby starter template that takes care of the tooling setup, allowing you and your team to dive right into building ultra-fast React applications quickly and deploy them with confidence! 📦
  tags:
    - Redux
    - Language:TypeScript
    - Linting
    - Testing
    - Styling:None
  features:
    - 📚 Written in TypeScript.
    - 💡 Redux preconfigured (with local-storage integration.
    - 💅 Linting with TSLint and Prettier.
    - 📝 Unit testing with Jest and react-test-renderer.
    - 💯 Behavior-driven E2E browser testing with Cypress + Cucumber.js plugin.
    - 📓 Steps for deploying to Gh-pages
    - ✔️ CI with TravisCI
    - ⚡ Steps for deploying to GitHub Pages, AWS S3, or Netlify.
- url: https://gatsby-resume-starter.netlify.app/
  repo: https://github.com/barancezayirli/gatsby-starter-resume-cms
  description: Resume starter styled using Tailwind with Netlify CMS as headless CMS.
  tags:
    - CMS:Headless
    - SEO
    - PWA
    - Portfolio
  features:
    - One-page resume/CV
    - PWA
    - Multiple Netlify CMS widgets
    - Netlify CMS as Headless CMS
    - Tailwind for styling with theming
    - Optimized build process (purge css)
    - Basic SEO, site metadata
    - Prettier
    - Social media links
- url: https://gatsby-starter-default-nostyles.netlify.app/
  repo: https://github.com/JuanJavier1979/gatsby-starter-default-nostyles
  description: The default Gatsby starter with no styles.
  tags:
    - Styling:None
  features:
    - Based on gatsby-starter-default
    - No styles
- url: https://greater-gatsby.now.sh
  repo: https://github.com/rbutera/greater-gatsby
  description: Barebones and lightweight starter with TypeScript, PostCSS, Tailwind CSS, and Storybook.
  tags:
    - PWA
    - Language:TypeScript
    - Styling:Tailwind
  features:
    - Lightweight & Barebones
    - includes Storybook
    - Full TypeScript support
    - Uses styled-components Global Styles API for consistency in styling across application and Storybook
- url: https://gatsby-simplefolio.netlify.app/
  repo: https://github.com/cobidev/gatsby-simplefolio
  description: A clean, beautiful and responsive portfolio template for Developers ⚡️
  tags:
    - Portfolio
    - PWA
    - SEO
    - Onepage
  features:
    - Modern UI Design
    - Reveal Animations
    - Fully Responsive
    - Easy site customization
    - Configurable color scheme
    - OnePage portfolio site
    - Fast image optimization
- url: https://gatsby-starter-hpp.netlify.app/
  repo: https://github.com/hppRC/gatsby-starter-hpp
  description: All in one Gatsby skeleton based TypeScript, emotion, and unstated-next.
  tags:
    - MDX
    - SEO
    - PWA
    - Linting
    - Styling:CSS-in-JS
    - Language:TypeScript
  features:
    - PWA
    - TypeScript
    - Absolute import
    - Useful ready made custom hooks
    - Ready made form component for Netlify form
    - Global CSS component and Reset CSS component
    - Advanced SEO components(ex. default twitter ogp image, sitemaps, robot.txt)
    - Prettier, ESLint
    - unstated-next(useful easy state library)
- url: https://gatsby-typescript-emotion-storybook.netlify.app/
  repo: https://github.com/duncanleung/gatsby-typescript-emotion-storybook
  description: Config for TypeScript + Emotion + Storybook + React Intl + SVGR + Jest.
  tags:
    - Language:TypeScript
    - Styling:CSS-in-JS
    - Storybook
    - i18n
    - Linting
    - Testing
  features:
    - 💻 TypeScript
    - 📓 Visual testing with Storybook
    - 👩‍🎤 CSS-in-JS styling with Emotion
    - 💅 Linting with ESLint and Prettier
    - 🌎 React Intl internationalization support
    - 🖼️ SVG support with SVGR
    - 📝 Unit and integration testing with Jest and react-testing-library
    - ⚡ CD with Netlify
- url: https://felco-gsap.netlify.app
  repo: https://github.com/AshfaqKabir/Felco-Gsap-Gatsby-Starter
  description: Minimal Multipurpose Gsap Gatsby Landing Page. Helps Getting Started With Gsap and Netlify Forms.
  tags:
    - Portfolio
    - Styling:CSS-in-JS
  features:
    - Minimal 3 Page Responsive Layout
    - Multipurpose Gatsby Theme
    - Working Netlify Form
    - Gsap For Modern Animtaions
    - Styled Components for responsive component based styling with theming
    - Basic SEO, site metadata
    - Prettier
- url: https://gatsby-starter-fusion-blog.netlify.app/
  repo: https://github.com/robertistok/gatsby-starter-fusion-blog
  description: Easy to configure blog starter with a modern, minimal theme
  tags:
    - Language:TypeScript
    - Styling:CSS-in-JS
    - Netlify
    - Markdown
    - Blog
    - SEO
  features:
    - Featured/Latest posts
    - Sticky header
    - Easy to customize -> edit config.ts with your info
    - Meta tags for improved SEO with React Helmet
    - Transform links to bitly links automatically
    - Codesyntax
    - Code syntax highlighting
- url: https://gatsby-bootstrap-italia-starter.dej611.now.sh/
  repo: https://github.com/italia/design-italia-gatsby-starterkit
  description: Gatsby starter project using the Bootstrap Italia design kit from Italian Digital Team
  tags:
    - Styling:Bootstrap
    - SEO
    - Linting
  features:
    - Bootstrap Italia - design-react-kit
    - Prettier
    - Sticky header
    - Complete header
    - Homepage and service templates pages ready to use
    - Meta tags for improved SEO with React Helmet
- url: https://gatsby-starter-webcomic.netlify.app
  repo: https://github.com/JLDevOps/gatsby-starter-webcomic
  description: Gatsby blog starter that focuses on webcomics and art with a minimalistic UI.
  tags:
    - Markdown
    - MDX
    - Netlify
    - Pagination
    - Search
    - Styling:Bootstrap
    - RSS
    - SEO
  features:
    - Designed to focus on blog posts with images.
    - Search capability on blog posts
    - Displays the latest posts
    - Displays all the tags from the site
    - Pagination between blog posts
    - Has a "archive" page that categorizes and displays all the blog posts by date
    - Mobile friendly
- url: https://gatsby-starter-material-emotion.netlify.app
  repo: https://github.com/liketurbo/gatsby-starter-material-emotion
  description: Gatsby starter of Material-UI with Emotion 👩‍🎤
  tags:
    - Language:TypeScript
    - SEO
    - Styling:Material
    - Styling:CSS-in-JS
  features:
    - Based on Gatsby Default Starter
    - Material-UI
    - Emotion
    - Roboto Typeface
    - SEO
    - TypeScript
- url: https://flex.arshad.io
  repo: https://github.com/arshad/gatsby-starter-flex
  description: A Gatsby starter for the Flex theme.
  tags:
    - SEO
    - MDX
    - Styling:CSS-in-JS
  features:
    - MDX Blocks for your Gatsby site.
    - Customizable, extendable and accessible.
    - Theme UI
    - SEO and Open graphs support
    - Color modes
    - Code Highlighting
- url: https://london-night-day.netlify.app/
  repo: https://github.com/jooplaan/gatsby-london-night-and-day
  description: A custom, image-centric dark and light mode aware theme for Gatsby. Advanced from the Gatsby starter London After Midnight.
  tags:
    - Blog
    - Portfolio
    - Gallery
    - SEO
    - Markdown
    - Styling:SCSS
    - HTML5UP
    - CMS:Netlify
  features:
    - Support tags
    - Easily change the theme color
    - Post thumbnails in the homepage
    - Made for image-centric portfolios
    - Using the London After Midnight is now “Dark mode” (the default), and the original London as “Light mode”.
    - Removed Google Fonts, using system fonts in stead (for speed and privacy :)
    - Use SASS
- url: https://the-gatsby-bootcamp-blog.netlify.app
  repo: https://github.com/SafdarJamal/gatsby-bootcamp-blog
  description: A minimal blogging site built with Gatsby using Contentful and hosted on Netlify.
  tags:
    - Blog
    - CMS:Contentful
    - Netlify
    - Styling:SCSS
    - SEO
    - Portfolio
  features:
    - Basic setup for a full-featured blog
    - Includes React Helmet to allow editing site meta tags
    - Uses SCSS for styling
    - Minimal responsive design
    - Styled components
    - SEO Friendly Meta
- url: https://gatsby-starter-catalyst-hydrogen.netlify.app/
  repo: https://github.com/ehowey/gatsby-starter-catalyst-hydrogen
  description: A full-featured starter for a freelance writer or journalist to display a portfolio of their work. SANITY.io is used as the CMS. Based on Gatsby Theme Catalyst. Uses MDX and Theme UI.
  tags:
    - Styling:Theme-UI
    - CMS:sanity.io
    - SEO
    - PWA
    - Portfolio
  features:
    - Based on Gatsby Theme Catalyst series of themes
    - MDX
    - Theme UI integration for easy to change design tokens
    - SEO optimized to include social media images and Twitter handles
    - Tight integration with SANITY.io including a predefined content studio.
    - A full tutorial is available in the docs.
- url: https://rocketdocs.netlify.app/
  repo: https://github.com/Rocketseat/gatsby-starter-rocket-docs
  description: Out of the box Gatsby Starter for creating documentation websites easily and quickly.
  tags:
    - SEO
    - MDX
    - Documentation
    - Linting
    - Markdown
    - PWA
    - Styling:CSS-in-JS
  features:
    - MDX for docs;
    - Responsive and mobile friendly;
    - Code highlighting with prism-react-renderer and react-live support;
    - SEO (Sitemap, schema.org data, Open Graph and Twitter tags).
    - Google Analytics integration;
    - Custom docs schema;
    - Offline Support & WebApp Manifest;
    - Yaml-based sidebar navigation;
- url: https://gatsby-starter-typescript-default.netlify.app/
  repo: https://github.com/lianghx-319/gatsby-starter-typescript-default
  description: Only TypeScript Gatsby starter base on Default starter
  tags:
    - Language:TypeScript
  features:
    - All features same as gatsby-starter-default
    - Only support TypeScript using gatsby-typescript-plugin
- url: https://gatsby-starter-catalyst.netlify.app/
  repo: https://github.com/ehowey/gatsby-starter-catalyst
  description: A boilerplate starter to accelerate your Gatsby development process. Based on Gatsby Theme Catalyst. Uses MDX for content and Theme UI for styling. Includes a core theme, a header theme, and a footer theme.
  tags:
    - MDX
    - Styling:Theme-UI
    - SEO
    - PWA
  features:
    - Based on Gatsby Theme Catalyst series of themes and starters.
    - Theme options are used to enable some simple layout changes.
    - Latent component shadowing allows for easy shadowing and swapping of layout components such as the header and footer.
    - Theme UI is deeply integrated with design tokens and variants throughout.
    - Uses a Tailwind preset to enable you to focus on design elements.
    - Color mode switching available by default.
    - SEO optimized to include social media images and Twitter handles.
    - React Scroll for one page, anchor based navigation is available.
    - Code highlighting via Prism.
- url: https://gatsby-starter-default-dark-mode.netlify.app/
  repo: https://github.com/alexandreramosdev/gatsby-starter-default-dark-mode
  description: A simple starter to get developing quickly with Gatsby, dark mode, and styled-components.
  tags:
    - Styling:CSS-in-JS
    - Onepage
    - Linting
  features:
    - Dark mode
    - Styled Components
    - Comes with React Helmet for adding site meta tags
    - Includes plugins for offline support out of the box
- url: https://eager-memento.netlify.app/
  repo: https://github.com/Mr404Found/gatsby-memento-blogpost
  description: A responsive gatsby portfolio starter to show off or to flex your skills in a single page
  tags:
    - Netlify
    - Markdown
    - Blog
    - Styling:Bootstrap
  features:
    - React Bootstrap
    - Responsive webpage
    - TypeWriter Effect
- url: https://gatsby-starter-wilde-creations.netlify.app/
  repo: https://github.com/georgewilde/gatsby-starter-wilde-creations
  description: Barebones starter with a minimal number of components to kick off a TypeScript and Styled Components project.
  tags:
    - Styling:CSS-in-JS
    - PWA
    - Testing
    - Linting
    - Language:TypeScript
  features:
    - ✔️ Gatsby
    - ✔️ TypeScript
    - ✔️ Styled Components
    - ✔️ Helmet
    - ✔️ Storybook
    - ✔️ Jest
    - ✔️ ESLint
    - ✔️ Husky
    - ✔️ Prettier
    - ✔️ React Testing Library
    - ✔️ Stylelint
    - ✔️ Offline support
    - ✔️ PWA ready
    - ✔️ SEO
    - ✔️ Responsive design
    - ✔️ Netlify Deployment Friendly
    - ✔️ Highly optimized (Lighthouse score 4 x 100)
- url: https://gatsby-starter-typescript-deploy.netlify.app/
  repo: https://github.com/jongwooo/gatsby-starter-typescript
  description: TypeScript version of the default Gatsby starter🔮
  tags:
    - Language:TypeScript
    - Linting
    - Netlify
    - Testing
  features:
    - TypeScript
    - ESLint for JS linting
    - Prettier code formatting
    - Jest for testing
    - Deploy to Netlify through GitHub Actions
- url: https://answer.netlify.app/
  repo: https://github.com/passwd10/gatsby-starter-answer
  description: A simple Gatsby blog to show your Future Action on top of the page
  tags:
    - Blog
    - Markdown
    - Netlify
    - Disqus
  features:
    - Emoji
    - Social Icon(fontawesome)
    - Google Analytics
    - Disqus
    - Resume
    - Place plan on the top
- url: https://gatsby-portfolio-starter.netlify.app/
  repo: https://github.com/Judionit/gatsby-portfolio-starter
  description: A simple Gatsby portfolio starter
  tags:
    - Netlify
    - Styling:CSS-in-JS
    - Onepage
    - Portfolio
  features:
    - Styled components
    - Responsive webpage
    - Portfolio
- url: https://wp-graphql-gatsby-starter.netlify.app/
  repo: https://github.com/n8finch/wp-graphql-gatsby-starter
  description: A super simple, bare-bone starter based on the Gatsby Starter for the front end and the WP GraphQL plugin on your WordPress install. This is a basic "headless CMS" setup. This starter will pull posts, pages, categories, tags, and a menu from your WordPress site. You should use either the TwentyNineteen or TwentyTwenty WordPress themes on your WordPress install. See the starter repo for more detailed instructions on getting set up. The example here uses the WordPress Theme Unit Test Data for post and page dummy content. Find something wrong? Issues are welcome on the starter repository.
  tags:
    - Blog
    - CMS:Headless
    - CMS:WordPress
    - Netlify
  features:
    - WP GraphQL plugin integration
    - Light/Dark Mode
    - React Helmet for SEO
    - Integrated navigation
    - Verbose (i.e., not D.R.Y.) GraphQL queries to get data from
    - Includes plugins for offline support out of the box
- url: https://gatsby-starter-docz-netlifycms.netlify.app/
  repo: https://github.com/colbyfayock/gatsby-starter-docz-netlifycms
  description: Quickly deploy Docz documentation powered by Netlify CMS!
  tags:
    - CMS:Netlify
    - Documentation
    - Netlify
  features:
    - Docz documentation powered by Gatsby
    - Netlify CMS to manage content
- url: https://keanu-pattern.netlify.app/
  repo: https://github.com/Mr404Found/gatsby-keanu-blog
  description: A responsive and super simple gatsby portfolio starter and extendable for blog also used yaml parsing
  tags:
    - Netlify
    - SEO
    - Blog
    - Landing Page
    - Styling:Other
  features:
    - Attractive Design
    - Responsive webpage
    - Responsive Card Design
    - Gatsby
    - yaml parsing
    - Automatic page Generation by adding content
- url: https://gatsby-contentful-portfolio-blog.netlify.app/
  repo: https://github.com/escapemanuele/gatsby-contentful-blog-portfolio
  description: Simple gatsby starter for integration with Contentful. The result is a clean and nice website for businesses or freelancers with a blog and a portfolio.
  tags:
    - Blog
    - CMS:Headless
    - CMS:Contentful
    - Portfolio
    - PWA
    - Testing
  features:
    - Styled components
    - Responsive webpage
    - Portfolio
    - Blog
    - Testing
    - PWA
- url: https://example-site-for-square-starter.netlify.app/
  repo: https://github.com/jonniebigodes/example-site-for-square-starter
  description: A barebones starter to help you kickstart your next Gatsby project with Square payments
  tags:
    - Square
    - Netlify
    - SEO
    - E-commerce
  features:
    - Serverless
    - Gatsby
    - Square
- url: https://gatsby-animate.netlify.app/
  repo: https://github.com/Mr404Found/gatsby-animate-starter
  description: A responsive and super simple gatsby starter with awesome animations to components and to build your online solutions website. stay tuned more features coming soon
  tags:
    - Netlify
    - SEO
    - Blog
    - Landing Page
    - Styling:Other
  features:
    - Attractive Design
    - Responsive webpage
    - Services
    - Animations
    - yaml parsing
    - Component Animations
    - ReactReveal Library
- url: https://gatsby-starter-instagram-baseweb.netlify.app/
  repo: https://github.com/timrodz/gatsby-starter-instagram-baseweb
  description: 🎢 A portfolio based on your latest Instagram posts, implemented with the Base Web Design System by Uber. It features out-of-the-box responsive layouts, easy-to-implement components, and CSS-in-JS styling.
  tags:
    - Landing Page
    - Portfolio
    - Gallery
    - SEO
    - Netlify
    - Styling:CSS-in-JS
    - Styling:Other
  features:
    - Display your Instagram posts (Up to the last 12 with no API key).
    - Plug & Play configuration. All you need is an Instagram username!
    - Lightweight & Minimalist page structure. Let your work show itself.
    - Responsive design.
    - Simple React functional components (FC).
    - Google Analytics ready.
    - Continuous deployment via Netlify or Vercel.
- url: https://gatsby-starter-mountain.netlify.app/
  repo: https://github.com/artezan/gatsby-starter-mountain
  description: Blog theme that combines the new powerful MDX with the old WordPress. Built with WP/MDX and Theme UI
  tags:
    - Styling:CSS-in-JS
    - PWA
    - MDX
    - CMS:WordPress
    - Landing Page
    - Blog
  features:
    - gatsby-theme-wordpress-mdx
    - Theme UI
    - react-animate-on-scroll
    - Responsive Design
    - SEO friendly
    - Optimized images with gatsby-image
    - Git pre-commit and pre-push hooks using Husky
    - Highly optimized with excellent lighthouse audit score
    - Light/Dark mode
    - CSS Animations
    - Mountain style
- url: https://gatsby-starter-redux-storybook.netlify.app/
  repo: https://github.com/fabianunger/gatsby-starter-redux-storybook
  description: Gatsby Starter that has Redux (persist) and Storybook implemented.
  tags:
    - Redux
    - Storybook
    - PWA
    - Styling:CSS-in-JS
    - SEO
  features:
    - Redux + Redux Persist implemented also for Storybook
    - PWA
    - ESLint
    - SEO ready
- url: https://dospolov.com
  repo: https://github.com/dospolov/gatsby-starter-blog-and-cv
  description: Gatsby starter for Blog and CV.
  tags:
    - Blog
    - CMS:Netlify
    - Pagination
    - Portfolio
    - Disqus
    - RSS
    - Styling:Ant Design
    - Styling:Tailwind
  features:
    - Archive organized by tags and categories
    - Pagination support
    - Offline support
    - Google Analytics support
    - Disqus Comments support
- url: https://gatsby-starter-typescript-themes.netlify.app/
  repo: https://github.com/room-js/gatsby-starter-typescript-themes
  description: Gatsby TypeScript starter with light/dark themes based on CSS variables
  tags:
    - Language:TypeScript
    - Styling:SCSS
  features:
    - Light and Dark themes based on CSS variables (persisted state)
    - Font Awesome
    - Normalize.css
- url: https://gatsby-notion-demo.netlify.app/
  repo: https://github.com/conradlin/gatsby-starter-strata-notion
  description: Gatsby starter utilizing Notion as a CMS based on the strata site template
  tags:
    - Blog
    - PWA
    - SEO
    - Styling:SCSS
  features:
    - Super simple, portfolio + blog + newsletter site
    - Utilizing Notion as a CMS
    - Fully Responsive
    - Styling with SCSS
- url: https://sumanth.netlify.app/
  repo: https://github.com/Mr404Found/gatsby-sidedrawer
  description: A responsive and super simple gatsby site with awesome navbar and stay tuned more features coming soon
  tags:
    - Netlify
    - SEO
    - Blog
    - Landing Page
    - Styling:Other
  features:
    - Attractive Design
    - Responsive webpage
    - Animations
    - Component Animations
    - ReactReveal Library
    - Side Drawer
    - Sidebar
    - Navbar
- url: https://userbase-gatsby-starter.jacobneterer.com
  repo: https://github.com/jneterer/userbase-gatsby-starter
  description: Another TODO app - a Gatsby starter for Userbase, Tailwind CSS, SCSS, and TypeScript.
  tags:
    - Styling:Tailwind
    - Styling:SCSS
    - Language:TypeScript
    - Authentication
    - Netlify
    - SEO
  features:
    - Userbase for authentication and end-to-end encrypted data management
    - All user and data APIs
    - Tailwind CSS and SCSS for styling
    - TypeScript for easier debugging and development, strict types, etc
    - Netlify for hosting
- url: https://gatsby-simple-blog-with-asciidoctor-demo.netlify.app
  repo: https://github.com/hitsuji-no-shippo/gatsby-simple-blog-with-asciidoctor
  description: A Gatsby blog with Asciidoctor. Forked from thundermiracle/gatsby-simple-blog.
  tags:
    - Blog
    - i18n
    - Netlify
    - Disqus
    - RSS
    - SEO
    - Linting
    - Testing
  features:
    - Asciidoc support
    - Easily Configurable
    - Tags
    - Edit on GitHub
    - i18n
    - SEO
    - Light and Dark themes
    - Google Analytics
    - RSS
    - Disqus
    - Breadcrumbs
    - ESLint
- url: https://barcadia.netlify.app/
  repo: https://github.com/bagseye/barcadia
  description: A super-fast site using Gatsby
  tags:
    - Blog
    - CMS:Headless
    - CMS:Contentful
    - Portfolio
  features:
    - Styled components
    - Responsive webpage
    - Portfolio
    - Blog
- url: https://gatsby-starter-clean-resume.netlify.app/
  repo: https://github.com/masoudkarimif/gatsby-starter-clean-resume
  description: A Gatsby Starter Template for Putting Your Resume Online Super Quick!
  tags:
    - Netlify
    - Pagination
    - Styling:Other
    - SEO
  features:
    - Easy setup
    - Completely customizable using only gatsby-config.js file
    - Uses Milligram for styling
    - Fully responsive
    - Clean minimalist design
    - Page transition
    - Five different themes (great-gatsby, master-yoda, wonder-woman, darth-vader, luke-lightsaber)
    - Includes React Helmet for title and description tags
    - Includes Google Analytics plugin
- url: https://gatsby-starter-i18n-bulma.netlify.app
  repo: https://github.com/kalwalt/gatsby-starter-i18n-bulma
  description: A gatsby starter with Bulma and optimized slug for better SEO.
  tags:
    - i18n
    - Netlify
    - CMS:Netlify
    - Styling:Bulma
    - Styling:SCSS
    - Gallery
    - SEO
    - Markdown
    - PWA
    - Blog
  features:
    - Multilanguage support with i18n
    - Slug switcher (multilanguage)
    - Uses Bulma for styling
    - Netlify CMS
    - React Images with Modal
    - FontAwesome icons
    - Animate.css with WOW
    - Robots.txt
    - Sitemap
    - PWA
- url: https://ghost-attila-preview.draftbox.co/
  repo: https://github.com/draftbox-co/gatsby-attila-theme-starter
  description: A Gatsby starter for creating blogs from headless Ghost CMS.
  tags:
    - Blog
    - CMS:Headless
    - SEO
    - Styling:SCSS
    - Pagination
  features:
    - Attila standard Ghost theme
    - Data sourcing from headless Ghost
    - Responsive design
    - SEO optimized
    - OpenGraph structured data
    - Twitter Cards meta
    - Sitemap Generation
    - XML Sitemaps
    - Progressive Web App
    - Offline Support
    - RSS Feed
    - Composable and extensible
- url: https://gatsby-contentful-portfolio.netlify.app/
  repo: https://github.com/wkocjan/gatsby-contentful-portfolio
  description: Gatsby portfolio theme integrated with Contentful
  tags:
    - CMS:Contentful
    - CMS:Headless
    - Gallery
    - Portfolio
    - SEO
    - Styling:Tailwind
  features:
    - Clean minimalist design
    - Contentful integration with ready to go placeholder content
    - Responsive design
    - Uses Tailwind CSS for styling
    - Font Awesome icons
    - Robots.txt
    - SEO optimized
    - OpenGraph structured data
    - Integration with Mailchimp
- url: https://gatsby-graphcms-ecommerce-starter.netlify.app
  repo: https://github.com/GraphCMS/gatsby-graphcms-ecommerce-starter
  description: Swag store built with GraphCMS, Stripe, Gatsby, Postmark, and Printful.
  tags:
    - E-commerce
    - i18n
    - Netlify
    - Styling:Tailwind
    - CMS:Other
    - Stripe
  features:
    - Dropshipping by Printful
    - Printful inventory enhanced by GraphCMS
    - Custom GraphQL API for handling checkout and payment
    - Postmark for order notifications
    - Strong Customer Authentication
- url: https://koop-blog.netlify.app/
  repo: https://github.com/bagseye/koop-blog
  description: A simple blog platform using Gatsby and MDX
  tags:
    - Blog
    - Markdown
    - MDX
  features:
    - Responsive design
    - Styled 404 page
    - Lightweight
    - Styled Components
- url: https://gatsby-blog-mdx.now.sh/
  repo: https://github.com/EllisMin/gatsby-blog-mdx
  description: A ready-to-use, customizable personal blog with minimalist design
  tags:
    - Blog
    - MDX
    - Markdown
    - Netlify
    - SEO
    - Styling:Other
    - Documentation
  features:
    - Simple blog with responsive design
    - Light / Dark Mode Switch
    - MDX & Markdown to create post & About page
    - Code syntax highlighting (Light / Dark)
    - Facebook | Disqus | Utterances comments
    - Social Media Links & Share buttons
    - SEO + Sitemap + RSS
    - Googly Analytics Support
    - Easy & Highly Customizable
- url: https://gatsby-airtable-listing.netlify.app/
  repo: https://github.com/wkocjan/gatsby-airtable-listing
  description: Airtable theme for Gatsby
  tags:
    - Airtable
    - SEO
    - Styling:Tailwind
  features:
    - Airtable integration
    - Modals with previous/next navigation
    - Responsive design
    - Uses Tailwind CSS for styling
    - Font Awesome icons
    - Clean minimalist design
    - SEO optimized
    - Robots.txt
    - OpenGraph structured data
- url: https://gatsby-starter-personality.netlify.app/
  repo: https://github.com/matheusquintaes/gatsby-starter-personality
  description: A free responsive Gatsby Starter
  tags:
    - Portfolio
    - Gallery
  features:
    - SEO
    - Page transition
    - Fully responsive
    - Styling:CSS-in-JS
- url: https://seattleservicerelief.com/
  repo: https://github.com/service-relief/gatsby-starter-service-relief
  description: Localized index of resources for your city.
  tags:
    - Airtable
    - Netlify
    - SEO
    - Styling:Tailwind
  features:
    - generates a static website using Gatsby
    - uses Airtable to manage your listings and categories
    - includes an Airtable form to collect local submissions and add them to Airtable for approval
    - can be personalized to a city or region without touching a line of code
    - one-click deployment via Netlify
- url: https://shards-gatsby-starter.netlify.app/
  repo: https://github.com/wcisco17/gatsby-typescript-shards-starter
  description: Portfolio with TypeScript and Shards UI
  tags:
    - Language:TypeScript
    - Portfolio
    - Netlify
    - PWA
    - Styling:Bootstrap
  features:
    - Portfollio Starter that includes Shards Ui component library and TypeScript generator.
    - TypeScript
    - TypeScript Generator
    - Styled-Components
    - Shards UI
    - Bootstrap
- url: https://gatsby-sanity-developer-portfolio-starter.jacobneterer.com/
  repo: https://github.com/jneterer/gatsby-sanity-developer-portfolio-starter
  description: A Gatsby + Sanity CMS starter project for developer portfolios. Also built using Tailwind CSS, SCSS, and TypeScript.
  tags:
    - CMS:sanity.io
    - Portfolio
    - Styling:Tailwind
    - Styling:SCSS
    - Language:TypeScript
    - Netlify
    - SEO
  features:
    - Developer portfolio using Gatsby + Sanity CMS
    - Edit your profile, projects, and tags all in Sanity CMS without any code commits
    - Tailwind CSS and SCSS for styling
    - TypeScript for easier debugging and development, strict types, etc
    - Netlify for hosting
    - SEO Capabilities
- url: https://serene-ramanujan-285722.netlify.app/
  repo: https://github.com/kunalJa/gatsby-starter-math-blog
  description: Responsive math-focused blog with MDX and Latex built-in
  tags:
    - MDX
    - Blog
    - PWA
    - Storybook
    - Styling:Other
    - SEO
  features:
    - Mobile friendly and fully responsive
    - Easy to configure (just change site.config.js)
    - MDX
    - Latex with Katex
    - Storybook with tested components included
    - Uses Tachyons for styling
    - Easy to create new posts
- url: https://gatsby-starter-canada-pandemic.netlify.app/
  repo: https://github.com/masoudkarimif/gatsby-starter-canada-pandemic
  description: A Gatsby starter template for covering pandemics in Canada
  tags:
    - AWS
    - Onepage
    - Styling:Other
  features:
    - Interactive SVG map using D3
    - Responsive design
    - Styled 404 page
    - Google Analytics support
    - Includes React Helmet
    - Clean minimalist design
    - Completely customizable using only gatsby-config.js file
- url: https://builderio.github.io/gatsby-starter-builder/
  repo: https://github.com/BuilderIO/gatsby-starter-builder
  description: Gatsby starter with drag + drop page building with your React components via Builder.io
  tags:
    - CMS:Other
    - CMS:Headless
  features:
    - Builder.io integration with sample pages/header/footer.
    - Drag and drop page editing and creations.
    - Lots of built-in templates, widgets, or bring in your own custom components.
    - Uses @builder.io/gatsby plugin to dynamically create pages published on the editor.
    - SEO
- url: https://gatsby-starter-reason-blog.netlify.app/
  repo: https://github.com/mukul-rathi/gatsby-starter-reason-blog
  description: The Gatsby Starter Blog using ReasonML!
  tags:
    - Blog
    - Styling:CSS-in-JS
    - Language:Other
  features:
    - Basic setup for a full-featured type-safe blog
    - ReasonML support out-of-the-box
    - ReasonReact v3 JSX syntax
    - CSS-in-Reason support
    - StaticQuery GraphQL support in ReasonML
    - Similar to gatsby-starter-blog

- url: https://gct.mozart409.space/
  repo: https://github.com/Mozart409/gatsby-custom-tailwind
  description: A minimal Tailwind CSS starter, with custom fonts, purgecss, automatic linting when committing to master, awesome lighthouse audit, custom Vercel/serve server for production build, visible to all in your network, so you can test it with your phone.
  tags:
    - Linting
    - PWA
    - SEO
    - Styling:Tailwind
    - Styling:PostCSS
  features:
    - Minimal Tailwind Starter
    - Custom Fonts predefined
    - Automatic Linting on Commit using husky and pretty-quick
    - Custom server to test Production Builds on your local network via Vercel/serve
    - Extensive Readme in the repo
- url: https://gatsby-redux-toolkit-typescript.netlify.app/
  repo: https://github.com/saimirkapaj/gatsby-redux-toolkit-typescript-starter
  description: Gatsby Starter using Redux-Toolkit, TypeScript, Styled Components, and Tailwind CSS.
  tags:
    - Redux
    - Language:TypeScript
    - Styling:Tailwind
  features:
    - Redux-Toolkit
    - TypeScript
    - Styled Components
    - Tailwind CSS
    - Removes unused CSS with Purgecss
    - Font Awesome Icons
    - Responsive Design
    - Change between light and dark themes
    - SEO
    - React Helmet
    - Offline Support
- url: https://gatsby-ts-tw-styled-eslint.netlify.app
  repo: https://github.com/Miloshinjo/gatsby-ts-tw-styled-eslint-starter
  description: Gatsby starter with TypeScript, Tailwind CSS, @emotion/styled, and ESLint.
  tags:
    - Linting
    - Styling:CSS-in-JS
    - Styling:Tailwind
    - Language:TypeScript
  features:
    - TypeScript support
    - CSS-in-JS with @emotion/styled (like styled components)
    - Tailwind CSS (1.2) support
    - ESLint with Airbnb settings
- url: https://mik3y.github.io/gatsby-starter-basic-bootstrap/
  repo: https://github.com/mik3y/gatsby-starter-basic-bootstrap
  description: A barebones starter featuring react-bootstrap and deliberately little else
  tags:
    - Styling:Bootstrap
    - Styling:SCSS
  features:
    - Uses react-bootstrap, sass, and little else
    - Skeleton starter, based on gatsby-starter-default
    - Optional easy integration of themes from Bootswatch.com
- url: https://gatsby-starter-songc.netlify.app/
  repo: https://github.com/FFM-TEAM/gatsby-starter-song
  description: A Gatsby starter for blog style with fresh UI.
  tags:
    - Blog
    - Netlify
    - SEO
    - Language:TypeScript
    - Styling:CSS-in-JS
  features:
    - Emoji (emojione)
    - Code syntax highlighting (atom-one-light Style)
    - Mobile friendly and fully responsive
    - Comment feature ( utterances)
    - Post side PostTOC
    - Simple fresh design like Medium
    - Readability
- url: https://gatsby-starter-kontent-lumen.netlify.app/
  repo: https://github.com/Kentico/gatsby-starter-kontent-lumen
  description: A minimal, lightweight, and mobile-first starter for creating blogs uses Gatsby and Kentico Kontent CMS. Inspired by Lumen.
  tags:
    - SEO
    - CMS:Headless
    - CMS:Kontent
    - Netlify
    - Styling:SCSS
    - Blog
  features:
    - Kentico Kontent CaaS platform as the data source.
    - Mobile-First approach in development.
    - Archive organized by tags and categories.
    - Automatic Sitemap generation.
    - Lost Grid.
    - Beautiful typography inspired by matejlatin/Gutenberg.
    - Stylesheet built using Sass and BEM-Style naming.
    - Syntax highlighting in code blocks.
    - Google Analytics support.
- url: https://dindim-production.netlify.app/
  repo: https://github.com/lorenzogm/gatsby-ecommerce-starter
  description: Gatsby starter to create an ecommerce website with Netlify and Stripe. Setup and release your shop in a few minutes.
  tags:
    - Client-side App
    - E-commerce
    - Firebase
    - Netlify
    - SEO
    - Stripe
    - Styling:CSS-in-JS
  features:
    - 100% Free. No subscriptions, just pay a fee to Stripe when you sell a product.
    - Home Page to list all your products.
    - Category Page to list products by category.
    - Product Detail Page. Define several colors and sizes for the same product
    - Cart Page with the summary of your cart before checkout.
    - Checkout Page powered by Stripe.
    - Scripts to create/update/delete your products in Stripe.
    - Analytics with Firebase
- url: https://gatsby-starter-ts.now.sh/
  repo: https://github.com/jpedroschmitz/gatsby-starter-ts
  description: A TypeScript starter for Gatsby. No plugins and styling. Exactly the necessary to start!
  tags:
    - Language:TypeScript
    - Styling:None
    - Linting
  features:
    - TypeScript
    - ESLint and Prettier
    - Husky and lint-staged
    - Commitizen and Commitlint
    - TypeScript absolute paths
- url: https://rolwinreevan.com
  repo: https://github.com/rolwin100/rolwinreevan_gatsby_blog
  description: This starter consists of Ant Design System you can use it for your personal blog. I have given a lot of time in developing this starter because I found that there were not many starters with a very good design. Please give a star to this project if you have like it to encourage me 😄. Thank you.
  tags:
    - Blog
    - Portfolio
    - Markdown
    - SEO
    - PWA
  features:
    - Blog designed using Markdown.
    - Beautifully designed landing page.
    - First project in the starters list to use Ant Design.
    - Supports SSR and is also a PWA.
- url: https://gatsby-antd-starter.netlify.app/
  repo: https://github.com/alienCY/gatsby-antd-starter
  description: Gatsby starter with Ant Design (antd)
  tags:
    - Styling:Ant Design
    - SEO
  features:
    - Ant Design components
    - A really nice header.
- url: https://gatsby-starter-typescript.surge.sh
  repo: https://github.com/kurttomlinson/gatsby-starter-typescript
  description: A TypeScript starter with auto-generated GraphQL types, TS errors in the develop console, and gatsby-node.ts support!
  tags:
    - Language:TypeScript
  features:
    - TypeScript
    - Auto-generated types from GraphQL queries
    - TypeScript errors in the develop console
    - Support for typed GraphQL queries in gatsby-node.ts
    - Based on gatsby-starter-default
- url: https://www.dyuzz.club/
  repo: https://github.com/Dyuzz/Gatsby-Blog-Starter-Dyuzz
  description: A Gatsby starter for creating blogs.
  tags:
    - Blog
    - PWA
    - SEO
    - CMS:Netlify
    - Pagination
  features:
    - Blog designed using Markdown.
    - Beautifully designed landing page.
    - Gatsby v2
    - Google Analytics
    - Web App Manifest
    - Netlify Support
    - Gitalk Comment
    - SiteMap
    - Netlify CMS Support
    - TOC（TableOfContexts）
    - Pagination
    - SEO
    - Phone browser Support
- url: https://dropinblog-gatsby-starter.netlify.app/
  repo: https://github.com/DropInBlog/gatsby-starter
  description: A quick and simple Gatsby solution for the simplest blogging solution
  tags:
    - Blog
    - Netlify
    - Pagination
    - SEO
    - CMS:Headless
    - Styling:SCSS
    - Styling:CSS-in-JS
    - Styling:Tailwind
  features:
    - Pagination
    - Beautifully designed landing page.
    - Includes Chakra-UI and Tailwind CSS
- url: https://gatsby-material-typescript-starter.netlify.app
  repo: https://github.com/Junscuzzy/gatsby-material-typescript-starter
  description: A simple starter using TypeScript, ESLint, Prettier & @Material-ui
  tags:
    - Language:TypeScript
    - Linting
    - Netlify
    - SEO
    - Styling:Material
  features:
    - TypeScript in front-side & node-side
    - Prettier, ESLint and Type-check well configured together
    - Material-ui SSR compatible with build-in light/dark theme
    - Content sourcing free
    - Functional react (Hooks & functions instead Class)
    - Responsive design
    - SEO optimized
    - Styled 404 page
    - Google Analytics support
- url: https://gatsby-starter-takeshape-startup.netlify.app
  repo: https://github.com/colbyfayock/gatsby-starter-takeshape-startup
  description: Integrate TakeShape CMS using a ready to go TakeShape Startup project!
  tags:
    - Blog
    - CMS:Other
    - CMS:Headless
    - Landing Page
    - Styling:SCSS
  features:
    - Integrate TakeShape CMS
    - Preconfigured to work with the TakeShape Startup project
- url: https://gatsby-startbootstrap-agency.netlify.app/
  repo: https://github.com/thundermiracle/gatsby-startbootstrap-agency
  description: Gatsby version of startbootstrap-agency with i18n supported.
  tags:
    - Portfolio
    - PWA
    - SEO
    - Gallery
    - Landing Page
    - Onepage
    - Markdown
    - Netlify
    - Styling:Bootstrap
    - i18n
    - Netlify
    - Linting
  features:
    - Easily Configurable
    - Different types of sections
    - i18n
    - SEO
    - Google Analytics
    - Prettier, ESLint
- url: https://gatsby-typescript-tailwind-twin-styled-component-starter.netlify.app/
  repo: https://github.com/DevHausStudio/Gatsby-Typescript-Tailwind-Twin-Styled-Component-Starter
  description: Barebones and lightweight starter with TypeScript, Styled-Components, Tailwind CSS, Twin Macro.
  tags:
    - Language:TypeScript
    - Styling:Tailwind
    - Styling:CSS-in-JS
    - Netlify
  features:
    - Gatsby v2
    - TypeScript
    - Tailwind CSS
    - Style-Components
    - CSS-in-JS
    - Code Readability
    - Barebones
- url: https://dlford.github.io/gatsby-typescript-starter-minimalist/
  repo: https://github.com/dlford/gatsby-typescript-starter-minimalist
  description: A minimalist Gatsby TypeScript starter, because less is more
  tags:
    - Language:TypeScript
    - Linting
    - Styling:Other
  features:
    - Don't use `React.FC` (See `https://github.com/facebook/create-react-app/pull/8177`)
    - Minimalist
    - Prettier / ESLint pre-configured
    - CSS Reset / CSS Modules
    - Style Builder page for adjusting global styles
- url: https://flotiq-starter-products.herokuapp.com/
  repo: https://github.com/flotiq/gatsby-starter-products
  description: A Gatsby e-commerce starter with products sourced from Flotiq.
  tags:
    - CMS:Headless
    - E-commerce
    - CMS:Other
  features:
    - Snipcart e-commerce starter
    - Flotiq CMS as a product source
    - Deploy to Heroku
- url: https://goodpraxis.coop
  repo: https://github.com/GoodPraxis/gp-gatsby-starter-ts-sass-jest
  description: A solid, basic Gatsby starter used by Good Praxis suitable for many different types of projects
  tags:
    - Language:TypeScript
    - Styling:SCSS
    - SEO
    - Testing
  features:
    - TypeScript support
    - SCSS for styling
    - JEST tests
    - Simple SEO setup
- url: https://gatsby-markdown-personal-website.netlify.app/
  repo: https://github.com/SaimirKapaj/gatsby-markdown-personal-website
  description: Gatsby Markdown Personal Website Starter, using Styled Components, Tailwind CSS, and Framer Motion.
  tags:
    - Blog
    - Portfolio
    - Markdown
    - Styling:Tailwind
  features:
    - Markdown
    - Framer Motion
    - Page Transition
    - Styled Components
    - Tailwind CSS
    - Removes unused CSS with Purgecss
    - Font Awesome Icons
    - Responsive Design
    - SEO
    - React Helmet
    - Offline Support
    - Gatsby Image
- url: https://flotiq-starter-recipes.herokuapp.com
  repo: https://github.com/flotiq/gatsby-starter-recipes
  description: A Gatsby culinary starter with recipes sourced from Flotiq.
  tags:
    - CMS:Headless
    - Gallery
    - Pagination
    - CMS:Other
  features:
    - Recipes starter
    - Culinary recipes
    - Flotiq CMS as a recipe source
- url: https://gatsby-markdown-typescript-personal-website.netlify.app/
  repo: https://github.com/SaimirKapaj/gatsby-markdown-typescript-personal-website
  description: Gatsby Markdown Personal Website Starter, using TypeScript, Styled Components, Tailwind CSS, and Framer Motion.
  tags:
    - Blog
    - Portfolio
    - Markdown
    - Language:TypeScript
    - Styling:Tailwind
  features:
    - Markdown
    - TypeScript
    - Framer Motion
    - Page Transition
    - Styled Components
    - Tailwind CSS
    - Removes unused CSS with Purgecss
    - Font Awesome Icons
    - Responsive Design
    - SEO
    - React Helmet
    - Offline Support
    - Gatsby Image
- url: https://thestartup.netlify.app/
  repo: https://github.com/bagseye/startup
  description: A startup template perfect for brochure sites and small businesses
  tags:
    - Landing Page
    - Onepage
    - Portfolio
    - Styling:CSS-in-JS
  features:
    - Font Awesome Icons
    - Responsive Design
    - Style-Components
- url: https://gatsby-starter-tailwind-css.netlify.app/
  repo: https://github.com/melanienolan/gatsby-starter-tailwind-css
  description: A Gatsby starter with Tailwind CSS. Uses Tailwind CSS v1.4.1 and includes built-in support for PurgeCSS.
  tags:
    - Landing Page
    - Onepage
    - Styling:Tailwind
  features:
    - Simple boilerplate site using Tailwind CSS
    - PurgeCSS support to remove unused styles
    - PostCSS including Autoprefixer
    - React Helmet for better SEO
- url: https://wp-balsa-preview.draftbox.co/
  repo: https://github.com/draftbox-co/gatsby-wordpress-balsa-starter
  description: A Gatsby starter for creating blogs from headless WordPress CMS.
  tags:
    - Blog
    - SEO
    - CMS:WordPress
    - Styling:Other
    - Pagination
  features:
    - Balsa Skin by Draftbox
    - Data sourcing from headless WordPress
    - Responsive design
    - SEO optimized
    - OpenGraph structured data
    - Twitter Cards meta
    - Sitemap Generation
    - XML Sitemaps
    - Progressive Web Ap
- url: https://gatsby-typescript-eslint-prettier-starter.netlify.app/
  repo: https://github.com/Tielem/gatsby-typescript-eslint-prettier-starter
  description: This Gatsby starter is an adaptation of the default Gatsby starter with TypeScript, ESlint and Prettier added and pre-configured, bringing you everything you need to get up and running with Gatsby in a type-safe and style-safe way.
  tags:
    - Language:TypeScript
    - Linting
    - Styling:None
  features:
    - TypeScript compile (gatsby-plugin-ts), not Babel transpile (gatsby-plugin-typescript)
    - Type errors cause gatsby develop and gatsby build to stop
    - Makes use of ESlint with Airbnb's TypeScript config, to ensure code styling both in JavaScript and TypeScript
    - Linting errors cause gatsby develop and gatsby build to stop
    - Good starter template to add additional features (such as Markdown or Headless CMS) in a type safe and style safe way
    - Dependencies are automatically kept up to date with [Renovate](https://renovate.whitesourcesoftware.com/)
- url: https://gatsby-basic-typescript-starter.netlify.app/
  repo: https://github.com/noahub/gatsby-typescript-starter
  description: This starter ships with the main Gatsby configuration files you need to build a basic site using React and TypeScript.
  tags:
    - Language:TypeScript
    - Styling:CSS-in-JS
  features:
    - TypeScript installed and configured
    - Styled Components via Emotion
    - Google Fonts enabled
    - React Helmet for SEO
    - Configured image filesystem, transformer-sharp, plugin-sharp
- url: https://gatsby-landing-page-starter.netlify.app/
  repo: https://github.com/btahir/gatsby-landing-page-starter
  description: Simple Landing Page Starter Built With Gatsby.
  tags:
    - Landing Page
    - SEO
    - PWA
    - Styling:SCSS
  features:
    - Responsive design
    - SEO optimized
    - Conversion optimized
    - Sitemap Generation
    - XML Sitemaps
    - Progressive Web App
    - Offline Support
    - Composable and extensible
- url: https://gatsby-lotus-starter.netlify.app/
  repo: https://github.com/DecliningLotus/gatsby-lotus-starter
  description: A fully featured Gatsby Bootstrap starter.
  tags:
    - Linting
    - Netlify
    - PWA
    - SEO
    - Styling:Bootstrap
    - Styling:PostCSS
    - Styling:SCSS
  features:
    - Bootstrap + React Bootstrap
    - React Icons
    - Typefaces + Font Preloader
    - SVGO Optimizations
    - Optimized SEO
    - SASS Support
    - Sitemap Generation
    - Progressive Web App
    - Offline Support
    - Semantic Release
    - Netlify + CircleCI Support
- url: https://creationspirit.github.io/gatsby-babylonjs-starter/
  repo: https://github.com/creationspirit/gatsby-babylonjs-starter
  description: A Gatsby starter with example Babylonjs scene boilerplate.
  tags:
    - Portfolio
  features:
    - Babylon.js 3D graphics
    - Built on top of Gatsby's default starter
- url: https://gatsby-starter-voyager.netlify.app/
  repo: https://github.com/gregdferrell/gatsby-starter-voyager
  description: A feature-rich starter blog.
  tags:
    - Blog
    - Markdown
    - Pagination
    - RSS
    - SEO
    - Styling:SCSS
    - Styling:Other
  features:
    - Beautiful starter blog with content in markdown
    - Responsive, mobile-first design using tachyons.scss, flexbox, SCSS & CSS modules
    - Fast, with top-notch lighthouse audit scores
    - View posts by tag & author
    - Pagination & next/prev navigation
    - Social sharing links on blog posts (twitter, facebook, pinterest)
    - SEO component with social sharing cards for twitter & facebook
    - Structured data, schema.org
    - Sitemap & RSS feed
    - Support for email subscription to Mailchimp campaign
    - Support for Google analytics
- url: https://expo-gatsby-starter.netlify.app/
  repo: https://github.com/Sidibedev/expo-gatsby-starter
  description: A simple Expo and Gatsby starter.
  tags:
    - PWA
    - SEO
  features:
    - SEO
    - PWA
    - Offline Support
    - Upload Image
    - Expo SDK
    - Image manipulation
    - 404 page
    - Navigation
- url: https://gatsby-starter-banshorian.netlify.app
  repo: https://github.com/webmaeistro/gatsby-starter-banshorian
  description: Starter for the gatsby-theme-banshorian. A creative cool-looking personal or work projects showcase/portfolio/CV. Based on byfolio.
  tags:
    - Styling:Other
    - Portfolio
    - Transitions
    - Linting
    - Testing
    - PWA
  features:
    - Gatsby v2
    - Style-Components Using @emotion
    - Edit Everything From gatsby.config
    - Developer Friendly
    - Isomorphic Skills Tiles
    - Transitions Between Pages and Menu
- url: https://a2zarslaan.github.io/gatsby-starter-sasslan/
  repo: https://github.com/a2zarslaan/gatsby-starter-sasslan
  description: A minimalistic Gatsby starter template featuring SASS and CSS 7-1 architecture.
  tags:
    - Blog
    - Portfolio
    - Markdown
  features:
    - Markdown
    - CSS 7-1 Architecture
    - GraphQL IDE
    - Page Transitions
    - Easy to edit CSS variables
    - Styled Components
    - SVG icons
    - Google fonts
    - Desktop-First Design
    - Responsive Design
    - React Helmet
    - Gatsby Remark Images
    - Code Readability
    - Progressive Web App
- url: https://pedantic-brown-bbf927.netlify.app/
  repo: https://github.com/pkino/gatsby-starter-typescript-sass
  description: A minimum starter with TypeScript, Sass, ESLint and Prettier built-in
  tags:
    - Language:TypeScript
    - Styling:SCSS
    - Linting
  features:
    - TypeScript and Sass support
    - ESLint with basic react rules
- url: https://gatsby-starter-portfolio-minimal.netlify.app/
  repo: https://github.com/konstantinmuenster/gatsby-starter-portfolio-minimal
  description: A modern one-page portfolio with a clean yet expressive design.
  tags:
    - Portfolio
    - Markdown
    - MDX
    - PWA
    - Onepage
    - Styling:CSS-in-JS
  features:
    - Quick and Easy Setup - Add content and deploy
    - Content via Markdown/MDX - No external CMS needed
    - Extendable Layout - Add more sections as you like
    - Responsive Design - With freshening Animations
    - Medium Integration - Feature your latest articles
    - Progressive Web App/PWA - Offline Support
    - Fast and Accessible
    - SEO
- url: https://gatsby-theme-clarisse.netlify.app
  repo: https://github.com/tacogator/gatsby-starter-blog-material-clarisse
  description: A minimalist blog starter with Material-UI
  tags:
    - Blog
    - SEO
    - Portfolio
    - Landing Page
    - Styling:Material
    - Markdown
    - MDX
  features:
    - SEO-ready
    - Clean design with emphasis on Call-to-action
    - Built-in Tag/Category support
    - Write post in markdown or MDX
    - Desktop and mobile responsive layout
    - Customizable branding & navigation
    - Material-UI
- url: https://ph0en1x.ru/
  repo: https://github.com/eduard-kirilov/gatsby-ts-apollo-starter
  description: This starter is a ready-made configuration that includes Gatsby, React, Redux, Apollo, GraphQL, TypeScript, Styled-Components, Material-UI, Jest, Enzyme.
  tags:
    - E-commerce
    - SEO
    - Redux
    - Language:TypeScript
    - Pagination
    - Styling:Material
  features:
    - This starter is configured to interact with GraphQL of your backend through Apollo.
    - Strong typing with TypeScript.
    - Typescript, Apollo, Mongo - backend.
    - Unit tests based on jest and enzyme.
    - In this starter, Styled-components and Material-UI can be used simultaneously.
    - This starter has tuned redux with reselect on board
    - Desktop and mobile responsive layout
- url: https://gatsby-starter-tailwind-opinionated.netlify.app/
  repo: https://github.com/mjsarfatti/gatsby-starter-tailwind-opinionated
  description: Based on the official Gatsby starter, with an opinionated Tailwind setup. Uses Purgecss to remove unused CSS.
  tags:
    - Styling:Tailwind
  features:
    - Based on gatsby-starter-default
    - Tailwind CSS Framework
    - Removes unused CSS with Purgecss
    - Works great with VS Code
    - Create React App ESLint default
    - Run Prettier through ESLint
    - Sensible Tailwind CSS configuration, great for most sites
    - Absolute imports (no more ../../../../some/components.js)
    - Typescript-ready
    - Box shadows by box-shadows.co
    - Spring transition easing
    - Tailwind forms plugin

- url: https://gatsby-starter-jest-enzyme-eslint.netlify.app
  repo: https://github.com/markbello/gatsby-starter-jest-enzyme-eslint
  description: gatsby-starter-default with Jest, Enzyme, and ESLint
  tags:
    - Testing
    - Linting
  features:
    - Jest testing set up
    - Enzyme for shallow rendering and snapshot testing
    - ESLint for linting
    - No frills, minimally opinionated
- url: https://foundation.stackrole.com/
  repo: https://github.com/stackrole/gatsby-starter-foundation
  description: A starter to launch your blazing fast personal website and a blog, Built with Gatsby and Netlify CMS. Made with ❤ by Stackrole
  tags:
    - CMS:Netlify
    - Markdown
    - Netlify
    - Pagination
    - SEO
    - Styling:SCSS
    - Blog
    - Landing Page
  features:
    - A Blog and Personal website with Netlify CMS.
    - Responsive Web Design
    - Customize content of Homepage, About and Contact page.
    - Add / Modify / Delete blog posts.
    - Edit website settings, Add Google Analytics and make it your own all with in the CMS.
    - SEO Optimized
    - OpenGraph structured data
    - Twitter Cards meta
    - Beautiful XML Sitemaps
    - Netlify Contact Form, Works right out of the box after deployment.
    - Invite collaborators into Netlify CMS, without giving access to your GitHub account via Git Gateway
    - Gatsby Incremental Builds with Netlify.
    - For more info, Take a look at readme.md on the Github repo.
- url: https://gatsby-starter-payments.netlify.app
  repo: https://github.com/moonclerk/gatsby-starter-payments
  description: A Gatsby starter for creating SaaS landing pages using MoonClerk to accept payments.
  tags:
    - Landing Page
    - Netlify
    - Onepage
    - SEO
    - Stripe
    - Styling:CSS-in-JS
  features:
    - SEO optimized
    - Landing Page
    - Fully responsive
    - Gatsby images
    - MoonClerk Payment Forms
    - Open source illustrations from Icons8
    - Google Analytics
    - Includes React Helmet to allow editing site meta tags
    - Includes plugins for easy, beautiful typography
    - Styling with styled-components
    - Organized using ABEM
- url: https://schoolfront.netlify.app
  repo: https://github.com/orzechdev/schoolfront
  description: School website starter
  tags:
    - Language:TypeScript
    - Styling:CSS-in-JS
    - CMS:WordPress
    - Blog
    - Presentation
  features:
    - Main page
    - WordPress blog
    - Contact page
    - About page
    - Open hours information
    - Offered curriculum page
    - Teachers list
    - WCAG AA support
    - SEO optimized
    - Sitemap Generation
    - Gatsby v2
    - Styled Components
    - TypeScript
- url: https://gatsby-starter-donations.netlify.app
  repo: https://github.com/moonclerk/gatsby-starter-donations
  description: A simple starter to help get up and running accepting donations using Gatsby + MoonClerk
  tags:
    - Donations
    - Landing Page
    - Netlify
    - Onepage
    - SEO
    - Stripe
    - Styling:CSS-in-JS
  features:
    - SEO optimized
    - Fully responsive
    - Gatsby images
    - MoonClerk Payment Forms
    - Open source illustrations from Icons8
    - Open source image from Unsplash
    - Google Analytics
    - Includes React Helmet to allow editing site meta tags
    - Includes plugins for easy, beautiful typography
    - Styling with styled-components
    - Organized using ABEM
- url: https://jolly-tree-003047c03.azurestaticapps.net/
  repo: https://github.com/floAr/gatsby-starter-azure_swa
  description: A simple Gatsby starter making use of the new Azure Static Web App service.
  tags:
    - Redux
    - Styling:None
    - Azure
  features:
    - CI/CD using github actions
- url: https://minimal-blog-starter.netlify.app/
  repo: https://github.com/imjamesku/gatsby-minimal-blog-starter
  description: A minimal NetlifyCMS starter based on the default starter with no additional styling
  tags:
    - CMS:Netlify
    - Styling:None
    - Blog
  features:
    - NetlifyCMS
    - Blog post list
    - SEO
- url: https://gatsbyfire.netlify.app/
  repo: https://github.com/GeorgeSteel/gatsby-fire-starter
  description: A Gatsby Starter to build a complete web app with Gatsby & Firebase by using the library reactfire
  tags:
    - Firebase
    - Authentication
    - Client-side App
  features:
    - You can build a realtime app without any `window object` issue.
    - Private/Dynamic routing made easy with reach/router.
    - Fully integrated with reactfire.
    - Easy to setup.
    - Insane Lighthouse performance.
    - FirebaseUI fully integrated & customizable for any language location.
- url: https://gatsby-starter-catalyst-helium.netlify.app/
  repo: https://github.com/ehowey/gatsby-starter-catalyst-helium
  description: A personal blog starter with large featured images, SEO optimization, dark mode, and support for many different frontmatter fields. Based on Gatsby Theme Catalyst. Uses MDX for content and Theme UI for styling. Includes a core theme, a header theme, a footer theme, and a blog theme.
  tags:
    - MDX
    - Styling:Theme-UI
    - SEO
    - PWA
    - Blog
  features:
    - Based on Gatsby Theme Catalyst series of themes and starters.
    - Theme options are used to enable some simple layout changes.
    - Designed with component shadowing in mind to allow easier customization.
    - Theme UI is deeply integrated with design tokens and variants throughout.
    - Color mode switching available by default.
    - RSS Feed
    - SEO optimized to include social media images and Twitter handles.
    - React Scroll for one page, anchor based navigation is available.
    - Code highlighting via Prism.
- url: https://headless.us
  repo: https://github.com/ecomloop/headless-starter
  description: The Shopify + Gatsby starter theme for digital commerce
  tags:
    - E-commerce
    - Shopify
    - CMS:Netlify
    - Blog
  features:
    - Integrated with Shopify for pulling products
    - Checkout handled via Shopify
    - Includes variants for products
    - XML sitemap
    - Blog with Netlify CMS
    - RSS feed
    - Designed to bring headless commerce to Shopify merchants and shops
- url: http://gatsby-tailwind-starter.kosvrouvas.com/
  repo: https://github.com/kosvrouvas/gatsby-tailwindcss-starter
  description: The default Gatsby starter bundled with the latest TailwindCSS for DRY situations
  tags:
    - MDX
    - Styling:Tailwind
  features:
    - Based on Gatsby Starter Theme
    - Google Analytics
    - Sentry
- url: https://simple.rickkln.com
  repo: https://github.com/rickkln/gatsby-starter-simple
  description: Simple Gatsby starter for a small static site. Replaces Prettier with ESLint (AirBnB style), and adds TypeScript and Firebase hosting.
  tags:
    - Linting
    - Language:TypeScript
    - Firebase
    - SEO
    - Markdown
    - Portfolio
  features:
    - TypeScript is used for a better developer experience.
    - ESLint and the AirBnB TypeScript style guide help you avoid, and fix, simple issues in your code.
    - The default Gatsby formatting tool Prettier, has been removed in order to avoid conflicts with the ESLint + AirBnB TypeScript tools described above.
    - Firebase Hosting is supported and configured for Gatsby from the start.
    - Dynamic pages for blog posts in markdown is implemented.
- url: https://the-great-gatsby-starter.netlify.app
  repo: https://github.com/bradgarropy/gatsby-starter
  description: 🥂 the great gatsby starter
  tags:
    - Linting
    - Netlify
    - SEO
    - Styling:CSS-in-JS
  features:
    - Base scaffolding for a Gatsby site.
    - ESLint and Prettier are preconfigured.
    - Preconfigured Netlify hosting.
    - Serverless functions ready to go.
    - Style with styled-components out of the box.
    - Customizable SEO component included.
- url: https://gatsby-starter-capacitor.netlify.app/
  repo: https://github.com/flogy/gatsby-starter-capacitor
  description: Build blazing fast mobile apps with Gatsby and Capacitor.
  tags:
    - Styling:None
  features:
    - Basic setup for hybrid mobile apps for Android and iOS
    - Demonstration on how to access Native APIs of mobile devices
- url: https://gatsby-starter-woo.surge.sh/
  repo: https://github.com/desmukh/gatsby-starter-woo
  description: Simple, clean, and responsive landing page for your product or service. This is a GatsbyJS port of StyleShout's Woo template.
  tags:
    - Landing Page
    - Onepage
    - Portfolio
  features:
    - Ported from StyleShout Woo theme
    - Fully responsive
    - Includes React Helmet to allow editing site meta tags
    - All landing page content can be customised through YAML files stored in content folder and in gatsby-config.js
- url: https://code-notes-example.netlify.com/
  repo: https://github.com/MrMartineau/gatsby-starter-code-notes
  description: A starter for the "Code Notes" Gatsby theme
  tags:
    - Markdown
    - MDX
    - Documentation
    - Styling:Theme-UI
  features:
    - Notes can be written using Markdown or MDX
    - Full syntax highlighting for most programming languages
    - Notes can be tagged
    - Notes can have associated emojis 👏
    - Extra markdown features have also been added. See the demo for in-depth examples
    - Note search powered by the super-fast Flexsearch
- url: https://adityaketkar.netlify.app/
  repo: https://github.com/adityaketkar/circle-packing-personal-homepage
  description: A Customizable Personal-Website Template, Ready to Deploy in 10 mins!
  tags:
    - Landing Page
    - Onepage
    - Portfolio
  features:
    - Based on Starter "Dimension"
    - Easy to implement, data stored in JSON file
    - Includes a instructional video, can be deployed by people with no coding experience
    - Fully customizable template
- url: https://vapor.aesthetic.codes/
  repo: https://github.com/vaporwavy/gatsby-vapor
  description: A custom, simple theme for Gatsby. Made for minimalists. Completely free and fully responsive.
  tags:
    - Blog
    - SEO
    - Search
    - Markdown
    - HTML5UP
    - Pagination
    - CMS:Netlify
  features:
    - Support tags
    - Post Search
    - Toggle Dark themes
- url: https://www.stefanseegerer.de/gatsby-starter-paper-css-landing-page/
  repo: https://github.com/manzanillo/gatsby-starter-paper-css-landing-page
  description: Single page starter with PaperCSS for a workshop, educational material, or other minimal landing pages
  tags:
    - Onepage
    - Landing Page
  features:
    - Landing Page
    - Google Analytics
    - PaperCSS style
- url: https://gatsby-typescript-app-starter.netlify.app/
  repo: https://github.com/MeridjaNassim/gatsby-typescript-app-starter
  description: Minimal starter configuration for PWA using typescript with both static routes and client side routes.
  tags:
    - PWA
    - Language:TypeScript
  features:
    - PWA configuration
    - Client side App configuration , with client side routing
    - JSON data layer included
    - Minimal CSS GRID
- url: https://gatsby-three-ts-plus.netlify.app/
  repo: https://github.com/shunp/gatsby-three-ts-plus
  description: 3D web starter kit with Three.js and TypeScript
  tags:
    - Linting
    - Language:TypeScript
    - Styling:Tailwind
    - CMS:Netlify
    - Portfolio
  features:
    - TypeScript is used for a better developer experience.
    - Tailwind CSS Framework
    - Includes React Helmet to allow editing site meta tags
    - Desktop and mobile responsive layout
- url: https://mui-treasury.com/layout/clones/reactjs?bgColor=b6c0d4
  repo: https://github.com/mui-treasury/gatsby-mui-layout-starter
  description: Supercharge your next project with Mui Treasury Layout, built on top of Material-UI
  tags:
    - Styling:CSS-in-JS
    - Styling:Material
  features:
    - Gatsby v2
    - Material-UI
    - MuiTreasury Layout
    - Dynamic configurable
    - Offline support
    - PWA ready
    - SEO
    - Responsive design
- url: https://7sferry-gatsby-contentful-starters.netlify.app/
  repo: https://github.com/7sferry/Gatsbyan1.0
  description: Blog template for Contentful CMS with some features like comment, tags, archives, pagination, prism, tags, share and many others.
  tags:
    - Blog
    - SEO
    - CMS:Contentful
    - Pagination
  features:
    - Blog template
    - Contentful CMS
    - Facebook Comment
    - Tags
    - Archives by date
    - Pagination
    - Share Button
    - Prism for code preview
- url: https://gatsby-starter-catalyst-lithium.netlify.app/
  repo: https://github.com/ehowey/gatsby-starter-catalyst-lithium
  description: A personal blog starter with large featured images, SEO optimization, dark mode, and support for many different frontmatter fields. Based on Gatsby Theme Catalyst. Uses MDX for content and Theme UI for styling. Includes a core theme, a header theme, a footer theme, and a blog theme.
  tags:
    - MDX
    - Styling:Theme-UI
    - SEO
    - PWA
    - Blog
  features:
    - Based on Gatsby Theme Catalyst series of themes and starters.
    - Theme options are used to enable some simple layout changes.
    - Designed with component shadowing in mind to allow easier customization.
    - Theme UI is deeply integrated with design tokens and variants throughout.
    - Color mode switching available by default.
    - RSS Feed
    - SEO optimized to include social media images and Twitter handles.
    - React Scroll for one page, anchor based navigation is available.
    - Code highlighting via Prism.
- url: https://ghost-novela-preview.draftbox.co/
  repo: https://github.com/draftbox-co/gatsby-ghost-novela-starter
  description: A Gatsby starter for creating blogs from headless Ghost CMS.
  tags:
    - AMP
    - Blog
    - CMS:Headless
    - CMS:Ghost
    - Disqus
    - Language:TypeScript
    - Markdown
    - MDX
    - Netlify
    - Pagination
    - PWA
    - RSS
    - SEO
    - Styling:CSS-in-JS
    - Styling:Theme-UI
  features:
    - Novela theme by Narrative
    - Data sourcing from headless Ghost
    - Responsive design
    - SEO optimized
    - OpenGraph structured data
    - Twitter Cards meta
    - Sitemap Generation
    - XML Sitemaps
    - Progressive Web App
    - Offline Support
    - RSS Feed
    - Composable and extensible
- url: https://gatsby-starter-portfolio.herokuapp.com/
  repo: https://github.com/surudhb/gatsby-personal-site-template
  description: A minimalist dev portfolio featuring a blog, SEO, app-theming with React.Context, Bootstrap and Sass
  tags:
    - Portfolio
    - Blog
    - SEO
    - Markdown
    - MDX
    - Styling:Bootstrap
    - Styling:SCSS
    - Client-side App
  features:
    - Gatsby v2
    - Main page, Blog page, About page, Projects page, Resume page with dedicated pages for each blog-post and project
    - Uses Sass with Bootstrap to make styling super simple
    - Light/Dark mode for entire app using React's Context API
    - SEO enabled on each page with react-helmet
    - Features optimized image rendering using gatsby-image
    - Uses open source icons from Fontawesome and icons8
    - Uses icons as links to github, resume, hackerrank on main page
    - Programmatically generates styled pages for each blog post and project written in Markdown
    - Blog posts page features a live filter tool
    - Uses site metadata to populate About page
    - Resume page generated using template Markdown files
<<<<<<< HEAD
- url: https://emulsify-ds.github.io/gatsby-starter-emulsify-mdx/
  repo: https://github.com/emulsify-ds/gatsby-starter-emulsify-mdx
  description: A starter for a style guide powered by Gatsby Theme Emulsify
  tags:
    - Style Guide
    - Documentation
    - Storybook
    - Markdown
    - MDX
    - Styling:Theme-UI
  features:
    - Fully customizable style guide
    - Document pages and components using Markdown/MDX
    - Show live Storybook components with a shortcode
    - Flexible code syntax highlighting using PrismJS
    - Theming using config-based Theme UI
    - Support for modes - light/dark built-in
    - Image and file support in Markdown
    - Shortcodes for wrapping components and building tab links
    - Gatsby shadowing for Gatsby Theme Emulsify components
    - Supports linking multiple style guides
=======
- url: https://kontent-sample-app-gatsby-intranet.netlify.app
  repo: https://github.com/Simply007/kontent-sample-app-gatsby-intranet
  description: Showcase of Kentico Kontent Intranet admin UI using Material design.
  tags:
    - CMS:Headless
    - CMS:Kontent
    - Netlify
    - Styling:Material
    - i18n
  features:
    - Kentico Kontent CaaS platform as the data source
    - Kentico Kontent rich text element resolution example
    - Showcasing multilingual possibilities
    - Includes plugins for easy, beautiful typography
    - Material Design
    - Intranet showcase
- url: https://varunagrawal.github.io/gatsby-bootstrap-template/
  repo: https://github.com/varunagrawal/gatsby-bootstrap-template
  description: A minimalistic Gatsby starter template with Bootstrap 4 included. Great for getting started with Gatsby without worrying out styling.
  tags:
    - Styling:Bootstrap
    - Client-side App
    - Landing Page
  features:
    - Minimalistic, so nothing extra other than the barebones.
    - Boostrap 4 support out of the box.
    - Comes with React Helmet for adding site meta tags.
- url: https://demo.websheets.co
  repo: https://github.com/tengkuhafidz/WebSheets-Listing-Page
  description: A listing website generator based on a standard Google Sheets template. Manage the branding, layout, and data of the site by just updating the Google Sheets.
  tags:
    - Google Sheets
    - Language:TypeScript
    - Styling:Tailwind
    - Styling:PostCSS
    - PWA
    - SEO
    - Onepage
    - Gallery
    - Portfolio
  features:
    - Google Sheets as data point
    - Change the Branding, template, and data of the site by just updating the Google Sheets
    - Fast-loading static site
    - Progressive web app with offline capabilities
    - Customisable SEO and site metadata
    - Social share
    - Dark Mode
    - Google Analytics
    - Search functionality
    - Responsive Design
    - Preconfigured prettier, eslint, husky
- url: https://www.minimal-portfolio.openarchitex.dev/
  repo: https://github.com/OpenArchitex/gatsby-starter-minimal-portfolio
  description: A simple portfolio with About, Projects and Contact sections created using Theme UI and MDX
  tags:
    - Portfolio
    - Markdown
    - MDX
    - Styling:Tailwind
    - Styling:Theme-UI
    - Onepage
  features:
    - Gatsby v2
    - Simple portfolio with About, Projects and Contact sections
    - Uses MDX and Theme UI for styling
    - SEO enabled on each page with react-helmet
- url: https://renyuanz.github.io/leonids/
  repo: https://github.com/renyuanz/leonids
  description: A simple, fixed sidebar two columns blog theme using tailwind to polish and Github Actions to deploy
  tags:
    - Blog
    - SEO
    - Markdown
    - Styling:Tailwind
    - Styling:PostCSS
  features:
    - All gatsby-starter-blog (the official blog theme) features
    - Light/Dark mode
    - Uses PostCSS with Tailwind to make styling pleasurable
    - Auto-deploys to Github pages with Github actions CI
    - SEO enabled on each page with react-helmet
    - Features optimized image rendering using gatsby-image
    - Writes with Markdown, your favourite writing tool
- url: https://gatsby-opinionated-starter.netlify.app/
  repo: https://github.com/datacrafts-io/gatsby-opinionated-starter
  description: Opinionated full-fledged TypeScript dev environment starter
  tags:
    - Styling:SCSS
    - Styling:Other
    - Testing
    - Language:TypeScript
    - Linting
    - Storybook
  features:
    - Storybook support
    - SCSS + SCSS Modules support
    - Jest + testing-library support
    - TypeScript support
    - ESLint support for both ES and TS
    - remark-lint support for linting markdown files
    - style-lint support for linting SCSS and SCSS Modules
    - GitHub Actions CI optional support
    - Renovate bot optional support
    - Husky optional support
    - Typography.js support
    - Netlify deploy optional support
- url: https://gatsby-starter-fresh.netlify.app
  repo: https://github.com/mishal23/gatsby-starter-fresh
  description:  A minimal GatsbyJS starter blog template using the Fresh Theme for anyone to build a blogging site
  tags:
    - Portfolio
    - Blog
    - SEO
    - Markdown
  features:
    - Gatsby v2
    - Blazing fast loading time
    - Mobile Friendly
    - High quality code
    - Component seperated code
    - Custom 404 page
    - In-built contact form powered by Formspree
    - Markdown support for new posts
    - Code syntax highlighting
    - Disqus support for comments
    - Supports PWA
    - Social Media icons
    - SEO friendly
    - Twitter Tags
    - Sitemap Generation
    - Google Analytics
- url: https://gatsby-starter-testing.netlify.app/
  repo: https://github.com/DanailMinchev/gatsby-starter-testing
  description: A simple Gatsby starter with configured testing frameworks and tools for each layer of the Test Pyramid and more.
  tags:
    - Linting
    - Storybook
    - Testing
  features:
    - Unit Testing - Jest with React Testing Library
    - Structural Testing - Jest Snapshot Testing
    - End-to-End Testing - Cypress with Cypress Testing Library
    - Accessibility Testing - axe with cypress-axe
    - Automated Visual Testing - Storybook with jest-puppeteer and jest-image-snapshot
- url: https://boogi.netlify.app
  repo: https://github.com/filipowm/boogi
  description: Create awesome documentation with modern, Gitbook-like look-and-feel.
  tags:
    - Documentation
    - PWA
    - SEO
    - Markdown
    - MDX
    - Styling:CSS-in-JS
    - CMS:Netlify
  features:
    - Customize your page to match your branding and needs
    - Responsive, GitBook-like design inspired by https://gitbook.com/
    - Light / dark mode themes for entire app
    - Custom [BooGi CLI](https://github.com/filipowm/boogi-cli) wrapping Gatsby CLI
      to start quickly, simplify codebase, easily run locally and build you BooGi-based app
    - Rich-content and rich-text features like text formatting, graphs and diagrams,
      quotes, columnar layout, emojis, feather icons, highlights, live code editor,
      syntax highlighting, external code snippets, social buttons and many many more!
    - draft pages
    - Search capabilities with [Algolia](https://www.algolia.com/)
    - local search (search in a browser without need to integrate with Algolia)
    - Progressive Web App (PWA) support - app can work entirely offline
    - Integration with Google Analytics
    - SEO friendliness
    - full screen mode
    - RSS feed
    - Edit content on Gitlab, Github or Bitbucket with edit-on-repo feature
    - Fully customizable using plain Yaml files
- url: https://texblog.akshatbisht.com/
  repo: https://github.com/aaaakshat/gatsby-starter-texblog
  description: A lightweight, LaTeX enabled starter to beautifully showcase your typeset articles.
  tags:
    - Blog
    - Markdown
    - MDX
    - SEO
    - Styling:SCSS
    - Language:TypeScript
  features:
    - Automatically generated landing page with articles organised by date
    - LaTeX support (rendered via remark-katex)
    - Custom Image component to easily add images
    - MDX to add components to articles
    - Uses SCSS for easy-to-understand naming
    - Google Analytics support
    - Responsive design
- url: https://frosty-torvalds-822eb0.netlify.app
  repo: https://github.com/willb335/gatsby-starter-hoa
  description: A template for home owner associations built with Gatsby, Contentful, and Netlify
  tags:
    - Blog
    - CMS:Headless
    - CMS:Contentful
    - Styling:CSS-in-JS
    - Netlify
  features:
    - CMS:Contentful integration with ready to go placeholder content
    - Netlify integration including a pre-built contact form
    - Pagination logic
    - Styled Components
    - SEO friendly components
    - Prebuilt events calendar
    - Material UI
>>>>>>> 181ddfc9
<|MERGE_RESOLUTION|>--- conflicted
+++ resolved
@@ -7061,7 +7061,6 @@
     - Blog posts page features a live filter tool
     - Uses site metadata to populate About page
     - Resume page generated using template Markdown files
-<<<<<<< HEAD
 - url: https://emulsify-ds.github.io/gatsby-starter-emulsify-mdx/
   repo: https://github.com/emulsify-ds/gatsby-starter-emulsify-mdx
   description: A starter for a style guide powered by Gatsby Theme Emulsify
@@ -7083,7 +7082,6 @@
     - Shortcodes for wrapping components and building tab links
     - Gatsby shadowing for Gatsby Theme Emulsify components
     - Supports linking multiple style guides
-=======
 - url: https://kontent-sample-app-gatsby-intranet.netlify.app
   repo: https://github.com/Simply007/kontent-sample-app-gatsby-intranet
   description: Showcase of Kentico Kontent Intranet admin UI using Material design.
@@ -7293,5 +7291,4 @@
     - Styled Components
     - SEO friendly components
     - Prebuilt events calendar
-    - Material UI
->>>>>>> 181ddfc9
+    - Material UI