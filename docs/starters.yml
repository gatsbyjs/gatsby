--- conflicted
+++ resolved
@@ -6519,7 +6519,6 @@
     - Desktop and mobile responsive layout
     - Customizable branding & navigation
     - Material-UI
-<<<<<<< HEAD
 - url: https://gatsby-starter-tailwind-opinionated.netlify.app/
   repo: https://github.com/mjsarfatti/gatsby-starter-tailwind-opinionated
   description: Based on the official Gatsby starter, with an opinionated Tailwind setup. Uses Purgecss to remove unused CSS.
@@ -6539,7 +6538,6 @@
     - Spring transition easing
     - Tailwind forms plugin
     
-=======
 - url: https://gatsby-starter-jest-enzyme-eslint.netlify.app
   repo: https://github.com/markbello/gatsby-starter-jest-enzyme-eslint
   description: gatsby-starter-default with Jest, Enzyme, and ESLint
@@ -6774,5 +6772,4 @@
   features:
     - Landing Page
     - Google Analytics
-    - PaperCSS style
->>>>>>> 03080747
+    - PaperCSS style