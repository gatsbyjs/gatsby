- url: https://22boxes-gatsby-uno.netlify.com/
  repo: https://github.com/iamtherealgd/gatsby-starter-22boxes-uno
  description: A Gatsby starter for creating blogs and showcasing your work
  tags:
    - Blog
    - Portfolio
    - Markdown
    - SEO
  features:
    - Work and About pages
    - Work page with blog type content management
    - Personal webiste to create content and put your portfolio items
    - Landing pages for your work items, not just links
- url: https://gatsby-wordpress-libre.netlify.com/
  repo: https://github.com/armada-inc/gatsby-wordpress-libre-starter
  description: A Gatsby starter for creating blogs from headless WordPress CMS.
  tags:
    - Blog
    - SEO
    - CMS:WordPress
    - Styling:Other
    - Pagination
  features:
    - WordPress Libre 2 skin
    - Data sourcing from headless WordPress
    - Responsive design
    - SEO optimized
    - OpenGraph structured data
    - Twitter Cards meta
    - Sitemap Generation
    - XML Sitemaps
    - Progressive Web App
- url: https://delog-w3layouts.netlify.com/
  repo: https://github.com/W3Layouts/gatsby-starter-delog
  description: A Gatsby Starter built with Netlify CMS to launch your dream blog with a click.
  tags:
    - Blog
    - CMS:Netlify
  features:
    - Simple blog designed for designer and developers
    - Manage Posts with Netlify CMS
    - Option to add featured image and meta description while adding posts
- url: https://styxlab.github.io
  repo: https://github.com/styxlab/gatsby-starter-try-ghost
  description: A Gatsby starter for creating blogs from headless Ghost CMS.
  tags:
    - Blog
    - CMS:Headless
    - SEO
    - Styling:PostCSS
  features:
    - Casper standard Ghost theme
    - Data sourcing from headless Ghost
    - Sticky navigation headers
    - Hover on author avatar
    - Responsive design
    - SEO optimized
    - Styled 404 page
    - OpenGraph structured data
    - Twitter Cards meta
    - Sitemap Generation
    - XML Sitemaps
    - Progressive Web App
    - Offline Support
    - RSS Feed
    - Composable and extensible
- url: https://gatsby-theme-sky-lite.netlify.com
  repo: https://github.com/vim-labs/gatsby-theme-sky-lite-starter
  description: A lightweight GatsbyJS starter with Material-UI and MDX Markdown support.
  tags:
    - Blog
    - Styling:Material
  features:
    - Lightweight
    - Markdown
    - MDX
    - MaterialUI Components
    - React Icons
- url: https://authenticaysh.netlify.com/
  repo: https://github.com/seabeams/gatsby-starter-auth-aws-amplify
  description: Full-featured Auth with AWS Amplify & AWS Cognito
  tags:
    - AWS
    - Authentication
  features:
    - Full-featured AWS Authentication with Cognito
    - Error feedback in forms
    - Password Reset
    - Multi-Factor Authentication
    - Styling with Bootstrap and Sass
- url: https://gatsby-starter-blog-demo.netlify.com/
  repo: https://github.com/gatsbyjs/gatsby-starter-blog
  description: official blog
  tags:
    - Official
    - Blog
  features:
    - Basic setup for a full-featured blog
    - Support for an RSS feed
    - Google Analytics support
    - Automatic optimization of images in Markdown posts
    - Support for code syntax highlighting
    - Includes plugins for easy, beautiful typography
    - Includes React Helmet to allow editing site meta tags
    - Includes plugins for offline support out of the box
- url: https://gatsby-starter-default-demo.netlify.com/
  repo: https://github.com/gatsbyjs/gatsby-starter-default
  description: official default
  tags:
    - Official
  features:
    - Comes with React Helmet for adding site meta tags
    - Includes plugins for offline support out of the box
- url: https://gatsby-netlify-cms.netlify.com/
  repo: https://github.com/netlify-templates/gatsby-starter-netlify-cms
  description: n/a
  tags:
    - Blog
    - Styling:Bulma
    - CMS:Netlify
  features:
    - A simple blog built with Netlify CMS
    - Basic directory organization
    - Uses Bulma for styling
    - Visit the repo to learn how to set up authentication, and begin modeling your content.
- url: https://vagr9k.github.io/gatsby-advanced-starter/
  repo: https://github.com/Vagr9K/gatsby-advanced-starter
  description: Great for learning about advanced features and their implementations
  tags:
    - Blog
    - Styling:None
  features:
    - Does not contain any UI frameworks
    - Provides only a skeleton
    - Tags
    - Categories
    - Google Analytics
    - Disqus
    - Offline support
    - Web App Manifest
    - SEO
- url: https://vagr9k.github.io/gatsby-material-starter/
  repo: https://github.com/Vagr9K/gatsby-material-starter
  description: n/a
  tags:
    - Styling:Material
  features:
    - React-MD for Material design
    - Sass/SCSS
    - Tags
    - Categories
    - Google Analytics
    - Disqus
    - Offline support
    - Web App Manifest
    - SEO
- url: https://gatsby-advanced-blog-system.danilowoz.now.sh/blog
  repo: https://github.com/danilowoz/gatsby-advanced-blog-system
  description: Create a complete blog from scratch with pagination, categories, featured posts, author, SEO and navigation.
  tags:
    - Pagination
    - Markdown
    - SEO
  features:
    - Pagination;
    - Category and tag pages (with pagination);
    - Category list (with navigation);
    - Featured post;
    - Author page;
    - Next and prev post;
    - SEO component.
- url: https://graphcms.github.io/gatsby-graphcms-tailwindcss-example/
  repo: https://github.com/GraphCMS/gatsby-graphcms-tailwindcss-example
  description: The default Gatsby starter blog with the addition of the gatsby-source-graphql and tailwind dependencies.
  tags:
    - Styling:Tailwind
    - CMS:Headless
  features:
    - Tailwind style library
    - GraphQL source plugin
    - Very simple boilerplate
- url: https://wonism.github.io/
  repo: https://github.com/wonism/gatsby-advanced-blog
  description: n/a
  tags:
    - Portfolio
    - Redux
  features:
    - Blog post listing with previews (image + summary) for each blog post
    - Categories and tags for blog posts with pagination
    - Search post with keyword
    - Put react application / tweet into post
    - Copy some codes in post with clicking button
    - Portfolio
    - Resume
    - Redux for managing statement (with redux-saga / reselect)

- url: https://gatsby-tailwind-emotion-starter.netlify.com/
  repo: https://github.com/muhajirdev/gatsby-tailwind-emotion-starter
  description: A Gatsby Starter with Tailwind CSS + Emotion JS
  tags:
    - Styling:Tailwind
  features:
    - Eslint Airbnb without semicolon and without .jsx extension
    - Offline support
    - Web App Manifest
- url: https://gatsby-starter-redux-firebase.netlify.com/
  repo: https://github.com/muhajirdev/gatsby-starter-redux-firebase
  description: A Gatsby + Redux + Firebase Starter. With Authentication
  tags:
    - Styling:None
    - Firebase
    - Client-side App
  features:
    - Eslint Airbnb without semicolon and without .jsx extension
    - Firebase
    - Web App Manifest
- url: https://dschau.github.io/gatsby-blog-starter-kit/
  repo: https://github.com/dschau/gatsby-blog-starter-kit
  description: n/a
  tags:
    - Blog
  features:
    - Blog post listing with previews for each blog post
    - Navigation between posts with a previous/next post button
    - Tags and tag navigation
- url: https://contentful-userland.github.io/gatsby-contentful-starter/
  repo: https://github.com/contentful-userland/gatsby-contentful-starter
  description: n/a
  tags:
    - Blog
    - CMS:Contentful
    - CMS:Headless
  features:
    - Based on the Gatsby Starter Blog
    - Includes Contentful Delivery API for production build
    - Includes Contentful Preview API for development
- url: https://react-firebase-authentication.wieruch.com/
  repo: https://github.com/the-road-to-react-with-firebase/react-gatsby-firebase-authentication
  description: n/a
  tags:
    - Firebase
  features:
    - Sign In, Sign Up, Sign Out
    - Password Forget
    - Password Change
    - Protected Routes with Authorization
    - Realtime Database with Users
- url: http://dmwl.net/gatsby-hampton-theme
  repo: https://github.com/davad/gatsby-hampton-theme
  description: n/a
  tags:
    - Styling:CSS-in-JS
  features:
    - Eslint in dev mode with the airbnb config and prettier formatting rules
    - Emotion for CSS-in-JS
    - A basic blog, with posts under src/pages/blog
    - A few basic components (Navigation, Layout, Link wrapper around gatsby-link))
    - Based on gatsby-starter-gatsbytheme
- url: https://orgapp.github.io/gatsby-starter-orga/
  repo: https://github.com/orgapp/gatsby-starter-orga
  description: Want to use org-mode instead of markdown? This is for you.
  tags:
    - Blog
  features:
    - Use org-mode files as source.
    - Generate post pages, can be configured to be file-based or section-based.
    - Generate posts index pages.
- url: http://2column-portfolio.surge.sh/
  repo: https://github.com/praagyajoshi/gatsby-starter-2column-portfolio
  description: n/a
  tags:
    - Portfolio
    - Styling:SCSS
  features:
    - Designed as a minimalistic portfolio website
    - Grid system using flexboxgrid
    - Styled using SCSS
    - Font icons using font-awesome
    - Google Analytics integration
    - Open Sans font using Google Fonts
    - Prerendered Open Graph tags for rich sharing
- url: https://prototypeinteractive.github.io/gatsby-react-boilerplate/
  repo: https://github.com/PrototypeInteractive/gatsby-react-boilerplate
  description: n/a
  tags:
    - Styling:Bootstrap
  features:
    - Basic configuration and folder structure
    - Uses PostCSS and Sass (with autoprefixer and pixrem)
    - Uses Bootstrap 4 grid
    - Leaves the styling to you
    - Uses data from local json files
    - Contains Node.js server code for easy, secure, and fast hosting
- url: http://capricious-spring.surge.sh/
  repo: https://github.com/noahg/gatsby-starter-blog-no-styles
  description: n/a
  tags:
    - Blog
    - Styling:None
  features:
    - Same as official gatsby-starter-blog but with all styling removed
- url: https://gatsby-starter-github-api.netlify.com/
  repo: https://github.com/lundgren2/gatsby-starter-github-api
  description: Single page starter based on gatsby-source-github-api
  tags:
    - Portfolio
    - Onepage
  features:
    - Use your GitHub as your own portfolio site
    - List your GitHub repositories
    - GitHub GraphQL API v4

- url: https://gatsby-starter-bloomer.netlify.com/
  repo: https://github.com/Cethy/gatsby-starter-bloomer
  description: n/a
  tags:
    - Styling:Bulma
  features:
    - Based on gatsby-starter-default
    - Bulma CSS Framework with its Bloomer react components
    - Font-Awesome icons
    - Includes a simple fullscreen hero w/ footer example
- url: https://gatsby-starter-bootstrap-netlify.netlify.com/
  repo: https://github.com/konsumer/gatsby-starter-bootstrap-netlify
  description: n/a
  tags:
    - Styling:Bootstrap
    - CMS:Netlify
  features:
    - Very similar to gatsby-starter-netlify-cms, slightly more configurable (e.g. set site-title in gatsby-config) with Bootstrap/Bootswatch instead of bulma
- url: https://gatstrap.netlify.com/
  repo: https://github.com/jaxx2104/gatsby-starter-bootstrap
  description: n/a
  tags:
    - Styling:Bootstrap
  features:
    - Bootstrap CSS framework
    - Single column layout
    - Basic components like SiteNavi, SitePost, SitePage
- url: http://gatsby-bulma-storybook.surge.sh/
  repo: https://github.com/gvaldambrini/gatsby-starter-bulma-storybook
  description: n/a
  tags:
    - Styling:Bulma
    - Storybook
    - Testing
  features:
    - Storybook for developing components in isolation
    - Bulma and Sass support for styling
    - CSS modules
    - Prettier & eslint to format & check the code
    - Jest
- url: https://gatsby-starter-business.netlify.com/
  repo: https://github.com/v4iv/gatsby-starter-business
  description: n/a
  tags:
    - Styling:Bulma
    - PWA
    - CMS:Netlify
    - Disqus
    - Search
    - Pagination
  features:
    - Complete Business Website Suite - Home Page, About Page, Pricing Page, Contact Page and Blog
    - Netlify CMS for Content Management
    - SEO Friendly (Sitemap, Schemas, Meta Tags, GTM etc)
    - Bulma and Sass Support for styling
    - Progressive Web App & Offline Support
    - Tags and RSS Feed for Blog
    - Disqus and Share Support
    - Elastic-Lunr Search
    - Pagination
    - Easy Configuration using `config.js` file
- url: https://haysclark.github.io/gatsby-starter-casper/
  repo: https://github.com/haysclark/gatsby-starter-casper
  description: n/a
  tags:
    - PWA
  features:
    - Page pagination
    - CSS
    - Tags
    - Google Analytics
    - Offline support
    - Web App Manifest
    - SEO
- url: http://gatsby-starter-ceevee.surge.sh/
  repo: https://github.com/amandeepmittal/gatsby-starter-ceevee
  description: n/a
  tags:
    - Portfolio
  features:
    - Based on the Ceevee site template, design by Styleshout
    - Single Page Resume/Portfolio site
    - Target audience Developers, Designers, etc.
    - Used CSS Modules, easy to manipulate
    - FontAwsome Library for icons
    - Responsive Design, optimized for Mobile devices
- url: https://gatsby-starter-contentful-i18n.netlify.com/
  repo: https://github.com/mccrodp/gatsby-starter-contentful-i18n
  description: i18n support and language switcher for Contentful starter repo
  tags:
    - i18n
    - CMS:Contentful
    - CMS:Headless
  features:
    - Localization (Multilanguage)
    - Dynamic content from Contentful CMS
    - Integrates i18n plugin starter and using-contentful repos
- url: https://cranky-edison-12166d.netlify.com/
  repo: https://github.com/datocms/gatsby-portfolio
  description: n/a
  tags:
    - CMS:DatoCMS
    - CMS:Headless
  features:
    - Simple portfolio to quick start a site with DatoCMS
    - Contents and media from DatoCMS
    - Custom Sass style
    - SEO
- url: https://gatsby-deck.netlify.com/
  repo: https://github.com/fabe/gatsby-starter-deck
  description: n/a
  tags:
    - Presentation
  features:
    - Create presentations/slides using Gatsby.
    - Offline support.
    - Page transitions.
- url: https://gatsby-starter-default-i18n.netlify.com/
  repo: https://github.com/angeloocana/gatsby-starter-default-i18n
  description: n/a
  tags:
    - i18n
  features:
    - localization (Multilanguage)
- url: http://gatsby-dimension.surge.sh/
  repo: https://github.com/codebushi/gatsby-starter-dimension
  description: Single page starter based on the Dimension site template
  tags:
    - Portfolio
    - HTML5UP
    - Styling:SCSS
  features:
    - Designed by HTML5 UP
    - Simple one page site that’s perfect for personal portfolios
    - Fully Responsive
    - Styling with SCSS
- url: https://gatsby-docs-starter.netlify.com/
  repo: https://github.com/ericwindmill/gatsby-starter-docs
  description: n/a
  tags:
    - Documentation
    - Styling:CSS-in-JS
  features:
    - All the features from gatsby-advanced-starter, plus
    - Designed for Documentation / Tutorial Websites
    - ‘Table of Contents’ Component, Auto generates ToC from posts - just follow the file frontmatter conventions from markdown files in ‘lessons’.
    - Styled Components w/ ThemeProvider
    - Basic UI
    - A few extra components
    - Custom prismjs theme
    - React Icons
- url: https://parmsang.github.io/gatsby-starter-ecommerce/
  repo: https://github.com/parmsang/gatsby-starter-ecommerce
  description: Easy to use starter for an e-commerce store
  tags:
    - Styling:Other
    - Stripe
    - E-commerce
    - PWA
    - Authentication
  features:
    - Uses the Moltin e-commerce Api
    - Stripe checkout
    - Semantic-UI
    - Styled components
    - Google Analytics - (you enter the tracking-id)
    - React-headroom
    - Eslint & Prettier. Uses Airbnb JavaScript Style Guide
    - Authentication via Moltin (Login and Register)
- url: http://gatsby-forty.surge.sh/
  repo: https://github.com/codebushi/gatsby-starter-forty
  description: Multi-page starter based on the Forty site template
  tags:
    - Styling:SCSS
    - HTML5UP
  features:
    - Designed by HTML5 UP
    - Colorful homepage, and also includes a Landing Page and Generic Page components.
    - Many elements are available, including buttons, forms, tables, and pagination.
    - Custom grid made with CSS Grid
    - Styling with SCSS
- url: https://themes.gatsbythemes.com/gatsby-starter/
  repo: https://github.com/saschajullmann/gatsby-starter-gatsbythemes
  description: n/a
  tags:
    - Styling:CSS-in-JS
    - Blog
    - Testing
    - Linting
  features:
    - CSS-in-JS via Emotion.
    - Jest and Enzyme for testing.
    - Eslint in dev mode with the airbnb config and prettier formatting rules.
    - React 16.
    - A basic blog, with posts under src/pages/blog. There’s also a script which creates a new Blog entry (post.sh).
    - Data per JSON files.
    - A few basic components (Navigation, Footer, Layout).
    - Layout components make use of Styled-System.
    - Google Analytics (you just have to enter your tracking-id).
    - Gatsby-Plugin-Offline which includes Service Workers.
    - Prettier for a uniform codebase.
    - Normalize css (7.0).
    - Feather icons.
    - Font styles taken from Tachyons.
- url: https://gcn.netlify.com/
  repo: https://github.com/ryanwiemer/gatsby-starter-gcn
  description: A starter template to build amazing static websites with Gatsby, Contentful and Netlify
  tags:
    - CMS:Contentful
    - CMS:Headless
    - Blog
    - Netlify
    - Styling:CSS-in-JS
  features:
    - CMS:Contentful integration with ready to go placeholder content
    - Netlify integration including a pre-built contact form
    - Minimal responsive design - made to customize or tear apart
    - Pagination logic
    - Styled components
    - SEO Friendly Component
    - JSON-LD Schema
    - OpenGraph sharing support
    - Sitemap Generation
    - Google Analytics
    - Progressive Web app
    - Offline Support
    - RSS Feed
    - Gatsby Standard module for linting JavaScript with StandardJS
    - Stylelint support for Styled Components to lint the CSS in JS
- url: https://alampros.github.io/gatsby-starter-grommet/
  repo: https://github.com/alampros/gatsby-starter-grommet
  description: n/a
  tags:
    - Styling:Grommet
  features:
    - Barebones configuration for using the Grommet design system
    - Uses Sass (with CSS modules support)
- url: https://gatsby-starter-hello-world-demo.netlify.com/
  repo: https://github.com/gatsbyjs/gatsby-starter-hello-world
  description: official hello world
  tags:
    - Official
  features:
    - A no-frills Gatsby install
    - No plugins, no boilerplate
    - Great for advanced users
- url: https://gatsby-starter-hero-blog.greglobinski.com/
  repo: https://github.com/greglobinski/gatsby-starter-hero-blog
  description: no description yet
  tags:
    - Styling:PostCSS
    - SEO
    - Markdown
  features:
    - Easy editable content in Markdown files (posts, pages and parts)
    - CSS with `styled-jsx` and `PostCSS`
    - SEO (sitemap generation, robot.txt, meta and OpenGraph Tags)
    - Social sharing (Twitter, Facebook, Google, LinkedIn)
    - Comments (Facebook)
    - Images lazy loading and `webp` support (gatsby-image)
    - Post categories (category based post list)
    - Full text searching (Algolia)
    - Contact form (Netlify form handling)
    - Form elements and validation with `ant-design`
    - RSS feed
    - 100% PWA (manifest.webmanifest, offline support, favicons)
    - Google Analytics
    - App favicons generator (node script)
    - Easy customizable base styles via `theme` object generated from `yaml` file (fonts, colors, sizes)
    - React v.16.3 (gatsby-plugin-react-next)
    - Components lazy loading (social sharing)
    - ESLint (google config)
    - Prettier code styling
    - Webpack `BundleAnalyzerPlugin`
- url: https://gatsby-starter-i18n-lingui.netlify.com/
  repo: https://github.com/dcroitoru/gatsby-starter-i18n-lingui
  description: n/a
  tags:
    - i18n
  features:
    - Localization (Multilanguage) provided by js-lingui
    - Message extraction
    - Avoids code duplication - generates pages for each locale
    - Possibility of translated paths
- url: https://lumen.netlify.com/
  repo: https://github.com/alxshelepenok/gatsby-starter-lumen
  description: A minimal, lightweight and mobile-first starter for creating blogs uses Gatsby.
  tags:
    - Blog
    - CMS:Netlify
    - Pagination
    - Disqus
    - RSS
    - Linting
    - Testing
    - Styling:PostCSS
    - Styling:SCSS
  features:
    - Lost Grid
    - Jest testing
    - Beautiful typography inspired by matejlatin/Gutenberg
    - Mobile-First approach in development
    - Stylesheet built using SASS and BEM-Style naming
    - Syntax highlighting in code blocks
    - Sidebar menu built using a configuration block
    - Archive organized by tags and categories
    - Pagination support
    - Offline support
    - Google Analytics support
    - Disqus Comments support
- url: https://minimal-blog.lekoarts.de
  repo: https://github.com/LekoArts/gatsby-starter-minimal-blog
  description: This starter is part of a german tutorial series on Gatsby. The starter will change over time to use more advanced stuff (feel free to express your ideas in the repository). Its first priority is a minimalistic style coupled with a lot of features for the content.
  tags:
    - Blog
    - MDX
    - Styling:CSS-in-JS
    - Netlify
    - Linting
    - PWA
  features:
    - Minimal and clean white layout
    - Write your blog posts in MDX
    - Offline Support, WebApp Manifest, SEO
    - Code highlighting (with prism-react-renderer) and live preview (with react-live)
- url: https://gatsby-starter-modern-demo.netlify.com/
  repo: https://github.com/kripod/gatsby-starter-modern
  description: no description yet
  tags:
    - Linting
  features:
    - A set of strict linting rules (based on the Airbnb JavaScript Style Guide)
    - Encourage automatic code formatting
    - Prefer using Yarn for package management
    - Use EditorConfig to maintain consistent coding styles between different editors and IDEs
    - Integration with Visual Studio Code
    - Based on gatsby-starter-default
- url: https://gatsby-starter-personal-blog.greglobinski.com/
  repo: https://github.com/greglobinski/gatsby-starter-personal-blog
  description: n/a
  tags:
    - Blog
    - Markdown
    - Netlify
    - Styling:Material
  features:
    - Ready to use, but easily customizable a fully equipped theme starter
    - Easy editable content in Markdown files (posts, pages and parts)
    - ‘Like an app’ layout transitions
    - Easily restyled through theme object
    - Styling with JSS
    - Page transitions
    - Comments (Facebook)
    - Post categories
    - Post list filtering
    - Full text searching (Algolia)
    - Contact form (Netlify form handling)
    - Material UI (@next)
    - RSS feed
    - Full screen mode
    - User adjustable articles’ body copy font size
    - Social sharing (Twitter, Facebook, Google, LinkedIn)
    - PWA (manifes.json, offline support, favicons)
    - Google Analytics
    - Favicons generator (node script)
    - Components leazy loading with AsyncComponent (social sharing, info box)
    - ESLint (google config)
    - Prettier code styling
    - Custom webpack CommonsChunkPlugin settings
    - Webpack BundleAnalyzerPlugin
- url: http://gatsby-photon.surge.sh/
  repo: https://github.com/codebushi/gatsby-starter-photon
  description: Single page starter based on the Photon site template
  tags:
    - HTML5UP
    - Onepage
    - Styling:SCSS
  features:
    - Designed by HTML5 UP
    - Single Page, Responsive Site
    - Custom grid made with CSS Grid
    - Styling with SCSS
- url: https://portfolio-bella.netlify.com/
  repo: https://github.com/LekoArts/gatsby-starter-portfolio-bella
  description: A portfolio starter for Gatsby. The target audience are designers and photographers. The light themed website shows your work with large images & big typography. The Onepage is powered by the Headless CMS Prismic.io. and has programmatically created pages for your projects. General settings and colors can be changed in a config & theme file.
  tags:
    - Portfolio
    - CMS:Prismic
    - CMS:Headless
    - Styling:CSS-in-JS
    - Onepage
    - PWA
    - Linting
  features:
    - Big typography & images
    - White theme
    - Prismic.io as CMS
    - Emotion for styling + Emotion-Grid
    - One-page layout with sub-pages for case studies
    - Easily configurable
    - And other good stuff (SEO, Offline Support, WebApp Manifest Support)
- url: https://cara.lekoarts.de
  repo: https://github.com/LekoArts/gatsby-starter-portfolio-cara
  description: Playful and Colorful One-Page portfolio featuring Parallax effects and animations. Especially designers and/or photographers will love this theme! Built with MDX and Theme UI.
  tags:
    - Portfolio
    - Onepage
    - Styling:CSS-in-JS
    - PWA
  features:
    - React Spring Parallax effects
    - Theme UI-based theming
    - CSS Animations and shapes
    - Light/Dark mode
- url: https://emilia.lekoarts.de
  repo: https://github.com/LekoArts/gatsby-starter-portfolio-emilia
  description: A portfolio starter for Gatsby. The target audience are designers and photographers. The dark themed website shows your work with large images in a grid-layout (powered by CSS Grid). The transition effects on the header add a playful touch to the overall minimal design. The website has programmatically created pages for your projects (with automatic image import). General settings and colors can be changed in a config & theme file.
  tags:
    - Portfolio
    - PWA
    - Transitions
    - MDX
    - Styling:CSS-in-JS
    - Linting
    - Testing
  features:
    - Focus on big images (with gatsby-image)
    - Dark Theme with HeroPatterns Header
    - CSS Grid and styled-components
    - Page transitions
    - Cypress for End-to-End testing
    - react-spring animations
    - One-Page layout with sub-pages for projects
    - Create your projects in MDX (automatic import of images)
    - And other good stuff (SEO, Offline Support, WebApp Manifest Support)
- url: https://emma.lekoarts.de
  repo: https://github.com/LekoArts/gatsby-starter-portfolio-emma
  description: Minimalistic portfolio with full-width grid, page transitions, support for additional MDX pages, and a focus on large images. Especially designers and/or photographers will love this theme! Built with MDX and Theme UI. Using the Gatsby Theme "@lekoarts/gatsby-theme-emma".
  tags:
    - Portfolio
    - MDX
    - Transitions
    - Styling:CSS-in-JS
    - PWA
  features:
    - MDX
    - react-spring page animations
    - Optional MDX pages which automatically get added to the navigation
    - Fully customizable through the usage of Gatsby Themes (and Theme UI)
    - Light Mode / Dark Mode
    - Google Analytics Support
    - SEO (Sitemap, OpenGraph tags, Twitter tags)
    - Offline Support & WebApp Manifest
- url: https://gatsby-starter-procyon.netlify.com/
  repo: https://github.com/danielmahon/gatsby-starter-procyon
  description: n/a
  tags:
    - PWA
    - CMS:Headless
    - CMS:Other
    - Styling:Material
    - Netlify
  features:
    - Gatsby + ReactJS (server side rendering)
    - GraphCMS Headless CMS
    - DraftJS (in-place) Medium-like Editing
    - Apollo GraphQL (client-side)
    - Local caching between builds
    - Material-UI (layout, typography, components, etc)
    - Styled-Components™-like API via Material-UI
    - Netlify Deployment Friendly
    - Netlify Identity Authentication (enables editing)
    - Automatic versioning, deployment and CHANGELOG
    - Automatic rebuilds with GraphCMS and Netlify web hooks
    - PWA (Progressive Web App)
    - Google Fonts
- url: http://gatsby-starter-product-guy.surge.sh/
  repo: https://github.com/amandeepmittal/gatsby-starter-product-guy
  description: n/a
  tags:
    - Portfolio
  features:
    - Single Page
    - A portfolio Developers and Product launchers alike
    - Using Typography.js easy to switch fonts
    - All your Project/Portfolio Data in Markdown, server by GraphQL
    - Responsive Design, optimized for Mobile devices
- url: https://caki0915.github.io/gatsby-starter-redux/
  repo: https://github.com/caki0915/gatsby-starter-redux
  description: n/a
  tags:
    - Styling:CSS-in-JS
    - Redux
  features:
    - Redux and Redux-devtools.
    - Emotion with a basic theme and SSR
    - Typography.js
    - Eslint rules based on Prettier and Airbnb
- url: http://gatsby-stellar.surge.sh/
  repo: https://github.com/codebushi/gatsby-starter-stellar
  description: Single page starter based on the Stellar site template
  tags:
    - HTML5UP
    - Onepage
    - Styling:SCSS
  features:
    - Designed by HTML5 UP
    - Scroll friendly, responsive site. Can be used as a single or multi-page site.
    - Sticky Navigation when scrolling.
    - Scroll spy and smooth scrolling to different sections of the page.
    - Styling with SCSS
- url: http://gatsby-strata.surge.sh/
  repo: https://github.com/codebushi/gatsby-starter-strata
  description: Single page starter based on the Strata site template
  tags:
    - Portfolio
    - Onepage
    - HTML5UP
    - Styling:SCSS
  features:
    - Designed by HTML5 UP
    - Super Simple, single page portfolio site
    - Lightbox style React photo gallery
    - Fully Responsive
    - Styling with SCSS
- url: https://gatsby-starter-strict.netlify.com/
  repo: https://github.com/kripod/gatsby-starter-strict
  description: n/a
  tags:
    - Linting
  features:
    - A set of strict linting rules (based on the Airbnb JavaScript Style Guide)
    - lint script
    - Encourage automatic code formatting
    - format script
    - Prefer using Yarn for package management
    - Use EditorConfig to maintain consistent coding styles between different editors and IDEs
    - Integration with Visual Studio Code
    - Pre-configured auto-formatting on file save
    - Based on gatsby-starter-default
- url: https://gatsby-tachyons.netlify.com/
  repo: https://github.com/pixelsign/gatsby-starter-tachyons
  description: no description yet
  tags:
    - Styling:Other
  features:
    - Based on gatsby-starter-default
    - Using Tachyons for CSS.
- url: https://gatsby-starter-tailwind.oddstronaut.com/
  repo: https://github.com/taylorbryant/gatsby-starter-tailwind
  description: A Gatsby v2 starter styled using Tailwind, a utility-first CSS framework. Uses Purgecss to remove unused CSS.
  tags:
    - Styling:Tailwind
  features:
    - Based on gatsby-starter-default
    - Tailwind CSS Framework
    - Removes unused CSS with Purgecss
    - Includes responsive navigation and form examples
- url: http://portfolio-v3.surge.sh/
  repo: https://github.com/amandeepmittal/gatsby-portfolio-v3
  description: n/a
  tags:
    - Portfolio
  features:
    - Single Page, Timeline View
    - A portfolio Developers and Product launchers
    - Bring in Data, plug-n-play
    - Responsive Design, optimized for Mobile devices
    - Seo Friendly
    - Uses Flexbox
- url: https://gatsby-starter-typescript-plus.netlify.com/
  repo: https://github.com/resir014/gatsby-starter-typescript-plus
  description: This is a starter kit for Gatsby.js websites written in TypeScript. It includes the bare essentials for you to get started (styling, Markdown parsing, minimal toolset).
  tags:
    - Styling:CSS-in-JS
    - Language:TypeScript
    - Markdown
  features:
    - TypeScript
    - ESLint (with custom ESLint rules)
    - Markdown rendering with Remark
    - Basic component structure
    - Styling with emotion
- url: https://haysclark.github.io/gatsby-starter-typescript/
  repo: https://github.com/haysclark/gatsby-starter-typescript
  description: n/a
  tags:
    - Language:TypeScript
  features:
    - TypeScript
- url: https://fabien0102-gatsby-starter.netlify.com/
  repo: https://github.com/fabien0102/gatsby-starter
  description: n/a
  tags:
    - Language:TypeScript
    - Styling:Other
    - Testing
  features:
    - Semantic-ui for styling
    - TypeScript
    - Offline support
    - Web App Manifest
    - Jest/Enzyme testing
    - Storybook
    - Markdown linting
- url: https://gatsby-starter-wordpress.netlify.com/
  repo: https://github.com/GatsbyCentral/gatsby-starter-wordpress
  description: Gatsby starter using WordPress as the content source.
  tags:
    - Styling:CSS-in-JS
    - CMS:WordPress
  features:
    - All the features from gatsby-advanced-starter, plus
    - Leverages the WordPress plugin for Gatsby for data
    - Configured to work with WordPress Advanced Custom Fields
    - Auto generated Navigation for your WordPress Pages
    - Minimal UI and Styling — made to customize.
    - Styled Components
- url: https://www.concisejavascript.org/
  repo: https://github.com/rwieruch/open-crowd-fund
  description: n/a
  tags:
    - Stripe
    - Firebase
  features:
    - Open source crowdfunding for your own ideas
    - Alternative for Kickstarter, GoFundMe, etc.
    - Secured Credit Card payments with Stripe
    - Storing of funding information in Firebase
- url: https://www.verious.io/
  repo: https://github.com/cpinnix/verious-boilerplate
  description: n/a
  tags:
    - Styling:Other
  features:
    - Components only. Bring your own data, plugins, etc.
    - Bootstrap inspired grid system with Container, Row, Column components.
    - Simple Navigation and Dropdown components.
    - Baseline grid built in with modular scale across viewports.
    - Abstract measurements utilize REM for spacing.
    - One font to rule them all, Helvetica.
- url: https://gatsby-starter-blog-grommet.netlify.com/
  repo: https://github.com/Ganevru/gatsby-starter-blog-grommet
  description: GatsbyJS v2 starter for creating a blog. Based on Grommet v2 UI.
  tags:
    - Blog
    - Markdown
    - Styling:Grommet
    - Language:TypeScript
    - Linting
    - Redux
  features:
    - Grommet v2 UI
    - Easily configurable - see site-config.js in the root
    - Switch between grommet themes
    - Change between light and dark themes (with Redux)
    - Blog posts previews in card style
    - Responsive Design, optimized for Mobile devices
    - styled-components
    - TypeScript and ESLint (typescript-eslint)
    - lint-staged and husky - for linting before commit
- url: https://happy-pare-dff451.netlify.com/
  repo: https://github.com/fhavrlent/gatsby-contentful-typescript-starter
  description: Contentful and TypeScript starter based on default starter.
  tags:
    - CMS:Contentful
    - CMS:Headless
    - Language:TypeScript
    - Styling:CSS-in-JS
  features:
    - Based on default starter
    - TypeScript
    - CSS in JS (Emotion)
    - CMS:Contentful
- url: https://xylo-gatsby-bulma-starter.netlify.com/
  repo: https://github.com/xydac/xylo-gatsby-bulma-starter
  description: Gatsby v2 Starter with Bulma based on default starter.
  tags:
    - Styling:SCSS
    - Styling:Bulma
  features:
    - Based on default starter
    - Bulma Css
    - Sass based Styling
- url: https://maxpou.github.io/gatsby-starter-morning-dew/
  repo: https://github.com/maxpou/gatsby-starter-morning-dew
  description: Gatsby v2 blog starter
  tags:
    - Blog
    - Markdown
    - PWA
    - Disqus
    - SEO
    - MDX
    - Styling:CSS-in-JS
  features:
    - Blog post listing with previews (image + summary) for each blog post
    - Fully configurable
    - Multilang support (blog post only)
    - Syntax highlighting
    - css-in-js (with styled-components)
    - Fully Responsive
    - Tags
    - Google Analytics
    - Disqus comments support
    - Offline support
    - Web App Manifest
    - ESLint
    - Prettier
    - Travis CI
- url: https://gatsby-starter-blog-jumpalottahigh.netlify.com/
  repo: https://github.com/jumpalottahigh/gatsby-starter-blog-jumpalottahigh
  description: Gatsby v2 blog starter with SEO, search, filter, reading progress, mobile menu fab
  tags:
    - Blog
    - Markdown
  features:
    - Blog post listing with previews (image + summary) for each blog post
    - Google structured data
    - Mobile-friendly menu toggled with a floating action button (FAB)
    - Article read progress
    - User feedback component
- url: https://i18n.smakosh.com/
  repo: https://github.com/smakosh/gatsby-starter-i18n
  description: Gatsby v2 Starter with i18n using react-intl and more cool features.
  tags:
    - Styling:CSS-in-JS
    - i18n
  features:
    - Based on default starter
    - i18n with rtl text
    - Stateless components using Recompose
    - Font changes depending on the chosen language
    - SEO (meta tags, openGraph, structured data, Twitter and more...)
- url: https://gatsby-starter-mate.netlify.com
  repo: https://github.com/EmaSuriano/gatsby-starter-mate
  description: A portfolio starter for Gatsby integrated with Contentful CMS.
  tags:
    - Styling:CSS-in-JS
    - CMS:Contentful
    - CMS:Headless
    - Portfolio
  features:
    - Gatsby v2
    - Rebass (Styled-components system)
    - React Reveal
    - Dynamic content from Contentful
    - Offline support
    - PWA ready
    - SEO
    - Responsive design
    - Icons from font-awesome
    - Netlify Deployment Friendly
    - Medium integration
    - Social sharing (Twitter, Facebook, Google, LinkedIn)
- url: https://gatsby-starter-typescript-sass.netlify.com
  repo: https://github.com/thetrevorharmon/gatsby-starter-typescript-sass
  description: A basic starter with TypeScript and Sass built in
  tags:
    - Language:TypeScript
    - Styling:SCSS
    - Linting
  features:
    - TypeScript and Sass support
    - TS linter with basic react rules
- url: https://gatsby-simple-contentful-starter.netlify.com/
  repo: https://github.com/cwlsn/gatsby-simple-contentful-starter
  description: A simple starter to display Contentful data in Gatsby, ready to deploy on Netlify. Comes with a detailed article detailing the process.
  tags:
    - CMS:Contentful
    - CMS:Headless
    - Markdown
    - Styling:CSS-in-JS
  features:
    - Gatsby v2
    - Query Contentful data via Gatsby's GraphQL
    - Styled-Components for CSS-in-JS
    - Simple format, easy to create your own site quickly
    - React Helmet for Header Modification
    - Remark for loading Markdown into React
- url: https://gatsby-blog-cosmicjs.netlify.com/
  repo: https://github.com/cosmicjs/gatsby-blog-cosmicjs
  description: Blog that utilizes the power of the Cosmic JS headless CMS for easy content management
  tags:
    - CMS:Cosmic JS
    - CMS:Headless
    - Blog
  features:
    - Uses the Cosmic JS Gatsby source plugin
- url: https://cosmicjs-gatsby-starter.netlify.com/
  repo: https://github.com/cosmicjs/gatsby-starter
  description: Simple Gatsby starter connected to the Cosmic JS headless CMS for easy content management
  tags:
    - CMS:Cosmic JS
    - CMS:Headless
  features:
    - Uses the Cosmic JS Gatsby source plugin
- url: https://www.gatsby-typescript-template.com/
  repo: https://github.com/ikeryo1182/gatsby-typescript-template
  description: This is a standard starter with TypeScript, TSLint, Prettier, Lint-Staged(Husky) and Sass
  tags:
    - Language:TypeScript
    - Linting
    - Styling:SCSS
  features:
    - Category and Tag for post
    - Type Safe by TypeScript
    - Format Safe by TSLint and Prettier with Lint-Staged(Husky)
- url: https://zandersparrow.github.io/gatsby-simple-redux/
  repo: https://github.com/zandersparrow/gatsby-simple-redux
  description: The default starter plus redux
  tags:
    - Redux
  features:
    - Minimal starter based on the official default
    - Includes redux and a simple counter example
- url: https://gatsby-casper.netlify.com/
  repo: https://github.com/scttcper/gatsby-casper
  description: This is a starter blog that looks like the Ghost.io default theme, casper.
  tags:
    - Blog
    - Language:TypeScript
    - Styling:CSS-in-JS
  features:
    - Emotion CSS-in-JS
    - TypeScript
    - Author and tag pages
    - RSS
- url: https://gatsby-universal.netlify.com
  repo: https://github.com/fabe/gatsby-universal
  description: An opinionated Gatsby v2 starter for state-of-the-art marketing sites
  tags:
    - Transitions
    - PWA
    - Styling:CSS-in-JS
    - Linting
    - Markdown
    - SEO
  features:
    - Page Transitions
    - IntersectionObserver, component-based
    - React Context for global UI state
    - styled-components v4
    - Generated media queries for easy use
    - Optimized with Google Lighthouse (100/100)
    - Offline support
    - Manifest support
    - Sitemap support
    - All favicons generated
    - SEO (with Schema JSONLD) & Social Tags
    - Prettier
    - ESLint
- url: https://prismic.lekoarts.de/
  repo: https://github.com/LekoArts/gatsby-starter-prismic
  description: A typography-heavy & light-themed Gatsby Starter which uses the Headless CMS Prismic.
  tags:
    - CMS:Prismic
    - CMS:Headless
    - Styling:CSS-in-JS
    - Linting
    - Blog
    - PWA
    - Testing
  features:
    - Prismic as Headless CMS
    - Uses multiple features of Prismic - Slices, Labels, Relationship fields, Custom Types
    - Emotion for Styling
    - Cypress for End-to-End testing
    - Prism.js highlighting
    - Responsive images with gatsby-image
    - Extensive SEO
    - ESLint & Prettier
- url: https://gatsby-starter-v2-casper.netlify.com/
  repo: https://github.com/GatsbyCentral/gatsby-v2-starter-casper
  description: A blog starter based on the Casper (v1.4) theme.
  tags:
    - Blog
    - PWA
  features:
    - Page pagination
    - CSS
    - Tags
    - Google Analytics
    - Offline support
    - Web App Manifest
    - SEO
- url: https://lumen-v2.netlify.com/
  repo: https://github.com/GatsbyCentral/gatsby-v2-starter-lumen
  description: A Gatsby v2 fork of the lumen starter.
  tags:
    - Blog
    - RSS
    - Disqus
  features:
    - Lost Grid.
    - Beautiful typography inspired by matejlatin/Gutenberg.
    - Mobile-First approach in development.
    - Stylesheet built using Sass and BEM-Style naming.
    - Syntax highlighting in code blocks.
    - Sidebar menu built using a configuration block.
    - Archive organized by tags and categories.
    - Automatic RSS generation.
    - Automatic Sitemap generation.
    - Offline support.
    - Google Analytics support.
    - Disqus Comments support.
- url: https://gatsby-starter-firebase.netlify.com/
  repo: https://github.com/muhajirdev/gatsby-starter-firebase
  description: A Gatsby + Firebase Starter. With Authentication
  tags:
    - Firebase
    - Client-side App
  features:
    - Eslint Airbnb without semicolon and without .jsx extension
    - Firebase
    - Web App Manifest
- url: http://gatsby-lightbox.416serg.me
  repo: https://github.com/416serg/gatsby-starter-lightbox
  description: Showcasing a custom lightbox implementation using `gatsby-image`
  tags:
    - Portfolio
    - SEO
    - Styling:CSS-in-JS
  features:
    - Features a custom, accessible lightbox with gatsby-image
    - Styled with styled-components using CSS Grid
    - React Helmet for SEO
- url: http://jackbravo.github.io/gatsby-starter-i18n-blog/
  repo: https://github.com/jackbravo/gatsby-starter-i18n-blog
  description: Same as official gatsby-starter-blog but with i18n support
  tags:
    - i18n
    - Blog
  features:
    - Translates site name and bio using .md files
    - No extra libraries needed
- url: https://calpa.me/
  repo: https://github.com/calpa/gatsby-starter-calpa-blog
  description: Blog Template X Contentful, Twitter and Facebook style
  tags:
    - Blog
    - Styling:SCSS
  features:
    - GatsbyJS v2, faster than faster
    - Not just Contentful content source, you can use any database
    - Custom style
    - Google Analytics
    - Gitalk
    - sitemap
    - React FontAwesome
    - SEO
    - Offline support
    - Web App Manifest
    - Styled using SCSS
    - Page pagination
    - Netlify optimization
- url: https://gatsby-starter-typescript-power-blog.majidhajian.com/
  repo: https://github.com/mhadaily/gatsby-starter-typescript-power-blog
  description: Minimal Personal Blog with Gatsby and TypeScript
  tags:
    - PWA
    - Blog
    - Language:TypeScript
    - Markdown
  features:
    - Mobile-First approach in development
    - TSLint & Prettier
    - Offline support
    - Category and Tag for post
    - Type Safe by TypeScript
    - Format Safe by TSLint, StyleLint and Prettier with Lint-Staged(Husky)
    - Blog page
    - Syntax highlighting in code blocks
    - Pagination Ready
    - Ready to deploy to GitHub Pages
    - Automatic RSS generation
    - Automatic Sitemap generation
- url: https://gatsby-starter-kontent.netlify.com
  repo: https://github.com/Kentico/gatsby-starter-kontent
  description: Gatsby starter site with Kentico Kontent
  tags:
    - CMS:Headless
    - CMS:Kontent
    - Netlify
  features:
    - Gatsby v2 support
    - Content item <-> content type relationships
    - Language variants relationships
    - Linked items elements relationships
    - Content items in Rich text elements relationships
    - Reverse link relationships
- url: https://gatsby-starter-storybook.netlify.com/
  repo: https://github.com/markoradak/gatsby-starter-storybook
  description: Gatsby starter site with Storybook
  tags:
    - Storybook
    - Styling:CSS-in-JS
    - Linting
  features:
    - Gatsby v2 support
    - Storybook v4 support
    - Styled Components v4 support
    - Styled Reset, ESLint, Netlify Conf
- url: https://jamstack-hackathon-starter.netlify.com/
  repo: https://github.com/sw-yx/jamstack-hackathon-starter
  description: A JAMstack app with authenticated routes, static marketing pages, etc. with Gatsby, Netlify Identity, and Netlify Functions
  tags:
    - Netlify
    - Client-side App
  features:
    - Netlify Identity
    - Netlify Functions
    - Static Marketing pages and Dynamic Client-side Authenticated App pages
- url: https://collective.github.io/gatsby-starter-plone/
  repo: https://github.com/collective/gatsby-starter-plone
  description: A Gatsby starter template to build static sites using Plone as the content source
  tags:
    - CMS:Other
    - CMS:Headless
    - SEO
    - PWA
  features:
    - Creates 1-1 copy of source Plone site
    - Auto generated navigation and breadcrumbs
    - Progressive Web App features
    - Optimized for performance
    - Minimal UI and Styling
- url: https://gatsby-tutorial-starter.netlify.com/
  repo: https://github.com/justinformentin/gatsby-v2-tutorial-starter
  description: Simple, modern designed blog with post lists, tags, and easily customizable code.
  tags:
    - Blog
    - Linting
    - PWA
    - SEO
    - Styling:CSS-in-JS
    - Markdown
  features:
    - Blog post listing with image, summary, date, and tags.
    - Post Tags
    - Post List Filtering
    - Typography.js
    - Emotion styling
    - Syntax Highlighting in Code Blocks
    - Gatsby Image
    - Fully Responsive
    - Offline Support
    - Web App Manifest
    - SEO
    - PWA
    - Sitemap generation
    - Schema.org JSON-LD
    - CircleCI Integration
    - Codeclimate Integration
    - Google Analytics
    - Twitter and OpenGraph Tags
    - ESLint
    - Prettier Code Styling
- url: https://avivero.github.io/gatsby-redux-starter/
  repo: https://github.com/AVivero/gatsby-redux-starter
  description: Gatsby starter site with Redux, Sass, Bootstrap, Css Modules and Material Icons
  tags:
    - Redux
    - Styling:SCSS
    - Styling:Bootstrap
    - Styling:Material
    - Linting
  features:
    - Gatsby v2 support
    - Redux support
    - Sass support
    - Bootstrap v4 support
    - Css Modules support
    - ESLint, Prettier
- url: https://gatsby-typescript-boilerplate.netlify.com/
  repo: https://github.com/leachjustin18/gatsby-typescript-boilerplate
  description: Opinionated Gatsby v2 starter with TypeScript.
  tags:
    - Language:TypeScript
    - PWA
    - Styling:SCSS
    - Styling:PostCSS
  features:
    - TSLint with airbnb & prettier configurations
    - Prettier
    - Stylelint
    - Offline support
    - Type Safe by TypeScript
    - Format on commit with Lint-Staged(Husky)
    - Favicon generation
    - Sitemap generation
    - Autoprefixer with browser list
    - CSS nano
    - CSS MQ Packer
    - Lazy load image(s) with plugin sharp
    - Gatsby Image
    - Netlify optimizations
- url: https://danshai.github.io/gatsbyv2-scientific-blog-machine-learning/
  repo: https://github.com/DanShai/gatsbyv2-scientific-blog-machine-learning
  description: Machine learning ready and scientific blog starter
  tags:
    - Blog
    - Linting
  features:
    - Write easly your scientific blog with katex and publish your research
    - Machine learning ready with tensorflowjs
    - Manipulate csv data
    - draw with graph mermaid
    - display charts with chartjs
- url: https://gatsby-tailwind-styled-components.netlify.com/
  repo: https://github.com/muhajirdev/gatsby-tailwind-styled-components-starter
  description: A Gatsby Starter with Tailwind CSS + Styled Components
  tags:
    - Styling:Tailwind
  features:
    - Eslint Airbnb without semicolon and without .jsx extension
    - Offline support
    - Web App Manifest
- url: https://gatsby-starter-mobx.netlify.com
  repo: https://github.com/borekb/gatsby-starter-mobx
  description: MobX + TypeScript + TSLint + Prettier
  tags:
    - Language:TypeScript
    - Linting
    - Testing
  features:
    - Gatsby v2 + TypeScript
    - MobX with decorators
    - Two examples from @mweststrate's Egghead course
    - .editorconfig & Prettier
    - TSLint
    - Jest
- url: https://tender-raman-99e09b.netlify.com/
  repo: https://github.com/amandeepmittal/gatsby-bulma-quickstart
  description: A Bulma CSS + GatsbyJS Starter Kit
  tags:
    - Styling:Bulma
    - Styling:SCSS
  features:
    - Uses Bulma CSS
    - Sass based Styling
    - Responsive Design
    - Google Analytics Integration
    - Uses Gatsby v2
    - SEO
- url: https://gatsby-starter-notes.netlify.com/
  repo: https://github.com/patricoferris/gatsby-starter-notes
  description: Gatsby starter for creating notes organised by subject and topic
  tags:
    - Markdown
    - Pagination
  features:
    - Create by topic per subject notes that are organised using pagination
    - Support for code syntax highlighting
    - Support for mathematical expressions
    - Support for images
- url: https://gatsby-starter-ttag.netlify.com/
  repo: https://github.com/ttag-org/gatsby-starter-ttag
  description: Gatsby starter with the minimum required to demonstrate using ttag for precompiled internationalization of strings.
  tags:
    - i18n
  features:
    - Support for precompiled string internationalization using ttag and it's babel plugin
- url: https://gatsby-starter-typescript.netlify.com/
  repo: https://github.com/goblindegook/gatsby-starter-typescript
  description: Gatsby starter using TypeScript.
  tags:
    - Markdown
    - Pagination
    - Language:TypeScript
    - PWA
    - Linting
  features:
    - Markdown and MDX
    - Local search powered by Lunr
    - Syntax highlighting
    - Images
    - Styling with Emotion
    - Testing with Jest and react-testing-library
- url: https://gatsby-netlify-cms-example.netlify.com/
  repo: https://github.com/robertcoopercode/gatsby-netlify-cms
  description: Gatsby starter using Netlify CMS
  tags:
    - CMS:Netlify
    - Styling:SCSS
  features:
    - Example of a website for a local developer meetup group
    - NetlifyCMS used for easy data entry
    - Mobile-friendly design
    - Styling done with Sass
    - Gatsby version 2
- url: https://gatsby-typescript-starter-blog.netlify.com/
  repo: https://github.com/frnki/gatsby-typescript-starter-blog
  description: A starter blog for TypeScript-based Gatsby projects with minimal settings.
  tags:
    - Language:TypeScript
    - Blog
  features:
    - TypeScript & TSLint
    - No Styling (No Typography.js)
    - Minimal settings based on official starter blog
- url: https://gatsby-serif.netlify.com/
  repo: https://github.com/jugglerx/gatsby-serif-theme
  description: Multi page/content-type starter using Markdown and SCSS. Serif is a beautiful small business theme for Gatsby. The theme is fully responsive, blazing fast and artfully illustrated.
  tags:
    - Styling:SCSS
    - Markdown
    - Linting
  features:
    - Multiple "content types" for `services`, `team` and `testimonials` using Markdown as the source
    - Graphql query in `gatsby-node.js` using aliases that creates pages and templates by content type based on the folder `src/pages/services`, `src/pages/team`
    - SCSS
    - Responsive design
    - Bootstrap 4 grid and media queries only
    - Responsive menu
    - Royalty free illustrations included
    - SEO titles & meta using `gatsby-plugin-react-helmet`
    - Eslint & Prettier
- url: https://awesome-gatsby-starter.netlify.com/
  repo: https://github.com/South-Paw/awesome-gatsby-starter
  description: Starter with a preconfigured MDX, Storybook and ESLint environment for component first development of your next Gatsby site.
  tags:
    - MDX
    - Markdown
    - Storybook
    - Styling:CSS-in-JS
    - Linting
  features:
    - Gatsby MDX for JSX in Markdown loading, parsing, and rendering of pages
    - Storybook for isolated component development
    - styled-components for CSS-in-JS
    - ESLint with Airbnb's config
    - Prettier integrated into ESLint
    - A few example components and pages with stories and simple site structure
- url: https://santosfrancisco.github.io/gatsby-starter-cv/
  repo: https://github.com/santosfrancisco/gatsby-starter-cv
  description: A simple starter to get up and developing your digital curriculum with GatsbyJS'
  tags:
    - Styling:CSS-in-JS
    - PWA
    - Onepage
  features:
    - Gatsby v2
    - Based on default starter
    - Google Analytics
    - Web App Manifest
    - SEO
    - Styling with styled-components
    - Responsive Design, optimized for Mobile devices
- url: https://vigilant-leakey-a4f8cd.netlify.com/
  repo: https://github.com/agneym/gatsby-blog-starter
  description: Minimal Blog Starter Template with Styled Components.
  tags:
    - Markdown
    - Styling:CSS-in-JS
    - Blog
  features:
    - Markdown loading, parsing, and rendering of pages
    - Minimal UI for blog
    - Styled-components for CSS-in-JS
    - Prettier added as pre-commit hook
    - Google Analytics
    - Image Optimisation
    - Code Styling and Formatting in markdown
    - Responsive Design
- url: https://inspiring-me-lwz7512.netlify.com/
  repo: https://github.com/lwz7512/gatsby-netlify-identity-starter
  description: Gatsby Netlify Identity Starter with NIW auth support, and content gating, as well as responsive layout.
  tags:
    - Netlify
    - Pagination
  features:
    - Mobile Screen support
    - Privacy control for post content view & profile page
    - User authentication by Netlify Identity Widget/Service
    - Pagination for posts
    - Navigation menu with active status
- url: https://gatsby-starter-event-calendar.netlify.com/
  repo: https://github.com/EmaSuriano/gatsby-starter-event-calendar
  description: Gatsby Starter to display information about events from Google Spreadsheets with Calendars
  tags:
    - Linting
    - Styling:Grommet
    - PWA
    - SEO
    - Google Sheets
  features:
    - Grommet
    - Theming
    - Google Spreadsheet integration
    - PWA
    - A11y
    - SEO
    - Netlify Deployment Friendly
    - ESLint with Airbnb's config
    - Prettier integrated into ESLint
- url: https://gatsby-starter-tech-blog.netlify.com/
  repo: https://github.com/email2vimalraj/gatsby-starter-tech-blog
  description: A simple tech blog starter kit for gatsbyjs
  tags:
    - Blog
    - Portfolio
  features:
    - Markdown based blog
    - Filter blog posts by Tags
    - Easy customization
    - Using styled components
    - Minimal styles
    - Best scoring by Lighthouse
    - SEO support
    - PWA support
    - Offline support
- url: https://infallible-brown-28846b.netlify.com/
  repo: https://github.com/tylergreulich/gatsby-typescript-mdx-prismjs-starter
  description: Gatsby starter using TypeScript, MDX, Prismjs, and styled-components
  tags:
    - Language:TypeScript
    - Linting
    - Testing
    - Styling:CSS-in-JS
    - MDX
  features:
    - Gatsby v2 + TypeScript
    - Syntax highlighting with Prismjs
    - MDX
    - Jest
    - react-testing-library
    - styled-components
- url: https://hardcore-darwin-d7328f.netlify.com/
  repo: https://github.com/agneym/gatsby-careers-page
  description: A Careers Page for startups using Gatsby
  tags:
    - Markdown
    - Styling:CSS-in-JS
  features:
    - Careers Listing
    - Application Format
    - Markdown for creating job description
    - styled-components
- url: https://saikrishna.me/
  repo: https://github.com/s-kris/gatsby-minimal-portfolio-blog
  description: A minimal portfolio website with blog using Gatsby. Suitable for developers.
  tags:
    - Portfolio
    - Blog
  features:
    - Portfolio Page
    - Timline (Journey) page
    - Minimal
- url: https://gatsby-starter-blog-mdx-demo.netlify.com
  repo: https://github.com/hagnerd/gatsby-starter-blog-mdx
  description: A fork of the Official Gatsby Starter Blog with support for MDX out of the box.
  tags:
    - MDX
    - Blog
  features:
    - MDX
    - Blog
    - RSS Feed
- url: https://gatsby-tailwindcss-sass-starter-demo.netlify.com/
  repo: https://github.com/durianstack/gatsby-tailwindcss-sass-starter
  description: Just another Gatsby Tailwind with SASS starter
  tags:
    - Styling:Tailwind
    - Styling:SCSS
  features:
    - Tailwind, A Utility-First CSS Framework for Rapid UI Development
    - SASS/SCSS
    - Comes with React Helmet for adding site meta tags
    - Includes plugins for offline support out of the box
    - PurgeCSS to shave off unused styles
- url: https://tyra-starter.netlify.com/
  repo: https://github.com/madelyneriksen/gatsby-starter-tyra
  description: A feminine GatsbyJS Starter Optimized for SEO
  tags:
    - SEO
    - Blog
    - Styling:Other
  features:
    - Integration with Social Media and Mailchimp.
    - Styled with Tachyons.
    - Rich structured data on blog posts for SEO.
    - Pagination and category pages.
- url: https://gatsby-starter-styled.netlify.com/
  repo: https://github.com/gregoralbrecht/gatsby-starter-styled
  description: Yet another simple starter with Styled-System, Typography.js, SEO and Google Analytics.
  tags:
    - Styling:CSS-in-JS
    - PWA
    - SEO
  features:
    - Styled-Components
    - Styled-System
    - Rebass Grid
    - Typography.js to easily set up font styles
    - Google Analytics
    - Prettier, ESLint & Stylelint
    - SEO (meta tags and schema.org via JSON-LD)
    - Offline support
    - Web App Manifest
- url: https://gatsby.ghost.org/
  repo: https://github.com/TryGhost/gatsby-starter-ghost
  description: Build lightning-fast, modern publications with Ghost and Gatsby
  tags:
    - CMS:Headless
    - Blog
  features:
    - Ghost integration with ready to go placeholder content and webhooks support
    - Minimal responsive design
    - Pagination for posts, tags, and authors
    - SEO Friendly Meta
    - JSON-LD Schema
    - OpenGraph structured data
    - Twitter Cards meta
    - Sitemap Generation
    - XML Sitemaps
    - Progressive Web App
    - Offline Support
    - RSS Feed
    - Netlify integration ready to deploy
- url: https://traveler-blog.netlify.com/
  repo: https://github.com/QingpingMeng/gatsby-starter-traveler-blog
  description: A fork of the Official Gatsby Starter Blog to build a travler blog with images support
  tags:
    - Blog
    - PWA
    - SEO
    - Styling:Material
    - Styling:CSS-in-JS
  features:
    - Netlify integration ready to deploy
    - Material UI
    - styled-components
    - GitHub markdown css support
- url: https://create-ueno-app.netlify.com
  repo: https://github.com/ueno-llc/ueno-gatsby-starter
  description: Opinionated Gatsby starter by Ueno.
  tags:
    - Language:TypeScript
    - Styling:SCSS
    - Linting
    - Transitions
  features:
    - GraphQL hybrid
    - SEO friendly
    - GSAP ready
    - Nice Devtools
    - GsapTools
    - Ueno plugins
    - SVG to React component
    - Ueno's TSlint
    - Decorators
- url: https://gatsby-snyung-starter.netlify.com/
  repo: https://github.com/SeonHyungJo/gatsby-snyung-starter
  description: Basic starter template for You
  tags:
    - CMS:Contentful
    - Markdown
    - Linting
    - Pagination
    - Portfolio
    - SEO
    - Styling:SCSS
    - Transitions
  features:
    - SASS/SCSS
    - Add Utterances
    - Nice Pagination
    - Comes with React Helmet for adding site meta tags
    - Create Yout Name Card for writing meta data
- url: https://gatsby-contentstack-starter.netlify.com/
  repo: https://github.com/contentstack/gatsby-starter-contentstack
  description: A Gatsby starter powered by Headless CMS Contentstack.
  tags:
    - CMS:Headless
    - Blog
  features:
    - Includes Contentstack Delivery API for any environment
    - Dynamic content from Contentstack CMS
- url: https://gatsby-craftcms-barebones.netlify.com
  repo: https://github.com/frankievalentine/gatsby-craftcms-barebones
  description: Barebones setup for using Craft CMS and Gatsby locally.
  tags:
    - CMS:Headless
  features:
    - Full setup instructions included
    - Documented to get you set up with Craft CMS quickly
    - Code referenced in repo
- url: https://gatsby-starter-buttercms.netlify.com/
  repo: https://github.com/ButterCMS/gatsby-starter-buttercms
  description: A starter template for spinning up a Gatsby+ ButterCMS site
  tags:
    - Blog
    - SEO
    - CMS:Headless
  features:
    - Fully functioning blog
    - Navigation between posts with a previous/next post button
    - FAQ Knowledge Base
    - CMS Powered Homepage
    - Customer Case Study example marketing pages
- url: https://master.d2f5ek3dnwfe9v.amplifyapp.com/
  repo: https://github.com/dabit3/gatsby-auth-starter-aws-amplify
  description: This Gatsby starter uses AWS Amplify to implement authentication flow for signing up/signing in users as well as protected client side routing.
  tags:
    - AWS
    - Authentication
  features:
    - AWS Amplify
    - Full authentication workflow
    - Registration form
    - Signup form
    - User sign in
- url: https://gatsby-starter.mdbootstrap.com/
  repo: https://github.com/anna-morawska/gatsby-material-design-for-bootstrap
  description: A simple starter which lets you quickly start developing with Gatsby and Material Design For Bootstrap
  tags:
    - Styling:Material
  features:
    - React Bootstrap with Material Design css framework.
    - Free for personal and commercial use
    - Fully responsive
- url: https://frosty-ride-4ff3b9.netlify.com/
  repo: https://github.com/damassi/gatsby-starter-typescript-rebass-netlifycms
  description:
    A Gatsby starter built on top of MDX (React + Markdown), NetlifyCMS (with
    MDX and netlify-cms-backend-fs support -- no need to deploy), TypeScript,
    Rebass for UI, Styled Components, and Jest for testing. Very little visual
    styling has been applied so that you can bring your own :)
  tags:
    - MDX
    - CMS:Netlify
    - Language:TypeScript
    - Styling:Other
    - Styling:CSS-in-JS
    - Testing
  features:
    - MDX - Markdown + React
    - Netlify CMS (with MDX support)
    - Read and write to local file system via netlify-cms-backend-fs
    - TypeScript
    - Rebass
    - Styled Components
    - Jest
- url: https://bluepeter.github.io/gatsby-material-ui-business-starter/
  repo: https://github.com/bluepeter/gatsby-material-ui-business-starter
  description: Beautiful Gatsby Material Design Business Starter
  tags:
    - Styling:Material
  features:
    - Uses the popular, well-maintained Material UI React component library
    - Material Design theme and icons
    - Rotating home page carousel
    - Simple setup without opinionated setup
    - Fully instrumented for successful PROD deployments
    - Stylus for simple CSS
- url: https://example-company-website-gatsby-sanity-combo.netlify.com/
  repo: https://github.com/sanity-io/example-company-website-gatsby-sanity-combo
  description: This examples combines Gatsby site generation with Sanity.io content management in a neat company website.
  tags:
    - CMS:sanity.io
    - CMS:Headless
    - Blog
  features:
    - Out-of-the-box headless CMS
    - Real-time content preview in Development
    - Fast & frugal builds
    - No accidental missing fields/types
    - Full Render Control with Portable Text
    - gatsby-image support
    - Content types for company info, pages, projects, people, and blog posts
- url: https://gatsby-starter-oss.netlify.com/
  repo: https://github.com/robinmetral/gatsby-starter-oss
  description: A Gatsby starter to showcase your open-source projects.
  tags:
    - Portfolio
    - Styling:Theme-UI
    - Styling:CSS-in-JS
    - Onepage
    - PWA
    - SEO
    - Testing
    - Linting
  features:
    - 🐙🐈 Pull your pinned repos from GitHub
    - 👩‍🎤 Style with Emotion
    - ✨ Themeable with Theme UI
    - 🚀 Powered by gatsby-theme-oss
    - 💯 100/100 Lighthouse scores
- url: https://gatsby-starter-docz.netlify.com/
  repo: https://github.com/RobinCsl/gatsby-starter-docz
  description: Simple starter where building your own documentation with Docz is possible
  tags:
    - Documentation
  features:
    - Generate nice documentation with Docz, in addition to generating your normal Gatsby site
    - Document your React components in .mdx files
- url: https://gatsby-starter-santa-fe.netlify.com/
  repo: https://github.com/osogrizz/gatsby-starter-santa-fe
  description: A place for artist or designers to display their creations
  tags:
    - Styling:CSS-in-JS
  features:
    - SEO friendly
    - Built-in Google Fonts support
    - Contact Form
    - Customizable Design Template
- url: https://gatsby-hello-friend.now.sh
  repo: https://github.com/panr/gatsby-starter-hello-friend
  description: A simple starter for Gatsby. That's it.
  tags:
    - Pagination
    - Markdown
    - Blog
    - Portfolio
    - Styling:PostCSS
  features:
    - Dark/light mode, depending on your preferences
    - Great reading experience thanks to Inter font, made by Rasmus Andersson
    - Nice code highlighting thanks to PrismJS
    - Responsive youtube/vimeo etc. videos
    - Elastic menu
    - Fully responsive site
- url: https://lgcolella.github.io/gatsby-starter-developer-blog/
  repo: https://github.com/lgcolella/gatsby-starter-developer-blog
  description: A starter to create SEO-friendly, fast, multilanguage, responsive and highly customizable technical blogs/portfolios with the most common features out of the box.
  tags:
    - Blog
    - Portfolio
    - i18n
  features:
    - Multilanguage posts
    - Pagination and image preview for posts
    - Tags
    - SEO
    - Social share buttons
    - Disqus for comments
    - Highlighting for code syntax in posts
    - Dark and light themes available
    - Various available icon sets
    - RSS Feed
    - Web app manifest
- url: https://gatsby.magicsoup.io/
  repo: https://github.com/magicsoup-io/gatsby-starter-magicsoup
  description: A production ready Gatsby starter using magicsoup.io
  tags:
    - SEO
    - Markdown
    - Styling:CSS-in-JS
    - Testing
  features:
    - Optimized images with gatsby-image.
    - SEO friendly with react-helmet, gatsby-plugin-sitemap and Google Webmaster Tools!
    - Responsive UIs with magicsoup.io/stock.
    - Static content with gatsby-transform-remark or gatsby-transform-json.
    - Convert Markdown to StyledComponents!
    - Webfonts with gatsby-plugin-web-font-loader.
    - SSR ready!
    - Testing with Jest!
- url: https://foxandgeese.github.io/tiny-agency/
  repo: https://github.com/foxandgeese/tiny-agency
  description: Simple Gatsby.js starter that uses material design and that's perfect for tiny agencies.
  tags:
    - Styling:Material
  features:
    - Uses the popular, well-maintained Material UI React component library
    - Material Design theme and icons
    - Simple setup without opinionated setup
    - Fully instrumented for successful PROD deployments
- url: https://gatsby-shopify-starter.netlify.com/
  repo: https://github.com/AlexanderProd/gatsby-shopify-starter
  description: Kick off your next, e-commerce experience with this Gatsby starter. It is based on the default Gatsby starter to be easily modifiable.
  tags:
    - CMS:Headless
    - SEO
    - E-commerce
    - Styling:CSS-in-JS
  features:
    - Shopping Cart
    - Shopify Integration
    - Product Grid
    - Shopify Store Credentials included
    - Optimized images with gatsby-image.
    - SEO
- url: https://gatejs.netlify.com
  repo: https://github.com/sarasate/gate
  description: API Doc generator inspired by Stripe's API docs
  tags:
    - Documentation
    - Markdown
    - Onepage
  features:
    - API documentation from markdown sources
    - Code samples separated by language
    - Syntax highlighting
    - Everything in a single page
- url: https://hopeful-keller-943d65.netlify.com
  repo: https://github.com/iwilsonq/gatsby-starter-reasonml
  description: Gatsby starter to create static sites using type-safe ReasonML
  tags:
    - Language:Other
    - Blog
    - Styling:CSS-in-JS
  features:
    - Gatsby v2 support
    - bs-platform v4 support
    - Similar to gatsby-starter-blog
- url: https://gatsby-starter-blog-amp-to-pwa.netlify.com/
  repo: https://github.com/tomoyukikashiro/gatsby-starter-blog-amp-to-pwa
  description: Gatsby starter blog with AMP to PWA Strategy
  tags:
    - Blog
    - AMP
    - PWA
  features:
    - Similar to gatsby-starter-blog
    - Support AMP to PWA strategy
- url: https://cvluca.github.io/gatsby-starter-markdown/
  repo: https://github.com/cvluca/gatsby-starter-markdown
  description: Boilerplate for markdown-based website (Documentation, Blog, etc.)
  tags:
    - Markdown
    - Redux
    - Styling:Ant Design
  features:
    - Responsive Web Design
    - Auto generated Sidebar
    - Auto generated Anchor
- url: https://gatsby-starter-wordpress-community.netlify.com/
  repo: https://github.com/pablovila/gatsby-starter-wordpress-community
  description: Starter using gatsby-source-wordpress to display posts and pages from a WordPress site
  tags:
    - CMS:WordPress
    - Styling:Bulma
    - Blog
    - Pagination
  features:
    - Gatsby v2 support
    - Responsive Web Design
    - WordPress support
    - Bulma and Sass Support for styling
    - Pagination logic
- url: https://gatsby-blogger.netlify.com/
  repo: https://github.com/aslammultidots/blogger
  description: A Simple, clean and modern designed blog with firebase authentication feature and easily customizable code.
  tags:
    - Blog
    - Redux
    - Disqus
    - CMS:Contentful
    - Firebase
  features:
    - Minimal and clean white layout.
    - Dynamic content from Contentful.
    - Blog post listing with previews (image + summary) for each blog post.
    - Disqus commenting system for each blog post.
    - Search post with keyword.
    - Firebase for Authentication.
    - Protected Routes with Authorization.
    - Contact form integration.
- url: https://gatsby-starter-styled-components.netlify.com/
  repo: https://github.com/blakenoll/gatsby-starter-styled-components
  description: The Gatsby default starter modified to use styled-components
  tags:
    - Styling:CSS-in-JS
  features:
    - styled-components
    - sticky footer
- url: https://magazine-example.livingdocs.io/
  repo: https://github.com/livingdocsIO/gatsby-magazine-example
  description: This magazine-starter helps you start out with Livingdocs as a headless CMS.
  tags:
    - Blog
    - CMS:Headless
  features:
    - Minimal and clean white layout.
    - Dynamic content from Livingdocs.
    - Built-in component library.
    - Robust template and theme.
- url: https://gatsby-starter-intl.tomekskuta.pl
  repo: https://github.com/tomekskuta/gatsby-starter-intl
  description: Gatsby v2 i18n starter which makes static pages for every locale and detect your browsers lang. i18n with react-intl.
  tags:
    - i18n
    - Testing
  features:
    - static pages for every language
    - detects your browser locale
    - uses react-intl
    - based on Gatsby Default Starter
    - unit tests with Jest
- url: https://cape.netlify.com/
  repo: https://github.com/juhi-trivedi/cape
  description: A Gatsby - CMS:Contentful demo with Netlify.
  tags:
    - Blog
    - Netlify
    - CMS:Contentful
    - Styling:Bootstrap
  features:
    - Fecthing Dynamic content from Contentful.
    - Blog post listing with previews (image + summary) for each blog post.
    - Contact form integration with Netlify.
    - Grid system inspired by Bootstrap.
- url: https://gatsby-starter-infinite-scroll.baobab.fi/
  repo: https://github.com/baobabKoodaa/gatsby-starter-infinite-scroll
  description: Infinite Scroll and Pagination with 10k photos
  tags:
    - Infinite Scroll
    - Pagination
    - Styling:CSS-in-JS
  features:
    - Infinite Scroll (default mode)
    - Pagination (fallback for users without JS)
    - Toggle between these modes in demo
    - Efficient implementation (only fetch the data that's needed, ship initial items with the page instead of fetch, etc.)
- url: https://jodie.lekoarts.de/
  repo: https://github.com/LekoArts/gatsby-starter-portfolio-jodie
  description: Image-heavy photography portfolio with colorful accents & great typography
  tags:
    - Portfolio
    - PWA
    - Transitions
    - Styling:CSS-in-JS
    - Linting
    - Testing
    - Language:TypeScript
  features:
    - Configurable with theming, CSS Grid & a yaml file for navigation
    - Create your projects by editing a yaml file and putting images into a folder
    - Shows your Instagram posts
    - TypeScript
    - Cypress for End-to-End testing
    - react-spring for animations & transitions
    - Uses styled-components + styled-system
    - SEO with Sitemap, Schema.org JSONLD, Tags
    - Responsive images with gatsby-image
- url: https://amazing-jones-e61bda.netlify.com/
  repo: https://github.com/WebCu/gatsby-material-kit-react
  description: Adaptation of Material Kit React to Gatsby
  tags:
    - Styling:Material
  features:
    - 60 Handcrafted Components
    - 4 Customized Plugins
    - 3 Example Pages
- url: https://relaxed-bhaskara-5abd0a.netlify.com/
  repo: https://github.com/LekovicMilos/gatsby-starter-portfolio
  description: Gatsby portfolio starter for creating quick portfolio
  tags:
    - Portfolio
  features:
    - Showcase of portfolio items
    - About me page
- url: https://gatsby-typescript-scss-docker-starter.netlify.com/
  repo: https://github.com/OFranke/gatsby-typescript-scss-docker
  description: Gatsby starter TypeScript, SCSS, Docker
  tags:
    - Language:TypeScript
    - Styling:SCSS
    - Linting
  features:
    - Format & Commit Safe by ESLint, StyleLint and Prettier with Lint-Staged (Husky), optimized for VS Code
    - Typings for scss files are automatically generated
    - Responsiveness from the beginning through easy breakpoint configuration
    - Enforce the DRY principle, no hardcoded and repeated `margin`, `font-size`, `color`, `box-shadow`, `border-radius` ... properties anymore
    - Docker ready - you can run Gatsby dev mode on your machine environment or with docker-compose
- url: https://prismic-i18n.lekoarts.de/
  repo: https://github.com/LekoArts/gatsby-starter-prismic-i18n
  description: Based on gatsby-starter-prismic with Internationalization (i18n) support.
  tags:
    - CMS:Prismic
    - CMS:Headless
    - Styling:CSS-in-JS
    - Linting
    - Blog
    - PWA
    - Testing
    - i18n
  features:
    - Prismic as Headless CMS
    - Uses multiple features of Prismic - Slices, Labels, Relationship fields, Custom Types, Internationalization
    - Emotion for Styling
    - i18n without any third-party libaries
    - Cypress for End-to-End testing
    - Prism.js highlighting
    - Responsive images with gatsby-image
    - Extensive SEO
    - ESLint & Prettier
- url: https://gatsby-starter-landing-page.netlify.com/
  repo: https://github.com/gillkyle/gatsby-starter-landing-page
  description: Single page starter for minimal landing pages
  tags:
    - Onepage
  features:
    - Gatsby image
    - Google Analytics
    - Minimal design
- url: https://thakkaryash94.github.io/gatsby-github-personal-website/
  repo: https://github.com/thakkaryash94/gatsby-github-personal-website
  description: It is a conversion of original GitHub personal website repo which is written in ruby for JS developers. This repository gives you the code you'll need to kickstart a personal website that showcases your work as a software developer. And when you manage the code in a GitHub repository, it will automatically render a webpage with the owner's profile information, including a photo, bio, and repositories.
  tags:
    - Portfolio
    - Onepage
  features:
    - layout config either stacked or sidebar
    - theme dark/light mode
    - post support
- url: https://gatsby-starter-default-intl.netlify.com
  repo: https://github.com/wiziple/gatsby-starter-default-intl
  description: The default Gatsby starter with features of multi-language url routes and browser language detection.
  tags:
    - i18n
  features:
    - Localization (Multilanguage) provided by react-intl.
    - Support automatic redirection based on user's preferred language in browser provided by browser-lang.
    - Support multi-language url routes within a single page component. That means you don't have to create separate pages such as pages/en/index.js or pages/ko/index.js.
    - Based on gatsby-starter-default with least modification.
- url: https://gatsby-starter-julia.netlify.com/
  repo: https://github.com/niklasmtj/gatsby-starter-julia
  description: A minimal blog starter template built with Gatsby
  tags:
    - Markdown
    - Blog
  features:
    - Landingpage
    - Blogoverview
    - Markdown sourcing
    - Estimated reading time
    - Styled component with @emotion
    - Netlify deployment friendly
    - Nunito font as npm module
    - Site meta tags with React Helmet
- url: https://agalp.imedadel.me
  repo: https://github.com/ImedAdel/automatic-gatsbyjs-app-landing-page
  description: Automatically generate iOS app landing page using GatsbyJS
  tags:
    - Onepage
    - PWA
    - SEO
  features:
    - One Configuration file
    - Automatically generate a landing page for your iOS app
    - List app features
    - App Store and Play Store buttons
    - App screenshot and video preview
    - Easily add social media accounts and contact info in the footer via the site-config.js file.
    - Pick custom Font Awesome icons for the feature list via the site-config.js file.
    - Built using Prettier and Styled-Components
    - Easily integrate Google Analytics by adding your ID to site-config.js file.
- url: https://gatsby-starter-shopify-app.firebaseapp.com/install
  repo: https://github.com/gil--/gatsby-starter-shopify-app
  description: Easily create Serverless Shopify Admin Apps powered by Gatsby and Firebase Functions
  tags:
    - Shopify
    - Firebase
  features:
    - 🗄 Firebase Firestore Realtime DB
    - ⚡️ Serverless Functions API layer (Firebase Functions)
    - 💼 Admin API (Graphql) Serverless Proxy
    - 🎨 Shopify Polaris (AppProvider, etc.)
    - 💰 Application Charge Logic (30 days) with variable trial duration
    - 📡 Webhook Validation & Creation
    - 🔑 GDPR Ready (Including GDPR Webhooks)
    - 🏗 CircleCI Config for easy continuous deployments to Firebase
- url: https://gatsby-starter-paperbase.netlify.com/
  repo: https://github.com/willcode4food/gatsby-starter-paperbase
  description: A Gatsby starter that implements the Paperbase Premium Theme from MaterialUI
  tags:
    - Styling:Material
    - Styling:CSS-in-JS
  features:
    - MaterialUI Paperbase theme in Gatsby!
    - Create professional looking admin tools and dashboards
    - Responsive Design
    - MaterialUI Paper Components
    - MaterialUI Tab Components
- url: https://gatsby-starter-devto.netlify.com/
  repo: https://github.com/geocine/gatsby-starter-devto
  description: A GatsbyJS starter template that leverages the Dev.to API
  tags:
    - Blog
    - Styling:CSS-in-JS
  features:
    - Blog post listing with previews (image + summary) for each blog post
- url: https://gatsby-starter-framer-x.netlify.com/
  repo: https://github.com/simulieren/gatsby-starter-framer-x
  description: A GatsbyJS starter template that is connected to a Framer X project
  tags:
    - Language:TypeScript
  features:
    - TypeScript support
    - Easily work in GatsbyJS and Framer X at the same time
- url: https://gatsby-firebase-hosting.firebaseapp.com/
  repo: https://github.com/bijenkorf-james-wakefield/gatsby-firebase-hosting-starter
  description: A starter with configuration for Firebase Hosting and Cloud Build deployment.
  tags:
    - Firebase
    - Linting
  features:
    - Linting with ESLint
    - Jest Unit testing configuration
    - Lint-staged on precommit hook
    - Commitizen for conventional commit messages
    - Configuration for Firebase hosting
    - Configuration for Cloud Build deployment
    - Clear documentation to have your site deployed on Firebase behind SSL in no time!
- url: https://lewis-gatsby-starter-blog.netlify.com/
  repo: https://github.com/lewislbr/lewis-gatsby-starter-blog
  description: A simple custom Gatsby starter template to start a new blog or personal website.
  tags:
    - Blog
    - Styling:CSS-in-JS
    - Markdown
    - Portfolio
    - SEO
  features:
    - Blog post listing with summary preview for each blog post.
    - Automatically creates blog pages from Markdown files.
    - CSS in JS with styled-components.
    - Optimized images.
    - Offline capabilities.
    - Auto-generated sitemap and robots.txt.
- url: https://gatsby-starter-stripe.netlify.com/
  repo: https://github.com/brxck/gatsby-starter-stripe
  description: A minimal starter to create a storefront with Gatsby, Stripe, & Netlify Functions.
  tags:
    - Stripe
    - E-commerce
    - Styling:None
  features:
    - Statically generate based on Stripe inventory
    - Dynamically update with live inventory & availability data
    - Checkout powered by Stripe
    - Serverless functions interact with Stripe API
    - Shopping cart persisted in local storage
    - Responsive images with gatsby-image
- url: https://www.jannikbuschke.de/gatsby-antd-docs/
  repo: https://github.com/jannikbuschke/gatsby-antd-docs
  description: A template for documentation websites
  tags:
    - Documentation
    - Language:TypeScript
    - Styling:Ant Design
    - Markdown
    - MDX
  features:
    - Markdown
    - MDX with mdxjs
    - Syntax highlighting with prismjs
    - Anchors
    - Sidebar
    - Sitecontents
    - Landingpage
- url: https://gatsby-starter.haezl.at
  repo: https://github.com/haezl/gatsby-starter-haezl
  description: A lightweight, mobile first blog starter with infinite scroll and Material-UI design for Gatsby.
  tags:
    - Blog
    - Language:TypeScript
    - Linting
    - Styling:CSS-in-JS
    - Styling:Material
    - Markdown
    - PWA
  features:
    - Landing Page
    - Portfolio section
    - Blog post listing with a preview for each post
    - Infinite scroll instead of next and previous buttons
    - Blog posts generated from Markdown files
    - About Page
    - Responsive Design
    - PWA (Progressive Web App) support
    - MobX
    - Customizable
- url: https://gatsby-starter-fine.netlify.com/
  repo: https://github.com/toboko/gatsby-starter-fine
  description: A mutli-response and light, mobile first blog starter with columns layout and Seo optimization.
  tags:
    - Blog
    - Markdown
    - Portfolio
    - SEO
  features:
    - Blog
    - Portfolio section
    - Customizable
    - Markdown
    - Optimized images
    - Sitemap Page
    - Seo Ready
- url: https://ugglr.github.io/gatsby-clean-portfolio/
  repo: https://github.com/ugglr/gatsby-clean-portfolio
  description: A clean themed Software Engineer Portfolio site, showcasing soft skills on the front page, features project card showcases, about page. Responsive through react-bootstrap components together with custom CSS style sheets. SEO configured, just need to add google analytics tracking code.
  tags:
    - Portfolio
    - SEO
    - Styling:Bootstrap
  features:
    - Resume
    - CV
    - google analytics
    - easy favicon swap
    - Gatsby SEO plugin
    - Clean layout
    - White theme
    - grid using react-bootstrap
    - bootstrap4 classes available
    - font-awesome Library for icons
    - Portfolio site for developers
    - custom project cards
    - easily extendable to include blog page
    - Responsive design
- url: https://gatsby-documentation-starter.netlify.com/
  repo: https://github.com/whoisryosuke/gatsby-documentation-starter
  description: Automatically generate docs for React components using MDX, react-docgen, and GatsbyJS
  tags:
    - Documentation
    - MDX
    - SEO
  features:
    - Parses all React components (functional, stateful, even stateless!) for JS Docblocks and Prop Types.
    - MDX - Write your docs in Markdown and include React components using JSX!
    - Lightweight (only what you need)
    - Modular (easily fits in any React project!)
    - Props table component
    - Customizable sidebar navigation
    - Includes SEO plugins Google Analytics, Offline, Manifest, Helmet.
- url: http://gatsby-absurd.surge.sh/
  repo: https://github.com/ajayns/gatsby-absurd
  description: A Gatsby starter using illustrations from https://absurd.design/
  tags:
    - Onepage
    - Styling:CSS-in-JS
  features:
    - Uses surreal illustrations from absurd.design.
    - Landing page structure split into sections
    - Basic UX/UX elements ready. navbar, smooth scrolling, faqs, theming
    - Convenient image handling and data separation
- url: https://gatsby-starter-quiz.netlify.com/
  repo: https://github.com/raphadeluca/gatsby-starter-quiz
  description: Create rich quizzes with Gatsby & Mdx. No need of database or headless CMS. Manage your data directly in your Mdx file's frontmatter and write your content in the body. Customize your HTML tags, use react components from a library or write your owns. Navigation will be automatically created between each question.
  tags:
    - MDX
  features:
    - Data quiz in the frontmatter
    - Rich customizable content with MDX
    - Green / Red alert footer on user's answer
    - Navigation generated based on the index of each question
- url: https://gatsby-starter-accessibility.netlify.com/
  repo: https://github.com/benrobertsonio/gatsby-starter-accessibility
  description: The default Gatsby starter with powerful accessibility tools built-in.
  tags:
    - Storybook
    - Linting
  features:
    - 🔍 eslint-plugin-jsx-a11y for catching accessibility issues while authoring code
    - ✅ lint:staged for adding a pre-commit hook to catch accessibility linting errors
    - 📣 react-axe for console reporting of accessibility errors in the DOM during development
    - 📖 storybook setup for accessibility reporting on individual components
- url: https://gatsby-theme-ggt-material-ui-blog.netlify.com/
  repo: https://github.com/avatar-kaleb/gatsby-starter-ggt-material-ui-blog
  description: Starter material-ui blog utilizing a Gatsby theme!
  tags:
    - Blog
    - MDX
  features:
    - Uses MDX with Gatsby theme for quick and easy set up
    - Material-ui design with optional config passed into the theme options
    - Gradient background with sitemap, rss feed, and offline capabilities
- url: https://gatsby-starter-blog-typescript.netlify.com/
  repo: https://github.com/gperl27/Gatsby-Starter-Blog-Typescript
  description: Gatsby starter blog with TypeScript
  tags:
    - Blog
    - Language:TypeScript
    - Styling:CSS-in-JS
  features:
    - Includes all features that come with Gatsby's official starter blog
    - TypeScript for type-safety out of the box
    - Styled components in favor of inline styles
    - Transition Link for nice page transitions
    - Type definitions from GraphQL schema (with code generation)
- url: https://gatsby-starter-sass.netlify.com/
  repo: https://github.com/colbyfayock/gatsby-starter-sass
  description: A Gatsby starter with Sass and no assumptions!
  tags:
    - Styling:SCSS
  features:
    - Sass stylesheets to manage your CSS (SCSS flavored)
    - Simple, minimal base setup to get started
    - No baked in configurations or assumptions
- url: https://billyjacoby.github.io/gatsby-react-bootstrap-starter/
  repo: https://github.com/billyjacoby/gatsby-react-bootstrap-starter
  description: GatsbyJS starter with react-bootstrap and react-icons
  tags:
    - Styling:Bootstrap
    - Styling:SCSS
  features:
    - SASS stylesheets to make styling components easy
    - Sample navbar that sticks to the top of the page on scroll
    - Includes react-icons to make adding icons to your app super simple
- url: https://gatsbystartermdb.netlify.com
  repo: https://github.com/jjcav84/mdbreact-gatsby-starter
  description: GatsbyJS starter built with MDBootstrap React free version
  tags:
    - Styling:Bootstrap
  features:
    - Material Design, Bootstrap, and React
    - Contact form and Google Map components
    - Animation
    - documentation and component library can be found at mdboostrap's website
- url: https://gatsby-starter-primer.netlify.com/
  repo: https://github.com/thomaswangio/gatsby-starter-primer
  description: A Gatsby starter featuring GitHub Primer Design System and React components
  tags:
    - Styling:Other
    - Styling:CSS-in-JS
    - SEO
    - Landing Page
  features:
    - Primer React Components
    - Styled Components
    - Gatsby Image
    - Better SEO component with appropriate OG image and appropriate fallback meta tags
- url: https://pranshuchittora.github.io/gatsby-material-boilerplate
  repo: https://github.com/pranshuchittora/gatsby-material-boilerplate
  description: A simple starter to get up and developing quickly with Gatsby in material design
  tags:
    - Styling:Material
  features:
    - Material design
    - Sass/SCSS
    - Tags
    - Categories
    - Google Analytics
    - Offline support
    - Web App Manifest
    - SEO
- url: https://anubhavsrivastava.github.io/gatsby-starter-hyperspace
  repo: https://github.com/anubhavsrivastava/gatsby-starter-hyperspace
  description: Single page starter based on the Hyperspace site template, with landing, custom and Elements(Component) page
  tags:
    - HTML5UP
    - Styling:SCSS
    - Onepage
    - Landing Page
  features:
    - Designed by HTML5 UP
    - Simple one page site that’s perfect for personal portfolios
    - Fully Responsive
    - Styling with SCSS
    - Offline support
    - Web App Manifest
- url: https://anubhavsrivastava.github.io/gatsby-starter-identity
  repo: https://github.com/anubhavsrivastava/gatsby-starter-identity
  description: Single page starter based on the Identity site template by HTML5 up, suitable for one page portfolio.
  tags:
    - HTML5UP
    - Styling:SCSS
    - Onepage
    - Landing Page
    - PWA
  features:
    - Designed by HTML5 UP
    - Simple one page personal portfolio
    - Fully Responsive
    - Styling with SCSS
    - Offline support
    - Web App Manifest
- url: https://hopeful-ptolemy-cd840b.netlify.com/
  repo: https://github.com/tonydiaz/gatsby-landing-page-starter
  description: A simple landing page starter for idea validation using material-ui. Includes email signup form and pricing section.
  tags:
    - Styling:Material
    - Landing Page
  features:
    - SEO
    - Mailchimp integration
    - Material-UI components
    - Responsive
    - Pricing section
    - Benefits section
    - Email signup form
    - Easily configurable
    - Includes standard Gatsby starter features
- url: https://anubhavsrivastava.github.io/gatsby-starter-aerial
  repo: https://github.com/anubhavsrivastava/gatsby-starter-aerial
  description: Single page starter based on the Aerial site template by HTML5 up, suitable for one page personal page.
  tags:
    - HTML5UP
    - Styling:SCSS
    - Onepage
    - Landing Page
    - PWA
  features:
    - Designed by HTML5 UP
    - Simple one page personal portfolio
    - Fully Responsive
    - Styling with SCSS
    - Offline support
    - Web App Manifest
- url: https://anubhavsrivastava.github.io/gatsby-starter-eventually
  repo: https://github.com/anubhavsrivastava/gatsby-starter-eventually
  description: Single page starter based on the Eventually site template by HTML5 up, suitable for upcoming product page.
  tags:
    - HTML5UP
    - Styling:SCSS
    - Landing Page
    - PWA
  features:
    - Designed by HTML5 UP
    - Fully Responsive
    - Styling with SCSS
    - Offline support
    - Web App Manifest
- url: https://jovial-jones-806326.netlify.com/
  repo: https://github.com/GabeAtWork/gatsby-elm-starter
  description: An Elm-in-Gatsby integration, based on gatsby-plugin-elm
  tags:
    - Language:Other
  features:
    - Elm language integration
- url: https://anubhavsrivastava.github.io/gatsby-starter-readonly
  repo: https://github.com/anubhavsrivastava/gatsby-starter-readonly
  description: Single page starter based on the ReadOnly site template by HTML5 up, with landing and Elements(Component) page
  tags:
    - HTML5UP
    - Onepage
    - Styling:SCSS
    - Landing Page
    - PWA
  features:
    - Designed by HTML5 UP
    - Fully Responsive
    - Styling with SCSS
    - Offline support
    - Web App Manifest
- url: https://anubhavsrivastava.github.io/gatsby-starter-prologue
  repo: https://github.com/anubhavsrivastava/gatsby-starter-prologue
  description: Single page starter based on the Prologue site template by HTML5 up, for portfolio pages
  tags:
    - HTML5UP
    - Onepage
    - Styling:SCSS
    - Portfolio
    - PWA
  features:
    - Designed by HTML5 UP
    - Fully Responsive
    - Styling with SCSS
    - Offline support
    - Web App Manifest
- url: https://gatsby-london.netlify.com
  repo: https://github.com/ImedAdel/gatsby-london
  description: A custom, image-centric theme for Gatsby.
  tags:
    - Portfolio
    - Blog
    - Styling:PostCSS
  features:
    - Post thumbnails in the homepage
    - Built with PostCSS
    - Made for image-centeric portfolios
    - Based on London for Ghost
- url: https://anubhavsrivastava.github.io/gatsby-starter-overflow
  repo: https://github.com/anubhavsrivastava/gatsby-starter-overflow
  description: Single page starter based on the Overflow site template by HTML5 up, with landing and Elements(Component) page
  tags:
    - HTML5UP
    - Onepage
    - Styling:SCSS
    - Portfolio
    - PWA
  features:
    - Designed by HTML5 UP
    - Fully Responsive
    - Image Gallery
    - Styling with SCSS
    - Offline support
    - Web App Manifest
- url: https://cosmicjs.com/apps/gatsby-agency-portfolio/demo
  repo: https://github.com/cosmicjs/gatsby-agency-portfolio
  description: Static Webpage for displaying your agencies skills and past work.  Implements 4 sections for displaying information about your company, A home page, information about services, projects, and the people in your organization.
  tags:
    - Blog
    - Portfolio
    - CMS:Cosmic JS
  features:
    - Landing Page
    - Home
    - Services
    - Projects
    - People
- url: https://cosmicjs.com/apps/gatsby-localization-app-starter/demo
  repo: https://github.com/cosmicjs/gatsby-localization-app-starter
  description: A localized Gatsby starter application powered by Cosmic JS.
  tags:
    - CMS:Cosmic JS
    - i18n
  features:
    - Gatsby localization starter app
- url: https://cosmicjs.com/apps/gatsby-docs/demo
  repo: https://github.com/cosmicjs/gatsby-docs-app
  description: Be able to view and create documentation using Gatsby and Cosmic JS. Leveraging the speed and high powered APIs of the Gatsby framework and the simplicity and scalability of Cosmic JS.
  tags:
    - CMS:Cosmic JS
    - Documentation
  features:
    - manage docs in static web file format for zippy delivery
- url: https://cosmicjs.com/apps/gatsby-ecommerce-website/demo
  repo: https://github.com/a9kitkumar/Gatsby-Ecommerce
  description: A localized Gatsby starter application powered by Cosmic JS.
  tags:
    - CMS:Cosmic JS
    - E-commerce
  features:
    - Stores products, orders using Cosmic JS as a database and a server
- url: https://harshil1712.github.io/gatsby-starter-googlesheets/
  repo: https://github.com/harshil1712/gatsby-starter-googlesheets
  description: A starter using Google Sheets as data source
  tags:
    - Google Sheets
    - SEO
    - Blog
  features:
    - Uses Google Sheets for data
    - Easily configurable
- url: https://the-plain-gatsby.netlify.com/
  repo: https://github.com/wangonya/the-plain-gatsby
  description: A simple minimalist starter for your personal blog.
  tags:
    - Blog
    - Markdown
  features:
    - Minimalist design
    - Next and previous blog post navigation
    - About page
    - Markdown support
- url: https://gatsby-starter-blockstack.openintents.org
  repo: https://github.com/friedger/gatsby-starter-blockstack
  description: A starter using Blockstack on client side
  tags:
    - Authentication
  features:
    - Uses Blockstack
    - Client side app
- url: https://anubhavsrivastava.github.io/gatsby-starter-multiverse
  repo: https://github.com/anubhavsrivastava/gatsby-starter-multiverse
  description: Single page starter based on the Multiverse site template by HTML5 up, with landing and Elements(Component) page
  tags:
    - HTML5UP
    - Onepage
    - Styling:SCSS
    - Portfolio
    - PWA
  features:
    - Designed by HTML5 UP
    - Fully Responsive
    - Image Gallery
    - Styling with SCSS
    - Offline support
    - Web App Manifest
- url: https://anubhavsrivastava.github.io/gatsby-starter-highlights
  repo: https://github.com/anubhavsrivastava/gatsby-starter-highlights
  description: Single page starter based on the Highlights site template by HTML5 up, with landing and Elements(Component) page
  tags:
    - HTML5UP
    - Onepage
    - Styling:SCSS
    - Portfolio
    - PWA
  features:
    - Designed by HTML5 UP
    - Fully Responsive
    - Image Gallery
    - Styling with SCSS
    - Offline support
    - Web App Manifest
- url: https://gatsby-starter-material-business-markdown.netlify.com/
  repo: https://github.com/ANOUN/gatsby-starter-material-business-markdown
  description: A clean, modern starter for businesses using Material Design Components
  tags:
    - Blog
    - Markdown
    - PWA
    - Styling:Material
    - Styling:SCSS
  features:
    - Minimal, Modern Business Website Design
    - Material Design Components
    - MDC React Components
    - MDC Theming
    - Blog
    - Home Page
    - Contact Page
    - Contact Form
    - About Page
    - Mobile-First approach in development
    - Fully Responsive
    - Markdown
    - PWA
- url: https://gatsby-starter-default-typescript.netlify.com/
  repo: https://github.com/andykenward/gatsby-starter-default-typescript
  description: Starter Default TypeScript
  tags:
    - Language:TypeScript
  features:
    - TypeScript
    - Typing generation for GraphQL using GraphQL Code Generator
    - Comes with React Helmet for adding site meta tags
    - Based on Gatsby Starter Default
- url: http://gatsbyhoney.davshoward.com/
  repo: https://github.com/davshoward/gatsby-starter-honey
  description: A delicious baseline for Gatsby (v2).
  tags:
    - Styling:PostCSS
    - SEO
  features:
    - Gatsby v2
    - SEO (including robots.txt, sitemap generation, automated yet customisable metadata, and social sharing data)
    - Google Analytics
    - PostCSS support
    - Developer environment variables
    - Accessibility support
    - Based on Gatsby Starter Default
- url: https://material-ui-starter.netlify.com/
  repo: https://github.com/dominicabela/gatsby-starter-material-ui
  description: This starter includes Material UI boilerplate and configuration files along with the standard Gatsby configuration files. It provides a starting point for developing Gatsby apps with the Material UI framework.
  tags:
    - SEO
    - Styling:Material
  features:
    - Material UI Framework
    - Roboto Typeface (self hosted)
    - SEO
    - Offline Support
    - Based on Gatsby Default Starter
- url: https://developer-diary.netlify.com/
  repo: https://github.com/willjw3/gatsby-starter-developer-diary
  description: A blog template created with web developers in mind. Totally usable right out of the box, but minimalist enough to be easily modifiable.
  tags:
    - Blog
    - Markdown
    - Pagination
    - SEO
  features:
    - Ready to go - Blog author name, author image, etc,... can be easily added using a config file
    - Blog posts created as markdown files
    - Gatsby v.2
    - Mobile responsive
    - Pagination
    - Category and tag pages
    - Social media sharing icons in each post
    - Icons from React Icons (Font Awesome, Devicons, etc,...)
    - Beautiful tech-topic tags to attach to your web-development-related blog posts
    - Developer-relevant social media icon links, including GitHub, Stack Overflow, and freeCodeCamp
- url: https://anubhavsrivastava.github.io/gatsby-starter-paradigmshift
  repo: https://github.com/anubhavsrivastava/gatsby-starter-paradigmshift
  description: Single page starter based on the Paradigm Shift site template by HTML5 up, with landing and Elements(Component) page
  tags:
    - HTML5UP
    - Onepage
    - Styling:SCSS
    - Portfolio
    - PWA
  features:
    - Designed by HTML5 UP
    - Fully Responsive
    - Image Gallery
    - Styling with SCSS
    - Offline support
    - Web App Manifest
- url: https://dazzling-heyrovsky-62d4f9.netlify.com/
  repo: https://github.com/s-kris/gatsby-starter-medium
  description: A GatsbyJS starter blog as close as possible to medium.
  tags:
    - Markdown
    - Styling:CSS-in-JS
  features:
    - Careers Listing
    - Mobile Responsive
- url: https://gatsby-personal-starter-blog.netlify.com
  repo: https://github.com/thomaswangio/gatsby-personal-starter-blog
  description: Gatsby starter for personal blogs! Blog configured to run at /blog and with Netlify CMS and gatsby-remark-vscode.
  tags:
    - Blog
    - Markdown
    - Styling:CSS-in-JS
    - CMS:Netlify
  features:
    - Netlify CMS
    - VSCode syntax highlighting
    - Styled Components
- url: https://anubhavsrivastava.github.io/gatsby-starter-phantom
  repo: https://github.com/anubhavsrivastava/gatsby-starter-phantom
  description: Single page starter based on the Phantom site template by HTML5 up, with landing, generic and Elements(Component) page
  tags:
    - HTML5UP
    - Onepage
    - Styling:SCSS
    - PWA
  features:
    - Designed by HTML5 UP
    - Fully Responsive
    - Styling with SCSS
    - Offline support
    - Web App Manifest
- url: https://gatsby-starter-internationalized.ack.ee/
  repo: https://github.com/AckeeCZ/gatsby-starter-internationalized
  description: A simple starter for fully internationalized websites, including route internationalization.
  tags:
    - i18n
  features:
    - internationalized page content - via react-intl
    - internationalized routes - via language configuration
    - lightweight - includes only internationalization code
    - LocalizedLink - built-in link component handling route generation
    - LanguageSwitcher - built-in language switcher component
- url: https://gatsby-starter-bee.netlify.com/
  repo: https://github.com/JaeYeopHan/gatsby-starter-bee
  description: A simple starter for blog with fresh UI.
  tags:
    - Blog
    - Netlify
    - Disqus
    - SEO
  features:
    - Code highlight with Fira Code font
    - Emoji (emojione)
    - Social share feature (Twitter, Facebook)
    - Comment feature (disqus, utterances)
    - Sponsor service (Buy-me-a-coffee)
    - CLI Tool
- url: https://learn.hasura.io/graphql/react/introduction
  repo: https://github.com/hasura/gatsby-gitbook-starter
  description: A starter to generate docs/tutorial websites based on GitBook theme.
  tags:
    - Documentation
    - MDX
    - Markdown
    - SEO
  features:
    - Write in Markdown / MDX and generate responsive documentation/tutorial web apps
    - Fully Configurable
    - Syntax highlighting with Prismjs
    - Code diffing with +/-
    - Google Analytics Integration
    - SEO Tags with MDX frontmatter
    - Edit on GitHub button
    - Fully Customisable with rich embeds using React in MDX.
- url: https://gatsby-starter-blog-with-lunr.netlify.com/
  repo: https://github.com/lukewhitehouse/gatsby-starter-blog-with-lunr
  description: Building upon Gatsby's blog starter with a Lunr.js powered Site Search.
  tags:
    - Blog
    - Search
  features:
    - Same as the official starter blog
    - Integration with Lunr.js
- url: https://rg-portfolio.netlify.com/
  repo: https://github.com/rohitguptab/rg-portfolio
  description: Kick-off your Portfolio website with RG-Portfolio gatsby starter. We have used Gatsby + Contentful.
  tags:
    - Portfolio
    - CMS:Contentful
    - PWA
    - Blog
    - SEO
    - Disqus
    - Gallery
    - Landing Page
    - Markdown
    - Netlify
    - Styling:Bootstrap
  features:
    - Blogs listing with each blog post.
    - Contact form with Email notification using formspree.io.
    - Photos and Blogs page listing.
    - Different types of sections like About, Service, Blogs, Work, Testimonials, Photos, and contact.
    - All settings manage from contentful for example Header Menu, Homepage sections, blogs, and photos, etc.
    - Social share in blog details pages with comment ( Disqus ).
    - PWA
- url: https://oneshopper.netlify.com
  repo: https://github.com/rohitguptab/OneShopper
  description: This Starter is created for e-commerce site with Gatsby + Contentful and snipcart
  tags:
    - E-commerce
    - CMS:Contentful
    - Blog
    - SEO
    - Disqus
  features:
    - Blog post listing with previews for each blog post.
    - Store page listing all the Products and includes features like Rating, Price, Checkout, More then one Product images with tabbing.
    - Contact form with Email notification.
    - Index pages design with Latest Post, Latest Blog, Deal of week and Banner.
- url: https://anubhavsrivastava.github.io/gatsby-starter-spectral
  repo: https://github.com/anubhavsrivastava/gatsby-starter-spectral
  description: Single page starter based on the Spectral site template by HTML5 up, with landing, Generic and Elements(Component) page
  tags:
    - HTML5UP
    - Onepage
    - Styling:SCSS
    - Portfolio
    - PWA
  features:
    - Designed by HTML5 UP
    - Fully Responsive
    - Styling with SCSS
    - Offline support
    - Web App Manifest
- url: https://anubhavsrivastava.github.io/gatsby-starter-directive
  repo: https://github.com/anubhavsrivastava/gatsby-starter-directive
  description: Single page starter based on the Directive site template by HTML5 up, with landing and Elements(Component) page
  tags:
    - HTML5UP
    - Onepage
    - Styling:SCSS
    - Portfolio
    - PWA
  features:
    - Designed by HTML5 UP
    - Fully Responsive
    - Styling with SCSS
    - Offline support
    - Web App Manifest
- url: https://histaff.io/
  repo: https://github.com/histaff/website-static
  description: It's a beautiful starter static website which useful plugins based on Gatsby
  tags:
    - Styling:SCSS
    - Landing Page
    - Onepage
  features:
    - Fully Responsive
    - Styling with SCSS
    - Very similar to gatsby-starter-netlify-cms, slightly more configurable (e.g. set site-title in gatsby-config) with Bootstrap/Bootswatch instead of bulma
    - LocalizedLink - built-in link component handling route generation
- url: https://gatsby-kea-starter.netlify.com/
  repo: https://github.com/benjamin-glitsos/gatsby-kea-starter
  description: Gatsby starter with redux and sagas made simpler by the Kea library
  tags:
    - Redux
  features:
    - The Kea library makes redux and sagas extremely simple and concise
- url: https://anubhavsrivastava.github.io/gatsby-starter-solidstate
  repo: https://github.com/anubhavsrivastava/gatsby-starter-solidstate
  description: Single page starter based on the Solid State site template by HTML5 up, with landing, Generic and Elements(Component) page
  tags:
    - HTML5UP
    - Onepage
    - Styling:SCSS
    - Portfolio
    - PWA
  features:
    - Designed by HTML5 UP
    - Fully Responsive
    - Styling with SCSS
    - Offline support
    - Web App Manifest
- url: https://yellowcake.netlify.com/
  repo: https://github.com/thriveweb/yellowcake
  description: A starter project for creating lightning-fast websites with Gatsby v2 and Netlify-CMS v2 + Uploadcare integration.
  tags:
    - CMS:Netlify
    - Netlify
    - Blog
    - SEO
  features:
    - Uploadcare
    - Netlify Form
    - Category list (with navigation)
    - Featured post
    - Next and prev post
    - SEO component
- url: https://anubhavsrivastava.github.io/gatsby-starter-fractal
  repo: https://github.com/anubhavsrivastava/gatsby-starter-fractal
  description: Single page starter based on the Fractal site template by HTML5 up, with landing and Elements(Component) page
  tags:
    - HTML5UP
    - Onepage
    - Styling:SCSS
    - Portfolio
    - PWA
  features:
    - Designed by HTML5 UP
    - Fully Responsive
    - Styling with SCSS
    - Offline support
    - Web App Manifest
- url: https://minimal-gatsby-ts-starter.netlify.com/
  repo: https://github.com/TheoBr/minimal-gatsby-typescript-starter
  description: Minimal TypeScript Starter
  tags:
    - Language:TypeScript
  features:
    - TypeScript
    - ESLint + optional rule enforcement with Husky
    - Prettier
    - Netlify ready
    - Minimal
- url: https://gatsby-typescript-starter-default.netlify.com/
  repo: https://github.com/RobertoMSousa/gatsby-typescript-starter-default
  description: Simple Gatsby starter using TypeScript and eslint instead of outdated tslint.
  tags:
    - Language:TypeScript
    - SEO
    - Linting
  features:
    - Comes with React Helmet for adding site meta tags
    - Includes plugins for offline support out of the box
    - TypeScript
    - Prettier & eslint to format & check the code
- url: https://gatsby-starter-carraway.netlify.com/
  repo: https://github.com/endymion1818/gatsby-starter-carraway
  description: a Gatsby starter theme with Accessibility features, TypeScript, Jest, some basic UI elements, and a CircleCI pipeline
  tags:
    - Language:TypeScript
    - Pagination
    - Search
    - Testing
  features:
    - Paginated post archive
    - Site search with Lunr.js
    - Categories and category archive pages
    - Minimal CSS defaults using styled-components, including system font stack
    - Some fundamental Accessibility features including tabbable navigation & "Skip to content" link
    - UI elements including multi-column layout using CSS Grid (with float fallback), header component with logo, basic navigation & search and a footer with 3-column layout, logo and 2 menu areas
    - TypeScript & Testing including some sensible TypeScript defaults, tests with @testing-library/react, pre-commit and pre-push hooks. Set up includes enums for repeating values such as font & background colours
    - Setup for a CircleCI pipeline so you can run the above tests in branches before merging to master
    - Markdown posts _and_ pages (pages don't appear in the post archive)
- url: https://www.quietboy.net
  repo: https://github.com/zhouyuexie/gatsby-starter-quiet
  description: Gatsby out of the box blog, use TypeScript and highly customized style.
  tags:
    - Language:TypeScript
    - Styling:SCSS
    - SEO
    - Linting
    - RSS
    - Pagination
    - PWA
  features:
    - TypeScript
    - TsLint & Prettier
    - Tag list
    - Custom page layout
    - Switch the dark mode according to the system theme
    - Scss
    - Pagination
- url: https://compassionate-morse-5204bf.netlify.com/
  repo: https://github.com/deamme/gatsby-starter-prismic-resume
  description: Gatsby Resume/CV page with Prismic integration
  tags:
    - CMS:Prismic
    - CMS:Headless
    - Styling:CSS-in-JS
    - Onepage
    - Linting
  features:
    - One-page resume/CV
    - Prismic as Headless CMS
    - Emotion for styling
    - Uses multiple features of Prismic - Slices, Labels, Custom Types
    - ESLint & Prettier
- url: https://anubhavsrivastava.github.io/gatsby-starter-resume
  repo: https://github.com/anubhavsrivastava/gatsby-starter-resume
  description: Single page starter based on the Resume site template by startbootstrap for resume/portfolio page
  tags:
    - Onepage
    - Styling:SCSS
    - PWA
  features:
    - Designed by startbootstrap
    - Fully Responsive
    - Styling with SCSS
    - Offline support
    - Web App Manifest
- url: https://gatsby-starter-typescript-jest.netlify.com/
  repo: https://github.com/denningk/gatsby-starter-typescript-jest
  description: Barebones Gatsby starter with TypeScript, Jest, GitLab-CI, and other useful configurations
  tags:
    - Language:TypeScript
    - Testing
    - AWS
    - Linting
    - SEO
  features:
    - All components from default Gatsby starter converted to TypeScript
    - Jest testing configured for TypeScript with ts-jest
    - Detailed guide on how to deploy using AWS S3 buckets included in README
    - .gitlab-ci.yml file with blanks that can be customized for any Gatsby project
    - Configurations for EditorConfig, Prettier, and ESLint (for TypeScript)
- url: https://gatsby-starter-apollo.smakosh.com/app/
  repo: https://github.com/smakosh/gatsby-apollo-starter
  description: Gatsby Apollo starter - with client side routing
  tags:
    - Client-side App
    - SEO
    - Styling:CSS-in-JS
  features:
    - Apollo provider & Client side routing
    - Eslint/Prettier configured
    - Easy to customize
    - Nice project structure
    - Flex Grid components easy to customize
- url: https://portfolio.smakosh.com/
  repo: https://github.com/smakosh/gatsby-portfolio-dev
  description: A portfolio for developers
  tags:
    - Portfolio
    - SEO
    - Netlify
    - Onepage
    - Styling:CSS-in-JS
  features:
    - Eslint/Prettier configured
    - Scores 100% on a11y / Performance / PWA / SEO
    - PWA (desktop & mobile)
    - Easy to customize
    - Nice project structure
    - Amazing illustrations by Undraw.co
    - Tablet & mobile friendly
    - Continuous deployment with Netlify
    - A contact form protected by Google Recaptcha
    - Can be deployed with one click
    - Functional components with Recompose React Hooks! ready to migrate to React hooks!
    - Fetches your GitHub pinned projects with most stars (You could customize this if you wish)
- url: https://github.com/smakosh/gatsby-airtable-starter
  repo: https://github.com/smakosh/gatsby-airtable-starter
  description: Gatsby Airtable starter
  tags:
    - SEO
    - Netlify
    - Client-side App
    - Styling:CSS-in-JS
  features:
    - Static content fetched from Airtable
    - Dynamic content with CRUD operations with Airtable REST API
    - Well structured files/folders
    - Custom React Hooks
    - Custom Helpers instead of using third party libraries
    - Dynamic & Static containers
    - Global state management ready with useReducer & useContext
    - Dummy auth but ready to add real requests
- url: https://github.com/smakosh/gatsby-app-starter-rest-api
  repo: https://github.com/smakosh/gatsby-app-starter-rest-api
  description: Gatsby REST API starter
  tags:
    - Authentication
    - Client-side App
    - Styling:CSS-in-JS
  features:
    - Dynamic content with CRUD operations with a REST API
    - Well structured files/folders
    - Custom React Hooks
    - Auth with a JWT approach
    - Custom Helpers instead of using third party libraries
    - Dynamic containers
    - Global state management ready with useReducer & useContext
- url: https://gatsbyjs-starter-tailwindplay.appseed.us/
  repo: https://github.com/app-generator/gatsbyjs-starter-tailwindplay
  description: A Gatsby v2 starter styled using Tailwind, a utility-first CSS framework. Uses Purgecss to remove unused CSS.
  tags:
    - Styling:Tailwind
  features:
    - Based on gatsby-starter-tailwind
    - Tailwind CSS Framework
    - Removes unused CSS with Purgecss
- url: https://act-labs.github.io/
  repo: https://github.com/act-labs/gatsby-starter-act-blog
  description: Gatsby starter for blog/documentation using MDX, Ant Design, gatsby-plugin-combine.
  tags:
    - Blog
    - Documentation
    - Styling:Ant Design
    - Markdown
    - MDX
    - SEO
  features:
    - Posts and snippets;
    - SEO component;
    - Ant Design UI components;
    - Markdown and MDX for pages;
    - A customized webpack and babel configuration, for complex profecianal web apps with node.js, Jest tests, etc;
    - Progressively build more and more complex pages using gatsby-plugin-combine.
- url: https://gatsby-ghub.netlify.com/resume-book/
  repo: https://github.com/dwyfrequency/gatsby-ghub
  description: A resume builder app with authenticated routes, static marketing pages, and dynamic resume creation
  tags:
    - Authentication
    - Netlify
    - Client-side App
  features:
    - Netlify Identity
    - Static Marketing pages and Dynamic Client-side Authenticated App pages
    - SEO component
    - Apollo GraphQL (client-side)
- url: https://lewis-gatsby-starter-i18n.netlify.com
  repo: https://github.com/lewislbr/lewis-gatsby-starter-i18n
  description: A simple custom Gatsby starter template to start a new multilanguage website.
  tags:
    - i18n
    - Styling:CSS-in-JS
    - Portfolio
    - SEO
  features:
    - Automatically detects user browser language.
    - CSS in JS with styled-components.
    - Optimized images.
    - Offline capabilities.
    - Auto-generated sitemap and robots.txt.
- url: https://gatsby-snipcart-starter.netlify.com/
  repo: https://github.com/issydennis/gatsby-snipcart
  description: A simple e-commerce shop built using Gatsby and Snipcart.
  tags:
    - E-commerce
    - Styling:CSS-in-JS
    - Markdown
  features:
    - Minimal design to allow for simple customisation.
    - Snipcart integration provides an easy-to-use shopping cart and checkout.
    - Individual product pages with custom fields.
    - Products defined using markdown.
    - Styled components.
    - Gatsby image for optimised product images.
- url: https://anubhavsrivastava.github.io/gatsby-starter-stylish
  repo: https://github.com/anubhavsrivastava/gatsby-starter-stylish
  description: Single page starter based on the Stylish Portfolio site template by startbootstrap for portfolio page
  tags:
    - Onepage
    - Portfolio
    - Styling:SCSS
    - PWA
  features:
    - Designed by startbootstrap
    - Fully Responsive
    - Styling with SCSS
    - Offline support
    - Web App Manifest
- url: https://lewis-gatsby-starter-basic.netlify.com
  repo: https://github.com/lewislbr/lewis-gatsby-starter-basic
  description: A simple custom basic Gatsby starter template to start a new website.
  tags:
    - Styling:CSS-in-JS
    - SEO
  features:
    - Bare-bones starter.
    - CSS in JS with styled-components.
    - Optimized images.
    - Offline capabilities.
    - Auto-generated sitemap and robots.txt.
- url: https://myclicks.netlify.com/
  repo: https://github.com/himali-patel/MyClicks
  description: A simple Gatsby starter template to create portfolio website with contentful and Netlify.
  tags:
    - Blog
    - Netlify
    - CMS:Contentful
    - Styling:Bootstrap
    - Disqus
    - SEO
  features:
    - Fecthing Dynamic content from Contentful.
    - Blog post listing with previews, disqus implementation and social sharing for each blog post.
    - Contact form integration with Netlify.
    - Portfolio Result Filteration according to Category.
    - Index pages design with Recent Blogs and Intagram Feed.
- url: https://gatsby-starter-typescript-graphql.netlify.com
  repo: https://github.com/spawnia/gatsby-starter-typescript-graphql
  description: A Gatsby starter with typesafe GraphQL using TypeScript
  tags:
    - Language:TypeScript
    - Linting
    - Portfolio
    - Styling:CSS-in-JS
  features:
    - Type safety with TypeScript
    - Typesafe GraphQL with graphql-code-generator
    - ESLint with TypeScript support
    - Styling with styled-components
- url: https://gatsby-tailwind-serif.netlify.com/
  repo: https://github.com/windedge/gatsby-tailwind-serif
  description: A Gatsby theme based on gatsby-serif-theme, rewrite with Tailwind CSS.
  tags:
    - Styling:Tailwind
    - Markdown
  features:
    - Based on gatsby-serif-theme
    - Tailwind CSS Framework
    - Removes unused CSS with Purgecss
    - Responsive design
    - Suitable for small business website
- url: https://mystifying-mclean-5c7fce.netlify.com
  repo: https://github.com/renvrant/gatsby-mdx-netlify-cms-starter
  description: An extension of the default starter with Netlify CMS and MDX support.
  tags:
    - MDX
    - Markdown
    - Netlify
    - CMS:Netlify
    - Styling:None
  features:
    - MDX and Netlify CMS support
    - Use React components in Netlify CMS Editor and other markdown files
    - Allow editors to choose a page template
    - Replace HTML tags with React components upon rendering Markdown, enabling design systems
    - Hide pages from being editable by the CMS
    - Minimal and extensible
- url: https://gatsby-airtable-advanced-starter.marcomelilli.com
  repo: https://github.com/marcomelilli/gatsby-airtable-advanced-starter
  description: A Gatsby Starter Blog using Airtable as backend
  tags:
    - Airtable
    - Blog
    - Styling:None
  features:
    - Dynamic content from Airtable
    - Does not contain any UI frameworks
    - Tags
    - Categories
    - Authors
    - Disqus
    - Offline support
    - Web App Manifest
    - SEO
- url: https://contentful-starter.netlify.com/
  repo: https://github.com/algokun/gatsby_contentful_starter
  description: An Awesome Starter Kit to help you get going with Contentful and Gatsby
  tags:
    - Blog
    - CMS:Contentful
    - CMS:Headless
  features:
    - Bare-bones starter.
    - Dynamic content from Contentful CMS
    - Ready made Components
    - Responsive Design
    - Includes Contentful Delivery API for production build
- url: https://gatsby-simple-blog.thundermiracle.com
  repo: https://github.com/thundermiracle/gatsby-simple-blog
  description: A gatsby-starter-blog with overreacted looking and tags, breadcrumbs, disqus, i18n, eslint supported
  tags:
    - i18n
    - Blog
    - Netlify
    - Linting
    - Disqus
    - Testing
  features:
    - Easily Configurable
    - Tags
    - Breadcrumbs
    - Tags
    - Disqus
    - i18n
    - ESLint
    - Jest
- url: https://anubhavsrivastava.github.io/gatsby-starter-grayscale
  repo: https://github.com/anubhavsrivastava/gatsby-starter-grayscale
  description: Single page starter based on the Grayscale site template by startbootstrap for portfolio page
  tags:
    - Onepage
    - Portfolio
    - Styling:SCSS
    - PWA
  features:
    - Designed by startbootstrap
    - Fully Responsive
    - Styling with SCSS
    - Offline support
    - Web App Manifest
- url: https://gatsby-all-in.netlify.com
  repo: https://github.com/Gherciu/gatsby-all-in
  description: A starter that includes the most popular js libraries, already pre-configured and ready for use.
  tags:
    - Linting
    - Netlify
    - Styling:Tailwind
  features:
    - Tailwind CSS Framework
    - Antd UI Framework pre-configured
    - Redux for managing state
    - Eslint and Stylelint to enforce code style
- url: http://demo.nagui.me
  repo: https://github.com/kimnagui/gatsby-starter-nagui
  description: A Gatsby starter that full responsive blog.
  tags:
    - Blog
    - AWS
    - Pagination
    - SEO
    - Styling:CSS-in-JS
  features:
    - Tags & Categorys.
    - Pagination.
    - Show Recent Posts for category.
    - Styled-Components.
    - Mobile-First CSS.
    - Syntax highlighting in code blocks using PrismJS(Dracula).
    - Google Analytics.
    - Deploy AWS S3.
- url: https://anubhavsrivastava.github.io/gatsby-starter-newage
  repo: https://github.com/anubhavsrivastava/gatsby-starter-newage
  description: Single page starter based on the new age site template by startbootstrap for portfolio page/Mobile app launch
  tags:
    - Onepage
    - Portfolio
    - Styling:SCSS
    - PWA
  features:
    - Designed by startbootstrap
    - Fully Responsive
    - Styling with SCSS
    - Offline support
    - Web App Manifest
- url: https://gatsby-starter-krisp.netlify.com/
  repo: https://github.com/algokun/gatsby-starter-krisp
  description: A minimal, clean and responsive starter built with gatsby
  tags:
    - Styling:Bootstrap
    - Onepage
    - Portfolio
    - Netlify
    - Markdown
  features:
    - Styled-Components.
    - Mobile-First CSS.
    - Responsive Design, optimized for Mobile devices
- url: https://gatsby-datocms-starter.netlify.com/
  repo: https://github.com/brohlson/gatsby-datocms-starter
  description: An SEO-friendly DatoCMS starter with styled-components, page transitions, and out-of-the-box blog post support.
  tags:
    - CMS:DatoCMS
    - Styling:CSS-in-JS
    - Blog
    - Portfolio
    - SEO
  features:
    - Page Transitions
    - Blog Post Template
    - Sitemap & Robots.txt generation
- url: https://elemental.netlify.com/
  repo: https://github.com/akzhy/gatsby-starter-elemental
  description: A highly customizable portfolio starter with grid support.
  tags:
    - Blog
    - Portfolio
    - SEO
  features:
    - Highly Customizable
    - Portfolio Template
    - Blog Post Template
    - SEO Friendly
- url: https://gatsby-starter-apollo.netlify.com/
  repo: https://github.com/piducancore/gatsby-starter-apollo-netlify
  description: This project is an easy way to start developing fullstack apps with Gatsby and Apollo Server (using Netlify Lambda functions). For developing we use Netlify Dev to bring all of this magic to our local machine.
  tags:
    - Netlify
  features:
    - Apollo Client
    - Apollo Server running on Netlify functions
    - Netlify Dev for local development
- url: https://gatsby-starter-blog-and-portfolio.netlify.com/
  repo: https://github.com/alisalahio/gatsby-starter-blog-and-portfolio
  description: Just gatsby-starter-blog, with portfolio section added
  tags:
    - Blog
    - Portfolio
  features:
    - Basic setup for a full-featured blog
    - Basic setup for a portfolio
    - Support for an RSS feed
    - Google Analytics support
    - Automatic optimization of images in Markdown posts
    - Support for code syntax highlighting
    - Includes plugins for easy, beautiful typography
    - Includes React Helmet to allow editing site meta tags
    - Includes plugins for offline support out of the box
- url: https://www.attejuvonen.fi
  repo: https://github.com/baobabKoodaa/blog
  description: Blog with all the Bells and Whistles
  tags:
    - Blog
    - Infinite Scroll
    - Pagination
    - SEO
    - Markdown
  features:
    - Write blog posts into Markdown files (easy to format and content will not be married to any platform).
    - Expandable
    - Responsive and streamlined design.
    - Blazing fast UX
    - Autogenerated tracedSVG image placeholders are stylized to create a smooth look and transition as the image loads without the page jumping around.
    - Posts organized by tags.
    - Teasers of posts are generated to front page with infinite scroll which gracefully degrades into pagination.
    - Allow readers to be notified of updates with RSS feed and email newsletter.
    - Contact Form.
- url: https://novela.narative.co
  repo: https://github.com/narative/gatsby-starter-novela
  description: Welcome to Novela, the simplest way to start publishing with Gatsby.
  tags:
    - Blog
    - MDX
    - Portfolio
    - Pagination
    - SEO
  features:
    - Beautifully Designed
    - Multiple Homepage Layouts
    - Toggleable Light and Dark Mode
    - Simple Customization with Theme UI
    - Highlight-to-Share
    - Read Time and Progress
    - MDX support and inline code
    - Accessibility in Mind
- url: https://gatsby-starter-fashion-portfolio.netlify.com/
  repo: https://github.com/shobhitchittora/gatsby-starter-fashion-portfolio
  description: A Gatsby starter for a professional and minimal fashion portfolio.
  tags:
    - Blog
    - Client-side App
    - Landing Page
    - Portfolio
    - Styling:Other
  features:
    - A minimal and simple starter for your fashion portfolio
    - No need for any CMS, work with all your data and images locally.
    - Separate components for different pages and grid
    - Uses gatsby-image to load images
    - Built using the old school CSS.
- url: https://gatsby-theme-profile-builder.netlify.com/
  repo: https://github.com/ashr81/gatsby-theme-profile-builder
  description: Simple theme to build your personal portfolio and publish your articles using Contentful CMS.
  tags:
    - Landing Page
    - Portfolio
    - Styling:CSS-in-JS
    - Blog
    - CMS:Contentful
  features:
    - Mobile Screen support
    - Out of the box support with Contentful CMS for articles.
    - Toggleable Light and Dark Mode
    - Profile image with links to your GitHub and Twitter.
- url: https://prist.marguerite.io/
  repo: https://github.com/margueriteroth/gatsby-prismic-starter-prist
  description: A light-themed starter powered by Gatsby v2 and Prismic to showcase portfolios and blogs.
  tags:
    - Blog
    - CMS:Prismic
    - Landing Page
    - Netlify
    - Portfolio
    - SEO
    - Styling:CSS-in-JS
  features:
    - Landing page with customizable Hero, Portfolio preview, and About component
    - Emotion styled components
    - Blog layout and pages
    - Portfolio layout and pages
    - Google Analytics
    - Mobile ready
- url: https://demos.simplecode.io/gatsby/crafty/
  repo: https://github.com/simplecode-io/gatsby-crafty-theme
  description: SEO-friendly, fast, and fully responsive Gatsby starter with minimal plugins, utilizing JSON files as a content source.
  tags:
    - SEO
    - Portfolio
    - CMS:Other
    - Styling:Other
  features:
    - Beautiful and simple design
    - 100/100 Google Lighthouse score
    - SEO Optimized
    - Includes header/footer/sidebar (on Mobile)
    - CSS based sidebar
    - CSS based Modals
    - Content is fetched from JSON Files
    - Only one extra plugin from default Gatsby starter
- url: https://gatsby-starter-profile-site.netlify.com/
  repo: https://github.com/Mr404Found/gatsby-starter-profile-site
  description: A minimal and clean starter build with gatsby.
  tags:
    - Landing Page
    - Netlify
    - Portfolio
    - SEO
    - Styling:CSS-in-JS
  features:
    - Simple Design
    - Made by Sumanth
- url: https://the404blog.netlify.com
  repo: https://github.com/algokun/the404blog
  description: An Awesome Starter Blog to help you get going with Gatsby and Markdown
  tags:
    - Blog
    - Markdown
    - Search
    - Styling:CSS-in-JS
  features:
    - Bare-bones starter.
    - Dynamic content with Markdown
    - Ready made Components
    - Responsive Design
    - Includes Search Feature.
    - Syntax Highlight in Code.
    - Styling in Bootstrap
- url: https://gatsby-starter-unicorn.netlify.com/
  repo: https://github.com/algokun/gatsby_starter_unicorn
  description: An Awesome Starter Blog to help you get going with Gatsby and Markdown
  tags:
    - Blog
    - Markdown
    - Styling:CSS-in-JS
  features:
    - Bare-bones starter.
    - Dynamic content with Markdown
    - Ready made Components
    - Responsive Design
    - Syntax Highlight in Code.
- url: https://gatsby-starter-organization.netlify.com/
  repo: https://github.com/geocine/gatsby-starter-organization
  description: A Gatsby starter template for organization pages. Using the Gatsby theme "@geocine/gatsby-theme-organization"
  tags:
    - Styling:CSS-in-JS
    - Landing Page
    - Portfolio
    - Onepage
  features:
    - React Bootstrap styles
    - Theme-UI and EmotionJS CSS-in-JS
    - A landing page with all your organization projects, configurable through a YML file.
    - Configurable logo, favicon, organization name and title
- url: https://gatsby-starter-interviews.netlify.com/
  repo: https://github.com/rmagon/gatsby-starter-interviews
  description: A Gatsby starter template for structured Q&A or Interview sessions
  tags:
    - SEO
    - Blog
    - Styling:SCSS
  features:
    - Minimalist design for interviews
    - Beautifully presented questions and answers
    - Option to read all answers to a specific question
    - Share interview on social channels
    - All content in simple json files
- url: https://gatsby-starter-photo-book.netlify.com/
  repo: https://github.com/baobabKoodaa/gatsby-starter-photo-book
  description: A Gatsby starter for sharing photosets.
  tags:
    - Gallery
    - Infinite Scroll
    - Pagination
    - Transitions
  features:
    - Gallery with auto-generated thumbnails are presented on CSS Grid with infinite scroll.
    - Beautiful "postcard" view for photos with fullscreen toggle.
    - Both views are responsive with minimal whitespace and polished UX.
    - Many performance optimizations for image delivery (both by Gatsby & way beyond what Gatsby can do).
- url: https://gatsby-typescript-scss-starter.netlify.com/
  repo: https://github.com/GrantBartlett/gatsby-typescript-starter
  description: A simple starter project using TypeScript and SCSS
  tags:
    - Language:TypeScript
    - Styling:SCSS
    - SEO
  features:
    - Pages and components are classes.
    - A skeleton SCSS project added with prefixing
- url: https://portfolio-by-mohan.netlify.com/
  repo: https://github.com/algokun/gatsby_starter_portfolio
  description: An Official Starter for Gatsby Tech Blog Theme
  tags:
    - SEO
    - Blog
  features:
    - Styling using Styled-Components
    - Search using ElasticLunr
    - Theme by gatsby-tech-blog-theme
    - Deployed in Netlify
- url: https://brevifolia-gatsby-forestry.netlify.com/
  repo: https://github.com/kendallstrautman/brevifolia-gatsby-forestry
  description: A minimal starter blog built with Gatsby & Forestry CMS
  tags:
    - CMS:Forestry.io
    - Blog
    - Markdown
    - Styling:SCSS
  features:
    - Blog post listing with previews (image + summary) for each blog post
    - Minimalist, responsive design & typography
    - Create new markdown posts dynamically
    - Configured to work automatically with Forestry CMS
    - Customizable 'info' page
    - Simple layout & scss architecture, easily extensible
- url: https://gatsby-firebase-starter.netlify.com/
  repo: https://github.com/ovidiumihaibelciug/gatsby-firebase-starter
  description: Starter / Project Boilerplate for Authentication and creating Dynamic pages from collections with Firebase and Gatsby.js
  tags:
    - Firebase
    - SEO
    - Styling:SCSS
    - Authentication
    - PWA
  features:
    - Authentication with Firebase
    - Programmatically create pages from a firestore collection
    - Protected Routes with Authorization
    - Email verification
    - Includes React Helmet to allow editing site meta tags
    - Includes plugins for offline support out of the box
- url: https://gatsby-typescript-minimal.netlify.com/
  repo: https://github.com/benbarber/gatsby-typescript-minimal
  description: A minimal, bare-bones TypeScript starter for Gatsby
  tags:
    - Language:TypeScript
    - Styling:CSS-in-JS
    - SEO
  features:
    - Bare-bones starter
    - TypeScript
    - TSLint
    - Prettier
    - Styled Components
    - Sitemap Generation
    - Google Analytics
- url: https://agility-gatsby-starter-gatsbycloud.netlify.com
  repo: https://github.com/agility/agility-gatsby-starter
  description: Get started with Gatsby and Agility CMS using a minimal blog.
  tags:
    - CMS:Agility CMS
    - Blog
    - SEO
  features:
    - A bare-bones starter Blog to get you off and running with Agility CMS and Gatsby.
- url: https://gatsby-starter-dot.netlify.com/
  repo: https://github.com/chronisp/gatsby-starter
  description: Gatsby Starter for creating portfolio & blog.
  tags:
    - Blog
    - CMS:Headless
    - CMS:Contentful
    - Netlify
    - Portfolio
    - Redux
    - SEO
    - Styling:Material
  features:
    - Extensible & responsive design using Material UI (palette, typography & breakpoints configuration)
    - Blog integration with Contentful CMS (GraphQL queries)
    - Redux (connect actions & props easily using custom HOF)
    - Support for Netlify deployment
    - SEO
    - Prettier code styling
- url: https://johnjkerr.github.io/gatsby-creative/
  repo: https://github.com/JohnJKerr/gatsby-creative
  description: Gatsby implementation of the Start Bootstrap Creative template
  tags:
    - Gallery
    - Portfolio
    - Styling:Bootstrap
    - Styling:SCSS
  features:
    - Start Bootstrap Creative template converted to React/Gatsby
    - React Scrollspy used to track page position
    - React Bootstrap used to create modal portfolio carousel
    - GitHub Actions deployment to GitHub Pages demonstrated
- url: https://bonneville.netlify.com/
  repo: https://github.com/bagseye/bonneville
  description: A starter blog template for Gatsby
  tags:
    - Blog
    - SEO
  features:
    - Extensible & responsive design
    - Blog integration
    - SEO
- url: https://gatsby-starter-i18next-sanity.netlify.com/en
  repo: https://github.com/johannesspohr/gatsby-starter-i18next-sanity
  description: A basic starter which integrates translations with i18next and localized sanity input.
  tags:
    - i18n
    - CMS:sanity.io
  features:
    - Showcases advanced i18n techniques with i18next and sanity.io
    - Correct URLs for the languages (language in the path, translated slugs)
    - Multilanguage content from sanity
    - Snippets translation
    - Optimized bundle size (don't ship all translations at once)
    - Alternate links to other languages
    - Sitemap with language information
    - Localized 404 pages
- url: https://gatsby-skeleton.netlify.com/
  repo: https://github.com/msallent/gatsby-skeleton
  description: Gatsby starter with TypeScript and all sort of linting
  tags:
    - Language:TypeScript
    - Styling:CSS-in-JS
    - SEO
  features:
    - TypeScript
    - Styled-Components
    - ESLint
    - Prettier
    - Stylelint
    - SEO
- url: https://nehalem.netlify.com/
  repo: https://github.com/nehalist/gatsby-starter-nehalem
  description: A starter for the Gatsby Nehalem Theme
  tags:
    - Blog
    - Language:TypeScript
    - Markdown
    - Search
    - SEO
  features:
    - Fully responsive
    - Highly optimized (Lighthouse score ~400)
    - SEO optimized (with open graph, Twitter Card, JSON-LD, RSS and sitemap)
    - Syntax highlighting
    - Search functionality
    - Multi navigations
    - Static pages
    - Fully typed with TypeScript
    - Tagging
    - Theming
    - Customizable
- url: https://gatsby-starter-headless-wp.netlify.com
  repo: https://github.com/crock/gatsby-starter-headless-wordpress
  description: A starter Gatsby site to quickly implement a site for headless WordPress
  tags:
    - Blog
    - CMS:Headless
    - CMS:WordPress
  features:
    - New Header
    - Responsive
    - Sidebar that displays recent blog posts
- url: https://gatsby-advanced-blog-starter.netlify.com
  repo: https://github.com/aman29271/gatsby-advanced-blog-starter
  description: A pre-built Gatsby Starter Tech-blog
  tags:
    - Blog
    - Markdown
  features:
    - Highly Optimised
    - Image optimised with blur-up effect
    - Responsive
    - Code  highlighting
    - tagging
    - Sass compiled
- url: https://anubhavsrivastava.github.io/gatsby-starter-casual
  repo: https://github.com/anubhavsrivastava/gatsby-starter-casual
  description: Multi page starter based on the Casual site template by startbootstrap for portfolio
  tags:
    - Onepage
    - Styling:SCSS
    - PWA
  features:
    - Designed by startbootstrap
    - Fully Responsive
    - Styling with SCSS
    - Offline support
    - Web App Manifest
- url: https://gatsby-starter-ts-hello-world.netlify.com
  repo: https://github.com/hdorgeval/gatsby-starter-ts-hello-world
  description: TypeScript version of official hello world
  tags:
    - Language:TypeScript
  features:
    - TypeScript
    - ESLint
    - Type checking
    - no boilerplate
    - Great for advanced users
    - VSCode ready
- url: https://grommet-file.netlify.com/
  repo: https://github.com/metinsenturk/gatsby-starter-grommet-file
  description: Grommet-File is made with Grommet V2 and a blog starter
  tags:
    - Blog
    - Markdown
    - SEO
    - Portfolio
    - Styling:Grommet
  features:
    - Responsive Design
    - Pagination
    - Page creation
    - Content is Markdown files
    - Google Analytics
    - Grommet V2 User Interface
    - Support for RSS feed
    - SEO friendly
    - Mobile and responsive
    - Sitemap & Robots.txt generation
    - Optimized images with gatsby-image
- url: https://gatsby-wordpress-typescript-scss-blog.netlify.com/
  repo: https://github.com/sagar7993/gatsby-wordpress-typescript-scss-blog
  description: A Gatsby starter template for a WordPress blog, built using TypeScript, SCSS and Ant Design
  tags:
    - Blog
    - CMS:WordPress
    - CMS:Headless
    - Language:TypeScript
    - Pagination
    - PWA
    - SEO
    - Portfolio
    - Styling:SCSS
  features:
    - TypeScript for type-safe code
    - Source content from WordPress CMS
    - Auto generated Pagination for your WordPress Posts
    - Auto generated Navigation for next and previous post at the end Post
    - Auto generated pages for tags and categories sourced from WordPress
    - SCSS stylesheets
    - PWA with offline support
    - Ant Design for UI components and theming
    - Jest and Enzyme Testing framework support for snapshots and unit tests.
    - Responsive Design
    - Google Analytics
    - Comments using Staticman
    - Images within WordPress post/page content downloaded to static folder and transformed to webp format during build
    - Social widgets
    - Instagram feed of any profile (no API token needed)
    - Pinterest pin-it button on hovering on images (no API token needed)
    - Twitter timeline and follow button (no API token needed)
    - Facebook timeline and like button (no API token needed)
    - SEO friendly
    - Web app manifest
    - Mobile optimized and responsive
    - Sitemap.xml & Robots.txt generation
    - Optimized images with gatsby-image
    - Git pre-commit and pre-push hooks using Husky
    - TSLint formatting
    - Highly optimized with excellent lighthouse audit score
- url: https://gatsby-starter-typescript-deluxe.netlify.com/
  repo: https://github.com/gojutin/gatsby-starter-typescript-deluxe
  description: A Gatsby starter with TypeScript, Storybook, Styled Components, Framer Motion, Jest, and more.
  tags:
    - Language:TypeScript
    - Styling:CSS-in-JS
    - Storybook
    - SEO
    - Linting
    - Testing
  features:
    - TypeScript for type-safe code.
    - Styled-Components for all your styles.
    - Framer Motion for awesome animations.
    - gatsby-image and gatsby-transformer-sharp for optimized images.
    - gatsby-plugin-manifest + SEO component for an SEO-friendly PWA.
    - Storybook with add-ons for showing off your awesome components.
    - Jest and React Testing library for snapshots and unit tests.
    - ESLint (with TSLint and Prettier) to make your code look its best.
    - React Axe and React A11y for accessibility so that your site is awesome for everyone.
- url: https://gatsby-markdown-blog-starter.netlify.com/
  repo: https://github.com/ammarjabakji/gatsby-markdown-blog-starter
  description: GatsbyJS v2 starter for creating a markdown blog. Based on Gatsby Advanced Starter.
  tags:
    - Blog
    - Markdown
    - SEO
    - PWA
  features:
    - Gatsby v2 support
    - Responsive Design
    - Pagination
    - Content is Markdown files
    - Google Analytics
    - Support for RSS feed
    - SEO friendly
    - Sitemap & Robots.txt generation
    - Sass support
    - Css Modules support
    - Web App Manifest
    - Offline support
    - htaccess support
    - Typography.js
    - Integration with Social Media
- url: https://gatsby-starter-bloomer-db0aaf.netlify.com
  repo: https://github.com/zlutfi/gatsby-starter-bloomer
  description: Barebones starter website with Bloomer React components for Bulma.
  tags:
    - PWA
    - Styling:Bulma
    - Styling:SCSS
  features:
    - Bloomer React Commponents
    - Bulma CSS Framework
    - Uses SCSS for styling
    - Font Awesome Support
    - Progressive Web App
- url: https://gatsby-starter-mdbreact.netlify.com
  repo: https://github.com/zlutfi/gatsby-starter-mdbreact
  description: Barebones starter website with Material Design Bootstrap React components.
  tags:
    - PWA
    - Styling:Bootstrap
    - Styling:Material
    - Styling:SCSS
  features:
    - MDBReact React Commponents
    - Bootstrap CSS Framework with Material Design Bootstrap styling
    - Uses SCSS for styling
    - Font Awesome Support
    - Progressive Web App
- url: https://gatsby-starter-ts-pwa.netlify.com/
  repo: https://github.com/markselby9/gatsby-starter-typescript-pwa
  description: The default Gatsby starter fork with TypeScript and PWA support added
  tags:
    - Language:TypeScript
    - PWA
  features:
    - Minimum changes based on default starter template for TypeScript and PWA
    - Added TypeScript support with eslint and tsc check
    - Support GitHub Actions CI/CD workflow (beta)
- url: https://iceberg-gatsby-multilang.netlify.com/
  repo: https://github.com/diogorodrigues/iceberg-gatsby-multilang
  description: Gatsby multi-language starter. Internationalization / i18n without third party plugins or packages for Posts and Pages. Different URLs dependending on the language. Focused on SEO, PWA, Image Optimization, Styled Components and more. This starter is also integrate with Netlify CMS to manage all pages, posts and images.
  tags:
    - Blog
    - CMS:Headless
    - CMS:Netlify
    - i18n
    - Netlify
    - Markdown
    - Pagination
    - PWA
    - SEO
    - Styling:CSS-in-JS
  features:
    - Translations by using GraphQL, hooks and context API
    - Content in markdown for pages and posts in different languages
    - General translations for any content
    - Creation of menu by using translations and GraphQL
    - Netlify CMS to manage all pages, posts and images
    - Styled Components to styles
    - All important seetings for speedy and optimized images
    - Blog Posts list with pagination
    - Focus on SEO
    - PWA
- url: https://flexible-gatsby.netlify.com/
  repo: https://github.com/wangonya/flexible-gatsby
  description: A simple and clean theme for Gatsby
  tags:
    - Blog
    - Markdown
  features:
    - Google Analytics
    - Simple design
    - Markdown support
- url: https://gatsby-starter-leaflet.netlify.com/
  repo: https://github.com/colbyfayock/gatsby-starter-leaflet
  description: A Gatsby starter with Leafet!
  tags:
    - Landing Page
    - Linting
    - Styling:SCSS
    - Testing
  features:
    - Simply landing page to get started with Leaflet
    - Includes Leaflet and React Leaflet
    - Starts with some basic Sass stylesheets for styling
    - Linting and testing preconfigured
- url: https://gatsby-starter-luke.netlify.com/
  repo: https://github.com/lukethacoder/luke-gatsby-starter
  description: An opinionated starter using TypeScript, styled-components (emotion flavoured), React Hooks & react-spring. Built as a BYOS (bring your own source) so you can get up and running with whatever data you choose.
  tags:
    - Language:TypeScript
    - Transitions
    - Styling:CSS-in-JS
    - Linting
  features:
    - TypeScript
    - react-spring animations
    - BYOS (bring your own source)
    - Emotion for styling components
    - Minimal Design
    - React Hooks (IntersectionObserver, KeyUp, LocalStorage)
- url: https://friendly-cray-96d631.netlify.com/
  repo: https://github.com/PABlond/Gatsby-TypeScript-Starter-Blog
  description: Project boilerplate of a blog app. The starter was built using Gatsby and TypeScript.
  tags:
    - Markdown
    - Language:TypeScript
    - SEO
    - PWA
    - Styling:SCSS
  features:
    - A complete responsive theme built wiss Scss
    - Easy editable posts in Markdown files
    - SEO component
    - Optimized with Google Lighthouse
- url: https://gatsby-starter-material-album.netlify.com
  repo: https://github.com/JoeTrubenstein/gatsby-starter-material-album
  description: A simple portfolio starter based on the Material UI Album Layout
  tags:
    - Gallery
    - Portfolio
    - Styling:Material
  features:
    - Pagination
    - Material UI
    - Exif Data Parsing
- url: https://peaceful-ptolemy-d7beb4.netlify.com
  repo: https://github.com/TRamos5/gatsby-contentful-starter
  description: A starter template for an awesome static blog utilizing Contentful as a CMS and deployed to Netlify.
  tags:
    - CMS:Contentful
    - CMS:Headless
    - Blog
    - Netlify
    - Markdown
    - Styling:CSS-in-JS
  features:
    - Netlify integration with pre built contact form
    - "CMS: Contentful integration with placeholders included"
    - Mobile friendly responsive design made to be customized or leave as is
    - Separate components for everything
    - ...and more
- url: https://gatsby-tailwind-emotion-starter-demo.netlify.com/
  repo: https://github.com/pauloelias/gatsby-tailwind-emotion-starter
  description: Gatsby starter using the latest Tailwind CSS and Emotion.
  tags:
    - Styling:Tailwind
    - Styling:CSS-in-JS
    - Styling:PostCSS
  features:
    - Tailwind CSS for rapid development
    - Emotion with `tailwind.macro` for flexible styled components
    - PostCSS configured out-of-the-box for when you need to write your own CSS
    - postcss-preset-env to write tomorrow's CSS today
    - Bare bones starter to help you hit the ground running
- url: https://gatsby-starter-grayscale-promo.netlify.com/
  repo: https://github.com/gannochenko/gatsby-starter-grayscale-promo
  description: one-page promo site
  tags:
    - Language:TypeScript
    - Styling:CSS-in-JS
    - Linting
    - Markdown
    - Onepage
    - CMS:Netlify
    - Landing Page
  features:
    - Styled-Components
    - NetlifyCMS
    - TypeScript
    - Basic design
- url: https://gatsby-starter-mdx-website-blog.netlify.com/
  repo: https://github.com/doakheggeness/gatsby-starter-mdx-website-blog
  description: Gatsby website and blog starter utilizing MDX for adding components to mdx pages and posts. Incorportates Emotion.
  tags:
    - MDX
    - Blog
    - Styling:CSS-in-JS
  features:
    - Create pages and posts using MDX
    - Incorporates the CSS-in-JS library Emotion
    - Visual effects
- url: https://gatsby-starter-zurgbot.netlify.com/
  repo: https://github.com/zurgbot/gatsby-starter-zurgbot
  description: The ultimate force of starter awesomeness in the galaxy of Gatsby
  tags:
    - Linting
    - PWA
    - SEO
    - Styling:Bulma
    - Styling:SCSS
    - Testing
  features:
    - Sass (SCSS Flavored) CSS
    - Bulma CSS Framework
    - React Helmet <head> Management
    - React Icons SVG Icon Components (Including Font Awesome and others)
    - Eslint for JS linting
    - Prettier for JS formatting
    - StyleLint for Scss linting and formatting
    - Jest for a test framework
    - Enzyme for testing with React
    - Husky for git hooks, particularly precommit management
    - Lint Staged to run commands only on staged files
- url: https://martin2844.github.io/gatsby-starter-dev-portfolio/
  repo: https://github.com/martin2844/gatsby-starter-dev-portfolio
  description: A GatsbyJS minimalistic portfolio site, with a blog and about section
  tags:
    - Portfolio
    - Blog
    - Markdown
  features:
    - createPages API
    - Responsive
    - Minimalistic
    - Blazing fast (LINK)
    - Graphql queries
    - Sass
    - Markdown
- url: https://wataruoguchi-gatsby-starter-typescript-contentful.netlify.com/
  repo: https://github.com/wataruoguchi/gatsby-starter-typescript-contentful
  description: Simple TypeScript starter with Contentful Integration
  tags:
    - Language:TypeScript
    - CMS:Contentful
    - Netlify
    - Blog
  features:
    - Simple
    - TypeScript
    - Contentful
    - Supports Contentful Rich Text
    - Prettier & ESlint & StyleLint to format & check the code
    - Husky & lint-staged to automate checking
- url: https://gatsby-starter-point.netlify.com/
  repo: https://github.com/teaware/gatsby-starter-point
  description: A humble Gatsby starter for blog
  tags:
    - Blog
    - Markdown
    - Netlify
  features:
    - SASS
    - SEO
    - Dark Mode
    - Google Analytics
- url: https://gatsby-typescript-storybook-starter.netlify.com/
  repo: https://github.com/RobertoMSousa/gatsby-typescript-storybook-starter
  description: A Gatsby starter with storybook, tags and eslint
  tags:
    - Language:TypeScript
    - Styling:CSS-in-JS
    - Storybook
    - Markdown
    - Linting
  features:
    - Storybook
    - Simple
    - TypeScript
    - Contentful
    - Prettier & ESlint & StyleLint to format & check the code
    - Storybook
    - Jest and React Testing library for snapshots and unit tests.
    - Styled-Components for all your styles.
- url: https://semantic-ui-docs-gatsby.netlify.com/
  repo: https://github.com/whoisryosuke/semantic-ui-docs-gatsby
  description: Documentation starter using Semantic UI and MDX
  tags:
    - Documentation
    - Linting
    - Markdown
    - MDX
    - PWA
    - SEO
  features:
    - Easy starter for documentation-style sites
    - Use SUI React components anywhere in MDX
    - SASS/LESS support
    - Live code component
    - Customizable sidebar
    - Offline-ready
    - Responsive design
    - Nodemon for restarting dev server on changes
    - Webpack aliasing for components, assets, etc
- url: https://gatsby-starter-saas-marketing.netlify.com/
  repo: https://github.com/keegn/gatsby-starter-saas-marketing
  description: A simple one page marketing site starter for SaaS companies and products
  tags:
    - Onepage
    - Styling:CSS-in-JS
    - Landing Page
  features:
    - Responsive
    - Netlify ready
    - Styled-Components
    - Minimal design and easy to customize
    - Great for software or product related marketing sites
- url: https://react-landnig-page.netlify.com/
  repo: https://github.com/zilahir/react-landing-page
  description: Landing page with GraphCMS
  tags:
    - Redux
    - Styling:SCSS
    - Styling:CSS-in-JS
    - Netlify
  features:
    - Team section
    - Clients section
    - Map
    - Netlify ready
    - Styled-Components
    - Good for app showcase for startups
    - Prettier & ESlint & StyleLint to format & check the code
    - Husky & lint-staged to automate checking
- url: https://gatsby-strapi-starter.netlify.com/
  repo: https://github.com/jeremylynch/gatsby-strapi-starter
  description: Get started with Strapi, Bootstrap (reactstrap) and Gatsby FAST!
  tags:
    - CMS:Strapi
    - Styling:Bootstrap
  features:
    - Strapi
    - Bootstrap
    - Reactstrap
- url: https://kontent-template-gatsby-landing-page-photon.netlify.com
  repo: https://github.com/Simply007/kontent-template-gatsby-landing-page-photon
  description: Kentico Kontent based starter based on Photon starter by HTML5 UP
  tags:
    - CMS:Headless
    - CMS:Kontent
    - Netlify
    - Landing Page
    - HTML5UP
    - Styling:SCSS
  features:
    - Kentico Kontent CaaS platform as the data source
    - Landing page divided by section.
    - Support for code syntax highlighting
    - Includes plugins for easy, beautiful typography
    - Includes React Helmet to allow editing site meta tags
    - Includes plugins for offline support out of the box
    - Font awesome
    - Material Icons
    - CSS Grid
- url: https://gatsby-starter-typescript-blog-forms.netlify.com/
  repo: https://github.com/joerneu/gatsby-starter-typescript-blog-forms
  description: Gatsby starter for a website in TypeScript with a homepage, blog and forms
  tags:
    - Blog
    - Language:TypeScript
    - Linting
    - Markdown
    - MDX
    - CMS:Netlify
    - SEO
    - Styling:CSS-in-JS
  features:
    - TypeScript for type safety, IDE comfort and error checking during development and build time
    - ESLint and Prettier for safety and consistent code style
    - Uses the official Gatsby Blog Core theme for data processing
    - Functional components and React Hooks
    - SEO component with React Helmet
    - Minimal responsive styling with React Emotion that can easily be extended
    - Theming of components and Markdown (MDX) with Emotion Theming
    - Forms with Formite (React Hooks Form library)
    - Accessible UI components implemented with Reakit and styling based on mini.css
    - Netlify CMS to create and edit blog posts
    - Small bundle size
- url: https://gatsby-tailwind-styled-components-storybook-starter.netlify.com/
  repo: https://github.com/denvash/gatsby-tailwind-styled-components-storybook-starter
  description: Tailwind CSS + Styled-Components + Storybook starter for Gatsby
  tags:
    - Storybook
    - Styling:Tailwind
    - Styling:CSS-in-JS
    - Styling:PostCSS
    - Netlify
  features:
    - Tailwind CSS v1
    - Styled-Components v5
    - Storybook v5
    - PostCSS
    - Deploy Storybook
    - Documentation
- url: https://gatsby-tfs-starter.netlify.com/
  repo: https://github.com/tiagofsanchez/gatsby-tfs-starter
  description: a gatsby-advanced-starter with theme-ui styling
  tags:
    - RSS
    - SEO
    - Blog
    - MDX
  features:
    - React Helmet <head> Management
    - SVG Icon
- url: https://gatsby-lam.vaporwavy.io
  repo: https://github.com/vaporwavy/gatsby-london-after-midnight
  description: A custom, image-centric theme for Gatsby. Advanced from the Gatsby starter London.
  tags:
    - Blog
    - Portfolio
    - Gallery
    - SEO
    - Markdown
    - HTML5UP
    - CMS:Netlify
    - Styling:PostCSS
  features:
    - Support tags
    - Easily change the theme color
    - Post thumbnails in the homepage
    - Built with PostCSS
    - Made for image-centric portfolios
    - Based on London for Gatsby
- url: https://alipiry-gatsby-starter-typescript.netlify.com/
  repo: https://github.com/alipiry/gatsby-starter-typescript
  description: The default Gatsby starter with TypeScript
  tags:
    - Language:TypeScript
    - Linting
    - Netlify
  features:
    - Type Checking With TypeScript
    - Powerful Linting With ESLint
- url: https://gatsby-typescript-tailwind.netlify.com/
  repo: https://github.com/impulse/gatsby-typescript-tailwind
  description: Gatsby starter with TypeScript and Tailwind CSS
  tags:
    - Language:TypeScript
    - Styling:Tailwind
    - Styling:PostCSS
    - Netlify
  features:
    - Simple
    - TSLint
    - Tailwind CSS v1
    - PostCSS + PurgeCSS
- url: https://gatsby-starter-blog-tailwindcss-demo.netlify.com/
  repo: https://github.com/andrezzoid/gatsby-starter-blog-tailwindcss
  description: Gatsby blog starter with TailwindCSS
  tags:
    - Blog
    - SEO
    - Markdown
    - Styling:Tailwind
    - Styling:PostCSS
  features:
    - Based on the official Gatsby starter blog
    - Uses TailwindCSS
    - Uses PostCSS
- url: https://gatsby-minimalist-starter.netlify.com/
  repo: https://github.com/dylanesque/Gatsby-Minimalist-Starter
  description: A minimalist, general-purpose Gatsby starter
  tags:
    - SEO
    - Markdown
    - Styling:CSS-in-JS
  features:
    - Less starting boilerplate than the Gatsby default starter
    - Layout.css includes checklist of initial design system decisions to make
    - Uses Emotion
    - Uses CSS-In-JS
- url: https://gastby-starter-zeevo.netlify.com/
  repo: https://github.com/zeevosec/gatsby-starter-zeevo
  description: Yet another Blog starter with a different style
  tags:
    - Blog
    - Markdown
    - SEO
  features:
    - Extendable
    - Feature filters
    - Performant
- url: https://gatsby-theme-phoenix-demo.netlify.com
  repo: https://github.com/arshad/gatsby-theme-phoenix
  description: A personal blogging and portfolio theme for Gatsby with great typography and dark mode.
  tags:
    - Blog
    - Portfolio
    - SEO
    - MDX
    - Styling:Tailwind
    - Styling:PostCSS
  features:
    - MDX - Posts, Pages and Projects
    - Tags/Categories
    - Dark mode
    - Customizable with Tailwind CSS
    - Code highlighting with Prism
    - RSS feed
- url: https://gatsby-starter-landed.netlify.com/
  repo: https://github.com/vasrush/gatsby-starter-landed
  description: A Gatsby theme based on Landed template by HTML5UP
  tags:
    - HTML5UP
    - Landing Page
    - Portfolio
    - Linting
    - Styling:SCSS
    - Transitions
    - SEO
  features:
    - Includes sections to easily create landing pages
    - React Helmet <head> Management
    - Easily update menus & submenus in gatsby-config file
    - Integrates react-scroll and react-reveal for transitions
    - ESLint and Prettier for safety and consistent code style
    - Offline-ready
    - Responsive design
    - Left, Right and no sidebar templates
    - Font awesome icons
    - HTML5UP Design
- url: https://tina-starter-grande.netlify.com/
  repo: https://github.com/tinacms/tina-starter-grande
  description: Feature rich Gatsby starter with full TinaCMS integration
  tags:
    - Blog
    - Markdown
    - SEO
    - Netlify
    - Pagination
    - CMS:Other
    - Styling:CSS-in-JS
  features:
    - Fully integrated with TinaCMS for easy editing
    - Blocks based page & form builder
    - Styled Components
    - Code syntax highlighting
    - Light/Dark mode
- url: https://amelie-blog.netlify.com/
  repo: https://github.com/tobyau/gatsby-starter-amelie
  description: A minimal and mobile friendly blog template
  tags:
    - Blog
    - SEO
    - Markdown
  features:
    - Responsive design
    - Customizable content through markdown files
    - SEO component with React Helmet
- url: https://chronoblog.now.sh
  repo: https://github.com/Ganevru/gatsby-starter-chronoblog
  description: Chronoblog is a Gatsby js theme specifically designed to create a personal website. The main idea of ​​Chronoblog is to allow you not only to write a personal blog but also to keep a record of everything important that you have done.
  tags:
    - Blog
    - Portfolio
    - MDX
    - Markdown
    - SEO
    - Styling:CSS-in-JS
    - Linting
  features:
    - Starter for Chronoblog Gatsby Theme
- url: https://gatsby-eth-dapp-starter.netlify.com
  repo: https://github.com/robsecord/gatsby-eth-dapp-starter
  description: Gatsby Starter for Ethereum Dapps using Web3 with Multiple Account Management Integrations
  tags:
    - Client-side App
    - Netlify
    - Authentication
  features:
    - Ethereum Web3 Authentication - Multiple Integrations
    - ConsenSys Rimble UI Integration
    - Styled Components
    - Coinbase, Fortmatic, Metamask, WalletConnect, and more
    - dFuse Blockchain Streaming and Notifications
- url: https://gatsby-starter-theme-antv.antv.vision
  repo: https://github.com/antvis/gatsby-starter-theme-antv
  description: ⚛️ Polished Gatsby theme for documentation site
  tags:
    - Documentation
    - Markdown
    - Styling:Other
  features:
    - ⚛ Prerendered static site
    - 🌎 Internationalization support by i18next
    - 📝 Markdown-based documentation and menus
    - 🎬 Examples with live playground
    - 🏗 Unified Theme and Layout
    - 🆙 Easy customized header nav
    - 🧩 Built-in home page components
- url: https://gatsby-starter-cafe.netlify.com
  repo: https://github.com/crolla97/gatsby-starter-cafe
  description: Gatsby starter for creating a single page cafe website using Contentful and Leaflet
  tags:
    - CMS:Contentful
    - Styling:SCSS
    - Landing Page
    - Onepage
  features:
    - Leaflet interactive map
    - Instagram Feed
    - Contentful for menu item storage
    - Responsive design
- url: https://gatsby-firebase-simple-auth.netlify.com/
  repo: https://github.com/marcomelilli/gatsby-firebase-simple-auth
  description: A simple Firebase Authentication Starter with protected routes
  tags:
    - Firebase
    - Authentication
    - Styling:Tailwind
  features:
    - Authentication with Firebase
    - Protected Routes with Authorization
- url: https://demo.gatsbystorefront.com/
  repo: https://github.com/GatsbyStorefront/gatsby-starter-storefront-shopify
  description: Lightning fast PWA storefront for Shopify
  tags:
    - CMS:Headless
    - Shopify
    - SEO
    - PWA
    - E-commerce
    - Styling:CSS-in-JS
  features:
    - Gatsby Storefront
    - gatsby-theme-storefront-shopify
    - Shopify Integration
    - Shopping Cart
    - PWA
    - Optimized images with gatsby-image.
    - SEO
    - A11y
- url: https://keturah.netlify.com/
  repo: https://github.com/giocare/gatsby-starter-keturah
  description: A portfolio starter for developers
  tags:
    - Portfolio
    - SEO
    - Markdown
  features:
    - Target Audience Developers
    - Designed To Resemble A Terminal And Text Editor
    - Responsive Design
    - FontAwesome Icon Library
    - Easily Customize Content Using Markdown Files
    - SEO Friendly Component
    - Social Media Icons Provided
- url: https://gatsby-lander.surge.sh/
  repo: https://github.com/codebushi/gatsby-starter-lander
  description: Single page starter built with Tailwind CSS
  tags:
    - Onepage
    - Linting
    - Styling:Tailwind
  features:
    - Simple One Page Site
    - Landing Page Design
    - Fully Responsive
    - Styling with Tailwind
- url: https://gatsby-starter-papan01.netlify.com/
  repo: https://github.com/papan01/gatsby-starter-papan01
  description: A Gatsby starter for creating a markdown blog.
  tags:
    - Linting
    - Blog
    - Styling:SCSS
    - Markdown
    - Pagination
    - PWA
    - SEO
  features:
    - SSR React Code Splitting(loadable-components)
    - Theme Toggle(light/dark)
    - Pagination
    - SEO(Sitemap, Schema.org, OpenGraph tags, Twitter tag)
    - Web application manifest and offline support
    - Google Analytics
    - Disqus
    - RSS
    - ESLint(Airbnb) for linting
    - Prettier code formatting
    - gh-pages for deploying to GitHub Pages
- url: https://gatsby-starter-boilerplatev-kontent-demo.netlify.com/
  repo: https://github.com/viperfx07/gatsby-starter-boilerplatev-kontent
  description: A Gatsby starter using BoilerplateV for Kentico Kontent.
  tags:
    - Blog
    - CMS:Headless
    - CMS:Kontent
    - Styling:Bootstrap
    - Styling:CSS-in-JS
    - Linting
  features:
    - Sass (SCSS Flavored) CSS
    - ITCSS Structure of CSS (with glob added for css)
    - Bootstrap CSS Framework
    - React Helmet <head> Management
    - ESLint(Airbnb) for JS linting
    - Prettier for JS formatting
- url: https://www.cryptocatalyst.net/
  repo: https://github.com/n8tb1t/gatsby-starter-cryptocurrency
  description: A full-fledged cryptocurrency Gatsby starter portal with landing page, blog, roadmap, devs team, and docs.
  tags:
    - Linting
    - Blog
    - Styling:SCSS
    - Markdown
    - Pagination
    - PWA
    - SEO
  features:
    - Beautiful Mobile-first design.
    - modular SCSS styles.
    - Configurable color scheme.
    - Advanced config options.
    - Advanced landing page.
    - Blog Component.
    - Live comments.
    - Roadmap component.
    - Developers page component.
    - Algolia advanced search index, with content chunks.
    - Docs component.
    - No outdated codebase, use only react hooks.
    - Easy to modify react components.
    - SEO (Sitemap, OpenGraph tags, Twitter tags)
    - Google Analytics Support
    - Offline Support & WebApp Manifest
    - Easy to modify assets.
- url: https://chronoblog-profile.now.sh
  repo: https://github.com/Ganevru/gatsby-starter-chronoblog-profile
  description: This starter will help you launch a personal website with a simple text feed on the main page. This starter looks simple and neat, but at the same time, it has great potential for organizing your content using tags, dates, and search. The homepage is organized in compact feeds. The display of content in these feeds is based on the tags of this content (for example, only content with a podcast tag gets into the feed with podcasts).
  tags:
    - Blog
    - Portfolio
    - MDX
    - Markdown
    - SEO
    - Styling:CSS-in-JS
    - Linting
  features:
    - Specially designed to create a personal website (in a simple and strict "text" style)
    - Universal text feed divided into categories
    - Search and Tags for organizing content
    - A simple change of primary and secondary colors of the site, fonts, radius of curvature of elements, etc (thanks to Theme UI theming)
    - Clean and Universal UI
    - Mobile friendly, all elements and custom images are adapted to any screen
    - Light/Dark mode
    - Easy customization of icons and links to your social networks
    - MDX for the main menu of the site, footer and other elements of the site
    - MDX for pages and content
    - Code syntax highlighting
    - SEO (OpenGraph and Twitter) out of the box with default settings that make sense (thanks to React Helmet)
- url: https://chronoblog-hacker.now.sh
  repo: https://github.com/Ganevru/gatsby-starter-chronoblog-hacker
  description: A dark (but with ability to switch to light) starter that uses the Source Code Pro font (optional) and minimalistic UI
  tags:
    - Blog
    - Portfolio
    - MDX
    - Markdown
    - SEO
    - Styling:CSS-in-JS
    - Linting
  features:
    - Specially designed to create a personal website
    - Search and Tags for organizing content
    - A simple change of primary and secondary colors of the site, fonts, radius of curvature of elements, etc (thanks to Theme UI theming)
    - Clean and Minimalistic UI
    - Mobile friendly, all elements and custom images are adapted to any screen
    - Light/Dark mode
    - Easy customization of icons and links to your social networks
    - MDX for the main menu of the site, footer and other elements of the site
    - MDX for pages and content
    - Code syntax highlighting
    - SEO (OpenGraph and Twitter) out of the box with default settings that make sense (thanks to React Helmet)
- url: https://gatsby-starter-tailwind2-emotion-styled-components.netlify.com/
  repo: https://github.com/chrish-d/gatsby-starter-tailwind2-emotion-styled-components
  description: A (reasonably) unopinionated Gatsby starter, including; Tailwind 2 and Emotion. Use Tailwind utilities with Emotion powered CSS-in-JS to produce component scoped CSS (no need for utilities like Purge CSS, etc).
  tags:
    - Styling:CSS-in-JS
    - Styling:Tailwind
  features:
    - Utility-first CSS using Tailwind 2.
    - CSS scoped within components (no "bleeding").
    - Only compiles the CSS you use (no need to use PurgeCSS/similar).
    - Automatically gives you Critical CSS with inline stlyes.
    - Hybrid of PostCSS and CSS-in-JS to give you Tailwind base styles.
- url: https://5e0a570d6afb0ef0fb162f0f--wizardly-bassi-e4658f.netlify.com/
  repo: https://github.com/adamistheanswer/gatsby-starter-baysik-blog
  description: A basic and themeable starter for creating blogs in Gatsby.
  tags:
    - Blog
    - Portfolio
    - MDX
    - Markdown
    - SEO
    - Styling:CSS-in-JS
    - Linting
  features:
    - Specially designed to create a personal website
    - Clean and Minimalistic UI
    - Facebook Comments
    - Mobile friendly, all elements and custom images are adapted to any screen
    - Light/Dark mode
    - Prettier code formatting
    - RSS
    - Links to your social networks
    - MDX for pages and content
    - Code syntax highlighting
    - SEO (OpenGraph and Twitter) out of the box with default settings that make sense (thanks to React Helmet)
- url: https://gatsby-starter-robin.netlify.com/
  repo: https://github.com/robinmetral/gatsby-starter-robin
  description: Gatsby Default Starter with state-of-the-art tooling
  tags:
    - MDX
    - Styling:CSS-in-JS
    - Linting
    - Testing
    - Storybook
  features:
    - 📚 Write in MDX
    - 👩‍🎤 Style with Emotion
    - 💅 Linting with ESLint and Prettier
    - 📝 Unit and integration testing with Jest and react-testing-library
    - 💯 E2E browser testing with Cypress
    - 📓 Visual testing with Storybook
    - ✔️ CI with GitHub Actions
    - ⚡ CD with Netlify
- url: https://help.dferber.de
  repo: https://github.com/dferber90/gatsby-starter-help-center
  description: A themeable starter for a help center
  tags:
    - Documentation
    - Markdown
    - MDX
    - Search
  features:
    - Manage content in Markdown and YAML files
    - Multiple authors possible
    - Apply your own theme
    - Usable in any language
    - SEO friendly
    - Easy to add Analytics
- url: https://evaluates2.github.io/Gatsby-Starter-TypeScript-Redux-TDD-BDD
  repo: https://github.com/Evaluates2/Gatsby-Starter-TypeScript-Redux-TDD-BDD
  description: An awesome Gatsby starter template that takes care of the tooling setup, allowing you and your team to dive right into building ultra-fast React applications quickly and deploy them with confidence! 📦
  tags:
    - Redux
    - Language:TypeScript
    - Linting
    - Testing
    - Styling:None
  features:
    - 📚 Written in TypeScript.
    - 💡 Redux preconfigured (with local-storage integration.
    - 💅 Linting with TSLint and Prettier.
    - 📝 Unit testing with Jest and react-test-renderer.
    - 💯 Behavior-driven E2E browser testing with Cypress + Cucumber.js plugin.
    - 📓 Steps for deploying to Gh-pages
    - ✔️ CI with TravisCI
    - ⚡ Steps for deploying to GitHub Pages, AWS S3, or Netlify.
- url: https://gatsby-resume-starter.netlify.com/
  repo: https://github.com/barancezayirli/gatsby-starter-resume-cms
  description: Resume starter styled using Tailwind with Netlify CMS as headless CMS.
  tags:
    - CMS:Headless
    - SEO
    - PWA
    - Portfolio
  features:
    - One-page resume/CV
    - PWA
    - Multiple Netlify CMS widgets
    - Netlify CMS as Headless CMS
    - Tailwind for styling with theming
    - Optimized build process (purge css)
    - Basic SEO, site metadata
    - Prettier
    - Social media links
- url: https://gatsby-starter-default-nostyles.netlify.com/
  repo: https://github.com/JuanJavier1979/gatsby-starter-default-nostyles
  description: The default Gatsby starter with no styles.
  tags:
    - Styling:None
  features:
    - Based on gatsby-starter-default
    - No styles
- url: https://greater-gatsby.now.sh
  repo: https://github.com/rbutera/greater-gatsby
  description: Barebones and lightweight starter with TypeScript, PostCSS, TailwindCSS and Storybook.
  tags:
    - PWA
    - Language:TypeScript
    - Styling:Tailwind
  features:
    - Lightweight & Barebones
    - includes Storybook
    - Full TypeScript support
    - Uses styled-components Global Styles API for consistency in styling across application and Storybook
- url: https://gatsby-simplefolio.netlify.com/
  repo: https://github.com/cobidev/gatsby-simplefolio
  description: A clean, beautiful and responsive portfolio template for Developers ⚡️
  tags:
    - Portfolio
    - PWA
    - SEO
    - Onepage
  features:
    - Modern UI Design
    - Reveal Animations
    - Fully Responsive
    - Easy site customization
    - Configurable color scheme
    - OnePage portfolio site
    - Fast image optimization
- url: https://gatsby-starter-hpp.netlify.com/
  repo: https://github.com/hppRC/gatsby-starter-hpp
  description: All in one Gatsby skeleton based TypeScript, emotion, and unstated-next.
  tags:
    - MDX
    - SEO
    - PWA
    - Linting
    - Styling:CSS-in-JS
    - Language:TypeScript
  features:
    - PWA
    - TypeScript
    - Absolute import
    - Useful ready made custom hooks
    - Ready made form component for Netlify form
    - Global CSS component and Reset CSS component
    - Advanced SEO components(ex. default twitter ogp image, sitemaps, robot.txt)
    - Prettier, ESLint
    - unstated-next(useful easy state library)
- url: https://gatsby-typescript-emotion-storybook.netlify.com/
  repo: https://github.com/duncanleung/gatsby-typescript-emotion-storybook
  description: Config for TypeScript + Emotion + Storybook + React Intl + SVGR + Jest.
  tags:
    - Language:TypeScript
    - Styling:CSS-in-JS
    - Storybook
    - i18n
    - Linting
    - Testing
  features:
    - 💻 TypeScript
    - 📓 Visual testing with Storybook
    - 👩‍🎤 CSS-in-JS styling with Emotion
    - 💅 Linting with ESLint and Prettier
    - 🌎 React Intl internationalization support
    - 🖼️ SVG support with SVGR
    - 📝 Unit and integration testing with Jest and react-testing-library
    - ⚡ CD with Netlify
- url: https://felco-gsap.netlify.com
  repo: https://github.com/AshfaqKabir/Felco-Gsap-Gatsby-Starter
  description: Minimal Multipurpose Gsap Gatsby Landing Page. Helps Getting Started With Gsap and Netlify Forms.
  tags:
    - Portfolio
    - Styling:CSS-in-JS
  features:
    - Minimal 3 Page Responsive Layout
    - Multipurpose Gatsby Theme
    - Working Netlify Form
    - Gsap For Modern Animtaions
    - Styled Components for responsive component based styling with theming
    - Basic SEO, site metadata
    - Prettier
- url: https://gatsby-starter-fusion-blog.netlify.com/
  repo: https://github.com/robertistok/gatsby-starter-fusion-blog
  description: Easy to configure blog starter with modern, minimal theme
  tags:
    - Language:TypeScript
    - Styling:CSS-in-JS
    - Netlify
    - Markdown
    - Blog
    - SEO
  features:
    - Featured/Latest posts
    - Sticky header
    - Easy to customize -> edit config.ts with your info
    - Meta tags for improved SEO with React Helmet
    - Transform links to bitly links automatically
    - Codesyntax
    - Code syntax highlighting
- url: https://gatsby-bootstrap-italia-starter.dej611.now.sh/
  repo: https://github.com/italia/design-italia-gatsby-starterkit
  description: Gastby starter project using the Bootstrap Italia design kit from Italian Digital Team
  tags:
    - Styling:Bootstrap
    - SEO
    - Linting
  features:
    - Bootstrap Italia - design-react-kit
    - Prettier
    - Sticky header
    - Complete header
    - Homepage and service templates pages ready to use
    - Meta tags for improved SEO with React Helmet
- url: https://gatsby-starter-webcomic.netlify.com
  repo: https://github.com/JLDevOps/gatsby-starter-webcomic
  description: Gatsby blog starter that focuses on webcomics and art with a minimalistic UI.
  tags:
    - Markdown
    - MDX
    - Netlify
    - Pagination
    - Search
    - Styling:Bootstrap
    - RSS
    - SEO
  features:
    - Designed to focus on blog posts with images.
    - Search capability on blog posts
    - Displays the latest posts
    - Displays all the tags from the site
    - Pagination between blog posts
    - Has a "archive" page that categorizes and displays all the blog posts by date
    - Mobile friendly
- url: https://gatsby-starter-material-emotion.netlify.com
  repo: https://github.com/liketurbo/gatsby-starter-material-emotion
  description: Gatsby starter of Material-UI with Emotion 👩‍🎤
  tags:
    - Language:TypeScript
    - SEO
    - Styling:Material
    - Styling:CSS-in-JS
  features:
    - Based on Gatsby Default Starter
    - Material-UI
    - Emotion
    - Roboto Typeface
    - SEO
    - TypeScript
- url: https://flex.arshad.io
  repo: https://github.com/arshad/gatsby-starter-flex
  description: A Gatsby starter for the Flex theme.
  tags:
    - SEO
    - MDX
    - Styling:CSS-in-JS
  features:
    - MDX Blocks for your Gatsby site.
    - Customizable, extendable and accessible.
    - Theme UI
    - SEO and Open graphs support
    - Color modes
    - Code Highlighting
- url: https://london-night-day.netlify.com/
  repo: https://github.com/jooplaan/gatsby-london-night-and-day
  description: A custom, image-centric dark and light mode aware theme for Gatsby. Advanced from the Gatsby starter London After Midnight.
  tags:
    - Blog
    - Portfolio
    - Gallery
    - SEO
    - Markdown
    - Styling:SCSS
    - HTML5UP
    - CMS:Netlify
  features:
    - Support tags
    - Easily change the theme color
    - Post thumbnails in the homepage
    - Made for image-centric portfolios
    - Using the London After Midnight is now “Dark mode” (the default), and the original London as “Light mode”.
    - Removed Google Fonts, using system fonts in stead (for speed and privacy :)
    - Use SASS
- url: https://the-gatsby-bootcamp-blog.netlify.com
  repo: https://github.com/SafdarJamal/gatsby-bootcamp-blog
  description: A minimal blogging site built with Gatsby using Contentful and hosted on Netlify.
  tags:
    - Blog
    - CMS:Contentful
    - Netlify
    - Styling:SCSS
    - SEO
    - Portfolio
  features:
    - Basic setup for a full-featured blog
    - Includes React Helmet to allow editing site meta tags
    - Uses SCSS for styling
    - Minimal responsive design
    - Styled components
    - SEO Friendly Meta
- url: https://gatsby-starter-catalyst-writer.netlify.com/
  repo: https://github.com/ehowey/gatsby-starter-catalyst-writer
  description: A full featured starter for a freelance writer or journalist to display a portfolio of their work. SANITY.io is used as the CMS. Based on Gatsby Theme Catalyst. Uses MDX and Theme-UI.
  tags:
    - Styling:CSS-in-JS
    - CMS:sanity.io
    - SEO
    - PWA
    - Portfolio
  features:
    - Based on Gatsby Theme Catalyst series of themes
    - MDX
    - Theme-UI integration for easy to change design tokens
    - SEO optimized to include social media images and Twitter handles
    - Tight integration with SANITY.io including a predefined content studio.
    - A full tutorial is available in the docs.
- url: https://rocketdocs.netlify.com/
  repo: https://github.com/Rocketseat/gatsby-starter-rocket-docs
  description: Out of the box Gatsby Starter for creating documentation websites easily and quickly.
  tags:
    - SEO
    - MDX
    - Documentation
    - Linting
    - Markdown
    - PWA
    - Styling:CSS-in-JS
  features:
    - MDX for docs;
    - Responsive and mobile friendly;
    - Code highlighting with prism-react-renderer and react-live support;
    - SEO (Sitemap, schema.org data, Open Graph and Twitter tags).
    - Google Analytics integration;
    - Custom docs schema;
    - Offline Support & WebApp Manifest;
    - Yaml-based sidebar navigation;
- url: https://gatsby-starter-typescript-default.netlify.com/
  repo: https://github.com/lianghx-319/gatsby-starter-typescript-default
  description: Only TypeScript Gatsby starter base on Default starter
  tags:
    - Language:TypeScript
  features:
    - All features same as gatsby-starter-default
    - Only support TypeScript using gatsby-typescript-plugin
- url: https://gatsby-starter-catalyst.netlify.com/
  repo: https://github.com/ehowey/gatsby-starter-catalyst
  description: A boilerplate starter to accelerate your Gatsby development process. Based on Gatsby Theme Catalyst. Uses MDX for content and Theme-UI for styling. Includes a core theme, a header theme, and a footer theme.
  tags:
    - MDX
    - Styling:Theme-UI
    - SEO
    - PWA
  features:
    - Based on Gatsby Theme Catalyst series of themes and starters.
    - Theme options are used to enable some simple layout changes.
    - Latent component shadowing allows for easy shadowing and swapping of layout components such as the header and footer.
    - Theme-UI is deeply integrated with design tokens and variants throughout.
    - Uses a Tailwind preset to enable you to focus on design elements.
    - Color mode switching available by default.
    - SEO optimized to include social media images and Twitter handles.
    - React Scroll for one page, anchor based navigation is available.
    - Code highlighting via Prism.
- url: https://gatsby-starter-default-dark-mode.netlify.com/
  repo: https://github.com/alexandreramosdev/gatsby-starter-default-dark-mode
  description: A simple starter to get developing quickly with Gatsby, dark mode, and styled-components.
  tags:
    - Styling:CSS-in-JS
    - Onepage
    - Linting
  features:
    - Dark mode
    - Styled Components
    - Comes with React Helmet for adding site meta tags
    - Includes plugins for offline support out of the box
- url: https://eager-memento.netlify.com/
  repo: https://github.com/Mr404Found/gatsby-memento-blogpost
  description: A responsive gatsby portfolio starter to show off or to flex your skills in a single page
  tags:
    - Netlify
    - Markdown
    - Blog
    - Styling:Bootstrap
  features:
    - React Bootstrap
    - Responsive webpage
    - TypeWriter Effect
- url: https://gatsby-starter-wilde-creations.netlify.com/
  repo: https://github.com/georgewilde/gatsby-starter-wilde-creations
  description: Barebones starter with a minimal number of components to kick off a TypeScript and Styled Components project.
  tags:
    - Styling:CSS-in-JS
    - PWA
    - Testing
    - Linting
    - Language:TypeScript
  features:
    - ✔️ Gatsby
    - ✔️ TypeScript
    - ✔️ Styled Components
    - ✔️ Helmet
    - ✔️ Storybook
    - ✔️ Jest
    - ✔️ ESLint
    - ✔️ Husky
    - ✔️ Prettier
    - ✔️ React Testing Library
    - ✔️ Stylelint
    - ✔️ Offline support
    - ✔️ PWA ready
    - ✔️ SEO
    - ✔️ Responsive design
    - ✔️ Netlify Deployment Friendly
    - ✔️ Highly optimized (Lighthouse score 4 x 100)
- url: https://gatsby-starter-typescript-deploy.netlify.com/
  repo: https://github.com/jongwooo/gatsby-starter-typescript
  description: TypeScript version of the default Gatsby starter🔮
  tags:
    - Language:TypeScript
    - Linting
    - Netlify
    - Testing
  features:
    - TypeScript
    - ESLint for JS linting
    - Prettier code formatting
    - Jest for testing
    - Deploy to Netlify through GitHub Actions
- url: https://answer.netlify.com/
  repo: https://github.com/passwd10/gatsby-starter-answer
  description: A simple Gatsby blog to show your Future Action on top of the page
  tags:
    - Blog
    - Markdown
    - Netlify
    - Disqus
  features:
    - Emoji
    - Social Icon(fontawesome)
    - Google Analytics
    - Disqus
    - Resume
    - Place plan on the top
- url: https://gatsby-portfolio-starter.netlify.com/
  repo: https://github.com/Judionit/gatsby-portfolio-starter
  description: A simple Gatsby portfolio starter
  tags:
    - Netlify
    - Styling:CSS-in-JS
    - Onepage
    - Portfolio
  features:
    - Styled components
    - Responsive webpage
    - Portfolio
- url: https://wp-graphql-gatsby-starter.netlify.com/
  repo: https://github.com/n8finch/wp-graphql-gatsby-starter
  description: A super simple, bare-bone starter based on the Gatsby Starter for the front end and the WP GraphQL plugin on your WordPress install. This is a basic "headless CMS" setup. This starter will pull posts, pages, categories, tags, and a menu from your WordPress site. You should use either the TwentyNineteen or TwentyTwenty WordPress themes on your WordPress install. See the starter repo for more detailed instructions on getting set up. The example here uses the WordPress Theme Unit Test Data for post and page dummy content. Find something wrong? Issues are welcome on the starter reository.
  tags:
    - Blog
    - CMS:Headless
    - CMS:WordPress
    - Netlify
  features:
    - WP GraphQL plugin integration
    - Light/Dark Mode
    - React Helmet for SEO
    - Integrated navigation
    - Verbose (i.e., not D.R.Y.) GraphQL queries to get data from
    - Includes plugins for offline support out of the box
- url: https://gatsby-starter-docz-netlifycms.netlify.com/
  repo: https://github.com/colbyfayock/gatsby-starter-docz-netlifycms
  description: Quickly deploy Docz documentation powered by Netlify CMS!
  tags:
    - CMS:Netlify
    - Documentation
    - Netlify
  features:
    - Docz documentation powered by Gatsby
    - Netlify CMS to manage content
- url: https://keanu-pattern.netlify.com/
  repo: https://github.com/Mr404Found/gatsby-keanu-blog
  description: A responsive and super simple gatsby portfolio starter and extendable for blog also used yaml parsing
  tags:
    - Netlify
    - SEO
    - Blog
    - Landing Page
    - Styling:Other
  features:
    - Attractive Design
    - Responsive webpage
    - Responsive Card Design
    - Gatsby
    - yaml parsing
    - Automatic page Generation by adding content
- url: https://gatsby-contentful-portfolio-blog.netlify.com/
  repo: https://github.com/escapemanuele/gatsby-contentful-blog-portfolio
  description: Simple gatsby starter for integration with Contentful. The result is a clean and nice website for businesses or freelancers with a blog and a portfolio.
  tags:
    - Blog
    - CMS:Headless
    - CMS:Contentful
    - Portfolio
  features:
    - Styled components
    - Responsive webpage
    - Portfolio
    - Blog
- url: https://example-site-for-square-starter.netlify.com/
  repo: https://github.com/jonniebigodes/example-site-for-square-starter
  description: A barebones starter to help you kickstart your next Gatsby project with Square payments
  tags:
    - Square
    - Netlify
    - SEO
    - E-commerce
  features:
    - Serverless
    - Gatsby
    - Square
- url: https://gatsby-animate.netlify.com/
  repo: https://github.com/Mr404Found/gatsby-animate-starter
  description: A responsive and super simple gatsby starter with awesome animations to components and to build your online solutions website. stay tuned more features coming soon
  tags:
    - Netlify
    - SEO
    - Blog
    - Landing Page
    - Styling:Other
  features:
    - Attractive Design
    - Responsive webpage
    - Services
    - Animations
    - yaml parsing
    - Component Animations
    - ReactReveal Library
- url: https://gatsby-starter-instagram-baseweb.netlify.com/
  repo: https://github.com/timrodz/gatsby-starter-instagram-baseweb
  description: 🎢 A portfolio based on your latest Instagram posts, implemented with the Base Web Design System by Uber. It features out-of-the-box responsive layouts, easy-to-implement components and CSS-in-JS styling.
  tags:
    - Landing Page
    - Portfolio
    - Gallery
    - SEO
    - Netlify
    - Styling:CSS-in-JS
    - Styling:Other
  features:
    - Display your Instagram posts (Up to the last 12 with no API key).
    - Plug & Play configuration. All you need is an Instagram username!
    - Lightweight & Minimalist page structure. Let your work show itself.
    - Responsive design.
    - Simple React functional components (FC).
    - Google Analytics ready.
    - Continuous deployment via Netlify or Zeit.
- url: https://gatsby-starter-mountain.netlify.com/
  repo: https://github.com/artezan/gatsby-starter-mountain
  description: Blog theme that combine the new powerful MDX with the old WordPress. Built with WP/MDX and Theme UI
  tags:
    - Styling:CSS-in-JS
    - PWA
    - MDX
    - CMS:WordPress
    - Landing Page
    - Blog
  features:
    - gatsby-theme-wordpress-mdx
    - Theme UI
    - react-animate-on-scroll
    - Responsive Design
    - SEO friendly
    - Optimized images with gatsby-image
    - Git pre-commit and pre-push hooks using Husky
    - Highly optimized with excellent lighthouse audit score
    - Light/Dark mode
    - CSS Animations
    - Mountain style
- url: https://gatsby-starter-redux-storybook.netlify.com/
  repo: https://github.com/fabianunger/gatsby-starter-redux-storybook
  description: Gatsby Starter that has Redux (persist) and Storybook implemented.
  tags:
    - Redux
    - Storybook
    - PWA
    - Styling:CSS-in-JS
    - SEO
  features:
    - Redux + Redux Persist implemented also for Storybook
    - PWA
    - ESLint
    - SEO ready
- url: https://dospolov.com
  repo: https://github.com/dospolov/gatsby-starter-blog-and-cv
  description: Gatsby starter for Blog and CV.
  tags:
    - Blog
    - CMS:Netlify
    - Pagination
    - Portfolio
    - Disqus
    - RSS
    - Styling:Ant Design
    - Styling:Tailwind
  features:
    - Archive organized by tags and categories
    - Pagination support
    - Offline support
    - Google Analytics support
    - Disqus Comments support
- url: https://gatsby-starter-typescript-themes.netlify.com/
  repo: https://github.com/room-js/gatsby-starter-typescript-themes
  description: Gatsby TypeScript starter with light/dark themes based on CSS variables
  tags:
    - Language:TypeScript
    - Styling:SCSS
  features:
    - Light and Dark themes based on CSS variables (persisted state)
    - Font Awesome
    - Normalize.css
- url: https://gatsby-notion-demo.netlify.com/
  repo: https://github.com/conradlin/gatsby-starter-strata-notion
  description: Gatsby starter utilizing Notion as a CMS based on strata site template
  tags:
    - Blog
    - PWA
    - SEO
    - Styling:SCSS
  features:
    - Super simple, portfolio + blog + newsletter site
    - Utilizing Notion as a CMS
    - Fully Responsive
    - Styling with SCSS
- url: https://sumanth.netlify.com/
  repo: https://github.com/Mr404Found/gatsby-sidedrawer
  description: A responsive and super simple gatsby site with awesome navbar and stay tuned more features coming soon
  tags:
    - Netlify
    - SEO
    - Blog
    - Landing Page
    - Styling:Other
  features:
    - Attractive Design
    - Responsive webpage
    - Animations
    - Component Animations
    - ReactReveal Library
    - Side Drawer
    - Sidebar
    - Navbar
- url: https://userbase-gatsby-starter.jacobneterer.com
  repo: https://github.com/jneterer/userbase-gatsby-starter
  description: Another TODO app - a Gatsby starter for Userbase, TailwindCSS, SCSS, and Typescript.
  tags:
    - Styling:Tailwind
    - Styling:SCSS
    - Language:TypeScript
    - Authentication
    - Netlify
    - SEO
  features:
    - Userbase for authentication and end-to-end encrypted data management
    - All user and data APIs
    - Tailwind CSS and SCSS for styling
    - Typescript for easier debugging and development, strict types, etc
    - Netlify for hosting
- url: https://gatsby-simple-blog-with-asciidoctor-demo.netlify.com
  repo: https://github.com/hitsuji-no-shippo/gatsby-simple-blog-with-asciidoctor
  description: A Gatsby blog with Asciidoctor. Forked from thundermiracle/gatsby-simple-blog.
  tags:
    - Blog
    - i18n
    - Netlify
    - Disqus
    - RSS
    - SEO
    - Linting
    - Testing
  features:
    - Asciidoc support
    - Easily Configurable
    - Tags
    - Edit on GitHub
    - i18n
    - SEO
    - Light and Dark themes
    - Google Analytics
    - RSS
    - Disqus
    - Breadcrumbs
    - ESLint
- url: https://barcadia.netlify.com/
  repo: https://github.com/bagseye/barcadia
  description: A super-fast site using GatsbyJS
  tags:
    - Blog
    - CMS:Headless
    - CMS:Contentful
    - Portfolio
  features:
    - Styled components
    - Responsive webpage
    - Portfolio
    - Blog
- url: https://gatsby-starter-clean-resume.netlify.com/
  repo: https://github.com/masoudkarimif/gatsby-starter-clean-resume
  description: A Gatsby Starter Template for Putting Your Resume Online Super Quick!
  tags:
    - Netlify
    - Pagination
    - Styling:Other
    - SEO
  features:
    - Easy setup
    - Completely customizable using only gatsby-config.js file
    - Uses Milligram for styling
    - Fully responsive
    - Clean minimalist design
    - Page transition
    - Five different themes (great-gatsby, master-yoda, wonder-woman, darth-vader, luke-lightsaber)
    - Includes React Helmet for title and description tags
    - Includes Google Analytics plugin
- url: https://gatsby-starter-i18n-bulma.netlify.com
  repo: https://github.com/kalwalt/gatsby-starter-i18n-bulma
  description: A gatsby starter with Bulma and optimized slug for better SEO.
  tags:
    - i18n
    - Netlify
    - CMS:Netlify
    - Styling:Bulma
    - Styling:SCSS
    - Gallery
    - SEO
    - Markdown
    - PWA
    - Blog
  features:
    - Multilanguage support with i18n
    - Slug switcher (multilanguage)
    - Uses Bulma for styling
    - Netlify CMS
    - React Images with Modal
    - FontAwesome icons
    - Animate.css with WOW
    - Robots.txt
    - Sitemap
    - PWA
- url: https://gatsby-attila.netlify.com/
  repo: https://github.com/armada-inc/gatsby-attila-theme-starter
  description: A Gatsby starter for creating blogs from headless Ghost CMS.
  tags:
    - Blog
    - CMS:Headless
    - SEO
    - Styling:SCSS
    - Pagination
  features:
    - Attila standard Ghost theme
    - Data sourcing from headless Ghost
    - Responsive design
    - SEO optimized
    - OpenGraph structured data
    - Twitter Cards meta
    - Sitemap Generation
    - XML Sitemaps
    - Progressive Web App
    - Offline Support
    - RSS Feed
    - Composable and extensible
- url: https://gatsby-contentful-portfolio.netlify.com/
  repo: https://github.com/wkocjan/gatsby-contentful-portfolio
  description: Gatsby portfolio theme integrated with Contentful
  tags:
    - CMS:Contentful
    - CMS:Headless
    - Gallery
    - Portfolio
    - SEO
    - Styling:Tailwind
  features:
    - Clean minimalist design
    - Contentful integration with ready to go placeholder content
    - Responsive design
    - Uses TailwindCSS for styling
    - Font Awesome icons
    - Robots.txt
    - SEO optimized
    - OpenGraph structured data
    - Integration with Mailchimp
- url: https://gatsby-graphcms-ecommerce-starter.netlify.com
  repo: https://github.com/GraphCMS/gatsby-graphcms-ecommerce-starter
  description: Swag store built with GraphCMS, Stripe, Gatsby, Postmark and Printful.
  tags:
    - E-commerce
    - i18n
    - Netlify
    - Styling:Tailwind
    - CMS:Other
    - Stripe
  features:
    - Dropshipping by Printful
    - Printful inventory enhanced by GraphCMS
    - Custom GraphQL API for handling checkout and payment
    - Postmark for order notifications
    - Strong Customer Authentication
- url: https://koop-blog.netlify.com/
  repo: https://github.com/bagseye/koop-blog
  description: A simple blog platform using GatsbyJS and MDX
  tags:
    - Blog
    - Markdown
    - MDX
  features:
    - Responsive design
    - Styled 404 page
    - Lightweight
    - Styled Components
- url: https://gatsby-minimalistic-dmin.netlify.com/
  repo: https://github.com/EllisMin/gatsby-minimalistic-dmin
  description: A ready-to-use, customizable personal blog with minimalistic design
  tags:
    - Blog
    - Markdown
    - Netlify
    - SEO
    - Styling:Other
    - Documentation
  features:
    - Simple blog with responsive design
    - Light / Dark Mode Switch
    - Markdown / HTML to create post & About page
    - Code syntax highlighting (Light / Dark)
    - Facebook Comments plugin
    - Social Media Links & Share buttons
    - Googly Analytics Support
    - Easy & Highly Customizable
    - Styled Components
- url: https://gatsby-airtable-listing.netlify.com/
  repo: https://github.com/wkocjan/gatsby-airtable-listing
  description: Airtable theme for Gatsby
  tags:
    - Airtable
    - SEO
    - Styling:Tailwind
  features:
    - Airtable integration
    - Modals with previous/next navigation
    - Responsive design
    - Uses TailwindCSS for styling
    - Font Awesome icons
    - Clean minimalist design
    - SEO optimized
    - Robots.txt
    - OpenGraph structured data
- url: https://gatsby-starter-personality.netlify.com/
  repo: https://github.com/matheusquintaes/gatsby-starter-personality
  description: A free responsive Gatsby Starter
  tags:
    - Portfolio
    - Gallery
  features:
    - SEO
    - Page transition
    - Fully responsive
    - Styling:CSS-in-JS
- url: https://seattleservicerelief.com/
  repo: https://github.com/service-relief/gatsby-starter-service-relief
  description: Localized index of resources for your city.
  tags:
    - Airtable
    - Netlify
    - SEO
    - Styling:Tailwind
  features:
    - generates a static website using GatsbyJS
    - uses Airtable to manage your listings and categories
    - includes an Airtable form to collect local submissions and add them to Airtable for approval
    - can be personalized to a city or region without touching a line of code
    - one-click deployment via Netlify
- url: https://shards-gatsby-starter.netlify.com/
  repo: https://github.com/wcisco17/gatsby-typescript-shards-starter
  description: Portfolio with Typescript and Shards UI
  tags:
    - Language:TypeScript
    - Portfolio
    - Netlify
    - PWA
    - Styling:Bootstrap
  features:
    - Portfollio Starter that includes Shards Ui component library and Typescript generator.
    - Typescript
    - Typescript Generator
    - Styled-Components
    - Shards UI
    - Bootstrap
- url: https://gatsby-sanity-developer-portfolio-starter.jacobneterer.com/
  repo: https://github.com/jneterer/gatsby-sanity-developer-portfolio-starter
  description: A Gatsby + Sanity CMS starter project for developer portfolios. Also built using TailwindCSS, SCSS, and Typescript.
  tags:
    - CMS:sanity.io
    - Portfolio
    - Styling:Tailwind
    - Styling:SCSS
    - Language:TypeScript
    - Netlify
    - SEO
  features:
    - Developer portfolio using Gatsby + Sanity CMS
    - Edit your profile, projects, and tags all in Sanity CMS without any code commits
    - TailwindCSS and SCSS for styling
    - Typescript for easier debugging and development, strict types, etc
    - Netlify for hosting
    - SEO Capabilities
- url: https://serene-ramanujan-285722.netlify.com/
  repo: https://github.com/kunalJa/gatsby-starter-math-blog
  description: A responsive math focused blog with MDX and Latex built in
  tags:
    - MDX
    - Blog
    - PWA
    - Storybook
    - Styling:Other
    - SEO
  features:
    - Mobile friendly and fully responsive
    - Easy to configure (just change site.config.js)
    - MDX
    - Latex with Katex
    - Storybook with tested components included
    - Uses Tachyons for styling
    - Easy to create new posts
- url: https://gatsby-starter-canada-pandemic.netlify.com/
  repo: https://github.com/masoudkarimif/gatsby-starter-canada-pandemic
  description: A Gatsby starter template for covering pandemics in Canada
  tags:
    - AWS
    - Onepage
    - Styling:Milligram
  features:
    - Interactive SVG map using D3
    - Responsive design
    - Styled 404 page
    - Google Analytics support
    - Includes React Helmet
    - Clean minimalist design
    - Completely customizable using only gatsby-config.js file
- url: https://builderio.github.io/gatsby-starter-builder/
  repo: https://github.com/BuilderIO/gatsby-starter-builder
  description: Gatsby starter with drag + drop page building with your React components via Builder.io
  tags:
    - CMS:Other
    - CMS:Headless
  features:
    - Builder.io integration with sample pages/header/footer.
    - Drag and drop page editing and creations.
    - Lots of built-in templates, widgets, or bring in your own custom components.
    - Uses @builder.io/gatsby plugin to dynamically create pages published on the editor.
    - SEO
- url: https://gatsby-starter-reason-blog.netlify.com/
  repo: https://github.com/mukul-rathi/gatsby-starter-reason-blog
  description: The Gatsby Starter Blog using ReasonML!
  tags:
    - Blog
    - Styling:CSS-in-JS
    - Language:Other
  features:
    - Basic setup for a full-featured type-safe blog
    - ReasonML support out-of-the-box
    - ReasonReact v3 JSX syntax
    - CSS-in-Reason support
    - StaticQuery GraphQL support in ReasonML
    - Similar to gatsby-starter-blog

- url: https://gct.mozart409.space/
  repo: https://github.com/Mozart409/gatsby-custom-tailwind
  description: A minimal tailwind css starter, with custom fonts, purgecss, automatic linting when committing to master, awesome lighthouse audit, custom zeit/serve server for production build, visible to all in your network, so you can test it with your phone.
  tags:
    - Linting
    - PWA
    - SEO
    - Styling:Tailwind
    - Styling:PostCSS
  features:
    - Minimal Tailwind Starter
    - Custom Fonts predefined
    - Automatic Linting on Commit using husky and pretty-quick
    - Custom server to test Production Builds on your local network via zeit/serve
    - Extensive Readme in the repo
- url: https://gatsby-redux-toolkit-typescript.netlify.com/
  repo: https://github.com/saimirkapaj/gatsby-redux-toolkit-typescript-starter
  description: Gatsby Starter using Redux-Toolkit, Typescript, Styled Components and Tailwind CSS.
  tags:
    - Redux
    - Language:TypeScript
    - Styling:Tailwind
  features:
    - Redux-Toolkit
    - Typescript
    - Styled Components
    - Tailwind CSS
    - Removes unused CSS with Purgecss
    - Font Awesome Icons
    - Responsive Design
    - Change between light and dark themes
    - SEO
    - React Helmet
    - Offline Support
- url: https://gatsby-ts-tw-styled-eslint.netlify.com
  repo: https://github.com/Miloshinjo/gatsby-ts-tw-styled-eslint-starter
  description: Gatsby starter with Typescript, TailwindCSS, @emotion/styled and eslint.
  tags:
    - Linting
    - Styling:CSS-in-JS
    - Styling:Tailwind
    - Language:TypeScript
  features:
    - Typescript support
    - CSS-in-JS with @emotion/styled (like styled components)
    - TailwindCSS (1.2) support
    - eslint with airbnb settings
- url: https://mik3y.github.io/gatsby-starter-basic-bootstrap/
  repo: https://github.com/mik3y/gatsby-starter-basic-bootstrap
  description: A barebones starter featuring react-bootstrap and deliberately little else
  tags:
    - Styling:Bootstrap
    - Styling:SCSS
  features:
    - Uses react-bootstrap, sass, and little else
    - Skeleton starter, based on gatsby-starter-default
    - Optional easy integration of themes from Bootswatch.com
- url: https://gatsby-starter-songc.netlify.com/
  repo: https://github.com/FFM-TEAM/gatsby-starter-song
  description: A Gatsby starter for blog style with fresh UI.
  tags:
    - Blog
    - Netlify
    - SEO
    - Language:TypeScript
    - Styling:CSS-in-JS
  features:
    - Emoji (emojione)
    - Code syntax highlighting (atom-one-light Style)
    - Mobile friendly and fully responsive
    - Comment feature ( utterances)
    - Post side PostTOC
    - Simple fresh design like Medium
    - Readability
- url: https://gatsby-starter-kontent-lumen.netlify.com/
  repo: https://github.com/Kentico/gatsby-starter-kontent-lumen
  description: A minimal, lightweight, and mobile-first starter for creating blogs uses Gatsby and Kentico Kontent CMS. Inspired by Lumen.
  tags:
    - SEO
    - CMS:Headless
    - CMS:Kontent
    - Netlify
    - Styling:SCSS
    - Blog
  features:
    - Kentico Kontent CaaS platform as the data source.
    - Mobile-First approach in development.
    - Archive organized by tags and categories.
    - Automatic Sitemap generation.
    - Lost Grid.
    - Beautiful typography inspired by matejlatin/Gutenberg.
    - Stylesheet built using Sass and BEM-Style naming.
    - Syntax highlighting in code blocks.
    - Google Analytics support.
- url: https://dindim-production.netlify.com/
  repo: https://github.com/lorenzogm/gatsby-ecommerce-starter
  description: Gatsby starter to create an ecommerce website with netlify and stripe. Setup and release your shop in a few minutes.
  tags:
    - Client-side App
    - E-commerce
    - Firebase
    - Netlify
    - SEO
    - Stripe
    - Styling:CSS-in-JS
  features:
    - 100% Free. No subscriptions, just pay a fee to Stripe when you sell a product.
    - Home Page to list all your products.
    - Category Page to list products by category.
    - Product Detail Page. Define several colors and sizes for the same product
    - Cart Page with the summary of your cart before checkout.
    - Checkout Page powered by Stripe.
    - Scripts to create/update/delete your products in Stripe.
    - Analytics with Firebase
- url: https://gatsby-starter-ts.now.sh/
  repo: https://github.com/jpedroschmitz/gatsby-starter-ts
  description: A TypeScript starter for Gatsby. No plugins and styling. Exactly the necessary to start!
  tags:
    - Language:TypeScript
    - Styling:None
    - Linting
  features:
    - TypeScript
    - ESLint and Prettier
    - Husky and lint-staged
    - Commitizen and Commitlint
    - TypeScript absolute paths
- url: https://rolwinreevan.com
  repo: https://github.com/rolwin100/rolwinreevan_gatsby_blog
  description: This starter consists of ant design system you can use it for your personal blog. I have give a lot of time in developing this starter because I found that there were not much starters with a very good design. Please give a star to this project if you have like it to encourage me 😄. Thank you.
  tags:
    - Blog
    - Portfolio
    - Markdown
    - SEO
    - PWA
  features:
    - Blog designed using Markdown.
    - Beautifully designed landing page.
    - First project in the starters list to use ant design.
    - Supports SSR and is also a PWA.
- url: https://gatsby-starter-typescript.surge.sh
  repo: https://github.com/kurttomlinson/gatsby-starter-typescript
  description: A TypeScript starter with auto-generated GraphQL types, TS errors in the develop console, and gatsby-node.ts support!
  tags:
    - Language:TypeScript
  features:
    - TypeScript
    - Auto-generated types from GraphQL queries
    - TypeScript errors in the develop console
    - Support for typed GraphQL queries in gatsby-node.ts
    - Based on gatsby-starter-default
- url: https://www.dyuzz.club/
  repo: https://github.com/Dyuzz/Gatsby-Blog-Starter-Dyuzz
  description: A Gatsby starter for creating blogs.
  tags:
    - Blog
    - PWA
    - SEO
    - CMS:Netlify
    - Pagination
  features:
    - Blog designed using Markdown.
    - Beautifully designed landing page.
    - GatsbyJS v2
    - Google Analytics
    - Web App Manifest
    - Netlify Support
    - Gitalk Comment
    - SiteMap
    - Netlify CMS Support
    - TOC（TableOfContexts）
    - Pagination
    - SEO
    - Phone browser Support
<<<<<<< HEAD
- url: https://dlford.github.io/gatsby-typescript-starter-minimalist/
  repo: https://github.com/dlford/gatsby-typescript-starter-minimalist
  description: A minimalist Gatsby Typescript starter, because less is more
  tags:
    - Language:TypeScript
    - Linting
    - Styling:Other
  features:
    - Don't use `React.FC` (See `https://github.com/facebook/create-react-app/pull/8177`)
    - Minimalist
    - Prettier / ESLint pre-configured
    - CSS Reset / CSS Modules
    - Style Builder page for adjusting global styles
=======
- url: https://flotiq-starter-products.herokuapp.com/
  repo: https://github.com/flotiq/gatsby-starter-products
  description: A Gatsby e-commerce starter with products sourced from Flotiq.
  tags:
    - CMS:Headless
    - E-commerce
    - CMS:Other
  features:
    - Snipcart e-commerce starter
    - Flotiq CMS as a product source
    - Deploy to Heroku
>>>>>>> 198f6b82
<|MERGE_RESOLUTION|>--- conflicted
+++ resolved
@@ -6020,7 +6020,6 @@
     - Pagination
     - SEO
     - Phone browser Support
-<<<<<<< HEAD
 - url: https://dlford.github.io/gatsby-typescript-starter-minimalist/
   repo: https://github.com/dlford/gatsby-typescript-starter-minimalist
   description: A minimalist Gatsby Typescript starter, because less is more
@@ -6034,7 +6033,6 @@
     - Prettier / ESLint pre-configured
     - CSS Reset / CSS Modules
     - Style Builder page for adjusting global styles
-=======
 - url: https://flotiq-starter-products.herokuapp.com/
   repo: https://github.com/flotiq/gatsby-starter-products
   description: A Gatsby e-commerce starter with products sourced from Flotiq.
@@ -6045,5 +6043,4 @@
   features:
     - Snipcart e-commerce starter
     - Flotiq CMS as a product source
-    - Deploy to Heroku
->>>>>>> 198f6b82
+    - Deploy to Heroku