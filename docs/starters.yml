- url: https://22boxes-gatsby-uno.netlify.com/
  repo: https://github.com/iamtherealgd/gatsby-starter-22boxes-uno
  description: A Gatsby starter for creating blogs and showcasing your work
  tags:
    - Blog
    - Portfolio
    - Markdown
    - SEO
  features:
    - Work and About pages
    - Work page with blog type content management
    - Personal webiste to create content and put your portfolio items
    - Landing pages for your work items, not just links
- url: https://gatsby-wordpress-libre.netlify.com/
  repo: https://github.com/armada-inc/gatsby-wordpress-libre-starter
  description: A Gatsby starter for creating blogs from headless WordPress CMS.
  tags:
    - Blog
    - SEO
    - CMS:WordPress
    - Styling:Other
    - Pagination
  features:
    - WordPress Libre 2 skin
    - Data sourcing from headless WordPress
    - Responsive design
    - SEO optimized
    - OpenGraph structured data
    - Twitter Cards meta
    - Sitemap Generation
    - XML Sitemaps
    - Progressive Web App
- url: https://delog-w3layouts.netlify.com/
  repo: https://github.com/W3Layouts/gatsby-starter-delog
  description: A Gatsby Starter built with Netlify CMS to launch your dream blog with a click.
  tags:
    - Blog
    - CMS:Netlify
  features:
    - Simple blog designed for designer and developers
    - Manage Posts with Netlify CMS
    - Option to add featured image and meta description while adding posts
- url: https://styxlab.github.io
  repo: https://github.com/styxlab/gatsby-starter-try-ghost
  description: A Gatsby starter for creating blogs from headless Ghost CMS.
  tags:
    - Blog
    - CMS:Headless
    - SEO
    - Styling:PostCSS
  features:
    - Casper standard Ghost theme
    - Data sourcing from headless Ghost
    - Sticky navigation headers
    - Hover on author avatar
    - Responsive design
    - SEO optimized
    - Styled 404 page
    - OpenGraph structured data
    - Twitter Cards meta
    - Sitemap Generation
    - XML Sitemaps
    - Progressive Web App
    - Offline Support
    - RSS Feed
    - Composable and extensible
- url: https://gatsby-theme-sky-lite.netlify.com
  repo: https://github.com/vim-labs/gatsby-theme-sky-lite-starter
  description: A lightweight GatsbyJS starter with Material-UI and MDX Markdown support.
  tags:
    - Blog
    - Styling:Material
  features:
    - Lightweight
    - Markdown
    - MDX
    - MaterialUI Components
    - React Icons
- url: https://authenticaysh.netlify.com/
  repo: https://github.com/seabeams/gatsby-starter-auth-aws-amplify
  description: Full-featured Auth with AWS Amplify & AWS Cognito
  tags:
    - AWS
    - Authentication
  features:
    - Full-featured AWS Authentication with Cognito
    - Error feedback in forms
    - Password Reset
    - Multi-Factor Authentication
    - Styling with Bootstrap and Sass
- url: https://gatsby-starter-blog-demo.netlify.com/
  repo: https://github.com/gatsbyjs/gatsby-starter-blog
  description: official blog
  tags:
    - Official
    - Blog
  features:
    - Basic setup for a full-featured blog
    - Support for an RSS feed
    - Google Analytics support
    - Automatic optimization of images in Markdown posts
    - Support for code syntax highlighting
    - Includes plugins for easy, beautiful typography
    - Includes React Helmet to allow editing site meta tags
    - Includes plugins for offline support out of the box
- url: https://gatsby-starter-default-demo.netlify.com/
  repo: https://github.com/gatsbyjs/gatsby-starter-default
  description: official default
  tags:
    - Official
  features:
    - Comes with React Helmet for adding site meta tags
    - Includes plugins for offline support out of the box
- url: https://gatsby-netlify-cms.netlify.com/
  repo: https://github.com/netlify-templates/gatsby-starter-netlify-cms
  description: n/a
  tags:
    - Blog
    - Styling:Bulma
    - CMS:Netlify
  features:
    - A simple blog built with Netlify CMS
    - Basic directory organization
    - Uses Bulma for styling
    - Visit the repo to learn how to set up authentication, and begin modeling your content.
- url: https://vagr9k.github.io/gatsby-advanced-starter/
  repo: https://github.com/Vagr9K/gatsby-advanced-starter
  description: Great for learning about advanced features and their implementations
  tags:
    - Blog
    - Styling:None
  features:
    - Does not contain any UI frameworks
    - Provides only a skeleton
    - Tags
    - Categories
    - Google Analytics
    - Disqus
    - Offline support
    - Web App Manifest
    - SEO
- url: https://vagr9k.github.io/gatsby-material-starter/
  repo: https://github.com/Vagr9K/gatsby-material-starter
  description: n/a
  tags:
    - Styling:Material
  features:
    - React-MD for Material design
    - Sass/SCSS
    - Tags
    - Categories
    - Google Analytics
    - Disqus
    - Offline support
    - Web App Manifest
    - SEO
- url: https://gatsby-advanced-blog-system.danilowoz.now.sh/blog
  repo: https://github.com/danilowoz/gatsby-advanced-blog-system
  description: Create a complete blog from scratch with pagination, categories, featured posts, author, SEO and navigation.
  tags:
    - Pagination
    - Markdown
    - SEO
  features:
    - Pagination;
    - Category and tag pages (with pagination);
    - Category list (with navigation);
    - Featured post;
    - Author page;
    - Next and prev post;
    - SEO component.
- url: https://graphcms.github.io/gatsby-graphcms-tailwindcss-example/
  repo: https://github.com/GraphCMS/gatsby-graphcms-tailwindcss-example
  description: The default Gatsby starter blog with the addition of the gatsby-source-graphql and tailwind dependencies.
  tags:
    - Styling:Tailwind
    - CMS:Headless
  features:
    - Tailwind style library
    - GraphQL source plugin
    - Very simple boilerplate
- url: https://wonism.github.io/
  repo: https://github.com/wonism/gatsby-advanced-blog
  description: n/a
  tags:
    - Portfolio
    - Redux
  features:
    - Blog post listing with previews (image + summary) for each blog post
    - Categories and tags for blog posts with pagination
    - Search post with keyword
    - Put react application / tweet into post
    - Copy some codes in post with clicking button
    - Portfolio
    - Resume
    - Redux for managing statement (with redux-saga / reselect)

- url: https://gatsby-tailwind-emotion-starter.netlify.com/
  repo: https://github.com/muhajirdev/gatsby-tailwind-emotion-starter
  description: A Gatsby Starter with Tailwind CSS + Emotion JS
  tags:
    - Styling:Tailwind
  features:
    - Eslint Airbnb without semicolon and without .jsx extension
    - Offline support
    - Web App Manifest
- url: https://gatsby-starter-redux-firebase.netlify.com/
  repo: https://github.com/muhajirdev/gatsby-starter-redux-firebase
  description: A Gatsby + Redux + Firebase Starter. With Authentication
  tags:
    - Styling:None
    - Firebase
    - Client-side App
  features:
    - Eslint Airbnb without semicolon and without .jsx extension
    - Firebase
    - Web App Manifest
- url: https://dschau.github.io/gatsby-blog-starter-kit/
  repo: https://github.com/dschau/gatsby-blog-starter-kit
  description: n/a
  tags:
    - Blog
  features:
    - Blog post listing with previews for each blog post
    - Navigation between posts with a previous/next post button
    - Tags and tag navigation
- url: https://contentful-userland.github.io/gatsby-contentful-starter/
  repo: https://github.com/contentful-userland/gatsby-contentful-starter
  description: n/a
  tags:
    - Blog
    - CMS:Contentful
    - CMS:Headless
  features:
    - Based on the Gatsby Starter Blog
    - Includes Contentful Delivery API for production build
    - Includes Contentful Preview API for development
- url: https://react-firebase-authentication.wieruch.com/
  repo: https://github.com/the-road-to-react-with-firebase/react-gatsby-firebase-authentication
  description: n/a
  tags:
    - Firebase
  features:
    - Sign In, Sign Up, Sign Out
    - Password Forget
    - Password Change
    - Protected Routes with Authorization
    - Realtime Database with Users
- url: http://dmwl.net/gatsby-hampton-theme
  repo: https://github.com/davad/gatsby-hampton-theme
  description: n/a
  tags:
    - Styling:CSS-in-JS
  features:
    - Eslint in dev mode with the airbnb config and prettier formatting rules
    - Emotion for CSS-in-JS
    - A basic blog, with posts under src/pages/blog
    - A few basic components (Navigation, Layout, Link wrapper around gatsby-link))
    - Based on gatsby-starter-gatsbytheme
- url: https://orgapp.github.io/gatsby-starter-orga/
  repo: https://github.com/orgapp/gatsby-starter-orga
  description: Want to use org-mode instead of markdown? This is for you.
  tags:
    - Blog
  features:
    - Use org-mode files as source.
    - Generate post pages, can be configured to be file-based or section-based.
    - Generate posts index pages.
- url: http://2column-portfolio.surge.sh/
  repo: https://github.com/praagyajoshi/gatsby-starter-2column-portfolio
  description: n/a
  tags:
    - Portfolio
    - Styling:SCSS
  features:
    - Designed as a minimalistic portfolio website
    - Grid system using flexboxgrid
    - Styled using SCSS
    - Font icons using font-awesome
    - Google Analytics integration
    - Open Sans font using Google Fonts
    - Prerendered Open Graph tags for rich sharing
- url: https://prototypeinteractive.github.io/gatsby-react-boilerplate/
  repo: https://github.com/PrototypeInteractive/gatsby-react-boilerplate
  description: n/a
  tags:
    - Styling:Bootstrap
  features:
    - Basic configuration and folder structure
    - Uses PostCSS and Sass (with autoprefixer and pixrem)
    - Uses Bootstrap 4 grid
    - Leaves the styling to you
    - Uses data from local json files
    - Contains Node.js server code for easy, secure, and fast hosting
- url: http://capricious-spring.surge.sh/
  repo: https://github.com/noahg/gatsby-starter-blog-no-styles
  description: n/a
  tags:
    - Blog
    - Styling:None
  features:
    - Same as official gatsby-starter-blog but with all styling removed
- url: https://gatsby-starter-github-api.netlify.com/
  repo: https://github.com/lundgren2/gatsby-starter-github-api
  description: Single page starter based on gatsby-source-github-api
  tags:
    - Portfolio
    - Onepage
  features:
    - Use your GitHub as your own portfolio site
    - List your GitHub repositories
    - GitHub GraphQL API v4

- url: https://gatsby-starter-bloomer.netlify.com/
  repo: https://github.com/Cethy/gatsby-starter-bloomer
  description: n/a
  tags:
    - Styling:Bulma
  features:
    - Based on gatsby-starter-default
    - Bulma CSS Framework with its Bloomer react components
    - Font-Awesome icons
    - Includes a simple fullscreen hero w/ footer example
- url: https://gatsby-starter-bootstrap-netlify.netlify.com/
  repo: https://github.com/konsumer/gatsby-starter-bootstrap-netlify
  description: n/a
  tags:
    - Styling:Bootstrap
    - CMS:Netlify
  features:
    - Very similar to gatsby-starter-netlify-cms, slightly more configurable (e.g. set site-title in gatsby-config) with Bootstrap/Bootswatch instead of bulma
- url: https://gatstrap.netlify.com/
  repo: https://github.com/jaxx2104/gatsby-starter-bootstrap
  description: n/a
  tags:
    - Styling:Bootstrap
  features:
    - Bootstrap CSS framework
    - Single column layout
    - Basic components like SiteNavi, SitePost, SitePage
- url: http://gatsby-bulma-storybook.surge.sh/
  repo: https://github.com/gvaldambrini/gatsby-starter-bulma-storybook
  description: n/a
  tags:
    - Styling:Bulma
    - Storybook
    - Testing
  features:
    - Storybook for developing components in isolation
    - Bulma and Sass support for styling
    - CSS modules
    - Prettier & eslint to format & check the code
    - Jest
- url: https://gatsby-starter-business.netlify.com/
  repo: https://github.com/v4iv/gatsby-starter-business
  description: n/a
  tags:
    - Styling:Bulma
    - PWA
    - CMS:Netlify
    - Disqus
    - Search
    - Pagination
  features:
    - Complete Business Website Suite - Home Page, About Page, Pricing Page, Contact Page and Blog
    - Netlify CMS for Content Management
    - SEO Friendly (Sitemap, Schemas, Meta Tags, GTM etc)
    - Bulma and Sass Support for styling
    - Progressive Web App & Offline Support
    - Tags and RSS Feed for Blog
    - Disqus and Share Support
    - Elastic-Lunr Search
    - Pagination
    - Easy Configuration using `config.js` file
- url: https://haysclark.github.io/gatsby-starter-casper/
  repo: https://github.com/haysclark/gatsby-starter-casper
  description: n/a
  tags:
    - PWA
  features:
    - Page pagination
    - CSS
    - Tags
    - Google Analytics
    - Offline support
    - Web App Manifest
    - SEO
- url: http://gatsby-starter-ceevee.surge.sh/
  repo: https://github.com/amandeepmittal/gatsby-starter-ceevee
  description: n/a
  tags:
    - Portfolio
  features:
    - Based on the Ceevee site template, design by Styleshout
    - Single Page Resume/Portfolio site
    - Target audience Developers, Designers, etc.
    - Used CSS Modules, easy to manipulate
    - FontAwsome Library for icons
    - Responsive Design, optimized for Mobile devices
- url: https://gatsby-starter-contentful-i18n.netlify.com/
  repo: https://github.com/mccrodp/gatsby-starter-contentful-i18n
  description: i18n support and language switcher for Contentful starter repo
  tags:
    - i18n
    - CMS:Contentful
    - CMS:Headless
  features:
    - Localization (Multilanguage)
    - Dynamic content from Contentful CMS
    - Integrates i18n plugin starter and using-contentful repos
- url: https://cranky-edison-12166d.netlify.com/
  repo: https://github.com/datocms/gatsby-portfolio
  description: n/a
  tags:
    - CMS:DatoCMS
    - CMS:Headless
  features:
    - Simple portfolio to quick start a site with DatoCMS
    - Contents and media from DatoCMS
    - Custom Sass style
    - SEO
- url: https://gatsby-deck.netlify.com/
  repo: https://github.com/fabe/gatsby-starter-deck
  description: n/a
  tags:
    - Presentation
  features:
    - Create presentations/slides using Gatsby.
    - Offline support.
    - Page transitions.
- url: https://gatsby-starter-default-i18n.netlify.com/
  repo: https://github.com/angeloocana/gatsby-starter-default-i18n
  description: n/a
  tags:
    - i18n
  features:
    - localization (Multilanguage)
- url: http://gatsby-dimension.surge.sh/
  repo: https://github.com/codebushi/gatsby-starter-dimension
  description: Single page starter based on the Dimension site template
  tags:
    - Portfolio
    - HTML5UP
    - Styling:SCSS
  features:
    - Designed by HTML5 UP
    - Simple one page site that’s perfect for personal portfolios
    - Fully Responsive
    - Styling with SCSS
- url: https://gatsby-docs-starter.netlify.com/
  repo: https://github.com/ericwindmill/gatsby-starter-docs
  description: n/a
  tags:
    - Documentation
    - Styling:CSS-in-JS
  features:
    - All the features from gatsby-advanced-starter, plus
    - Designed for Documentation / Tutorial Websites
    - ‘Table of Contents’ Component, Auto generates ToC from posts - just follow the file frontmatter conventions from markdown files in ‘lessons’.
    - Styled Components w/ ThemeProvider
    - Basic UI
    - A few extra components
    - Custom prismjs theme
    - React Icons
- url: https://parmsang.github.io/gatsby-starter-ecommerce/
  repo: https://github.com/parmsang/gatsby-starter-ecommerce
  description: Easy to use starter for an e-commerce store
  tags:
    - Styling:Other
    - Stripe
    - E-commerce
    - PWA
    - Authentication
  features:
    - Uses the Moltin e-commerce Api
    - Stripe checkout
    - Semantic-UI
    - Styled components
    - Google Analytics - (you enter the tracking-id)
    - React-headroom
    - Eslint & Prettier. Uses Airbnb JavaScript Style Guide
    - Authentication via Moltin (Login and Register)
- url: http://gatsby-forty.surge.sh/
  repo: https://github.com/codebushi/gatsby-starter-forty
  description: Multi-page starter based on the Forty site template
  tags:
    - Styling:SCSS
    - HTML5UP
  features:
    - Designed by HTML5 UP
    - Colorful homepage, and also includes a Landing Page and Generic Page components.
    - Many elements are available, including buttons, forms, tables, and pagination.
    - Custom grid made with CSS Grid
    - Styling with SCSS
- url: https://themes.gatsbythemes.com/gatsby-starter/
  repo: https://github.com/saschajullmann/gatsby-starter-gatsbythemes
  description: n/a
  tags:
    - Styling:CSS-in-JS
    - Blog
    - Testing
    - Linting
  features:
    - CSS-in-JS via Emotion.
    - Jest and Enzyme for testing.
    - Eslint in dev mode with the airbnb config and prettier formatting rules.
    - React 16.
    - A basic blog, with posts under src/pages/blog. There’s also a script which creates a new Blog entry (post.sh).
    - Data per JSON files.
    - A few basic components (Navigation, Footer, Layout).
    - Layout components make use of Styled-System.
    - Google Analytics (you just have to enter your tracking-id).
    - Gatsby-Plugin-Offline which includes Service Workers.
    - Prettier for a uniform codebase.
    - Normalize css (7.0).
    - Feather icons.
    - Font styles taken from Tachyons.
- url: https://gcn.netlify.com/
  repo: https://github.com/ryanwiemer/gatsby-starter-gcn
  description: A starter template to build amazing static websites with Gatsby, Contentful and Netlify
  tags:
    - CMS:Contentful
    - CMS:Headless
    - Blog
    - Netlify
    - Styling:CSS-in-JS
  features:
    - CMS:Contentful integration with ready to go placeholder content
    - Netlify integration including a pre-built contact form
    - Minimal responsive design - made to customize or tear apart
    - Pagination logic
    - Styled components
    - SEO Friendly Component
    - JSON-LD Schema
    - OpenGraph sharing support
    - Sitemap Generation
    - Google Analytics
    - Progressive Web app
    - Offline Support
    - RSS Feed
    - Gatsby Standard module for linting JavaScript with StandardJS
    - Stylelint support for Styled Components to lint the CSS in JS
- url: https://alampros.github.io/gatsby-starter-grommet/
  repo: https://github.com/alampros/gatsby-starter-grommet
  description: n/a
  tags:
    - Styling:Grommet
  features:
    - Barebones configuration for using the Grommet design system
    - Uses Sass (with CSS modules support)
- url: https://gatsby-starter-hello-world-demo.netlify.com/
  repo: https://github.com/gatsbyjs/gatsby-starter-hello-world
  description: official hello world
  tags:
    - Official
  features:
    - A no-frills Gatsby install
    - No plugins, no boilerplate
    - Great for advanced users
- url: https://gatsby-starter-hero-blog.greglobinski.com/
  repo: https://github.com/greglobinski/gatsby-starter-hero-blog
  description: no description yet
  tags:
    - Styling:PostCSS
    - SEO
    - Markdown
  features:
    - Easy editable content in Markdown files (posts, pages and parts)
    - CSS with `styled-jsx` and `PostCSS`
    - SEO (sitemap generation, robot.txt, meta and OpenGraph Tags)
    - Social sharing (Twitter, Facebook, Google, LinkedIn)
    - Comments (Facebook)
    - Images lazy loading and `webp` support (gatsby-image)
    - Post categories (category based post list)
    - Full text searching (Algolia)
    - Contact form (Netlify form handling)
    - Form elements and validation with `ant-design`
    - RSS feed
    - 100% PWA (manifest.webmanifest, offline support, favicons)
    - Google Analytics
    - App favicons generator (node script)
    - Easy customizable base styles via `theme` object generated from `yaml` file (fonts, colors, sizes)
    - React v.16.3 (gatsby-plugin-react-next)
    - Components lazy loading (social sharing)
    - ESLint (google config)
    - Prettier code styling
    - Webpack `BundleAnalyzerPlugin`
- url: https://gatsby-starter-i18n-lingui.netlify.com/
  repo: https://github.com/dcroitoru/gatsby-starter-i18n-lingui
  description: n/a
  tags:
    - i18n
  features:
    - Localization (Multilanguage) provided by js-lingui
    - Message extraction
    - Avoids code duplication - generates pages for each locale
    - Possibility of translated paths
- url: https://lumen.netlify.com/
  repo: https://github.com/alxshelepenok/gatsby-starter-lumen
  description: A minimal, lightweight and mobile-first starter for creating blogs uses Gatsby.
  tags:
    - Blog
    - CMS:Netlify
    - Pagination
    - Disqus
    - RSS
    - Linting
    - Testing
    - Styling:PostCSS
    - Styling:SCSS
  features:
    - Lost Grid
    - Jest testing
    - Beautiful typography inspired by matejlatin/Gutenberg
    - Mobile-First approach in development
    - Stylesheet built using SASS and BEM-Style naming
    - Syntax highlighting in code blocks
    - Sidebar menu built using a configuration block
    - Archive organized by tags and categories
    - Pagination support
    - Offline support
    - Google Analytics support
    - Disqus Comments support
- url: https://minimal-blog.lekoarts.de
  repo: https://github.com/LekoArts/gatsby-starter-minimal-blog
  description: This starter is part of a german tutorial series on Gatsby. The starter will change over time to use more advanced stuff (feel free to express your ideas in the repository). Its first priority is a minimalistic style coupled with a lot of features for the content.
  tags:
    - Blog
    - MDX
    - Styling:CSS-in-JS
    - Netlify
    - Linting
    - PWA
  features:
    - Minimal and clean white layout
    - Write your blog posts in MDX
    - Offline Support, WebApp Manifest, SEO
    - Code highlighting (with prism-react-renderer) and live preview (with react-live)
- url: https://gatsby-starter-modern-demo.netlify.com/
  repo: https://github.com/kripod/gatsby-starter-modern
  description: no description yet
  tags:
    - Linting
  features:
    - A set of strict linting rules (based on the Airbnb JavaScript Style Guide)
    - Encourage automatic code formatting
    - Prefer using Yarn for package management
    - Use EditorConfig to maintain consistent coding styles between different editors and IDEs
    - Integration with Visual Studio Code
    - Based on gatsby-starter-default
- url: https://gatsby-starter-personal-blog.greglobinski.com/
  repo: https://github.com/greglobinski/gatsby-starter-personal-blog
  description: n/a
  tags:
    - Blog
    - Markdown
    - Netlify
    - Styling:Material
  features:
    - Ready to use, but easily customizable a fully equipped theme starter
    - Easy editable content in Markdown files (posts, pages and parts)
    - ‘Like an app’ layout transitions
    - Easily restyled through theme object
    - Styling with JSS
    - Page transitions
    - Comments (Facebook)
    - Post categories
    - Post list filtering
    - Full text searching (Algolia)
    - Contact form (Netlify form handling)
    - Material UI (@next)
    - RSS feed
    - Full screen mode
    - User adjustable articles’ body copy font size
    - Social sharing (Twitter, Facebook, Google, LinkedIn)
    - PWA (manifes.json, offline support, favicons)
    - Google Analytics
    - Favicons generator (node script)
    - Components leazy loading with AsyncComponent (social sharing, info box)
    - ESLint (google config)
    - Prettier code styling
    - Custom webpack CommonsChunkPlugin settings
    - Webpack BundleAnalyzerPlugin
- url: http://gatsby-photon.surge.sh/
  repo: https://github.com/codebushi/gatsby-starter-photon
  description: Single page starter based on the Photon site template
  tags:
    - HTML5UP
    - Onepage
    - Styling:SCSS
  features:
    - Designed by HTML5 UP
    - Single Page, Responsive Site
    - Custom grid made with CSS Grid
    - Styling with SCSS
- url: https://portfolio-bella.netlify.com/
  repo: https://github.com/LekoArts/gatsby-starter-portfolio-bella
  description: A portfolio starter for Gatsby. The target audience are designers and photographers. The light themed website shows your work with large images & big typography. The Onepage is powered by the Headless CMS Prismic.io. and has programmatically created pages for your projects. General settings and colors can be changed in a config & theme file.
  tags:
    - Portfolio
    - CMS:Prismic
    - CMS:Headless
    - Styling:CSS-in-JS
    - Onepage
    - PWA
    - Linting
  features:
    - Big typography & images
    - White theme
    - Prismic.io as CMS
    - Emotion for styling + Emotion-Grid
    - One-page layout with sub-pages for case studies
    - Easily configurable
    - And other good stuff (SEO, Offline Support, WebApp Manifest Support)
- url: https://cara.lekoarts.de
  repo: https://github.com/LekoArts/gatsby-starter-portfolio-cara
  description: Playful and Colorful One-Page portfolio featuring Parallax effects and animations. Especially designers and/or photographers will love this theme! Built with MDX and Theme UI.
  tags:
    - Portfolio
    - Onepage
    - Styling:CSS-in-JS
    - PWA
  features:
    - React Spring Parallax effects
    - Theme UI-based theming
    - CSS Animations and shapes
    - Light/Dark mode
- url: https://emilia.lekoarts.de
  repo: https://github.com/LekoArts/gatsby-starter-portfolio-emilia
  description: A portfolio starter for Gatsby. The target audience are designers and photographers. The dark themed website shows your work with large images in a grid-layout (powered by CSS Grid). The transition effects on the header add a playful touch to the overall minimal design. The website has programmatically created pages for your projects (with automatic image import). General settings and colors can be changed in a config & theme file.
  tags:
    - Portfolio
    - PWA
    - Transitions
    - MDX
    - Styling:CSS-in-JS
    - Linting
    - Testing
  features:
    - Focus on big images (with gatsby-image)
    - Dark Theme with HeroPatterns Header
    - CSS Grid and styled-components
    - Page transitions
    - Cypress for End-to-End testing
    - react-spring animations
    - One-Page layout with sub-pages for projects
    - Create your projects in MDX (automatic import of images)
    - And other good stuff (SEO, Offline Support, WebApp Manifest Support)
- url: https://emma.lekoarts.de
  repo: https://github.com/LekoArts/gatsby-starter-portfolio-emma
  description: Minimalistic portfolio with full-width grid, page transitions, support for additional MDX pages, and a focus on large images. Especially designers and/or photographers will love this theme! Built with MDX and Theme UI. Using the Gatsby Theme "@lekoarts/gatsby-theme-emma".
  tags:
    - Portfolio
    - MDX
    - Transitions
    - Styling:CSS-in-JS
    - PWA
  features:
    - MDX
    - react-spring page animations
    - Optional MDX pages which automatically get added to the navigation
    - Fully customizable through the usage of Gatsby Themes (and Theme UI)
    - Light Mode / Dark Mode
    - Google Analytics Support
    - SEO (Sitemap, OpenGraph tags, Twitter tags)
    - Offline Support & WebApp Manifest
- url: https://gatsby-starter-procyon.netlify.com/
  repo: https://github.com/danielmahon/gatsby-starter-procyon
  description: n/a
  tags:
    - PWA
    - CMS:Headless
    - CMS:Other
    - Styling:Material
    - Netlify
  features:
    - Gatsby + ReactJS (server side rendering)
    - GraphCMS Headless CMS
    - DraftJS (in-place) Medium-like Editing
    - Apollo GraphQL (client-side)
    - Local caching between builds
    - Material-UI (layout, typography, components, etc)
    - Styled-Components™-like API via Material-UI
    - Netlify Deployment Friendly
    - Netlify Identity Authentication (enables editing)
    - Automatic versioning, deployment and CHANGELOG
    - Automatic rebuilds with GraphCMS and Netlify web hooks
    - PWA (Progressive Web App)
    - Google Fonts
- url: http://gatsby-starter-product-guy.surge.sh/
  repo: https://github.com/amandeepmittal/gatsby-starter-product-guy
  description: n/a
  tags:
    - Portfolio
  features:
    - Single Page
    - A portfolio Developers and Product launchers alike
    - Using Typography.js easy to switch fonts
    - All your Project/Portfolio Data in Markdown, server by GraphQL
    - Responsive Design, optimized for Mobile devices
- url: https://caki0915.github.io/gatsby-starter-redux/
  repo: https://github.com/caki0915/gatsby-starter-redux
  description: n/a
  tags:
    - Styling:CSS-in-JS
    - Redux
  features:
    - Redux and Redux-devtools.
    - Emotion with a basic theme and SSR
    - Typography.js
    - Eslint rules based on Prettier and Airbnb
- url: http://gatsby-stellar.surge.sh/
  repo: https://github.com/codebushi/gatsby-starter-stellar
  description: Single page starter based on the Stellar site template
  tags:
    - HTML5UP
    - Onepage
    - Styling:SCSS
  features:
    - Designed by HTML5 UP
    - Scroll friendly, responsive site. Can be used as a single or multi-page site.
    - Sticky Navigation when scrolling.
    - Scroll spy and smooth scrolling to different sections of the page.
    - Styling with SCSS
- url: http://gatsby-strata.surge.sh/
  repo: https://github.com/codebushi/gatsby-starter-strata
  description: Single page starter based on the Strata site template
  tags:
    - Portfolio
    - Onepage
    - HTML5UP
    - Styling:SCSS
  features:
    - Designed by HTML5 UP
    - Super Simple, single page portfolio site
    - Lightbox style React photo gallery
    - Fully Responsive
    - Styling with SCSS
- url: https://gatsby-starter-strict.netlify.com/
  repo: https://github.com/kripod/gatsby-starter-strict
  description: n/a
  tags:
    - Linting
  features:
    - A set of strict linting rules (based on the Airbnb JavaScript Style Guide)
    - lint script
    - Encourage automatic code formatting
    - format script
    - Prefer using Yarn for package management
    - Use EditorConfig to maintain consistent coding styles between different editors and IDEs
    - Integration with Visual Studio Code
    - Pre-configured auto-formatting on file save
    - Based on gatsby-starter-default
- url: https://gatsby-tachyons.netlify.com/
  repo: https://github.com/pixelsign/gatsby-starter-tachyons
  description: no description yet
  tags:
    - Styling:Other
  features:
    - Based on gatsby-starter-default
    - Using Tachyons for CSS.
- url: https://gatsby-starter-tailwind.oddstronaut.com/
  repo: https://github.com/taylorbryant/gatsby-starter-tailwind
  description: A Gatsby v2 starter styled using Tailwind, a utility-first CSS framework. Uses Purgecss to remove unused CSS.
  tags:
    - Styling:Tailwind
  features:
    - Based on gatsby-starter-default
    - Tailwind CSS Framework
    - Removes unused CSS with Purgecss
    - Includes responsive navigation and form examples
- url: http://portfolio-v3.surge.sh/
  repo: https://github.com/amandeepmittal/gatsby-portfolio-v3
  description: n/a
  tags:
    - Portfolio
  features:
    - Single Page, Timeline View
    - A portfolio Developers and Product launchers
    - Bring in Data, plug-n-play
    - Responsive Design, optimized for Mobile devices
    - Seo Friendly
    - Uses Flexbox
- url: https://gatsby-starter-typescript-plus.netlify.com/
  repo: https://github.com/resir014/gatsby-starter-typescript-plus
  description: This is a starter kit for Gatsby.js websites written in TypeScript. It includes the bare essentials for you to get started (styling, Markdown parsing, minimal toolset).
  tags:
    - Styling:CSS-in-JS
    - Language:TypeScript
    - Markdown
  features:
    - TypeScript
    - ESLint (with custom ESLint rules)
    - Markdown rendering with Remark
    - Basic component structure
    - Styling with emotion
- url: https://haysclark.github.io/gatsby-starter-typescript/
  repo: https://github.com/haysclark/gatsby-starter-typescript
  description: n/a
  tags:
    - Language:TypeScript
  features:
    - TypeScript
- url: https://fabien0102-gatsby-starter.netlify.com/
  repo: https://github.com/fabien0102/gatsby-starter
  description: n/a
  tags:
    - Language:TypeScript
    - Styling:Other
    - Testing
  features:
    - Semantic-ui for styling
    - TypeScript
    - Offline support
    - Web App Manifest
    - Jest/Enzyme testing
    - Storybook
    - Markdown linting
- url: https://gatsby-starter-wordpress.netlify.com/
  repo: https://github.com/GatsbyCentral/gatsby-starter-wordpress
  description: Gatsby starter using WordPress as the content source.
  tags:
    - Styling:CSS-in-JS
    - CMS:WordPress
  features:
    - All the features from gatsby-advanced-starter, plus
    - Leverages the WordPress plugin for Gatsby for data
    - Configured to work with WordPress Advanced Custom Fields
    - Auto generated Navigation for your WordPress Pages
    - Minimal UI and Styling — made to customize.
    - Styled Components
- url: https://www.concisejavascript.org/
  repo: https://github.com/rwieruch/open-crowd-fund
  description: n/a
  tags:
    - Stripe
    - Firebase
  features:
    - Open source crowdfunding for your own ideas
    - Alternative for Kickstarter, GoFundMe, etc.
    - Secured Credit Card payments with Stripe
    - Storing of funding information in Firebase
- url: https://www.verious.io/
  repo: https://github.com/cpinnix/verious-boilerplate
  description: n/a
  tags:
    - Styling:Other
  features:
    - Components only. Bring your own data, plugins, etc.
    - Bootstrap inspired grid system with Container, Row, Column components.
    - Simple Navigation and Dropdown components.
    - Baseline grid built in with modular scale across viewports.
    - Abstract measurements utilize REM for spacing.
    - One font to rule them all, Helvetica.
- url: https://gatsby-starter-blog-grommet.netlify.com/
  repo: https://github.com/Ganevru/gatsby-starter-blog-grommet
  description: GatsbyJS v2 starter for creating a blog. Based on Grommet v2 UI.
  tags:
    - Blog
    - Markdown
    - Styling:Grommet
    - Language:TypeScript
    - Linting
    - Redux
  features:
    - Grommet v2 UI
    - Easily configurable - see site-config.js in the root
    - Switch between grommet themes
    - Change between light and dark themes (with Redux)
    - Blog posts previews in card style
    - Responsive Design, optimized for Mobile devices
    - styled-components
    - TypeScript and ESLint (typescript-eslint)
    - lint-staged and husky - for linting before commit
- url: https://happy-pare-dff451.netlify.com/
  repo: https://github.com/fhavrlent/gatsby-contentful-typescript-starter
  description: Contentful and TypeScript starter based on default starter.
  tags:
    - CMS:Contentful
    - CMS:Headless
    - Language:TypeScript
    - Styling:CSS-in-JS
  features:
    - Based on default starter
    - TypeScript
    - CSS in JS (Emotion)
    - CMS:Contentful
- url: https://xylo-gatsby-bulma-starter.netlify.com/
  repo: https://github.com/xydac/xylo-gatsby-bulma-starter
  description: Gatsby v2 Starter with Bulma based on default starter.
  tags:
    - Styling:SCSS
    - Styling:Bulma
  features:
    - Based on default starter
    - Bulma Css
    - Sass based Styling
- url: https://maxpou.github.io/gatsby-starter-morning-dew/
  repo: https://github.com/maxpou/gatsby-starter-morning-dew
  description: Gatsby v2 blog starter
  tags:
    - Blog
    - Markdown
    - PWA
    - Disqus
    - SEO
    - MDX
    - Styling:CSS-in-JS
  features:
    - Blog post listing with previews (image + summary) for each blog post
    - Fully configurable
    - Multilang support (blog post only)
    - Syntax highlighting
    - css-in-js (with styled-components)
    - Fully Responsive
    - Tags
    - Google Analytics
    - Disqus comments support
    - Offline support
    - Web App Manifest
    - ESLint
    - Prettier
    - Travis CI
- url: https://gatsby-starter-blog-jumpalottahigh.netlify.com/
  repo: https://github.com/jumpalottahigh/gatsby-starter-blog-jumpalottahigh
  description: Gatsby v2 blog starter with SEO, search, filter, reading progress, mobile menu fab
  tags:
    - Blog
    - Markdown
  features:
    - Blog post listing with previews (image + summary) for each blog post
    - Google structured data
    - Mobile-friendly menu toggled with a floating action button (FAB)
    - Article read progress
    - User feedback component
- url: https://i18n.smakosh.com/
  repo: https://github.com/smakosh/gatsby-starter-i18n
  description: Gatsby v2 Starter with i18n using react-intl and more cool features.
  tags:
    - Styling:CSS-in-JS
    - i18n
  features:
    - Based on default starter
    - i18n with rtl text
    - Stateless components using Recompose
    - Font changes depending on the chosen language
    - SEO (meta tags, openGraph, structured data, Twitter and more...)
- url: https://gatsby-starter-mate.netlify.com
  repo: https://github.com/EmaSuriano/gatsby-starter-mate
  description: A portfolio starter for Gatsby integrated with Contentful CMS.
  tags:
    - Styling:CSS-in-JS
    - CMS:Contentful
    - CMS:Headless
    - Portfolio
  features:
    - Gatsby v2
    - Rebass (Styled-components system)
    - React Reveal
    - Dynamic content from Contentful
    - Offline support
    - PWA ready
    - SEO
    - Responsive design
    - Icons from font-awesome
    - Netlify Deployment Friendly
    - Medium integration
    - Social sharing (Twitter, Facebook, Google, LinkedIn)
- url: https://gatsby-starter-typescript-sass.netlify.com
  repo: https://github.com/thetrevorharmon/gatsby-starter-typescript-sass
  description: A basic starter with TypeScript and Sass built in
  tags:
    - Language:TypeScript
    - Styling:SCSS
    - Linting
  features:
    - TypeScript and Sass support
    - TS linter with basic react rules
- url: https://gatsby-simple-contentful-starter.netlify.com/
  repo: https://github.com/cwlsn/gatsby-simple-contentful-starter
  description: A simple starter to display Contentful data in Gatsby, ready to deploy on Netlify. Comes with a detailed article detailing the process.
  tags:
    - CMS:Contentful
    - CMS:Headless
    - Markdown
    - Styling:CSS-in-JS
  features:
    - Gatsby v2
    - Query Contentful data via Gatsby's GraphQL
    - Styled-Components for CSS-in-JS
    - Simple format, easy to create your own site quickly
    - React Helmet for Header Modification
    - Remark for loading Markdown into React
- url: https://gatsby-blog-cosmicjs.netlify.com/
  repo: https://github.com/cosmicjs/gatsby-blog-cosmicjs
  description: Blog that utilizes the power of the Cosmic JS headless CMS for easy content management
  tags:
    - CMS:Cosmic JS
    - CMS:Headless
    - Blog
  features:
    - Uses the Cosmic JS Gatsby source plugin
- url: https://cosmicjs-gatsby-starter.netlify.com/
  repo: https://github.com/cosmicjs/gatsby-starter
  description: Simple Gatsby starter connected to the Cosmic JS headless CMS for easy content management
  tags:
    - CMS:Cosmic JS
    - CMS:Headless
  features:
    - Uses the Cosmic JS Gatsby source plugin
- url: https://www.gatsby-typescript-template.com/
  repo: https://github.com/ikeryo1182/gatsby-typescript-template
  description: This is a standard starter with TypeScript, TSLint, Prettier, Lint-Staged(Husky) and Sass
  tags:
    - Language:TypeScript
    - Linting
    - Styling:SCSS
  features:
    - Category and Tag for post
    - Type Safe by TypeScript
    - Format Safe by TSLint and Prettier with Lint-Staged(Husky)
- url: https://zandersparrow.github.io/gatsby-simple-redux/
  repo: https://github.com/zandersparrow/gatsby-simple-redux
  description: The default starter plus redux
  tags:
    - Redux
  features:
    - Minimal starter based on the official default
    - Includes redux and a simple counter example
- url: https://gatsby-casper.netlify.com/
  repo: https://github.com/scttcper/gatsby-casper
  description: This is a starter blog that looks like the Ghost.io default theme, casper.
  tags:
    - Blog
    - Language:TypeScript
    - Styling:CSS-in-JS
  features:
    - Emotion CSS-in-JS
    - TypeScript
    - Author and tag pages
    - RSS
- url: https://gatsby-universal.netlify.com
  repo: https://github.com/fabe/gatsby-universal
  description: An opinionated Gatsby v2 starter for state-of-the-art marketing sites
  tags:
    - Transitions
    - PWA
    - Styling:CSS-in-JS
    - Linting
    - Markdown
    - SEO
  features:
    - Page Transitions
    - IntersectionObserver, component-based
    - React Context for global UI state
    - styled-components v4
    - Generated media queries for easy use
    - Optimized with Google Lighthouse (100/100)
    - Offline support
    - Manifest support
    - Sitemap support
    - All favicons generated
    - SEO (with Schema JSONLD) & Social Tags
    - Prettier
    - ESLint
- url: https://prismic.lekoarts.de/
  repo: https://github.com/LekoArts/gatsby-starter-prismic
  description: A typography-heavy & light-themed Gatsby Starter which uses the Headless CMS Prismic.
  tags:
    - CMS:Prismic
    - CMS:Headless
    - Styling:CSS-in-JS
    - Linting
    - Blog
    - PWA
    - Testing
  features:
    - Prismic as Headless CMS
    - Uses multiple features of Prismic - Slices, Labels, Relationship fields, Custom Types
    - Emotion for Styling
    - Cypress for End-to-End testing
    - Prism.js highlighting
    - Responsive images with gatsby-image
    - Extensive SEO
    - ESLint & Prettier
- url: https://gatsby-starter-v2-casper.netlify.com/
  repo: https://github.com/GatsbyCentral/gatsby-v2-starter-casper
  description: A blog starter based on the Casper (v1.4) theme.
  tags:
    - Blog
    - PWA
  features:
    - Page pagination
    - CSS
    - Tags
    - Google Analytics
    - Offline support
    - Web App Manifest
    - SEO
- url: https://lumen-v2.netlify.com/
  repo: https://github.com/GatsbyCentral/gatsby-v2-starter-lumen
  description: A Gatsby v2 fork of the lumen starter.
  tags:
    - Blog
    - RSS
    - Disqus
  features:
    - Lost Grid.
    - Beautiful typography inspired by matejlatin/Gutenberg.
    - Mobile-First approach in development.
    - Stylesheet built using Sass and BEM-Style naming.
    - Syntax highlighting in code blocks.
    - Sidebar menu built using a configuration block.
    - Archive organized by tags and categories.
    - Automatic RSS generation.
    - Automatic Sitemap generation.
    - Offline support.
    - Google Analytics support.
    - Disqus Comments support.
- url: https://gatsby-starter-firebase.netlify.com/
  repo: https://github.com/muhajirdev/gatsby-starter-firebase
  description: A Gatsby + Firebase Starter. With Authentication
  tags:
    - Firebase
    - Client-side App
  features:
    - Eslint Airbnb without semicolon and without .jsx extension
    - Firebase
    - Web App Manifest
- url: http://gatsby-lightbox.416serg.me
  repo: https://github.com/416serg/gatsby-starter-lightbox
  description: Showcasing a custom lightbox implementation using `gatsby-image`
  tags:
    - Portfolio
    - SEO
    - Styling:CSS-in-JS
  features:
    - Features a custom, accessible lightbox with gatsby-image
    - Styled with styled-components using CSS Grid
    - React Helmet for SEO
- url: http://jackbravo.github.io/gatsby-starter-i18n-blog/
  repo: https://github.com/jackbravo/gatsby-starter-i18n-blog
  description: Same as official gatsby-starter-blog but with i18n support
  tags:
    - i18n
    - Blog
  features:
    - Translates site name and bio using .md files
    - No extra libraries needed
- url: https://calpa.me/
  repo: https://github.com/calpa/gatsby-starter-calpa-blog
  description: Blog Template X Contentful, Twitter and Facebook style
  tags:
    - Blog
    - Styling:SCSS
  features:
    - GatsbyJS v2, faster than faster
    - Not just Contentful content source, you can use any database
    - Custom style
    - Google Analytics
    - Gitalk
    - sitemap
    - React FontAwesome
    - SEO
    - Offline support
    - Web App Manifest
    - Styled using SCSS
    - Page pagination
    - Netlify optimization
- url: https://gatsby-starter-typescript-power-blog.majidhajian.com/
  repo: https://github.com/mhadaily/gatsby-starter-typescript-power-blog
  description: Minimal Personal Blog with Gatsby and TypeScript
  tags:
    - PWA
    - Blog
    - Language:TypeScript
    - Markdown
  features:
    - Mobile-First approach in development
    - TSLint & Prettier
    - Offline support
    - Category and Tag for post
    - Type Safe by TypeScript
    - Format Safe by TSLint, StyleLint and Prettier with Lint-Staged(Husky)
    - Blog page
    - Syntax highlighting in code blocks
    - Pagination Ready
    - Ready to deploy to GitHub Pages
    - Automatic RSS generation
    - Automatic Sitemap generation
- url: https://gatsby-starter-kontent.netlify.com
  repo: https://github.com/Kentico/gatsby-starter-kontent
  description: Gatsby starter site with Kentico Kontent
  tags:
    - CMS:Headless
    - CMS:Kontent
    - Netlify
  features:
    - Gatsby v2 support
    - Content item <-> content type relationships
    - Language variants relationships
    - Linked items elements relationships
    - Content items in Rich text elements relationships
    - Reverse link relationships
- url: https://gatsby-starter-storybook.netlify.com/
  repo: https://github.com/markoradak/gatsby-starter-storybook
  description: Gatsby starter site with Storybook
  tags:
    - Storybook
    - Styling:CSS-in-JS
    - Linting
  features:
    - Gatsby v2 support
    - Storybook v4 support
    - Styled Components v4 support
    - Styled Reset, ESLint, Netlify Conf
- url: https://jamstack-hackathon-starter.netlify.com/
  repo: https://github.com/sw-yx/jamstack-hackathon-starter
  description: A JAMstack app with authenticated routes, static marketing pages, etc. with Gatsby, Netlify Identity, and Netlify Functions
  tags:
    - Netlify
    - Client-side App
  features:
    - Netlify Identity
    - Netlify Functions
    - Static Marketing pages and Dynamic Client-side Authenticated App pages
- url: https://collective.github.io/gatsby-starter-plone/
  repo: https://github.com/collective/gatsby-starter-plone
  description: A Gatsby starter template to build static sites using Plone as the content source
  tags:
    - CMS:Other
    - CMS:Headless
    - SEO
    - PWA
  features:
    - Creates 1-1 copy of source Plone site
    - Auto generated navigation and breadcrumbs
    - Progressive Web App features
    - Optimized for performance
    - Minimal UI and Styling
- url: https://gatsby-tutorial-starter.netlify.com/
  repo: https://github.com/justinformentin/gatsby-v2-tutorial-starter
  description: Simple, modern designed blog with post lists, tags, and easily customizable code.
  tags:
    - Blog
    - Linting
    - PWA
    - SEO
    - Styling:CSS-in-JS
    - Markdown
  features:
    - Blog post listing with image, summary, date, and tags.
    - Post Tags
    - Post List Filtering
    - Typography.js
    - Emotion styling
    - Syntax Highlighting in Code Blocks
    - Gatsby Image
    - Fully Responsive
    - Offline Support
    - Web App Manifest
    - SEO
    - PWA
    - Sitemap generation
    - Schema.org JSON-LD
    - CircleCI Integration
    - Codeclimate Integration
    - Google Analytics
    - Twitter and OpenGraph Tags
    - ESLint
    - Prettier Code Styling
- url: https://avivero.github.io/gatsby-redux-starter/
  repo: https://github.com/AVivero/gatsby-redux-starter
  description: Gatsby starter site with Redux, Sass, Bootstrap, Css Modules and Material Icons
  tags:
    - Redux
    - Styling:SCSS
    - Styling:Bootstrap
    - Styling:Material
    - Linting
  features:
    - Gatsby v2 support
    - Redux support
    - Sass support
    - Bootstrap v4 support
    - Css Modules support
    - ESLint, Prettier
- url: https://gatsby-typescript-boilerplate.netlify.com/
  repo: https://github.com/leachjustin18/gatsby-typescript-boilerplate
  description: Opinionated Gatsby v2 starter with TypeScript.
  tags:
    - Language:TypeScript
    - PWA
    - Styling:SCSS
    - Styling:PostCSS
  features:
    - TSLint with airbnb & prettier configurations
    - Prettier
    - Stylelint
    - Offline support
    - Type Safe by TypeScript
    - Format on commit with Lint-Staged(Husky)
    - Favicon generation
    - Sitemap generation
    - Autoprefixer with browser list
    - CSS nano
    - CSS MQ Packer
    - Lazy load image(s) with plugin sharp
    - Gatsby Image
    - Netlify optimizations
- url: https://danshai.github.io/gatsbyv2-scientific-blog-machine-learning/
  repo: https://github.com/DanShai/gatsbyv2-scientific-blog-machine-learning
  description: Machine learning ready and scientific blog starter
  tags:
    - Blog
    - Linting
  features:
    - Write easly your scientific blog with katex and publish your research
    - Machine learning ready with tensorflowjs
    - Manipulate csv data
    - draw with graph mermaid
    - display charts with chartjs
- url: https://gatsby-tailwind-styled-components.netlify.com/
  repo: https://github.com/muhajirdev/gatsby-tailwind-styled-components-starter
  description: A Gatsby Starter with Tailwind CSS + Styled Components
  tags:
    - Styling:Tailwind
  features:
    - Eslint Airbnb without semicolon and without .jsx extension
    - Offline support
    - Web App Manifest
- url: https://gatsby-starter-mobx.netlify.com
  repo: https://github.com/borekb/gatsby-starter-mobx
  description: MobX + TypeScript + TSLint + Prettier
  tags:
    - Language:TypeScript
    - Linting
    - Testing
  features:
    - Gatsby v2 + TypeScript
    - MobX with decorators
    - Two examples from @mweststrate's Egghead course
    - .editorconfig & Prettier
    - TSLint
    - Jest
- url: https://tender-raman-99e09b.netlify.com/
  repo: https://github.com/amandeepmittal/gatsby-bulma-quickstart
  description: A Bulma CSS + GatsbyJS Starter Kit
  tags:
    - Styling:Bulma
    - Styling:SCSS
  features:
    - Uses Bulma CSS
    - Sass based Styling
    - Responsive Design
    - Google Analytics Integration
    - Uses Gatsby v2
    - SEO
- url: https://gatsby-starter-notes.netlify.com/
  repo: https://github.com/patricoferris/gatsby-starter-notes
  description: Gatsby starter for creating notes organised by subject and topic
  tags:
    - Markdown
    - Pagination
  features:
    - Create by topic per subject notes that are organised using pagination
    - Support for code syntax highlighting
    - Support for mathematical expressions
    - Support for images
- url: https://gatsby-starter-ttag.netlify.com/
  repo: https://github.com/ttag-org/gatsby-starter-ttag
  description: Gatsby starter with the minimum required to demonstrate using ttag for precompiled internationalization of strings.
  tags:
    - i18n
  features:
    - Support for precompiled string internationalization using ttag and it's babel plugin
- url: https://gatsby-starter-typescript.netlify.com/
  repo: https://github.com/goblindegook/gatsby-starter-typescript
  description: Gatsby starter using TypeScript.
  tags:
    - Markdown
    - Pagination
    - Language:TypeScript
    - PWA
    - Linting
  features:
    - Markdown and MDX
    - Local search powered by Lunr
    - Syntax highlighting
    - Images
    - Styling with Emotion
    - Testing with Jest and react-testing-library
- url: https://gatsby-netlify-cms-example.netlify.com/
  repo: https://github.com/robertcoopercode/gatsby-netlify-cms
  description: Gatsby starter using Netlify CMS
  tags:
    - CMS:Netlify
    - Styling:SCSS
  features:
    - Example of a website for a local developer meetup group
    - NetlifyCMS used for easy data entry
    - Mobile-friendly design
    - Styling done with Sass
    - Gatsby version 2
- url: https://gatsby-typescript-starter-blog.netlify.com/
  repo: https://github.com/frnki/gatsby-typescript-starter-blog
  description: A starter blog for TypeScript-based Gatsby projects with minimal settings.
  tags:
    - Language:TypeScript
    - Blog
  features:
    - TypeScript & TSLint
    - No Styling (No Typography.js)
    - Minimal settings based on official starter blog
- url: https://gatsby-serif.netlify.com/
  repo: https://github.com/jugglerx/gatsby-serif-theme
  description: Multi page/content-type starter using Markdown and SCSS. Serif is a beautiful small business theme for Gatsby. The theme is fully responsive, blazing fast and artfully illustrated.
  tags:
    - Styling:SCSS
    - Markdown
    - Linting
  features:
    - Multiple "content types" for `services`, `team` and `testimonials` using Markdown as the source
    - Graphql query in `gatsby-node.js` using aliases that creates pages and templates by content type based on the folder `src/pages/services`, `src/pages/team`
    - SCSS
    - Responsive design
    - Bootstrap 4 grid and media queries only
    - Responsive menu
    - Royalty free illustrations included
    - SEO titles & meta using `gatsby-plugin-react-helmet`
    - Eslint & Prettier
- url: https://awesome-gatsby-starter.netlify.com/
  repo: https://github.com/South-Paw/awesome-gatsby-starter
  description: Starter with a preconfigured MDX, Storybook and ESLint environment for component first development of your next Gatsby site.
  tags:
    - MDX
    - Markdown
    - Storybook
    - Styling:CSS-in-JS
    - Linting
  features:
    - Gatsby MDX for JSX in Markdown loading, parsing, and rendering of pages
    - Storybook for isolated component development
    - styled-components for CSS-in-JS
    - ESLint with Airbnb's config
    - Prettier integrated into ESLint
    - A few example components and pages with stories and simple site structure
- url: https://santosfrancisco.github.io/gatsby-starter-cv/
  repo: https://github.com/santosfrancisco/gatsby-starter-cv
  description: A simple starter to get up and developing your digital curriculum with GatsbyJS'
  tags:
    - Styling:CSS-in-JS
    - PWA
    - Onepage
  features:
    - Gatsby v2
    - Based on default starter
    - Google Analytics
    - Web App Manifest
    - SEO
    - Styling with styled-components
    - Responsive Design, optimized for Mobile devices
- url: https://vigilant-leakey-a4f8cd.netlify.com/
  repo: https://github.com/agneym/gatsby-blog-starter
  description: Minimal Blog Starter Template with Styled Components.
  tags:
    - Markdown
    - Styling:CSS-in-JS
    - Blog
  features:
    - Markdown loading, parsing, and rendering of pages
    - Minimal UI for blog
    - Styled-components for CSS-in-JS
    - Prettier added as pre-commit hook
    - Google Analytics
    - Image Optimisation
    - Code Styling and Formatting in markdown
    - Responsive Design
- url: https://inspiring-me-lwz7512.netlify.com/
  repo: https://github.com/lwz7512/gatsby-netlify-identity-starter
  description: Gatsby Netlify Identity Starter with NIW auth support, and content gating, as well as responsive layout.
  tags:
    - Netlify
    - Pagination
  features:
    - Mobile Screen support
    - Privacy control for post content view & profile page
    - User authentication by Netlify Identity Widget/Service
    - Pagination for posts
    - Navigation menu with active status
- url: https://gatsby-starter-event-calendar.netlify.com/
  repo: https://github.com/EmaSuriano/gatsby-starter-event-calendar
  description: Gatsby Starter to display information about events from Google Spreadsheets with Calendars
  tags:
    - Linting
    - Styling:Grommet
    - PWA
    - SEO
    - Google Sheets
  features:
    - Grommet
    - Theming
    - Google Spreadsheet integration
    - PWA
    - A11y
    - SEO
    - Netlify Deployment Friendly
    - ESLint with Airbnb's config
    - Prettier integrated into ESLint
- url: https://gatsby-starter-tech-blog.netlify.com/
  repo: https://github.com/email2vimalraj/gatsby-starter-tech-blog
  description: A simple tech blog starter kit for gatsbyjs
  tags:
    - Blog
    - Portfolio
  features:
    - Markdown based blog
    - Filter blog posts by Tags
    - Easy customization
    - Using styled components
    - Minimal styles
    - Best scoring by Lighthouse
    - SEO support
    - PWA support
    - Offline support
- url: https://infallible-brown-28846b.netlify.com/
  repo: https://github.com/tylergreulich/gatsby-typescript-mdx-prismjs-starter
  description: Gatsby starter using TypeScript, MDX, Prismjs, and styled-components
  tags:
    - Language:TypeScript
    - Linting
    - Testing
    - Styling:CSS-in-JS
    - MDX
  features:
    - Gatsby v2 + TypeScript
    - Syntax highlighting with Prismjs
    - MDX
    - Jest
    - react-testing-library
    - styled-components
- url: https://hardcore-darwin-d7328f.netlify.com/
  repo: https://github.com/agneym/gatsby-careers-page
  description: A Careers Page for startups using Gatsby
  tags:
    - Markdown
    - Styling:CSS-in-JS
  features:
    - Careers Listing
    - Application Format
    - Markdown for creating job description
    - styled-components
- url: https://saikrishna.me/
  repo: https://github.com/s-kris/gatsby-minimal-portfolio-blog
  description: A minimal portfolio website with blog using Gatsby. Suitable for developers.
  tags:
    - Portfolio
    - Blog
  features:
    - Portfolio Page
    - Timline (Journey) page
    - Minimal
- url: https://gatsby-starter-blog-mdx-demo.netlify.com
  repo: https://github.com/hagnerd/gatsby-starter-blog-mdx
  description: A fork of the Official Gatsby Starter Blog with support for MDX out of the box.
  tags:
    - MDX
    - Blog
  features:
    - MDX
    - Blog
    - RSS Feed
- url: https://gatsby-tailwindcss-sass-starter-demo.netlify.com/
  repo: https://github.com/durianstack/gatsby-tailwindcss-sass-starter
  description: Just another Gatsby Tailwind with SASS starter
  tags:
    - Styling:Tailwind
    - Styling:SCSS
  features:
    - Tailwind, A Utility-First CSS Framework for Rapid UI Development
    - SASS/SCSS
    - Comes with React Helmet for adding site meta tags
    - Includes plugins for offline support out of the box
    - PurgeCSS to shave off unused styles
- url: https://tyra-starter.netlify.com/
  repo: https://github.com/madelyneriksen/gatsby-starter-tyra
  description: A feminine GatsbyJS Starter Optimized for SEO
  tags:
    - SEO
    - Blog
    - Styling:Other
  features:
    - Integration with Social Media and Mailchimp.
    - Styled with Tachyons.
    - Rich structured data on blog posts for SEO.
    - Pagination and category pages.
- url: https://gatsby-starter-styled.netlify.com/
  repo: https://github.com/gregoralbrecht/gatsby-starter-styled
  description: Yet another simple starter with Styled-System, Typography.js, SEO and Google Analytics.
  tags:
    - Styling:CSS-in-JS
    - PWA
    - SEO
  features:
    - Styled-Components
    - Styled-System
    - Rebass Grid
    - Typography.js to easily set up font styles
    - Google Analytics
    - Prettier, ESLint & Stylelint
    - SEO (meta tags and schema.org via JSON-LD)
    - Offline support
    - Web App Manifest
- url: https://gatsby.ghost.org/
  repo: https://github.com/TryGhost/gatsby-starter-ghost
  description: Build lightning-fast, modern publications with Ghost and Gatsby
  tags:
    - CMS:Headless
    - Blog
  features:
    - Ghost integration with ready to go placeholder content and webhooks support
    - Minimal responsive design
    - Pagination for posts, tags, and authors
    - SEO Friendly Meta
    - JSON-LD Schema
    - OpenGraph structured data
    - Twitter Cards meta
    - Sitemap Generation
    - XML Sitemaps
    - Progressive Web App
    - Offline Support
    - RSS Feed
    - Netlify integration ready to deploy
- url: https://traveler-blog.netlify.com/
  repo: https://github.com/QingpingMeng/gatsby-starter-traveler-blog
  description: A fork of the Official Gatsby Starter Blog to build a travler blog with images support
  tags:
    - Blog
    - PWA
    - SEO
    - Styling:Material
    - Styling:CSS-in-JS
  features:
    - Netlify integration ready to deploy
    - Material UI
    - styled-components
    - GitHub markdown css support
- url: https://create-ueno-app.netlify.com
  repo: https://github.com/ueno-llc/ueno-gatsby-starter
  description: Opinionated Gatsby starter by Ueno.
  tags:
    - Language:TypeScript
    - Styling:SCSS
    - Linting
    - Transitions
  features:
    - GraphQL hybrid
    - SEO friendly
    - GSAP ready
    - Nice Devtools
    - GsapTools
    - Ueno plugins
    - SVG to React component
    - Ueno's TSlint
    - Decorators
- url: https://gatsby-snyung-starter.netlify.com/
  repo: https://github.com/SeonHyungJo/gatsby-snyung-starter
  description: Basic starter template for You
  tags:
    - CMS:Contentful
    - Markdown
    - Linting
    - Pagination
    - Portfolio
    - SEO
    - Styling:SCSS
    - Transitions
  features:
    - SASS/SCSS
    - Add Utterances
    - Nice Pagination
    - Comes with React Helmet for adding site meta tags
    - Create Yout Name Card for writing meta data
- url: https://gatsby-contentstack-starter.netlify.com/
  repo: https://github.com/contentstack/gatsby-starter-contentstack
  description: A Gatsby starter powered by Headless CMS Contentstack.
  tags:
    - CMS:Headless
    - Blog
  features:
    - Includes Contentstack Delivery API for any environment
    - Dynamic content from Contentstack CMS
- url: https://gatsby-craftcms-barebones.netlify.com
  repo: https://github.com/frankievalentine/gatsby-craftcms-barebones
  description: Barebones setup for using Craft CMS and Gatsby locally.
  tags:
    - CMS:Headless
  features:
    - Full setup instructions included
    - Documented to get you set up with Craft CMS quickly
    - Code referenced in repo
- url: https://gatsby-starter-buttercms.netlify.com/
  repo: https://github.com/ButterCMS/gatsby-starter-buttercms
  description: A starter template for spinning up a Gatsby+ ButterCMS site
  tags:
    - Blog
    - SEO
    - CMS:Headless
  features:
    - Fully functioning blog
    - Navigation between posts with a previous/next post button
    - FAQ Knowledge Base
    - CMS Powered Homepage
    - Customer Case Study example marketing pages
- url: https://master.d2f5ek3dnwfe9v.amplifyapp.com/
  repo: https://github.com/dabit3/gatsby-auth-starter-aws-amplify
  description: This Gatsby starter uses AWS Amplify to implement authentication flow for signing up/signing in users as well as protected client side routing.
  tags:
    - AWS
    - Authentication
  features:
    - AWS Amplify
    - Full authentication workflow
    - Registration form
    - Signup form
    - User sign in
- url: https://gatsby-starter.mdbootstrap.com/
  repo: https://github.com/anna-morawska/gatsby-material-design-for-bootstrap
  description: A simple starter which lets you quickly start developing with Gatsby and Material Design For Bootstrap
  tags:
    - Styling:Material
  features:
    - React Bootstrap with Material Design css framework.
    - Free for personal and commercial use
    - Fully responsive
- url: https://frosty-ride-4ff3b9.netlify.com/
  repo: https://github.com/damassi/gatsby-starter-typescript-rebass-netlifycms
  description:
    A Gatsby starter built on top of MDX (React + Markdown), NetlifyCMS (with
    MDX and netlify-cms-backend-fs support -- no need to deploy), TypeScript,
    Rebass for UI, Styled Components, and Jest for testing. Very little visual
    styling has been applied so that you can bring your own :)
  tags:
    - MDX
    - CMS:Netlify
    - Language:TypeScript
    - Styling:Other
    - Styling:CSS-in-JS
    - Testing
  features:
    - MDX - Markdown + React
    - Netlify CMS (with MDX support)
    - Read and write to local file system via netlify-cms-backend-fs
    - TypeScript
    - Rebass
    - Styled Components
    - Jest
- url: https://bluepeter.github.io/gatsby-material-ui-business-starter/
  repo: https://github.com/bluepeter/gatsby-material-ui-business-starter
  description: Beautiful Gatsby Material Design Business Starter
  tags:
    - Styling:Material
  features:
    - Uses the popular, well-maintained Material UI React component library
    - Material Design theme and icons
    - Rotating home page carousel
    - Simple setup without opinionated setup
    - Fully instrumented for successful PROD deployments
    - Stylus for simple CSS
- url: https://example-company-website-gatsby-sanity-combo.netlify.com/
  repo: https://github.com/sanity-io/example-company-website-gatsby-sanity-combo
  description: This examples combines Gatsby site generation with Sanity.io content management in a neat company website.
  tags:
    - CMS:sanity.io
    - CMS:Headless
    - Blog
  features:
    - Out-of-the-box headless CMS
    - Real-time content preview in Development
    - Fast & frugal builds
    - No accidental missing fields/types
    - Full Render Control with Portable Text
    - gatsby-image support
    - Content types for company info, pages, projects, people, and blog posts
- url: https://gatsby-starter-oss.netlify.com/
  repo: https://github.com/robinmetral/gatsby-starter-oss
  description: A Gatsby starter to showcase your open-source projects.
  tags:
    - Portfolio
    - Styling:Theme-UI
    - Styling:CSS-in-JS
    - Onepage
    - PWA
    - SEO
    - Testing
    - Linting
  features:
    - 🐙🐈 Pull your pinned repos from GitHub
    - 👩‍🎤 Style with Emotion
    - ✨ Themeable with Theme UI
    - 🚀 Powered by gatsby-theme-oss
    - 💯 100/100 Lighthouse scores
- url: https://gatsby-starter-docz.netlify.com/
  repo: https://github.com/RobinCsl/gatsby-starter-docz
  description: Simple starter where building your own documentation with Docz is possible
  tags:
    - Documentation
  features:
    - Generate nice documentation with Docz, in addition to generating your normal Gatsby site
    - Document your React components in .mdx files
- url: https://gatsby-starter-santa-fe.netlify.com/
  repo: https://github.com/osogrizz/gatsby-starter-santa-fe
  description: A place for artist or designers to display their creations
  tags:
    - Styling:CSS-in-JS
  features:
    - SEO friendly
    - Built-in Google Fonts support
    - Contact Form
    - Customizable Design Template
- url: https://gatsby-hello-friend.now.sh
  repo: https://github.com/panr/gatsby-starter-hello-friend
  description: A simple starter for Gatsby. That's it.
  tags:
    - Pagination
    - Markdown
    - Blog
    - Portfolio
    - Styling:PostCSS
  features:
    - Dark/light mode, depending on your preferences
    - Great reading experience thanks to Inter font, made by Rasmus Andersson
    - Nice code highlighting thanks to PrismJS
    - Responsive youtube/vimeo etc. videos
    - Elastic menu
    - Fully responsive site
- url: https://lgcolella.github.io/gatsby-starter-developer-blog/
  repo: https://github.com/lgcolella/gatsby-starter-developer-blog
  description: A starter to create SEO-friendly, fast, multilanguage, responsive and highly customizable technical blogs/portfolios with the most common features out of the box.
  tags:
    - Blog
    - Portfolio
    - i18n
  features:
    - Multilanguage posts
    - Pagination and image preview for posts
    - Tags
    - SEO
    - Social share buttons
    - Disqus for comments
    - Highlighting for code syntax in posts
    - Dark and light themes available
    - Various available icon sets
    - RSS Feed
    - Web app manifest
- url: https://gatsby.magicsoup.io/
  repo: https://github.com/magicsoup-io/gatsby-starter-magicsoup
  description: A production ready Gatsby starter using magicsoup.io
  tags:
    - SEO
    - Markdown
    - Styling:CSS-in-JS
    - Testing
  features:
    - Optimized images with gatsby-image.
    - SEO friendly with react-helmet, gatsby-plugin-sitemap and Google Webmaster Tools!
    - Responsive UIs with magicsoup.io/stock.
    - Static content with gatsby-transform-remark or gatsby-transform-json.
    - Convert Markdown to StyledComponents!
    - Webfonts with gatsby-plugin-web-font-loader.
    - SSR ready!
    - Testing with Jest!
- url: https://foxandgeese.github.io/tiny-agency/
  repo: https://github.com/foxandgeese/tiny-agency
  description: Simple Gatsby.js starter that uses material design and that's perfect for tiny agencies.
  tags:
    - Styling:Material
  features:
    - Uses the popular, well-maintained Material UI React component library
    - Material Design theme and icons
    - Simple setup without opinionated setup
    - Fully instrumented for successful PROD deployments
- url: https://gatsby-shopify-starter.netlify.com/
  repo: https://github.com/AlexanderProd/gatsby-shopify-starter
  description: Kick off your next, e-commerce experience with this Gatsby starter. It is based on the default Gatsby starter to be easily modifiable.
  tags:
    - CMS:Headless
    - SEO
    - E-commerce
    - Styling:CSS-in-JS
  features:
    - Shopping Cart
    - Shopify Integration
    - Product Grid
    - Shopify Store Credentials included
    - Optimized images with gatsby-image.
    - SEO
- url: https://gatejs.netlify.com
  repo: https://github.com/sarasate/gate
  description: API Doc generator inspired by Stripe's API docs
  tags:
    - Documentation
    - Markdown
    - Onepage
  features:
    - API documentation from markdown sources
    - Code samples separated by language
    - Syntax highlighting
    - Everything in a single page
- url: https://hopeful-keller-943d65.netlify.com
  repo: https://github.com/iwilsonq/gatsby-starter-reasonml
  description: Gatsby starter to create static sites using type-safe ReasonML
  tags:
    - Language:Other
    - Blog
    - Styling:CSS-in-JS
  features:
    - Gatsby v2 support
    - bs-platform v4 support
    - Similar to gatsby-starter-blog
- url: https://gatsby-starter-blog-amp-to-pwa.netlify.com/
  repo: https://github.com/tomoyukikashiro/gatsby-starter-blog-amp-to-pwa
  description: Gatsby starter blog with AMP to PWA Strategy
  tags:
    - Blog
    - AMP
    - PWA
  features:
    - Similar to gatsby-starter-blog
    - Support AMP to PWA strategy
- url: https://cvluca.github.io/gatsby-starter-markdown/
  repo: https://github.com/cvluca/gatsby-starter-markdown
  description: Boilerplate for markdown-based website (Documentation, Blog, etc.)
  tags:
    - Markdown
    - Redux
    - Styling:Ant Design
  features:
    - Responsive Web Design
    - Auto generated Sidebar
    - Auto generated Anchor
- url: https://gatsby-starter-wordpress-community.netlify.com/
  repo: https://github.com/pablovila/gatsby-starter-wordpress-community
  description: Starter using gatsby-source-wordpress to display posts and pages from a WordPress site
  tags:
    - CMS:WordPress
    - Styling:Bulma
    - Blog
    - Pagination
  features:
    - Gatsby v2 support
    - Responsive Web Design
    - WordPress support
    - Bulma and Sass Support for styling
    - Pagination logic
- url: https://gatsby-blogger.netlify.com/
  repo: https://github.com/aslammultidots/blogger
  description: A Simple, clean and modern designed blog with firebase authentication feature and easily customizable code.
  tags:
    - Blog
    - Redux
    - Disqus
    - CMS:Contentful
    - Firebase
  features:
    - Minimal and clean white layout.
    - Dynamic content from Contentful.
    - Blog post listing with previews (image + summary) for each blog post.
    - Disqus commenting system for each blog post.
    - Search post with keyword.
    - Firebase for Authentication.
    - Protected Routes with Authorization.
    - Contact form integration.
- url: https://gatsby-starter-styled-components.netlify.com/
  repo: https://github.com/blakenoll/gatsby-starter-styled-components
  description: The Gatsby default starter modified to use styled-components
  tags:
    - Styling:CSS-in-JS
  features:
    - styled-components
    - sticky footer
- url: https://magazine-example.livingdocs.io/
  repo: https://github.com/livingdocsIO/gatsby-magazine-example
  description: This magazine-starter helps you start out with Livingdocs as a headless CMS.
  tags:
    - Blog
    - CMS:Headless
  features:
    - Minimal and clean white layout.
    - Dynamic content from Livingdocs.
    - Built-in component library.
    - Robust template and theme.
- url: https://gatsby-starter-intl.tomekskuta.pl
  repo: https://github.com/tomekskuta/gatsby-starter-intl
  description: Gatsby v2 i18n starter which makes static pages for every locale and detect your browsers lang. i18n with react-intl.
  tags:
    - i18n
    - Testing
  features:
    - static pages for every language
    - detects your browser locale
    - uses react-intl
    - based on Gatsby Default Starter
    - unit tests with Jest
- url: https://cape.netlify.com/
  repo: https://github.com/juhi-trivedi/cape
  description: A Gatsby - CMS:Contentful demo with Netlify.
  tags:
    - Blog
    - Netlify
    - CMS:Contentful
    - Styling:Bootstrap
  features:
    - Fecthing Dynamic content from Contentful.
    - Blog post listing with previews (image + summary) for each blog post.
    - Contact form integration with Netlify.
    - Grid system inspired by Bootstrap.
- url: https://gatsby-starter-infinite-scroll.baobab.fi/
  repo: https://github.com/baobabKoodaa/gatsby-starter-infinite-scroll
  description: Infinite Scroll and Pagination with 10k photos
  tags:
    - Infinite Scroll
    - Pagination
    - Styling:CSS-in-JS
  features:
    - Infinite Scroll (default mode)
    - Pagination (fallback for users without JS)
    - Toggle between these modes in demo
    - Efficient implementation (only fetch the data that's needed, ship initial items with the page instead of fetch, etc.)
- url: https://jodie.lekoarts.de/
  repo: https://github.com/LekoArts/gatsby-starter-portfolio-jodie
  description: Image-heavy photography portfolio with colorful accents & great typography
  tags:
    - Portfolio
    - PWA
    - Transitions
    - Styling:CSS-in-JS
    - Linting
    - Testing
    - Language:TypeScript
  features:
    - Configurable with theming, CSS Grid & a yaml file for navigation
    - Create your projects by editing a yaml file and putting images into a folder
    - Shows your Instagram posts
    - TypeScript
    - Cypress for End-to-End testing
    - react-spring for animations & transitions
    - Uses styled-components + styled-system
    - SEO with Sitemap, Schema.org JSONLD, Tags
    - Responsive images with gatsby-image
- url: https://amazing-jones-e61bda.netlify.com/
  repo: https://github.com/WebCu/gatsby-material-kit-react
  description: Adaptation of Material Kit React to Gatsby
  tags:
    - Styling:Material
  features:
    - 60 Handcrafted Components
    - 4 Customized Plugins
    - 3 Example Pages
- url: https://relaxed-bhaskara-5abd0a.netlify.com/
  repo: https://github.com/LekovicMilos/gatsby-starter-portfolio
  description: Gatsby portfolio starter for creating quick portfolio
  tags:
    - Portfolio
  features:
    - Showcase of portfolio items
    - About me page
- url: https://gatsby-typescript-scss-docker-starter.netlify.com/
  repo: https://github.com/OFranke/gatsby-typescript-scss-docker
  description: Gatsby starter TypeScript, SCSS, Docker
  tags:
    - Language:TypeScript
    - Styling:SCSS
    - Linting
  features:
    - Format & Commit Safe by ESLint, StyleLint and Prettier with Lint-Staged (Husky), optimized for VS Code
    - Typings for scss files are automatically generated
    - Responsiveness from the beginning through easy breakpoint configuration
    - Enforce the DRY principle, no hardcoded and repeated `margin`, `font-size`, `color`, `box-shadow`, `border-radius` ... properties anymore
    - Docker ready - you can run Gatsby dev mode on your machine environment or with docker-compose
- url: https://prismic-i18n.lekoarts.de/
  repo: https://github.com/LekoArts/gatsby-starter-prismic-i18n
  description: Based on gatsby-starter-prismic with Internationalization (i18n) support.
  tags:
    - CMS:Prismic
    - CMS:Headless
    - Styling:CSS-in-JS
    - Linting
    - Blog
    - PWA
    - Testing
    - i18n
  features:
    - Prismic as Headless CMS
    - Uses multiple features of Prismic - Slices, Labels, Relationship fields, Custom Types, Internationalization
    - Emotion for Styling
    - i18n without any third-party libaries
    - Cypress for End-to-End testing
    - Prism.js highlighting
    - Responsive images with gatsby-image
    - Extensive SEO
    - ESLint & Prettier
- url: https://gatsby-starter-landing-page.netlify.com/
  repo: https://github.com/gillkyle/gatsby-starter-landing-page
  description: Single page starter for minimal landing pages
  tags:
    - Onepage
  features:
    - Gatsby image
    - Google Analytics
    - Minimal design
- url: https://thakkaryash94.github.io/gatsby-github-personal-website/
  repo: https://github.com/thakkaryash94/gatsby-github-personal-website
  description: It is a conversion of original GitHub personal website repo which is written in ruby for JS developers. This repository gives you the code you'll need to kickstart a personal website that showcases your work as a software developer. And when you manage the code in a GitHub repository, it will automatically render a webpage with the owner's profile information, including a photo, bio, and repositories.
  tags:
    - Portfolio
    - Onepage
  features:
    - layout config either stacked or sidebar
    - theme dark/light mode
    - post support
- url: https://gatsby-starter-default-intl.netlify.com
  repo: https://github.com/wiziple/gatsby-starter-default-intl
  description: The default Gatsby starter with features of multi-language url routes and browser language detection.
  tags:
    - i18n
  features:
    - Localization (Multilanguage) provided by react-intl.
    - Support automatic redirection based on user's preferred language in browser provided by browser-lang.
    - Support multi-language url routes within a single page component. That means you don't have to create separate pages such as pages/en/index.js or pages/ko/index.js.
    - Based on gatsby-starter-default with least modification.
- url: https://gatsby-starter-julia.netlify.com/
  repo: https://github.com/niklasmtj/gatsby-starter-julia
  description: A minimal blog starter template built with Gatsby
  tags:
    - Markdown
    - Blog
  features:
    - Landingpage
    - Blogoverview
    - Markdown sourcing
    - Estimated reading time
    - Styled component with @emotion
    - Netlify deployment friendly
    - Nunito font as npm module
    - Site meta tags with React Helmet
- url: https://agalp.imedadel.me
  repo: https://github.com/ImedAdel/automatic-gatsbyjs-app-landing-page
  description: Automatically generate iOS app landing page using GatsbyJS
  tags:
    - Onepage
    - PWA
    - SEO
  features:
    - One Configuration file
    - Automatically generate a landing page for your iOS app
    - List app features
    - App Store and Play Store buttons
    - App screenshot and video preview
    - Easily add social media accounts and contact info in the footer via the site-config.js file.
    - Pick custom Font Awesome icons for the feature list via the site-config.js file.
    - Built using Prettier and Styled-Components
    - Easily integrate Google Analytics by adding your ID to site-config.js file.
- url: https://gatsby-starter-shopify-app.firebaseapp.com/install
  repo: https://github.com/gil--/gatsby-starter-shopify-app
  description: Easily create Serverless Shopify Admin Apps powered by Gatsby and Firebase Functions
  tags:
    - Shopify
    - Firebase
  features:
    - 🗄 Firebase Firestore Realtime DB
    - ⚡️ Serverless Functions API layer (Firebase Functions)
    - 💼 Admin API (Graphql) Serverless Proxy
    - 🎨 Shopify Polaris (AppProvider, etc.)
    - 💰 Application Charge Logic (30 days) with variable trial duration
    - 📡 Webhook Validation & Creation
    - 🔑 GDPR Ready (Including GDPR Webhooks)
    - 🏗 CircleCI Config for easy continuous deployments to Firebase
- url: https://gatsby-starter-paperbase.netlify.com/
  repo: https://github.com/willcode4food/gatsby-starter-paperbase
  description: A Gatsby starter that implements the Paperbase Premium Theme from MaterialUI
  tags:
    - Styling:Material
    - Styling:CSS-in-JS
  features:
    - MaterialUI Paperbase theme in Gatsby!
    - Create professional looking admin tools and dashboards
    - Responsive Design
    - MaterialUI Paper Components
    - MaterialUI Tab Components
- url: https://gatsby-starter-devto.netlify.com/
  repo: https://github.com/geocine/gatsby-starter-devto
  description: A GatsbyJS starter template that leverages the Dev.to API
  tags:
    - Blog
    - Styling:CSS-in-JS
  features:
    - Blog post listing with previews (image + summary) for each blog post
- url: https://gatsby-starter-framer-x.netlify.com/
  repo: https://github.com/simulieren/gatsby-starter-framer-x
  description: A GatsbyJS starter template that is connected to a Framer X project
  tags:
    - Language:TypeScript
  features:
    - TypeScript support
    - Easily work in GatsbyJS and Framer X at the same time
- url: https://gatsby-firebase-hosting.firebaseapp.com/
  repo: https://github.com/bijenkorf-james-wakefield/gatsby-firebase-hosting-starter
  description: A starter with configuration for Firebase Hosting and Cloud Build deployment.
  tags:
    - Firebase
    - Linting
  features:
    - Linting with ESLint
    - Jest Unit testing configuration
    - Lint-staged on precommit hook
    - Commitizen for conventional commit messages
    - Configuration for Firebase hosting
    - Configuration for Cloud Build deployment
    - Clear documentation to have your site deployed on Firebase behind SSL in no time!
- url: https://lewis-gatsby-starter-blog.netlify.com/
  repo: https://github.com/lewislbr/lewis-gatsby-starter-blog
  description: A simple custom Gatsby starter template to start a new blog or personal website.
  tags:
    - Blog
    - Styling:CSS-in-JS
    - Markdown
    - Portfolio
    - SEO
  features:
    - Blog post listing with summary preview for each blog post.
    - Automatically creates blog pages from Markdown files.
    - CSS in JS with styled-components.
    - Optimized images.
    - Offline capabilities.
    - Auto-generated sitemap and robots.txt.
- url: https://gatsby-starter-stripe.netlify.com/
  repo: https://github.com/brxck/gatsby-starter-stripe
  description: A minimal starter to create a storefront with Gatsby, Stripe, & Netlify Functions.
  tags:
    - Stripe
    - E-commerce
    - Styling:None
  features:
    - Statically generate based on Stripe inventory
    - Dynamically update with live inventory & availability data
    - Checkout powered by Stripe
    - Serverless functions interact with Stripe API
    - Shopping cart persisted in local storage
    - Responsive images with gatsby-image
- url: https://www.jannikbuschke.de/gatsby-antd-docs/
  repo: https://github.com/jannikbuschke/gatsby-antd-docs
  description: A template for documentation websites
  tags:
    - Documentation
    - Language:TypeScript
    - Styling:Ant Design
    - Markdown
    - MDX
  features:
    - Markdown
    - MDX with mdxjs
    - Syntax highlighting with prismjs
    - Anchors
    - Sidebar
    - Sitecontents
    - Landingpage
- url: https://gatsby-starter.haezl.at
  repo: https://github.com/haezl/gatsby-starter-haezl
  description: A lightweight, mobile first blog starter with infinite scroll and Material-UI design for Gatsby.
  tags:
    - Blog
    - Language:TypeScript
    - Linting
    - Styling:CSS-in-JS
    - Styling:Material
    - Markdown
    - PWA
  features:
    - Landing Page
    - Portfolio section
    - Blog post listing with a preview for each post
    - Infinite scroll instead of next and previous buttons
    - Blog posts generated from Markdown files
    - About Page
    - Responsive Design
    - PWA (Progressive Web App) support
    - MobX
    - Customizable
- url: https://gatsby-starter-fine.netlify.com/
  repo: https://github.com/toboko/gatsby-starter-fine
  description: A mutli-response and light, mobile first blog starter with columns layout and Seo optimization.
  tags:
    - Blog
    - Markdown
    - Portfolio
    - SEO
  features:
    - Blog
    - Portfolio section
    - Customizable
    - Markdown
    - Optimized images
    - Sitemap Page
    - Seo Ready
- url: https://ugglr.github.io/gatsby-clean-portfolio/
  repo: https://github.com/ugglr/gatsby-clean-portfolio
  description: A clean themed Software Engineer Portfolio site, showcasing soft skills on the front page, features project card showcases, about page. Responsive through react-bootstrap components together with custom CSS style sheets. SEO configured, just need to add google analytics tracking code.
  tags:
    - Portfolio
    - SEO
    - Styling:Bootstrap
  features:
    - Resume
    - CV
    - google analytics
    - easy favicon swap
    - Gatsby SEO plugin
    - Clean layout
    - White theme
    - grid using react-bootstrap
    - bootstrap4 classes available
    - font-awesome Library for icons
    - Portfolio site for developers
    - custom project cards
    - easily extendable to include blog page
    - Responsive design
- url: https://gatsby-documentation-starter.netlify.com/
  repo: https://github.com/whoisryosuke/gatsby-documentation-starter
  description: Automatically generate docs for React components using MDX, react-docgen, and GatsbyJS
  tags:
    - Documentation
    - MDX
    - SEO
  features:
    - Parses all React components (functional, stateful, even stateless!) for JS Docblocks and Prop Types.
    - MDX - Write your docs in Markdown and include React components using JSX!
    - Lightweight (only what you need)
    - Modular (easily fits in any React project!)
    - Props table component
    - Customizable sidebar navigation
    - Includes SEO plugins Google Analytics, Offline, Manifest, Helmet.
- url: http://gatsby-absurd.surge.sh/
  repo: https://github.com/ajayns/gatsby-absurd
  description: A Gatsby starter using illustrations from https://absurd.design/
  tags:
    - Onepage
    - Styling:CSS-in-JS
  features:
    - Uses surreal illustrations from absurd.design.
    - Landing page structure split into sections
    - Basic UX/UX elements ready. navbar, smooth scrolling, faqs, theming
    - Convenient image handling and data separation
- url: https://gatsby-starter-quiz.netlify.com/
  repo: https://github.com/raphadeluca/gatsby-starter-quiz
  description: Create rich quizzes with Gatsby & Mdx. No need of database or headless CMS. Manage your data directly in your Mdx file's frontmatter and write your content in the body. Customize your HTML tags, use react components from a library or write your owns. Navigation will be automatically created between each question.
  tags:
    - MDX
  features:
    - Data quiz in the frontmatter
    - Rich customizable content with MDX
    - Green / Red alert footer on user's answer
    - Navigation generated based on the index of each question
- url: https://gatsby-starter-accessibility.netlify.com/
  repo: https://github.com/benrobertsonio/gatsby-starter-accessibility
  description: The default Gatsby starter with powerful accessibility tools built-in.
  tags:
    - Storybook
    - Linting
  features:
    - 🔍 eslint-plugin-jsx-a11y for catching accessibility issues while authoring code
    - ✅ lint:staged for adding a pre-commit hook to catch accessibility linting errors
    - 📣 react-axe for console reporting of accessibility errors in the DOM during development
    - 📖 storybook setup for accessibility reporting on individual components
- url: https://gatsby-theme-ggt-material-ui-blog.netlify.com/
  repo: https://github.com/avatar-kaleb/gatsby-starter-ggt-material-ui-blog
  description: Starter material-ui blog utilizing a Gatsby theme!
  tags:
    - Blog
    - MDX
  features:
    - Uses MDX with Gatsby theme for quick and easy set up
    - Material-ui design with optional config passed into the theme options
    - Gradient background with sitemap, rss feed, and offline capabilities
- url: https://gatsby-starter-blog-typescript.netlify.com/
  repo: https://github.com/gperl27/Gatsby-Starter-Blog-Typescript
  description: Gatsby starter blog with TypeScript
  tags:
    - Blog
    - Language:TypeScript
    - Styling:CSS-in-JS
  features:
    - Includes all features that come with Gatsby's official starter blog
    - TypeScript for type-safety out of the box
    - Styled components in favor of inline styles
    - Transition Link for nice page transitions
    - Type definitions from GraphQL schema (with code generation)
- url: https://gatsby-starter-sass.netlify.com/
  repo: https://github.com/colbyfayock/gatsby-starter-sass
  description: A Gatsby starter with Sass and no assumptions!
  tags:
    - Styling:SCSS
  features:
    - Sass stylesheets to manage your CSS (SCSS flavored)
    - Simple, minimal base setup to get started
    - No baked in configurations or assumptions
- url: https://billyjacoby.github.io/gatsby-react-bootstrap-starter/
  repo: https://github.com/billyjacoby/gatsby-react-bootstrap-starter
  description: GatsbyJS starter with react-bootstrap and react-icons
  tags:
    - Styling:Bootstrap
    - Styling:SCSS
  features:
    - SASS stylesheets to make styling components easy
    - Sample navbar that sticks to the top of the page on scroll
    - Includes react-icons to make adding icons to your app super simple
- url: https://gatsbystartermdb.netlify.com
  repo: https://github.com/jjcav84/mdbreact-gatsby-starter
  description: GatsbyJS starter built with MDBootstrap React free version
  tags:
    - Styling:Bootstrap
  features:
    - Material Design, Bootstrap, and React
    - Contact form and Google Map components
    - Animation
    - documentation and component library can be found at mdboostrap's website
- url: https://gatsby-starter-primer.netlify.com/
  repo: https://github.com/thomaswangio/gatsby-starter-primer
  description: A Gatsby starter featuring GitHub Primer Design System and React components
  tags:
    - Styling:Other
    - Styling:CSS-in-JS
    - SEO
    - Landing Page
  features:
    - Primer React Components
    - Styled Components
    - Gatsby Image
    - Better SEO component with appropriate OG image and appropriate fallback meta tags
- url: https://pranshuchittora.github.io/gatsby-material-boilerplate
  repo: https://github.com/pranshuchittora/gatsby-material-boilerplate
  description: A simple starter to get up and developing quickly with Gatsby in material design
  tags:
    - Styling:Material
  features:
    - Material design
    - Sass/SCSS
    - Tags
    - Categories
    - Google Analytics
    - Offline support
    - Web App Manifest
    - SEO
- url: https://anubhavsrivastava.github.io/gatsby-starter-hyperspace
  repo: https://github.com/anubhavsrivastava/gatsby-starter-hyperspace
  description: Single page starter based on the Hyperspace site template, with landing, custom and Elements(Component) page
  tags:
    - HTML5UP
    - Styling:SCSS
    - Onepage
    - Landing Page
  features:
    - Designed by HTML5 UP
    - Simple one page site that’s perfect for personal portfolios
    - Fully Responsive
    - Styling with SCSS
    - Offline support
    - Web App Manifest
- url: https://anubhavsrivastava.github.io/gatsby-starter-identity
  repo: https://github.com/anubhavsrivastava/gatsby-starter-identity
  description: Single page starter based on the Identity site template by HTML5 up, suitable for one page portfolio.
  tags:
    - HTML5UP
    - Styling:SCSS
    - Onepage
    - Landing Page
    - PWA
  features:
    - Designed by HTML5 UP
    - Simple one page personal portfolio
    - Fully Responsive
    - Styling with SCSS
    - Offline support
    - Web App Manifest
- url: https://hopeful-ptolemy-cd840b.netlify.com/
  repo: https://github.com/tonydiaz/gatsby-landing-page-starter
  description: A simple landing page starter for idea validation using material-ui. Includes email signup form and pricing section.
  tags:
    - Styling:Material
    - Landing Page
  features:
    - SEO
    - Mailchimp integration
    - Material-UI components
    - Responsive
    - Pricing section
    - Benefits section
    - Email signup form
    - Easily configurable
    - Includes standard Gatsby starter features
- url: https://anubhavsrivastava.github.io/gatsby-starter-aerial
  repo: https://github.com/anubhavsrivastava/gatsby-starter-aerial
  description: Single page starter based on the Aerial site template by HTML5 up, suitable for one page personal page.
  tags:
    - HTML5UP
    - Styling:SCSS
    - Onepage
    - Landing Page
    - PWA
  features:
    - Designed by HTML5 UP
    - Simple one page personal portfolio
    - Fully Responsive
    - Styling with SCSS
    - Offline support
    - Web App Manifest
- url: https://anubhavsrivastava.github.io/gatsby-starter-eventually
  repo: https://github.com/anubhavsrivastava/gatsby-starter-eventually
  description: Single page starter based on the Eventually site template by HTML5 up, suitable for upcoming product page.
  tags:
    - HTML5UP
    - Styling:SCSS
    - Landing Page
    - PWA
  features:
    - Designed by HTML5 UP
    - Fully Responsive
    - Styling with SCSS
    - Offline support
    - Web App Manifest
- url: https://jovial-jones-806326.netlify.com/
  repo: https://github.com/GabeAtWork/gatsby-elm-starter
  description: An Elm-in-Gatsby integration, based on gatsby-plugin-elm
  tags:
    - Language:Other
  features:
    - Elm language integration
- url: https://anubhavsrivastava.github.io/gatsby-starter-readonly
  repo: https://github.com/anubhavsrivastava/gatsby-starter-readonly
  description: Single page starter based on the ReadOnly site template by HTML5 up, with landing and Elements(Component) page
  tags:
    - HTML5UP
    - Onepage
    - Styling:SCSS
    - Landing Page
    - PWA
  features:
    - Designed by HTML5 UP
    - Fully Responsive
    - Styling with SCSS
    - Offline support
    - Web App Manifest
- url: https://anubhavsrivastava.github.io/gatsby-starter-prologue
  repo: https://github.com/anubhavsrivastava/gatsby-starter-prologue
  description: Single page starter based on the Prologue site template by HTML5 up, for portfolio pages
  tags:
    - HTML5UP
    - Onepage
    - Styling:SCSS
    - Portfolio
    - PWA
  features:
    - Designed by HTML5 UP
    - Fully Responsive
    - Styling with SCSS
    - Offline support
    - Web App Manifest
- url: https://gatsby-london.netlify.com
  repo: https://github.com/ImedAdel/gatsby-london
  description: A custom, image-centric theme for Gatsby.
  tags:
    - Portfolio
    - Blog
    - Styling:PostCSS
  features:
    - Post thumbnails in the homepage
    - Built with PostCSS
    - Made for image-centeric portfolios
    - Based on London for Ghost
- url: https://anubhavsrivastava.github.io/gatsby-starter-overflow
  repo: https://github.com/anubhavsrivastava/gatsby-starter-overflow
  description: Single page starter based on the Overflow site template by HTML5 up, with landing and Elements(Component) page
  tags:
    - HTML5UP
    - Onepage
    - Styling:SCSS
    - Portfolio
    - PWA
  features:
    - Designed by HTML5 UP
    - Fully Responsive
    - Image Gallery
    - Styling with SCSS
    - Offline support
    - Web App Manifest
- url: https://cosmicjs.com/apps/gatsby-agency-portfolio/demo
  repo: https://github.com/cosmicjs/gatsby-agency-portfolio
  description: Static Webpage for displaying your agencies skills and past work.  Implements 4 sections for displaying information about your company, A home page, information about services, projects, and the people in your organization.
  tags:
    - Blog
    - Portfolio
    - CMS:Cosmic JS
  features:
    - Landing Page
    - Home
    - Services
    - Projects
    - People
- url: https://cosmicjs.com/apps/gatsby-localization-app-starter/demo
  repo: https://github.com/cosmicjs/gatsby-localization-app-starter
  description: A localized Gatsby starter application powered by Cosmic JS.
  tags:
    - CMS:Cosmic JS
    - i18n
  features:
    - Gatsby localization starter app
- url: https://cosmicjs.com/apps/gatsby-docs/demo
  repo: https://github.com/cosmicjs/gatsby-docs-app
  description: Be able to view and create documentation using Gatsby and Cosmic JS. Leveraging the speed and high powered APIs of the Gatsby framework and the simplicity and scalability of Cosmic JS.
  tags:
    - CMS:Cosmic JS
    - Documentation
  features:
    - manage docs in static web file format for zippy delivery
- url: https://cosmicjs.com/apps/gatsby-ecommerce-website/demo
  repo: https://github.com/a9kitkumar/Gatsby-Ecommerce
  description: A localized Gatsby starter application powered by Cosmic JS.
  tags:
    - CMS:Cosmic JS
    - E-commerce
  features:
    - Stores products, orders using Cosmic JS as a database and a server
- url: https://harshil1712.github.io/gatsby-starter-googlesheets/
  repo: https://github.com/harshil1712/gatsby-starter-googlesheets
  description: A starter using Google Sheets as data source
  tags:
    - Google Sheets
    - SEO
    - Blog
  features:
    - Uses Google Sheets for data
    - Easily configurable
- url: https://the-plain-gatsby.netlify.com/
  repo: https://github.com/wangonya/the-plain-gatsby
  description: A simple minimalist starter for your personal blog.
  tags:
    - Blog
    - Markdown
  features:
    - Minimalist design
    - Next and previous blog post navigation
    - About page
    - Markdown support
- url: https://gatsby-starter-blockstack.openintents.org
  repo: https://github.com/friedger/gatsby-starter-blockstack
  description: A starter using Blockstack on client side
  tags:
    - Authentication
  features:
    - Uses Blockstack
    - Client side app
- url: https://anubhavsrivastava.github.io/gatsby-starter-multiverse
  repo: https://github.com/anubhavsrivastava/gatsby-starter-multiverse
  description: Single page starter based on the Multiverse site template by HTML5 up, with landing and Elements(Component) page
  tags:
    - HTML5UP
    - Onepage
    - Styling:SCSS
    - Portfolio
    - PWA
  features:
    - Designed by HTML5 UP
    - Fully Responsive
    - Image Gallery
    - Styling with SCSS
    - Offline support
    - Web App Manifest
- url: https://anubhavsrivastava.github.io/gatsby-starter-highlights
  repo: https://github.com/anubhavsrivastava/gatsby-starter-highlights
  description: Single page starter based on the Highlights site template by HTML5 up, with landing and Elements(Component) page
  tags:
    - HTML5UP
    - Onepage
    - Styling:SCSS
    - Portfolio
    - PWA
  features:
    - Designed by HTML5 UP
    - Fully Responsive
    - Image Gallery
    - Styling with SCSS
    - Offline support
    - Web App Manifest
- url: https://gatsby-starter-material-business-markdown.netlify.com/
  repo: https://github.com/ANOUN/gatsby-starter-material-business-markdown
  description: A clean, modern starter for businesses using Material Design Components
  tags:
    - Blog
    - Markdown
    - PWA
    - Styling:Material
    - Styling:SCSS
  features:
    - Minimal, Modern Business Website Design
    - Material Design Components
    - MDC React Components
    - MDC Theming
    - Blog
    - Home Page
    - Contact Page
    - Contact Form
    - About Page
    - Mobile-First approach in development
    - Fully Responsive
    - Markdown
    - PWA
- url: https://gatsby-starter-default-typescript.netlify.com/
  repo: https://github.com/andykenward/gatsby-starter-default-typescript
  description: Starter Default TypeScript
  tags:
    - Language:TypeScript
  features:
    - TypeScript
    - Typing generation for GraphQL using GraphQL Code Generator
    - Comes with React Helmet for adding site meta tags
    - Based on Gatsby Starter Default
- url: http://gatsbyhoney.davshoward.com/
  repo: https://github.com/davshoward/gatsby-starter-honey
  description: A delicious baseline for Gatsby (v2).
  tags:
    - Styling:PostCSS
    - SEO
  features:
    - Gatsby v2
    - SEO (including robots.txt, sitemap generation, automated yet customisable metadata, and social sharing data)
    - Google Analytics
    - PostCSS support
    - Developer environment variables
    - Accessibility support
    - Based on Gatsby Starter Default
- url: https://material-ui-starter.netlify.com/
  repo: https://github.com/dominicabela/gatsby-starter-material-ui
  description: This starter includes Material UI boilerplate and configuration files along with the standard Gatsby configuration files. It provides a starting point for developing Gatsby apps with the Material UI framework.
  tags:
    - SEO
    - Styling:Material
  features:
    - Material UI Framework
    - Roboto Typeface (self hosted)
    - SEO
    - Offline Support
    - Based on Gatsby Default Starter
- url: https://developer-diary.netlify.com/
  repo: https://github.com/willjw3/gatsby-starter-developer-diary
  description: A blog template created with web developers in mind. Totally usable right out of the box, but minimalist enough to be easily modifiable.
  tags:
    - Blog
    - Markdown
    - Pagination
    - SEO
  features:
    - Ready to go - Blog author name, author image, etc,... can be easily added using a config file
    - Blog posts created as markdown files
    - Gatsby v.2
    - Mobile responsive
    - Pagination
    - Category and tag pages
    - Social media sharing icons in each post
    - Icons from React Icons (Font Awesome, Devicons, etc,...)
    - Beautiful tech-topic tags to attach to your web-development-related blog posts
    - Developer-relevant social media icon links, including GitHub, Stack Overflow, and freeCodeCamp
- url: https://anubhavsrivastava.github.io/gatsby-starter-paradigmshift
  repo: https://github.com/anubhavsrivastava/gatsby-starter-paradigmshift
  description: Single page starter based on the Paradigm Shift site template by HTML5 up, with landing and Elements(Component) page
  tags:
    - HTML5UP
    - Onepage
    - Styling:SCSS
    - Portfolio
    - PWA
  features:
    - Designed by HTML5 UP
    - Fully Responsive
    - Image Gallery
    - Styling with SCSS
    - Offline support
    - Web App Manifest
- url: https://dazzling-heyrovsky-62d4f9.netlify.com/
  repo: https://github.com/s-kris/gatsby-starter-medium
  description: A GatsbyJS starter blog as close as possible to medium.
  tags:
    - Markdown
    - Styling:CSS-in-JS
  features:
    - Careers Listing
    - Mobile Responsive
- url: https://gatsby-personal-starter-blog.netlify.com
  repo: https://github.com/thomaswangio/gatsby-personal-starter-blog
  description: Gatsby starter for personal blogs! Blog configured to run at /blog and with Netlify CMS and gatsby-remark-vscode.
  tags:
    - Blog
    - Markdown
    - Styling:CSS-in-JS
    - CMS:Netlify
  features:
    - Netlify CMS
    - VSCode syntax highlighting
    - Styled Components
- url: https://anubhavsrivastava.github.io/gatsby-starter-phantom
  repo: https://github.com/anubhavsrivastava/gatsby-starter-phantom
  description: Single page starter based on the Phantom site template by HTML5 up, with landing, generic and Elements(Component) page
  tags:
    - HTML5UP
    - Onepage
    - Styling:SCSS
    - PWA
  features:
    - Designed by HTML5 UP
    - Fully Responsive
    - Styling with SCSS
    - Offline support
    - Web App Manifest
- url: https://gatsby-starter-internationalized.ack.ee/
  repo: https://github.com/AckeeCZ/gatsby-starter-internationalized
  description: A simple starter for fully internationalized websites, including route internationalization.
  tags:
    - i18n
  features:
    - internationalized page content - via react-intl
    - internationalized routes - via language configuration
    - lightweight - includes only internationalization code
    - LocalizedLink - built-in link component handling route generation
    - LanguageSwitcher - built-in language switcher component
- url: https://gatsby-starter-bee.netlify.com/
  repo: https://github.com/JaeYeopHan/gatsby-starter-bee
  description: A simple starter for blog with fresh UI.
  tags:
    - Blog
    - Netlify
    - Disqus
    - SEO
  features:
    - Code highlight with Fira Code font
    - Emoji (emojione)
    - Social share feature (Twitter, Facebook)
    - Comment feature (disqus, utterances)
    - Sponsor service (Buy-me-a-coffee)
    - CLI Tool
- url: https://learn.hasura.io/graphql/react/introduction
  repo: https://github.com/hasura/gatsby-gitbook-starter
  description: A starter to generate docs/tutorial websites based on GitBook theme.
  tags:
    - Documentation
    - MDX
    - Markdown
    - SEO
  features:
    - Write in Markdown / MDX and generate responsive documentation/tutorial web apps
    - Fully Configurable
    - Syntax highlighting with Prismjs
    - Code diffing with +/-
    - Google Analytics Integration
    - SEO Tags with MDX frontmatter
    - Edit on GitHub button
    - Fully Customisable with rich embeds using React in MDX.
- url: https://gatsby-starter-blog-with-lunr.netlify.com/
  repo: https://github.com/lukewhitehouse/gatsby-starter-blog-with-lunr
  description: Building upon Gatsby's blog starter with a Lunr.js powered Site Search.
  tags:
    - Blog
    - Search
  features:
    - Same as the official starter blog
    - Integration with Lunr.js
- url: https://rg-portfolio.netlify.com/
  repo: https://github.com/rohitguptab/rg-portfolio
  description: Kick-off your Portfolio website with RG-Portfolio gatsby starter. We have used Gatsby + Contentful.
  tags:
    - Portfolio
    - CMS:Contentful
    - PWA
    - Blog
    - SEO
    - Disqus
    - Gallery
    - Landing Page
    - Markdown
    - Netlify
    - Styling:Bootstrap
  features:
    - Blogs listing with each blog post.
    - Contact form with Email notification using formspree.io.
    - Photos and Blogs page listing.
    - Different types of sections like About, Service, Blogs, Work, Testimonials, Photos, and contact.
    - All settings manage from contentful for example Header Menu, Homepage sections, blogs, and photos, etc.
    - Social share in blog details pages with comment ( Disqus ).
    - PWA
- url: https://oneshopper.netlify.com
  repo: https://github.com/rohitguptab/OneShopper
  description: This Starter is created for e-commerce site with Gatsby + Contentful and snipcart
  tags:
    - E-commerce
    - CMS:Contentful
    - Blog
    - SEO
    - Disqus
  features:
    - Blog post listing with previews for each blog post.
    - Store page listing all the Products and includes features like Rating, Price, Checkout, More then one Product images with tabbing.
    - Contact form with Email notification.
    - Index pages design with Latest Post, Latest Blog, Deal of week and Banner.
- url: https://anubhavsrivastava.github.io/gatsby-starter-spectral
  repo: https://github.com/anubhavsrivastava/gatsby-starter-spectral
  description: Single page starter based on the Spectral site template by HTML5 up, with landing, Generic and Elements(Component) page
  tags:
    - HTML5UP
    - Onepage
    - Styling:SCSS
    - Portfolio
    - PWA
  features:
    - Designed by HTML5 UP
    - Fully Responsive
    - Styling with SCSS
    - Offline support
    - Web App Manifest
- url: https://anubhavsrivastava.github.io/gatsby-starter-directive
  repo: https://github.com/anubhavsrivastava/gatsby-starter-directive
  description: Single page starter based on the Directive site template by HTML5 up, with landing and Elements(Component) page
  tags:
    - HTML5UP
    - Onepage
    - Styling:SCSS
    - Portfolio
    - PWA
  features:
    - Designed by HTML5 UP
    - Fully Responsive
    - Styling with SCSS
    - Offline support
    - Web App Manifest
- url: https://histaff.io/
  repo: https://github.com/histaff/website-static
  description: It's a beautiful starter static website which useful plugins based on Gatsby
  tags:
    - Styling:SCSS
    - Landing Page
    - Onepage
  features:
    - Fully Responsive
    - Styling with SCSS
    - Very similar to gatsby-starter-netlify-cms, slightly more configurable (e.g. set site-title in gatsby-config) with Bootstrap/Bootswatch instead of bulma
    - LocalizedLink - built-in link component handling route generation
- url: https://gatsby-kea-starter.netlify.com/
  repo: https://github.com/benjamin-glitsos/gatsby-kea-starter
  description: Gatsby starter with redux and sagas made simpler by the Kea library
  tags:
    - Redux
  features:
    - The Kea library makes redux and sagas extremely simple and concise
- url: https://anubhavsrivastava.github.io/gatsby-starter-solidstate
  repo: https://github.com/anubhavsrivastava/gatsby-starter-solidstate
  description: Single page starter based on the Solid State site template by HTML5 up, with landing, Generic and Elements(Component) page
  tags:
    - HTML5UP
    - Onepage
    - Styling:SCSS
    - Portfolio
    - PWA
  features:
    - Designed by HTML5 UP
    - Fully Responsive
    - Styling with SCSS
    - Offline support
    - Web App Manifest
- url: https://yellowcake.netlify.com/
  repo: https://github.com/thriveweb/yellowcake
  description: A starter project for creating lightning-fast websites with Gatsby v2 and Netlify-CMS v2 + Uploadcare integration.
  tags:
    - CMS:Netlify
    - Netlify
    - Blog
    - SEO
  features:
    - Uploadcare
    - Netlify Form
    - Category list (with navigation)
    - Featured post
    - Next and prev post
    - SEO component
- url: https://anubhavsrivastava.github.io/gatsby-starter-fractal
  repo: https://github.com/anubhavsrivastava/gatsby-starter-fractal
  description: Single page starter based on the Fractal site template by HTML5 up, with landing and Elements(Component) page
  tags:
    - HTML5UP
    - Onepage
    - Styling:SCSS
    - Portfolio
    - PWA
  features:
    - Designed by HTML5 UP
    - Fully Responsive
    - Styling with SCSS
    - Offline support
    - Web App Manifest
- url: https://minimal-gatsby-ts-starter.netlify.com/
  repo: https://github.com/TheoBr/minimal-gatsby-typescript-starter
  description: Minimal TypeScript Starter
  tags:
    - Language:TypeScript
  features:
    - TypeScript
    - ESLint + optional rule enforcement with Husky
    - Prettier
    - Netlify ready
    - Minimal
- url: https://gatsby-typescript-starter-default.netlify.com/
  repo: https://github.com/RobertoMSousa/gatsby-typescript-starter-default
  description: Simple Gatsby starter using TypeScript and eslint instead of outdated tslint.
  tags:
    - Language:TypeScript
    - SEO
    - Linting
  features:
    - Comes with React Helmet for adding site meta tags
    - Includes plugins for offline support out of the box
    - TypeScript
    - Prettier & eslint to format & check the code
- url: https://gatsby-starter-carraway.netlify.com/
  repo: https://github.com/endymion1818/gatsby-starter-carraway
  description: a Gatsby starter theme with Accessibility features, TypeScript, Jest, some basic UI elements, and a CircleCI pipeline
  tags:
    - Language:TypeScript
    - Pagination
    - Search
    - Testing
  features:
    - Paginated post archive
    - Site search with Lunr.js
    - Categories and category archive pages
    - Minimal CSS defaults using styled-components, including system font stack
    - Some fundamental Accessibility features including tabbable navigation & "Skip to content" link
    - UI elements including multi-column layout using CSS Grid (with float fallback), header component with logo, basic navigation & search and a footer with 3-column layout, logo and 2 menu areas
    - TypeScript & Testing including some sensible TypeScript defaults, tests with @testing-library/react, pre-commit and pre-push hooks. Set up includes enums for repeating values such as font & background colours
    - Setup for a CircleCI pipeline so you can run the above tests in branches before merging to master
    - Markdown posts _and_ pages (pages don't appear in the post archive)
- url: https://www.quietboy.net
  repo: https://github.com/zhouyuexie/gatsby-starter-quiet
  description: Gatsby out of the box blog, use TypeScript and highly customized style.
  tags:
    - Language:TypeScript
    - Styling:SCSS
    - SEO
    - Linting
    - RSS
    - Pagination
    - PWA
  features:
    - TypeScript
    - TsLint & Prettier
    - Tag list
    - Custom page layout
    - Switch the dark mode according to the system theme
    - Scss
    - Pagination
- url: https://compassionate-morse-5204bf.netlify.com/
  repo: https://github.com/deamme/gatsby-starter-prismic-resume
  description: Gatsby Resume/CV page with Prismic integration
  tags:
    - CMS:Prismic
    - CMS:Headless
    - Styling:CSS-in-JS
    - Onepage
    - Linting
  features:
    - One-page resume/CV
    - Prismic as Headless CMS
    - Emotion for styling
    - Uses multiple features of Prismic - Slices, Labels, Custom Types
    - ESLint & Prettier
- url: https://anubhavsrivastava.github.io/gatsby-starter-resume
  repo: https://github.com/anubhavsrivastava/gatsby-starter-resume
  description: Single page starter based on the Resume site template by startbootstrap for resume/portfolio page
  tags:
    - Onepage
    - Styling:SCSS
    - PWA
  features:
    - Designed by startbootstrap
    - Fully Responsive
    - Styling with SCSS
    - Offline support
    - Web App Manifest
- url: https://gatsby-starter-typescript-jest.netlify.com/
  repo: https://github.com/denningk/gatsby-starter-typescript-jest
  description: Barebones Gatsby starter with TypeScript, Jest, GitLab-CI, and other useful configurations
  tags:
    - Language:TypeScript
    - Testing
    - AWS
    - Linting
    - SEO
  features:
    - All components from default Gatsby starter converted to TypeScript
    - Jest testing configured for TypeScript with ts-jest
    - Detailed guide on how to deploy using AWS S3 buckets included in README
    - .gitlab-ci.yml file with blanks that can be customized for any Gatsby project
    - Configurations for EditorConfig, Prettier, and ESLint (for TypeScript)
- url: https://gatsby-starter-apollo.smakosh.com/app/
  repo: https://github.com/smakosh/gatsby-apollo-starter
  description: Gatsby Apollo starter - with client side routing
  tags:
    - Client-side App
    - SEO
    - Styling:CSS-in-JS
  features:
    - Apollo provider & Client side routing
    - Eslint/Prettier configured
    - Easy to customize
    - Nice project structure
    - Flex Grid components easy to customize
- url: https://portfolio.smakosh.com/
  repo: https://github.com/smakosh/gatsby-portfolio-dev
  description: A portfolio for developers
  tags:
    - Portfolio
    - SEO
    - Netlify
    - Onepage
    - Styling:CSS-in-JS
  features:
    - Eslint/Prettier configured
    - Scores 100% on a11y / Performance / PWA / SEO
    - PWA (desktop & mobile)
    - Easy to customize
    - Nice project structure
    - Amazing illustrations by Undraw.co
    - Tablet & mobile friendly
    - Continuous deployment with Netlify
    - A contact form protected by Google Recaptcha
    - Can be deployed with one click
    - Functional components with Recompose React Hooks! ready to migrate to React hooks!
    - Fetches your GitHub pinned projects with most stars (You could customize this if you wish)
- url: https://github.com/smakosh/gatsby-airtable-starter
  repo: https://github.com/smakosh/gatsby-airtable-starter
  description: Gatsby Airtable starter
  tags:
    - SEO
    - Netlify
    - Client-side App
    - Styling:CSS-in-JS
  features:
    - Static content fetched from Airtable
    - Dynamic content with CRUD operations with Airtable REST API
    - Well structured files/folders
    - Custom React Hooks
    - Custom Helpers instead of using third party libraries
    - Dynamic & Static containers
    - Global state management ready with useReducer & useContext
    - Dummy auth but ready to add real requests
- url: https://github.com/smakosh/gatsby-app-starter-rest-api
  repo: https://github.com/smakosh/gatsby-app-starter-rest-api
  description: Gatsby REST API starter
  tags:
    - Authentication
    - Client-side App
    - Styling:CSS-in-JS
  features:
    - Dynamic content with CRUD operations with a REST API
    - Well structured files/folders
    - Custom React Hooks
    - Auth with a JWT approach
    - Custom Helpers instead of using third party libraries
    - Dynamic containers
    - Global state management ready with useReducer & useContext
- url: https://gatsbyjs-starter-tailwindplay.appseed.us/
  repo: https://github.com/app-generator/gatsbyjs-starter-tailwindplay
  description: A Gatsby v2 starter styled using Tailwind, a utility-first CSS framework. Uses Purgecss to remove unused CSS.
  tags:
    - Styling:Tailwind
  features:
    - Based on gatsby-starter-tailwind
    - Tailwind CSS Framework
    - Removes unused CSS with Purgecss
- url: https://act-labs.github.io/
  repo: https://github.com/act-labs/gatsby-starter-act-blog
  description: Gatsby starter for blog/documentation using MDX, Ant Design, gatsby-plugin-combine.
  tags:
    - Blog
    - Documentation
    - Styling:Ant Design
    - Markdown
    - MDX
    - SEO
  features:
    - Posts and snippets;
    - SEO component;
    - Ant Design UI components;
    - Markdown and MDX for pages;
    - A customized webpack and babel configuration, for complex profecianal web apps with node.js, Jest tests, etc;
    - Progressively build more and more complex pages using gatsby-plugin-combine.
- url: https://gatsby-ghub.netlify.com/resume-book/
  repo: https://github.com/dwyfrequency/gatsby-ghub
  description: A resume builder app with authenticated routes, static marketing pages, and dynamic resume creation
  tags:
    - Authentication
    - Netlify
    - Client-side App
  features:
    - Netlify Identity
    - Static Marketing pages and Dynamic Client-side Authenticated App pages
    - SEO component
    - Apollo GraphQL (client-side)
- url: https://lewis-gatsby-starter-i18n.netlify.com
  repo: https://github.com/lewislbr/lewis-gatsby-starter-i18n
  description: A simple custom Gatsby starter template to start a new multilanguage website.
  tags:
    - i18n
    - Styling:CSS-in-JS
    - Portfolio
    - SEO
  features:
    - Automatically detects user browser language.
    - CSS in JS with styled-components.
    - Optimized images.
    - Offline capabilities.
    - Auto-generated sitemap and robots.txt.
- url: https://gatsby-snipcart-starter.netlify.com/
  repo: https://github.com/issydennis/gatsby-snipcart
  description: A simple e-commerce shop built using Gatsby and Snipcart.
  tags:
    - E-commerce
    - Styling:CSS-in-JS
    - Markdown
  features:
    - Minimal design to allow for simple customisation.
    - Snipcart integration provides an easy-to-use shopping cart and checkout.
    - Individual product pages with custom fields.
    - Products defined using markdown.
    - Styled components.
    - Gatsby image for optimised product images.
- url: https://anubhavsrivastava.github.io/gatsby-starter-stylish
  repo: https://github.com/anubhavsrivastava/gatsby-starter-stylish
  description: Single page starter based on the Stylish Portfolio site template by startbootstrap for portfolio page
  tags:
    - Onepage
    - Portfolio
    - Styling:SCSS
    - PWA
  features:
    - Designed by startbootstrap
    - Fully Responsive
    - Styling with SCSS
    - Offline support
    - Web App Manifest
- url: https://lewis-gatsby-starter-basic.netlify.com
  repo: https://github.com/lewislbr/lewis-gatsby-starter-basic
  description: A simple custom basic Gatsby starter template to start a new website.
  tags:
    - Styling:CSS-in-JS
    - SEO
  features:
    - Bare-bones starter.
    - CSS in JS with styled-components.
    - Optimized images.
    - Offline capabilities.
    - Auto-generated sitemap and robots.txt.
- url: https://myclicks.netlify.com/
  repo: https://github.com/himali-patel/MyClicks
  description: A simple Gatsby starter template to create portfolio website with contentful and Netlify.
  tags:
    - Blog
    - Netlify
    - CMS:Contentful
    - Styling:Bootstrap
    - Disqus
    - SEO
  features:
    - Fecthing Dynamic content from Contentful.
    - Blog post listing with previews, disqus implementation and social sharing for each blog post.
    - Contact form integration with Netlify.
    - Portfolio Result Filteration according to Category.
    - Index pages design with Recent Blogs and Intagram Feed.
- url: https://gatsby-starter-typescript-graphql.netlify.com
  repo: https://github.com/spawnia/gatsby-starter-typescript-graphql
  description: A Gatsby starter with typesafe GraphQL using TypeScript
  tags:
    - Language:TypeScript
    - Linting
    - Portfolio
    - Styling:CSS-in-JS
  features:
    - Type safety with TypeScript
    - Typesafe GraphQL with graphql-code-generator
    - ESLint with TypeScript support
    - Styling with styled-components
- url: https://gatsby-tailwind-serif.netlify.com/
  repo: https://github.com/windedge/gatsby-tailwind-serif
  description: A Gatsby theme based on gatsby-serif-theme, rewrite with Tailwind CSS.
  tags:
    - Styling:Tailwind
    - Markdown
  features:
    - Based on gatsby-serif-theme
    - Tailwind CSS Framework
    - Removes unused CSS with Purgecss
    - Responsive design
    - Suitable for small business website
- url: https://mystifying-mclean-5c7fce.netlify.com
  repo: https://github.com/renvrant/gatsby-mdx-netlify-cms-starter
  description: An extension of the default starter with Netlify CMS and MDX support.
  tags:
    - MDX
    - Markdown
    - Netlify
    - CMS:Netlify
    - Styling:None
  features:
    - MDX and Netlify CMS support
    - Use React components in Netlify CMS Editor and other markdown files
    - Allow editors to choose a page template
    - Replace HTML tags with React components upon rendering Markdown, enabling design systems
    - Hide pages from being editable by the CMS
    - Minimal and extensible
- url: https://gatsby-airtable-advanced-starter.marcomelilli.com
  repo: https://github.com/marcomelilli/gatsby-airtable-advanced-starter
  description: A Gatsby Starter Blog using Airtable as backend
  tags:
    - Airtable
    - Blog
    - Styling:None
  features:
    - Dynamic content from Airtable
    - Does not contain any UI frameworks
    - Tags
    - Categories
    - Authors
    - Disqus
    - Offline support
    - Web App Manifest
    - SEO
- url: https://contentful-starter.netlify.com/
  repo: https://github.com/algokun/gatsby_contentful_starter
  description: An Awesome Starter Kit to help you get going with Contentful and Gatsby
  tags:
    - Blog
    - CMS:Contentful
    - CMS:Headless
  features:
    - Bare-bones starter.
    - Dynamic content from Contentful CMS
    - Ready made Components
    - Responsive Design
    - Includes Contentful Delivery API for production build
- url: https://gatsby-simple-blog.thundermiracle.com
  repo: https://github.com/thundermiracle/gatsby-simple-blog
  description: A gatsby-starter-blog with overreacted looking and tags, breadcrumbs, disqus, i18n, eslint supported
  tags:
    - i18n
    - Blog
    - Netlify
    - Linting
    - Disqus
    - Testing
  features:
    - Easily Configurable
    - Tags
    - Breadcrumbs
    - Tags
    - Disqus
    - i18n
    - ESLint
    - Jest
- url: https://anubhavsrivastava.github.io/gatsby-starter-grayscale
  repo: https://github.com/anubhavsrivastava/gatsby-starter-grayscale
  description: Single page starter based on the Grayscale site template by startbootstrap for portfolio page
  tags:
    - Onepage
    - Portfolio
    - Styling:SCSS
    - PWA
  features:
    - Designed by startbootstrap
    - Fully Responsive
    - Styling with SCSS
    - Offline support
    - Web App Manifest
- url: https://gatsby-all-in.netlify.com
  repo: https://github.com/Gherciu/gatsby-all-in
  description: A starter that includes the most popular js libraries, already pre-configured and ready for use.
  tags:
    - Linting
    - Netlify
    - Styling:Tailwind
  features:
    - Tailwind CSS Framework
    - Antd UI Framework pre-configured
    - Redux for managing state
    - Eslint and Stylelint to enforce code style
- url: http://demo.nagui.me
  repo: https://github.com/kimnagui/gatsby-starter-nagui
  description: A Gatsby starter that full responsive blog.
  tags:
    - Blog
    - AWS
    - Pagination
    - SEO
    - Styling:CSS-in-JS
  features:
    - Tags & Categorys.
    - Pagination.
    - Show Recent Posts for category.
    - Styled-Components.
    - Mobile-First CSS.
    - Syntax highlighting in code blocks using PrismJS(Dracula).
    - Google Analytics.
    - Deploy AWS S3.
- url: https://anubhavsrivastava.github.io/gatsby-starter-newage
  repo: https://github.com/anubhavsrivastava/gatsby-starter-newage
  description: Single page starter based on the new age site template by startbootstrap for portfolio page/Mobile app launch
  tags:
    - Onepage
    - Portfolio
    - Styling:SCSS
    - PWA
  features:
    - Designed by startbootstrap
    - Fully Responsive
    - Styling with SCSS
    - Offline support
    - Web App Manifest
- url: https://gatsby-starter-krisp.netlify.com/
  repo: https://github.com/algokun/gatsby-starter-krisp
  description: A minimal, clean and responsive starter built with gatsby
  tags:
    - Styling:Bootstrap
    - Onepage
    - Portfolio
    - Netlify
    - Markdown
  features:
    - Styled-Components.
    - Mobile-First CSS.
    - Responsive Design, optimized for Mobile devices
- url: https://gatsby-datocms-starter.netlify.com/
  repo: https://github.com/brohlson/gatsby-datocms-starter
  description: An SEO-friendly DatoCMS starter with styled-components, page transitions, and out-of-the-box blog post support.
  tags:
    - CMS:DatoCMS
    - Styling:CSS-in-JS
    - Blog
    - Portfolio
    - SEO
  features:
    - Page Transitions
    - Blog Post Template
    - Sitemap & Robots.txt generation
- url: https://elemental.netlify.com/
  repo: https://github.com/akzhy/gatsby-starter-elemental
  description: A highly customizable portfolio starter with grid support.
  tags:
    - Blog
    - Portfolio
    - SEO
  features:
    - Highly Customizable
    - Portfolio Template
    - Blog Post Template
    - SEO Friendly
- url: https://gatsby-starter-apollo.netlify.com/
  repo: https://github.com/piducancore/gatsby-starter-apollo-netlify
  description: This project is an easy way to start developing fullstack apps with Gatsby and Apollo Server (using Netlify Lambda functions). For developing we use Netlify Dev to bring all of this magic to our local machine.
  tags:
    - Netlify
  features:
    - Apollo Client
    - Apollo Server running on Netlify functions
    - Netlify Dev for local development
- url: https://gatsby-starter-blog-and-portfolio.netlify.com/
  repo: https://github.com/alisalahio/gatsby-starter-blog-and-portfolio
  description: Just gatsby-starter-blog, with portfolio section added
  tags:
    - Blog
    - Portfolio
  features:
    - Basic setup for a full-featured blog
    - Basic setup for a portfolio
    - Support for an RSS feed
    - Google Analytics support
    - Automatic optimization of images in Markdown posts
    - Support for code syntax highlighting
    - Includes plugins for easy, beautiful typography
    - Includes React Helmet to allow editing site meta tags
    - Includes plugins for offline support out of the box
- url: https://www.attejuvonen.fi
  repo: https://github.com/baobabKoodaa/blog
  description: Blog with all the Bells and Whistles
  tags:
    - Blog
    - Infinite Scroll
    - Pagination
    - SEO
    - Markdown
  features:
    - Write blog posts into Markdown files (easy to format and content will not be married to any platform).
    - Expandable
    - Responsive and streamlined design.
    - Blazing fast UX
    - Autogenerated tracedSVG image placeholders are stylized to create a smooth look and transition as the image loads without the page jumping around.
    - Posts organized by tags.
    - Teasers of posts are generated to front page with infinite scroll which gracefully degrades into pagination.
    - Allow readers to be notified of updates with RSS feed and email newsletter.
    - Contact Form.
- url: https://novela.narative.co
  repo: https://github.com/narative/gatsby-starter-novela
  description: Welcome to Novela, the simplest way to start publishing with Gatsby.
  tags:
    - Blog
    - MDX
    - Portfolio
    - Pagination
    - SEO
  features:
    - Beautifully Designed
    - Multiple Homepage Layouts
    - Toggleable Light and Dark Mode
    - Simple Customization with Theme UI
    - Highlight-to-Share
    - Read Time and Progress
    - MDX support and inline code
    - Accessibility in Mind
- url: https://gatsby-starter-fashion-portfolio.netlify.com/
  repo: https://github.com/shobhitchittora/gatsby-starter-fashion-portfolio
  description: A Gatsby starter for a professional and minimal fashion portfolio.
  tags:
    - Blog
    - Client-side App
    - Landing Page
    - Portfolio
    - Styling:Other
  features:
    - A minimal and simple starter for your fashion portfolio
    - No need for any CMS, work with all your data and images locally.
    - Separate components for different pages and grid
    - Uses gatsby-image to load images
    - Built using the old school CSS.
- url: https://gatsby-theme-profile-builder.netlify.com/
  repo: https://github.com/ashr81/gatsby-theme-profile-builder
  description: Simple theme to build your personal portfolio and publish your articles using Contentful CMS.
  tags:
    - Landing Page
    - Portfolio
    - Styling:CSS-in-JS
    - Blog
    - CMS:Contentful
  features:
    - Mobile Screen support
    - Out of the box support with Contentful CMS for articles.
    - Toggleable Light and Dark Mode
    - Profile image with links to your GitHub and Twitter.
- url: https://prist.marguerite.io/
  repo: https://github.com/margueriteroth/gatsby-prismic-starter-prist
  description: A light-themed starter powered by Gatsby v2 and Prismic to showcase portfolios and blogs.
  tags:
    - Blog
    - CMS:Prismic
    - Landing Page
    - Netlify
    - Portfolio
    - SEO
    - Styling:CSS-in-JS
  features:
    - Landing page with customizable Hero, Portfolio preview, and About component
    - Emotion styled components
    - Blog layout and pages
    - Portfolio layout and pages
    - Google Analytics
    - Mobile ready
- url: https://demos.simplecode.io/gatsby/crafty/
  repo: https://github.com/simplecode-io/gatsby-crafty-theme
  description: SEO-friendly, fast, and fully responsive Gatsby starter with minimal plugins, utilizing JSON files as a content source.
  tags:
    - SEO
    - Portfolio
    - CMS:Other
    - Styling:Other
  features:
    - Beautiful and simple design
    - 100/100 Google Lighthouse score
    - SEO Optimized
    - Includes header/footer/sidebar (on Mobile)
    - CSS based sidebar
    - CSS based Modals
    - Content is fetched from JSON Files
    - Only one extra plugin from default Gatsby starter
- url: https://gatsby-starter-profile-site.netlify.com/
  repo: https://github.com/Mr404Found/gatsby-starter-profile-site
  description: A minimal and clean starter build with gatsby.
  tags:
    - Landing Page
    - Netlify
    - Portfolio
    - SEO
    - Styling:CSS-in-JS
  features:
    - Simple Design
    - Made by Sumanth
- url: https://the404blog.netlify.com
  repo: https://github.com/algokun/the404blog
  description: An Awesome Starter Blog to help you get going with Gatsby and Markdown
  tags:
    - Blog
    - Markdown
    - Search
    - Styling:CSS-in-JS
  features:
    - Bare-bones starter.
    - Dynamic content with Markdown
    - Ready made Components
    - Responsive Design
    - Includes Search Feature.
    - Syntax Highlight in Code.
    - Styling in Bootstrap
- url: https://gatsby-starter-unicorn.netlify.com/
  repo: https://github.com/algokun/gatsby_starter_unicorn
  description: An Awesome Starter Blog to help you get going with Gatsby and Markdown
  tags:
    - Blog
    - Markdown
    - Styling:CSS-in-JS
  features:
    - Bare-bones starter.
    - Dynamic content with Markdown
    - Ready made Components
    - Responsive Design
    - Syntax Highlight in Code.
- url: https://gatsby-starter-organization.netlify.com/
  repo: https://github.com/geocine/gatsby-starter-organization
  description: A Gatsby starter template for organization pages. Using the Gatsby theme "@geocine/gatsby-theme-organization"
  tags:
    - Styling:CSS-in-JS
    - Landing Page
    - Portfolio
    - Onepage
  features:
    - React Bootstrap styles
    - Theme-UI and EmotionJS CSS-in-JS
    - A landing page with all your organization projects, configurable through a YML file.
    - Configurable logo, favicon, organization name and title
- url: https://gatsby-starter-interviews.netlify.com/
  repo: https://github.com/rmagon/gatsby-starter-interviews
  description: A Gatsby starter template for structured Q&A or Interview sessions
  tags:
    - SEO
    - Blog
    - Styling:SCSS
  features:
    - Minimalist design for interviews
    - Beautifully presented questions and answers
    - Option to read all answers to a specific question
    - Share interview on social channels
    - All content in simple json files
- url: https://gatsby-starter-photo-book.netlify.com/
  repo: https://github.com/baobabKoodaa/gatsby-starter-photo-book
  description: A Gatsby starter for sharing photosets.
  tags:
    - Gallery
    - Infinite Scroll
    - Pagination
    - Transitions
  features:
    - Gallery with auto-generated thumbnails are presented on CSS Grid with infinite scroll.
    - Beautiful "postcard" view for photos with fullscreen toggle.
    - Both views are responsive with minimal whitespace and polished UX.
    - Many performance optimizations for image delivery (both by Gatsby & way beyond what Gatsby can do).
- url: https://gatsby-typescript-scss-starter.netlify.com/
  repo: https://github.com/GrantBartlett/gatsby-typescript-starter
  description: A simple starter project using TypeScript and SCSS
  tags:
    - Language:TypeScript
    - Styling:SCSS
    - SEO
  features:
    - Pages and components are classes.
    - A skeleton SCSS project added with prefixing
- url: https://portfolio-by-mohan.netlify.com/
  repo: https://github.com/algokun/gatsby_starter_portfolio
  description: An Official Starter for Gatsby Tech Blog Theme
  tags:
    - SEO
    - Blog
  features:
    - Styling using Styled-Components
    - Search using ElasticLunr
    - Theme by gatsby-tech-blog-theme
    - Deployed in Netlify
- url: https://brevifolia-gatsby-forestry.netlify.com/
  repo: https://github.com/kendallstrautman/brevifolia-gatsby-forestry
  description: A minimal starter blog built with Gatsby & Forestry CMS
  tags:
    - CMS:Forestry.io
    - Blog
    - Markdown
    - Styling:SCSS
  features:
    - Blog post listing with previews (image + summary) for each blog post
    - Minimalist, responsive design & typography
    - Create new markdown posts dynamically
    - Configured to work automatically with Forestry CMS
    - Customizable 'info' page
    - Simple layout & scss architecture, easily extensible
- url: https://gatsby-firebase-starter.netlify.com/
  repo: https://github.com/ovidiumihaibelciug/gatsby-firebase-starter
  description: Starter / Project Boilerplate for Authentication and creating Dynamic pages from collections with Firebase and Gatsby.js
  tags:
    - Firebase
    - SEO
    - Styling:SCSS
    - Authentication
    - PWA
  features:
    - Authentication with Firebase
    - Programmatically create pages from a firestore collection
    - Protected Routes with Authorization
    - Email verification
    - Includes React Helmet to allow editing site meta tags
    - Includes plugins for offline support out of the box
- url: https://gatsby-typescript-minimal.netlify.com/
  repo: https://github.com/benbarber/gatsby-typescript-minimal
  description: A minimal, bare-bones TypeScript starter for Gatsby
  tags:
    - Language:TypeScript
    - Styling:CSS-in-JS
    - SEO
  features:
    - Bare-bones starter
    - TypeScript
    - TSLint
    - Prettier
    - Styled Components
    - Sitemap Generation
    - Google Analytics
- url: https://agility-gatsby-starter-gatsbycloud.netlify.com
  repo: https://github.com/agility/agility-gatsby-starter
  description: Get started with Gatsby and Agility CMS using a minimal blog.
  tags:
    - CMS:Agility CMS
    - Blog
    - SEO
  features:
    - A bare-bones starter Blog to get you off and running with Agility CMS and Gatsby.
- url: https://gatsby-starter-dot.netlify.com/
  repo: https://github.com/chronisp/gatsby-starter
  description: Gatsby Starter for creating portfolio & blog.
  tags:
    - Blog
    - CMS:Headless
    - CMS:Contentful
    - Netlify
    - Portfolio
    - Redux
    - SEO
    - Styling:Material
  features:
    - Extensible & responsive design using Material UI (palette, typography & breakpoints configuration)
    - Blog integration with Contentful CMS (GraphQL queries)
    - Redux (connect actions & props easily using custom HOF)
    - Support for Netlify deployment
    - SEO
    - Prettier code styling
- url: https://johnjkerr.github.io/gatsby-creative/
  repo: https://github.com/JohnJKerr/gatsby-creative
  description: Gatsby implementation of the Start Bootstrap Creative template
  tags:
    - Gallery
    - Portfolio
    - Styling:Bootstrap
    - Styling:SCSS
  features:
    - Start Bootstrap Creative template converted to React/Gatsby
    - React Scrollspy used to track page position
    - React Bootstrap used to create modal portfolio carousel
    - GitHub Actions deployment to GitHub Pages demonstrated
- url: https://bonneville.netlify.com/
  repo: https://github.com/bagseye/bonneville
  description: A starter blog template for Gatsby
  tags:
    - Blog
    - SEO
  features:
    - Extensible & responsive design
    - Blog integration
    - SEO
- url: https://gatsby-starter-i18next-sanity.netlify.com/en
  repo: https://github.com/johannesspohr/gatsby-starter-i18next-sanity
  description: A basic starter which integrates translations with i18next and localized sanity input.
  tags:
    - i18n
    - CMS:sanity.io
  features:
    - Showcases advanced i18n techniques with i18next and sanity.io
    - Correct URLs for the languages (language in the path, translated slugs)
    - Multilanguage content from sanity
    - Snippets translation
    - Optimized bundle size (don't ship all translations at once)
    - Alternate links to other languages
    - Sitemap with language information
    - Localized 404 pages
- url: https://gatsby-skeleton.netlify.com/
  repo: https://github.com/msallent/gatsby-skeleton
  description: Gatsby starter with TypeScript and all sort of linting
  tags:
    - Language:TypeScript
    - Styling:CSS-in-JS
    - SEO
  features:
    - TypeScript
    - Styled-Components
    - ESLint
    - Prettier
    - Stylelint
    - SEO
- url: https://nehalem.netlify.com/
  repo: https://github.com/nehalist/gatsby-starter-nehalem
  description: A starter for the Gatsby Nehalem Theme
  tags:
    - Blog
    - Language:TypeScript
    - Markdown
    - Search
    - SEO
  features:
    - Fully responsive
    - Highly optimized (Lighthouse score ~400)
    - SEO optimized (with open graph, Twitter Card, JSON-LD, RSS and sitemap)
    - Syntax highlighting
    - Search functionality
    - Multi navigations
    - Static pages
    - Fully typed with TypeScript
    - Tagging
    - Theming
    - Customizable
- url: https://gatsby-starter-headless-wp.netlify.com
  repo: https://github.com/crock/gatsby-starter-headless-wordpress
  description: A starter Gatsby site to quickly implement a site for headless WordPress
  tags:
    - Blog
    - CMS:Headless
    - CMS:WordPress
  features:
    - New Header
    - Responsive
    - Sidebar that displays recent blog posts
- url: https://gatsby-advanced-blog-starter.netlify.com
  repo: https://github.com/aman29271/gatsby-advanced-blog-starter
  description: A pre-built Gatsby Starter Tech-blog
  tags:
    - Blog
    - Markdown
  features:
    - Highly Optimised
    - Image optimised with blur-up effect
    - Responsive
    - Code  highlighting
    - tagging
    - Sass compiled
- url: https://anubhavsrivastava.github.io/gatsby-starter-casual
  repo: https://github.com/anubhavsrivastava/gatsby-starter-casual
  description: Multi page starter based on the Casual site template by startbootstrap for portfolio
  tags:
    - Onepage
    - Styling:SCSS
    - PWA
  features:
    - Designed by startbootstrap
    - Fully Responsive
    - Styling with SCSS
    - Offline support
    - Web App Manifest
- url: https://gatsby-starter-ts-hello-world.netlify.com
  repo: https://github.com/hdorgeval/gatsby-starter-ts-hello-world
  description: TypeScript version of official hello world
  tags:
    - Language:TypeScript
  features:
    - TypeScript
    - ESLint
    - Type checking
    - no boilerplate
    - Great for advanced users
    - VSCode ready
- url: https://grommet-file.netlify.com/
  repo: https://github.com/metinsenturk/gatsby-starter-grommet-file
  description: Grommet-File is made with Grommet V2 and a blog starter
  tags:
    - Blog
    - Markdown
    - SEO
    - Portfolio
    - Styling:Grommet
  features:
    - Responsive Design
    - Pagination
    - Page creation
    - Content is Markdown files
    - Google Analytics
    - Grommet V2 User Interface
    - Support for RSS feed
    - SEO friendly
    - Mobile and responsive
    - Sitemap & Robots.txt generation
    - Optimized images with gatsby-image
- url: https://gatsby-wordpress-typescript-scss-blog.netlify.com/
  repo: https://github.com/sagar7993/gatsby-wordpress-typescript-scss-blog
  description: A Gatsby starter template for a WordPress blog, built using TypeScript, SCSS and Ant Design
  tags:
    - Blog
    - CMS:WordPress
    - CMS:Headless
    - Language:TypeScript
    - Pagination
    - PWA
    - SEO
    - Portfolio
    - Styling:SCSS
  features:
    - TypeScript for type-safe code
    - Source content from WordPress CMS
    - Auto generated Pagination for your WordPress Posts
    - Auto generated Navigation for next and previous post at the end Post
    - Auto generated pages for tags and categories sourced from WordPress
    - SCSS stylesheets
    - PWA with offline support
    - Ant Design for UI components and theming
    - Jest and Enzyme Testing framework support for snapshots and unit tests.
    - Responsive Design
    - Google Analytics
    - Comments using Staticman
    - Images within WordPress post/page content downloaded to static folder and transformed to webp format during build
    - Social widgets
    - Instagram feed of any profile (no API token needed)
    - Pinterest pin-it button on hovering on images (no API token needed)
    - Twitter timeline and follow button (no API token needed)
    - Facebook timeline and like button (no API token needed)
    - SEO friendly
    - Web app manifest
    - Mobile optimized and responsive
    - Sitemap.xml & Robots.txt generation
    - Optimized images with gatsby-image
    - Git pre-commit and pre-push hooks using Husky
    - TSLint formatting
    - Highly optimized with excellent lighthouse audit score
- url: https://gatsby-starter-typescript-deluxe.netlify.com/
  repo: https://github.com/gojutin/gatsby-starter-typescript-deluxe
  description: A Gatsby starter with TypeScript, Storybook, Styled Components, Framer Motion, Jest, and more.
  tags:
    - Language:TypeScript
    - Styling:CSS-in-JS
    - Storybook
    - SEO
    - Linting
    - Testing
  features:
    - TypeScript for type-safe code.
    - Styled-Components for all your styles.
    - Framer Motion for awesome animations.
    - gatsby-image and gatsby-transformer-sharp for optimized images.
    - gatsby-plugin-manifest + SEO component for an SEO-friendly PWA.
    - Storybook with add-ons for showing off your awesome components.
    - Jest and React Testing library for snapshots and unit tests.
    - ESLint (with TSLint and Prettier) to make your code look its best.
    - React Axe and React A11y for accessibility so that your site is awesome for everyone.
- url: https://gatsby-markdown-blog-starter.netlify.com/
  repo: https://github.com/ammarjabakji/gatsby-markdown-blog-starter
  description: GatsbyJS v2 starter for creating a markdown blog. Based on Gatsby Advanced Starter.
  tags:
    - Blog
    - Markdown
    - SEO
    - PWA
  features:
    - Gatsby v2 support
    - Responsive Design
    - Pagination
    - Content is Markdown files
    - Google Analytics
    - Support for RSS feed
    - SEO friendly
    - Sitemap & Robots.txt generation
    - Sass support
    - Css Modules support
    - Web App Manifest
    - Offline support
    - htaccess support
    - Typography.js
    - Integration with Social Media
- url: https://gatsby-starter-bloomer-db0aaf.netlify.com
  repo: https://github.com/zlutfi/gatsby-starter-bloomer
  description: Barebones starter website with Bloomer React components for Bulma.
  tags:
    - PWA
    - Styling:Bulma
    - Styling:SCSS
  features:
    - Bloomer React Commponents
    - Bulma CSS Framework
    - Uses SCSS for styling
    - Font Awesome Support
    - Progressive Web App
- url: https://gatsby-starter-mdbreact.netlify.com
  repo: https://github.com/zlutfi/gatsby-starter-mdbreact
  description: Barebones starter website with Material Design Bootstrap React components.
  tags:
    - PWA
    - Styling:Bootstrap
    - Styling:Material
    - Styling:SCSS
  features:
    - MDBReact React Commponents
    - Bootstrap CSS Framework with Material Design Bootstrap styling
    - Uses SCSS for styling
    - Font Awesome Support
    - Progressive Web App
- url: https://gatsby-starter-ts-pwa.netlify.com/
  repo: https://github.com/markselby9/gatsby-starter-typescript-pwa
  description: The default Gatsby starter fork with TypeScript and PWA support added
  tags:
    - Language:TypeScript
    - PWA
  features:
    - Minimum changes based on default starter template for TypeScript and PWA
    - Added TypeScript support with eslint and tsc check
    - Support GitHub Actions CI/CD workflow (beta)
- url: https://iceberg-gatsby-multilang.netlify.com/
  repo: https://github.com/diogorodrigues/iceberg-gatsby-multilang
  description: Gatsby multi-language starter. Internationalization / i18n without third party plugins or packages for Posts and Pages. Different URLs dependending on the language. Focused on SEO, PWA, Image Optimization, Styled Components and more. This starter is also integrate with Netlify CMS to manage all pages, posts and images.
  tags:
    - Blog
    - CMS:Headless
    - CMS:Netlify
    - i18n
    - Netlify
    - Markdown
    - Pagination
    - PWA
    - SEO
    - Styling:CSS-in-JS
  features:
    - Translations by using GraphQL, hooks and context API
    - Content in markdown for pages and posts in different languages
    - General translations for any content
    - Creation of menu by using translations and GraphQL
    - Netlify CMS to manage all pages, posts and images
    - Styled Components to styles
    - All important seetings for speedy and optimized images
    - Blog Posts list with pagination
    - Focus on SEO
    - PWA
- url: https://flexible-gatsby.netlify.com/
  repo: https://github.com/wangonya/flexible-gatsby
  description: A simple and clean theme for Gatsby
  tags:
    - Blog
    - Markdown
  features:
    - Google Analytics
    - Simple design
    - Markdown support
- url: https://gatsby-starter-leaflet.netlify.com/
  repo: https://github.com/colbyfayock/gatsby-starter-leaflet
  description: A Gatsby starter with Leafet!
  tags:
    - Landing Page
    - Linting
    - Styling:SCSS
    - Testing
  features:
    - Simply landing page to get started with Leaflet
    - Includes Leaflet and React Leaflet
    - Starts with some basic Sass stylesheets for styling
    - Linting and testing preconfigured
- url: https://gatsby-starter-luke.netlify.com/
  repo: https://github.com/lukethacoder/luke-gatsby-starter
  description: An opinionated starter using TypeScript, styled-components (emotion flavoured), React Hooks & react-spring. Built as a BYOS (bring your own source) so you can get up and running with whatever data you choose.
  tags:
    - Language:TypeScript
    - Transitions
    - Styling:CSS-in-JS
    - Linting
  features:
    - TypeScript
    - react-spring animations
    - BYOS (bring your own source)
    - Emotion for styling components
    - Minimal Design
    - React Hooks (IntersectionObserver, KeyUp, LocalStorage)
- url: https://friendly-cray-96d631.netlify.com/
  repo: https://github.com/PABlond/Gatsby-TypeScript-Starter-Blog
  description: Project boilerplate of a blog app. The starter was built using Gatsby and TypeScript.
  tags:
    - Markdown
    - Language:TypeScript
    - SEO
    - PWA
    - Styling:SCSS
  features:
    - A complete responsive theme built wiss Scss
    - Easy editable posts in Markdown files
    - SEO component
    - Optimized with Google Lighthouse
- url: https://gatsby-starter-material-album.netlify.com
  repo: https://github.com/JoeTrubenstein/gatsby-starter-material-album
  description: A simple portfolio starter based on the Material UI Album Layout
  tags:
    - Gallery
    - Portfolio
    - Styling:Material
  features:
    - Pagination
    - Material UI
    - Exif Data Parsing
- url: https://peaceful-ptolemy-d7beb4.netlify.com
  repo: https://github.com/TRamos5/gatsby-contentful-starter
  description: A starter template for an awesome static blog utilizing Contentful as a CMS and deployed to Netlify.
  tags:
    - CMS:Contentful
    - CMS:Headless
    - Blog
    - Netlify
    - Markdown
    - Styling:CSS-in-JS
  features:
    - Netlify integration with pre built contact form
    - "CMS: Contentful integration with placeholders included"
    - Mobile friendly responsive design made to be customized or leave as is
    - Separate components for everything
    - ...and more
- url: https://gatsby-tailwind-emotion-starter-demo.netlify.com/
  repo: https://github.com/pauloelias/gatsby-tailwind-emotion-starter
  description: Gatsby starter using the latest Tailwind CSS and Emotion.
  tags:
    - Styling:Tailwind
    - Styling:CSS-in-JS
    - Styling:PostCSS
  features:
    - Tailwind CSS for rapid development
    - Emotion with `tailwind.macro` for flexible styled components
    - PostCSS configured out-of-the-box for when you need to write your own CSS
    - postcss-preset-env to write tomorrow's CSS today
    - Bare bones starter to help you hit the ground running
- url: https://gatsby-starter-grayscale-promo.netlify.com/
  repo: https://github.com/gannochenko/gatsby-starter-grayscale-promo
  description: one-page promo site
  tags:
    - Language:TypeScript
    - Styling:CSS-in-JS
    - Linting
    - Markdown
    - Onepage
    - CMS:Netlify
    - Landing Page
  features:
    - Styled-Components
    - NetlifyCMS
    - TypeScript
    - Basic design
- url: https://gatsby-starter-mdx-website-blog.netlify.com/
  repo: https://github.com/doakheggeness/gatsby-starter-mdx-website-blog
  description: Gatsby website and blog starter utilizing MDX for adding components to mdx pages and posts. Incorportates Emotion.
  tags:
    - MDX
    - Blog
    - Styling:CSS-in-JS
  features:
    - Create pages and posts using MDX
    - Incorporates the CSS-in-JS library Emotion
    - Visual effects
- url: https://gatsby-starter-zurgbot.netlify.com/
  repo: https://github.com/zurgbot/gatsby-starter-zurgbot
  description: The ultimate force of starter awesomeness in the galaxy of Gatsby
  tags:
    - Linting
    - PWA
    - SEO
    - Styling:Bulma
    - Styling:SCSS
    - Testing
  features:
    - Sass (SCSS Flavored) CSS
    - Bulma CSS Framework
    - React Helmet <head> Management
    - React Icons SVG Icon Components (Including Font Awesome and others)
    - Eslint for JS linting
    - Prettier for JS formatting
    - StyleLint for Scss linting and formatting
    - Jest for a test framework
    - Enzyme for testing with React
    - Husky for git hooks, particularly precommit management
    - Lint Staged to run commands only on staged files
- url: https://martin2844.github.io/gatsby-starter-dev-portfolio/
  repo: https://github.com/martin2844/gatsby-starter-dev-portfolio
  description: A GatsbyJS minimalistic portfolio site, with a blog and about section
  tags:
    - Portfolio
    - Blog
    - Markdown
  features:
    - createPages API
    - Responsive
    - Minimalistic
    - Blazing fast (LINK)
    - Graphql queries
    - Sass
    - Markdown
- url: https://wataruoguchi-gatsby-starter-typescript-contentful.netlify.com/
  repo: https://github.com/wataruoguchi/gatsby-starter-typescript-contentful
  description: Simple TypeScript starter with Contentful Integration
  tags:
    - Language:TypeScript
    - CMS:Contentful
    - Netlify
    - Blog
  features:
    - Simple
    - TypeScript
    - Contentful
    - Supports Contentful Rich Text
    - Prettier & ESlint & StyleLint to format & check the code
    - Husky & lint-staged to automate checking
- url: https://gatsby-starter-point.netlify.com/
  repo: https://github.com/teaware/gatsby-starter-point
  description: A humble Gatsby starter for blog
  tags:
    - Blog
    - Markdown
    - Netlify
  features:
    - SASS
    - SEO
    - Dark Mode
    - Google Analytics
- url: https://gatsby-typescript-storybook-starter.netlify.com/
  repo: https://github.com/RobertoMSousa/gatsby-typescript-storybook-starter
  description: A Gatsby starter with storybook, tags and eslint
  tags:
    - Language:TypeScript
    - Styling:CSS-in-JS
    - Storybook
    - Markdown
    - Linting
  features:
    - Storybook
    - Simple
    - TypeScript
    - Contentful
    - Prettier & ESlint & StyleLint to format & check the code
    - Storybook
    - Jest and React Testing library for snapshots and unit tests.
    - Styled-Components for all your styles.
- url: https://semantic-ui-docs-gatsby.netlify.com/
  repo: https://github.com/whoisryosuke/semantic-ui-docs-gatsby
  description: Documentation starter using Semantic UI and MDX
  tags:
    - Documentation
    - Linting
    - Markdown
    - MDX
    - PWA
    - SEO
  features:
    - Easy starter for documentation-style sites
    - Use SUI React components anywhere in MDX
    - SASS/LESS support
    - Live code component
    - Customizable sidebar
    - Offline-ready
    - Responsive design
    - Nodemon for restarting dev server on changes
    - Webpack aliasing for components, assets, etc
- url: https://gatsby-starter-saas-marketing.netlify.com/
  repo: https://github.com/keegn/gatsby-starter-saas-marketing
  description: A simple one page marketing site starter for SaaS companies and products
  tags:
    - Onepage
    - Styling:CSS-in-JS
    - Landing Page
  features:
    - Responsive
    - Netlify ready
    - Styled-Components
    - Minimal design and easy to customize
    - Great for software or product related marketing sites
- url: https://react-landnig-page.netlify.com/
  repo: https://github.com/zilahir/react-landing-page
  description: Landing page with GraphCMS
  tags:
    - Redux
    - Styling:SCSS
    - Styling:CSS-in-JS
    - Netlify
  features:
    - Team section
    - Clients section
    - Map
    - Netlify ready
    - Styled-Components
    - Good for app showcase for startups
    - Prettier & ESlint & StyleLint to format & check the code
    - Husky & lint-staged to automate checking
- url: https://gatsby-strapi-starter.netlify.com/
  repo: https://github.com/jeremylynch/gatsby-strapi-starter
  description: Get started with Strapi, Bootstrap (reactstrap) and Gatsby FAST!
  tags:
    - CMS:Strapi
    - Styling:Bootstrap
  features:
    - Strapi
    - Bootstrap
    - Reactstrap
- url: https://kontent-template-gatsby-landing-page-photon.netlify.com
  repo: https://github.com/Simply007/kontent-template-gatsby-landing-page-photon
  description: Kentico Kontent based starter based on Photon starter by HTML5 UP
  tags:
    - CMS:Headless
    - CMS:Kontent
    - Netlify
    - Landing Page
    - HTML5UP
    - Styling:SCSS
  features:
    - Kentico Kontent CaaS platform as the data source
    - Landing page divided by section.
    - Support for code syntax highlighting
    - Includes plugins for easy, beautiful typography
    - Includes React Helmet to allow editing site meta tags
    - Includes plugins for offline support out of the box
    - Font awesome
    - Material Icons
    - CSS Grid
- url: https://gatsby-starter-typescript-blog-forms.netlify.com/
  repo: https://github.com/joerneu/gatsby-starter-typescript-blog-forms
  description: Gatsby starter for a website in TypeScript with a homepage, blog and forms
  tags:
    - Blog
    - Language:TypeScript
    - Linting
    - Markdown
    - MDX
    - CMS:Netlify
    - SEO
    - Styling:CSS-in-JS
  features:
    - TypeScript for type safety, IDE comfort and error checking during development and build time
    - ESLint and Prettier for safety and consistent code style
    - Uses the official Gatsby Blog Core theme for data processing
    - Functional components and React Hooks
    - SEO component with React Helmet
    - Minimal responsive styling with React Emotion that can easily be extended
    - Theming of components and Markdown (MDX) with Emotion Theming
    - Forms with Formite (React Hooks Form library)
    - Accessible UI components implemented with Reakit and styling based on mini.css
    - Netlify CMS to create and edit blog posts
    - Small bundle size
- url: https://gatsby-tailwind-styled-components-storybook-starter.netlify.com/
  repo: https://github.com/denvash/gatsby-tailwind-styled-components-storybook-starter
  description: Tailwind CSS + Styled-Components + Storybook starter for Gatsby
  tags:
    - Storybook
    - Styling:Tailwind
    - Styling:CSS-in-JS
    - Styling:PostCSS
    - Netlify
  features:
    - Tailwind CSS v1
    - Styled-Components v5
    - Storybook v5
    - PostCSS
    - Deploy Storybook
    - Documentation
- url: https://gatsby-tfs-starter.netlify.com/
  repo: https://github.com/tiagofsanchez/gatsby-tfs-starter
  description: a gatsby-advanced-starter with theme-ui styling
  tags:
    - RSS
    - SEO
    - Blog
    - MDX
  features:
    - React Helmet <head> Management
    - SVG Icon
- url: https://gatsby-lam.vaporwavy.io
  repo: https://github.com/vaporwavy/gatsby-london-after-midnight
  description: A custom, image-centric theme for Gatsby. Advanced from the Gatsby starter London.
  tags:
    - Blog
    - Portfolio
    - Gallery
    - SEO
    - Markdown
    - HTML5UP
    - CMS:Netlify
    - Styling:PostCSS
  features:
    - Support tags
    - Easily change the theme color
    - Post thumbnails in the homepage
    - Built with PostCSS
    - Made for image-centric portfolios
    - Based on London for Gatsby
- url: https://alipiry-gatsby-starter-typescript.netlify.com/
  repo: https://github.com/alipiry/gatsby-starter-typescript
  description: The default Gatsby starter with TypeScript
  tags:
    - Language:TypeScript
    - Linting
    - Netlify
  features:
    - Type Checking With TypeScript
    - Powerful Linting With ESLint
- url: https://gatsby-typescript-tailwind.netlify.com/
  repo: https://github.com/impulse/gatsby-typescript-tailwind
  description: Gatsby starter with TypeScript and Tailwind CSS
  tags:
    - Language:TypeScript
    - Styling:Tailwind
    - Styling:PostCSS
    - Netlify
  features:
    - Simple
    - TSLint
    - Tailwind CSS v1
    - PostCSS + PurgeCSS
- url: https://gatsby-starter-blog-tailwindcss-demo.netlify.com/
  repo: https://github.com/andrezzoid/gatsby-starter-blog-tailwindcss
  description: Gatsby blog starter with TailwindCSS
  tags:
    - Blog
    - SEO
    - Markdown
    - Styling:Tailwind
    - Styling:PostCSS
  features:
    - Based on the official Gatsby starter blog
    - Uses TailwindCSS
    - Uses PostCSS
- url: https://gatsby-minimalist-starter.netlify.com/
  repo: https://github.com/dylanesque/Gatsby-Minimalist-Starter
  description: A minimalist, general-purpose Gatsby starter
  tags:
    - SEO
    - Markdown
    - Styling:CSS-in-JS
  features:
    - Less starting boilerplate than the Gatsby default starter
    - Layout.css includes checklist of initial design system decisions to make
    - Uses Emotion
    - Uses CSS-In-JS
- url: https://gastby-starter-zeevo.netlify.com/
  repo: https://github.com/zeevosec/gatsby-starter-zeevo
  description: Yet another Blog starter with a different style
  tags:
    - Blog
    - Markdown
    - SEO
  features:
    - Extendable
    - Feature filters
    - Performant
- url: https://gatsby-theme-phoenix-demo.netlify.com
  repo: https://github.com/arshad/gatsby-theme-phoenix
  description: A personal blogging and portfolio theme for Gatsby with great typography and dark mode.
  tags:
    - Blog
    - Portfolio
    - SEO
    - MDX
    - Styling:Tailwind
    - Styling:PostCSS
  features:
    - MDX - Posts, Pages and Projects
    - Tags/Categories
    - Dark mode
    - Customizable with Tailwind CSS
    - Code highlighting with Prism
    - RSS feed
- url: https://gatsby-starter-landed.netlify.com/
  repo: https://github.com/vasrush/gatsby-starter-landed
  description: A Gatsby theme based on Landed template by HTML5UP
  tags:
    - HTML5UP
    - Landing Page
    - Portfolio
    - Linting
    - Styling:SCSS
    - Transitions
    - SEO
  features:
    - Includes sections to easily create landing pages
    - React Helmet <head> Management
    - Easily update menus & submenus in gatsby-config file
    - Integrates react-scroll and react-reveal for transitions
    - ESLint and Prettier for safety and consistent code style
    - Offline-ready
    - Responsive design
    - Left, Right and no sidebar templates
    - Font awesome icons
    - HTML5UP Design
- url: https://tina-starter-grande.netlify.com/
  repo: https://github.com/tinacms/tina-starter-grande
  description: Feature rich Gatsby starter with full TinaCMS integration
  tags:
    - Blog
    - Markdown
    - SEO
    - Netlify
    - Pagination
    - CMS:Other
    - Styling:CSS-in-JS
  features:
    - Fully integrated with TinaCMS for easy editing
    - Blocks based page & form builder
    - Styled Components
    - Code syntax highlighting
    - Light/Dark mode
- url: https://amelie-blog.netlify.com/
  repo: https://github.com/tobyau/gatsby-starter-amelie
  description: A minimal and mobile friendly blog template
  tags:
    - Blog
    - SEO
    - Markdown
  features:
    - Responsive design
    - Customizable content through markdown files
    - SEO component with React Helmet
- url: https://chronoblog.now.sh
  repo: https://github.com/Ganevru/gatsby-starter-chronoblog
  description: Chronoblog is a Gatsby js theme specifically designed to create a personal website. The main idea of ​​Chronoblog is to allow you not only to write a personal blog but also to keep a record of everything important that you have done.
  tags:
    - Blog
    - Portfolio
    - MDX
    - Markdown
    - SEO
    - Styling:CSS-in-JS
    - Linting
  features:
    - Starter for Chronoblog Gatsby Theme
- url: https://gatsby-eth-dapp-starter.netlify.com
  repo: https://github.com/robsecord/gatsby-eth-dapp-starter
  description: Gatsby Starter for Ethereum Dapps using Web3 with Multiple Account Management Integrations
  tags:
    - Client-side App
    - Netlify
    - Authentication
  features:
    - Ethereum Web3 Authentication - Multiple Integrations
    - ConsenSys Rimble UI Integration
    - Styled Components
    - Coinbase, Fortmatic, Metamask, WalletConnect, and more
    - dFuse Blockchain Streaming and Notifications
- url: https://gatsby-starter-theme-antv.antv.vision
  repo: https://github.com/antvis/gatsby-starter-theme-antv
  description: ⚛️ Polished Gatsby theme for documentation site
  tags:
    - Documentation
    - Markdown
    - Styling:Other
  features:
    - ⚛ Prerendered static site
    - 🌎 Internationalization support by i18next
    - 📝 Markdown-based documentation and menus
    - 🎬 Examples with live playground
    - 🏗 Unified Theme and Layout
    - 🆙 Easy customized header nav
    - 🧩 Built-in home page components
- url: https://gatsby-starter-cafe.netlify.com
  repo: https://github.com/crolla97/gatsby-starter-cafe
  description: Gatsby starter for creating a single page cafe website using Contentful and Leaflet
  tags:
    - CMS:Contentful
    - Styling:SCSS
    - Landing Page
    - Onepage
  features:
    - Leaflet interactive map
    - Instagram Feed
    - Contentful for menu item storage
    - Responsive design
- url: https://gatsby-firebase-simple-auth.netlify.com/
  repo: https://github.com/marcomelilli/gatsby-firebase-simple-auth
  description: A simple Firebase Authentication Starter with protected routes
  tags:
    - Firebase
    - Authentication
    - Styling:Tailwind
  features:
    - Authentication with Firebase
    - Protected Routes with Authorization
- url: https://demo.gatsbystorefront.com/
  repo: https://github.com/GatsbyStorefront/gatsby-starter-storefront-shopify
  description: Lightning fast PWA storefront for Shopify
  tags:
    - CMS:Headless
    - Shopify
    - SEO
    - PWA
    - E-commerce
    - Styling:CSS-in-JS
  features:
    - Gatsby Storefront
    - gatsby-theme-storefront-shopify
    - Shopify Integration
    - Shopping Cart
    - PWA
    - Optimized images with gatsby-image.
    - SEO
    - A11y
- url: https://keturah.netlify.com/
  repo: https://github.com/giocare/gatsby-starter-keturah
  description: A portfolio starter for developers
  tags:
    - Portfolio
    - SEO
    - Markdown
  features:
    - Target Audience Developers
    - Designed To Resemble A Terminal And Text Editor
    - Responsive Design
    - FontAwesome Icon Library
    - Easily Customize Content Using Markdown Files
    - SEO Friendly Component
    - Social Media Icons Provided
- url: https://gatsby-lander.surge.sh/
  repo: https://github.com/codebushi/gatsby-starter-lander
  description: Single page starter built with Tailwind CSS
  tags:
    - Onepage
    - Linting
    - Styling:Tailwind
  features:
    - Simple One Page Site
    - Landing Page Design
    - Fully Responsive
    - Styling with Tailwind
- url: https://gatsby-starter-papan01.netlify.com/
  repo: https://github.com/papan01/gatsby-starter-papan01
  description: A Gatsby starter for creating a markdown blog.
  tags:
    - Linting
    - Blog
    - Styling:SCSS
    - Markdown
    - Pagination
    - PWA
    - SEO
  features:
    - SSR React Code Splitting(loadable-components)
    - Theme Toggle(light/dark)
    - Pagination
    - SEO(Sitemap, Schema.org, OpenGraph tags, Twitter tag)
    - Web application manifest and offline support
    - Google Analytics
    - Disqus
    - RSS
    - ESLint(Airbnb) for linting
    - Prettier code formatting
    - gh-pages for deploying to GitHub Pages
- url: https://gatsby-starter-boilerplatev-kontent-demo.netlify.com/
  repo: https://github.com/viperfx07/gatsby-starter-boilerplatev-kontent
  description: A Gatsby starter using BoilerplateV for Kentico Kontent.
  tags:
    - Blog
    - CMS:Headless
    - CMS:Kontent
    - Styling:Bootstrap
    - Styling:CSS-in-JS
    - Linting
  features:
    - Sass (SCSS Flavored) CSS
    - ITCSS Structure of CSS (with glob added for css)
    - Bootstrap CSS Framework
    - React Helmet <head> Management
    - ESLint(Airbnb) for JS linting
    - Prettier for JS formatting
- url: https://www.cryptocatalyst.net/
  repo: https://github.com/n8tb1t/gatsby-starter-cryptocurrency
  description: A full-fledged cryptocurrency Gatsby starter portal with landing page, blog, roadmap, devs team, and docs.
  tags:
    - Linting
    - Blog
    - Styling:SCSS
    - Markdown
    - Pagination
    - PWA
    - SEO
  features:
    - Beautiful Mobile-first design.
    - modular SCSS styles.
    - Configurable color scheme.
    - Advanced config options.
    - Advanced landing page.
    - Blog Component.
    - Live comments.
    - Roadmap component.
    - Developers page component.
    - Algolia advanced search index, with content chunks.
    - Docs component.
    - No outdated codebase, use only react hooks.
    - Easy to modify react components.
    - SEO (Sitemap, OpenGraph tags, Twitter tags)
    - Google Analytics Support
    - Offline Support & WebApp Manifest
    - Easy to modify assets.
- url: https://chronoblog-profile.now.sh
  repo: https://github.com/Ganevru/gatsby-starter-chronoblog-profile
  description: This starter will help you launch a personal website with a simple text feed on the main page. This starter looks simple and neat, but at the same time, it has great potential for organizing your content using tags, dates, and search. The homepage is organized in compact feeds. The display of content in these feeds is based on the tags of this content (for example, only content with a podcast tag gets into the feed with podcasts).
  tags:
    - Blog
    - Portfolio
    - MDX
    - Markdown
    - SEO
    - Styling:CSS-in-JS
    - Linting
  features:
    - Specially designed to create a personal website (in a simple and strict "text" style)
    - Universal text feed divided into categories
    - Search and Tags for organizing content
    - A simple change of primary and secondary colors of the site, fonts, radius of curvature of elements, etc (thanks to Theme UI theming)
    - Clean and Universal UI
    - Mobile friendly, all elements and custom images are adapted to any screen
    - Light/Dark mode
    - Easy customization of icons and links to your social networks
    - MDX for the main menu of the site, footer and other elements of the site
    - MDX for pages and content
    - Code syntax highlighting
    - SEO (OpenGraph and Twitter) out of the box with default settings that make sense (thanks to React Helmet)
- url: https://chronoblog-hacker.now.sh
  repo: https://github.com/Ganevru/gatsby-starter-chronoblog-hacker
  description: A dark (but with ability to switch to light) starter that uses the Source Code Pro font (optional) and minimalistic UI
  tags:
    - Blog
    - Portfolio
    - MDX
    - Markdown
    - SEO
    - Styling:CSS-in-JS
    - Linting
  features:
    - Specially designed to create a personal website
    - Search and Tags for organizing content
    - A simple change of primary and secondary colors of the site, fonts, radius of curvature of elements, etc (thanks to Theme UI theming)
    - Clean and Minimalistic UI
    - Mobile friendly, all elements and custom images are adapted to any screen
    - Light/Dark mode
    - Easy customization of icons and links to your social networks
    - MDX for the main menu of the site, footer and other elements of the site
    - MDX for pages and content
    - Code syntax highlighting
    - SEO (OpenGraph and Twitter) out of the box with default settings that make sense (thanks to React Helmet)
- url: https://gatsby-starter-tailwind2-emotion-styled-components.netlify.com/
  repo: https://github.com/chrish-d/gatsby-starter-tailwind2-emotion-styled-components
  description: A (reasonably) unopinionated Gatsby starter, including; Tailwind 2 and Emotion. Use Tailwind utilities with Emotion powered CSS-in-JS to produce component scoped CSS (no need for utilities like Purge CSS, etc).
  tags:
    - Styling:CSS-in-JS
    - Styling:Tailwind
  features:
    - Utility-first CSS using Tailwind 2.
    - CSS scoped within components (no "bleeding").
    - Only compiles the CSS you use (no need to use PurgeCSS/similar).
    - Automatically gives you Critical CSS with inline stlyes.
    - Hybrid of PostCSS and CSS-in-JS to give you Tailwind base styles.
- url: https://5e0a570d6afb0ef0fb162f0f--wizardly-bassi-e4658f.netlify.com/
  repo: https://github.com/adamistheanswer/gatsby-starter-baysik-blog
  description: A basic and themeable starter for creating blogs in Gatsby.
  tags:
    - Blog
    - Portfolio
    - MDX
    - Markdown
    - SEO
    - Styling:CSS-in-JS
    - Linting
  features:
    - Specially designed to create a personal website
    - Clean and Minimalistic UI
    - Facebook Comments
    - Mobile friendly, all elements and custom images are adapted to any screen
    - Light/Dark mode
    - Prettier code formatting
    - RSS
    - Links to your social networks
    - MDX for pages and content
    - Code syntax highlighting
    - SEO (OpenGraph and Twitter) out of the box with default settings that make sense (thanks to React Helmet)
- url: https://gatsby-starter-robin.netlify.com/
  repo: https://github.com/robinmetral/gatsby-starter-robin
  description: Gatsby Default Starter with state-of-the-art tooling
  tags:
    - MDX
    - Styling:CSS-in-JS
    - Linting
    - Testing
    - Storybook
  features:
    - 📚 Write in MDX
    - 👩‍🎤 Style with Emotion
    - 💅 Linting with ESLint and Prettier
    - 📝 Unit and integration testing with Jest and react-testing-library
    - 💯 E2E browser testing with Cypress
    - 📓 Visual testing with Storybook
    - ✔️ CI with GitHub Actions
    - ⚡ CD with Netlify
- url: https://help.dferber.de
  repo: https://github.com/dferber90/gatsby-starter-help-center
  description: A themeable starter for a help center
  tags:
    - Documentation
    - Markdown
    - MDX
    - Search
  features:
    - Manage content in Markdown and YAML files
    - Multiple authors possible
    - Apply your own theme
    - Usable in any language
    - SEO friendly
    - Easy to add Analytics
- url: https://evaluates2.github.io/Gatsby-Starter-TypeScript-Redux-TDD-BDD
  repo: https://github.com/Evaluates2/Gatsby-Starter-TypeScript-Redux-TDD-BDD
  description: An awesome Gatsby starter template that takes care of the tooling setup, allowing you and your team to dive right into building ultra-fast React applications quickly and deploy them with confidence! 📦
  tags:
    - Redux
    - Language:TypeScript
    - Linting
    - Testing
    - Styling:None
  features:
    - 📚 Written in TypeScript.
    - 💡 Redux preconfigured (with local-storage integration.
    - 💅 Linting with TSLint and Prettier.
    - 📝 Unit testing with Jest and react-test-renderer.
    - 💯 Behavior-driven E2E browser testing with Cypress + Cucumber.js plugin.
    - 📓 Steps for deploying to Gh-pages
    - ✔️ CI with TravisCI
    - ⚡ Steps for deploying to GitHub Pages, AWS S3, or Netlify.
- url: https://gatsby-resume-starter.netlify.com/
  repo: https://github.com/barancezayirli/gatsby-starter-resume-cms
  description: Resume starter styled using Tailwind with Netlify CMS as headless CMS.
  tags:
    - CMS:Headless
    - SEO
    - PWA
    - Portfolio
  features:
    - One-page resume/CV
    - PWA
    - Multiple Netlify CMS widgets
    - Netlify CMS as Headless CMS
    - Tailwind for styling with theming
    - Optimized build process (purge css)
    - Basic SEO, site metadata
    - Prettier
    - Social media links
- url: https://gatsby-starter-default-nostyles.netlify.com/
  repo: https://github.com/JuanJavier1979/gatsby-starter-default-nostyles
  description: The default Gatsby starter with no styles.
  tags:
    - Styling:None
  features:
    - Based on gatsby-starter-default
    - No styles
- url: https://greater-gatsby.now.sh
  repo: https://github.com/rbutera/greater-gatsby
  description: Barebones and lightweight starter with TypeScript, PostCSS, TailwindCSS and Storybook.
  tags:
    - PWA
    - Language:TypeScript
    - Styling:Tailwind
  features:
    - Lightweight & Barebones
    - includes Storybook
    - Full TypeScript support
    - Uses styled-components Global Styles API for consistency in styling across application and Storybook
- url: https://gatsby-simplefolio.netlify.com/
  repo: https://github.com/cobidev/gatsby-simplefolio
  description: A clean, beautiful and responsive portfolio template for Developers ⚡️
  tags:
    - Portfolio
    - PWA
    - SEO
    - Onepage
  features:
    - Modern UI Design
    - Reveal Animations
    - Fully Responsive
    - Easy site customization
    - Configurable color scheme
    - OnePage portfolio site
    - Fast image optimization
- url: https://gatsby-starter-hpp.netlify.com/
  repo: https://github.com/hppRC/gatsby-starter-hpp
  description: All in one Gatsby skeleton based TypeScript, emotion, and unstated-next.
  tags:
    - MDX
    - SEO
    - PWA
    - Linting
    - Styling:CSS-in-JS
    - Language:TypeScript
  features:
    - PWA
    - TypeScript
    - Absolute import
    - Useful ready made custom hooks
    - Ready made form component for Netlify form
    - Global CSS component and Reset CSS component
    - Advanced SEO components(ex. default twitter ogp image, sitemaps, robot.txt)
    - Prettier, ESLint
    - unstated-next(useful easy state library)
- url: https://gatsby-typescript-emotion-storybook.netlify.com/
  repo: https://github.com/duncanleung/gatsby-typescript-emotion-storybook
  description: Config for TypeScript + Emotion + Storybook + React Intl + SVGR + Jest.
  tags:
    - Language:TypeScript
    - Styling:CSS-in-JS
    - Storybook
    - i18n
    - Linting
    - Testing
  features:
    - 💻 TypeScript
    - 📓 Visual testing with Storybook
    - 👩‍🎤 CSS-in-JS styling with Emotion
    - 💅 Linting with ESLint and Prettier
    - 🌎 React Intl internationalization support
    - 🖼️ SVG support with SVGR
    - 📝 Unit and integration testing with Jest and react-testing-library
    - ⚡ CD with Netlify
- url: https://felco-gsap.netlify.com
  repo: https://github.com/AshfaqKabir/Felco-Gsap-Gatsby-Starter
  description: Minimal Multipurpose Gsap Gatsby Landing Page. Helps Getting Started With Gsap and Netlify Forms.
  tags:
    - Portfolio
    - Styling:CSS-in-JS
  features:
    - Minimal 3 Page Responsive Layout
    - Multipurpose Gatsby Theme
    - Working Netlify Form
    - Gsap For Modern Animtaions
    - Styled Components for responsive component based styling with theming
    - Basic SEO, site metadata
    - Prettier
- url: https://gatsby-starter-fusion-blog.netlify.com/
  repo: https://github.com/robertistok/gatsby-starter-fusion-blog
  description: Easy to configure blog starter with modern, minimal theme
  tags:
    - Language:TypeScript
    - Styling:CSS-in-JS
    - Netlify
    - Markdown
    - Blog
    - SEO
  features:
    - Featured/Latest posts
    - Sticky header
    - Easy to customize -> edit config.ts with your info
    - Meta tags for improved SEO with React Helmet
    - Transform links to bitly links automatically
    - Codesyntax
    - Code syntax highlighting
- url: https://gatsby-bootstrap-italia-starter.dej611.now.sh/
  repo: https://github.com/italia/design-italia-gatsby-starterkit
  description: Gastby starter project using the Bootstrap Italia design kit from Italian Digital Team
  tags:
    - Styling:Bootstrap
    - SEO
    - Linting
  features:
    - Bootstrap Italia - design-react-kit
    - Prettier
    - Sticky header
    - Complete header
    - Homepage and service templates pages ready to use
    - Meta tags for improved SEO with React Helmet
- url: https://gatsby-starter-webcomic.netlify.com
  repo: https://github.com/JLDevOps/gatsby-starter-webcomic
  description: Gatsby blog starter that focuses on webcomics and art with a minimalistic UI.
  tags:
    - Markdown
    - MDX
    - Netlify
    - Pagination
    - Search
    - Styling:Bootstrap
    - RSS
    - SEO
  features:
    - Designed to focus on blog posts with images.
    - Search capability on blog posts
    - Displays the latest posts
    - Displays all the tags from the site
    - Pagination between blog posts
    - Has a "archive" page that categorizes and displays all the blog posts by date
    - Mobile friendly
- url: https://gatsby-starter-material-emotion.netlify.com
  repo: https://github.com/liketurbo/gatsby-starter-material-emotion
  description: Gatsby starter of Material-UI with Emotion 👩‍🎤
  tags:
    - Language:TypeScript
    - SEO
    - Styling:Material
    - Styling:CSS-in-JS
  features:
    - Based on Gatsby Default Starter
    - Material-UI
    - Emotion
    - Roboto Typeface
    - SEO
    - TypeScript
- url: https://flex.arshad.io
  repo: https://github.com/arshad/gatsby-starter-flex
  description: A Gatsby starter for the Flex theme.
  tags:
    - SEO
    - MDX
    - Styling:CSS-in-JS
  features:
    - MDX Blocks for your Gatsby site.
    - Customizable, extendable and accessible.
    - Theme UI
    - SEO and Open graphs support
    - Color modes
    - Code Highlighting
- url: https://london-night-day.netlify.com/
  repo: https://github.com/jooplaan/gatsby-london-night-and-day
  description: A custom, image-centric dark and light mode aware theme for Gatsby. Advanced from the Gatsby starter London After Midnight.
  tags:
    - Blog
    - Portfolio
    - Gallery
    - SEO
    - Markdown
    - Styling:SCSS
    - HTML5UP
    - CMS:Netlify
  features:
    - Support tags
    - Easily change the theme color
    - Post thumbnails in the homepage
    - Made for image-centric portfolios
    - Using the London After Midnight is now “Dark mode” (the default), and the original London as “Light mode”.
    - Removed Google Fonts, using system fonts in stead (for speed and privacy :)
    - Use SASS
- url: https://the-gatsby-bootcamp-blog.netlify.com
  repo: https://github.com/SafdarJamal/gatsby-bootcamp-blog
  description: A minimal blogging site built with Gatsby using Contentful and hosted on Netlify.
  tags:
    - Blog
    - CMS:Contentful
    - Netlify
    - Styling:SCSS
    - SEO
    - Portfolio
  features:
    - Basic setup for a full-featured blog
    - Includes React Helmet to allow editing site meta tags
    - Uses SCSS for styling
    - Minimal responsive design
    - Styled components
    - SEO Friendly Meta
- url: https://gatsby-starter-catalyst-writer.netlify.com/
  repo: https://github.com/ehowey/gatsby-starter-catalyst-writer
  description: A full featured starter for a freelance writer or journalist to display a portfolio of their work. SANITY.io is used as the CMS. Based on Gatsby Theme Catalyst. Uses MDX and Theme-UI.
  tags:
    - Styling:CSS-in-JS
    - CMS:sanity.io
    - SEO
    - PWA
    - Portfolio
  features:
    - Based on Gatsby Theme Catalyst series of themes
    - MDX
    - Theme-UI integration for easy to change design tokens
    - SEO optimized to include social media images and Twitter handles
    - Tight integration with SANITY.io including a predefined content studio.
    - A full tutorial is available in the docs.
- url: https://rocketdocs.netlify.com/
  repo: https://github.com/Rocketseat/gatsby-starter-rocket-docs
  description: Out of the box Gatsby Starter for creating documentation websites easily and quickly.
  tags:
    - SEO
    - MDX
    - Documentation
    - Linting
    - Markdown
    - PWA
    - Styling:CSS-in-JS
  features:
    - MDX for docs;
    - Responsive and mobile friendly;
    - Code highlighting with prism-react-renderer and react-live support;
    - SEO (Sitemap, schema.org data, Open Graph and Twitter tags).
    - Google Analytics integration;
    - Custom docs schema;
    - Offline Support & WebApp Manifest;
    - Yaml-based sidebar navigation;
- url: https://gatsby-starter-typescript-default.netlify.com/
  repo: https://github.com/lianghx-319/gatsby-starter-typescript-default
  description: Only TypeScript Gatsby starter base on Default starter
  tags:
    - Language:TypeScript
  features:
    - All features same as gatsby-starter-default
    - Only support TypeScript using gatsby-typescript-plugin
- url: https://gatsby-starter-catalyst.netlify.com/
  repo: https://github.com/ehowey/gatsby-starter-catalyst
  description: A boilerplate starter to accelerate your Gatsby development process. Based on Gatsby Theme Catalyst. Uses MDX for content and Theme-UI for styling. Includes a core theme, a header theme, and a footer theme.
  tags:
    - MDX
    - Styling:Theme-UI
    - SEO
    - PWA
  features:
    - Based on Gatsby Theme Catalyst series of themes and starters.
    - Theme options are used to enable some simple layout changes.
    - Latent component shadowing allows for easy shadowing and swapping of layout components such as the header and footer.
    - Theme-UI is deeply integrated with design tokens and variants throughout.
    - Uses a Tailwind preset to enable you to focus on design elements.
    - Color mode switching available by default.
    - SEO optimized to include social media images and Twitter handles.
    - React Scroll for one page, anchor based navigation is available.
    - Code highlighting via Prism.
- url: https://gatsby-starter-default-dark-mode.netlify.com/
  repo: https://github.com/alexandreramosdev/gatsby-starter-default-dark-mode
  description: A simple starter to get developing quickly with Gatsby, dark mode, and styled-components.
  tags:
    - Styling:CSS-in-JS
    - Onepage
    - Linting
  features:
    - Dark mode
    - Styled Components
    - Comes with React Helmet for adding site meta tags
    - Includes plugins for offline support out of the box
- url: https://eager-memento.netlify.com/
  repo: https://github.com/Mr404Found/gatsby-memento-blogpost
  description: A responsive gatsby portfolio starter to show off or to flex your skills in a single page
  tags:
    - Netlify
    - Markdown
    - Blog
    - Styling:Bootstrap
  features:
    - React Bootstrap
    - Responsive webpage
    - TypeWriter Effect
- url: https://gatsby-starter-wilde-creations.netlify.com/
  repo: https://github.com/georgewilde/gatsby-starter-wilde-creations
  description: Barebones starter with a minimal number of components to kick off a TypeScript and Styled Components project.
  tags:
    - Styling:CSS-in-JS
    - PWA
    - Testing
    - Linting
    - Language:TypeScript
  features:
    - ✔️ Gatsby
    - ✔️ TypeScript
    - ✔️ Styled Components
    - ✔️ Helmet
    - ✔️ Storybook
    - ✔️ Jest
    - ✔️ ESLint
    - ✔️ Husky
    - ✔️ Prettier
    - ✔️ React Testing Library
    - ✔️ Stylelint
    - ✔️ Offline support
    - ✔️ PWA ready
    - ✔️ SEO
    - ✔️ Responsive design
    - ✔️ Netlify Deployment Friendly
    - ✔️ Highly optimized (Lighthouse score 4 x 100)
- url: https://gatsby-starter-typescript-deploy.netlify.com/
  repo: https://github.com/jongwooo/gatsby-starter-typescript
  description: TypeScript version of the default Gatsby starter🔮
  tags:
    - Language:TypeScript
    - Linting
    - Netlify
    - Testing
  features:
    - TypeScript
    - ESLint for JS linting
    - Prettier code formatting
    - Jest for testing
    - Deploy to Netlify through GitHub Actions
- url: https://answer.netlify.com/
  repo: https://github.com/passwd10/gatsby-starter-answer
  description: A simple Gatsby blog to show your Future Action on top of the page
  tags:
    - Blog
    - Markdown
    - Netlify
    - Disqus
  features:
    - Emoji
    - Social Icon(fontawesome)
    - Google Analytics
    - Disqus
    - Resume
    - Place plan on the top
- url: https://gatsby-portfolio-starter.netlify.com/
  repo: https://github.com/Judionit/gatsby-portfolio-starter
  description: A simple Gatsby portfolio starter
  tags:
    - Netlify
    - Styling:CSS-in-JS
    - Onepage
    - Portfolio
  features:
    - Styled components
    - Responsive webpage
    - Portfolio
- url: https://wp-graphql-gatsby-starter.netlify.com/
  repo: https://github.com/n8finch/wp-graphql-gatsby-starter
  description: A super simple, bare-bone starter based on the Gatsby Starter for the front end and the WP GraphQL plugin on your WordPress install. This is a basic "headless CMS" setup. This starter will pull posts, pages, categories, tags, and a menu from your WordPress site. You should use either the TwentyNineteen or TwentyTwenty WordPress themes on your WordPress install. See the starter repo for more detailed instructions on getting set up. The example here uses the WordPress Theme Unit Test Data for post and page dummy content. Find something wrong? Issues are welcome on the starter reository.
  tags:
    - Blog
    - CMS:Headless
    - CMS:WordPress
    - Netlify
  features:
    - WP GraphQL plugin integration
    - Light/Dark Mode
    - React Helmet for SEO
    - Integrated navigation
    - Verbose (i.e., not D.R.Y.) GraphQL queries to get data from
    - Includes plugins for offline support out of the box
- url: https://gatsby-starter-docz-netlifycms.netlify.com/
  repo: https://github.com/colbyfayock/gatsby-starter-docz-netlifycms
  description: Quickly deploy Docz documentation powered by Netlify CMS!
  tags:
    - CMS:Netlify
    - Documentation
    - Netlify
  features:
    - Docz documentation powered by Gatsby
    - Netlify CMS to manage content
- url: https://keanu-pattern.netlify.com/
  repo: https://github.com/Mr404Found/gatsby-keanu-blog
  description: A responsive and super simple gatsby portfolio starter and extendable for blog also used yaml parsing
  tags:
    - Netlify
    - SEO
    - Blog
    - Landing Page
    - Styling:Other
  features:
    - Attractive Design
    - Responsive webpage
    - Responsive Card Design
    - Gatsby
    - yaml parsing
    - Automatic page Generation by adding content
- url: https://gatsby-contentful-portfolio-blog.netlify.com/
  repo: https://github.com/escapemanuele/gatsby-contentful-blog-portfolio
  description: Simple gatsby starter for integration with Contentful. The result is a clean and nice website for businesses or freelancers with a blog and a portfolio.
  tags:
    - Blog
    - CMS:Headless
    - CMS:Contentful
    - Portfolio
  features:
    - Styled components
    - Responsive webpage
    - Portfolio
    - Blog
- url: https://example-site-for-square-starter.netlify.com/
  repo: https://github.com/jonniebigodes/example-site-for-square-starter
  description: A barebones starter to help you kickstart your next Gatsby project with Square payments
  tags:
    - Square
    - Netlify
    - SEO
    - E-commerce
  features:
    - Serverless
    - Gatsby
    - Square
- url: https://gatsby-animate.netlify.com/
  repo: https://github.com/Mr404Found/gatsby-animate-starter
  description: A responsive and super simple gatsby starter with awesome animations to components and to build your online solutions website. stay tuned more features coming soon
  tags:
    - Netlify
    - SEO
    - Blog
    - Landing Page
    - Styling:Other
  features:
    - Attractive Design
    - Responsive webpage
    - Services
    - Animations
    - yaml parsing
    - Component Animations
    - ReactReveal Library
- url: https://gatsby-starter-instagram-baseweb.netlify.com/
  repo: https://github.com/timrodz/gatsby-starter-instagram-baseweb
  description: 🎢 A portfolio based on your latest Instagram posts, implemented with the Base Web Design System by Uber. It features out-of-the-box responsive layouts, easy-to-implement components and CSS-in-JS styling.
  tags:
    - Landing Page
    - Portfolio
    - Gallery
    - SEO
    - Netlify
    - Styling:CSS-in-JS
    - Styling:Other
  features:
    - Display your Instagram posts (Up to the last 12 with no API key).
    - Plug & Play configuration. All you need is an Instagram username!
    - Lightweight & Minimalist page structure. Let your work show itself.
    - Responsive design.
    - Simple React functional components (FC).
    - Google Analytics ready.
    - Continuous deployment via Netlify or Zeit.
- url: https://gatsby-starter-mountain.netlify.com/
  repo: https://github.com/artezan/gatsby-starter-mountain
  description: Blog theme that combine the new powerful MDX with the old WordPress. Built with WP/MDX and Theme UI
  tags:
    - Styling:CSS-in-JS
    - PWA
    - MDX
    - CMS:WordPress
    - Landing Page
    - Blog
  features:
    - gatsby-theme-wordpress-mdx
    - Theme UI
    - react-animate-on-scroll
    - Responsive Design
    - SEO friendly
    - Optimized images with gatsby-image
    - Git pre-commit and pre-push hooks using Husky
    - Highly optimized with excellent lighthouse audit score
    - Light/Dark mode
    - CSS Animations
    - Mountain style
- url: https://gatsby-starter-redux-storybook.netlify.com/
  repo: https://github.com/fabianunger/gatsby-starter-redux-storybook
  description: Gatsby Starter that has Redux (persist) and Storybook implemented.
  tags:
    - Redux
    - Storybook
    - PWA
    - Styling:CSS-in-JS
    - SEO
  features:
    - Redux + Redux Persist implemented also for Storybook
    - PWA
    - ESLint
    - SEO ready
- url: https://dospolov.com
  repo: https://github.com/dospolov/gatsby-starter-blog-and-cv
  description: Gatsby starter for Blog and CV.
  tags:
    - Blog
    - CMS:Netlify
    - Pagination
    - Portfolio
    - Disqus
    - RSS
    - Styling:Ant Design
    - Styling:Tailwind
  features:
    - Archive organized by tags and categories
    - Pagination support
    - Offline support
    - Google Analytics support
    - Disqus Comments support
- url: https://gatsby-starter-typescript-themes.netlify.com/
  repo: https://github.com/room-js/gatsby-starter-typescript-themes
  description: Gatsby TypeScript starter with light/dark themes based on CSS variables
  tags:
    - Language:TypeScript
    - Styling:SCSS
  features:
    - Light and Dark themes based on CSS variables (persisted state)
    - Font Awesome
    - Normalize.css
- url: https://gatsby-notion-demo.netlify.com/
  repo: https://github.com/conradlin/gatsby-starter-strata-notion
  description: Gatsby starter utilizing Notion as a CMS based on strata site template
  tags:
    - Blog
    - PWA
    - SEO
    - Styling:SCSS
  features:
    - Super simple, portfolio + blog + newsletter site
    - Utilizing Notion as a CMS
    - Fully Responsive
    - Styling with SCSS
- url: https://sumanth.netlify.com/
  repo: https://github.com/Mr404Found/gatsby-sidedrawer
  description: A responsive and super simple gatsby site with awesome navbar and stay tuned more features coming soon
  tags:
    - Netlify
    - SEO
    - Blog
    - Landing Page
    - Styling:Other
  features:
    - Attractive Design
    - Responsive webpage
    - Animations
    - Component Animations
    - ReactReveal Library
    - Side Drawer
    - Sidebar
    - Navbar
- url: https://userbase-gatsby-starter.jacobneterer.com
  repo: https://github.com/jneterer/userbase-gatsby-starter
  description: Another TODO app - a Gatsby starter for Userbase, TailwindCSS, SCSS, and Typescript.
  tags:
    - Styling:Tailwind
    - Styling:SCSS
    - Language:TypeScript
    - Authentication
    - Netlify
    - SEO
  features:
    - Userbase for authentication and end-to-end encrypted data management
    - All user and data APIs
    - Tailwind CSS and SCSS for styling
    - Typescript for easier debugging and development, strict types, etc
    - Netlify for hosting
- url: https://gatsby-simple-blog-with-asciidoctor-demo.netlify.com
  repo: https://github.com/hitsuji-no-shippo/gatsby-simple-blog-with-asciidoctor
  description: A Gatsby blog with Asciidoctor. Forked from thundermiracle/gatsby-simple-blog.
  tags:
    - Blog
    - i18n
    - Netlify
    - Disqus
    - RSS
    - SEO
    - Linting
    - Testing
  features:
    - Asciidoc support
    - Easily Configurable
    - Tags
    - Edit on GitHub
    - i18n
    - SEO
    - Light and Dark themes
    - Google Analytics
    - RSS
    - Disqus
    - Breadcrumbs
    - ESLint
- url: https://barcadia.netlify.com/
  repo: https://github.com/bagseye/barcadia
  description: A super-fast site using GatsbyJS
  tags:
    - Blog
    - CMS:Headless
    - CMS:Contentful
    - Portfolio
  features:
    - Styled components
    - Responsive webpage
    - Portfolio
    - Blog
- url: https://gatsby-starter-clean-resume.netlify.com/
  repo: https://github.com/masoudkarimif/gatsby-starter-clean-resume
  description: A Gatsby Starter Template for Putting Your Resume Online Super Quick!
  tags:
    - Netlify
    - Pagination
    - Styling:Other
    - SEO
  features:
    - Easy setup
    - Completely customizable using only gatsby-config.js file
    - Uses Milligram for styling
    - Fully responsive
    - Clean minimalist design
    - Page transition
    - Five different themes (great-gatsby, master-yoda, wonder-woman, darth-vader, luke-lightsaber)
    - Includes React Helmet for title and description tags
    - Includes Google Analytics plugin
- url: https://gatsby-starter-i18n-bulma.netlify.com
  repo: https://github.com/kalwalt/gatsby-starter-i18n-bulma
  description: A gatsby starter with Bulma and optimized slug for better SEO.
  tags:
    - i18n
    - Netlify
    - CMS:Netlify
    - Styling:Bulma
    - Styling:SCSS
    - Gallery
    - SEO
    - Markdown
    - PWA
    - Blog
  features:
    - Multilanguage support with i18n
    - Slug switcher (multilanguage)
    - Uses Bulma for styling
    - Netlify CMS
    - React Images with Modal
    - FontAwesome icons
    - Animate.css with WOW
    - Robots.txt
    - Sitemap
    - PWA
- url: https://gatsby-attila.netlify.com/
  repo: https://github.com/armada-inc/gatsby-attila-theme-starter
  description: A Gatsby starter for creating blogs from headless Ghost CMS.
  tags:
    - Blog
    - CMS:Headless
    - SEO
    - Styling:SCSS
    - Pagination
  features:
    - Attila standard Ghost theme
    - Data sourcing from headless Ghost
    - Responsive design
    - SEO optimized
    - OpenGraph structured data
    - Twitter Cards meta
    - Sitemap Generation
    - XML Sitemaps
    - Progressive Web App
    - Offline Support
    - RSS Feed
    - Composable and extensible
- url: https://gatsby-contentful-portfolio.netlify.com/
  repo: https://github.com/wkocjan/gatsby-contentful-portfolio
  description: Gatsby portfolio theme integrated with Contentful
  tags:
    - CMS:Contentful
    - CMS:Headless
    - Gallery
    - Portfolio
    - SEO
    - Styling:Tailwind
  features:
    - Clean minimalist design
    - Contentful integration with ready to go placeholder content
    - Responsive design
    - Uses TailwindCSS for styling
    - Font Awesome icons
    - Robots.txt
    - SEO optimized
    - OpenGraph structured data
    - Integration with Mailchimp
- url: https://gatsby-graphcms-ecommerce-starter.netlify.com
  repo: https://github.com/GraphCMS/gatsby-graphcms-ecommerce-starter
  description: Swag store built with GraphCMS, Stripe, Gatsby, Postmark and Printful.
  tags:
    - E-commerce
    - i18n
    - Netlify
    - Styling:Tailwind
    - CMS:Other
    - Stripe
  features:
    - Dropshipping by Printful
    - Printful inventory enhanced by GraphCMS
    - Custom GraphQL API for handling checkout and payment
    - Postmark for order notifications
    - Strong Customer Authentication
- url: https://koop-blog.netlify.com/
  repo: https://github.com/bagseye/koop-blog
  description: A simple blog platform using GatsbyJS and MDX
  tags:
    - Blog
    - Markdown
    - MDX
  features:
    - Responsive design
    - Styled 404 page
    - Lightweight
    - Styled Components
- url: https://gatsby-minimalistic-dmin.netlify.com/
  repo: https://github.com/EllisMin/gatsby-minimalistic-dmin
  description: A ready-to-use, customizable personal blog with minimalistic design
  tags:
    - Blog
    - Markdown
    - Netlify
    - SEO
    - Styling:Other
    - Documentation
  features:
    - Simple blog with responsive design
    - Light / Dark Mode Switch
    - Markdown / HTML to create post & About page
    - Code syntax highlighting (Light / Dark)
    - Facebook Comments plugin
    - Social Media Links & Share buttons
    - Googly Analytics Support
    - Easy & Highly Customizable
    - Styled Components
- url: https://gatsby-airtable-listing.netlify.com/
  repo: https://github.com/wkocjan/gatsby-airtable-listing
  description: Airtable theme for Gatsby
  tags:
    - Airtable
    - SEO
    - Styling:Tailwind
  features:
    - Airtable integration
    - Modals with previous/next navigation
    - Responsive design
    - Uses TailwindCSS for styling
    - Font Awesome icons
    - Clean minimalist design
    - SEO optimized
    - Robots.txt
    - OpenGraph structured data
- url: https://gatsby-starter-personality.netlify.com/
  repo: https://github.com/matheusquintaes/gatsby-starter-personality
  description: A free responsive Gatsby Starter
  tags:
    - Portfolio
    - Gallery
  features:
    - SEO
    - Page transition
    - Fully responsive
    - Styling:CSS-in-JS
- url: https://seattleservicerelief.com/
  repo: https://github.com/service-relief/gatsby-starter-service-relief
  description: Localized index of resources for your city.
  tags:
    - Airtable
    - Netlify
    - SEO
    - Styling:Tailwind
  features:
    - generates a static website using GatsbyJS
    - uses Airtable to manage your listings and categories
    - includes an Airtable form to collect local submissions and add them to Airtable for approval
    - can be personalized to a city or region without touching a line of code
    - one-click deployment via Netlify
- url: https://shards-gatsby-starter.netlify.com/
  repo: https://github.com/wcisco17/gatsby-typescript-shards-starter
  description: Portfolio with Typescript and Shards UI
  tags:
    - Language:TypeScript
    - Portfolio
    - Netlify
    - PWA
    - Styling:Bootstrap
  features:
    - Portfollio Starter that includes Shards Ui component library and Typescript generator.
    - Typescript
    - Typescript Generator
    - Styled-Components
    - Shards UI
    - Bootstrap
- url: https://gatsby-sanity-developer-portfolio-starter.jacobneterer.com/
  repo: https://github.com/jneterer/gatsby-sanity-developer-portfolio-starter
  description: A Gatsby + Sanity CMS starter project for developer portfolios. Also built using TailwindCSS, SCSS, and Typescript.
  tags:
    - CMS:sanity.io
    - Portfolio
    - Styling:Tailwind
    - Styling:SCSS
    - Language:TypeScript
    - Netlify
    - SEO
  features:
    - Developer portfolio using Gatsby + Sanity CMS
    - Edit your profile, projects, and tags all in Sanity CMS without any code commits
    - TailwindCSS and SCSS for styling
    - Typescript for easier debugging and development, strict types, etc
    - Netlify for hosting
    - SEO Capabilities
- url: https://serene-ramanujan-285722.netlify.com/
  repo: https://github.com/kunalJa/gatsby-starter-math-blog
  description: A responsive math focused blog with MDX and Latex built in
  tags:
    - MDX
    - Blog
    - PWA
    - Storybook
    - Styling:Other
    - SEO
  features:
    - Mobile friendly and fully responsive
    - Easy to configure (just change site.config.js)
    - MDX
    - Latex with Katex
    - Storybook with tested components included
    - Uses Tachyons for styling
    - Easy to create new posts
- url: https://gatsby-starter-canada-pandemic.netlify.com/
  repo: https://github.com/masoudkarimif/gatsby-starter-canada-pandemic
  description: A Gatsby starter template for covering pandemics in Canada
  tags:
    - AWS
    - Onepage
    - Styling:Milligram
  features:
    - Interactive SVG map using D3
    - Responsive design
    - Styled 404 page
    - Google Analytics support
    - Includes React Helmet
    - Clean minimalist design
    - Completely customizable using only gatsby-config.js file
- url: https://builderio.github.io/gatsby-starter-builder/
  repo: https://github.com/BuilderIO/gatsby-starter-builder
  description: Gatsby starter with drag + drop page building with your React components via Builder.io
  tags:
    - CMS:Other
    - CMS:Headless
  features:
    - Builder.io integration with sample pages/header/footer.
    - Drag and drop page editing and creations.
    - Lots of built-in templates, widgets, or bring in your own custom components.
    - Uses @builder.io/gatsby plugin to dynamically create pages published on the editor.
    - SEO
- url: https://gatsby-starter-reason-blog.netlify.com/
  repo: https://github.com/mukul-rathi/gatsby-starter-reason-blog
  description: The Gatsby Starter Blog using ReasonML!
  tags:
    - Blog
    - Styling:CSS-in-JS
    - Language:Other
  features:
    - Basic setup for a full-featured type-safe blog
    - ReasonML support out-of-the-box
    - ReasonReact v3 JSX syntax
    - CSS-in-Reason support
    - StaticQuery GraphQL support in ReasonML
    - Similar to gatsby-starter-blog

- url: https://gct.mozart409.space/
  repo: https://github.com/Mozart409/gatsby-custom-tailwind
  description: A minimal tailwind css starter, with custom fonts, purgecss, automatic linting when committing to master, awesome lighthouse audit, custom zeit/serve server for production build, visible to all in your network, so you can test it with your phone.
  tags:
    - Linting
    - PWA
    - SEO
    - Styling:Tailwind
    - Styling:PostCSS
  features:
    - Minimal Tailwind Starter
    - Custom Fonts predefined
    - Automatic Linting on Commit using husky and pretty-quick
    - Custom server to test Production Builds on your local network via zeit/serve
    - Extensive Readme in the repo
- url: https://gatsby-redux-toolkit-typescript.netlify.com/
  repo: https://github.com/saimirkapaj/gatsby-redux-toolkit-typescript-starter
  description: Gatsby Starter using Redux-Toolkit, Typescript, Styled Components and Tailwind CSS.
  tags:
    - Redux
    - Language:TypeScript
    - Styling:Tailwind
  features:
    - Redux-Toolkit
    - Typescript
    - Styled Components
    - Tailwind CSS
    - Removes unused CSS with Purgecss
    - Font Awesome Icons
    - Responsive Design
    - Change between light and dark themes
    - SEO
    - React Helmet
    - Offline Support
- url: https://gatsby-ts-tw-styled-eslint.netlify.com
  repo: https://github.com/Miloshinjo/gatsby-ts-tw-styled-eslint-starter
  description: Gatsby starter with Typescript, TailwindCSS, @emotion/styled and eslint.
  tags:
    - Linting
    - Styling:CSS-in-JS
    - Styling:Tailwind
    - Language:TypeScript
  features:
    - Typescript support
    - CSS-in-JS with @emotion/styled (like styled components)
    - TailwindCSS (1.2) support
    - eslint with airbnb settings
- url: https://mik3y.github.io/gatsby-starter-basic-bootstrap/
  repo: https://github.com/mik3y/gatsby-starter-basic-bootstrap
  description: A barebones starter featuring react-bootstrap and deliberately little else
  tags:
    - Styling:Bootstrap
    - Styling:SCSS
  features:
    - Uses react-bootstrap, sass, and little else
    - Skeleton starter, based on gatsby-starter-default
    - Optional easy integration of themes from Bootswatch.com
- url: https://gatsby-starter-songc.netlify.com/
  repo: https://github.com/FFM-TEAM/gatsby-starter-song
  description: A Gatsby starter for blog style with fresh UI.
  tags:
    - Blog
    - Netlify
    - SEO
    - Language:TypeScript
    - Styling:CSS-in-JS
  features:
    - Emoji (emojione)
    - Code syntax highlighting (atom-one-light Style)
    - Mobile friendly and fully responsive
    - Comment feature ( utterances)
    - Post side PostTOC
    - Simple fresh design like Medium
    - Readability
- url: https://gatsby-starter-kontent-lumen.netlify.com/
  repo: https://github.com/Kentico/gatsby-starter-kontent-lumen
  description: A minimal, lightweight, and mobile-first starter for creating blogs uses Gatsby and Kentico Kontent CMS. Inspired by Lumen.
  tags:
    - SEO
    - CMS:Headless
    - CMS:Kontent
    - Netlify
    - Styling:SCSS
    - Blog
  features:
    - Kentico Kontent CaaS platform as the data source.
    - Mobile-First approach in development.
    - Archive organized by tags and categories.
    - Automatic Sitemap generation.
    - Lost Grid.
    - Beautiful typography inspired by matejlatin/Gutenberg.
    - Stylesheet built using Sass and BEM-Style naming.
    - Syntax highlighting in code blocks.
    - Google Analytics support.
- url: https://dindim-production.netlify.com/
  repo: https://github.com/lorenzogm/gatsby-ecommerce-starter
  description: Gatsby starter to create an ecommerce website with netlify and stripe. Setup and release your shop in a few minutes.
  tags:
    - Client-side App
    - E-commerce
    - Firebase
    - Netlify
    - SEO
    - Stripe
    - Styling:CSS-in-JS
  features:
    - 100% Free. No subscriptions, just pay a fee to Stripe when you sell a product.
    - Home Page to list all your products.
    - Category Page to list products by category.
    - Product Detail Page. Define several colors and sizes for the same product
    - Cart Page with the summary of your cart before checkout.
    - Checkout Page powered by Stripe.
    - Scripts to create/update/delete your products in Stripe.
    - Analytics with Firebase
- url: https://gatsby-starter-ts.now.sh/
  repo: https://github.com/jpedroschmitz/gatsby-starter-ts
  description: A TypeScript starter for Gatsby. No plugins and styling. Exactly the necessary to start!
  tags:
    - Language:TypeScript
    - Styling:None
    - Linting
  features:
    - TypeScript
    - ESLint and Prettier
    - Husky and lint-staged
    - Commitizen and Commitlint
    - TypeScript absolute paths
- url: https://rolwinreevan.com
  repo: https://github.com/rolwin100/rolwinreevan_gatsby_blog
  description: This starter consists of ant design system you can use it for your personal blog. I have give a lot of time in developing this starter because I found that there were not much starters with a very good design. Please give a star to this project if you have like it to encourage me 😄. Thank you.
  tags:
    - Blog
    - Portfolio
    - Markdown
    - SEO
    - PWA
  features:
    - Blog designed using Markdown.
    - Beautifully designed landing page.
    - First project in the starters list to use ant design.
    - Supports SSR and is also a PWA.
- url: https://www.dyuzz.club/
  repo: https://github.com/Dyuzz/Gatsby-Blog-Starter-Dyuzz
  description: A Gatsby starter for creating blogs.
  tags:
    - Blog
    - PWA
    - SEO
    - CMS:Netlify
    - Pagination
  features:
    - Blog designed using Markdown.
    - Beautifully designed landing page.
    - GatsbyJS v2
    - Google Analytics
    - Web App Manifest
    - Netlify Support
    - Gitalk Comment
    - SiteMap
    - Netlify CMS Support
    - TOC（TableOfContexts）
    - Pagination
    - SEO
    - Phone browser Support
<<<<<<< HEAD
- url: https://dropinblog-gatsby-starter.netlify.app/
  repo: https://github.com/DynamisDevelopment/dib-gatsby-starter
  description: A quick and simple Gatsby solution for the simplest blogging solution.
  tags:
    - Blog 
    - Netlify
    - Pagination 
    - SEO 
    - CMS:Headless
    - Styling:SCSS
    - Styling:CSS-in-JS
    - Styling:Tailwind
  features:
    - Pagination 
    - Beautifully designed landing page.
    - Includes Chakra-UI and Tailwind CSS
=======
- url: https://flotiq-starter-products.herokuapp.com/
  repo: https://github.com/flotiq/gatsby-starter-products
  description: A Gatsby e-commerce starter with products sourced from Flotiq.
  tags:
    - CMS:Headless
    - E-commerce
    - CMS:Other
  features:
    - Snipcart e-commerce starter
    - Flotiq CMS as a product source
    - Deploy to Heroku
>>>>>>> 491502d6
<|MERGE_RESOLUTION|>--- conflicted
+++ resolved
@@ -6009,7 +6009,6 @@
     - Pagination
     - SEO
     - Phone browser Support
-<<<<<<< HEAD
 - url: https://dropinblog-gatsby-starter.netlify.app/
   repo: https://github.com/DynamisDevelopment/dib-gatsby-starter
   description: A quick and simple Gatsby solution for the simplest blogging solution.
@@ -6026,7 +6025,6 @@
     - Pagination 
     - Beautifully designed landing page.
     - Includes Chakra-UI and Tailwind CSS
-=======
 - url: https://flotiq-starter-products.herokuapp.com/
   repo: https://github.com/flotiq/gatsby-starter-products
   description: A Gatsby e-commerce starter with products sourced from Flotiq.
@@ -6037,5 +6035,4 @@
   features:
     - Snipcart e-commerce starter
     - Flotiq CMS as a product source
-    - Deploy to Heroku
->>>>>>> 491502d6
+    - Deploy to Heroku