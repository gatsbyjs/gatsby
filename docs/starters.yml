--- conflicted
+++ resolved
@@ -6301,7 +6301,6 @@
     - Sitemap Generation
     - XML Sitemaps
     - Progressive Web Ap
-<<<<<<< HEAD
 - url: https://gatsby-lotus-starter.netlify.app/
   repo: https://github.com/DecliningLotus/gatsby-lotus-starter
   description: A fully featured Gatsby Bootstrap starter.
@@ -6325,7 +6324,6 @@
     - Offline Support
     - Semantic Release
     - Netlify + CircleCI Support
-=======
 - url: https://creationspirit.github.io/gatsby-babylonjs-starter/
   repo: https://github.com/creationspirit/gatsby-babylonjs-starter
   description: A Gatsby starter with example Babylonjs scene boilerplate.
@@ -6458,5 +6456,4 @@
     - Write post in markdown or MDX
     - Desktop and mobile responsive layout
     - Customizable branding & navigation
-    - Material-UI
->>>>>>> 3bcac612
+    - Material-UI