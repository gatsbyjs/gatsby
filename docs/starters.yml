- url: https://graphcms.github.io/gatsby-graphcms-tailwindcss-example/
  repo: https://github.com/GraphCMS/gatsby-graphcms-tailwindcss-example
  description: The default Gatsby starter blog with the addition of the gatsby-source-graphql and tailwind dependencies.
  tags:
    - Styling:Tailwind
    - GraphCMS
  features:
    - Tailwind style library
    - GraphQL source plugin
    - Very simple boilerplate
- url: https://wonism.github.io/
  repo: https://github.com/wonism/gatsby-advanced-blog
  description: n/a
  tags:
    - Portfolio
    - Redux
  features:
    - Blog post listing with previews (image + summary) for each blog post
    - Categories and tags for blog posts with pagination
    - Search post with keyword
    - Put react application / tweet into post
    - Copy some codes in post with clicking button
    - Portfolio
    - Resume
    - Redux for managing statement (with redux-saga / reselect)
- url: https://vagr9k.github.io/gatsby-advanced-starter/
  repo: https://github.com/Vagr9K/gatsby-advanced-starter
  description: Great for learning about advanced features and their implementations
  tags:
    - Styling:None
  features:
    - Does not contain any UI frameworks
    - Provides only a skeleton
    - Tags
    - Categories
    - Google Analytics
    - Disqus
    - Offline support
    - Web App Manifest
    - SEO
- url: https://gatsby-tailwind-emotion-starter.netlify.com/
  repo: https://github.com/muhajirdev/gatsby-tailwind-emotion-starter
  description: A Gatsby Starter with Tailwind CSS + Emotion JS
  tags:
    - Styling:Tailwind
  features:
    - Eslint Airbnb without semicolon and without .jsx extension
    - Offline support
    - Web App Manifest
- url: https://gatsby-starter-redux-firebase.netlify.com/
  repo: https://github.com/muhajirdev/gatsby-starter-redux-firebase
  description: A Gatsby + Redux + Firebase Starter. With Authentication
  tags:
    - Styling:None
    - Firebase
    - Client-side App
  features:
    - Eslint Airbnb without semicolon and without .jsx extension
    - Firebase
    - Web App Manifest
- url: https://dschau.github.io/gatsby-blog-starter-kit/
  repo: https://github.com/dschau/gatsby-blog-starter-kit
  description: n/a
  tags:
    - Blog
  features:
    - Blog post listing with previews for each blog post
    - Navigation between posts with a previous/next post button
    - Tags and tag navigation
- url: https://contentful-userland.github.io/gatsby-contentful-starter/
  repo: https://github.com/contentful-userland/gatsby-contentful-starter
  description: n/a
  tags:
    - Blog
    - Contentful
    - Headless CMS
  features:
    - Based on the Gatsby Starter Blog
    - Includes Contentful Delivery API for production build
    - Includes Contentful Preview API for development
- url: https://react-firebase-authentication.wieruch.com/
  repo: https://github.com/the-road-to-react-with-firebase/react-gatsby-firebase-authentication
  description: n/a
  tags:
    - Firebase
  features:
    - Sign In, Sign Up, Sign Out
    - Password Forget
    - Password Change
    - Protected Routes with Authorization
    - Realtime Database with Users
- url: http://dmwl.net/gatsby-hampton-theme
  repo: https://github.com/davad/gatsby-hampton-theme
  description: n/a
  tags:
    - Styling:CSS-in-JS
  features:
    - Eslint in dev mode with the airbnb config and prettier formatting rules
    - Emotion for CSS-in-JS
    - A basic blog, with posts under src/pages/blog
    - A few basic components (Navigation, Layout, Link wrapper around gatsby-link))
    - Based on gatsby-starter-gatsbytheme
- url: https://vagr9k.github.io/gatsby-material-starter/
  repo: https://github.com/Vagr9K/gatsby-material-starter
  description: n/a
  tags:
    - Styling:Material
  features:
    - React-MD for Material design
    - Sass/SCSS
    - Tags
    - Categories
    - Google Analytics
    - Disqus
    - Offline support
    - Web App Manifest
    - SEO
- url: https://xiaoxinghu.github.io/gatsby-orga/
  repo: https://github.com/xiaoxinghu/gatsby-orga
  description: n/a
  tags:
    - Orga
  features:
    - Parses org-mode files with Orga.
- url: http://2column-portfolio.surge.sh/
  repo: https://github.com/praagyajoshi/gatsby-starter-2column-portfolio
  description: n/a
  tags:
    - Portfolio
    - Styling:SCSS
  features:
    - Designed as a minimalistic portfolio website
    - Grid system using flexboxgrid
    - Styled using SCSS
    - Font icons using font-awesome
    - Google Analytics integration
    - Open Sans font using Google Fonts
    - Prerendered Open Graph tags for rich sharing
- url: https://prototypeinteractive.github.io/gatsby-react-boilerplate/
  repo: https://github.com/PrototypeInteractive/gatsby-react-boilerplate
  description: n/a
  tags:
    - Styling:Bootstrap
  features:
    - Basic configuration and folder structure
    - Uses PostCSS and Sass (with autoprefixer and pixrem)
    - Uses Bootstrap 4 grid
    - Leaves the styling to you
    - Uses data from local json files
    - Contains Node.js server code for easy, secure, and fast hosting
- url: http://capricious-spring.surge.sh/
  repo: https://github.com/noahg/gatsby-starter-blog-no-styles
  description: n/a
  tags:
    - Blog
    - Styling:None
  features:
    - Same as official gatsby-starter-blog but with all styling removed
- url: https://gatsby-starter-blog-demo.netlify.com/
  repo: https://github.com/gatsbyjs/gatsby-starter-blog
  description: official blog
  tags:
    - Official
    - Blog
  features:
    - Basic setup for a full-featured blog
    - Support for an RSS feed
    - Google Analytics support
    - Automatic optimization of images in Markdown posts
    - Support for code syntax highlighting
    - Includes plugins for easy, beautiful typography
    - Includes React Helmet to allow editing site meta tags
    - Includes plugins for offline support out of the box
- url: https://gatsby-starter-bloomer.netlify.com/
  repo: https://github.com/Cethy/gatsby-starter-bloomer
  description: n/a
  tags:
    - Styling:Bulma
  features:
    - Based on gatsby-starter-default
    - Bulma CSS Framework with its Bloomer react components
    - Font-Awesome icons
    - Includes a simple fullscreen hero w/ footer example
- url: https://gatsby-starter-bootstrap-netlify.netlify.com/
  repo: https://github.com/konsumer/gatsby-starter-bootstrap-netlify
  description: n/a
  tags:
    - Styling:Bootstrap
    - Netlify CMS
  features:
    - Very similar to gatsby-starter-netlify-cms, slightly more configurable (eg set site-title in gatsby-config) with Bootstrap/Bootswatch instead of bulma
- url: https://gatstrap.netlify.com/
  repo: https://github.com/jaxx2104/gatsby-starter-bootstrap
  description: n/a
  tags:
    - Styling:Bootstrap
  features:
    - Bootstrap CSS framework
    - Single column layout
    - Basic components like SiteNavi, SitePost, SitePage
- url: http://gatsby-bulma-storybook.surge.sh/
  repo: https://github.com/gvaldambrini/gatsby-starter-bulma-storybook
  description: n/a
  tags:
    - Styling:Bulma
    - Storybook
    - Testing
  features:
    - Storybook for developing components in isolation
    - Bulma and Sass support for styling
    - CSS modules
    - Prettier & eslint to format & check the code
    - Jest
- url: https://gatsby-starter-business.netlify.com/
  repo: https://github.com/v4iv/gatsby-starter-business
  description: n/a
  tags:
    - Styling:Bulma
    - PWA
    - Netlify CMS
    - Disqus
    - Search
    - Pagination
  features:
    - Complete Business Website Suite - Home Page, About Page, Pricing Page, Contact Page and Blog
    - Netlify CMS for Content Management
    - SEO Friendly (Sitemap, Schemas, Meta Tags, GTM etc)
    - Bulma and Sass Support for styling
    - Progressive Web App & Offline Support
    - Tags and RSS Feed for Blog
    - Disqus and Share Support
    - Elastic-Lunr Search
    - Pagination
    - Easy Configuration using `config.js` file
- url: https://haysclark.github.io/gatsby-starter-casper/
  repo: https://github.com/haysclark/gatsby-starter-casper
  description: n/a
  tags:
    - PWA
  features:
    - Page pagination
    - CSS
    - Tags
    - Google Analytics
    - Offline support
    - Web App Manifest
    - SEO
- url: http://gatsby-starter-ceevee.surge.sh/
  repo: https://github.com/amandeepmittal/gatsby-starter-ceevee
  description: n/a
  tags:
    - Portfolio
  features:
    - Based on the Ceevee site template, design by Styleshout
    - Single Page Resume/Portfolio site
    - Target audience Developers, Designers, etc.
    - Used CSS Modules, easy to manipulate
    - FontAwsome Library for icons
    - Responsive Design, optimized for Mobile devices
- url: https://gatsby-starter-contentful-i18n.netlify.com/
  repo: https://github.com/mccrodp/gatsby-starter-contentful-i18n
  description: i18n support and language switcher for Contentful starter repo
  tags:
    - i18n
    - Contentful
    - Headless CMS
  features:
    - Localization (Multilanguage)
    - Dynamic content from Contentful CMS
    - Integrates i18n plugin starter and using-contentful repos
- url: http://cranky-edison-12166d.netlify.com/
  repo: https://github.com/datocms/gatsby-portfolio
  description: n/a
  tags:
    - DatoCMS
    - Headless CMS
  features:
    - Simple portfolio to quick start a site with DatoCMS
    - Contents and media from DatoCMS
    - Custom Sass style
    - SEO
- url: https://gatsby-deck.netlify.com/
  repo: https://github.com/fabe/gatsby-starter-deck
  description: n/a
  tags:
    - Presentation
  features:
    - Create presentations/slides using Gatsby.
    - Offline support.
    - Page transitions.
- url: https://gatsby-starter-default-i18n.netlify.com/
  repo: https://github.com/angeloocana/gatsby-starter-default-i18n
  description: n/a
  tags:
    - i18n
  features:
    - localization (Multilanguage)
- url: https://gatsby-starter-default-demo.netlify.com/
  repo: https://github.com/gatsbyjs/gatsby-starter-default
  description: official default
  tags:
    - Official
  features:
    - Comes with React Helmet for adding site meta tags
    - Includes plugins for offline support out of the box
- url: http://gatsby-dimension.surge.sh/
  repo: https://github.com/codebushi/gatsby-starter-dimension
  description: Single page starter based on the Dimension site template
  tags:
    - Portfolio
    - HTML5UP
    - Styling:SCSS
  features:
    - Designed by HTML5 UP
    - Simple one page site that’s perfect for personal portfolios
    - Fully Responsive
    - Styling with SCSS
- url: https://gatsby-docs-starter.netlify.com/
  repo: https://github.com/ericwindmill/gatsby-starter-docs
  description: n/a
  tags:
    - Documentation
    - Styling:CSS-in-JS
  features:
    - All the features from gatsby-advanced-starter, plus
    - Designed for Documentation / Tutorial Websites
    - ‘Table of Contents’ Component, Auto generates ToC from posts - just follow the file frontmatter conventions from markdown files in ‘lessons’.
    - Styled Components w/ ThemeProvider
    - Basic UI
    - A few extra components
    - Custom prismjs theme
    - React Icons
- url: https://parmsang.github.io/gatsby-starter-ecommerce/
  repo: https://github.com/parmsang/gatsby-starter-ecommerce
  description: Easy to use starter for an e-commerce store
  tags:
    - Styling:Semantic
    - Stripe
    - Moltin
    - eCommerce
    - PWA
    - Authentication
  features:
    - Uses the Moltin eCommerce Api
    - Stripe checkout
    - Semantic-UI
    - Styled components
    - Google Analytics - (you enter the tracking-id)
    - React-headroom
    - Eslint & Prettier. Uses Airbnb JavaScript Style Guide
    - Authentication via Moltin (Login and Register)
- url: http://gatsby-forty.surge.sh/
  repo: https://github.com/codebushi/gatsby-starter-forty
  description: Multi-page starter based on the Forty site template
  tags:
    - Styling:SCSS
    - HTML5UP
  features:
    - Designed by HTML5 UP
    - Colorful homepage, and also includes a Landing Page and Generic Page components.
    - Many elements are available, including buttons, forms, tables, and pagination.
    - Custom grid made with CSS Grid
    - Styling with SCSS
- url: https://themes.gatsbythemes.com/gatsby-starter/
  repo: https://github.com/saschajullmann/gatsby-starter-gatsbythemes
  description: n/a
  tags:
    - Styling:CSS-in-JS
    - Blog
    - Testing
    - Linting
  features:
    - CSS-in-JS via Emotion.
    - Jest and Enzyme for testing.
    - Eslint in dev mode with the airbnb config and prettier formatting rules.
    - React 16.
    - A basic blog, with posts under src/pages/blog. There’s also a script which creates a new Blog entry (post.sh).
    - Data per JSON files.
    - A few basic components (Navigation, Footer, Layout).
    - Layout components make use of Styled-System.
    - Google Analytics (you just have to enter your tracking-id).
    - Gatsby-Plugin-Offline which includes Service Workers.
    - Prettier for a uniform codebase.
    - Normalize css (7.0).
    - Feather icons.
    - Font styles taken from Tachyons.
- url: https://gcn.netlify.com/
  repo: https://github.com/ryanwiemer/gatsby-starter-gcn
  description: A starter template to build amazing static websites with Gatsby, Contentful and Netlify
  tags:
    - Contentful
    - Headless CMS
    - Blog
    - Netlify Form
    - Styling:CSS-in-JS
  features:
    - Contentful integration with ready to go placeholder content
    - Netlify integration including a pre-built contact form
    - Minimal responsive design - made to customize or tear apart
    - Pagination logic
    - Styled components
    - SEO Friendly Component
    - JSON-LD Schema
    - OpenGraph sharing support
    - Sitemap Generation
    - Google Analytics
    - Progressive Web app
    - Offline Support
    - RSS Feed
    - Gatsby Standard module for linting JavaScript with StandardJS
    - Stylelint support for Styled Components to lint the CSS in JS
- url: https://alampros.github.io/gatsby-starter-grommet/
  repo: https://github.com/alampros/gatsby-starter-grommet
  description: n/a
  tags:
    - Styling:Grommet
  features:
    - Barebones configuration for using the Grommet design system
    - Uses Sass (with CSS modules support)
- url: https://gatsby-starter-hello-world-demo.netlify.com/
  repo: https://github.com/gatsbyjs/gatsby-starter-hello-world
  description: official hello world
  tags:
    - Official
  features:
    - A no-frills Gatsby install
    - No plugins, no boilerplate
    - Great for advanced users
- url: https://gatsby-starter-hero-blog.greglobinski.com/
  repo: https://github.com/greglobinski/gatsby-starter-hero-blog
  description: no description yet
  tags:
    - Styling:PostCSS
    - SEO
    - Markdown
  features:
    - Easy editable content in Markdown files (posts, pages and parts)
    - CSS with `styled-jsx` and `PostCSS`
    - SEO (sitemap generation, robot.txt, meta and OpenGraph Tags)
    - Social sharing (Twitter, Facebook, Google, LinkedIn)
    - Comments (Facebook)
    - Images lazy loading and `webp` support (gatsby-image)
    - Post categories (category based post list)
    - Full text searching (Algolia)
    - Contact form (Netlify form handling)
    - Form elements and validation with `ant-design`
    - RSS feed
    - 100% PWA (manifest.webmanifest, offline support, favicons)
    - Google Analytics
    - App favicons generator (node script)
    - Easy customizable base styles via `theme` object generated from `yaml` file (fonts, colors, sizes)
    - React v.16.3 (gatsby-plugin-react-next)
    - Components lazy loading (social sharing)
    - ESLint (google config)
    - Prettier code styling
    - Webpack `BundleAnalyzerPlugin`
- url: https://gatsby-starter-i18n-lingui.netlify.com/
  repo: https://github.com/dcroitoru/gatsby-starter-i18n-lingui
  description: n/a
  tags:
    - i18n
  features:
    - Localization (Multilanguage) provided by js-lingui
    - Message extraction
    - Avoids code duplication - generates pages for each locale
    - Possibility of translated paths
- url: https://lumen.netlify.com/
  repo: https://github.com/alxshelepenok/gatsby-starter-lumen
  description: A minimal, lightweight and mobile-first starter for creating blogs uses Gatsby.
  tags:
    - Blog
    - Netlify CMS
    - Pagination
    - Disqus
    - RSS
    - Linting
    - Testing
    - Styling:PostCSS
    - Styling:SCSS
  features:
    - Lost Grid
    - Jest testing
    - Beautiful typography inspired by matejlatin/Gutenberg
    - Mobile-First approach in development
    - Stylesheet built using SASS and BEM-Style naming
    - Syntax highlighting in code blocks
    - Sidebar menu built using a configuration block
    - Archive organized by tags and categories
    - Pagination support
    - Offline support
    - Google Analytics support
    - Disqus Comments support
- url: https://minimal-blog.lekoarts.de
  repo: https://github.com/LekoArts/gatsby-starter-minimal-blog
  description: This starter is part of a german tutorial series on Gatsby. The starter will change over time to use more advanced stuff (feel free to express your ideas in the repository). Its first priority is a minimalistic style coupled with a lot of features for the content.
  tags:
    - Blog
    - MDX
    - Styling:CSS-in-JS
    - Netlify Form
    - Linting
    - PWA
  features:
    - Minimal and clean white layout
    - Write your blog posts in MDX
    - Offline Support, WebApp Manifest, SEO
    - Code highlighting (with prism-react-renderer) and live preview (with react-live)
- url: https://gatsby-starter-modern-demo.netlify.com/
  repo: https://github.com/kripod/gatsby-starter-modern
  description: no description yet
  tags:
    - Linting
  features:
    - A set of strict linting rules (based on the Airbnb JavaScript Style Guide)
    - Encourage automatic code formatting
    - Prefer using Yarn for package management
    - Use EditorConfig to maintain consistent coding styles between different editors and IDEs
    - Integration with Visual Studio Code
    - Based on gatsby-starter-default
- url: https://gatsby-netlify-cms.netlify.com/
  repo: https://github.com/netlify-templates/gatsby-starter-netlify-cms
  description: n/a
  tags:
    - Blog
    - Styling:Bulma
    - Netlify CMS
  features:
    - A simple blog built with Netlify CMS
    - Basic directory organization
    - Uses Bulma for styling
    - Visit the repo to learn how to set up authentication, and begin modeling your content.
- url: https://gatsby-starter-personal-blog.greglobinski.com/
  repo: https://github.com/greglobinski/gatsby-starter-personal-blog
  description: n/a
  tags:
    - Blog
    - Markdown
    - Algolia
    - Netlify Form
    - Styling:Material
  features:
    - Ready to use, but easily customizable a fully equipped theme starter
    - Easy editable content in Markdown files (posts, pages and parts)
    - ‘Like an app’ layout transitions
    - Easily restyled through theme object
    - Styling with JSS
    - Page transitions
    - Comments (Facebook)
    - Post categories
    - Post list filtering
    - Full text searching (Algolia)
    - Contact form (Netlify form handling)
    - Material UI (@next)
    - RSS feed
    - Full screen mode
    - User adjustable articles’ body copy font size
    - Social sharing (Twitter, Facebook, Google, LinkedIn)
    - PWA (manifes.json, offline support, favicons)
    - Google Analytics
    - Favicons generator (node script)
    - Components leazy loading with AsyncComponent (social sharing, info box)
    - ESLint (google config)
    - Prettier code styling
    - Custom webpack CommonsChunkPlugin settings
    - Webpack BundleAnalyzerPlugin
- url: http://gatsby-photon.surge.sh/
  repo: https://github.com/codebushi/gatsby-starter-photon
  description: Single page starter based on the Photon site template
  tags:
    - HTML5UP
    - Styling:SCSS
  features:
    - Designed by HTML5 UP
    - Single Page, Responsive Site
    - Custom grid made with CSS Grid
    - Styling with SCSS
- url: https://portfolio-bella.netlify.com/
  repo: https://github.com/LekoArts/gatsby-starter-portfolio-bella
  description: A portfolio starter for Gatsby. The target audience are designers and photographers. The light themed website shows your work with large images & big typography. The Onepage is powered by the Headless CMS Prismic.io. and has programmatically created pages for your projects. General settings and colors can be changed in a config & theme file.
  tags:
    - Portfolio
    - Prismic
    - Headless CMS
    - Styling:CSS-in-JS
    - Onepage
    - PWA
    - Linting
  features:
    - Big typography & images
    - White theme
    - Prismic.io as CMS
    - Emotion for styling + Emotion-Grid
    - One-page layout with sub-pages for case studies
    - Easily configurable
    - And other good stuff (SEO, Offline Support, WebApp Manifest Support)
- url: https://cara.lekoarts.de
  repo: https://github.com/LekoArts/gatsby-starter-portfolio-cara
  description: A portfolio starter for Gatsby. The target audience are designers and photographers. The playful & colorful Onepage has beautiful parallax effects (made possible by React Spring) and has a Hero, Projects, About and Contact section. The styling is defined by TailwindCSS which enables easy edits and a consistent look. General settings and colors can be changed in a config & theme file.
  tags:
    - Portfolio
    - Onepage
    - Styling:CSS-in-JS
    - Styling:Tailwind
    - PWA
    - Linting
  features:
    - React Spring
    - TailwindCSS & Styled Components
    - Uses tailwind.macro (Babel macro) for easy TailwindCSS styling
    - Playful & Colorful One-Page website with Parallax effect
    - Easily configurable
    - And other good stuff (SEO, Responsive images, Offline Support, WebApp Manifest Support)
- url: https://emilia.lekoarts.de
  repo: https://github.com/LekoArts/gatsby-starter-portfolio-emilia
  description: A portfolio starter for Gatsby. The target audience are designers and photographers. The dark themed website shows your work with large images in a grid-layout (powered by CSS Grid). The transition effects on the header add a playful touch to the overall minimal design. The website has programmatically created pages for your projects (with automatic image import). General settings and colors can be changed in a config & theme file.
  tags:
    - Portfolio
    - PWA
    - Transitions
    - MDX
    - Styling:CSS-in-JS
    - Linting
    - Testing
  features:
    - Focus on big images (with gatsby-image)
    - Dark Theme with HeroPatterns Header
    - CSS Grid and styled-components
    - Page transitions
    - Cypress for End-to-End testing
    - react-spring animations
    - One-Page layout with sub-pages for projects
    - Create your projects in MDX (automatic import of images)
    - And other good stuff (SEO, Offline Support, WebApp Manifest Support)
- url: https://emma.lekoarts.de
  repo: https://github.com/LekoArts/gatsby-starter-portfolio-emma
  description: A portfolio starter for Gatsby. The target audience are designers and photographers. The light themed website shows your work with large images in a full-width grid-layout. Choose color overlays for card items and your projects. The website has three pages (Index, About, Contact) and programmatically created pages for your projects. General settings and colors can be changed in a config & theme file.
  tags:
    - Portfolio
    - MDX
    - Transitions
    - Styling:CSS-in-JS
    - PWA
    - Linting
    - Testing
  features:
    - Full-width photo grid-layout (with gatsby-image)
    - Minimalistic light theme with large images
    - Create your projects in MDX
    - Styling with styled-components
    - react-spring animations
    - Easily configurable
    - And other good stuff (SEO, Offline Support, WebApp Manifest Support)
- url: https://gatsby-starter-procyon.netlify.com/
  repo: https://github.com/danielmahon/gatsby-starter-procyon
  description: n/a
  tags:
    - PWA
    - GraphCMS
    - Headless CMS
    - Apollo Client
    - Styling:Material
    - Netlify Identity
  features:
    - Gatsby + ReactJS (server side rendering)
    - GraphCMS Headless CMS
    - DraftJS (in-place) Medium-like Editing
    - Apollo GraphQL (client-side)
    - Local caching between builds
    - Material-UI (layout, typography, components, etc)
    - Styled-Components™-like API via Material-UI
    - Netlify Deployment Friendly
    - Netlify Identity Authentication (enables editing)
    - Automatic versioning, deployment and CHANGELOG
    - Automatic rebuilds with GraphCMS and Netlify web hooks
    - PWA (Progressive Web App)
    - Google Fonts
- url: http://gatsby-starter-product-guy.surge.sh/
  repo: https://github.com/amandeepmittal/gatsby-starter-product-guy
  description: n/a
  tags:
    - Portfolio
  features:
    - Single Page
    - A portfolio Developers and Product launchers alike
    - Using Typography.js easy to switch fonts
    - All your Project/Portfolio Data in Markdown, server by GraphQL
    - Responsive Design, optimized for Mobile devices
- url: https://caki0915.github.io/gatsby-starter-redux/
  repo: https://github.com/caki0915/gatsby-starter-redux
  description: n/a
  tags:
    - Styling:CSS-in-JS
    - Redux
  features:
    - Redux and Redux-devtools.
    - Emotion with a basic theme and SSR
    - Typography.js
    - Eslint rules based on Prettier and Airbnb
- url: http://gatsby-stellar.surge.sh/
  repo: https://github.com/codebushi/gatsby-starter-stellar
  description: Single page starter based on the Stellar site template
  tags:
    - HTML5UP
    - Styling:SCSS
  features:
    - Designed by HTML5 UP
    - Scroll friendly, responsive site. Can be used as a single or multi-page site.
    - Sticky Navigation when scrolling.
    - Scroll spy and smooth scrolling to different sections of the page.
    - Styling with SCSS
- url: http://gatsby-strata.surge.sh/
  repo: https://github.com/codebushi/gatsby-starter-strata
  description: Single page starter based on the Strata site template
  tags:
    - Portfolio
    - HTML5UP
    - Styling:SCSS
  features:
    - Designed by HTML5 UP
    - Super Simple, single page portfolio site
    - Lightbox style React photo gallery
    - Fully Responsive
    - Styling with SCSS
- url: https://gatsby-starter-strict.netlify.com/
  repo: https://github.com/kripod/gatsby-starter-strict
  description: n/a
  tags:
    - Linting
  features:
    - A set of strict linting rules (based on the Airbnb JavaScript Style Guide)
    - lint script
    - Encourage automatic code formatting
    - format script
    - Prefer using Yarn for package management
    - Use EditorConfig to maintain consistent coding styles between different editors and IDEs
    - Integration with Visual Studio Code
    - Pre-configured auto-formatting on file save
    - Based on gatsby-starter-default
- url: https://gatsby-tachyons.netlify.com/
  repo: https://github.com/pixelsign/gatsby-starter-tachyons
  description: no description yet
  tags:
    - Styling:Tachyons
  features:
    - Based on gatsby-starter-default
    - Using Tachyons for CSS.
- url: https://quizzical-mcclintock-0226ac.netlify.com/
  repo: https://github.com/taylorbryant/gatsby-starter-tailwind
  description: A Gatsby v2 starter styled using Tailwind, a utility-first CSS framework. Uses Purgecss to remove unused CSS.
  tags:
    - Styling:Tailwind
  features:
    - Based on gatsby-starter-default
    - Tailwind CSS Framework
    - Removes unused CSS with Purgecss
    - Includes responsive navigation and form examples
- url: http://portfolio-v3.surge.sh/
  repo: https://github.com/amandeepmittal/gatsby-portfolio-v3
  description: n/a
  tags:
    - Portfolio
  features:
    - Single Page, Timeline View
    - A portfolio Developers and Product launchers
    - Bring in Data, plug-n-play
    - Responsive Design, optimized for Mobile devices
    - Seo Friendly
    - Uses Flexbox
- url: https://gatsby-starter-typescript-plus.netlify.com/
  repo: https://github.com/resir014/gatsby-starter-typescript-plus
  description: This is a starter kit for Gatsby.js websites written in TypeScript. It includes the bare essentials for you to get started (styling, Markdown parsing, minimal toolset).
  tags:
    - Styling:CSS-in-JS
    - TypeScript
    - Markdown
  features:
    - TypeScript
    - TSLint (with custom TSLint rules)
    - Markdown rendering with Remark
    - Basic component structure
    - Styling with emotion
- url: https://haysclark.github.io/gatsby-starter-typescript/
  repo: https://github.com/haysclark/gatsby-starter-typescript
  description: n/a
  tags:
    - TypeScript
  features:
    - TypeScript
- url: https://fabien0102-gatsby-starter.netlify.com/
  repo: https://github.com/fabien0102/gatsby-starter
  description: n/a
  tags:
    - TypeScript
    - Styling:Semantic
    - Testing
  features:
    - Semantic-ui for styling
    - TypeScript
    - Offline support
    - Web App Manifest
    - Jest/Enzyme testing
    - Storybook
    - Markdown linting
- url: https://gatsby-starter-wordpress.netlify.com/
  repo: https://github.com/GatsbyCentral/gatsby-starter-wordpress
  description: Gatsby starter using WordPress as the content source.
  tags:
    - Styling:CSS-in-JS
    - Wordpress
  features:
    - All the features from gatsby-advanced-starter, plus
    - Leverages the WordPress plugin for Gatsby for data
    - Configured to work with WordPress Advanced Custom Fields
    - Auto generated Navigation for your Wordpress Pages
    - Minimal UI and Styling — made to customize.
    - Styled Components
- url: https://www.concisejavascript.org/
  repo: https://github.com/rwieruch/open-crowd-fund
  description: n/a
  tags:
    - Stripe
    - Firebase
  features:
    - Open source crowdfunding for your own ideas
    - Alternative for Kickstarter, GoFundMe, etc.
    - Secured Credit Card payments with Stripe
    - Storing of funding information in Firebase
- url: https://www.verious.io/
  repo: https://github.com/cpinnix/verious-boilerplate
  description: n/a
  tags:
    - Styling:Other
  features:
    - Components only. Bring your own data, plugins, etc.
    - Bootstrap inspired grid system with Container, Row, Column components.
    - Simple Navigation and Dropdown components.
    - Baseline grid built in with modular scale across viewports.
    - Abstract measurements utilize REM for spacing.
    - One font to rule them all, Helvetica.
- url: https://gatsby-starter-blog-grommet.netlify.com/
  repo: https://github.com/Ganevru/gatsby-starter-blog-grommet
  description: GatsbyJS v2 starter for creating a blog. Based on Grommet v2 UI.
  tags:
    - Blog
    - Markdown
    - Styling:Grommet
    - TypeScript
    - Linting
    - Redux
  features:
    - Grommet v2 UI
    - Easily configurable - see site-config.js in the root
    - Switch between grommet themes
    - Change between light and dark themes (with Redux)
    - Blog posts previews in card style
    - Responsive Design, optimized for Mobile devices
    - styled-components
    - TypeScript and ESLint (typescript-eslint)
    - lint-staged and husky - for linting before commit
- url: https://happy-pare-dff451.netlify.com/
  repo: https://github.com/fhavrlent/gatsby-contentful-typescript-starter
  description: Contentful and TypeScript starter based on default starter.
  tags:
    - Contentful
    - Headless CMS
    - TypeScript
    - Styling:CSS-in-JS
  features:
    - Based on default starter
    - TypeScript
    - CSS in JS (Emotion)
    - Contentful
- url: https://xylo-gatsby-bulma-starter.netlify.com/
  repo: https://github.com/xydac/xylo-gatsby-bulma-starter
  description: Gatsby v2 Starter with Bulma based on default starter.
  tags:
    - Styling:SCSS
    - Styling:Bulma
  features:
    - Based on default starter
    - Bulma Css
    - Sass based Styling
- url: https://maxpou.github.io/gatsby-starter-morning-dew/
  repo: https://github.com/maxpou/gatsby-starter-morning-dew
  description: Gatsby v2 blog starter
  tags:
    - Blog
    - Markdown
    - PWA
    - Disqus
    - SEO
    - Styling:CSS-in-JS
  features:
    - Blog post listing with previews (image + summary) for each blog post
    - Fully configurable
    - Multilang support (blog post only)
    - Syntax highlighting
    - css-in-js (with styled-components)
    - Fully Responsive
    - Tags
    - Google Analytics
    - Disqus comments support
    - Offline support
    - Web App Manifest
    - ESLint
    - Prettier
    - Travis CI
- url: https://gatsby-starter-blog-jumpalottahigh.netlify.com/
  repo: https://github.com/jumpalottahigh/gatsby-starter-blog-jumpalottahigh
  description: Gatsby v2 blog starter with SEO, search, filter, reading progress, mobile menu fab
  tags:
    - Blog
    - Markdown
  features:
    - Blog post listing with previews (image + summary) for each blog post
    - Google structured data
    - Mobile-friendly menu toggled with a floating action button (FAB)
    - Article read progress
    - User feedback component
- url: https://i18n.smakosh.com/
  repo: https://github.com/smakosh/gatsby-starter-i18n
  description: Gatsby v2 Starter with i18n using react-intl and more cool features.
  tags:
    - Styling:CSS-in-JS
    - i18n
  features:
    - Based on default starter
    - i18n with rtl text
    - Stateless components using Recompose
    - Font changes depending on the chosen language
    - SEO (meta tags, openGraph, structured data, twitter and more...)
- url: https://gatsby-starter-mate.netlify.com
  repo: https://github.com/EmaSuriano/gatsby-starter-mate
  description: A portfolio starter for Gatsby integrated with Contentful CMS.
  tags:
    - Styling:CSS-in-JS
    - Contentful
    - Headless CMS
    - Portfolio
  features:
    - Gatsby v2
    - Rebass (Styled-components system)
    - React Reveal
    - Dynamic content from Contentful
    - Offline support
    - PWA ready
    - SEO
    - Responsive design
    - Icons from font-awesome
    - Netlify Deployment Friendly
    - Medium integration
    - Social sharing (Twitter, Facebook, Google, LinkedIn)
- url: https://gatsby-starter-typescript-sass.netlify.com
  repo: https://github.com/tdharmon/gatsby-starter-typescript-sass
  description: A basic starter with TypeScript and Sass built in
  tags:
    - TypeScript
    - Styling:SCSS
    - Linting
  features:
    - TypeScript and Sass support
    - TS linter with basic react rules
- url: https://gatsby-simple-contentful-starter.netlify.com/
  repo: https://github.com/cwlsn/gatsby-simple-contentful-starter
  description: A simple starter to display Contentful data in Gatsby, ready to deploy on Netlify. Comes with a detailed article detailing the process.
  tags:
    - Contentful
    - Headless CMS
    - Markdown
    - Styling:CSS-in-JS
  features:
    - Gatsby v2
    - Query Contentful data via Gatsby's GraphQL
    - Styled-Components for CSS-in-JS
    - Simple format, easy to create your own site quickly
    - React Helmet for Header Modification
    - Remark for loading Markdown into React
- url: https://gatsby-blog-cosmicjs.netlify.com/
  repo: https://github.com/cosmicjs/gatsby-blog-cosmicjs
  description: Blog that utilizes the power of the Cosmic JS headless CMS for easy content management
  tags:
    - Cosmic JS
    - Headless CMS
    - Blog
  features:
    - Uses the Cosmic JS Gatsby source plugin
- url: https://cosmicjs-gatsby-starter.netlify.com/
  repo: https://github.com/cosmicjs/gatsby-starter
  description: Simple Gatsby starter connected to the Cosmic JS headless CMS for easy content management
  tags:
    - Cosmic JS
    - Headless CMS
  features:
    - Uses the Cosmic JS Gatsby source plugin
- url: https://www.gatsby-typescript-template.com/
  repo: https://github.com/ikeryo1182/gatsby-typescript-template
  description: This is a standard starter with TypeScript, TSLint, Prettier, Lint-Staged(Husky) and Sass
  tags:
    - TypeScript
    - Linting
    - Styling:SCSS
  features:
    - Category and Tag for post
    - Type Safe by TypeScript
    - Format Safe by TSLint and Prettier with Lint-Staged(Husky)
- url: https://zandersparrow.github.io/gatsby-simple-redux/
  repo: https://github.com/zandersparrow/gatsby-simple-redux
  description: The default starter plus redux
  tags:
    - Redux
  features:
    - Minimal starter based on the official default
    - Includes redux and a simple counter example
- url: https://gatsby-casper.netlify.com/
  repo: https://github.com/scttcper/gatsby-casper
  description: This is a starter blog that looks like the Ghost.io default theme, casper.
  tags:
    - Blog
    - TypeScript
    - Styling:CSS-in-JS
  features:
    - Emotion CSS-in-JS
    - TypeScript
    - Author and tag pages
    - RSS
- url: https://gatsby-universal.netlify.com
  repo: https://github.com/fabe/gatsby-universal
  description: An opinionated Gatsby v2 starter for state-of-the-art marketing sites
  tags:
    - Transitions
    - PWA
    - Styling:CSS-in-JS
    - Linting
    - Markdown
    - SEO
  features:
    - Page Transitions
    - IntersectionObserver, component-based
    - React Context for global UI state
    - styled-components v4
    - Generated media queries for easy use
    - Optimized with Google Lighthouse (100/100)
    - Offline support
    - Manifest support
    - Sitemap support
    - All favicons generated
    - SEO (with Schema JSONLD) & Social Tags
    - Prettier
    - ESLint
- url: https://prismic.lekoarts.de/
  repo: https://github.com/LekoArts/gatsby-starter-prismic
  description: A typography-heavy & light-themed Gatsby Starter which uses the Headless CMS Prismic.
  tags:
    - Prismic
    - Headless CMS
    - Styling:CSS-in-JS
    - Linting
    - Blog
    - PWA
    - Testing
  features:
    - Prismic as Headless CMS
    - Uses multiple features of Prismic - Slices, Labels, Relationship fields, Custom Types
    - Emotion for Styling
    - Cypress for End-to-End testing
    - Prism.js highlighting
    - Responsive images with gatsby-image
    - Extensive SEO
    - ESLint & Prettier
- url: https://gatsby-starter-v2-casper.netlify.com/
  repo: https://github.com/GatsbyCentral/gatsby-v2-starter-casper
  description: A blog starter based on the Casper (v1.4) theme.
  tags:
    - Blog
    - PWA
  features:
    - Page pagination
    - CSS
    - Tags
    - Google Analytics
    - Offline support
    - Web App Manifest
    - SEO
- url: https://lumen-v2.netlify.com/
  repo: https://github.com/GatsbyCentral/gatsby-v2-starter-lumen
  description: A Gatsby v2 fork of the lumen starter.
  tags:
    - Blog
    - RSS
    - Disqus
  features:
    - Lost Grid.
    - Beautiful typography inspired by matejlatin/Gutenberg.
    - Mobile-First approach in development.
    - Stylesheet built using Sass and BEM-Style naming.
    - Syntax highlighting in code blocks.
    - Sidebar menu built using a configuration block.
    - Archive organized by tags and categories.
    - Automatic RSS generation.
    - Automatic Sitemap generation.
    - Offline support.
    - Google Analytics support.
    - Disqus Comments support.
- url: https://gatsby-starter-firebase.netlify.com/
  repo: https://github.com/muhajirdev/gatsby-starter-firebase
  description: A Gatsby + Firebase Starter. With Authentication
  tags:
    - Styling:None
    - Firebase
    - Client-side App
  features:
    - Eslint Airbnb without semicolon and without .jsx extension
    - Firebase
    - Web App Manifest
- url: http://gatsby-lightbox.416serg.me
  repo: https://github.com/416serg/gatsby-starter-lightbox
  description: Showcasing a custom lightbox implementation using `gatsby-image`
  tags:
    - Portfolio
    - SEO
    - Styling:CSS-in-JS
  features:
    - Features a custom, accessible lightbox with gatsby-image
    - Styled with styled-components using CSS Grid
    - React Helmet for SEO
- url: https://stoic-swirles-4bd808.netlify.com/
  repo: https://github.com/crstnio/gatsby-starter-antd
  description: Gatsby's default starter configured for use with the Antd component library, modular imports and less.
  tags:
    - Styling:Ant Design
    - Styling:Less
  features:
    - Fork of Gatsby's default starter
    - React Helmet, Manifest and offline support retained
    - Antd component library pre-installed
    - Uses gatsby-plugin-antd for modular imports
    - Customize the theme of Antd with `modifyVars`
- url: http://jackbravo.github.io/gatsby-starter-i18n-blog/
  repo: https://github.com/jackbravo/gatsby-starter-i18n-blog
  description: Same as official gatsby-starter-blog but with i18n support
  tags:
    - i18n
    - Blog
  features:
    - Translates site name and bio using .md files
    - No extra libraries needed
- url: https://calpa.me/
  repo: https://github.com/calpa/gatsby-starter-calpa-blog
  description: Blog Template X Contentful, Twitter and Facebook style
  tags:
    - Blog
    - Styling:SCSS
  features:
    - GatsbyJS v2, faster than faster
    - Not just Contentful content source, you can use any database
    - Custom style
    - Google Analytics
    - Gitalk
    - sitemap
    - React FontAwesome
    - SEO
    - Offline support
    - Web App Manifest
    - Styled using SCSS
    - Page pagination
    - Netlify optimization
- url: https://gatsby-starter-typescript-power-blog.majidhajian.com/
  repo: https://github.com/mhadaily/gatsby-starter-typescript-power-blog
  description: Minimal Personal Blog with Gatsby and TypeScript
  tags:
    - PWA
    - Blog
    - TypeScript
    - Markdown
  features:
    - Mobile-First approach in development
    - TSLint & Prettier
    - Offline support
    - Category and Tag for post
    - Type Safe by TypeScript
    - Format Safe by TSLint, StyleLint and Prettier with Lint-Staged(Husky)
    - Blog page
    - Syntax highlighting in code blocks
    - Pagination Ready
    - Ready to deploy to GitHub pages
    - Automatic RSS generation
    - Automatic Sitemap generation
- url: https://gatsby-starter-kentico-cloud.netlify.com/
  repo: https://github.com/Kentico/gatsby-starter-kentico-cloud
  description: Gatsby starter site with Kentico Cloud
  tags:
    - Kentico Cloud
    - Headless CMS
  features:
    - Gatsby v2 support
    - Content item <-> content type relationships
    - Language variants relationships
    - Linked items elements relationships
    - Content items in Rich text elements relationships
    - Reverse link relationships
- url: https://gatsby-starter-storybook.netlify.com/
  repo: https://github.com/markoradak/gatsby-starter-storybook
  description: Gatsby starter site with Storybook
  tags:
    - Storybook
    - Styling:CSS-in-JS
    - Linting
  features:
    - Gatsby v2 support
    - Storybook v4 support
    - Styled Components v4 support
    - Styled Reset, ESLint, Netlify Conf
- url: https://jamstack-hackathon-starter.netlify.com/
  repo: https://github.com/sw-yx/jamstack-hackathon-starter
  description: A JAMstack app with authenticated routes, static marketing pages, etc. with Gatsby, Netlify Identity, and Netlify Functions
  tags:
    - Netlify Identity
    - Netlify Functions
    - Client-side App
  features:
    - Netlify Identity
    - Netlify Functions
    - Static Marketing pages and Dynamic Client-side Authenticated App pages
- url: https://collective.github.io/gatsby-starter-plone/
  repo: https://github.com/collective/gatsby-starter-plone
  description: A Gatsby starter template to build static sites using Plone as the content source
  tags:
    - Plone
    - Headless CMS
    - SEO
    - PWA
  features:
    - Creates 1-1 copy of source Plone site
    - Auto generated navigation and breadcrumbs
    - Progressive Web App features
    - Optimized for performance
    - Minimal UI and Styling
- url: https://gatsby-tutorial-starter.netlify.com/
  repo: https://github.com/justinformentin/gatsby-v2-tutorial-starter
  description: Simple, modern desgined blog with post lists, tags, and easily customizable code.
  tags:
    - Blog
    - Linting
    - PWA
    - SEO
    - Styling:CSS-in-JS
    - Markdown
  features:
    - Blog post listing with image, summary, date, and tags.
    - Post Tags
    - Post List Filtering
    - Typography.js
    - Emotion styling
    - Syntax Highlighting in Code Blocks
    - Gatsby Image
    - Fully Responsive
    - Offline Support
    - Web App Manifest
    - SEO
    - PWA
    - Sitemap generation
    - Schema.org JSON-LD
    - CircleCI Integration
    - Codeclimate Integration
    - Google Analytics
    - Twitter and OpenGraph Tags
    - ESLint
    - Prettier Code Styling
- url: https://avivero.github.io/gatsby-redux-starter/
  repo: https://github.com/AVivero/gatsby-redux-starter
  description: Gatsby starter site with Redux, Sass, Bootstrap, Css Modules and Material Icons
  tags:
    - Redux
    - Styling:SCSS
    - Styling:Bootstrap
    - Styling:Material
    - Linting
  features:
    - Gatsby v2 support
    - Redux support
    - Sass support
    - Bootstrap v4 support
    - Css Modules support
    - ESLint, Prettier
- url: https://gatsby-typescript-boilerplate.netlify.com/
  repo: https://github.com/leachjustin18/gatsby-typescript-boilerplate
  description: Opinionated Gatsby v2 starter with TypeScript.
  tags:
    - TypeScript
    - PWA
    - Styling:SCSS
    - Styling:PostCSS
  features:
    - TSLint with airbnb & prettier configurations
    - Prettier
    - Stylelint
    - Offline support
    - Type Safe by TypeScript
    - Format on commit with Lint-Staged(Husky)
    - Favicon generation
    - Sitemap generation
    - Autoprefixer with browser list
    - CSS nano
    - CSS MQ Packer
    - Lazy load image(s) with plugin sharp
    - Gatsby Image
    - Netlify optimizations
- url: https://danshai.github.io/gatsbyv2-scientific-blog-machine-learning/
  repo: https://github.com/DanShai/gatsbyv2-scientific-blog-machine-learning
  description: Machine learning ready and scientific blog starter
  tags:
    - Blog
    - Tensorflow
    - CSV
    - Charts
    - Linting
  features:
    - Write easly your scientific blog with katex and publish your research
    - Machine learning ready with tensorflowjs
    - Manipulate csv data
    - draw with graph mermaid
    - display charts with chartjs
- url: https://gatsby-tailwind-styled-components.netlify.com/
  repo: https://github.com/muhajirdev/gatsby-tailwind-styled-components-starter
  description: A Gatsby Starter with Tailwind CSS + Styled Components
  tags:
    - Styling:Tailwind
  features:
    - Eslint Airbnb without semicolon and without .jsx extension
    - Offline support
    - Web App Manifest
- url: https://gatsby-starter-mobx.netlify.com
  repo: https://github.com/borekb/gatsby-starter-mobx
  description: MobX + TypeScript + TSLint + Prettier
  tags:
    - MobX
    - TypeScript
    - Linting
    - Testing
  features:
    - Gatsby v2 + TypeScript
    - MobX with decorators
    - Two examples from @mweststrate's Egghead course
    - .editorconfig & Prettier
    - TSLint
    - Jest
- url: https://tender-raman-99e09b.netlify.com/
  repo: https://github.com/amandeepmittal/gatsby-bulma-quickstart
  description: A Bulma CSS + GatsbyJS Starter Kit
  tags:
    - Styling:Bulma
    - Styling:SCSS
  features:
    - Uses Bulma CSS
    - Sass based Styling
    - Responsive Design
    - Google Analytics Integration
    - Uses Gatsby v2
    - SEO
- url: https://gatsby-starter-notes.netlify.com/
  repo: https://github.com/patricoferris/gatsby-starter-notes
  description: Gatsby starter for creating notes organised by subject and topic
  tags:
    - Markdown
    - Pagination
  features:
    - Create by topic per subject notes that are organised using pagination
    - Support for code syntax highlighting
    - Support for mathematical expressions
    - Support for images
- url: https://gatsby-starter-ttag.netlify.com/
  repo: https://github.com/ttag-org/gatsby-starter-ttag
  description: Gatsby starter with the minimum required to demonstrate using ttag for precompiled internationalization of strings.
  tags:
    - i18n
  features:
    - Support for precompiled string internationalization using ttag and it's babel plugin
- url: https://gatsby-starter-typescript.netlify.com/
  repo: https://github.com/goblindegook/gatsby-starter-typescript
  description: Gatsby starter using TypeScript.
  tags:
    - Markdown
    - Pagination
    - TypeScript
    - PWA
    - Linting
  features:
    - Markdown
    - Local search powered by Lunr
    - Syntax highlighting
    - Images
- url: https://gatsby-netlify-cms-example.netlify.com/
  repo: https://github.com/robertcoopercode/gatsby-netlify-cms
  description: Gatsby starter using Netlify CMS
  tags:
    - Netlify CMS
    - Styling:SCSS
  features:
    - Example of a website for a local developer meetup group
    - NetlifyCMS used for easy data entry
    - Mobile-friendly design
    - Styling done with Sass
    - Gatsby version 2
- url: https://gatsby-typescript-starter-blog.netlify.com/
  repo: https://github.com/frnki/gatsby-typescript-starter-blog
  description: A starter blog for TypeScript-based Gatsby projects with minimal settings.
  tags:
    - TypeScript
    - Blog
    - Styling:None
  features:
    - Typescrip & TSLint
    - No Styling (No Typography.js)
    - Minimal settings based on official starter blog
- url: https://gatsby-serif.netlify.com/
  repo: https://github.com/jugglerx/gatsby-serif-theme
  description: Multi page/content-type starter using Markdown and SCSS. Serif is a beautiful small business theme for Gatsby. The theme is fully responsive, blazing fast and artfully illustrated.
  tags:
    - Styling:SCSS
    - Markdown
    - Linting
  features:
    - Multiple "content types" for `services`, `team` and `testimonials` using Markdown as the source
    - Graphql query in `gatsby-node.js` using aliases that creates pages and templates by content type based on the folder `src/pages/services`, `src/pages/team`
    - SCSS
    - Responsive design
    - Bootstrap 4 grid and media queries only
    - Responsive menu
    - Royalty free illustrations included
    - SEO titles & meta using `gatsby-plugin-react-helmet`
    - Eslint & Prettier
- url: https://awesome-gatsby-starter.netlify.com/
  repo: https://github.com/South-Paw/awesome-gatsby-starter
  description: Starter with a preconfigured MDX, Storybook and ESLint environment for component first development of your next Gatsby site.
  tags:
    - MDX
    - Markdown
    - Storybook
    - Styling:CSS-in-JS
    - Linting
  features:
    - Gatsby MDX for JSX in Markdown loading, parsing, and rendering of pages
    - Storybook for isolated component development
    - styled-components for CSS-in-JS
    - ESLint with Airbnb's config
    - Prettier integrated into ESLint
    - A few example components and pages with stories and simple site structure
- url: https://santosfrancisco.github.io/gatsby-starter-cv/
  repo: https://github.com/santosfrancisco/gatsby-starter-cv
  description: A simple starter to get up and developing your digital curriculum with GatsbyJS'
  tags:
    - Styling:CSS-in-JS
    - PWA
    - Onepage
  features:
    - Gatsby v2
    - Based on default starter
    - Google Analytics
    - Web App Manifest
    - SEO
    - Styling with styled-components
    - Responsive Design, optimized for Mobile devices
- url: https://vigilant-leakey-a4f8cd.netlify.com/
  repo: https://github.com/BoyWithSilverWings/gatsby-blog-starter
  description: Minimal Blog Starter Template with Styled Components.
  tags:
    - Markdown
    - Styling:CSS-in-JS
    - Blog
  features:
    - Markdown loading, parsing, and rendering of pages
    - Minimal UI for blog
    - Styled-components for CSS-in-JS
    - Prettier added as pre-commit hook
    - Google Analytics
    - Image Optimisation
    - Code Styling and Formatting in markdown
    - Responsive Design
- url: https://inspiring-me-lwz7512.netlify.com/
  repo: https://github.com/lwz7512/gatsby-netlify-identity-starter
  description: Gatsby Netlify Identity Starter with NIW auth support, and content gating, as well as responsive layout.
  tags:
    - Netlify Identity
    - Pagination
  features:
    - Mobile Screen support
    - Privacy control for post content view & profile page
    - User authentication by Netlify Identity Widget/Service
    - Pagination for posts
    - Navigation menu with active status
- url: https://gatsby-starter-event-calendar.netlify.com/
  repo: https://github.com/EmaSuriano/gatsby-starter-event-calendar
  description: Gatsby Starter to display information about events from Google Spreadsheets with Calendars
  tags:
    - Linting
    - Styling:Grommet
    - PWA
    - SEO
    - Google Spreadsheet
  features:
    - Grommet
    - Theming
    - Google Spreadsheet integration
    - PWA
    - A11y
    - SEO
    - Netlify Deployment Friendly
    - ESLint with Airbnb's config
    - Prettier integrated into ESLint
- url: https://gatsby-starter-tech-blog.netlify.com/
  repo: https://github.com/email2vimalraj/gatsby-starter-tech-blog
  description: A simple tech blog starter kit for gatsbyjs
  tags:
    - Blog
    - Portfolio
  features:
    - Markdown based blog
    - Filter blog posts by Tags
    - Easy customization
    - Using styled components
    - Minimal styles
    - Best scoring by Lighthouse
    - SEO support
    - PWA support
    - Offline support
- url: https://infallible-brown-28846b.netlify.com/
  repo: https://github.com/tylergreulich/gatsby-typescript-mdx-prismjs-starter
  description: Gatsby starter using TypeScript, MDX, Prismjs, and styled-components
  tags:
    - TypeScript
    - Linting
    - Testing
    - Styling:CSS-in-JS
    - MDX
  features:
    - Gatsby v2 + TypeScript
    - Syntax highlighting with Prismjs
    - MDX
    - Jest
    - react-testing-library
    - styled-components
- url: https://hardcore-darwin-d7328f.netlify.com/
  repo: https://github.com/BoyWithSilverWings/gatsby-careers-page
  description: A Careers Page for startups using Gatsby
  tags:
    - Markdown
    - Styling:CSS-in-JS
  features:
    - Careers Listing
    - Application Format
    - Markdown for creating job description
    - styled-components
- url: https://saikrishna.me/
  repo: https://github.com/s-kris/gatsby-minimal-portfolio-blog
  description: A minimal portfolio website with blog using Gatsby. Suitable for developers.
  tags:
    - Portfolio
    - Blog
  features:
    - Portfolio Page
    - Timline (Journey) page
    - Minimal
- url: https://gatsby-starter-blog-mdx-demo.netlify.com
  repo: https://github.com/hagnerd/gatsby-starter-blog-mdx
  description: A fork of the Official Gatsby Starter Blog with support for MDX out of the box.
  tags:
    - MDX
    - Blog
  features:
    - MDX
    - Blog
    - RSS Feed
- url: https://gatsby-tailwindcss-sass-starter-demo.netlify.com/
  repo: https://github.com/durianstack/gatsby-tailwindcss-sass-starter
  description: Just another Gatsby Tailwind with SASS starter
  tags:
    - Styling:Tailwind
    - Styling:SCSS
  features:
    - Tailwind, A Utility-First CSS Framework for Rapid UI Development
    - SASS/SCSS
    - Comes with React Helmet for adding site meta tags
    - Includes plugins for offline support out of the box
    - PurgeCSS to shave off unused styles
- url: https://tyra-starter.netlify.com/
  repo: https://github.com/madelyneriksen/gatsby-starter-tyra
  description: A feminine GatsbyJS Starter Optimized for SEO
  tags:
    - SEO
    - Blog
    - Styling:Tachyons
  features:
    - Integration with Social Media and Mailchimp.
    - Styled with Tachyons.
    - Rich structured data on blog posts for SEO.
    - Pagination and category pages.
- url: https://gatsby-starter-styled.netlify.com/
  repo: https://github.com/gregoralbrecht/gatsby-starter-styled
  description: Yet another simple starter with Styled-System, Typography.js, SEO and Google Analytics.
  tags:
    - Styling:CSS-in-JS
    - PWA
    - SEO
  features:
    - Styled-Components
    - Styled-System
    - Rebass Grid
    - Typography.js to easily set up font styles
    - Google Analytics
    - Prettier, ESLint & Stylelint
    - SEO (meta tags and schema.org via JSON-LD)
    - Offline support
    - Web App Manifest
- url: https://gatsby.ghost.org/
  repo: https://github.com/TryGhost/gatsby-starter-ghost
  description: Build lightning-fast, modern publications with Ghost and Gatbsy
  tags:
    - Ghost
    - Headless CMS
    - Blog
  features:
    - Ghost integration with ready to go placeholder content and webhooks support
    - Minimal responsive design
    - Pagination for posts, tags, and authors
    - SEO Friendly Meta
    - JSON-LD Schema
    - OpenGraph structured data
    - Twitter Cards meta
    - Sitemap Generation
    - XML Sitemaps
    - Progressive Web App
    - Offline Support
    - RSS Feed
    - Netlify integration ready to deploy
- url: https://traveler-blog.netlify.com/
  repo: https://github.com/QingpingMeng/gatsby-starter-traveler-blog
  description: A fork of the Official Gatsby Starter Blog to build a travler blog with images support
  tags:
    - Blog
    - PWA
    - SEO
    - Styling:Material
    - Styling:CSS-in-JS
  features:
    - Netlify integration ready to deploy
    - Material UI
    - styled-components
    - GitHub markdown css support
- url: https://create-ueno-app.netlify.com
  repo: https://github.com/ueno-llc/ueno-gatsby-starter
  description: Opinionated Gatsby starter by Ueno.
  tags:
    - TypeScript
    - Styling:SCSS
    - Linting
    - Transitions
  features:
    - GraphQL hybrid
    - SEO friendly
    - GSAP ready
    - Nice Devtools
    - GsapTools
    - Ueno plugins
    - SVG to React component
    - Ueno's TSlint
    - Decorators
- url: https://gatsby-sseon-starter.netlify.com/
  repo: https://github.com/SeonHyungJo/gatsby-sseon-starter
  description: Simple starter template for Gatsby
  tags:
    - Blog
    - Disqus
    - Markdown
    - Styling:SCSS
  features:
    - SASS/SCSS
    - Comes with React Helmet for adding site meta tags
    - Add Disqus
    - Nice Pagination
- url: https://gatsby-contentstack-starter.netlify.com/
  repo: https://github.com/contentstack/gatsby-starter-contentstack
  description: A Gatsby starter powered by Headless CMS Contentstack.
  tags:
    - Contentstack
    - Headless CMS
    - Blog
  features:
    - Includes Contentstack Delivery API for any environment
    - Dynamic content from Contentstack CMS
- url: https://gatsby-craftcms-barebones.netlify.com
  repo: https://github.com/frankievalentine/gatsby-craftcms-barebones
  description: Barebones setup for using Craft CMS and Gatsby locally.
  tags:
    - Craft CMS
    - Headless CMS
  features:
    - Full setup instructions included
    - Documented to get you set up with Craft CMS quickly
    - Code referenced in repo
- url: https://gatsby-starter-buttercms.netlify.com/
  repo: https://github.com/ButterCMS/gatsby-starter-buttercms
  description: A starter template for spinning up a Gatsby+ ButterCMS site
  tags:
    - Blog
    - SEO
    - ButterCMS
  features:
    - Fully functioning blog
    - Navigation between posts with a previous/next post button
    - FAQ Knowledge Base
    - CMS Powered Homepage
    - Customer Case Study example marketing pages
- url: https://master.d2f5ek3dnwfe9v.amplifyapp.com/
  repo: https://github.com/dabit3/gatsby-auth-starter-aws-amplify
  description: This Gatsby starter uses AWS Amplify to implement authentication flow for signing up/signing in users as well as protected client side routing.
  tags:
    - AWS
    - Authentication
  features:
    - AWS Amplify
    - Full authentication workflow
    - Registration form
    - Signup form
    - User sign in
- url: https://gatsby-starter.mdbootstrap.com/
  repo: https://github.com/anna-morawska/gatsby-material-design-for-bootstrap
  description: A simple starter which lets you quickly start developing with Gatsby and Material Design For Bootstrap
  tags:
    - Styling:Material
  features:
    - React Bootstrap with Material Design css framework.
    - Free for personal and commercial use
    - Fully responsive
- url: https://frosty-ride-4ff3b9.netlify.com/
  repo: https://github.com/damassi/gatsby-starter-typescript-rebass-netlifycms
  description:
    A Gatsby starter built on top of MDX (React + Markdown), NetlifyCMS (with
    MDX and netlify-cms-backend-fs support -- no need to deploy), TypeScript,
    Rebass for UI, Styled Components, and Jest for testing. Very little visual
    styling has been applied so that you can bring your own :)
  tags:
    - MDX
    - Netlify CMS
    - TypeScript
    - Styling:Rebass
    - Styling:CSS-in-JS
    - Testing
  features:
    - MDX - Markdown + React
    - Netlify CMS (with MDX support)
    - Read and write to local file system via netlify-cms-backend-fs
    - TypeScript
    - Rebass
    - Styled Components
    - Jest
- url: https://bluepeter.github.io/gatsby-material-ui-business-starter/
  repo: https://github.com/bluepeter/gatsby-material-ui-business-starter
  description: Beautiful Gatsby Material Design Business Starter
  tags:
    - Styling:Material
  features:
    - Uses the popular, well-maintained Material UI React component library
    - Material Design theme and icons
    - Rotating home page carousel
    - Simple setup without opinionated setup
    - Fully instrumented for successful PROD deployments
    - Stylus for simple CSS
- url: https://example-company-website-gatsby-sanity-combo.netlify.com/
  repo: https://github.com/sanity-io/example-company-website-gatsby-sanity-combo
  description: This examples combines Gatsby site generation with Sanity.io content management in a neat company website.
  tags:
    - sanity.io
    - Headless CMS
    - Blog
  features:
    - Out-of-the-box headless CMS
    - Real-time content preview in Development
    - Fast & frugal builds
    - No accidental missing fields/types
    - Full Render Control with Portable Text
    - gatsby-image support
    - Content types for company info, pages, projects, people, and blog posts
- url: https://gatsby-starter-under-construction.netlify.com/
  repo: https://github.com/robinmetral/gatsby-starter-under-construction
  description: Blazing fast "Under Construction" page with a blazing quick setup.
  tags:
    - Under Construction
    - Onepage
    - Styling:CSS-in-JS
    - SEO
    - PWA
  features:
    - Configure everything in gatsby-config.js
    - Creative CSS3 background patterns by Lea Verou
    - Built-in Google Fonts support
    - Social icons with react-social-icons
- url: https://gatsby-starter-docz.netlify.com/
  repo: https://github.com/RobinCsl/gatsby-starter-docz
  description: Simple starter where building your own documentation with Docz is possible
  tags:
    - Docz
    - Documentation
  features:
    - Generate nice documentation with Docz, in addition to generating your normal Gatsby site
    - Document your React components in .mdx files
- url: https://gatsby-starter-santa-fe.netlify.com/
  repo: https://github.com/osogrizz/gatsby-starter-santa-fe
  description: A place for artist or designers to display their creations
  tags:
    - Styling:CSS-in-JS
  features:
    - SEO friendly
    - Built-in Google Fonts support
    - Contact Form
    - Customizable Design Template
- url: https://gatsby-hello-friend.now.sh
  repo: https://github.com/panr/gatsby-starter-hello-friend
  description: A simple starter for Gatsby. That's it.
  tags:
    - Pagination
    - Markdown
    - Blog
    - Portfolio
    - Styling:PostCSS
  features:
    - Dark/light mode, depending on your preferences
    - Great reading experience thanks to Inter font, made by Rasmus Andersson
    - Nice code highlighting thanks to PrismJS
    - Responsive youtube/vimeo etc. videos
    - Elastic menu
    - Fully responsive site
- url: https://lgcolella.github.io/gatsby-starter-developer-blog/
  repo: https://github.com/lgcolella/gatsby-starter-developer-blog
  description: A starter to create SEO-friendly, fast, multilanguage, responsive and highly customizable technical blogs/portfolios with the most common features out of the box.
  tags:
    - Blog
    - Portfolio
    - i18n
  features:
    - Multilanguage posts
    - Pagination and image preview for posts
    - Tags
    - SEO
    - Social share buttons
    - Disqus for comments
    - Highlighting for code syntax in posts
    - Dark and light themes available
    - Various available icon sets
    - RSS Feed
    - Web app manifest
- url: https://gatsby.magicsoup.io/
  repo: https://github.com/magicsoup-io/gatsby-starter-magicsoup
  description: A production ready gatsby starter using magicsoup.io
  tags:
    - SEO
    - Markdown
    - Styling:CSS-in-JS
    - Testing
  features:
    - Optimized images with gatsby-image.
    - SEO friendly with react-helmet, gatsby-plugin-sitemap and Google Webmaster Tools!
    - Responsive UIs with magicsoup.io/stock.
    - Static content with gatsby-transform-remark or gatsby-transform-json.
    - Convert Markdown to StyledComponents!
    - Webfonts with gatsby-plugin-web-font-loader.
    - SSR ready!
    - Testing with Jest!
- url: https://foxandgeese.github.io/tiny-agency/
  repo: https://github.com/foxandgeese/tiny-agency
  description: Simple Gatsby.js starter that uses material design and that's perfect for tiny agencies.
  tags:
    - Styling:Material
  features:
    - Uses the popular, well-maintained Material UI React component library
    - Material Design theme and icons
    - Simple setup without opinionated setup
    - Fully instrumented for successful PROD deployments
- url: https://gatsby-shopify.alexander-productions.de/
  repo: https://github.com/AlexanderProd/gatsby-shopify-starter
  description: Kick off your next, ecommerce experience with this Gatsby starter. It is based on the default Gatsby starter to be easily modifiable.
  tags:
    - Headless CMS
    - SEO
    - eCommerce
    - Styling:CSS-in-JS
  features:
    - Shopping Cart
    - Shopify Integration
    - Product Grid
    - Shopify Store Credentials included
    - Optimized images with gatsby-image.
    - SEO
- url: https://gatejs.netlify.com
  repo: https://github.com/sarasate/gate
  description: API Doc generator inspired by Stripe's API docs
  tags:
    - API
    - Documentation
    - Markdown
    - Onepage
  features:
    - API documentation from markdown sources
    - Code samples separated by language
    - Syntax highlighting
    - Everything in a single page
- url: https://hopeful-keller-943d65.netlify.com
  repo: https://github.com/iwilsonq/gatsby-starter-reasonml
  description: Gatsby starter to create static sites using type-safe ReasonML
  tags:
    - ReasonML
    - BuckleScript
    - Blog
    - Styling:CSS-in-JS
  features:
    - Gatsby v2 support
    - bs-platform v4 support
    - Similar to gatsby-starter-blog
- url: https://gatsby-starter-blog-amp-to-pwa.netlify.com/
  repo: https://github.com/tomoyukikashiro/gatsby-starter-blog-amp-to-pwa
  description: Gatsby starter blog with AMP to PWA Strategy
  tags:
    - Blog
    - AMP
    - PWA
  features:
    - Similar to gatsby-starter-blog
    - Support AMP to PWA strategy
- url: https://cvluca.github.io/gatsby-starter-markdown/
  repo: https://github.com/cvluca/gatsby-starter-markdown
  description: Boilerplate for markdown-based website (Documentation, Blog, etc.)
  tags:
    - Markdown
    - Redux
    - Styling:Ant Design
  features:
    - Responsive Web Design
    - Auto generated Sidebar
    - Auto generated Anchor
- url: https://gatsby-starter-wordpress-community.netlify.com/
  repo: https://github.com/pablovila/gatsby-starter-wordpress-community
  description: Starter using gatsby-source-wordpress to display posts and pages from a WordPress site
  tags:
    - Wordpress
    - Styling:Bulma
    - Blog
    - Pagination
  features:
    - Gatsby v2 support
    - Responsive Web Design
    - WordPress support
    - Bulma and Sass Support for styling
    - Pagination logic
- url: https://gatsby-blogger.netlify.com/
  repo: https://github.com/aslammultidots/blogger
  description: A Simple, clean and modern desgined blog with firebase authentication feature and easily customizable code.
  tags:
    - Blog
    - Redux
    - Disqus
    - Contentful
    - Firebase
  features:
    - Minimal and clean white layout.
    - Dynamic content from Contentful.
    - Blog post listing with previews (image + summary) for each blog post.
    - Disqus commenting system for each blog post.
    - Search post with keyword.
    - Firebase for Authentication.
    - Protected Routes with Authorization.
    - Contact form integration.
- url: https://gatsby-starter-styled-components.netlify.com/
  repo: https://github.com/blakenoll/gatsby-starter-styled-components
  description: The Gatsby default starter modified to use styled-components
  tags:
    - Styling:CSS-in-JS
  features:
    - styled-components
    - sticky footer
- url: https://magazine-example.livingdocs.io/
  repo: https://github.com/livingdocsIO/gatsby-magazine-example
  description: This magazine-starter helps you start out with Livingdocs as a headless CMS.
  tags:
    - Blog
    - Headless CMS
    - Livingdocs
  features:
    - Minimal and clean white layout.
    - Dynamic content from Livingdocs.
    - Built-in component library.
    - Robust template and theme.
- url: https://gatsby-starter-intl.tomekskuta.pl
  repo: https://github.com/tomekskuta/gatsby-starter-intl
  description: Gatsby v2 i18n starter which makes static pages for every locale and detect your browsers lang. i18n with react-intl.
  tags:
    - i18n
    - Testing
  features:
    - static pages for every language
    - detects your browser locale
    - uses react-intl
    - based on Gatsby Default Starter
    - unit tests with Jest
- url: https://cape.netlify.com/
  repo: https://github.com/juhi-trivedi/cape
  description: A Gatsby - Contentful demo with Netlify.
  tags:
    - Blog
    - Netlify Form
    - Contentful
    - Styling:Bootstrap
  features:
    - Fecthing Dynamic content from Contentful.
    - Blog post listing with previews (image + summary) for each blog post.
    - Contact form integration with Netlify.
    - Grid system inspired by Bootstrap.
- url: https://gatsby-starter-infinite-scroll.baobab.fi/
  repo: https://github.com/baobabKoodaa/gatsby-starter-infinite-scroll
  description: Infinite Scroll and Pagination with 10k photos
  tags:
    - Infinite Scroll
    - Pagination
    - Styling:CSS-in-JS
  features:
    - Infinite Scroll (default mode)
    - Pagination (fallback for users without JS)
    - Toggle between these modes in demo
    - Efficient implementation (only fetch the data that's needed, ship initial items with the page instead of fetch, etc.)
- url: https://jodie.lekoarts.de/
  repo: https://github.com/LekoArts/gatsby-starter-portfolio-jodie
  description: Image-heavy photography portfolio with colorful accents & great typography
  tags:
    - Portfolio
    - PWA
    - Transitions
    - Styling:CSS-in-JS
    - Linting
    - Testing
    - TypeScript
  features:
    - Configurable with theming, CSS Grid & a yaml file for navigation
    - Create your projects by editing a yaml file and putting images into a folder
    - Shows your Instagram posts
    - TypeScript
    - Cypress for End-to-End testing
    - react-spring for animations & transitions
    - Uses styled-components + styled-system
    - SEO with Sitemap, Schema.org JSONLD, Tags
    - Responsive images with gatsby-image
- url: https://amazing-jones-e61bda.netlify.com/
  repo: https://github.com/WebCu/gatsby-material-kit-react
  description: Adaptation of Material Kit React to Gatsby
  tags:
    - Styling:Material
  features:
    - 60 Handcrafted Components
    - 4 Customized Plugins
    - 3 Example Pages
- url: https://relaxed-bhaskara-5abd0a.netlify.com/
  repo: https://github.com/LekovicMilos/gatsby-starter-portfolio
  description: Gatsby portfolio starter for creating quick portfolio
  tags:
    - Portfolio
  features:
    - Showcase of portfolio items
    - About me page
- url: https://gatsby-typescript-scss-docker-starter.netlify.com/
  repo: https://github.com/OFranke/gatsby-typescript-scss-docker
  description: Gatsby starter TypeScript, SCSS, Docker
  tags:
    - TypeScript
    - Styling:SCSS
    - Linting
    - Docker
  features:
    - Format & Commit Safe by ESLint, StyleLint and Prettier with Lint-Staged (Husky), optimized for VS Code
    - Typings for scss files are automatically generated
    - Responsiveness from the beginning through easy breakpoint configuration
    - Enforce the DRY principle, no hardcoded and repeated `margin`, `font-size`, `color`, `box-shadow`, `border-radius` ... properties anymore
    - Docker ready - you can run gatsby dev mode on your machine environment or with docker-compose
- url: https://prismic-i18n.lekoarts.de/
  repo: https://github.com/LekoArts/gatsby-starter-prismic-i18n
  description: Based on gatsby-starter-prismic with Internationalization (i18n) support.
  tags:
    - Prismic
    - Headless CMS
    - Styling:CSS-in-JS
    - Linting
    - Blog
    - PWA
    - Testing
    - i18n
  features:
    - Prismic as Headless CMS
    - Uses multiple features of Prismic - Slices, Labels, Relationship fields, Custom Types, Internationalization
    - Emotion for Styling
    - i18n without any third-party libaries
    - Cypress for End-to-End testing
    - Prism.js highlighting
    - Responsive images with gatsby-image
    - Extensive SEO
    - ESLint & Prettier
- url: https://gatsby-starter-landing-page.netlify.com/
  repo: https://github.com/gillkyle/gatsby-starter-landing-page
  description: Single page starter for minimal landing pages
  tags:
    - Onepage
  features:
    - Gatsby image
    - Google Analytics
    - Minimal design
- url: https://thakkaryash94.github.io/gatsby-github-personal-website/
  repo: https://github.com/thakkaryash94/gatsby-github-personal-website
  description: It is a conversion of original github personal website repo which is written in ruby for JS developers. This repository gives you the code you'll need to kickstart a personal website that showcases your work as a software developer. And when you manage the code in a GitHub repository, it will automatically render a webpage with the owner's profile information, including a photo, bio, and repositories.
  tags:
    - Portfolio
    - Onepage
  features:
    - layout config either stacked or sidebar
    - theme dark/light mode
    - post support
- url: http://gatsby-starter-default-intl.netlify.com
  repo: https://github.com/wiziple/gatsby-starter-default-intl
  description: The default Gatsby starter with features of multi-language url routes and browser language detection.
  tags:
    - i18n
  features:
    - Localization (Multilanguage) provided by react-intl.
    - Support automatic redirection based on user's preferred language in browser provided by browser-lang.
    - Support multi-language url routes within a single page component. That means you don't have to create separate pages such as pages/en/index.js or pages/ko/index.js.
    - Based on gatsby-starter-default with least modification.
- url: https://gatsby-starter-julia.netlify.com/
  repo: https://github.com/niklasmtj/gatsby-starter-julia
  description: A minimal blog starter template built with Gatsby
  tags:
    - Markdown
    - Blog
  features:
    - Landingpage
    - Blogoverview
    - Markdown sourcing
    - Estimated reading time
    - Styled component with @emotion
    - Netlify deployment friendly
    - Nunito font as npm module
    - Site meta tags with React Helmet
- url: https://agalp.imedadel.me
  repo: https://github.com/ImedAdel/automatic-gatsbyjs-app-landing-page
  description: Automatically generate iOS app landing page using GatsbyJS
  tags:
    - Onepage
    - PWA
    - SEO
  features:
    - One Configuration file
    - Automatically generate a landing page for your iOS app
    - List app features
    - App Store and Play Store buttons
    - App screenshot and video preview
    - Easily add social media accounts and contact info in the footer via the site-config.js file.
    - Pick custom Font Awesome icons for the feature list via the site-config.js file.
    - Built using Prettier and Styled-Components
    - Easily integrate Google Analytics by adding your ID to site-config.js file.
- url: https://gatsby-starter-shopify-app.firebaseapp.com/install
  repo: https://github.com/gil--/gatsby-starter-shopify-app
  description: Easily create Serverless Shopify Admin Apps powered by Gatsby and Firebase Functions
  tags:
    - Shopify
    - Serverless
    - Firebase
    - App
  features:
    - 🗄 Firebase Firestore Realtime DB
    - ⚡️ Serverless Functions API layer (Firebase Functions)
    - 💼 Admin API (Graphql) Serverless Proxy
    - 🎨 Shopify Polaris (AppProvider, etc.)
    - 💰 Application Charge Logic (30 days) with variable trial duration
    - 📡 Webhook Validation & Creation
    - 🔑 GDPR Ready (Including GDPR Webhooks)
    - 🏗 CircleCI Config for easy continuous deployments to Firebase
- url: https://gatsby-starter-paperbase.netlify.com/
  repo: https://github.com/willcode4food/gatsby-starter-paperbase
  description: A Gatsby starter that implements the Paperbase Premium Theme from MaterialUI
  tags:
    - Styling:Material
    - Styling:CSS-in-JS
  features:
    - MaterialUI Paperbase theme in Gatsby!
    - Create professional looking admin tools and dashboards
    - Responsive Design
    - MaterialUI Paper Components
    - MaterialUI Tab Components
- url: https://gatsby-starter-devto.netlify.com/
  repo: https://github.com/geocine/gatsby-starter-devto
  description: A GatsbyJS starter template that leverages the Dev.to API
  tags:
    - Dev.to
    - Blog
    - Styling:CSS-in-JS
  features:
    - Blog post listing with previews (image + summary) for each blog post
- url: https://gatsby-starter-framer-x.netlify.com/
  repo: https://github.com/simulieren/gatsby-starter-framer-x
  description: A GatsbyJS starter template that is connected to a Framer X project
  tags:
    - Framer X
    - TypeScript
  features:
    - TypeScript support
    - Easily work in GatsbyJS and Framer X at the same time
- url: https://gatsby-firebase-hosting.firebaseapp.com/
  repo: https://github.com/bijenkorf-james-wakefield/gatsby-firebase-hosting-starter
  description: A starter with configuration for Firebase Hosting and Cloud Build deployment.
  tags:
    - Firebase
    - Google Cloud
    - Linting
  features:
    - Linting with ESLint
    - Jest Unit testing configuration
    - Lint-staged on precommit hook
    - Commitizen for conventional commit messages
    - Configuration for Firebase hosting
    - Configuration for Cloud Build deployment
    - Clear documentation to have your site deployed on Firebase behind SSL in no time!
- url: https://lewis-gatsby-starter-blog.firebaseapp.com
  repo: https://github.com/lewislbr/lewis-gatsby-starter-blog
  description: A simple custom Gatsby starter template to start a new blog or personal website.
  tags:
    - Blog
    - Styling:CSS-in-JS
    - Markdown
    - PWA
    - Portfolio
    - SEO
  features:
    - Blog post listing with summary preview for each blog post.
    - Automatically creates blog pages from Markdown files.
    - CSS in JS with styled-components.
    - Optimized images.
    - Offline capabilities.
    - Auto-generated sitemap and robots.txt.
- url: https://gatsby-starter-stripe.netlify.com/
  repo: https://github.com/brxck/gatsby-starter-stripe
  description: A minimal starter to create a storefront with Gatsby, Stripe, & Netlify Functions.
  tags:
    - Stripe
    - Netlify Functions
    - Serverless
    - eCommerce
    - Styling:None
  features:
    - Statically generate based on Stripe inventory
    - Dynamically update with live inventory & availability data
    - Checkout powered by Stripe
    - Serverless functions interact with Stripe API
    - Shopping cart persisted in local storage
    - Responsive images with gatsby-image
- url: https://www.jannikbuschke.de/gatsby-antd-docs/
  repo: https://github.com/jannikbuschke/gatsby-antd-docs
  description: A template for documentation websites
  tags:
    - Documentation
    - TypeScript
    - Styling:Ant Design
    - Markdown
    - MDX
  features:
    - Markdown
    - MDX with mdxjs
    - Syntax highlighting with prismjs
    - Anchors
    - Sidebar
    - Sitecontents
    - Landingpage
- url: https://gatsby-starter.haezl.at
  repo: https://github.com/haezl/gatsby-starter-haezl
  description: A lightweight, mobile first blog starter with infinite scroll and Material-UI design for Gatsby.
  tags:
    - Blog
    - TypeScript
    - Linting
    - Styling:CSS-in-JS
    - Styling:Material
    - Markdown
    - PWA
  features:
    - Landing Page
    - Portfolio section
    - Blog post listing with a preview for each post
    - Infinite scroll instead of next and previous buttons
    - Blog posts generated from Markdown files
    - About Page
    - Responsive Design
    - PWA (Progressive Web App) support
    - MobX
    - Customizable
- url: https://gatsby-starter-fine.netlify.com/
  repo: https://github.com/toboko/gatsby-starter-fine
  description: A mutli-response and light, mobile first blog starter with columns layout and Seo optimization.
  tags:
    - Blog
    - Markdown
    - Sitemap
    - Portfolio
    - SEO
    - Grouping
  features:
    - Blog
    - Portfolio section
    - Customizable
    - Markdown
    - Optimized images
    - Sitemap Page
    - Seo Ready
- url: https://ugglr.github.io/gatsby-clean-portfolio/
  repo: https://github.com/ugglr/gatsby-clean-portfolio
  description: A clean themed Software Engineer Portfolio site, showcasing soft skills on the front page, features project card showcases, about page. Responsive through react-bootstrap components together with custom CSS style sheets. SEO configured, just need to add google analytics tracking code.
  tags:
    - Portfolio
    - SEO
    - Styling:Bootstrap
  features:
    - Resume
    - CV
    - google analytics
    - easy favicon swap
    - Gatsby SEO plugin
    - Clean layout
    - White theme
    - grid using react-bootstrap
    - bootstrap4 classes available
    - font-awesome Library for icons
    - Portfolio site for developers
    - custom project cards
    - easily extendable to include blog page
    - Responsive design
- url: https://gatsby-documentation-starter.netlify.com/
  repo: https://github.com/whoisryosuke/gatsby-documentation-starter
  description: Automatically generate docs for React components using MDX, react-docgen, and GatsbyJS
  tags:
    - Documentation
    - MDX
    - SEO
  features:
    - Parses all React components (functional, stateful, even stateless!) for JS Docblocks and Prop Types.
    - MDX - Write your docs in Markdown and include React components using JSX!
    - Lightweight (only what you need)
    - Modular (easily fits in any React project!)
    - Props table component
    - Customizable sidebar navigation
    - Includes SEO plugins Google Analytics, Offline, Manifest, Helmet.
- url: http://gatsby-absurd.surge.sh/
  repo: https://github.com/ajayns/gatsby-absurd
  description: A Gatsby starter using illustrations from https://absurd.design/
  tags:
    - Onepage
    - Styling:CSS-in-JS
  features:
    - Uses surreal illustrations from absurd.design.
    - Landing page structure split into sections
    - Basic UX/UX elements ready. navbar, smooth scrolling, faqs, theming
    - Convenient image handling and data separation
- url: https://gatsby-starter-quiz.netlify.com/
  repo: https://github.com/raphadeluca/gatsby-starter-quiz
  description: Create rich quizzes with Gatsby & Mdx. No need of database or headless CMS. Manage your data directly in your Mdx file's frontmatter and write your content in the body. Customize your HTML tags, use react components from a library or write your owns. Navigation will be automatically created between each question.
  tags:
    - Quiz
    - MDX
  features:
    - Data quiz in the frontmatter
    - Rich customizable content with MDX
    - Green / Red alert footer on user's answer
    - Navigation generated based on the index of each question
- url: https://gatsby-theme-ggt-material-ui-blog.netlify.com/
  repo: https://github.com/greatgatsbyjsthemes/gatsby-starter-ggt-material-ui-blog
  description: Starter material-ui blog utilizing a Gatsby theme!
  tags:
    - Blog
    - Theme
    - Mdx
    - Markdown
  features:
    - Uses MDX with Gatsby theme for quick and easy set up
    - Material-ui design with optional config passed into the theme options
    - Gradient background with sitemap, rss feed, and offline capabilities
<<<<<<< HEAD
- url: https://gatsby-starter-sass.netlify.com/
  repo: https://github.com/colbyfayock/gatsby-starter-sass
  description: A Gatsby starter with Sass and no assumptions!
  tags:
    - Styling:SCSS
  features:
    - Sass stylesheets to manage your CSS (SCSS flavored)
    - Simple, minimal base setup to get started
    - No baked in configurations or assumptions
=======
- url: https://github.com/gperl27/Gatsby-Starter-Blog-Typescript
  repo: https://github.com/gperl27/Gatsby-Starter-Blog-Typescript
  description: Gatsby starter blog with typescript
  tags:
    - Blog
    - Typescript
    - Styling:CSS-in-JS
  features:
    - Includes all features that come with gatsby's official starter blog
    - Typescript for type-safety out of the box
    - Styled components in favor of inline styles
    - Transition Link for nice page transitions
    - Type definitions from grapql schema (with code generation)
>>>>>>> 0d78d711
<|MERGE_RESOLUTION|>--- conflicted
+++ resolved
@@ -2383,17 +2383,6 @@
     - Uses MDX with Gatsby theme for quick and easy set up
     - Material-ui design with optional config passed into the theme options
     - Gradient background with sitemap, rss feed, and offline capabilities
-<<<<<<< HEAD
-- url: https://gatsby-starter-sass.netlify.com/
-  repo: https://github.com/colbyfayock/gatsby-starter-sass
-  description: A Gatsby starter with Sass and no assumptions!
-  tags:
-    - Styling:SCSS
-  features:
-    - Sass stylesheets to manage your CSS (SCSS flavored)
-    - Simple, minimal base setup to get started
-    - No baked in configurations or assumptions
-=======
 - url: https://github.com/gperl27/Gatsby-Starter-Blog-Typescript
   repo: https://github.com/gperl27/Gatsby-Starter-Blog-Typescript
   description: Gatsby starter blog with typescript
@@ -2407,4 +2396,12 @@
     - Styled components in favor of inline styles
     - Transition Link for nice page transitions
     - Type definitions from grapql schema (with code generation)
->>>>>>> 0d78d711
+- url: https://gatsby-starter-sass.netlify.com/
+  repo: https://github.com/colbyfayock/gatsby-starter-sass
+  description: A Gatsby starter with Sass and no assumptions!
+  tags:
+    - Styling:SCSS
+  features:
+    - Sass stylesheets to manage your CSS (SCSS flavored)
+    - Simple, minimal base setup to get started
+    - No baked in configurations or assumptions