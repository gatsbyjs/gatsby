--- conflicted
+++ resolved
@@ -5184,7 +5184,6 @@
     - React Bootstrap
     - Responsive webpage
     - TypeWriter Effect
-<<<<<<< HEAD
 - url: https://gatsby-starter-typescript-deploy.netlify.com/
   repo: https://github.com/jongwooo/gatsby-starter-typescript
   description: Typescript version of the default Gatsby starter🔮
@@ -5194,7 +5193,6 @@
   features:
     - Typescript version starter based on the official default
     - Prettier
-=======
 - url: https://answer.netlify.com/
   repo: https://github.com/passwd10/gatsby-starter-answer
   description: A simple Gatsby blog to show your Future Action on top of the page
@@ -5209,5 +5207,4 @@
     - Google Analytics
     - Disqus
     - Resume
-    - Place plan on the top
->>>>>>> 95d05b4d
+    - Place plan on the top