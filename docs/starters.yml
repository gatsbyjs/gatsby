- url: https://ghost-balsa.draftbox.co/
  repo: https://github.com/draftbox-co/gatsby-ghost-balsa-starter
  description: A Gatsby starter for creating blogs from headless Ghost CMS.
  tags:
    - Blog
    - CMS:Headless
    - SEO
    - Styling:SCSS
  features:
    - Balsa theme by Draftbox
    - Data sourcing from headless Ghost
    - Responsive design
    - SEO optimized
    - OpenGraph structured data
    - Twitter Cards meta
    - Sitemap Generation
    - XML Sitemaps
    - Progressive Web App
    - Offline Support
    - RSS Feed
    - Composable and extensible
- url: https://gatsby-starter-wordpress-twenty-twenty.netlify.app/
  repo: https://github.com/henrikwirth/gatsby-starter-wordpress-twenty-twenty
  description: A port of the WordPress Twenty Twenty theme to Gatsby.
  tags:
    - Blog
    - CMS:WordPress
    - Styling:Other
    - Pagination
  features:
    - Data sourcing from WordPress
    - Uses WPGraphQL as an API
    - Using the new gatsby-wordpress-source@v4
    - Responsive design
    - Works well with Gatsby Cloud incremental updates
- url: https://22boxes-gatsby-uno.netlify.com/
  repo: https://github.com/iamtherealgd/gatsby-starter-22boxes-uno
  description: A Gatsby starter for creating blogs and showcasing your work
  tags:
    - Blog
    - Portfolio
    - Markdown
    - SEO
  features:
    - Work and About pages
    - Work page with blog type content management
    - Personal webiste to create content and put your portfolio items
    - Landing pages for your work items, not just links
- url: https://gatsby-wordpress-libre.netlify.com/
  repo: https://github.com/armada-inc/gatsby-wordpress-libre-starter
  description: A Gatsby starter for creating blogs from headless WordPress CMS.
  tags:
    - Blog
    - SEO
    - CMS:WordPress
    - Styling:Other
    - Pagination
  features:
    - WordPress Libre 2 skin
    - Data sourcing from headless WordPress
    - Responsive design
    - SEO optimized
    - OpenGraph structured data
    - Twitter Cards meta
    - Sitemap Generation
    - XML Sitemaps
    - Progressive Web App
- url: https://delog-w3layouts.netlify.com/
  repo: https://github.com/W3Layouts/gatsby-starter-delog
  description: A Gatsby Starter built with Netlify CMS to launch your dream blog with a click.
  tags:
    - Blog
    - CMS:Netlify
  features:
    - Simple blog designed for designer and developers
    - Manage Posts with Netlify CMS
    - Option to add featured image and meta description while adding posts
- url: https://styxlab.github.io
  repo: https://github.com/styxlab/gatsby-starter-try-ghost
  description: A Gatsby starter for creating blogs from headless Ghost CMS.
  tags:
    - Blog
    - CMS:Headless
    - SEO
    - Styling:PostCSS
  features:
    - Casper standard Ghost theme
    - Data sourcing from headless Ghost
    - Sticky navigation headers
    - Hover on author avatar
    - Responsive design
    - SEO optimized
    - Styled 404 page
    - OpenGraph structured data
    - Twitter Cards meta
    - Sitemap Generation
    - XML Sitemaps
    - Progressive Web App
    - Offline Support
    - RSS Feed
    - Composable and extensible
- url: https://gatsby-theme-sky-lite.netlify.com
  repo: https://github.com/vim-labs/gatsby-theme-sky-lite-starter
  description: A lightweight Gatsby starter with Material-UI and MDX Markdown support.
  tags:
    - Blog
    - Styling:Material
  features:
    - Lightweight
    - Markdown
    - MDX
    - MaterialUI Components
    - React Icons
- url: https://authenticaysh.netlify.com/
  repo: https://github.com/seabeams/gatsby-starter-auth-aws-amplify
  description: Full-featured Auth with AWS Amplify & AWS Cognito
  tags:
    - AWS
    - Authentication
  features:
    - Full-featured AWS Authentication with Cognito
    - Error feedback in forms
    - Password Reset
    - Multi-Factor Authentication
    - Styling with Bootstrap and Sass
- url: https://gatsby-starter-blog-demo.netlify.app/
  repo: https://github.com/gatsbyjs/gatsby-starter-blog
  description: official blog
  tags:
    - Official
    - Blog
  features:
    - Basic setup for a full-featured blog
    - Support for an RSS feed
    - Google Analytics support
    - Automatic optimization of images in Markdown posts
    - Support for code syntax highlighting
    - Includes plugins for easy, beautiful typography
    - Includes React Helmet to allow editing site meta tags
    - Includes plugins for offline support out of the box
- url: https://gatsby-starter-default-demo.netlify.app/
  repo: https://github.com/gatsbyjs/gatsby-starter-default
  description: official default
  tags:
    - Official
  features:
    - Comes with React Helmet for adding site meta tags
    - Includes plugins for offline support out of the box
- url: https://gatsby-netlify-cms.netlify.com/
  repo: https://github.com/netlify-templates/gatsby-starter-netlify-cms
  description: n/a
  tags:
    - Blog
    - Styling:Bulma
    - CMS:Netlify
  features:
    - A simple blog built with Netlify CMS
    - Basic directory organization
    - Uses Bulma for styling
    - Visit the repo to learn how to set up authentication, and begin modeling your content.
- url: https://vagr9k.github.io/gatsby-advanced-starter/
  repo: https://github.com/Vagr9K/gatsby-advanced-starter
  description: Great for learning about advanced features and their implementations
  tags:
    - Blog
    - Styling:None
  features:
    - Does not contain any UI frameworks
    - Provides only a skeleton
    - Tags
    - Categories
    - Google Analytics
    - Disqus
    - Offline support
    - Web App Manifest
    - SEO
- url: https://vagr9k.github.io/gatsby-material-starter/
  repo: https://github.com/Vagr9K/gatsby-material-starter
  description: n/a
  tags:
    - Styling:Material
  features:
    - React-MD for Material design
    - Sass/SCSS
    - Tags
    - Categories
    - Google Analytics
    - Disqus
    - Offline support
    - Web App Manifest
    - SEO
- url: https://gatsby-advanced-blog-system.danilowoz.now.sh/blog
  repo: https://github.com/danilowoz/gatsby-advanced-blog-system
  description: Create a complete blog from scratch with pagination, categories, featured posts, author, SEO and navigation.
  tags:
    - Pagination
    - Markdown
    - SEO
  features:
    - Pagination;
    - Category and tag pages (with pagination);
    - Category list (with navigation);
    - Featured post;
    - Author page;
    - Next and prev post;
    - SEO component.
- url: https://graphcms.github.io/gatsby-graphcms-tailwindcss-example/
  repo: https://github.com/GraphCMS/gatsby-graphcms-tailwindcss-example
  description: The default Gatsby starter blog with the addition of the gatsby-source-graphql and tailwind dependencies.
  tags:
    - Styling:Tailwind
    - CMS:Headless
  features:
    - Tailwind style library
    - GraphQL source plugin
    - Very simple boilerplate
- url: https://wonism.github.io/
  repo: https://github.com/wonism/gatsby-advanced-blog
  description: n/a
  tags:
    - Portfolio
    - Redux
  features:
    - Blog post listing with previews (image + summary) for each blog post
    - Categories and tags for blog posts with pagination
    - Search post with keyword
    - Put react application / tweet into post
    - Copy some codes in post with clicking button
    - Portfolio
    - Resume
    - Redux for managing statement (with redux-saga / reselect)

- url: https://gatsby-tailwind-emotion-starter.netlify.com/
  repo: https://github.com/muhajirdev/gatsby-tailwind-emotion-starter
  description: A Gatsby Starter with Tailwind CSS + Emotion JS
  tags:
    - Styling:Tailwind
  features:
    - Eslint Airbnb without semicolon and without .jsx extension
    - Offline support
    - Web App Manifest
- url: https://gatsby-starter-redux-firebase.netlify.com/
  repo: https://github.com/muhajirdev/gatsby-starter-redux-firebase
  description: A Gatsby + Redux + Firebase Starter. With Authentication
  tags:
    - Styling:None
    - Firebase
    - Client-side App
  features:
    - Eslint Airbnb without semicolon and without .jsx extension
    - Firebase
    - Web App Manifest
- url: https://dschau.github.io/gatsby-blog-starter-kit/
  repo: https://github.com/dschau/gatsby-blog-starter-kit
  description: n/a
  tags:
    - Blog
  features:
    - Blog post listing with previews for each blog post
    - Navigation between posts with a previous/next post button
    - Tags and tag navigation
- url: https://contentful.github.io/starter-gatsby-blog/
  repo: https://github.com/contentful/starter-gatsby-blog
  description: n/a
  tags:
    - Blog
    - CMS:Contentful
    - CMS:Headless
  features:
    - Based on the Gatsby Starter Blog
    - Includes Contentful Delivery API for production build
    - Includes Contentful Preview API for development
- url: https://react-firebase-authentication.wieruch.com/
  repo: https://github.com/the-road-to-react-with-firebase/react-gatsby-firebase-authentication
  description: n/a
  tags:
    - Firebase
  features:
    - Sign In, Sign Up, Sign Out
    - Password Forget
    - Password Change
    - Protected Routes with Authorization
    - Realtime Database with Users
- url: http://dmwl.net/gatsby-hampton-theme
  repo: https://github.com/davad/gatsby-hampton-theme
  description: n/a
  tags:
    - Styling:CSS-in-JS
  features:
    - Eslint in dev mode with the airbnb config and prettier formatting rules
    - Emotion for CSS-in-JS
    - A basic blog, with posts under src/pages/blog
    - A few basic components (Navigation, Layout, Link wrapper around gatsby-link))
    - Based on gatsby-starter-gatsbytheme
- url: https://orgapp.github.io/gatsby-starter-orga/
  repo: https://github.com/orgapp/gatsby-starter-orga
  description: Want to use org-mode instead of markdown? This is for you.
  tags:
    - Blog
  features:
    - Use org-mode files as source.
    - Generate post pages, can be configured to be file-based or section-based.
    - Generate posts index pages.
- url: http://2column-portfolio.surge.sh/
  repo: https://github.com/praagyajoshi/gatsby-starter-2column-portfolio
  description: n/a
  tags:
    - Portfolio
    - Styling:SCSS
  features:
    - Designed as a minimalistic portfolio website
    - Grid system using flexboxgrid
    - Styled using SCSS
    - Font icons using font-awesome
    - Google Analytics integration
    - Open Sans font using Google Fonts
    - Prerendered Open Graph tags for rich sharing
- url: https://prototypeinteractive.github.io/gatsby-react-boilerplate/
  repo: https://github.com/PrototypeInteractive/gatsby-react-boilerplate
  description: n/a
  tags:
    - Styling:Bootstrap
  features:
    - Basic configuration and folder structure
    - Uses PostCSS and Sass (with autoprefixer and pixrem)
    - Uses Bootstrap 4 grid
    - Leaves the styling to you
    - Uses data from local json files
    - Contains Node.js server code for easy, secure, and fast hosting
- url: http://capricious-spring.surge.sh/
  repo: https://github.com/noahg/gatsby-starter-blog-no-styles
  description: n/a
  tags:
    - Blog
    - Styling:None
  features:
    - Same as official gatsby-starter-blog but with all styling removed
- url: https://gatsby-starter-github-api.netlify.com/
  repo: https://github.com/lundgren2/gatsby-starter-github-api
  description: Single page starter based on gatsby-source-github-api
  tags:
    - Portfolio
    - Onepage
  features:
    - Use your GitHub as your own portfolio site
    - List your GitHub repositories
    - GitHub GraphQL API v4

- url: https://gatsby-starter-bloomer.netlify.com/
  repo: https://github.com/Cethy/gatsby-starter-bloomer
  description: n/a
  tags:
    - Styling:Bulma
  features:
    - Based on gatsby-starter-default
    - Bulma CSS Framework with its Bloomer react components
    - Font-Awesome icons
    - Includes a simple fullscreen hero w/ footer example
- url: https://gatsby-starter-bootstrap-netlify.netlify.com/
  repo: https://github.com/konsumer/gatsby-starter-bootstrap-netlify
  description: n/a
  tags:
    - Styling:Bootstrap
    - CMS:Netlify
  features:
    - Very similar to gatsby-starter-netlify-cms, slightly more configurable (e.g. set site-title in gatsby-config) with Bootstrap/Bootswatch instead of bulma
- url: https://gatstrap.netlify.com/
  repo: https://github.com/jaxx2104/gatsby-starter-bootstrap
  description: n/a
  tags:
    - Styling:Bootstrap
  features:
    - Bootstrap CSS framework
    - Single column layout
    - Basic components like SiteNavi, SitePost, SitePage
- url: http://gatsby-bulma-storybook.surge.sh/
  repo: https://github.com/gvaldambrini/gatsby-starter-bulma-storybook
  description: n/a
  tags:
    - Styling:Bulma
    - Storybook
    - Testing
  features:
    - Storybook for developing components in isolation
    - Bulma and Sass support for styling
    - CSS modules
    - Prettier & eslint to format & check the code
    - Jest
- url: https://gatsby-starter-business.netlify.com/
  repo: https://github.com/v4iv/gatsby-starter-business
  description: n/a
  tags:
    - Styling:Bulma
    - PWA
    - CMS:Netlify
    - Disqus
    - Search
    - Pagination
  features:
    - Complete Business Website Suite - Home Page, About Page, Pricing Page, Contact Page and Blog
    - Netlify CMS for Content Management
    - SEO Friendly (Sitemap, Schemas, Meta Tags, GTM etc)
    - Bulma and Sass Support for styling
    - Progressive Web App & Offline Support
    - Tags and RSS Feed for Blog
    - Disqus and Share Support
    - Elastic-Lunr Search
    - Pagination
    - Easy Configuration using `config.js` file
- url: https://haysclark.github.io/gatsby-starter-casper/
  repo: https://github.com/haysclark/gatsby-starter-casper
  description: n/a
  tags:
    - PWA
  features:
    - Page pagination
    - CSS
    - Tags
    - Google Analytics
    - Offline support
    - Web App Manifest
    - SEO
- url: http://gatsby-starter-ceevee.surge.sh/
  repo: https://github.com/amandeepmittal/gatsby-starter-ceevee
  description: n/a
  tags:
    - Portfolio
  features:
    - Based on the Ceevee site template, design by Styleshout
    - Single Page Resume/Portfolio site
    - Target audience Developers, Designers, etc.
    - Used CSS Modules, easy to manipulate
    - FontAwsome Library for icons
    - Responsive Design, optimized for Mobile devices
- url: https://gatsby-starter-contentful-i18n.netlify.com/
  repo: https://github.com/mccrodp/gatsby-starter-contentful-i18n
  description: i18n support and language switcher for Contentful starter repo
  tags:
    - i18n
    - CMS:Contentful
    - CMS:Headless
  features:
    - Localization (Multilanguage)
    - Dynamic content from Contentful CMS
    - Integrates i18n plugin starter and using-contentful repos
- url: https://cranky-edison-12166d.netlify.com/
  repo: https://github.com/datocms/gatsby-portfolio
  description: n/a
  tags:
    - CMS:DatoCMS
    - CMS:Headless
  features:
    - Simple portfolio to quick start a site with DatoCMS
    - Contents and media from DatoCMS
    - Custom Sass style
    - SEO
- url: https://gatsby-deck.netlify.com/
  repo: https://github.com/fabe/gatsby-starter-deck
  description: n/a
  tags:
    - Presentation
  features:
    - Create presentations/slides using Gatsby.
    - Offline support.
    - Page transitions.
- url: https://gatsby-starter-default-i18n.netlify.com/
  repo: https://github.com/angeloocana/gatsby-starter-default-i18n
  description: n/a
  tags:
    - i18n
  features:
    - localization (Multilanguage)
- url: http://gatsby-dimension.surge.sh/
  repo: https://github.com/codebushi/gatsby-starter-dimension
  description: Single page starter based on the Dimension site template
  tags:
    - Portfolio
    - HTML5UP
    - Styling:SCSS
  features:
    - Designed by HTML5 UP
    - Simple one page site that’s perfect for personal portfolios
    - Fully Responsive
    - Styling with SCSS
- url: https://gatsby-docs-starter.netlify.com/
  repo: https://github.com/ericwindmill/gatsby-starter-docs
  description: n/a
  tags:
    - Documentation
    - Styling:CSS-in-JS
  features:
    - All the features from gatsby-advanced-starter, plus
    - Designed for Documentation / Tutorial Websites
    - ‘Table of Contents’ Component, Auto generates ToC from posts - just follow the file frontmatter conventions from markdown files in ‘lessons’.
    - Styled Components w/ ThemeProvider
    - Basic UI
    - A few extra components
    - Custom prismjs theme
    - React Icons
- url: https://parmsang.github.io/gatsby-starter-ecommerce/
  repo: https://github.com/parmsang/gatsby-starter-ecommerce
  description: Easy to use starter for an e-commerce store
  tags:
    - Styling:Other
    - Stripe
    - E-commerce
    - PWA
    - Authentication
  features:
    - Uses the Moltin e-commerce Api
    - Stripe checkout
    - Semantic-UI
    - Styled components
    - Google Analytics - (you enter the tracking-id)
    - React-headroom
    - Eslint & Prettier. Uses Airbnb JavaScript Style Guide
    - Authentication via Moltin (Login and Register)
- url: http://gatsby-forty.surge.sh/
  repo: https://github.com/codebushi/gatsby-starter-forty
  description: Multi-page starter based on the Forty site template
  tags:
    - Styling:SCSS
    - HTML5UP
  features:
    - Designed by HTML5 UP
    - Colorful homepage, and also includes a Landing Page and Generic Page components.
    - Many elements are available, including buttons, forms, tables, and pagination.
    - Custom grid made with CSS Grid
    - Styling with SCSS
- url: https://themes.gatsbythemes.com/gatsby-starter/
  repo: https://github.com/saschajullmann/gatsby-starter-gatsbythemes
  description: n/a
  tags:
    - Styling:CSS-in-JS
    - Blog
    - Testing
    - Linting
  features:
    - CSS-in-JS via Emotion.
    - Jest and Enzyme for testing.
    - Eslint in dev mode with the airbnb config and prettier formatting rules.
    - React 16.
    - A basic blog, with posts under src/pages/blog. There’s also a script which creates a new Blog entry (post.sh).
    - Data per JSON files.
    - A few basic components (Navigation, Footer, Layout).
    - Layout components make use of Styled-System.
    - Google Analytics (you just have to enter your tracking-id).
    - Gatsby-Plugin-Offline which includes Service Workers.
    - Prettier for a uniform codebase.
    - Normalize css (7.0).
    - Feather icons.
    - Font styles taken from Tachyons.
- url: https://gcn.netlify.com/
  repo: https://github.com/ryanwiemer/gatsby-starter-gcn
  description: A starter template to build amazing static websites with Gatsby, Contentful and Netlify
  tags:
    - CMS:Contentful
    - CMS:Headless
    - Blog
    - Netlify
    - Styling:CSS-in-JS
  features:
    - CMS:Contentful integration with ready to go placeholder content
    - Netlify integration including a pre-built contact form
    - Minimal responsive design - made to customize or tear apart
    - Pagination logic
    - Styled components
    - SEO Friendly Component
    - JSON-LD Schema
    - OpenGraph sharing support
    - Sitemap Generation
    - Google Analytics
    - Progressive Web app
    - Offline Support
    - RSS Feed
    - Gatsby Standard module for linting JavaScript with StandardJS
    - Stylelint support for Styled Components to lint the CSS in JS
- url: https://alampros.github.io/gatsby-starter-grommet/
  repo: https://github.com/alampros/gatsby-starter-grommet
  description: n/a
  tags:
    - Styling:Grommet
  features:
    - Barebones configuration for using the Grommet design system
    - Uses Sass (with CSS modules support)
- url: https://gatsby-starter-hello-world-demo.netlify.app/
  repo: https://github.com/gatsbyjs/gatsby-starter-hello-world
  description: official hello world
  tags:
    - Official
  features:
    - A no-frills Gatsby install
    - No plugins, no boilerplate
    - Great for advanced users
- url: https://gatsby-starter-hello-world-tailwind-css.netlify.com/
  repo: https://github.com/ohduran/gatsby-starter-hello-world-tailwind-css
  description: hello world + Tailwind CSS
  tags:
    - Styling:Tailwind
  features:
    - One plugin, no boilerplate
    - Great for advanced users
- url: https://gatsby-starter-hero-blog.greglobinski.com/
  repo: https://github.com/greglobinski/gatsby-starter-hero-blog
  description: no description yet
  tags:
    - Styling:PostCSS
    - SEO
    - Markdown
  features:
    - Easy editable content in Markdown files (posts, pages and parts)
    - CSS with `styled-jsx` and `PostCSS`
    - SEO (sitemap generation, robot.txt, meta and OpenGraph Tags)
    - Social sharing (Twitter, Facebook, Google, LinkedIn)
    - Comments (Facebook)
    - Images lazy loading and `webp` support (gatsby-image)
    - Post categories (category based post list)
    - Full text searching (Algolia)
    - Contact form (Netlify form handling)
    - Form elements and validation with `ant-design`
    - RSS feed
    - 100% PWA (manifest.webmanifest, offline support, favicons)
    - Google Analytics
    - App favicons generator (node script)
    - Easy customizable base styles via `theme` object generated from `yaml` file (fonts, colors, sizes)
    - React v.16.3 (gatsby-plugin-react-next)
    - Components lazy loading (social sharing)
    - ESLint (google config)
    - Prettier code styling
    - webpack `BundleAnalyzerPlugin`
- url: https://gatsby-starter-i18n-lingui.netlify.com/
  repo: https://github.com/dcroitoru/gatsby-starter-i18n-lingui
  description: n/a
  tags:
    - i18n
  features:
    - Localization (Multilanguage) provided by js-lingui
    - Message extraction
    - Avoids code duplication - generates pages for each locale
    - Possibility of translated paths
- url: https://lumen.netlify.com/
  repo: https://github.com/alxshelepenok/gatsby-starter-lumen
  description: A minimal, lightweight and mobile-first starter for creating blogs uses Gatsby.
  tags:
    - Blog
    - CMS:Netlify
    - Pagination
    - Disqus
    - RSS
    - Linting
    - Testing
    - Styling:PostCSS
    - Styling:SCSS
  features:
    - Lost Grid
    - Jest testing
    - Beautiful typography inspired by matejlatin/Gutenberg
    - Mobile-First approach in development
    - Stylesheet built using SASS and BEM-Style naming
    - Syntax highlighting in code blocks
    - Sidebar menu built using a configuration block
    - Archive organized by tags and categories
    - Pagination support
    - Offline support
    - Google Analytics support
    - Disqus Comments support
- url: https://minimal-blog.lekoarts.de
  repo: https://github.com/LekoArts/gatsby-starter-minimal-blog
  description: This starter is part of a german tutorial series on Gatsby. The starter will change over time to use more advanced stuff (feel free to express your ideas in the repository). Its first priority is a minimalistic style coupled with a lot of features for the content.
  tags:
    - Blog
    - MDX
    - Styling:CSS-in-JS
    - Netlify
    - Linting
    - PWA
  features:
    - Minimal and clean white layout
    - Write your blog posts in MDX
    - Offline Support, WebApp Manifest, SEO
    - Code highlighting (with prism-react-renderer) and live preview (with react-live)
- url: https://gatsby-starter-modern-demo.netlify.app/
  repo: https://github.com/kripod/gatsby-starter-modern
  description: no description yet
  tags:
    - Linting
  features:
    - A set of strict linting rules (based on the Airbnb JavaScript Style Guide)
    - Encourage automatic code formatting
    - Prefer using Yarn for package management
    - Use EditorConfig to maintain consistent coding styles between different editors and IDEs
    - Integration with Visual Studio Code
    - Based on gatsby-starter-default
- url: https://gatsby-starter-personal-blog.greglobinski.com/
  repo: https://github.com/greglobinski/gatsby-starter-personal-blog
  description: n/a
  tags:
    - Blog
    - Markdown
    - Netlify
    - Styling:Material
  features:
    - Ready to use, but easily customizable a fully equipped theme starter
    - Easy editable content in Markdown files (posts, pages and parts)
    - ‘Like an app’ layout transitions
    - Easily restyled through theme object
    - Styling with JSS
    - Page transitions
    - Comments (Facebook)
    - Post categories
    - Post list filtering
    - Full text searching (Algolia)
    - Contact form (Netlify form handling)
    - Material UI (@next)
    - RSS feed
    - Full screen mode
    - User adjustable articles’ body copy font size
    - Social sharing (Twitter, Facebook, Google, LinkedIn)
    - PWA (manifes.json, offline support, favicons)
    - Google Analytics
    - Favicons generator (node script)
    - Components leazy loading with AsyncComponent (social sharing, info box)
    - ESLint (google config)
    - Prettier code styling
    - Custom webpack CommonsChunkPlugin settings
    - webpack BundleAnalyzerPlugin
- url: http://gatsby-photon.surge.sh/
  repo: https://github.com/codebushi/gatsby-starter-photon
  description: Single page starter based on the Photon site template
  tags:
    - HTML5UP
    - Onepage
    - Styling:SCSS
  features:
    - Designed by HTML5 UP
    - Single Page, Responsive Site
    - Custom grid made with CSS Grid
    - Styling with SCSS
- url: https://portfolio-bella.netlify.com/
  repo: https://github.com/LekoArts/gatsby-starter-portfolio-bella
  description: A portfolio starter for Gatsby. The target audience are designers and photographers. The light themed website shows your work with large images & big typography. The Onepage is powered by the Headless CMS Prismic.io. and has programmatically created pages for your projects. General settings and colors can be changed in a config & theme file.
  tags:
    - Portfolio
    - CMS:Prismic
    - CMS:Headless
    - Styling:CSS-in-JS
    - Onepage
    - PWA
    - Linting
  features:
    - Big typography & images
    - White theme
    - Prismic.io as CMS
    - Emotion for styling + Emotion-Grid
    - One-page layout with sub-pages for case studies
    - Easily configurable
    - And other good stuff (SEO, Offline Support, WebApp Manifest Support)
- url: https://cara.lekoarts.de
  repo: https://github.com/LekoArts/gatsby-starter-portfolio-cara
  description: Playful and Colorful One-Page portfolio featuring Parallax effects and animations. Especially designers and/or photographers will love this theme! Built with MDX and Theme UI.
  tags:
    - Portfolio
    - Onepage
    - Styling:CSS-in-JS
    - PWA
  features:
    - React Spring Parallax effects
    - Theme UI-based theming
    - CSS Animations and shapes
    - Light/Dark mode
- url: https://emilia.lekoarts.de
  repo: https://github.com/LekoArts/gatsby-starter-portfolio-emilia
  description: A portfolio starter for Gatsby. The target audience are designers and photographers. The dark themed website shows your work with large images in a grid-layout (powered by CSS Grid). The transition effects on the header add a playful touch to the overall minimal design. The website has programmatically created pages for your projects (with automatic image import). General settings and colors can be changed in a config & theme file.
  tags:
    - Portfolio
    - PWA
    - Transitions
    - MDX
    - Styling:CSS-in-JS
    - Linting
    - Testing
  features:
    - Focus on big images (with gatsby-image)
    - Dark Theme with HeroPatterns Header
    - CSS Grid and styled-components
    - Page transitions
    - Cypress for End-to-End testing
    - react-spring animations
    - One-Page layout with sub-pages for projects
    - Create your projects in MDX (automatic import of images)
    - And other good stuff (SEO, Offline Support, WebApp Manifest Support)
- url: https://emma.lekoarts.de
  repo: https://github.com/LekoArts/gatsby-starter-portfolio-emma
  description: Minimalistic portfolio with full-width grid, page transitions, support for additional MDX pages, and a focus on large images. Especially designers and/or photographers will love this theme! Built with MDX and Theme UI. Using the Gatsby Theme "@lekoarts/gatsby-theme-emma".
  tags:
    - Portfolio
    - MDX
    - Transitions
    - Styling:CSS-in-JS
    - PWA
  features:
    - MDX
    - react-spring page animations
    - Optional MDX pages which automatically get added to the navigation
    - Fully customizable through the usage of Gatsby Themes (and Theme UI)
    - Light Mode / Dark Mode
    - Google Analytics Support
    - SEO (Sitemap, OpenGraph tags, Twitter tags)
    - Offline Support & WebApp Manifest
- url: https://gatsby-starter-procyon.netlify.com/
  repo: https://github.com/danielmahon/gatsby-starter-procyon
  description: n/a
  tags:
    - PWA
    - CMS:Headless
    - CMS:Other
    - Styling:Material
    - Netlify
  features:
    - Gatsby + React (server side rendering)
    - GraphCMS Headless CMS
    - DraftJS (in-place) Medium-like Editing
    - Apollo GraphQL (client-side)
    - Local caching between builds
    - Material-UI (layout, typography, components, etc)
    - Styled-Components™-like API via Material-UI
    - Netlify Deployment Friendly
    - Netlify Identity Authentication (enables editing)
    - Automatic versioning, deployment and CHANGELOG
    - Automatic rebuilds with GraphCMS and Netlify web hooks
    - PWA (Progressive Web App)
    - Google Fonts
- url: http://gatsby-starter-product-guy.surge.sh/
  repo: https://github.com/amandeepmittal/gatsby-starter-product-guy
  description: n/a
  tags:
    - Portfolio
  features:
    - Single Page
    - A portfolio Developers and Product launchers alike
    - Using Typography.js easy to switch fonts
    - All your Project/Portfolio Data in Markdown, server by GraphQL
    - Responsive Design, optimized for Mobile devices
- url: https://caki0915.github.io/gatsby-starter-redux/
  repo: https://github.com/caki0915/gatsby-starter-redux
  description: n/a
  tags:
    - Styling:CSS-in-JS
    - Redux
  features:
    - Redux and Redux-devtools.
    - Emotion with a basic theme and SSR
    - Typography.js
    - Eslint rules based on Prettier and Airbnb
- url: http://gatsby-stellar.surge.sh/
  repo: https://github.com/codebushi/gatsby-starter-stellar
  description: Single page starter based on the Stellar site template
  tags:
    - HTML5UP
    - Onepage
    - Styling:SCSS
  features:
    - Designed by HTML5 UP
    - Scroll friendly, responsive site. Can be used as a single or multi-page site.
    - Sticky Navigation when scrolling.
    - Scroll spy and smooth scrolling to different sections of the page.
    - Styling with SCSS
- url: http://gatsby-strata.surge.sh/
  repo: https://github.com/codebushi/gatsby-starter-strata
  description: Single page starter based on the Strata site template
  tags:
    - Portfolio
    - Onepage
    - HTML5UP
    - Styling:SCSS
  features:
    - Designed by HTML5 UP
    - Super Simple, single page portfolio site
    - Lightbox style React photo gallery
    - Fully Responsive
    - Styling with SCSS
- url: https://gatsby-starter-strict.netlify.com/
  repo: https://github.com/kripod/gatsby-starter-strict
  description: n/a
  tags:
    - Linting
  features:
    - A set of strict linting rules (based on the Airbnb JavaScript Style Guide)
    - lint script
    - Encourage automatic code formatting
    - format script
    - Prefer using Yarn for package management
    - Use EditorConfig to maintain consistent coding styles between different editors and IDEs
    - Integration with Visual Studio Code
    - Pre-configured auto-formatting on file save
    - Based on gatsby-starter-default
- url: https://gatsby-tachyons.netlify.com/
  repo: https://github.com/pixelsign/gatsby-starter-tachyons
  description: no description yet
  tags:
    - Styling:Other
  features:
    - Based on gatsby-starter-default
    - Using Tachyons for CSS.
- url: https://gatsby-starter-tailwind.oddstronaut.com/
  repo: https://github.com/taylorbryant/gatsby-starter-tailwind
  description: A Gatsby v2 starter styled using Tailwind, a utility-first CSS framework. Uses Purgecss to remove unused CSS.
  tags:
    - Styling:Tailwind
  features:
    - Based on gatsby-starter-default
    - Tailwind CSS Framework
    - Removes unused CSS with Purgecss
    - Includes responsive navigation and form examples
- url: http://portfolio-v3.surge.sh/
  repo: https://github.com/amandeepmittal/gatsby-portfolio-v3
  description: n/a
  tags:
    - Portfolio
  features:
    - Single Page, Timeline View
    - A portfolio Developers and Product launchers
    - Bring in Data, plug-n-play
    - Responsive Design, optimized for Mobile devices
    - Seo Friendly
    - Uses Flexbox
- url: https://gatsby-starter-typescript-plus.netlify.com/
  repo: https://github.com/resir014/gatsby-starter-typescript-plus
  description: This is a starter kit for Gatsby.js websites written in TypeScript. It includes the bare essentials for you to get started (styling, Markdown parsing, minimal toolset).
  tags:
    - Styling:CSS-in-JS
    - Language:TypeScript
    - Markdown
  features:
    - TypeScript
    - ESLint (with custom ESLint rules)
    - Markdown rendering with Remark
    - Basic component structure
    - Styling with emotion
- url: https://haysclark.github.io/gatsby-starter-typescript/
  repo: https://github.com/haysclark/gatsby-starter-typescript
  description: n/a
  tags:
    - Language:TypeScript
  features:
    - TypeScript
- url: https://fabien0102-gatsby-starter.netlify.com/
  repo: https://github.com/fabien0102/gatsby-starter
  description: n/a
  tags:
    - Language:TypeScript
    - Styling:Other
    - Testing
  features:
    - Semantic-ui for styling
    - TypeScript
    - Offline support
    - Web App Manifest
    - Jest/Enzyme testing
    - Storybook
    - Markdown linting
- url: https://gatsby-starter-wordpress.netlify.com/
  repo: https://github.com/GatsbyCentral/gatsby-starter-wordpress
  description: Gatsby starter using WordPress as the content source.
  tags:
    - Styling:CSS-in-JS
    - CMS:WordPress
  features:
    - All the features from gatsby-advanced-starter, plus
    - Leverages the WordPress plugin for Gatsby for data
    - Configured to work with WordPress Advanced Custom Fields
    - Auto generated Navigation for your WordPress Pages
    - Minimal UI and Styling — made to customize.
    - Styled Components
- url: https://www.concisejavascript.org/
  repo: https://github.com/rwieruch/open-crowd-fund
  description: n/a
  tags:
    - Stripe
    - Firebase
  features:
    - Open source crowdfunding for your own ideas
    - Alternative for Kickstarter, GoFundMe, etc.
    - Secured Credit Card payments with Stripe
    - Storing of funding information in Firebase
- url: https://www.verious.io/
  repo: https://github.com/cpinnix/verious-boilerplate
  description: n/a
  tags:
    - Styling:Other
  features:
    - Components only. Bring your own data, plugins, etc.
    - Bootstrap inspired grid system with Container, Row, Column components.
    - Simple Navigation and Dropdown components.
    - Baseline grid built in with modular scale across viewports.
    - Abstract measurements utilize REM for spacing.
    - One font to rule them all, Helvetica.
- url: https://gatsby-starter-blog-grommet.netlify.com/
  repo: https://github.com/Ganevru/gatsby-starter-blog-grommet
  description: Gatsby v2 starter for creating a blog. Based on Grommet v2 UI.
  tags:
    - Blog
    - Markdown
    - Styling:Grommet
    - Language:TypeScript
    - Linting
    - Redux
  features:
    - Grommet v2 UI
    - Easily configurable - see site-config.js in the root
    - Switch between grommet themes
    - Change between light and dark themes (with Redux)
    - Blog posts previews in card style
    - Responsive Design, optimized for Mobile devices
    - styled-components
    - TypeScript and ESLint (typescript-eslint)
    - lint-staged and husky - for linting before commit
- url: https://happy-pare-dff451.netlify.com/
  repo: https://github.com/fhavrlent/gatsby-contentful-typescript-starter
  description: Contentful and TypeScript starter based on default starter.
  tags:
    - CMS:Contentful
    - CMS:Headless
    - Language:TypeScript
    - Styling:CSS-in-JS
  features:
    - Based on default starter
    - TypeScript
    - CSS in JS (Emotion)
    - CMS:Contentful
- url: https://xylo-gatsby-bulma-starter.netlify.com/
  repo: https://github.com/xydac/xylo-gatsby-bulma-starter
  description: Gatsby v2 Starter with Bulma based on default starter.
  tags:
    - Styling:SCSS
    - Styling:Bulma
  features:
    - Based on default starter
    - Bulma Css
    - Sass based Styling
- url: https://maxpou.github.io/gatsby-starter-morning-dew/
  repo: https://github.com/maxpou/gatsby-starter-morning-dew
  description: Gatsby v2 blog starter
  tags:
    - Blog
    - Markdown
    - PWA
    - Disqus
    - SEO
    - MDX
    - Styling:CSS-in-JS
  features:
    - Blog post listing with previews (image + summary) for each blog post
    - Fully configurable
    - Multilang support (blog post only)
    - Syntax highlighting
    - css-in-js (with styled-components)
    - Fully Responsive
    - Tags
    - Google Analytics
    - Disqus comments support
    - Offline support
    - Web App Manifest
    - ESLint
    - Prettier
    - Travis CI
- url: https://gatsby-starter-blog-jumpalottahigh.netlify.com/
  repo: https://github.com/jumpalottahigh/gatsby-starter-blog-jumpalottahigh
  description: Gatsby v2 blog starter with SEO, search, filter, reading progress, mobile menu fab
  tags:
    - Blog
    - Markdown
  features:
    - Blog post listing with previews (image + summary) for each blog post
    - Google structured data
    - Mobile-friendly menu toggled with a floating action button (FAB)
    - Article read progress
    - User feedback component
- url: https://i18n.smakosh.com/
  repo: https://github.com/smakosh/gatsby-starter-i18n
  description: Gatsby v2 Starter with i18n using react-intl and more cool features.
  tags:
    - Styling:CSS-in-JS
    - i18n
  features:
    - Based on default starter
    - i18n with rtl text
    - Stateless components using Recompose
    - Font changes depending on the chosen language
    - SEO (meta tags, openGraph, structured data, Twitter and more...)
- url: https://gatsby-starter-mate.netlify.com
  repo: https://github.com/EmaSuriano/gatsby-starter-mate
  description: A portfolio starter for Gatsby integrated with Contentful CMS.
  tags:
    - Styling:CSS-in-JS
    - CMS:Contentful
    - CMS:Headless
    - Portfolio
  features:
    - Gatsby v2
    - Rebass (Styled-components system)
    - React Reveal
    - Dynamic content from Contentful
    - Offline support
    - PWA ready
    - SEO
    - Responsive design
    - Icons from font-awesome
    - Netlify Deployment Friendly
    - Medium integration
    - Social sharing (Twitter, Facebook, Google, LinkedIn)
- url: https://gatsby-starter-typescript-sass.netlify.com
  repo: https://github.com/thetrevorharmon/gatsby-starter-typescript-sass
  description: A basic starter with TypeScript and Sass built in
  tags:
    - Language:TypeScript
    - Styling:SCSS
    - Linting
  features:
    - TypeScript and Sass support
    - TS linter with basic react rules
- url: https://gatsby-simple-contentful-starter.netlify.com/
  repo: https://github.com/cwlsn/gatsby-simple-contentful-starter
  description: A simple starter to display Contentful data in Gatsby, ready to deploy on Netlify. Comes with a detailed article detailing the process.
  tags:
    - CMS:Contentful
    - CMS:Headless
    - Markdown
    - Styling:CSS-in-JS
  features:
    - Gatsby v2
    - Query Contentful data via Gatsby's GraphQL
    - Styled-Components for CSS-in-JS
    - Simple format, easy to create your own site quickly
    - React Helmet for Header Modification
    - Remark for loading Markdown into React
- url: https://gatsby-blog-cosmicjs.netlify.com/
  repo: https://github.com/cosmicjs/gatsby-blog-cosmicjs
  description: Blog that utilizes the power of the Cosmic headless CMS for easy content management
  tags:
    - CMS:Cosmic
    - CMS:Headless
    - Blog
  features:
    - Uses the Cosmic Gatsby source plugin
- url: https://cosmicjs-gatsby-starter.netlify.com/
  repo: https://github.com/cosmicjs/gatsby-starter
  description: Simple Gatsby starter connected to the Cosmic headless CMS for easy content management
  tags:
    - CMS:Cosmic
    - CMS:Headless
  features:
    - Uses the Cosmic Gatsby source plugin
- url: https://www.gatsby-typescript-template.com/
  repo: https://github.com/ikeryo1182/gatsby-typescript-template
  description: This is a standard starter with TypeScript, TSLint, Prettier, Lint-Staged(Husky) and Sass
  tags:
    - Language:TypeScript
    - Linting
    - Styling:SCSS
  features:
    - Category and Tag for post
    - Type Safe by TypeScript
    - Format Safe by TSLint and Prettier with Lint-Staged(Husky)
- url: https://zandersparrow.github.io/gatsby-simple-redux/
  repo: https://github.com/zandersparrow/gatsby-simple-redux
  description: The default starter plus redux
  tags:
    - Redux
  features:
    - Minimal starter based on the official default
    - Includes redux and a simple counter example
- url: https://gatsby-casper.netlify.com/
  repo: https://github.com/scttcper/gatsby-casper
  description: This is a starter blog that looks like the Ghost.io default theme, casper.
  tags:
    - Blog
    - Language:TypeScript
    - Styling:CSS-in-JS
  features:
    - Emotion CSS-in-JS
    - TypeScript
    - Author and tag pages
    - RSS
- url: https://gatsby-universal.netlify.com
  repo: https://github.com/fabe/gatsby-universal
  description: An opinionated Gatsby v2 starter for state-of-the-art marketing sites
  tags:
    - Transitions
    - PWA
    - Styling:CSS-in-JS
    - Linting
    - Markdown
    - SEO
  features:
    - Page Transitions
    - IntersectionObserver, component-based
    - React Context for global UI state
    - styled-components v4
    - Generated media queries for easy use
    - Optimized with Google Lighthouse (100/100)
    - Offline support
    - Manifest support
    - Sitemap support
    - All favicons generated
    - SEO (with Schema JSONLD) & Social Tags
    - Prettier
    - ESLint
- url: https://prismic.lekoarts.de/
  repo: https://github.com/LekoArts/gatsby-starter-prismic
  description: A typography-heavy & light-themed Gatsby Starter which uses the Headless CMS Prismic.
  tags:
    - CMS:Prismic
    - CMS:Headless
    - Styling:CSS-in-JS
    - Linting
    - Blog
    - PWA
    - Testing
  features:
    - Prismic as Headless CMS
    - Uses multiple features of Prismic - Slices, Labels, Relationship fields, Custom Types
    - Emotion for Styling
    - Cypress for End-to-End testing
    - Prism.js highlighting
    - Responsive images with gatsby-image
    - Extensive SEO
    - ESLint & Prettier
- url: https://gatsby-starter-v2-casper.netlify.com/
  repo: https://github.com/GatsbyCentral/gatsby-v2-starter-casper
  description: A blog starter based on the Casper (v1.4) theme.
  tags:
    - Blog
    - PWA
  features:
    - Page pagination
    - CSS
    - Tags
    - Google Analytics
    - Offline support
    - Web App Manifest
    - SEO
- url: https://lumen-v2.netlify.com/
  repo: https://github.com/GatsbyCentral/gatsby-v2-starter-lumen
  description: A Gatsby v2 fork of the lumen starter.
  tags:
    - Blog
    - RSS
    - Disqus
  features:
    - Lost Grid.
    - Beautiful typography inspired by matejlatin/Gutenberg.
    - Mobile-First approach in development.
    - Stylesheet built using Sass and BEM-Style naming.
    - Syntax highlighting in code blocks.
    - Sidebar menu built using a configuration block.
    - Archive organized by tags and categories.
    - Automatic RSS generation.
    - Automatic Sitemap generation.
    - Offline support.
    - Google Analytics support.
    - Disqus Comments support.
- url: https://gatsby-starter-firebase.netlify.com/
  repo: https://github.com/muhajirdev/gatsby-starter-firebase
  description: A Gatsby + Firebase Starter. With Authentication
  tags:
    - Firebase
    - Client-side App
  features:
    - Eslint Airbnb without semicolon and without .jsx extension
    - Firebase
    - Web App Manifest
- url: http://gatsby-lightbox.416serg.me
  repo: https://github.com/416serg/gatsby-starter-lightbox
  description: Showcasing a custom lightbox implementation using `gatsby-image`
  tags:
    - Portfolio
    - SEO
    - Styling:CSS-in-JS
  features:
    - Features a custom, accessible lightbox with gatsby-image
    - Styled with styled-components using CSS Grid
    - React Helmet for SEO
- url: http://jackbravo.github.io/gatsby-starter-i18n-blog/
  repo: https://github.com/jackbravo/gatsby-starter-i18n-blog
  description: Same as official gatsby-starter-blog but with i18n support
  tags:
    - i18n
    - Blog
  features:
    - Translates site name and bio using .md files
    - No extra libraries needed
- url: https://calpa.me/
  repo: https://github.com/calpa/gatsby-starter-calpa-blog
  description: Blog Template X Contentful, Twitter and Facebook style
  tags:
    - Blog
    - Styling:SCSS
  features:
    - Gatsby v2, faster than faster
    - Not just Contentful content source, you can use any database
    - Custom style
    - Google Analytics
    - Gitalk
    - sitemap
    - React FontAwesome
    - SEO
    - Offline support
    - Web App Manifest
    - Styled using SCSS
    - Page pagination
    - Netlify optimization
- url: https://gatsby-starter-typescript-power-blog.majidhajian.com/
  repo: https://github.com/mhadaily/gatsby-starter-typescript-power-blog
  description: Minimal Personal Blog with Gatsby and TypeScript
  tags:
    - PWA
    - Blog
    - Language:TypeScript
    - Markdown
  features:
    - Mobile-First approach in development
    - TSLint & Prettier
    - Offline support
    - Styled Component implementation
    - Category and Tag for post
    - Dark / Light theme
    - Type Safe by TypeScript
    - Purge CSS
    - Format Safe by TSLint, StyleLint and Prettier with Lint-Staged(Husky)
    - Blog page
    - Syntax highlighting in code blocks
    - Pagination Ready
    - Ready to deploy to GitHub Pages or Netlify
    - Automatic RSS generation
    - Automatic Sitemap generation
- url: https://gatsby-starter-kontent.netlify.com
  repo: https://github.com/Kentico/gatsby-starter-kontent
  description: Gatsby starter site with Kentico Kontent based on default Gatsby starter
  tags:
    - CMS:Headless
    - CMS:Kontent
    - Netlify
  features:
    - Comes with React Helmet for adding site meta tags
    - Includes plugins for offline support out of the box
    - Kentico Kontent integration
- url: https://gatsby-starter-storybook.netlify.com/
  repo: https://github.com/markoradak/gatsby-starter-storybook
  description: Gatsby starter site with Storybook
  tags:
    - Storybook
    - Styling:CSS-in-JS
    - Linting
  features:
    - Gatsby v2 support
    - Storybook v4 support
    - Styled Components v4 support
    - Styled Reset, ESLint, Netlify Conf
- url: https://jamstack-hackathon-starter.netlify.com/
  repo: https://github.com/sw-yx/jamstack-hackathon-starter
  description: A JAMstack app with authenticated routes, static marketing pages, etc. with Gatsby, Netlify Identity, and Netlify Functions
  tags:
    - Netlify
    - Client-side App
  features:
    - Netlify Identity
    - Netlify Functions
    - Static Marketing pages and Dynamic Client-side Authenticated App pages
- url: https://collective.github.io/gatsby-starter-plone/
  repo: https://github.com/collective/gatsby-starter-plone
  description: A Gatsby starter template to build static sites using Plone as the content source
  tags:
    - CMS:Other
    - CMS:Headless
    - SEO
    - PWA
  features:
    - Creates 1-1 copy of source Plone site
    - Auto generated navigation and breadcrumbs
    - Progressive Web App features
    - Optimized for performance
    - Minimal UI and Styling
- url: https://gatsby-tutorial-starter.netlify.com/
  repo: https://github.com/justinformentin/gatsby-v2-tutorial-starter
  description: Simple, modern designed blog with post lists, tags, and easily customizable code.
  tags:
    - Blog
    - Linting
    - PWA
    - SEO
    - Styling:CSS-in-JS
    - Markdown
  features:
    - Blog post listing with image, summary, date, and tags.
    - Post Tags
    - Post List Filtering
    - Typography.js
    - Emotion styling
    - Syntax Highlighting in Code Blocks
    - Gatsby Image
    - Fully Responsive
    - Offline Support
    - Web App Manifest
    - SEO
    - PWA
    - Sitemap generation
    - Schema.org JSON-LD
    - CircleCI Integration
    - Codeclimate Integration
    - Google Analytics
    - Twitter and OpenGraph Tags
    - ESLint
    - Prettier Code Styling
- url: https://avivero.github.io/gatsby-redux-starter/
  repo: https://github.com/AVivero/gatsby-redux-starter
  description: Gatsby starter site with Redux, Sass, Bootstrap, Css Modules and Material Icons
  tags:
    - Redux
    - Styling:SCSS
    - Styling:Bootstrap
    - Styling:Material
    - Linting
  features:
    - Gatsby v2 support
    - Redux support
    - Sass support
    - Bootstrap v4 support
    - Css Modules support
    - ESLint, Prettier
- url: https://gatsby-typescript-boilerplate.netlify.com/
  repo: https://github.com/leachjustin18/gatsby-typescript-boilerplate
  description: Opinionated Gatsby v2 starter with TypeScript.
  tags:
    - Language:TypeScript
    - PWA
    - Styling:SCSS
    - Styling:PostCSS
  features:
    - TSLint with airbnb & prettier configurations
    - Prettier
    - Stylelint
    - Offline support
    - Type Safe by TypeScript
    - Format on commit with Lint-Staged(Husky)
    - Favicon generation
    - Sitemap generation
    - Autoprefixer with browser list
    - CSS nano
    - CSS MQ Packer
    - Lazy load image(s) with plugin sharp
    - Gatsby Image
    - Netlify optimizations
- url: https://danshai.github.io/gatsbyv2-scientific-blog-machine-learning/
  repo: https://github.com/DanShai/gatsbyv2-scientific-blog-machine-learning
  description: Machine learning ready and scientific blog starter
  tags:
    - Blog
    - Linting
  features:
    - Write easly your scientific blog with katex and publish your research
    - Machine learning ready with tensorflowjs
    - Manipulate csv data
    - draw with graph mermaid
    - display charts with chartjs
- url: https://gatsby-tailwind-styled-components.netlify.com/
  repo: https://github.com/muhajirdev/gatsby-tailwind-styled-components-starter
  description: A Gatsby Starter with Tailwind CSS + Styled Components
  tags:
    - Styling:Tailwind
  features:
    - Eslint Airbnb without semicolon and without .jsx extension
    - Offline support
    - Web App Manifest
- url: https://gatsby-starter-mobx.netlify.com
  repo: https://github.com/borekb/gatsby-starter-mobx
  description: MobX + TypeScript + TSLint + Prettier
  tags:
    - Language:TypeScript
    - Linting
    - Testing
  features:
    - Gatsby v2 + TypeScript
    - MobX with decorators
    - Two examples from @mweststrate's Egghead course
    - .editorconfig & Prettier
    - TSLint
    - Jest
- url: https://tender-raman-99e09b.netlify.com/
  repo: https://github.com/amandeepmittal/gatsby-bulma-quickstart
  description: A Bulma CSS + Gatsby Starter Kit
  tags:
    - Styling:Bulma
    - Styling:SCSS
  features:
    - Uses Bulma CSS
    - Sass based Styling
    - Responsive Design
    - Google Analytics Integration
    - Uses Gatsby v2
    - SEO
- url: https://gatsby-starter-notes.netlify.com/
  repo: https://github.com/patricoferris/gatsby-starter-notes
  description: Gatsby starter for creating notes organised by subject and topic
  tags:
    - Markdown
    - Pagination
  features:
    - Create by topic per subject notes that are organised using pagination
    - Support for code syntax highlighting
    - Support for mathematical expressions
    - Support for images
- url: https://gatsby-starter-ttag.netlify.com/
  repo: https://github.com/ttag-org/gatsby-starter-ttag
  description: Gatsby starter with the minimum required to demonstrate using ttag for precompiled internationalization of strings.
  tags:
    - i18n
  features:
    - Support for precompiled string internationalization using ttag and it's babel plugin
- url: https://gatsby-starter-typescript.netlify.com/
  repo: https://github.com/goblindegook/gatsby-starter-typescript
  description: Gatsby starter using TypeScript.
  tags:
    - Markdown
    - Pagination
    - Language:TypeScript
    - PWA
    - Linting
  features:
    - Markdown and MDX
    - Local search powered by Lunr
    - Syntax highlighting
    - Images
    - Styling with Emotion
    - Testing with Jest and react-testing-library
- url: https://gatsby-netlify-cms-example.netlify.com/
  repo: https://github.com/robertcoopercode/gatsby-netlify-cms
  description: Gatsby starter using Netlify CMS
  tags:
    - CMS:Netlify
    - Styling:SCSS
  features:
    - Example of a website for a local developer meetup group
    - NetlifyCMS used for easy data entry
    - Mobile-friendly design
    - Styling done with Sass
    - Gatsby version 2
- url: https://gatsby-typescript-starter-blog.netlify.com/
  repo: https://github.com/frnki/gatsby-typescript-starter-blog
  description: A starter blog for TypeScript-based Gatsby projects with minimal settings.
  tags:
    - Language:TypeScript
    - Blog
  features:
    - TypeScript & TSLint
    - No Styling (No Typography.js)
    - Minimal settings based on official starter blog
- url: https://gatsby-serif.netlify.com/
  repo: https://github.com/jugglerx/gatsby-serif-theme
  description: Multi page/content-type starter using Markdown and SCSS. Serif is a beautiful small business theme for Gatsby. The theme is fully responsive, blazing fast and artfully illustrated.
  tags:
    - Styling:SCSS
    - Markdown
    - Linting
  features:
    - Multiple "content types" for `services`, `team` and `testimonials` using Markdown as the source
    - Graphql query in `gatsby-node.js` using aliases that creates pages and templates by content type based on the folder `src/pages/services`, `src/pages/team`
    - SCSS
    - Responsive design
    - Bootstrap 4 grid and media queries only
    - Responsive menu
    - Royalty free illustrations included
    - SEO titles & meta using `gatsby-plugin-react-helmet`
    - Eslint & Prettier
- url: https://awesome-gatsby-starter.netlify.com/
  repo: https://github.com/South-Paw/awesome-gatsby-starter
  description: Starter with a preconfigured MDX, Storybook and ESLint environment for component first development of your next Gatsby site.
  tags:
    - MDX
    - Markdown
    - Storybook
    - Styling:CSS-in-JS
    - Linting
  features:
    - Gatsby MDX for JSX in Markdown loading, parsing, and rendering of pages
    - Storybook for isolated component development
    - styled-components for CSS-in-JS
    - ESLint with Airbnb's config
    - Prettier integrated into ESLint
    - A few example components and pages with stories and simple site structure
- url: https://santosfrancisco.github.io/gatsby-starter-cv/
  repo: https://github.com/santosfrancisco/gatsby-starter-cv
  description: A simple starter to get up and developing your digital curriculum with Gatsby'
  tags:
    - Styling:CSS-in-JS
    - PWA
    - Onepage
  features:
    - Gatsby v2
    - Based on default starter
    - Google Analytics
    - Web App Manifest
    - SEO
    - Styling with styled-components
    - Responsive Design, optimized for Mobile devices
- url: https://vigilant-leakey-a4f8cd.netlify.com/
  repo: https://github.com/agneym/gatsby-blog-starter
  description: Minimal Blog Starter Template with Styled Components.
  tags:
    - Markdown
    - Styling:CSS-in-JS
    - Blog
  features:
    - Markdown loading, parsing, and rendering of pages
    - Minimal UI for blog
    - Styled-components for CSS-in-JS
    - Prettier added as pre-commit hook
    - Google Analytics
    - Image Optimisation
    - Code Styling and Formatting in markdown
    - Responsive Design
- url: https://inspiring-me-lwz7512.netlify.com/
  repo: https://github.com/lwz7512/gatsby-netlify-identity-starter
  description: Gatsby Netlify Identity Starter with NIW auth support, and content gating, as well as responsive layout.
  tags:
    - Netlify
    - Pagination
  features:
    - Mobile Screen support
    - Privacy control for post content view & profile page
    - User authentication by Netlify Identity Widget/Service
    - Pagination for posts
    - Navigation menu with active status
- url: https://gatsby-starter-event-calendar.netlify.com/
  repo: https://github.com/EmaSuriano/gatsby-starter-event-calendar
  description: Gatsby Starter to display information about events from Google Spreadsheets with Calendars
  tags:
    - Linting
    - Styling:Grommet
    - PWA
    - SEO
    - Google Sheets
  features:
    - Grommet
    - Theming
    - Google Spreadsheet integration
    - PWA
    - A11y
    - SEO
    - Netlify Deployment Friendly
    - ESLint with Airbnb's config
    - Prettier integrated into ESLint
- url: https://gatsby-starter-tech-blog.netlify.com/
  repo: https://github.com/email2vimalraj/gatsby-starter-tech-blog
  description: A simple tech blog starter kit for Gatsby
  tags:
    - Blog
    - Portfolio
  features:
    - Markdown based blog
    - Filter blog posts by Tags
    - Easy customization
    - Using styled components
    - Minimal styles
    - Best scoring by Lighthouse
    - SEO support
    - PWA support
    - Offline support
- url: https://infallible-brown-28846b.netlify.com/
  repo: https://github.com/tylergreulich/gatsby-typescript-mdx-prismjs-starter
  description: Gatsby starter using TypeScript, MDX, Prismjs, and styled-components
  tags:
    - Language:TypeScript
    - Linting
    - Testing
    - Styling:CSS-in-JS
    - MDX
  features:
    - Gatsby v2 + TypeScript
    - Syntax highlighting with Prismjs
    - MDX
    - Jest
    - react-testing-library
    - styled-components
- url: https://hardcore-darwin-d7328f.netlify.com/
  repo: https://github.com/agneym/gatsby-careers-page
  description: A Careers Page for startups using Gatsby
  tags:
    - Markdown
    - Styling:CSS-in-JS
  features:
    - Careers Listing
    - Application Format
    - Markdown for creating job description
    - styled-components
- url: https://saikrishna.me/
  repo: https://github.com/s-kris/gatsby-minimal-portfolio-blog
  description: A minimal portfolio website with blog using Gatsby. Suitable for developers.
  tags:
    - Portfolio
    - Blog
  features:
    - Portfolio Page
    - Timline (Journey) page
    - Minimal
- url: https://gatsby-starter-blog-mdx-demo.netlify.app
  repo: https://github.com/hagnerd/gatsby-starter-blog-mdx
  description: A fork of the Official Gatsby Starter Blog with support for MDX out of the box.
  tags:
    - MDX
    - Blog
  features:
    - MDX
    - Blog
    - RSS Feed
- url: https://gatsby-tailwindcss-sass-starter-demo.netlify.app/
  repo: https://github.com/durianstack/gatsby-tailwindcss-sass-starter
  description: Just another Gatsby Tailwind with SASS starter
  tags:
    - Styling:Tailwind
    - Styling:SCSS
  features:
    - Tailwind, A Utility-First CSS Framework for Rapid UI Development
    - SASS/SCSS
    - Comes with React Helmet for adding site meta tags
    - Includes plugins for offline support out of the box
    - PurgeCSS to shave off unused styles
- url: https://tyra-starter.netlify.com/
  repo: https://github.com/madelyneriksen/gatsby-starter-tyra
  description: A feminine Gatsby Starter Optimized for SEO
  tags:
    - SEO
    - Blog
    - Styling:Other
  features:
    - Integration with Social Media and Mailchimp.
    - Styled with Tachyons.
    - Rich structured data on blog posts for SEO.
    - Pagination and category pages.
- url: https://gatsby-starter-styled.netlify.com/
  repo: https://github.com/gregoralbrecht/gatsby-starter-styled
  description: Yet another simple starter with Styled-System, Typography.js, SEO and Google Analytics.
  tags:
    - Styling:CSS-in-JS
    - PWA
    - SEO
  features:
    - Styled-Components
    - Styled-System
    - Rebass Grid
    - Typography.js to easily set up font styles
    - Google Analytics
    - Prettier, ESLint & Stylelint
    - SEO (meta tags and schema.org via JSON-LD)
    - Offline support
    - Web App Manifest
- url: https://gatsby.ghost.org/
  repo: https://github.com/TryGhost/gatsby-starter-ghost
  description: Build lightning-fast, modern publications with Ghost and Gatsby
  tags:
    - CMS:Headless
    - Blog
  features:
    - Ghost integration with ready to go placeholder content and webhooks support
    - Minimal responsive design
    - Pagination for posts, tags, and authors
    - SEO Friendly Meta
    - JSON-LD Schema
    - OpenGraph structured data
    - Twitter Cards meta
    - Sitemap Generation
    - XML Sitemaps
    - Progressive Web App
    - Offline Support
    - RSS Feed
    - Netlify integration ready to deploy
- url: https://traveler-blog.netlify.com/
  repo: https://github.com/QingpingMeng/gatsby-starter-traveler-blog
  description: A fork of the Official Gatsby Starter Blog to build a travler blog with images support
  tags:
    - Blog
    - PWA
    - SEO
    - Styling:Material
    - Styling:CSS-in-JS
  features:
    - Netlify integration ready to deploy
    - Material UI
    - styled-components
    - GitHub markdown css support
- url: https://create-ueno-app.netlify.com
  repo: https://github.com/ueno-llc/ueno-gatsby-starter
  description: Opinionated Gatsby starter by Ueno.
  tags:
    - Language:TypeScript
    - Styling:SCSS
    - Linting
    - Transitions
  features:
    - GraphQL hybrid
    - SEO friendly
    - GSAP ready
    - Nice Devtools
    - GsapTools
    - Ueno plugins
    - SVG to React component
    - Ueno's TSlint
    - Decorators
- url: https://gatsby-snyung-starter.netlify.com/
  repo: https://github.com/SeonHyungJo/gatsby-snyung-starter
  description: Basic starter template for You
  tags:
    - CMS:Contentful
    - Markdown
    - Linting
    - Pagination
    - Portfolio
    - SEO
    - Styling:SCSS
    - Transitions
  features:
    - SASS/SCSS
    - Add Utterances
    - Nice Pagination
    - Comes with React Helmet for adding site meta tags
    - Create Yout Name Card for writing meta data
- url: https://gatsby-contentstack-starter.netlify.com/
  repo: https://github.com/contentstack/gatsby-starter-contentstack
  description: A Gatsby starter powered by Headless CMS Contentstack.
  tags:
    - CMS:Headless
    - Blog
  features:
    - Includes Contentstack Delivery API for any environment
    - Dynamic content from Contentstack CMS
- url: https://gatsby-craftcms-barebones.netlify.com
  repo: https://github.com/frankievalentine/gatsby-craftcms-barebones
  description: Barebones setup for using Craft CMS and Gatsby locally.
  tags:
    - CMS:Headless
  features:
    - Full setup instructions included
    - Documented to get you set up with Craft CMS quickly
    - Code referenced in repo
- url: https://gatsby-starter-buttercms.netlify.com/
  repo: https://github.com/ButterCMS/gatsby-starter-buttercms
  description: A starter template for spinning up a Gatsby+ ButterCMS site
  tags:
    - Blog
    - SEO
    - CMS:Headless
  features:
    - Fully functioning blog
    - Navigation between posts with a previous/next post button
    - FAQ Knowledge Base
    - CMS Powered Homepage
    - Customer Case Study example marketing pages
- url: https://master.d2f5ek3dnwfe9v.amplifyapp.com/
  repo: https://github.com/dabit3/gatsby-auth-starter-aws-amplify
  description: This Gatsby starter uses AWS Amplify to implement authentication flow for signing up/signing in users as well as protected client side routing.
  tags:
    - AWS
    - Authentication
  features:
    - AWS Amplify
    - Full authentication workflow
    - Registration form
    - Signup form
    - User sign in
- url: https://gatsby-starter.mdbootstrap.com/
  repo: https://github.com/anna-morawska/gatsby-material-design-for-bootstrap
  description: A simple starter which lets you quickly start developing with Gatsby and Material Design For Bootstrap
  tags:
    - Styling:Material
  features:
    - React Bootstrap with Material Design css framework.
    - Free for personal and commercial use
    - Fully responsive
- url: https://frosty-ride-4ff3b9.netlify.com/
  repo: https://github.com/damassi/gatsby-starter-typescript-rebass-netlifycms
  description:
    A Gatsby starter built on top of MDX (React + Markdown), NetlifyCMS (with
    MDX and netlify-cms-backend-fs support -- no need to deploy), TypeScript,
    Rebass for UI, Styled Components, and Jest for testing. Very little visual
    styling has been applied so that you can bring your own :)
  tags:
    - MDX
    - CMS:Netlify
    - Language:TypeScript
    - Styling:Other
    - Styling:CSS-in-JS
    - Testing
  features:
    - MDX - Markdown + React
    - Netlify CMS (with MDX support)
    - Read and write to local file system via netlify-cms-backend-fs
    - TypeScript
    - Rebass
    - Styled Components
    - Jest
- url: https://bluepeter.github.io/gatsby-material-ui-business-starter/
  repo: https://github.com/bluepeter/gatsby-material-ui-business-starter
  description: Beautiful Gatsby Material Design Business Starter
  tags:
    - Styling:Material
  features:
    - Uses the popular, well-maintained Material UI React component library
    - Material Design theme and icons
    - Rotating home page carousel
    - Simple setup without opinionated setup
    - Fully instrumented for successful PROD deployments
    - Stylus for simple CSS
- url: https://example-company-website-gatsby-sanity-combo.netlify.com/
  repo: https://github.com/sanity-io/example-company-website-gatsby-sanity-combo
  description: This examples combines Gatsby site generation with Sanity.io content management in a neat company website.
  tags:
    - CMS:sanity.io
    - CMS:Headless
    - Blog
  features:
    - Out-of-the-box headless CMS
    - Real-time content preview in Development
    - Fast & frugal builds
    - No accidental missing fields/types
    - Full Render Control with Portable Text
    - gatsby-image support
    - Content types for company info, pages, projects, people, and blog posts
- url: https://gatsby-starter-oss.netlify.com/
  repo: https://github.com/robinmetral/gatsby-starter-oss
  description: A Gatsby starter to showcase your open-source projects.
  tags:
    - Portfolio
    - Styling:Theme-UI
    - Styling:CSS-in-JS
    - Onepage
    - PWA
    - SEO
    - Testing
    - Linting
  features:
    - 🐙🐈 Pull your pinned repos from GitHub
    - 👩‍🎤 Style with Emotion
    - ✨ Themeable with Theme UI
    - 🚀 Powered by gatsby-theme-oss
    - 💯 100/100 Lighthouse scores
- url: https://gatsby-starter-docz.netlify.com/
  repo: https://github.com/RobinCsl/gatsby-starter-docz
  description: Simple starter where building your own documentation with Docz is possible
  tags:
    - Documentation
  features:
    - Generate nice documentation with Docz, in addition to generating your normal Gatsby site
    - Document your React components in .mdx files
- url: https://gatsby-starter-santa-fe.netlify.com/
  repo: https://github.com/osogrizz/gatsby-starter-santa-fe
  description: A place for artist or designers to display their creations
  tags:
    - Styling:CSS-in-JS
  features:
    - SEO friendly
    - Built-in Google Fonts support
    - Contact Form
    - Customizable Design Template
- url: https://gatsby-hello-friend.now.sh
  repo: https://github.com/panr/gatsby-starter-hello-friend
  description: A simple starter for Gatsby. That's it.
  tags:
    - Pagination
    - Markdown
    - Blog
    - Portfolio
    - Styling:PostCSS
  features:
    - Dark/light mode, depending on your preferences
    - Great reading experience thanks to Inter font, made by Rasmus Andersson
    - Nice code highlighting thanks to PrismJS
    - Responsive youtube/vimeo etc. videos
    - Elastic menu
    - Fully responsive site
- url: https://lgcolella.github.io/gatsby-starter-developer-blog/
  repo: https://github.com/lgcolella/gatsby-starter-developer-blog
  description: A starter to create SEO-friendly, fast, multilanguage, responsive and highly customizable technical blogs/portfolios with the most common features out of the box.
  tags:
    - Blog
    - Portfolio
    - i18n
  features:
    - Multilanguage posts
    - Pagination and image preview for posts
    - Tags
    - SEO
    - Social share buttons
    - Disqus for comments
    - Highlighting for code syntax in posts
    - Dark and light themes available
    - Various available icon sets
    - RSS Feed
    - Web app manifest
- url: https://gatsby.magicsoup.io/
  repo: https://github.com/magicsoup-io/gatsby-starter-magicsoup
  description: A production ready Gatsby starter using magicsoup.io
  tags:
    - SEO
    - Markdown
    - Styling:CSS-in-JS
    - Testing
  features:
    - Optimized images with gatsby-image.
    - SEO friendly with react-helmet, gatsby-plugin-sitemap and Google Webmaster Tools!
    - Responsive UIs with magicsoup.io/stock.
    - Static content with gatsby-transform-remark or gatsby-transform-json.
    - Convert Markdown to StyledComponents!
    - Webfonts with gatsby-plugin-web-font-loader.
    - SSR ready!
    - Testing with Jest!
- url: https://foxandgeese.github.io/tiny-agency/
  repo: https://github.com/foxandgeese/tiny-agency
  description: Simple Gatsby.js starter that uses material design and that's perfect for tiny agencies.
  tags:
    - Styling:Material
  features:
    - Uses the popular, well-maintained Material UI React component library
    - Material Design theme and icons
    - Simple setup without opinionated setup
    - Fully instrumented for successful PROD deployments
- url: https://gatsby-shopify-starter.netlify.com/
  repo: https://github.com/AlexanderProd/gatsby-shopify-starter
  description: Kick off your next, e-commerce experience with this Gatsby starter. It is based on the default Gatsby starter to be easily modifiable.
  tags:
    - CMS:Headless
    - SEO
    - E-commerce
    - Styling:CSS-in-JS
  features:
    - Shopping Cart
    - Shopify Integration
    - Product Grid
    - Shopify Store Credentials included
    - Optimized images with gatsby-image.
    - SEO
- url: https://gatsby-starter-hello-world-shopify.netlify.app/
  repo: https://github.com/ohduran/gatsby-starter-hello-world-shopify
  description: Boilerplate with the barebones to set up your Shopify Store using Gatsby
  tags:
    - E-commerce
  features:
    - Shopping Cart
    - Shopify Integration
    - Product Grid
    - Shopify Store Credentials included
- url: https://gatejs.netlify.com
  repo: https://github.com/sarasate/gate
  description: API Doc generator inspired by Stripe's API docs
  tags:
    - Documentation
    - Markdown
    - Onepage
  features:
    - API documentation from markdown sources
    - Code samples separated by language
    - Syntax highlighting
    - Everything in a single page
- url: https://hopeful-keller-943d65.netlify.com
  repo: https://github.com/iwilsonq/gatsby-starter-reasonml
  description: Gatsby starter to create static sites using type-safe ReasonML
  tags:
    - Language:Other
    - Blog
    - Styling:CSS-in-JS
  features:
    - Gatsby v2 support
    - bs-platform v4 support
    - Similar to gatsby-starter-blog
- url: https://gatsby-starter-blog-amp-to-pwa.netlify.com/
  repo: https://github.com/tomoyukikashiro/gatsby-starter-blog-amp-to-pwa
  description: Gatsby starter blog with AMP to PWA Strategy
  tags:
    - Blog
    - AMP
    - PWA
  features:
    - Similar to gatsby-starter-blog
    - Support AMP to PWA strategy
- url: https://cvluca.github.io/gatsby-starter-markdown/
  repo: https://github.com/cvluca/gatsby-starter-markdown
  description: Boilerplate for markdown-based website (Documentation, Blog, etc.)
  tags:
    - Markdown
    - Redux
    - Styling:Ant Design
  features:
    - Responsive Web Design
    - Auto generated Sidebar
    - Auto generated Anchor
- url: https://gatsby-starter-wordpress-community.netlify.com/
  repo: https://github.com/pablovila/gatsby-starter-wordpress-community
  description: Starter using gatsby-source-wordpress to display posts and pages from a WordPress site
  tags:
    - CMS:WordPress
    - Styling:Bulma
    - Blog
    - Pagination
  features:
    - Gatsby v2 support
    - Responsive Web Design
    - WordPress support
    - Bulma and Sass Support for styling
    - Pagination logic
- url: https://gatsby-blogger.netlify.com/
  repo: https://github.com/aslammultidots/blogger
  description: A Simple, clean and modern designed blog with firebase authentication feature and easily customizable code.
  tags:
    - Blog
    - Redux
    - Disqus
    - CMS:Contentful
    - Firebase
  features:
    - Minimal and clean white layout.
    - Dynamic content from Contentful.
    - Blog post listing with previews (image + summary) for each blog post.
    - Disqus commenting system for each blog post.
    - Search post with keyword.
    - Firebase for Authentication.
    - Protected Routes with Authorization.
    - Contact form integration.
- url: https://gatsby-starter-styled-components.netlify.com/
  repo: https://github.com/blakenoll/gatsby-starter-styled-components
  description: The Gatsby default starter modified to use styled-components
  tags:
    - Styling:CSS-in-JS
  features:
    - styled-components
    - sticky footer
- url: https://magazine-example.livingdocs.io/
  repo: https://github.com/livingdocsIO/gatsby-magazine-example
  description: This magazine-starter helps you start out with Livingdocs as a headless CMS.
  tags:
    - Blog
    - CMS:Headless
  features:
    - Minimal and clean white layout.
    - Dynamic content from Livingdocs.
    - Built-in component library.
    - Robust template and theme.
- url: https://gatsby-starter-intl.tomekskuta.pl
  repo: https://github.com/tomekskuta/gatsby-starter-intl
  description: Gatsby v2 i18n starter which makes static pages for every locale and detect your browsers lang. i18n with react-intl.
  tags:
    - i18n
    - Testing
  features:
    - static pages for every language
    - detects your browser locale
    - uses react-intl
    - based on Gatsby Default Starter
    - unit tests with Jest
- url: https://cape.netlify.com/
  repo: https://github.com/juhi-trivedi/cape
  description: A Gatsby - CMS:Contentful demo with Netlify.
  tags:
    - Blog
    - Netlify
    - CMS:Contentful
    - Styling:Bootstrap
  features:
    - Fecthing Dynamic content from Contentful.
    - Blog post listing with previews (image + summary) for each blog post.
    - Contact form integration with Netlify.
    - Grid system inspired by Bootstrap.
- url: https://gatsby-starter-infinite-scroll.baobab.fi/
  repo: https://github.com/baobabKoodaa/gatsby-starter-infinite-scroll
  description: Infinite Scroll and Pagination with 10k photos
  tags:
    - Infinite Scroll
    - Pagination
    - Styling:CSS-in-JS
  features:
    - Infinite Scroll (default mode)
    - Pagination (fallback for users without JS)
    - Toggle between these modes in demo
    - Efficient implementation (only fetch the data that's needed, ship initial items with the page instead of fetch, etc.)
- url: https://jodie.lekoarts.de/
  repo: https://github.com/LekoArts/gatsby-starter-portfolio-jodie
  description: Image-heavy photography portfolio with colorful accents & great typography
  tags:
    - Portfolio
    - PWA
    - Transitions
    - Styling:CSS-in-JS
    - Linting
    - Testing
    - Language:TypeScript
  features:
    - Configurable with theming, CSS Grid & a yaml file for navigation
    - Create your projects by editing a yaml file and putting images into a folder
    - Shows your Instagram posts
    - TypeScript
    - Cypress for End-to-End testing
    - react-spring for animations & transitions
    - Uses styled-components + styled-system
    - SEO with Sitemap, Schema.org JSONLD, Tags
    - Responsive images with gatsby-image
- url: https://amazing-jones-e61bda.netlify.com/
  repo: https://github.com/WebCu/gatsby-material-kit-react
  description: Adaptation of Material Kit React to Gatsby
  tags:
    - Styling:Material
  features:
    - 60 Handcrafted Components
    - 4 Customized Plugins
    - 3 Example Pages
- url: https://relaxed-bhaskara-5abd0a.netlify.com/
  repo: https://github.com/LekovicMilos/gatsby-starter-portfolio
  description: Gatsby portfolio starter for creating quick portfolio
  tags:
    - Portfolio
  features:
    - Showcase of portfolio items
    - About me page
- url: https://gatsby-typescript-scss-docker-starter.netlify.com/
  repo: https://github.com/OFranke/gatsby-typescript-scss-docker
  description: Gatsby starter TypeScript, SCSS, Docker
  tags:
    - Language:TypeScript
    - Styling:SCSS
    - Linting
  features:
    - Format & Commit Safe by ESLint, StyleLint and Prettier with Lint-Staged (Husky), optimized for VS Code
    - Typings for scss files are automatically generated
    - Responsiveness from the beginning through easy breakpoint configuration
    - Enforce the DRY principle, no hardcoded and repeated `margin`, `font-size`, `color`, `box-shadow`, `border-radius` ... properties anymore
    - Docker ready - you can run Gatsby dev mode on your machine environment or with docker-compose
- url: https://prismic-i18n.lekoarts.de/
  repo: https://github.com/LekoArts/gatsby-starter-prismic-i18n
  description: Based on gatsby-starter-prismic with Internationalization (i18n) support.
  tags:
    - CMS:Prismic
    - CMS:Headless
    - Styling:CSS-in-JS
    - Linting
    - Blog
    - PWA
    - Testing
    - i18n
  features:
    - Prismic as Headless CMS
    - Uses multiple features of Prismic - Slices, Labels, Relationship fields, Custom Types, Internationalization
    - Emotion for Styling
    - i18n without any third-party libaries
    - Cypress for End-to-End testing
    - Prism.js highlighting
    - Responsive images with gatsby-image
    - Extensive SEO
    - ESLint & Prettier
- url: https://gatsby-starter-landing-page.netlify.com/
  repo: https://github.com/gillkyle/gatsby-starter-landing-page
  description: Single page starter for minimal landing pages
  tags:
    - Onepage
  features:
    - Gatsby image
    - Google Analytics
    - Minimal design
- url: https://thakkaryash94.github.io/gatsby-github-personal-website/
  repo: https://github.com/thakkaryash94/gatsby-github-personal-website
  description: It is a conversion of original GitHub personal website repo which is written in ruby for JS developers. This repository gives you the code you'll need to kickstart a personal website that showcases your work as a software developer. And when you manage the code in a GitHub repository, it will automatically render a webpage with the owner's profile information, including a photo, bio, and repositories.
  tags:
    - Portfolio
    - Onepage
  features:
    - layout config either stacked or sidebar
    - theme dark/light mode
    - post support
- url: https://gatsby-starter-default-intl.netlify.com
  repo: https://github.com/wiziple/gatsby-starter-default-intl
  description: The default Gatsby starter with features of multi-language url routes and browser language detection.
  tags:
    - i18n
  features:
    - Localization (Multilanguage) provided by react-intl.
    - Support automatic redirection based on user's preferred language in browser provided by browser-lang.
    - Support multi-language url routes within a single page component. That means you don't have to create separate pages such as pages/en/index.js or pages/ko/index.js.
    - Based on gatsby-starter-default with least modification.
- url: https://gatsby-starter-julia.netlify.com/
  repo: https://github.com/niklasmtj/gatsby-starter-julia
  description: A minimal blog starter template built with Gatsby
  tags:
    - Markdown
    - Blog
  features:
    - Landingpage
    - Blogoverview
    - Markdown sourcing
    - Estimated reading time
    - Styled component with @emotion
    - Netlify deployment friendly
    - Nunito font as npm module
    - Site meta tags with React Helmet
- url: https://agalp.imedadel.me
  repo: https://github.com/ImedAdel/automatic-gatsbyjs-app-landing-page
  description: Automatically generate iOS app landing page using Gatsby
  tags:
    - Onepage
    - PWA
    - SEO
  features:
    - One Configuration file
    - Automatically generate a landing page for your iOS app
    - List app features
    - App Store and Play Store buttons
    - App screenshot and video preview
    - Easily add social media accounts and contact info in the footer via the site-config.js file.
    - Pick custom Font Awesome icons for the feature list via the site-config.js file.
    - Built using Prettier and Styled-Components
    - Easily integrate Google Analytics by adding your ID to site-config.js file.
- url: https://gatsby-starter-shopify-app.firebaseapp.com/install
  repo: https://github.com/gil--/gatsby-starter-shopify-app
  description: Easily create Serverless Shopify Admin Apps powered by Gatsby and Firebase Functions
  tags:
    - Shopify
    - Firebase
  features:
    - 🗄 Firebase Firestore Realtime DB
    - ⚡️ Serverless Functions API layer (Firebase Functions)
    - 💼 Admin API (Graphql) Serverless Proxy
    - 🎨 Shopify Polaris (AppProvider, etc.)
    - 💰 Application Charge Logic (30 days) with variable trial duration
    - 📡 Webhook Validation & Creation
    - 🔑 GDPR Ready (Including GDPR Webhooks)
    - 🏗 CircleCI Config for easy continuous deployments to Firebase
- url: https://gatsby-starter-paperbase.netlify.com/
  repo: https://github.com/willcode4food/gatsby-starter-paperbase
  description: A Gatsby starter that implements the Paperbase Premium Theme from MaterialUI
  tags:
    - Styling:Material
    - Styling:CSS-in-JS
  features:
    - MaterialUI Paperbase theme in Gatsby!
    - Create professional looking admin tools and dashboards
    - Responsive Design
    - MaterialUI Paper Components
    - MaterialUI Tab Components
- url: https://gatsby-starter-devto.netlify.com/
  repo: https://github.com/geocine/gatsby-starter-devto
  description: A Gatsby starter template that leverages the Dev.to API
  tags:
    - Blog
    - Styling:CSS-in-JS
  features:
    - Blog post listing with previews (image + summary) for each blog post
- url: https://gatsby-starter-framer-x.netlify.com/
  repo: https://github.com/simulieren/gatsby-starter-framer-x
  description: A Gatsby starter template that is connected to a Framer X project
  tags:
    - Language:TypeScript
  features:
    - TypeScript support
    - Easily work in Gatsby and Framer X at the same time
- url: https://gatsby-firebase-hosting.firebaseapp.com/
  repo: https://github.com/bijenkorf-james-wakefield/gatsby-firebase-hosting-starter
  description: A starter with configuration for Firebase Hosting and Cloud Build deployment.
  tags:
    - Firebase
    - Linting
  features:
    - Linting with ESLint
    - Jest Unit testing configuration
    - Lint-staged on precommit hook
    - Commitizen for conventional commit messages
    - Configuration for Firebase hosting
    - Configuration for Cloud Build deployment
    - Clear documentation to have your site deployed on Firebase behind SSL in no time!
- url: https://lewis-gatsby-starter-blog.netlify.com/
  repo: https://github.com/lewislbr/lewis-gatsby-starter-blog
  description: A simple custom Gatsby starter template to start a new blog or personal website.
  tags:
    - Blog
    - Styling:CSS-in-JS
    - Markdown
    - Portfolio
    - SEO
  features:
    - Blog post listing with summary preview for each blog post.
    - Automatically creates blog pages from Markdown files.
    - CSS in JS with styled-components.
    - Optimized images.
    - Offline capabilities.
    - Auto-generated sitemap and robots.txt.
- url: https://gatsby-starter-stripe.netlify.com/
  repo: https://github.com/brxck/gatsby-starter-stripe
  description: A minimal starter to create a storefront with Gatsby, Stripe, & Netlify Functions.
  tags:
    - Stripe
    - E-commerce
    - Styling:None
  features:
    - Statically generate based on Stripe inventory
    - Dynamically update with live inventory & availability data
    - Checkout powered by Stripe
    - Serverless functions interact with Stripe API
    - Shopping cart persisted in local storage
    - Responsive images with gatsby-image
- url: https://www.jannikbuschke.de/gatsby-antd-docs/
  repo: https://github.com/jannikbuschke/gatsby-antd-docs
  description: A template for documentation websites
  tags:
    - Documentation
    - Language:TypeScript
    - Styling:Ant Design
    - Markdown
    - MDX
  features:
    - Markdown
    - MDX with mdxjs
    - Syntax highlighting with prismjs
    - Anchors
    - Sidebar
    - Sitecontents
    - Landingpage
- url: https://gatsby-starter.haezl.at
  repo: https://github.com/haezl/gatsby-starter-haezl
  description: A lightweight, mobile first blog starter with infinite scroll and Material-UI design for Gatsby.
  tags:
    - Blog
    - Language:TypeScript
    - Linting
    - Styling:CSS-in-JS
    - Styling:Material
    - Markdown
    - PWA
  features:
    - Landing Page
    - Portfolio section
    - Blog post listing with a preview for each post
    - Infinite scroll instead of next and previous buttons
    - Blog posts generated from Markdown files
    - About Page
    - Responsive Design
    - PWA (Progressive Web App) support
    - MobX
    - Customizable
- url: https://gatsby-starter-fine.netlify.com/
  repo: https://github.com/toboko/gatsby-starter-fine
  description: A mutli-response and light, mobile first blog starter with columns layout and Seo optimization.
  tags:
    - Blog
    - Markdown
    - Portfolio
    - SEO
  features:
    - Blog
    - Portfolio section
    - Customizable
    - Markdown
    - Optimized images
    - Sitemap Page
    - Seo Ready
- url: https://ugglr.github.io/gatsby-clean-portfolio/
  repo: https://github.com/ugglr/gatsby-clean-portfolio
  description: A clean themed Software Engineer Portfolio site, showcasing soft skills on the front page, features project card showcases, about page. Responsive through react-bootstrap components together with custom CSS style sheets. SEO configured, just need to add google analytics tracking code.
  tags:
    - Portfolio
    - SEO
    - Styling:Bootstrap
  features:
    - Resume
    - CV
    - google analytics
    - easy favicon swap
    - Gatsby SEO plugin
    - Clean layout
    - White theme
    - grid using react-bootstrap
    - bootstrap4 classes available
    - font-awesome Library for icons
    - Portfolio site for developers
    - custom project cards
    - easily extendable to include blog page
    - Responsive design
- url: https://gatsby-documentation-starter.netlify.com/
  repo: https://github.com/whoisryosuke/gatsby-documentation-starter
  description: Automatically generate docs for React components using MDX, react-docgen, and Gatsby
  tags:
    - Documentation
    - MDX
    - SEO
  features:
    - Parses all React components (functional, stateful, even stateless!) for JS Docblocks and Prop Types.
    - MDX - Write your docs in Markdown and include React components using JSX!
    - Lightweight (only what you need)
    - Modular (easily fits in any React project!)
    - Props table component
    - Customizable sidebar navigation
    - Includes SEO plugins Google Analytics, Offline, Manifest, Helmet.
- url: http://gatsby-absurd.surge.sh/
  repo: https://github.com/ajayns/gatsby-absurd
  description: A Gatsby starter using illustrations from https://absurd.design/
  tags:
    - Onepage
    - Styling:CSS-in-JS
  features:
    - Uses surreal illustrations from absurd.design.
    - Landing page structure split into sections
    - Basic UX/UX elements ready. navbar, smooth scrolling, faqs, theming
    - Convenient image handling and data separation
- url: https://gatsby-starter-quiz.netlify.com/
  repo: https://github.com/raphadeluca/gatsby-starter-quiz
  description: Create rich quizzes with Gatsby & Mdx. No need of database or headless CMS. Manage your data directly in your Mdx file's frontmatter and write your content in the body. Customize your HTML tags, use react components from a library or write your owns. Navigation will be automatically created between each question.
  tags:
    - MDX
  features:
    - Data quiz in the frontmatter
    - Rich customizable content with MDX
    - Green / Red alert footer on user's answer
    - Navigation generated based on the index of each question
- url: https://gatsby-starter-accessibility.netlify.com/
  repo: https://github.com/benrobertsonio/gatsby-starter-accessibility
  description: The default Gatsby starter with powerful accessibility tools built-in.
  tags:
    - Storybook
    - Linting
  features:
    - 🔍 eslint-plugin-jsx-a11y for catching accessibility issues while authoring code
    - ✅ lint:staged for adding a pre-commit hook to catch accessibility linting errors
    - 📣 react-axe for console reporting of accessibility errors in the DOM during development
    - 📖 storybook setup for accessibility reporting on individual components
- url: https://gatsby-theme-ggt-material-ui-blog.netlify.com/
  repo: https://github.com/avatar-kaleb/gatsby-starter-ggt-material-ui-blog
  description: Starter material-ui blog utilizing a Gatsby theme!
  tags:
    - Blog
    - MDX
  features:
    - Uses MDX with Gatsby theme for quick and easy set up
    - Material-ui design with optional config passed into the theme options
    - Gradient background with sitemap, rss feed, and offline capabilities
- url: https://gatsby-starter-blog-typescript.netlify.com/
  repo: https://github.com/gperl27/Gatsby-Starter-Blog-Typescript
  description: Gatsby starter blog with TypeScript
  tags:
    - Blog
    - Language:TypeScript
    - Styling:CSS-in-JS
  features:
    - Includes all features that come with Gatsby's official starter blog
    - TypeScript for type-safety out of the box
    - Styled components in favor of inline styles
    - Transition Link for nice page transitions
    - Type definitions from GraphQL schema (with code generation)
- url: https://gatsby-starter-sass.netlify.com/
  repo: https://github.com/colbyfayock/gatsby-starter-sass
  description: A Gatsby starter with Sass and no assumptions!
  tags:
    - Styling:SCSS
  features:
    - Sass stylesheets to manage your CSS (SCSS flavored)
    - Simple, minimal base setup to get started
    - No baked in configurations or assumptions
- url: https://billyjacoby.github.io/gatsby-react-bootstrap-starter/
  repo: https://github.com/billyjacoby/gatsby-react-bootstrap-starter
  description: Gatsby starter with react-bootstrap and react-icons
  tags:
    - Styling:Bootstrap
    - Styling:SCSS
  features:
    - SASS stylesheets to make styling components easy
    - Sample navbar that sticks to the top of the page on scroll
    - Includes react-icons to make adding icons to your app super simple
- url: https://gatsbystartermdb.netlify.com
  repo: https://github.com/jjcav84/mdbreact-gatsby-starter
  description: Gatsby starter built with MDBootstrap React free version
  tags:
    - Styling:Bootstrap
  features:
    - Material Design, Bootstrap, and React
    - Contact form and Google Map components
    - Animation
    - documentation and component library can be found at mdboostrap's website
- url: https://gatsby-starter-primer.netlify.com/
  repo: https://github.com/thomaswangio/gatsby-starter-primer
  description: A Gatsby starter featuring GitHub Primer Design System and React components
  tags:
    - Styling:Other
    - Styling:CSS-in-JS
    - SEO
    - Landing Page
  features:
    - Primer React Components
    - Styled Components
    - Gatsby Image
    - Better SEO component with appropriate OG image and appropriate fallback meta tags
- url: https://pranshuchittora.github.io/gatsby-material-boilerplate
  repo: https://github.com/pranshuchittora/gatsby-material-boilerplate
  description: A simple starter to get up and developing quickly with Gatsby in material design
  tags:
    - Styling:Material
  features:
    - Material design
    - Sass/SCSS
    - Tags
    - Categories
    - Google Analytics
    - Offline support
    - Web App Manifest
    - SEO
- url: https://anubhavsrivastava.github.io/gatsby-starter-hyperspace
  repo: https://github.com/anubhavsrivastava/gatsby-starter-hyperspace
  description: Single page starter based on the Hyperspace site template, with landing, custom and Elements(Component) page
  tags:
    - HTML5UP
    - Styling:SCSS
    - Onepage
    - Landing Page
  features:
    - Designed by HTML5 UP
    - Simple one page site that’s perfect for personal portfolios
    - Fully Responsive
    - Styling with SCSS
    - Offline support
    - Web App Manifest
- url: https://anubhavsrivastava.github.io/gatsby-starter-identity
  repo: https://github.com/anubhavsrivastava/gatsby-starter-identity
  description: Single page starter based on the Identity site template by HTML5 up, suitable for one page portfolio.
  tags:
    - HTML5UP
    - Styling:SCSS
    - Onepage
    - Landing Page
    - PWA
  features:
    - Designed by HTML5 UP
    - Simple one page personal portfolio
    - Fully Responsive
    - Styling with SCSS
    - Offline support
    - Web App Manifest
- url: https://hopeful-ptolemy-cd840b.netlify.com/
  repo: https://github.com/tonydiaz/gatsby-landing-page-starter
  description: A simple landing page starter for idea validation using material-ui. Includes email signup form and pricing section.
  tags:
    - Styling:Material
    - Landing Page
  features:
    - SEO
    - Mailchimp integration
    - Material-UI components
    - Responsive
    - Pricing section
    - Benefits section
    - Email signup form
    - Easily configurable
    - Includes standard Gatsby starter features
- url: https://anubhavsrivastava.github.io/gatsby-starter-aerial
  repo: https://github.com/anubhavsrivastava/gatsby-starter-aerial
  description: Single page starter based on the Aerial site template by HTML5 up, suitable for one page personal page.
  tags:
    - HTML5UP
    - Styling:SCSS
    - Onepage
    - Landing Page
    - PWA
  features:
    - Designed by HTML5 UP
    - Simple one page personal portfolio
    - Fully Responsive
    - Styling with SCSS
    - Offline support
    - Web App Manifest
- url: https://anubhavsrivastava.github.io/gatsby-starter-eventually
  repo: https://github.com/anubhavsrivastava/gatsby-starter-eventually
  description: Single page starter based on the Eventually site template by HTML5 up, suitable for upcoming product page.
  tags:
    - HTML5UP
    - Styling:SCSS
    - Landing Page
    - PWA
  features:
    - Designed by HTML5 UP
    - Fully Responsive
    - Styling with SCSS
    - Offline support
    - Web App Manifest
- url: https://jovial-jones-806326.netlify.com/
  repo: https://github.com/GabeAtWork/gatsby-elm-starter
  description: An Elm-in-Gatsby integration, based on gatsby-plugin-elm
  tags:
    - Language:Other
  features:
    - Elm language integration
- url: https://anubhavsrivastava.github.io/gatsby-starter-readonly
  repo: https://github.com/anubhavsrivastava/gatsby-starter-readonly
  description: Single page starter based on the ReadOnly site template by HTML5 up, with landing and Elements(Component) page
  tags:
    - HTML5UP
    - Onepage
    - Styling:SCSS
    - Landing Page
    - PWA
  features:
    - Designed by HTML5 UP
    - Fully Responsive
    - Styling with SCSS
    - Offline support
    - Web App Manifest
- url: https://anubhavsrivastava.github.io/gatsby-starter-prologue
  repo: https://github.com/anubhavsrivastava/gatsby-starter-prologue
  description: Single page starter based on the Prologue site template by HTML5 up, for portfolio pages
  tags:
    - HTML5UP
    - Onepage
    - Styling:SCSS
    - Portfolio
    - PWA
  features:
    - Designed by HTML5 UP
    - Fully Responsive
    - Styling with SCSS
    - Offline support
    - Web App Manifest
- url: https://gatsby-london.netlify.com
  repo: https://github.com/ImedAdel/gatsby-london
  description: A custom, image-centric theme for Gatsby.
  tags:
    - Portfolio
    - Blog
    - Styling:PostCSS
  features:
    - Post thumbnails in the homepage
    - Built with PostCSS
    - Made for image-centeric portfolios
    - Based on London for Ghost
- url: https://anubhavsrivastava.github.io/gatsby-starter-overflow
  repo: https://github.com/anubhavsrivastava/gatsby-starter-overflow
  description: Single page starter based on the Overflow site template by HTML5 up, with landing and Elements(Component) page
  tags:
    - HTML5UP
    - Onepage
    - Styling:SCSS
    - Portfolio
    - PWA
  features:
    - Designed by HTML5 UP
    - Fully Responsive
    - Image Gallery
    - Styling with SCSS
    - Offline support
    - Web App Manifest
- url: https://cosmicjs.com/apps/gatsby-agency-portfolio/demo
  repo: https://github.com/cosmicjs/gatsby-agency-portfolio
  description: Static Webpage for displaying your agencies skills and past work.  Implements 4 sections for displaying information about your company, A home page, information about services, projects, and the people in your organization.
  tags:
    - Blog
    - Portfolio
    - CMS:Cosmic
  features:
    - Landing Page
    - Home
    - Services
    - Projects
    - People
- url: https://cosmicjs.com/apps/gatsby-localization-app-starter/demo
  repo: https://github.com/cosmicjs/gatsby-localization-app-starter
  description: A localized Gatsby starter application powered by Cosmic.
  tags:
    - CMS:Cosmic
    - i18n
  features:
    - Gatsby localization starter app
- url: https://cosmicjs.com/apps/gatsby-docs/demo
  repo: https://github.com/cosmicjs/gatsby-docs-app
  description: Be able to view and create documentation using Gatsby and Cosmic. Leveraging the speed and high powered APIs of the Gatsby framework and the simplicity and scalability of Cosmic.
  tags:
    - CMS:Cosmic
    - Documentation
  features:
    - manage docs in static web file format for zippy delivery
- url: https://cosmicjs.com/apps/gatsby-ecommerce-website/demo
  repo: https://github.com/a9kitkumar/Gatsby-Ecommerce
  description: A localized Gatsby starter application powered by Cosmic.
  tags:
    - CMS:Cosmic
    - E-commerce
  features:
    - Stores products, orders using Cosmic as a database and a server
- url: https://harshil1712.github.io/gatsby-starter-googlesheets/
  repo: https://github.com/harshil1712/gatsby-starter-googlesheets
  description: A starter using Google Sheets as data source
  tags:
    - Google Sheets
    - SEO
    - Blog
  features:
    - Uses Google Sheets for data
    - Easily configurable
- url: https://the-plain-gatsby.netlify.com/
  repo: https://github.com/wangonya/the-plain-gatsby
  description: A simple minimalist starter for your personal blog.
  tags:
    - Blog
    - Markdown
  features:
    - Minimalist design
    - Next and previous blog post navigation
    - About page
    - Markdown support
- url: https://gatsby-starter-blockstack.openintents.org
  repo: https://github.com/friedger/gatsby-starter-blockstack
  description: A starter using Blockstack on client side
  tags:
    - Authentication
  features:
    - Uses Blockstack
    - Client side app
- url: https://anubhavsrivastava.github.io/gatsby-starter-multiverse
  repo: https://github.com/anubhavsrivastava/gatsby-starter-multiverse
  description: Single page starter based on the Multiverse site template by HTML5 up, with landing and Elements(Component) page
  tags:
    - HTML5UP
    - Onepage
    - Styling:SCSS
    - Portfolio
    - PWA
  features:
    - Designed by HTML5 UP
    - Fully Responsive
    - Image Gallery
    - Styling with SCSS
    - Offline support
    - Web App Manifest
- url: https://anubhavsrivastava.github.io/gatsby-starter-highlights
  repo: https://github.com/anubhavsrivastava/gatsby-starter-highlights
  description: Single page starter based on the Highlights site template by HTML5 up, with landing and Elements(Component) page
  tags:
    - HTML5UP
    - Onepage
    - Styling:SCSS
    - Portfolio
    - PWA
  features:
    - Designed by HTML5 UP
    - Fully Responsive
    - Image Gallery
    - Styling with SCSS
    - Offline support
    - Web App Manifest
- url: https://gatsby-starter-material-business-markdown.netlify.com/
  repo: https://github.com/ANOUN/gatsby-starter-material-business-markdown
  description: A clean, modern starter for businesses using Material Design Components
  tags:
    - Blog
    - Markdown
    - PWA
    - Styling:Material
    - Styling:SCSS
  features:
    - Minimal, Modern Business Website Design
    - Material Design Components
    - MDC React Components
    - MDC Theming
    - Blog
    - Home Page
    - Contact Page
    - Contact Form
    - About Page
    - Mobile-First approach in development
    - Fully Responsive
    - Markdown
    - PWA
- url: https://gatsby-starter-default-typescript.netlify.com/
  repo: https://github.com/andykenward/gatsby-starter-default-typescript
  description: Starter Default TypeScript
  tags:
    - Language:TypeScript
  features:
    - TypeScript
    - Typing generation for GraphQL using GraphQL Code Generator
    - Comes with React Helmet for adding site meta tags
    - Based on Gatsby Starter Default
- url: http://gatsbyhoney.davshoward.com/
  repo: https://github.com/davshoward/gatsby-starter-honey
  description: A delicious baseline for Gatsby (v2).
  tags:
    - Styling:PostCSS
    - SEO
  features:
    - Gatsby v2
    - SEO (including robots.txt, sitemap generation, automated yet customisable metadata, and social sharing data)
    - Google Analytics
    - PostCSS support
    - Developer environment variables
    - Accessibility support
    - Based on Gatsby Starter Default
- url: https://material-ui-starter.netlify.com/
  repo: https://github.com/dominicabela/gatsby-starter-material-ui
  description: This starter includes Material UI boilerplate and configuration files along with the standard Gatsby configuration files. It provides a starting point for developing Gatsby apps with the Material UI framework.
  tags:
    - SEO
    - Styling:Material
  features:
    - Material UI Framework
    - Roboto Typeface (self hosted)
    - SEO
    - Offline Support
    - Based on Gatsby Default Starter
- url: https://developer-diary.netlify.com/
  repo: https://github.com/willjw3/gatsby-starter-developer-diary
  description: A blog template created with web developers in mind. Totally usable right out of the box, but minimalist enough to be easily modifiable.
  tags:
    - Blog
    - Markdown
    - Pagination
    - SEO
  features:
    - Ready to go - Blog author name, author image, etc,... can be easily added using a config file
    - Blog posts created as markdown files
    - Gatsby v.2
    - Mobile responsive
    - Pagination
    - Category and tag pages
    - Social media sharing icons in each post
    - Icons from React Icons (Font Awesome, Devicons, etc,...)
    - Beautiful tech-topic tags to attach to your web-development-related blog posts
    - Developer-relevant social media icon links, including GitHub, Stack Overflow, and freeCodeCamp
- url: https://anubhavsrivastava.github.io/gatsby-starter-paradigmshift
  repo: https://github.com/anubhavsrivastava/gatsby-starter-paradigmshift
  description: Single page starter based on the Paradigm Shift site template by HTML5 up, with landing and Elements(Component) page
  tags:
    - HTML5UP
    - Onepage
    - Styling:SCSS
    - Portfolio
    - PWA
  features:
    - Designed by HTML5 UP
    - Fully Responsive
    - Image Gallery
    - Styling with SCSS
    - Offline support
    - Web App Manifest
- url: https://dazzling-heyrovsky-62d4f9.netlify.com/
  repo: https://github.com/s-kris/gatsby-starter-medium
  description: A Gatsby starter blog as close as possible to medium.
  tags:
    - Markdown
    - Styling:CSS-in-JS
  features:
    - Careers Listing
    - Mobile Responsive
- url: https://gatsby-personal-starter-blog.netlify.com
  repo: https://github.com/thomaswangio/gatsby-personal-starter-blog
  description: Gatsby starter for personal blogs! Blog configured to run at /blog and with Netlify CMS and gatsby-remark-vscode.
  tags:
    - Blog
    - Markdown
    - Styling:CSS-in-JS
    - CMS:Netlify
  features:
    - Netlify CMS
    - VSCode syntax highlighting
    - Styled Components
- url: https://anubhavsrivastava.github.io/gatsby-starter-phantom
  repo: https://github.com/anubhavsrivastava/gatsby-starter-phantom
  description: Single page starter based on the Phantom site template by HTML5 up, with landing, generic and Elements(Component) page
  tags:
    - HTML5UP
    - Onepage
    - Styling:SCSS
    - PWA
  features:
    - Designed by HTML5 UP
    - Fully Responsive
    - Styling with SCSS
    - Offline support
    - Web App Manifest
- url: https://gatsby-starter-internationalized.ack.ee/
  repo: https://github.com/AckeeCZ/gatsby-starter-internationalized
  description: A simple starter for fully internationalized websites, including route internationalization.
  tags:
    - i18n
  features:
    - internationalized page content - via react-intl
    - internationalized routes - via language configuration
    - lightweight - includes only internationalization code
    - LocalizedLink - built-in link component handling route generation
    - LanguageSwitcher - built-in language switcher component
- url: https://gatsby-starter-bee.netlify.com/
  repo: https://github.com/JaeYeopHan/gatsby-starter-bee
  description: A simple starter for blog with fresh UI.
  tags:
    - Blog
    - Netlify
    - Disqus
    - SEO
  features:
    - Code highlight with Fira Code font
    - Emoji (emojione)
    - Social share feature (Twitter, Facebook)
    - Comment feature (disqus, utterances)
    - Sponsor service (Buy-me-a-coffee)
    - CLI Tool
- url: https://hasura.io/learn/graphql/react/introduction/
  repo: https://github.com/hasura/gatsby-gitbook-starter
  description: A starter to generate docs/tutorial websites based on GitBook theme.
  tags:
    - Documentation
    - MDX
    - Markdown
    - SEO
  features:
    - Write in Markdown / MDX and generate responsive documentation/tutorial web apps
    - Fully Configurable
    - Syntax highlighting with Prismjs
    - Code diffing with +/-
    - Google Analytics Integration
    - SEO Tags with MDX frontmatter
    - Edit on GitHub button
    - Fully Customisable with rich embeds using React in MDX.
    - Search integration with Algolia
- url: https://gatsby-starter-blog-with-lunr.netlify.com/
  repo: https://github.com/lukewhitehouse/gatsby-starter-blog-with-lunr
  description: Building upon Gatsby's blog starter with a Lunr.js powered Site Search.
  tags:
    - Blog
    - Search
  features:
    - Same as the official starter blog
    - Integration with Lunr.js
- url: https://rg-portfolio.netlify.com/
  repo: https://github.com/rohitguptab/rg-portfolio
  description: Kick-off your Portfolio website with RG-Portfolio gatsby starter. We have used Gatsby + Contentful.
  tags:
    - Portfolio
    - CMS:Contentful
    - PWA
    - Blog
    - SEO
    - Disqus
    - Gallery
    - Landing Page
    - Markdown
    - Netlify
    - Styling:Bootstrap
  features:
    - Blogs listing with each blog post.
    - Contact form with Email notification using formspree.io.
    - Photos and Blogs page listing.
    - Different types of sections like About, Service, Blogs, Work, Testimonials, Photos, and contact.
    - All settings manage from contentful for example Header Menu, Homepage sections, blogs, and photos, etc.
    - Social share in blog details pages with comment ( Disqus ).
    - PWA
- url: https://oneshopper.netlify.com
  repo: https://github.com/rohitguptab/OneShopper
  description: This Starter is created for e-commerce site with Gatsby + Contentful and snipcart
  tags:
    - E-commerce
    - CMS:Contentful
    - Blog
    - SEO
    - Disqus
  features:
    - Blog post listing with previews for each blog post.
    - Store page listing all the Products and includes features like Rating, Price, Checkout, More then one Product images with tabbing.
    - Contact form with Email notification.
    - Index pages design with Latest Post, Latest Blog, Deal of week and Banner.
- url: https://anubhavsrivastava.github.io/gatsby-starter-spectral
  repo: https://github.com/anubhavsrivastava/gatsby-starter-spectral
  description: Single page starter based on the Spectral site template by HTML5 up, with landing, Generic and Elements(Component) page
  tags:
    - HTML5UP
    - Onepage
    - Styling:SCSS
    - Portfolio
    - PWA
  features:
    - Designed by HTML5 UP
    - Fully Responsive
    - Styling with SCSS
    - Offline support
    - Web App Manifest
- url: https://anubhavsrivastava.github.io/gatsby-starter-directive
  repo: https://github.com/anubhavsrivastava/gatsby-starter-directive
  description: Single page starter based on the Directive site template by HTML5 up, with landing and Elements(Component) page
  tags:
    - HTML5UP
    - Onepage
    - Styling:SCSS
    - Portfolio
    - PWA
  features:
    - Designed by HTML5 UP
    - Fully Responsive
    - Styling with SCSS
    - Offline support
    - Web App Manifest
- url: https://histaff.io/
  repo: https://github.com/histaff/website-static
  description: It's a beautiful starter static website which useful plugins based on Gatsby
  tags:
    - Styling:SCSS
    - Landing Page
    - Onepage
  features:
    - Fully Responsive
    - Styling with SCSS
    - Very similar to gatsby-starter-netlify-cms, slightly more configurable (e.g. set site-title in gatsby-config) with Bootstrap/Bootswatch instead of bulma
    - LocalizedLink - built-in link component handling route generation
- url: https://gatsby-kea-starter.netlify.com/
  repo: https://github.com/benjamin-glitsos/gatsby-kea-starter
  description: Gatsby starter with redux and sagas made simpler by the Kea library
  tags:
    - Redux
  features:
    - The Kea library makes redux and sagas extremely simple and concise
- url: https://anubhavsrivastava.github.io/gatsby-starter-solidstate
  repo: https://github.com/anubhavsrivastava/gatsby-starter-solidstate
  description: Single page starter based on the Solid State site template by HTML5 up, with landing, Generic and Elements(Component) page
  tags:
    - HTML5UP
    - Onepage
    - Styling:SCSS
    - Portfolio
    - PWA
  features:
    - Designed by HTML5 UP
    - Fully Responsive
    - Styling with SCSS
    - Offline support
    - Web App Manifest
- url: https://yellowcake.netlify.com/
  repo: https://github.com/thriveweb/yellowcake
  description: A starter project for creating lightning-fast websites with Gatsby v2 and Netlify-CMS v2 + Uploadcare integration.
  tags:
    - CMS:Netlify
    - Netlify
    - Blog
    - SEO
  features:
    - Uploadcare
    - Netlify Form
    - Category list (with navigation)
    - Featured post
    - Next and prev post
    - SEO component
- url: https://anubhavsrivastava.github.io/gatsby-starter-fractal
  repo: https://github.com/anubhavsrivastava/gatsby-starter-fractal
  description: Single page starter based on the Fractal site template by HTML5 up, with landing and Elements(Component) page
  tags:
    - HTML5UP
    - Onepage
    - Styling:SCSS
    - Portfolio
    - PWA
  features:
    - Designed by HTML5 UP
    - Fully Responsive
    - Styling with SCSS
    - Offline support
    - Web App Manifest
- url: https://minimal-gatsby-ts-starter.netlify.com/
  repo: https://github.com/TheoBr/minimal-gatsby-typescript-starter
  description: Minimal TypeScript Starter
  tags:
    - Language:TypeScript
  features:
    - TypeScript
    - ESLint + optional rule enforcement with Husky
    - Prettier
    - Netlify ready
    - Minimal
- url: https://gatsby-typescript-starter-default.netlify.com/
  repo: https://github.com/RobertoMSousa/gatsby-typescript-starter-default
  description: Simple Gatsby starter using TypeScript and eslint instead of outdated tslint.
  tags:
    - Language:TypeScript
    - SEO
    - Linting
  features:
    - Comes with React Helmet for adding site meta tags
    - Includes plugins for offline support out of the box
    - TypeScript
    - Prettier & eslint to format & check the code
- url: https://gatsby-starter-carraway.netlify.com/
  repo: https://github.com/endymion1818/gatsby-starter-carraway
  description: a Gatsby starter theme with Accessibility features, TypeScript, Jest, some basic UI elements, and a CircleCI pipeline
  tags:
    - Language:TypeScript
    - Pagination
    - Search
    - Testing
  features:
    - Paginated post archive
    - Site search with Lunr.js
    - Categories and category archive pages
    - Minimal CSS defaults using styled-components, including system font stack
    - Some fundamental Accessibility features including tabbable navigation & "Skip to content" link
    - UI elements including multi-column layout using CSS Grid (with float fallback), header component with logo, basic navigation & search and a footer with 3-column layout, logo and 2 menu areas
    - TypeScript & Testing including some sensible TypeScript defaults, tests with @testing-library/react, pre-commit and pre-push hooks. Set up includes enums for repeating values such as font & background colours
    - Setup for a CircleCI pipeline so you can run the above tests in branches before merging to master
    - Markdown posts _and_ pages (pages don't appear in the post archive)
- url: https://www.quietboy.net
  repo: https://github.com/zhouyuexie/gatsby-starter-quiet
  description: Gatsby out of the box blog, use TypeScript and highly customized style.
  tags:
    - Language:TypeScript
    - Styling:SCSS
    - SEO
    - Linting
    - RSS
    - Pagination
    - PWA
  features:
    - TypeScript
    - TsLint & Prettier
    - Tag list
    - Custom page layout
    - Switch the dark mode according to the system theme
    - Scss
    - Pagination
- url: https://compassionate-morse-5204bf.netlify.com/
  repo: https://github.com/deamme/gatsby-starter-prismic-resume
  description: Gatsby Resume/CV page with Prismic integration
  tags:
    - CMS:Prismic
    - CMS:Headless
    - Styling:CSS-in-JS
    - Onepage
    - Linting
  features:
    - One-page resume/CV
    - Prismic as Headless CMS
    - Emotion for styling
    - Uses multiple features of Prismic - Slices, Labels, Custom Types
    - ESLint & Prettier
- url: https://anubhavsrivastava.github.io/gatsby-starter-resume
  repo: https://github.com/anubhavsrivastava/gatsby-starter-resume
  description: Single page starter based on the Resume site template by startbootstrap for resume/portfolio page
  tags:
    - Onepage
    - Styling:SCSS
    - PWA
  features:
    - Designed by startbootstrap
    - Fully Responsive
    - Styling with SCSS
    - Offline support
    - Web App Manifest
- url: https://gatsby-starter-typescript-jest.netlify.com/
  repo: https://github.com/denningk/gatsby-starter-typescript-jest
  description: Barebones Gatsby starter with TypeScript, Jest, GitLab-CI, and other useful configurations
  tags:
    - Language:TypeScript
    - Testing
    - AWS
    - Linting
    - SEO
  features:
    - All components from default Gatsby starter converted to TypeScript
    - Jest testing configured for TypeScript with ts-jest
    - Detailed guide on how to deploy using AWS S3 buckets included in README
    - .gitlab-ci.yml file with blanks that can be customized for any Gatsby project
    - Configurations for EditorConfig, Prettier, and ESLint (for TypeScript)
- url: https://gatsby-starter-apollo.smakosh.com/app/
  repo: https://github.com/smakosh/gatsby-apollo-starter
  description: Gatsby Apollo starter - with client side routing
  tags:
    - Client-side App
    - SEO
    - Styling:CSS-in-JS
  features:
    - Apollo provider & Client side routing
    - Eslint/Prettier configured
    - Easy to customize
    - Nice project structure
    - Flex Grid components easy to customize
- url: https://portfolio.smakosh.com/
  repo: https://github.com/smakosh/gatsby-portfolio-dev
  description: A portfolio for developers
  tags:
    - Portfolio
    - SEO
    - Netlify
    - Onepage
    - Styling:CSS-in-JS
  features:
    - Eslint/Prettier configured
    - Scores 100% on a11y / Performance / PWA / SEO
    - PWA (desktop & mobile)
    - Easy to customize
    - Nice project structure
    - Amazing illustrations by Undraw.co
    - Tablet & mobile friendly
    - Continuous deployment with Netlify
    - A contact form protected by Google Recaptcha
    - Can be deployed with one click
    - Functional components with Recompose React Hooks! ready to migrate to React hooks!
    - Fetches your GitHub pinned projects with most stars (You could customize this if you wish)
- url: https://github.com/smakosh/gatsby-airtable-starter
  repo: https://github.com/smakosh/gatsby-airtable-starter
  description: Gatsby Airtable starter
  tags:
    - SEO
    - Netlify
    - Client-side App
    - Styling:CSS-in-JS
  features:
    - Static content fetched from Airtable
    - Dynamic content with CRUD operations with Airtable REST API
    - Well structured files/folders
    - Custom React Hooks
    - Custom Helpers instead of using third party libraries
    - Dynamic & Static containers
    - Global state management ready with useReducer & useContext
    - Dummy auth but ready to add real requests
- url: https://github.com/smakosh/gatsby-app-starter-rest-api
  repo: https://github.com/smakosh/gatsby-app-starter-rest-api
  description: Gatsby REST API starter
  tags:
    - Authentication
    - Client-side App
    - Styling:CSS-in-JS
  features:
    - Dynamic content with CRUD operations with a REST API
    - Well structured files/folders
    - Custom React Hooks
    - Auth with a JWT approach
    - Custom Helpers instead of using third party libraries
    - Dynamic containers
    - Global state management ready with useReducer & useContext
- url: https://gatsbyjs-starter-tailwindplay.appseed.us/
  repo: https://github.com/app-generator/gatsbyjs-starter-tailwindplay
  description: A Gatsby v2 starter styled using Tailwind, a utility-first CSS framework. Uses Purgecss to remove unused CSS.
  tags:
    - Styling:Tailwind
  features:
    - Based on gatsby-starter-tailwind
    - Tailwind CSS Framework
    - Removes unused CSS with Purgecss
- url: https://act-labs.github.io/
  repo: https://github.com/act-labs/gatsby-starter-act-blog
  description: Gatsby starter for blog/documentation using MDX, Ant Design, gatsby-plugin-combine.
  tags:
    - Blog
    - Documentation
    - Styling:Ant Design
    - Markdown
    - MDX
    - SEO
  features:
    - Posts and snippets;
    - SEO component;
    - Ant Design UI components;
    - Markdown and MDX for pages;
    - A customized webpack and babel configuration, for complex profecianal web apps with node.js, Jest tests, etc;
    - Progressively build more and more complex pages using gatsby-plugin-combine.
- url: https://gatsby-ghub.netlify.com/resume-book/
  repo: https://github.com/dwyfrequency/gatsby-ghub
  description: A resume builder app with authenticated routes, static marketing pages, and dynamic resume creation
  tags:
    - Authentication
    - Netlify
    - Client-side App
  features:
    - Netlify Identity
    - Static Marketing pages and Dynamic Client-side Authenticated App pages
    - SEO component
    - Apollo GraphQL (client-side)
- url: https://lewis-gatsby-starter-i18n.netlify.com
  repo: https://github.com/lewislbr/lewis-gatsby-starter-i18n
  description: A simple custom Gatsby starter template to start a new multilanguage website.
  tags:
    - i18n
    - Styling:CSS-in-JS
    - Portfolio
    - SEO
  features:
    - Automatically detects user browser language.
    - CSS in JS with styled-components.
    - Optimized images.
    - Offline capabilities.
    - Auto-generated sitemap and robots.txt.
- url: https://gatsby-snipcart-starter.netlify.com/
  repo: https://github.com/issydennis/gatsby-snipcart
  description: A simple e-commerce shop built using Gatsby and Snipcart.
  tags:
    - E-commerce
    - Styling:CSS-in-JS
    - Markdown
  features:
    - Minimal design to allow for simple customisation.
    - Snipcart integration provides an easy-to-use shopping cart and checkout.
    - Individual product pages with custom fields.
    - Products defined using markdown.
    - Styled components.
    - Gatsby image for optimised product images.
- url: https://anubhavsrivastava.github.io/gatsby-starter-stylish
  repo: https://github.com/anubhavsrivastava/gatsby-starter-stylish
  description: Single page starter based on the Stylish Portfolio site template by startbootstrap for portfolio page
  tags:
    - Onepage
    - Portfolio
    - Styling:SCSS
    - PWA
  features:
    - Designed by startbootstrap
    - Fully Responsive
    - Styling with SCSS
    - Offline support
    - Web App Manifest
- url: https://lewis-gatsby-starter-basic.netlify.com
  repo: https://github.com/lewislbr/lewis-gatsby-starter-basic
  description: A simple custom basic Gatsby starter template to start a new website.
  tags:
    - Styling:CSS-in-JS
    - SEO
  features:
    - Bare-bones starter.
    - CSS in JS with styled-components.
    - Optimized images.
    - Offline capabilities.
    - Auto-generated sitemap and robots.txt.
- url: https://myclicks.netlify.com/
  repo: https://github.com/himali-patel/MyClicks
  description: A simple Gatsby starter template to create portfolio website with contentful and Netlify.
  tags:
    - Blog
    - Netlify
    - CMS:Contentful
    - Styling:Bootstrap
    - Disqus
    - SEO
  features:
    - Fecthing Dynamic content from Contentful.
    - Blog post listing with previews, disqus implementation and social sharing for each blog post.
    - Contact form integration with Netlify.
    - Portfolio Result Filteration according to Category.
    - Index pages design with Recent Blogs and Intagram Feed.
- url: https://gatsby-starter-typescript-graphql.netlify.com
  repo: https://github.com/spawnia/gatsby-starter-typescript-graphql
  description: A Gatsby starter with typesafe GraphQL using TypeScript
  tags:
    - Language:TypeScript
    - Linting
    - Portfolio
    - Styling:CSS-in-JS
  features:
    - Type safety with TypeScript
    - Typesafe GraphQL with graphql-code-generator
    - ESLint with TypeScript support
    - Styling with styled-components
- url: https://gatsby-tailwind-serif.netlify.com/
  repo: https://github.com/windedge/gatsby-tailwind-serif
  description: A Gatsby theme based on gatsby-serif-theme, rewrite with Tailwind CSS.
  tags:
    - Styling:Tailwind
    - Markdown
  features:
    - Based on gatsby-serif-theme
    - Tailwind CSS Framework
    - Removes unused CSS with Purgecss
    - Responsive design
    - Suitable for small business website
- url: https://mystifying-mclean-5c7fce.netlify.com
  repo: https://github.com/renvrant/gatsby-mdx-netlify-cms-starter
  description: An extension of the default starter with Netlify CMS and MDX support.
  tags:
    - MDX
    - Markdown
    - Netlify
    - CMS:Netlify
    - Styling:None
  features:
    - MDX and Netlify CMS support
    - Use React components in Netlify CMS Editor and other markdown files
    - Allow editors to choose a page template
    - Replace HTML tags with React components upon rendering Markdown, enabling design systems
    - Hide pages from being editable by the CMS
    - Minimal and extensible
- url: https://gatsby-airtable-advanced-starter.marcomelilli.com
  repo: https://github.com/marcomelilli/gatsby-airtable-advanced-starter
  description: A Gatsby Starter Blog using Airtable as backend
  tags:
    - Airtable
    - Blog
    - Styling:None
  features:
    - Dynamic content from Airtable
    - Does not contain any UI frameworks
    - Tags
    - Categories
    - Authors
    - Disqus
    - Offline support
    - Web App Manifest
    - SEO
- url: https://contentful-starter.netlify.com/
  repo: https://github.com/algokun/gatsby_contentful_starter
  description: An Awesome Starter Kit to help you get going with Contentful and Gatsby
  tags:
    - Blog
    - CMS:Contentful
    - CMS:Headless
  features:
    - Bare-bones starter.
    - Dynamic content from Contentful CMS
    - Ready made Components
    - Responsive Design
    - Includes Contentful Delivery API for production build
- url: https://gatsby-simple-blog.thundermiracle.com
  repo: https://github.com/thundermiracle/gatsby-simple-blog
  description: A gatsby-starter-blog with overreacted looking and tags, breadcrumbs, disqus, i18n, eslint supported
  tags:
    - i18n
    - Blog
    - Netlify
    - Linting
    - Disqus
    - Testing
  features:
    - Easily Configurable
    - Tags
    - Breadcrumbs
    - Tags
    - Disqus
    - i18n
    - ESLint
    - Jest
- url: https://anubhavsrivastava.github.io/gatsby-starter-grayscale
  repo: https://github.com/anubhavsrivastava/gatsby-starter-grayscale
  description: Single page starter based on the Grayscale site template by startbootstrap for portfolio page
  tags:
    - Onepage
    - Portfolio
    - Styling:SCSS
    - PWA
  features:
    - Designed by startbootstrap
    - Fully Responsive
    - Styling with SCSS
    - Offline support
    - Web App Manifest
- url: https://gatsby-all-in.netlify.com
  repo: https://github.com/Gherciu/gatsby-all-in
  description: A starter that includes the most popular js libraries, already pre-configured and ready for use.
  tags:
    - Linting
    - Netlify
    - Styling:Tailwind
  features:
    - Tailwind CSS Framework
    - Antd UI Framework pre-configured
    - Redux for managing state
    - Eslint and Stylelint to enforce code style
- url: http://demo.nagui.me
  repo: https://github.com/kimnagui/gatsby-starter-nagui
  description: A Gatsby starter that full responsive blog.
  tags:
    - Blog
    - AWS
    - Pagination
    - SEO
    - Styling:CSS-in-JS
  features:
    - Tags & Categorys.
    - Pagination.
    - Show Recent Posts for category.
    - Styled-Components.
    - Mobile-First CSS.
    - Syntax highlighting in code blocks using PrismJS(Dracula).
    - Google Analytics.
    - Deploy AWS S3.
- url: https://anubhavsrivastava.github.io/gatsby-starter-newage
  repo: https://github.com/anubhavsrivastava/gatsby-starter-newage
  description: Single page starter based on the new age site template by startbootstrap for portfolio page/Mobile app launch
  tags:
    - Onepage
    - Portfolio
    - Styling:SCSS
    - PWA
  features:
    - Designed by startbootstrap
    - Fully Responsive
    - Styling with SCSS
    - Offline support
    - Web App Manifest
- url: https://gatsby-starter-krisp.netlify.com/
  repo: https://github.com/algokun/gatsby-starter-krisp
  description: A minimal, clean and responsive starter built with gatsby
  tags:
    - Styling:Bootstrap
    - Onepage
    - Portfolio
    - Netlify
    - Markdown
  features:
    - Styled-Components.
    - Mobile-First CSS.
    - Responsive Design, optimized for Mobile devices
- url: https://gatsby-datocms-starter.netlify.com/
  repo: https://github.com/brohlson/gatsby-datocms-starter
  description: An SEO-friendly DatoCMS starter with styled-components, page transitions, and out-of-the-box blog post support.
  tags:
    - CMS:DatoCMS
    - Styling:CSS-in-JS
    - Blog
    - Portfolio
    - SEO
  features:
    - Page Transitions
    - Blog Post Template
    - Sitemap & Robots.txt generation
- url: https://elemental.netlify.com/
  repo: https://github.com/akzhy/gatsby-starter-elemental
  description: A highly customizable portfolio starter with grid support.
  tags:
    - Blog
    - Portfolio
    - SEO
  features:
    - Highly Customizable
    - Portfolio Template
    - Blog Post Template
    - SEO Friendly
- url: https://gatsby-starter-apollo.netlify.com/
  repo: https://github.com/piducancore/gatsby-starter-apollo-netlify
  description: This project is an easy way to start developing fullstack apps with Gatsby and Apollo Server (using Netlify Lambda functions). For developing we use Netlify Dev to bring all of this magic to our local machine.
  tags:
    - Netlify
  features:
    - Apollo Client
    - Apollo Server running on Netlify functions
    - Netlify Dev for local development
- url: https://gatsby-starter-blog-and-portfolio.netlify.com/
  repo: https://github.com/alisalahio/gatsby-starter-blog-and-portfolio
  description: Just gatsby-starter-blog, with portfolio section added
  tags:
    - Blog
    - Portfolio
  features:
    - Basic setup for a full-featured blog
    - Basic setup for a portfolio
    - Support for an RSS feed
    - Google Analytics support
    - Automatic optimization of images in Markdown posts
    - Support for code syntax highlighting
    - Includes plugins for easy, beautiful typography
    - Includes React Helmet to allow editing site meta tags
    - Includes plugins for offline support out of the box
- url: https://www.attejuvonen.fi
  repo: https://github.com/baobabKoodaa/blog
  description: Blog with all the Bells and Whistles
  tags:
    - Blog
    - Infinite Scroll
    - Pagination
    - SEO
    - Markdown
  features:
    - Write blog posts into Markdown files (easy to format and content will not be married to any platform).
    - Expandable
    - Responsive and streamlined design.
    - Blazing fast UX
    - Autogenerated tracedSVG image placeholders are stylized to create a smooth look and transition as the image loads without the page jumping around.
    - Posts organized by tags.
    - Teasers of posts are generated to front page with infinite scroll which gracefully degrades into pagination.
    - Allow readers to be notified of updates with RSS feed and email newsletter.
    - Contact Form.
- url: https://novela.narative.co
  repo: https://github.com/narative/gatsby-starter-novela
  description: Welcome to Novela, the simplest way to start publishing with Gatsby.
  tags:
    - Blog
    - MDX
    - Portfolio
    - Pagination
    - SEO
  features:
    - Beautifully Designed
    - Multiple Homepage Layouts
    - Toggleable Light and Dark Mode
    - Simple Customization with Theme UI
    - Highlight-to-Share
    - Read Time and Progress
    - MDX support and inline code
    - Accessibility in Mind
- url: https://gatsby-starter-fashion-portfolio.netlify.com/
  repo: https://github.com/shobhitchittora/gatsby-starter-fashion-portfolio
  description: A Gatsby starter for a professional and minimal fashion portfolio.
  tags:
    - Blog
    - Client-side App
    - Landing Page
    - Portfolio
    - Styling:Other
  features:
    - A minimal and simple starter for your fashion portfolio
    - No need for any CMS, work with all your data and images locally.
    - Separate components for different pages and grid
    - Uses gatsby-image to load images
    - Built using the old school CSS.
- url: https://gatsby-theme-profile-builder.netlify.com/
  repo: https://github.com/ashr81/gatsby-theme-profile-builder
  description: Simple theme to build your personal portfolio and publish your articles using Contentful CMS.
  tags:
    - Landing Page
    - Portfolio
    - Styling:CSS-in-JS
    - Blog
    - CMS:Contentful
  features:
    - Mobile Screen support
    - Out of the box support with Contentful CMS for articles.
    - Toggleable Light and Dark Mode
    - Profile image with links to your GitHub and Twitter.
- url: https://prist.marguerite.io/
  repo: https://github.com/margueriteroth/gatsby-prismic-starter-prist
  description: A light-themed starter powered by Gatsby v2 and Prismic to showcase portfolios and blogs.
  tags:
    - Blog
    - CMS:Prismic
    - Landing Page
    - Netlify
    - Portfolio
    - SEO
    - Styling:CSS-in-JS
  features:
    - Landing page with customizable Hero, Portfolio preview, and About component
    - Emotion styled components
    - Blog layout and pages
    - Portfolio layout and pages
    - Google Analytics
    - Mobile ready
- url: https://demos.simplecode.io/gatsby/crafty/
  repo: https://github.com/simplecode-io/gatsby-crafty-theme
  description: SEO-friendly, fast, and fully responsive Gatsby starter with minimal plugins, utilizing JSON files as a content source.
  tags:
    - SEO
    - Portfolio
    - CMS:Other
    - Styling:Other
  features:
    - Beautiful and simple design
    - 100/100 Google Lighthouse score
    - SEO Optimized
    - Includes header/footer/sidebar (on Mobile)
    - CSS based sidebar
    - CSS based Modals
    - Content is fetched from JSON Files
    - Only one extra plugin from default Gatsby starter
- url: https://gatsby-starter-profile-site.netlify.com/
  repo: https://github.com/Mr404Found/gatsby-starter-profile-site
  description: A minimal and clean starter build with gatsby.
  tags:
    - Landing Page
    - Netlify
    - Portfolio
    - SEO
    - Styling:CSS-in-JS
  features:
    - Simple Design
    - Made by Sumanth
- url: https://the404blog.netlify.com
  repo: https://github.com/algokun/the404blog
  description: An Awesome Starter Blog to help you get going with Gatsby and Markdown
  tags:
    - Blog
    - Markdown
    - Search
    - Styling:CSS-in-JS
  features:
    - Bare-bones starter.
    - Dynamic content with Markdown
    - Ready made Components
    - Responsive Design
    - Includes Search Feature.
    - Syntax Highlight in Code.
    - Styling in Bootstrap
- url: https://gatsby-starter-unicorn.netlify.com/
  repo: https://github.com/algokun/gatsby_starter_unicorn
  description: An Awesome Starter Blog to help you get going with Gatsby and Markdown
  tags:
    - Blog
    - Markdown
    - Styling:CSS-in-JS
  features:
    - Bare-bones starter.
    - Dynamic content with Markdown
    - Ready made Components
    - Responsive Design
    - Syntax Highlight in Code.
- url: https://gatsby-starter-organization.netlify.com/
  repo: https://github.com/geocine/gatsby-starter-organization
  description: A Gatsby starter template for organization pages. Using the Gatsby theme "@geocine/gatsby-theme-organization"
  tags:
    - Styling:CSS-in-JS
    - Landing Page
    - Portfolio
    - Onepage
  features:
    - React Bootstrap styles
    - Theme UI and EmotionJS CSS-in-JS
    - A landing page with all your organization projects, configurable through a YML file.
    - Configurable logo, favicon, organization name and title
- url: https://gatsby-starter-interviews.netlify.com/
  repo: https://github.com/rmagon/gatsby-starter-interviews
  description: A Gatsby starter template for structured Q&A or Interview sessions
  tags:
    - SEO
    - Blog
    - Styling:SCSS
  features:
    - Minimalist design for interviews
    - Beautifully presented questions and answers
    - Option to read all answers to a specific question
    - Share interview on social channels
    - All content in simple json files
- url: https://gatsby-starter-photo-book.netlify.com/
  repo: https://github.com/baobabKoodaa/gatsby-starter-photo-book
  description: A Gatsby starter for sharing photosets.
  tags:
    - Gallery
    - Infinite Scroll
    - Pagination
    - Transitions
  features:
    - Gallery with auto-generated thumbnails are presented on CSS Grid with infinite scroll.
    - Beautiful "postcard" view for photos with fullscreen toggle.
    - Both views are responsive with minimal whitespace and polished UX.
    - Many performance optimizations for image delivery (both by Gatsby & way beyond what Gatsby can do).
- url: https://gatsby-typescript-scss-starter.netlify.com/
  repo: https://github.com/GrantBartlett/gatsby-typescript-starter
  description: A simple starter project using TypeScript and SCSS
  tags:
    - Language:TypeScript
    - Styling:SCSS
    - SEO
  features:
    - Pages and components are classes.
    - A skeleton SCSS project added with prefixing
- url: https://portfolio-by-mohan.netlify.com/
  repo: https://github.com/algokun/gatsby_starter_portfolio
  description: An Official Starter for Gatsby Tech Blog Theme
  tags:
    - SEO
    - Blog
  features:
    - Styling using Styled-Components
    - Search using ElasticLunr
    - Theme by gatsby-tech-blog-theme
    - Deployed in Netlify
- url: https://brevifolia-gatsby-forestry.netlify.com/
  repo: https://github.com/kendallstrautman/brevifolia-gatsby-forestry
  description: A minimal starter blog built with Gatsby & Forestry CMS
  tags:
    - CMS:Forestry.io
    - Blog
    - Markdown
    - Styling:SCSS
  features:
    - Blog post listing with previews (image + summary) for each blog post
    - Minimalist, responsive design & typography
    - Create new markdown posts dynamically
    - Configured to work automatically with Forestry CMS
    - Customizable 'info' page
    - Simple layout & scss architecture, easily extensible
- url: https://gatsby-firebase-starter.netlify.com/
  repo: https://github.com/ovidiumihaibelciug/gatsby-firebase-starter
  description: Starter / Project Boilerplate for Authentication and creating Dynamic pages from collections with Firebase and Gatsby.js
  tags:
    - Firebase
    - SEO
    - Styling:SCSS
    - Authentication
    - PWA
  features:
    - Authentication with Firebase
    - Programmatically create pages from a firestore collection
    - Protected Routes with Authorization
    - Email verification
    - Includes React Helmet to allow editing site meta tags
    - Includes plugins for offline support out of the box
- url: https://gatsby-typescript-minimal.netlify.com/
  repo: https://github.com/benbarber/gatsby-typescript-minimal
  description: A minimal, bare-bones TypeScript starter for Gatsby
  tags:
    - Language:TypeScript
    - Styling:CSS-in-JS
    - SEO
  features:
    - Bare-bones starter
    - TypeScript
    - TSLint
    - Prettier
    - Styled Components
    - Sitemap Generation
    - Google Analytics
- url: https://agility-gatsby-starter-gatsbycloud.netlify.com
  repo: https://github.com/agility/agility-gatsby-starter
  description: Get started with Gatsby and Agility CMS using a minimal blog.
  tags:
    - CMS:Agility CMS
    - Blog
    - SEO
  features:
    - A bare-bones starter Blog to get you off and running with Agility CMS and Gatsby.
- url: https://gatsby-starter-dot.netlify.com/
  repo: https://github.com/chronisp/gatsby-starter
  description: Gatsby Starter for creating portfolio & blog.
  tags:
    - Blog
    - CMS:Headless
    - CMS:Contentful
    - Netlify
    - Portfolio
    - Redux
    - SEO
    - Styling:Material
  features:
    - Extensible & responsive design using Material UI (palette, typography & breakpoints configuration)
    - Blog integration with Contentful CMS (GraphQL queries)
    - Redux (connect actions & props easily using custom HOF)
    - Support for Netlify deployment
    - SEO
    - Prettier code styling
- url: https://johnjkerr.github.io/gatsby-creative/
  repo: https://github.com/JohnJKerr/gatsby-creative
  description: Gatsby implementation of the Start Bootstrap Creative template
  tags:
    - Gallery
    - Portfolio
    - Styling:Bootstrap
    - Styling:SCSS
  features:
    - Start Bootstrap Creative template converted to React/Gatsby
    - React Scrollspy used to track page position
    - React Bootstrap used to create modal portfolio carousel
    - GitHub Actions deployment to GitHub Pages demonstrated
- url: https://bonneville.netlify.com/
  repo: https://github.com/bagseye/bonneville
  description: A starter blog template for Gatsby
  tags:
    - Blog
    - SEO
  features:
    - Extensible & responsive design
    - Blog integration
    - SEO
- url: https://gatsby-starter-i18next-sanity.netlify.com/en
  repo: https://github.com/johannesspohr/gatsby-starter-i18next-sanity
  description: A basic starter which integrates translations with i18next and localized sanity input.
  tags:
    - i18n
    - CMS:sanity.io
  features:
    - Showcases advanced i18n techniques with i18next and sanity.io
    - Correct URLs for the languages (language in the path, translated slugs)
    - Multilanguage content from sanity
    - Snippets translation
    - Optimized bundle size (don't ship all translations at once)
    - Alternate links to other languages
    - Sitemap with language information
    - Localized 404 pages
- url: https://gatsby-skeleton.netlify.com/
  repo: https://github.com/msallent/gatsby-skeleton
  description: Gatsby starter with TypeScript and all sort of linting
  tags:
    - Language:TypeScript
    - Styling:CSS-in-JS
    - SEO
  features:
    - TypeScript
    - Styled-Components
    - ESLint
    - Prettier
    - Stylelint
    - SEO
- url: https://nehalem.netlify.com/
  repo: https://github.com/nehalist/gatsby-starter-nehalem
  description: A starter for the Gatsby Nehalem Theme
  tags:
    - Blog
    - Language:TypeScript
    - Markdown
    - Search
    - SEO
  features:
    - Fully responsive
    - Highly optimized (Lighthouse score ~400)
    - SEO optimized (with open graph, Twitter Card, JSON-LD, RSS and sitemap)
    - Syntax highlighting
    - Search functionality
    - Multi navigations
    - Static pages
    - Fully typed with TypeScript
    - Tagging
    - Theming
    - Customizable
- url: https://gatsby-starter-headless-wp.netlify.com
  repo: https://github.com/crock/gatsby-starter-headless-wordpress
  description: A starter Gatsby site to quickly implement a site for headless WordPress
  tags:
    - Blog
    - CMS:Headless
    - CMS:WordPress
  features:
    - New Header
    - Responsive
    - Sidebar that displays recent blog posts
- url: https://gatsby-advanced-blog-starter.netlify.com
  repo: https://github.com/aman29271/gatsby-advanced-blog-starter
  description: A pre-built Gatsby Starter Tech-blog
  tags:
    - Blog
    - Markdown
  features:
    - Highly Optimised
    - Image optimised with blur-up effect
    - Responsive
    - Code  highlighting
    - tagging
    - Sass compiled
- url: https://anubhavsrivastava.github.io/gatsby-starter-casual
  repo: https://github.com/anubhavsrivastava/gatsby-starter-casual
  description: Multi page starter based on the Casual site template by startbootstrap for portfolio
  tags:
    - Onepage
    - Styling:SCSS
    - PWA
  features:
    - Designed by startbootstrap
    - Fully Responsive
    - Styling with SCSS
    - Offline support
    - Web App Manifest
- url: https://gatsby-starter-ts-hello-world.netlify.com
  repo: https://github.com/hdorgeval/gatsby-starter-ts-hello-world
  description: TypeScript version of official hello world
  tags:
    - Language:TypeScript
  features:
    - TypeScript
    - ESLint
    - Type checking
    - no boilerplate
    - Great for advanced users
    - VSCode ready
- url: https://grommet-file.netlify.com/
  repo: https://github.com/metinsenturk/gatsby-starter-grommet-file
  description: Grommet-File is made with Grommet V2 and a blog starter
  tags:
    - Blog
    - Markdown
    - SEO
    - Portfolio
    - Styling:Grommet
  features:
    - Responsive Design
    - Pagination
    - Page creation
    - Content is Markdown files
    - Google Analytics
    - Grommet V2 User Interface
    - Support for RSS feed
    - SEO friendly
    - Mobile and responsive
    - Sitemap & Robots.txt generation
    - Optimized images with gatsby-image
- url: https://gatsby-wordpress-typescript-scss-blog.netlify.com/
  repo: https://github.com/sagar7993/gatsby-wordpress-typescript-scss-blog
  description: A Gatsby starter template for a WordPress blog, built using TypeScript, SCSS and Ant Design
  tags:
    - Blog
    - CMS:WordPress
    - CMS:Headless
    - Language:TypeScript
    - Pagination
    - PWA
    - SEO
    - Portfolio
    - Styling:SCSS
  features:
    - TypeScript for type-safe code
    - Source content from WordPress CMS
    - Auto generated Pagination for your WordPress Posts
    - Auto generated Navigation for next and previous post at the end Post
    - Auto generated pages for tags and categories sourced from WordPress
    - SCSS stylesheets
    - PWA with offline support
    - Ant Design for UI components and theming
    - Jest and Enzyme Testing framework support for snapshots and unit tests.
    - Responsive Design
    - Google Analytics
    - Comments using Staticman
    - Images within WordPress post/page content downloaded to static folder and transformed to webp format during build
    - Social widgets
    - Instagram feed of any profile (no API token needed)
    - Pinterest pin-it button on hovering on images (no API token needed)
    - Twitter timeline and follow button (no API token needed)
    - Facebook timeline and like button (no API token needed)
    - SEO friendly
    - Web app manifest
    - Mobile optimized and responsive
    - Sitemap.xml & Robots.txt generation
    - Optimized images with gatsby-image
    - Git pre-commit and pre-push hooks using Husky
    - TSLint formatting
    - Highly optimized with excellent lighthouse audit score
- url: https://gatsby-starter-typescript-deluxe.netlify.com/
  repo: https://github.com/gojutin/gatsby-starter-typescript-deluxe
  description: A Gatsby starter with TypeScript, Storybook, Styled Components, Framer Motion, Jest, and more.
  tags:
    - Language:TypeScript
    - Styling:CSS-in-JS
    - Storybook
    - SEO
    - Linting
    - Testing
  features:
    - TypeScript for type-safe code.
    - Styled-Components for all your styles.
    - Framer Motion for awesome animations.
    - gatsby-image and gatsby-transformer-sharp for optimized images.
    - gatsby-plugin-manifest + SEO component for an SEO-friendly PWA.
    - Storybook with add-ons for showing off your awesome components.
    - Jest and React Testing library for snapshots and unit tests.
    - ESLint (with TSLint and Prettier) to make your code look its best.
    - React Axe and React A11y for accessibility so that your site is awesome for everyone.
- url: https://gatsby-markdown-blog-starter.netlify.com/
  repo: https://github.com/ammarjabakji/gatsby-markdown-blog-starter
  description: Gatsby v2 starter for creating a markdown blog. Based on Gatsby Advanced Starter.
  tags:
    - Blog
    - Markdown
    - SEO
    - PWA
  features:
    - Gatsby v2 support
    - Responsive Design
    - Pagination
    - Content is Markdown files
    - Google Analytics
    - Support for RSS feed
    - SEO friendly
    - Sitemap & Robots.txt generation
    - Sass support
    - Css Modules support
    - Web App Manifest
    - Offline support
    - htaccess support
    - Typography.js
    - Integration with Social Media
- url: https://gatsby-starter-bloomer-db0aaf.netlify.com
  repo: https://github.com/zlutfi/gatsby-starter-bloomer
  description: Barebones starter website with Bloomer React components for Bulma.
  tags:
    - PWA
    - Styling:Bulma
    - Styling:SCSS
  features:
    - Bloomer React Commponents
    - Bulma CSS Framework
    - Uses SCSS for styling
    - Font Awesome Support
    - Progressive Web App
- url: https://gatsby-starter-mdbreact.netlify.com
  repo: https://github.com/zlutfi/gatsby-starter-mdbreact
  description: Barebones starter website with Material Design Bootstrap React components.
  tags:
    - PWA
    - Styling:Bootstrap
    - Styling:Material
    - Styling:SCSS
  features:
    - MDBReact React Commponents
    - Bootstrap CSS Framework with Material Design Bootstrap styling
    - Uses SCSS for styling
    - Font Awesome Support
    - Progressive Web App
- url: https://gatsby-starter-ts-pwa.netlify.com/
  repo: https://github.com/markselby9/gatsby-starter-typescript-pwa
  description: The default Gatsby starter fork with TypeScript and PWA support added
  tags:
    - Language:TypeScript
    - PWA
  features:
    - Minimum changes based on default starter template for TypeScript and PWA
    - Added TypeScript support with eslint and tsc check
    - Support GitHub Actions CI/CD workflow (beta)
- url: https://iceberg-gatsby-multilang.netlify.com/
  repo: https://github.com/diogorodrigues/iceberg-gatsby-multilang
  description: Gatsby multi-language starter. Internationalization / i18n without third party plugins or packages for Posts and Pages. Different URLs dependending on the language. Focused on SEO, PWA, Image Optimization, Styled Components and more. This starter is also integrate with Netlify CMS to manage all pages, posts and images.
  tags:
    - Blog
    - CMS:Headless
    - CMS:Netlify
    - i18n
    - Netlify
    - Markdown
    - Pagination
    - PWA
    - SEO
    - Styling:CSS-in-JS
  features:
    - Translations by using GraphQL, hooks and context API
    - Content in markdown for pages and posts in different languages
    - General translations for any content
    - Creation of menu by using translations and GraphQL
    - Netlify CMS to manage all pages, posts and images
    - Styled Components to styles
    - All important seetings for speedy and optimized images
    - Blog Posts list with pagination
    - Focus on SEO
    - PWA
- url: https://flexible-gatsby.netlify.com/
  repo: https://github.com/wangonya/flexible-gatsby
  description: A simple and clean theme for Gatsby
  tags:
    - Blog
    - Markdown
  features:
    - Google Analytics
    - Simple design
    - Markdown support
- url: https://gatsby-starter-leaflet.netlify.com/
  repo: https://github.com/colbyfayock/gatsby-starter-leaflet
  description: A Gatsby starter with Leafet!
  tags:
    - Landing Page
    - Linting
    - Styling:SCSS
    - Testing
  features:
    - Simply landing page to get started with Leaflet
    - Includes Leaflet and React Leaflet
    - Starts with some basic Sass stylesheets for styling
    - Linting and testing preconfigured
- url: https://gatsby-starter-luke.netlify.com/
  repo: https://github.com/lukethacoder/luke-gatsby-starter
  description: An opinionated starter using TypeScript, styled-components (emotion flavoured), React Hooks & react-spring. Built as a BYOS (bring your own source) so you can get up and running with whatever data you choose.
  tags:
    - Language:TypeScript
    - Transitions
    - Styling:CSS-in-JS
    - Linting
  features:
    - TypeScript
    - react-spring animations
    - BYOS (bring your own source)
    - Emotion for styling components
    - Minimal Design
    - React Hooks (IntersectionObserver, KeyUp, LocalStorage)
- url: https://friendly-cray-96d631.netlify.com/
  repo: https://github.com/PABlond/Gatsby-TypeScript-Starter-Blog
  description: Project boilerplate of a blog app. The starter was built using Gatsby and TypeScript.
  tags:
    - Markdown
    - Language:TypeScript
    - SEO
    - PWA
    - Styling:SCSS
  features:
    - A complete responsive theme built wiss Scss
    - Easy editable posts in Markdown files
    - SEO component
    - Optimized with Google Lighthouse
- url: https://gatsby-starter-material-album.netlify.com
  repo: https://github.com/JoeTrubenstein/gatsby-starter-material-album
  description: A simple portfolio starter based on the Material UI Album Layout
  tags:
    - Gallery
    - Portfolio
    - Styling:Material
  features:
    - Pagination
    - Material UI
    - Exif Data Parsing
- url: https://peaceful-ptolemy-d7beb4.netlify.com
  repo: https://github.com/TRamos5/gatsby-contentful-starter
  description: A starter template for an awesome static blog utilizing Contentful as a CMS and deployed to Netlify.
  tags:
    - CMS:Contentful
    - CMS:Headless
    - Blog
    - Netlify
    - Markdown
    - Styling:CSS-in-JS
  features:
    - Netlify integration with pre built contact form
    - "CMS: Contentful integration with placeholders included"
    - Mobile friendly responsive design made to be customized or leave as is
    - Separate components for everything
    - ...and more
- url: https://gatsby-tailwind-emotion-starter-demo.netlify.app/
  repo: https://github.com/pauloelias/gatsby-tailwind-emotion-starter
  description: Gatsby starter using the latest Tailwind CSS and Emotion.
  tags:
    - Styling:Tailwind
    - Styling:CSS-in-JS
    - Styling:PostCSS
  features:
    - Tailwind CSS for rapid development
    - Emotion with `tailwind.macro` for flexible styled components
    - PostCSS configured out-of-the-box for when you need to write your own CSS
    - postcss-preset-env to write tomorrow's CSS today
    - Bare bones starter to help you hit the ground running
- url: https://gatsby-starter-grayscale-promo.netlify.com/
  repo: https://github.com/gannochenko/gatsby-starter-grayscale-promo
  description: one-page promo site
  tags:
    - Language:TypeScript
    - Styling:CSS-in-JS
    - Linting
    - Markdown
    - Onepage
    - CMS:Netlify
    - Landing Page
  features:
    - Styled-Components
    - NetlifyCMS
    - TypeScript
    - Basic design
- url: https://gatsby-starter-mdx-website-blog.netlify.com/
  repo: https://github.com/doakheggeness/gatsby-starter-mdx-website-blog
  description: Gatsby website and blog starter utilizing MDX for adding components to mdx pages and posts. Incorportates Emotion.
  tags:
    - MDX
    - Blog
    - Styling:CSS-in-JS
  features:
    - Create pages and posts using MDX
    - Incorporates the CSS-in-JS library Emotion
    - Visual effects
- url: https://gatsby-starter-zurgbot.netlify.com/
  repo: https://github.com/zurgbot/gatsby-starter-zurgbot
  description: The ultimate force of starter awesomeness in the galaxy of Gatsby
  tags:
    - Linting
    - PWA
    - SEO
    - Styling:Bulma
    - Styling:SCSS
    - Testing
  features:
    - Sass (SCSS Flavored) CSS
    - Bulma CSS Framework
    - React Helmet <head> Management
    - React Icons SVG Icon Components (Including Font Awesome and others)
    - Eslint for JS linting
    - Prettier for JS formatting
    - StyleLint for Scss linting and formatting
    - Jest for a test framework
    - Enzyme for testing with React
    - Husky for git hooks, particularly precommit management
    - Lint Staged to run commands only on staged files
- url: https://martin2844.github.io/gatsby-starter-dev-portfolio/
  repo: https://github.com/martin2844/gatsby-starter-dev-portfolio
  description: A Gatsby minimalistic portfolio site, with a blog and about section
  tags:
    - Portfolio
    - Blog
    - Markdown
  features:
    - createPages API
    - Responsive
    - Minimalistic
    - Blazing fast (LINK)
    - Graphql queries
    - Sass
    - Markdown
- url: https://wataruoguchi-gatsby-starter-typescript-contentful.netlify.com/
  repo: https://github.com/wataruoguchi/gatsby-starter-typescript-contentful
  description: Simple TypeScript starter with Contentful Integration
  tags:
    - Language:TypeScript
    - CMS:Contentful
    - Netlify
    - Blog
  features:
    - Simple
    - TypeScript
    - Contentful
    - Supports Contentful Rich Text
    - Prettier & ESlint & StyleLint to format & check the code
    - Husky & lint-staged to automate checking
- url: https://gatsby-starter-point.netlify.com/
  repo: https://github.com/teaware/gatsby-starter-point
  description: A humble Gatsby starter for blog
  tags:
    - Blog
    - Markdown
    - Netlify
  features:
    - SASS
    - SEO
    - Dark Mode
    - Google Analytics
- url: https://gatsby-typescript-storybook-starter.netlify.com/
  repo: https://github.com/RobertoMSousa/gatsby-typescript-storybook-starter
  description: A Gatsby starter with storybook, tags and eslint
  tags:
    - Language:TypeScript
    - Styling:CSS-in-JS
    - Storybook
    - Markdown
    - Linting
  features:
    - Storybook
    - Simple
    - TypeScript
    - Contentful
    - Prettier & ESlint & StyleLint to format & check the code
    - Storybook
    - Jest and React Testing library for snapshots and unit tests.
    - Styled-Components for all your styles.
- url: https://semantic-ui-docs-gatsby.netlify.com/
  repo: https://github.com/whoisryosuke/semantic-ui-docs-gatsby
  description: Documentation starter using Semantic UI and MDX
  tags:
    - Documentation
    - Linting
    - Markdown
    - MDX
    - PWA
    - SEO
  features:
    - Easy starter for documentation-style sites
    - Use SUI React components anywhere in MDX
    - SASS/LESS support
    - Live code component
    - Customizable sidebar
    - Offline-ready
    - Responsive design
    - Nodemon for restarting dev server on changes
    - webpack aliasing for components, assets, etc
- url: https://gatsby-starter-saas-marketing.netlify.com/
  repo: https://github.com/keegn/gatsby-starter-saas-marketing
  description: A simple one page marketing site starter for SaaS companies and products
  tags:
    - Onepage
    - Styling:CSS-in-JS
    - Landing Page
  features:
    - Responsive
    - Netlify ready
    - Styled-Components
    - Minimal design and easy to customize
    - Great for software or product related marketing sites
- url: https://react-landnig-page.netlify.com/
  repo: https://github.com/zilahir/react-landing-page
  description: Landing page with GraphCMS
  tags:
    - Redux
    - Styling:SCSS
    - Styling:CSS-in-JS
    - Netlify
  features:
    - Team section
    - Clients section
    - Map
    - Netlify ready
    - Styled-Components
    - Good for app showcase for startups
    - Prettier & ESlint & StyleLint to format & check the code
    - Husky & lint-staged to automate checking
- url: https://gatsby-strapi-starter.netlify.com/
  repo: https://github.com/jeremylynch/gatsby-strapi-starter
  description: Get started with Strapi, Bootstrap (reactstrap) and Gatsby FAST!
  tags:
    - CMS:Strapi
    - Styling:Bootstrap
  features:
    - Strapi
    - Bootstrap
    - Reactstrap
- url: https://kontent-template-gatsby-landing-page-photon.netlify.com
  repo: https://github.com/Simply007/kontent-template-gatsby-landing-page-photon
  description: Kentico Kontent based starter based on Photon starter by HTML5 UP
  tags:
    - CMS:Headless
    - CMS:Kontent
    - Netlify
    - Landing Page
    - HTML5UP
    - Styling:SCSS
  features:
    - Kentico Kontent CaaS platform as the data source
    - Landing page divided by section.
    - Support for code syntax highlighting
    - Includes plugins for easy, beautiful typography
    - Includes React Helmet to allow editing site meta tags
    - Includes plugins for offline support out of the box
    - Font awesome
    - Material Icons
    - CSS Grid
- url: https://gatsby-starter-typescript-blog-forms.netlify.com/
  repo: https://github.com/joerneu/gatsby-starter-typescript-blog-forms
  description: Gatsby starter for a website in TypeScript with a homepage, blog and forms
  tags:
    - Blog
    - Language:TypeScript
    - Linting
    - Markdown
    - MDX
    - CMS:Netlify
    - SEO
    - Styling:CSS-in-JS
  features:
    - TypeScript for type safety, IDE comfort and error checking during development and build time
    - ESLint and Prettier for safety and consistent code style
    - Uses the official Gatsby Blog Core theme for data processing
    - Functional components and React Hooks
    - SEO component with React Helmet
    - Minimal responsive styling with React Emotion that can easily be extended
    - Theming of components and Markdown (MDX) with Emotion Theming
    - Forms with Formite (React Hooks Form library)
    - Accessible UI components implemented with Reakit and styling based on mini.css
    - Netlify CMS to create and edit blog posts
    - Small bundle size
- url: https://gatsby-tailwind-styled-components-storybook-starter.netlify.com/
  repo: https://github.com/denvash/gatsby-tailwind-styled-components-storybook-starter
  description: Tailwind CSS + Styled-Components + Storybook starter for Gatsby
  tags:
    - Storybook
    - Styling:Tailwind
    - Styling:CSS-in-JS
    - Styling:PostCSS
    - Netlify
  features:
    - Tailwind CSS v1
    - Styled-Components v5
    - Storybook v5
    - PostCSS
    - Deploy Storybook
    - Documentation
- url: https://gatsby-tfs-starter.netlify.com/
  repo: https://github.com/tiagofsanchez/gatsby-tfs-starter
  description: a gatsby-advanced-starter with Theme UI styling
  tags:
    - RSS
    - SEO
    - Blog
    - MDX
  features:
    - React Helmet <head> Management
    - SVG Icon
- url: https://gatsby-lam.vaporwavy.io
  repo: https://github.com/vaporwavy/gatsby-london-after-midnight
  description: A custom, image-centric theme for Gatsby. Advanced from the Gatsby starter London.
  tags:
    - Blog
    - Portfolio
    - Gallery
    - SEO
    - Markdown
    - HTML5UP
    - CMS:Netlify
    - Styling:PostCSS
  features:
    - Support tags
    - Easily change the theme color
    - Post thumbnails in the homepage
    - Built with PostCSS
    - Made for image-centric portfolios
    - Based on London for Gatsby
- url: https://alipiry-gatsby-starter-typescript.netlify.com/
  repo: https://github.com/alipiry/gatsby-starter-typescript
  description: The default Gatsby starter with TypeScript
  tags:
    - Language:TypeScript
    - Linting
    - Netlify
  features:
    - Type Checking With TypeScript
    - Powerful Linting With ESLint
- url: https://gatsby-typescript-tailwind.netlify.com/
  repo: https://github.com/impulse/gatsby-typescript-tailwind
  description: Gatsby starter with TypeScript and Tailwind CSS
  tags:
    - Language:TypeScript
    - Styling:Tailwind
    - Styling:PostCSS
    - Netlify
  features:
    - Simple
    - TSLint
    - Tailwind CSS v1
    - PostCSS + PurgeCSS
- url: https://gatsby-starter-blog-tailwindcss-demo.netlify.app/
  repo: https://github.com/andrezzoid/gatsby-starter-blog-tailwindcss
  description: Gatsby blog starter with Tailwind CSS
  tags:
    - Blog
    - SEO
    - Markdown
    - Styling:Tailwind
    - Styling:PostCSS
  features:
    - Based on the official Gatsby starter blog
    - Uses Tailwind CSS
    - Uses PostCSS
- url: https://gatsby-minimalist-starter.netlify.com/
  repo: https://github.com/dylanesque/Gatsby-Minimalist-Starter
  description: A minimalist, general-purpose Gatsby starter
  tags:
    - SEO
    - Markdown
    - Styling:CSS-in-JS
  features:
    - Less starting boilerplate than the Gatsby default starter
    - Layout.css includes checklist of initial design system decisions to make
    - Uses Emotion
    - Uses CSS-In-JS
- url: https://gastby-starter-zeevo.netlify.com/
  repo: https://github.com/zeevosec/gatsby-starter-zeevo
  description: Yet another Blog starter with a different style
  tags:
    - Blog
    - Markdown
    - SEO
  features:
    - Extendable
    - Feature filters
    - Performant
- url: https://gatsby-theme-phoenix-demo.netlify.app
  repo: https://github.com/arshad/gatsby-theme-phoenix
  description: A personal blogging and portfolio theme for Gatsby with great typography and dark mode.
  tags:
    - Blog
    - Portfolio
    - SEO
    - MDX
    - Styling:Tailwind
    - Styling:PostCSS
  features:
    - MDX - Posts, Pages and Projects
    - Tags/Categories
    - Dark mode
    - Customizable with Tailwind CSS
    - Code highlighting with Prism
    - RSS feed
- url: https://gatsby-starter-landed.netlify.com/
  repo: https://github.com/vasrush/gatsby-starter-landed
  description: A Gatsby theme based on Landed template by HTML5UP
  tags:
    - HTML5UP
    - Landing Page
    - Portfolio
    - Linting
    - Styling:SCSS
    - Transitions
    - SEO
  features:
    - Includes sections to easily create landing pages
    - React Helmet <head> Management
    - Easily update menus & submenus in gatsby-config file
    - Integrates react-scroll and react-reveal for transitions
    - ESLint and Prettier for safety and consistent code style
    - Offline-ready
    - Responsive design
    - Left, Right and no sidebar templates
    - Font awesome icons
    - HTML5UP Design
- url: https://tina-starter-grande.netlify.com/
  repo: https://github.com/tinacms/tina-starter-grande
  description: Feature rich Gatsby starter with full TinaCMS integration
  tags:
    - Blog
    - Markdown
    - SEO
    - Netlify
    - Pagination
    - CMS:Other
    - Styling:CSS-in-JS
  features:
    - Fully integrated with TinaCMS for easy editing
    - Blocks based page & form builder
    - Styled Components
    - Code syntax highlighting
    - Light/Dark mode
- url: https://amelie-blog.netlify.com/
  repo: https://github.com/tobyau/gatsby-starter-amelie
  description: A minimal and mobile friendly blog template
  tags:
    - Blog
    - SEO
    - Markdown
  features:
    - Responsive design
    - Customizable content through markdown files
    - SEO component with React Helmet
- url: https://chronoblog.now.sh
  repo: https://github.com/Ganevru/gatsby-starter-chronoblog
  description: Chronoblog is a Gatsby js theme specifically designed to create a personal website. The main idea of ​​Chronoblog is to allow you not only to write a personal blog but also to keep a record of everything important that you have done.
  tags:
    - Blog
    - Portfolio
    - MDX
    - Markdown
    - SEO
    - Styling:CSS-in-JS
    - Linting
  features:
    - Starter for Chronoblog Gatsby Theme
- url: https://gatsby-eth-dapp-starter.netlify.com
  repo: https://github.com/robsecord/gatsby-eth-dapp-starter
  description: Gatsby Starter for Ethereum Dapps using Web3 with Multiple Account Management Integrations
  tags:
    - Client-side App
    - Netlify
    - Authentication
  features:
    - Ethereum Web3 Authentication - Multiple Integrations
    - ConsenSys Rimble UI Integration
    - Styled Components
    - Coinbase, Fortmatic, Metamask, WalletConnect, and more
    - dFuse Blockchain Streaming and Notifications
- url: https://gatsby-starter-theme-antv.antv.vision
  repo: https://github.com/antvis/gatsby-starter-theme-antv
  description: ⚛️ Polished Gatsby theme for documentation site
  tags:
    - Documentation
    - Markdown
    - Language:TypeScript
    - Styling:Ant Design
    - i18n
  features:
    - ⚛ Prerendered static site
    - 🌎 Internationalization support by i18next
    - 📝 Markdown-based documentation and menus
    - 🎬 Examples with live playground
    - 🏗 Unified Theme and Layout
    - 🆙 Easy customized header nav
    - 🧩 Built-in home page components
- url: https://gatsby-starter-cafe.netlify.com
  repo: https://github.com/crolla97/gatsby-starter-cafe
  description: Gatsby starter for creating a single page cafe website using Contentful and Leaflet
  tags:
    - CMS:Contentful
    - Styling:SCSS
    - Landing Page
    - Onepage
  features:
    - Leaflet interactive map
    - Instagram Feed
    - Contentful for menu item storage
    - Responsive design
- url: https://gatsby-firebase-simple-auth.netlify.com/
  repo: https://github.com/marcomelilli/gatsby-firebase-simple-auth
  description: A simple Firebase Authentication Starter with protected routes
  tags:
    - Firebase
    - Authentication
    - Styling:Tailwind
  features:
    - Authentication with Firebase
    - Protected Routes with Authorization
- url: https://demo.gatsbystorefront.com/
  repo: https://github.com/GatsbyStorefront/gatsby-starter-storefront-shopify
  description: Lightning fast PWA storefront for Shopify
  tags:
    - CMS:Headless
    - Shopify
    - SEO
    - PWA
    - E-commerce
    - Styling:CSS-in-JS
  features:
    - Gatsby Storefront
    - gatsby-theme-storefront-shopify
    - Shopify Integration
    - Shopping Cart
    - PWA
    - Optimized images with gatsby-image.
    - SEO
    - A11y
- url: https://keturah.netlify.com/
  repo: https://github.com/giocare/gatsby-starter-keturah
  description: A portfolio starter for developers
  tags:
    - Portfolio
    - SEO
    - Markdown
  features:
    - Target Audience Developers
    - Designed To Resemble A Terminal And Text Editor
    - Responsive Design
    - FontAwesome Icon Library
    - Easily Customize Content Using Markdown Files
    - SEO Friendly Component
    - Social Media Icons Provided
- url: https://gatsby-lander.surge.sh/
  repo: https://github.com/codebushi/gatsby-starter-lander
  description: Single page starter built with Tailwind CSS
  tags:
    - Onepage
    - Linting
    - Styling:Tailwind
  features:
    - Simple One Page Site
    - Landing Page Design
    - Fully Responsive
    - Styling with Tailwind
- url: https://gatsby-starter-papan01.netlify.com/
  repo: https://github.com/papan01/gatsby-starter-papan01
  description: A Gatsby starter for creating a markdown blog.
  tags:
    - Linting
    - Blog
    - Styling:SCSS
    - Markdown
    - Pagination
    - PWA
    - SEO
  features:
    - SSR React Code Splitting(loadable-components)
    - Theme Toggle(light/dark)
    - Pagination
    - SEO(Sitemap, Schema.org, OpenGraph tags, Twitter tag)
    - Web application manifest and offline support
    - Google Analytics
    - Disqus
    - RSS
    - ESLint(Airbnb) for linting
    - Prettier code formatting
    - gh-pages for deploying to GitHub Pages
- url: https://gatsby-starter-boilerplatev-kontent-demo.netlify.app/
  repo: https://github.com/viperfx07/gatsby-starter-boilerplatev-kontent
  description: A Gatsby starter using BoilerplateV for Kentico Kontent.
  tags:
    - Blog
    - CMS:Headless
    - CMS:Kontent
    - Styling:Bootstrap
    - Styling:CSS-in-JS
    - Linting
  features:
    - Sass (SCSS Flavored) CSS
    - ITCSS Structure of CSS (with glob added for css)
    - Bootstrap CSS Framework
    - React Helmet <head> Management
    - ESLint(Airbnb) for JS linting
    - Prettier for JS formatting
- url: https://www.cryptocatalyst.net/
  repo: https://github.com/n8tb1t/gatsby-starter-cryptocurrency
  description: A full-fledged cryptocurrency Gatsby starter portal with landing page, blog, roadmap, devs team, and docs.
  tags:
    - Linting
    - Blog
    - Styling:SCSS
    - Markdown
    - Pagination
    - PWA
    - SEO
  features:
    - Beautiful Mobile-first design.
    - modular SCSS styles.
    - Configurable color scheme.
    - Advanced config options.
    - Advanced landing page.
    - Blog Component.
    - Live comments.
    - Roadmap component.
    - Developers page component.
    - Algolia advanced search index, with content chunks.
    - Docs component.
    - No outdated codebase, use only react hooks.
    - Easy to modify react components.
    - SEO (Sitemap, OpenGraph tags, Twitter tags)
    - Google Analytics Support
    - Offline Support & WebApp Manifest
    - Easy to modify assets.
- url: https://chronoblog-profile.now.sh
  repo: https://github.com/Ganevru/gatsby-starter-chronoblog-profile
  description: This starter will help you launch a personal website with a simple text feed on the main page. This starter looks simple and neat, but at the same time, it has great potential for organizing your content using tags, dates, and search. The homepage is organized in compact feeds. The display of content in these feeds is based on the tags of this content (for example, only content with a podcast tag gets into the feed with podcasts).
  tags:
    - Blog
    - Portfolio
    - MDX
    - Markdown
    - SEO
    - Styling:CSS-in-JS
    - Linting
  features:
    - Specially designed to create a personal website (in a simple and strict "text" style)
    - Universal text feed divided into categories
    - Search and Tags for organizing content
    - A simple change of primary and secondary colors of the site, fonts, radius of curvature of elements, etc (thanks to Theme UI theming)
    - Clean and Universal UI
    - Mobile friendly, all elements and custom images are adapted to any screen
    - Light/Dark mode
    - Easy customization of icons and links to your social networks
    - MDX for the main menu of the site, footer and other elements of the site
    - MDX for pages and content
    - Code syntax highlighting
    - SEO (OpenGraph and Twitter) out of the box with default settings that make sense (thanks to React Helmet)
- url: https://chronoblog-hacker.now.sh
  repo: https://github.com/Ganevru/gatsby-starter-chronoblog-hacker
  description: A dark (but with ability to switch to light) starter that uses the Source Code Pro font (optional) and minimalistic UI
  tags:
    - Blog
    - Portfolio
    - MDX
    - Markdown
    - SEO
    - Styling:CSS-in-JS
    - Linting
  features:
    - Specially designed to create a personal website
    - Search and Tags for organizing content
    - A simple change of primary and secondary colors of the site, fonts, radius of curvature of elements, etc (thanks to Theme UI theming)
    - Clean and Minimalistic UI
    - Mobile friendly, all elements and custom images are adapted to any screen
    - Light/Dark mode
    - Easy customization of icons and links to your social networks
    - MDX for the main menu of the site, footer and other elements of the site
    - MDX for pages and content
    - Code syntax highlighting
    - SEO (OpenGraph and Twitter) out of the box with default settings that make sense (thanks to React Helmet)
- url: https://gatsby-starter-tailwind2-emotion-styled-components.netlify.com/
  repo: https://github.com/chrish-d/gatsby-starter-tailwind2-emotion-styled-components
  description: A (reasonably) unopinionated Gatsby starter, including; Tailwind 2 and Emotion. Use Tailwind utilities with Emotion powered CSS-in-JS to produce component scoped CSS (no need for utilities like Purge CSS, etc).
  tags:
    - Styling:CSS-in-JS
    - Styling:Tailwind
  features:
    - Utility-first CSS using Tailwind 2.
    - CSS scoped within components (no "bleeding").
    - Only compiles the CSS you use (no need to use PurgeCSS/similar).
    - Automatically gives you Critical CSS with inline stlyes.
    - Hybrid of PostCSS and CSS-in-JS to give you Tailwind base styles.
- url: https://5e0a570d6afb0ef0fb162f0f--wizardly-bassi-e4658f.netlify.com/
  repo: https://github.com/adamistheanswer/gatsby-starter-baysik-blog
  description: A basic and themeable starter for creating blogs in Gatsby.
  tags:
    - Blog
    - Portfolio
    - MDX
    - Markdown
    - SEO
    - Styling:CSS-in-JS
    - Linting
  features:
    - Specially designed to create a personal website
    - Clean and Minimalistic UI
    - Facebook Comments
    - Mobile friendly, all elements and custom images are adapted to any screen
    - Light/Dark mode
    - Prettier code formatting
    - RSS
    - Links to your social networks
    - MDX for pages and content
    - Code syntax highlighting
    - SEO (OpenGraph and Twitter) out of the box with default settings that make sense (thanks to React Helmet)
- url: https://gatsby-starter-robin.netlify.com/
  repo: https://github.com/robinmetral/gatsby-starter-robin
  description: Gatsby Default Starter with state-of-the-art tooling
  tags:
    - MDX
    - Styling:CSS-in-JS
    - Linting
    - Testing
    - Storybook
  features:
    - 📚 Write in MDX
    - 👩‍🎤 Style with Emotion
    - 💅 Linting with ESLint and Prettier
    - 📝 Unit and integration testing with Jest and react-testing-library
    - 💯 E2E browser testing with Cypress
    - 📓 Visual testing with Storybook
    - ✔️ CI with GitHub Actions
    - ⚡ CD with Netlify
- url: https://help.dferber.de
  repo: https://github.com/dferber90/gatsby-starter-help-center
  description: A themeable starter for a help center
  tags:
    - Documentation
    - Markdown
    - MDX
    - Search
  features:
    - Manage content in Markdown and YAML files
    - Multiple authors possible
    - Apply your own theme
    - Usable in any language
    - SEO friendly
    - Easy to add Analytics
- url: https://evaluates2.github.io/Gatsby-Starter-TypeScript-Redux-TDD-BDD
  repo: https://github.com/Evaluates2/Gatsby-Starter-TypeScript-Redux-TDD-BDD
  description: An awesome Gatsby starter template that takes care of the tooling setup, allowing you and your team to dive right into building ultra-fast React applications quickly and deploy them with confidence! 📦
  tags:
    - Redux
    - Language:TypeScript
    - Linting
    - Testing
    - Styling:None
  features:
    - 📚 Written in TypeScript.
    - 💡 Redux preconfigured (with local-storage integration.
    - 💅 Linting with TSLint and Prettier.
    - 📝 Unit testing with Jest and react-test-renderer.
    - 💯 Behavior-driven E2E browser testing with Cypress + Cucumber.js plugin.
    - 📓 Steps for deploying to Gh-pages
    - ✔️ CI with TravisCI
    - ⚡ Steps for deploying to GitHub Pages, AWS S3, or Netlify.
- url: https://gatsby-resume-starter.netlify.com/
  repo: https://github.com/barancezayirli/gatsby-starter-resume-cms
  description: Resume starter styled using Tailwind with Netlify CMS as headless CMS.
  tags:
    - CMS:Headless
    - SEO
    - PWA
    - Portfolio
  features:
    - One-page resume/CV
    - PWA
    - Multiple Netlify CMS widgets
    - Netlify CMS as Headless CMS
    - Tailwind for styling with theming
    - Optimized build process (purge css)
    - Basic SEO, site metadata
    - Prettier
    - Social media links
- url: https://gatsby-starter-default-nostyles.netlify.com/
  repo: https://github.com/JuanJavier1979/gatsby-starter-default-nostyles
  description: The default Gatsby starter with no styles.
  tags:
    - Styling:None
  features:
    - Based on gatsby-starter-default
    - No styles
- url: https://greater-gatsby.now.sh
  repo: https://github.com/rbutera/greater-gatsby
  description: Barebones and lightweight starter with TypeScript, PostCSS, Tailwind CSS and Storybook.
  tags:
    - PWA
    - Language:TypeScript
    - Styling:Tailwind
  features:
    - Lightweight & Barebones
    - includes Storybook
    - Full TypeScript support
    - Uses styled-components Global Styles API for consistency in styling across application and Storybook
- url: https://gatsby-simplefolio.netlify.com/
  repo: https://github.com/cobidev/gatsby-simplefolio
  description: A clean, beautiful and responsive portfolio template for Developers ⚡️
  tags:
    - Portfolio
    - PWA
    - SEO
    - Onepage
  features:
    - Modern UI Design
    - Reveal Animations
    - Fully Responsive
    - Easy site customization
    - Configurable color scheme
    - OnePage portfolio site
    - Fast image optimization
- url: https://gatsby-starter-hpp.netlify.com/
  repo: https://github.com/hppRC/gatsby-starter-hpp
  description: All in one Gatsby skeleton based TypeScript, emotion, and unstated-next.
  tags:
    - MDX
    - SEO
    - PWA
    - Linting
    - Styling:CSS-in-JS
    - Language:TypeScript
  features:
    - PWA
    - TypeScript
    - Absolute import
    - Useful ready made custom hooks
    - Ready made form component for Netlify form
    - Global CSS component and Reset CSS component
    - Advanced SEO components(ex. default twitter ogp image, sitemaps, robot.txt)
    - Prettier, ESLint
    - unstated-next(useful easy state library)
- url: https://gatsby-typescript-emotion-storybook.netlify.com/
  repo: https://github.com/duncanleung/gatsby-typescript-emotion-storybook
  description: Config for TypeScript + Emotion + Storybook + React Intl + SVGR + Jest.
  tags:
    - Language:TypeScript
    - Styling:CSS-in-JS
    - Storybook
    - i18n
    - Linting
    - Testing
  features:
    - 💻 TypeScript
    - 📓 Visual testing with Storybook
    - 👩‍🎤 CSS-in-JS styling with Emotion
    - 💅 Linting with ESLint and Prettier
    - 🌎 React Intl internationalization support
    - 🖼️ SVG support with SVGR
    - 📝 Unit and integration testing with Jest and react-testing-library
    - ⚡ CD with Netlify
- url: https://felco-gsap.netlify.com
  repo: https://github.com/AshfaqKabir/Felco-Gsap-Gatsby-Starter
  description: Minimal Multipurpose Gsap Gatsby Landing Page. Helps Getting Started With Gsap and Netlify Forms.
  tags:
    - Portfolio
    - Styling:CSS-in-JS
  features:
    - Minimal 3 Page Responsive Layout
    - Multipurpose Gatsby Theme
    - Working Netlify Form
    - Gsap For Modern Animtaions
    - Styled Components for responsive component based styling with theming
    - Basic SEO, site metadata
    - Prettier
- url: https://gatsby-starter-fusion-blog.netlify.com/
  repo: https://github.com/robertistok/gatsby-starter-fusion-blog
  description: Easy to configure blog starter with modern, minimal theme
  tags:
    - Language:TypeScript
    - Styling:CSS-in-JS
    - Netlify
    - Markdown
    - Blog
    - SEO
  features:
    - Featured/Latest posts
    - Sticky header
    - Easy to customize -> edit config.ts with your info
    - Meta tags for improved SEO with React Helmet
    - Transform links to bitly links automatically
    - Codesyntax
    - Code syntax highlighting
- url: https://gatsby-bootstrap-italia-starter.dej611.now.sh/
  repo: https://github.com/italia/design-italia-gatsby-starterkit
  description: Gastby starter project using the Bootstrap Italia design kit from Italian Digital Team
  tags:
    - Styling:Bootstrap
    - SEO
    - Linting
  features:
    - Bootstrap Italia - design-react-kit
    - Prettier
    - Sticky header
    - Complete header
    - Homepage and service templates pages ready to use
    - Meta tags for improved SEO with React Helmet
- url: https://gatsby-starter-webcomic.netlify.com
  repo: https://github.com/JLDevOps/gatsby-starter-webcomic
  description: Gatsby blog starter that focuses on webcomics and art with a minimalistic UI.
  tags:
    - Markdown
    - MDX
    - Netlify
    - Pagination
    - Search
    - Styling:Bootstrap
    - RSS
    - SEO
  features:
    - Designed to focus on blog posts with images.
    - Search capability on blog posts
    - Displays the latest posts
    - Displays all the tags from the site
    - Pagination between blog posts
    - Has a "archive" page that categorizes and displays all the blog posts by date
    - Mobile friendly
- url: https://gatsby-starter-material-emotion.netlify.com
  repo: https://github.com/liketurbo/gatsby-starter-material-emotion
  description: Gatsby starter of Material-UI with Emotion 👩‍🎤
  tags:
    - Language:TypeScript
    - SEO
    - Styling:Material
    - Styling:CSS-in-JS
  features:
    - Based on Gatsby Default Starter
    - Material-UI
    - Emotion
    - Roboto Typeface
    - SEO
    - TypeScript
- url: https://flex.arshad.io
  repo: https://github.com/arshad/gatsby-starter-flex
  description: A Gatsby starter for the Flex theme.
  tags:
    - SEO
    - MDX
    - Styling:CSS-in-JS
  features:
    - MDX Blocks for your Gatsby site.
    - Customizable, extendable and accessible.
    - Theme UI
    - SEO and Open graphs support
    - Color modes
    - Code Highlighting
- url: https://london-night-day.netlify.com/
  repo: https://github.com/jooplaan/gatsby-london-night-and-day
  description: A custom, image-centric dark and light mode aware theme for Gatsby. Advanced from the Gatsby starter London After Midnight.
  tags:
    - Blog
    - Portfolio
    - Gallery
    - SEO
    - Markdown
    - Styling:SCSS
    - HTML5UP
    - CMS:Netlify
  features:
    - Support tags
    - Easily change the theme color
    - Post thumbnails in the homepage
    - Made for image-centric portfolios
    - Using the London After Midnight is now “Dark mode” (the default), and the original London as “Light mode”.
    - Removed Google Fonts, using system fonts in stead (for speed and privacy :)
    - Use SASS
- url: https://the-gatsby-bootcamp-blog.netlify.com
  repo: https://github.com/SafdarJamal/gatsby-bootcamp-blog
  description: A minimal blogging site built with Gatsby using Contentful and hosted on Netlify.
  tags:
    - Blog
    - CMS:Contentful
    - Netlify
    - Styling:SCSS
    - SEO
    - Portfolio
  features:
    - Basic setup for a full-featured blog
    - Includes React Helmet to allow editing site meta tags
    - Uses SCSS for styling
    - Minimal responsive design
    - Styled components
    - SEO Friendly Meta
- url: https://gatsby-starter-catalyst-hydrogen.netlify.app/
  repo: https://github.com/ehowey/gatsby-starter-catalyst-hydrogen
  description: A full featured starter for a freelance writer or journalist to display a portfolio of their work. SANITY.io is used as the CMS. Based on Gatsby Theme Catalyst. Uses MDX and Theme UI.
  tags:
    - Styling:Theme-UI
    - CMS:sanity.io
    - SEO
    - PWA
    - Portfolio
  features:
    - Based on Gatsby Theme Catalyst series of themes
    - MDX
    - Theme UI integration for easy to change design tokens
    - SEO optimized to include social media images and Twitter handles
    - Tight integration with SANITY.io including a predefined content studio.
    - A full tutorial is available in the docs.
- url: https://rocketdocs.netlify.com/
  repo: https://github.com/Rocketseat/gatsby-starter-rocket-docs
  description: Out of the box Gatsby Starter for creating documentation websites easily and quickly.
  tags:
    - SEO
    - MDX
    - Documentation
    - Linting
    - Markdown
    - PWA
    - Styling:CSS-in-JS
  features:
    - MDX for docs;
    - Responsive and mobile friendly;
    - Code highlighting with prism-react-renderer and react-live support;
    - SEO (Sitemap, schema.org data, Open Graph and Twitter tags).
    - Google Analytics integration;
    - Custom docs schema;
    - Offline Support & WebApp Manifest;
    - Yaml-based sidebar navigation;
- url: https://gatsby-starter-typescript-default.netlify.com/
  repo: https://github.com/lianghx-319/gatsby-starter-typescript-default
  description: Only TypeScript Gatsby starter base on Default starter
  tags:
    - Language:TypeScript
  features:
    - All features same as gatsby-starter-default
    - Only support TypeScript using gatsby-typescript-plugin
- url: https://gatsby-starter-catalyst.netlify.app/
  repo: https://github.com/ehowey/gatsby-starter-catalyst
  description: A boilerplate starter to accelerate your Gatsby development process. Based on Gatsby Theme Catalyst. Uses MDX for content and Theme UI for styling. Includes a core theme, a header theme, and a footer theme.
  tags:
    - MDX
    - Styling:Theme-UI
    - SEO
    - PWA
  features:
    - Based on Gatsby Theme Catalyst series of themes and starters.
    - Theme options are used to enable some simple layout changes.
    - Latent component shadowing allows for easy shadowing and swapping of layout components such as the header and footer.
    - Theme UI is deeply integrated with design tokens and variants throughout.
    - Uses a Tailwind preset to enable you to focus on design elements.
    - Color mode switching available by default.
    - SEO optimized to include social media images and Twitter handles.
    - React Scroll for one page, anchor based navigation is available.
    - Code highlighting via Prism.
- url: https://gatsby-starter-default-dark-mode.netlify.com/
  repo: https://github.com/alexandreramosdev/gatsby-starter-default-dark-mode
  description: A simple starter to get developing quickly with Gatsby, dark mode, and styled-components.
  tags:
    - Styling:CSS-in-JS
    - Onepage
    - Linting
  features:
    - Dark mode
    - Styled Components
    - Comes with React Helmet for adding site meta tags
    - Includes plugins for offline support out of the box
- url: https://eager-memento.netlify.com/
  repo: https://github.com/Mr404Found/gatsby-memento-blogpost
  description: A responsive gatsby portfolio starter to show off or to flex your skills in a single page
  tags:
    - Netlify
    - Markdown
    - Blog
    - Styling:Bootstrap
  features:
    - React Bootstrap
    - Responsive webpage
    - TypeWriter Effect
- url: https://gatsby-starter-wilde-creations.netlify.com/
  repo: https://github.com/georgewilde/gatsby-starter-wilde-creations
  description: Barebones starter with a minimal number of components to kick off a TypeScript and Styled Components project.
  tags:
    - Styling:CSS-in-JS
    - PWA
    - Testing
    - Linting
    - Language:TypeScript
  features:
    - ✔️ Gatsby
    - ✔️ TypeScript
    - ✔️ Styled Components
    - ✔️ Helmet
    - ✔️ Storybook
    - ✔️ Jest
    - ✔️ ESLint
    - ✔️ Husky
    - ✔️ Prettier
    - ✔️ React Testing Library
    - ✔️ Stylelint
    - ✔️ Offline support
    - ✔️ PWA ready
    - ✔️ SEO
    - ✔️ Responsive design
    - ✔️ Netlify Deployment Friendly
    - ✔️ Highly optimized (Lighthouse score 4 x 100)
- url: https://gatsby-starter-typescript-deploy.netlify.com/
  repo: https://github.com/jongwooo/gatsby-starter-typescript
  description: TypeScript version of the default Gatsby starter🔮
  tags:
    - Language:TypeScript
    - Linting
    - Netlify
    - Testing
  features:
    - TypeScript
    - ESLint for JS linting
    - Prettier code formatting
    - Jest for testing
    - Deploy to Netlify through GitHub Actions
- url: https://answer.netlify.com/
  repo: https://github.com/passwd10/gatsby-starter-answer
  description: A simple Gatsby blog to show your Future Action on top of the page
  tags:
    - Blog
    - Markdown
    - Netlify
    - Disqus
  features:
    - Emoji
    - Social Icon(fontawesome)
    - Google Analytics
    - Disqus
    - Resume
    - Place plan on the top
- url: https://gatsby-portfolio-starter.netlify.com/
  repo: https://github.com/Judionit/gatsby-portfolio-starter
  description: A simple Gatsby portfolio starter
  tags:
    - Netlify
    - Styling:CSS-in-JS
    - Onepage
    - Portfolio
  features:
    - Styled components
    - Responsive webpage
    - Portfolio
- url: https://wp-graphql-gatsby-starter.netlify.com/
  repo: https://github.com/n8finch/wp-graphql-gatsby-starter
  description: A super simple, bare-bone starter based on the Gatsby Starter for the front end and the WP GraphQL plugin on your WordPress install. This is a basic "headless CMS" setup. This starter will pull posts, pages, categories, tags, and a menu from your WordPress site. You should use either the TwentyNineteen or TwentyTwenty WordPress themes on your WordPress install. See the starter repo for more detailed instructions on getting set up. The example here uses the WordPress Theme Unit Test Data for post and page dummy content. Find something wrong? Issues are welcome on the starter reository.
  tags:
    - Blog
    - CMS:Headless
    - CMS:WordPress
    - Netlify
  features:
    - WP GraphQL plugin integration
    - Light/Dark Mode
    - React Helmet for SEO
    - Integrated navigation
    - Verbose (i.e., not D.R.Y.) GraphQL queries to get data from
    - Includes plugins for offline support out of the box
- url: https://gatsby-starter-docz-netlifycms.netlify.com/
  repo: https://github.com/colbyfayock/gatsby-starter-docz-netlifycms
  description: Quickly deploy Docz documentation powered by Netlify CMS!
  tags:
    - CMS:Netlify
    - Documentation
    - Netlify
  features:
    - Docz documentation powered by Gatsby
    - Netlify CMS to manage content
- url: https://keanu-pattern.netlify.com/
  repo: https://github.com/Mr404Found/gatsby-keanu-blog
  description: A responsive and super simple gatsby portfolio starter and extendable for blog also used yaml parsing
  tags:
    - Netlify
    - SEO
    - Blog
    - Landing Page
    - Styling:Other
  features:
    - Attractive Design
    - Responsive webpage
    - Responsive Card Design
    - Gatsby
    - yaml parsing
    - Automatic page Generation by adding content
- url: https://gatsby-contentful-portfolio-blog.netlify.com/
  repo: https://github.com/escapemanuele/gatsby-contentful-blog-portfolio
  description: Simple gatsby starter for integration with Contentful. The result is a clean and nice website for businesses or freelancers with a blog and a portfolio.
  tags:
    - Blog
    - CMS:Headless
    - CMS:Contentful
    - Portfolio
    - PWA
    - Testing
  features:
    - Styled components
    - Responsive webpage
    - Portfolio
    - Blog
    - Testing
    - PWA
- url: https://example-site-for-square-starter.netlify.com/
  repo: https://github.com/jonniebigodes/example-site-for-square-starter
  description: A barebones starter to help you kickstart your next Gatsby project with Square payments
  tags:
    - Square
    - Netlify
    - SEO
    - E-commerce
  features:
    - Serverless
    - Gatsby
    - Square
- url: https://gatsby-animate.netlify.com/
  repo: https://github.com/Mr404Found/gatsby-animate-starter
  description: A responsive and super simple gatsby starter with awesome animations to components and to build your online solutions website. stay tuned more features coming soon
  tags:
    - Netlify
    - SEO
    - Blog
    - Landing Page
    - Styling:Other
  features:
    - Attractive Design
    - Responsive webpage
    - Services
    - Animations
    - yaml parsing
    - Component Animations
    - ReactReveal Library
- url: https://gatsby-starter-instagram-baseweb.netlify.com/
  repo: https://github.com/timrodz/gatsby-starter-instagram-baseweb
  description: 🎢 A portfolio based on your latest Instagram posts, implemented with the Base Web Design System by Uber. It features out-of-the-box responsive layouts, easy-to-implement components and CSS-in-JS styling.
  tags:
    - Landing Page
    - Portfolio
    - Gallery
    - SEO
    - Netlify
    - Styling:CSS-in-JS
    - Styling:Other
  features:
    - Display your Instagram posts (Up to the last 12 with no API key).
    - Plug & Play configuration. All you need is an Instagram username!
    - Lightweight & Minimalist page structure. Let your work show itself.
    - Responsive design.
    - Simple React functional components (FC).
    - Google Analytics ready.
    - Continuous deployment via Netlify or Vercel.
- url: https://gatsby-starter-mountain.netlify.com/
  repo: https://github.com/artezan/gatsby-starter-mountain
  description: Blog theme that combine the new powerful MDX with the old WordPress. Built with WP/MDX and Theme UI
  tags:
    - Styling:CSS-in-JS
    - PWA
    - MDX
    - CMS:WordPress
    - Landing Page
    - Blog
  features:
    - gatsby-theme-wordpress-mdx
    - Theme UI
    - react-animate-on-scroll
    - Responsive Design
    - SEO friendly
    - Optimized images with gatsby-image
    - Git pre-commit and pre-push hooks using Husky
    - Highly optimized with excellent lighthouse audit score
    - Light/Dark mode
    - CSS Animations
    - Mountain style
- url: https://gatsby-starter-redux-storybook.netlify.com/
  repo: https://github.com/fabianunger/gatsby-starter-redux-storybook
  description: Gatsby Starter that has Redux (persist) and Storybook implemented.
  tags:
    - Redux
    - Storybook
    - PWA
    - Styling:CSS-in-JS
    - SEO
  features:
    - Redux + Redux Persist implemented also for Storybook
    - PWA
    - ESLint
    - SEO ready
- url: https://dospolov.com
  repo: https://github.com/dospolov/gatsby-starter-blog-and-cv
  description: Gatsby starter for Blog and CV.
  tags:
    - Blog
    - CMS:Netlify
    - Pagination
    - Portfolio
    - Disqus
    - RSS
    - Styling:Ant Design
    - Styling:Tailwind
  features:
    - Archive organized by tags and categories
    - Pagination support
    - Offline support
    - Google Analytics support
    - Disqus Comments support
- url: https://gatsby-starter-typescript-themes.netlify.com/
  repo: https://github.com/room-js/gatsby-starter-typescript-themes
  description: Gatsby TypeScript starter with light/dark themes based on CSS variables
  tags:
    - Language:TypeScript
    - Styling:SCSS
  features:
    - Light and Dark themes based on CSS variables (persisted state)
    - Font Awesome
    - Normalize.css
- url: https://gatsby-notion-demo.netlify.app/
  repo: https://github.com/conradlin/gatsby-starter-strata-notion
  description: Gatsby starter utilizing Notion as a CMS based on strata site template
  tags:
    - Blog
    - PWA
    - SEO
    - Styling:SCSS
  features:
    - Super simple, portfolio + blog + newsletter site
    - Utilizing Notion as a CMS
    - Fully Responsive
    - Styling with SCSS
- url: https://sumanth.netlify.com/
  repo: https://github.com/Mr404Found/gatsby-sidedrawer
  description: A responsive and super simple gatsby site with awesome navbar and stay tuned more features coming soon
  tags:
    - Netlify
    - SEO
    - Blog
    - Landing Page
    - Styling:Other
  features:
    - Attractive Design
    - Responsive webpage
    - Animations
    - Component Animations
    - ReactReveal Library
    - Side Drawer
    - Sidebar
    - Navbar
- url: https://userbase-gatsby-starter.jacobneterer.com
  repo: https://github.com/jneterer/userbase-gatsby-starter
  description: Another TODO app - a Gatsby starter for Userbase, Tailwind CSS, SCSS, and TypeScript.
  tags:
    - Styling:Tailwind
    - Styling:SCSS
    - Language:TypeScript
    - Authentication
    - Netlify
    - SEO
  features:
    - Userbase for authentication and end-to-end encrypted data management
    - All user and data APIs
    - Tailwind CSS and SCSS for styling
    - TypeScript for easier debugging and development, strict types, etc
    - Netlify for hosting
- url: https://gatsby-simple-blog-with-asciidoctor-demo.netlify.app
  repo: https://github.com/hitsuji-no-shippo/gatsby-simple-blog-with-asciidoctor
  description: A Gatsby blog with Asciidoctor. Forked from thundermiracle/gatsby-simple-blog.
  tags:
    - Blog
    - i18n
    - Netlify
    - Disqus
    - RSS
    - SEO
    - Linting
    - Testing
  features:
    - Asciidoc support
    - Easily Configurable
    - Tags
    - Edit on GitHub
    - i18n
    - SEO
    - Light and Dark themes
    - Google Analytics
    - RSS
    - Disqus
    - Breadcrumbs
    - ESLint
- url: https://barcadia.netlify.com/
  repo: https://github.com/bagseye/barcadia
  description: A super-fast site using Gatsby
  tags:
    - Blog
    - CMS:Headless
    - CMS:Contentful
    - Portfolio
  features:
    - Styled components
    - Responsive webpage
    - Portfolio
    - Blog
- url: https://gatsby-starter-clean-resume.netlify.com/
  repo: https://github.com/masoudkarimif/gatsby-starter-clean-resume
  description: A Gatsby Starter Template for Putting Your Resume Online Super Quick!
  tags:
    - Netlify
    - Pagination
    - Styling:Other
    - SEO
  features:
    - Easy setup
    - Completely customizable using only gatsby-config.js file
    - Uses Milligram for styling
    - Fully responsive
    - Clean minimalist design
    - Page transition
    - Five different themes (great-gatsby, master-yoda, wonder-woman, darth-vader, luke-lightsaber)
    - Includes React Helmet for title and description tags
    - Includes Google Analytics plugin
- url: https://gatsby-starter-i18n-bulma.netlify.com
  repo: https://github.com/kalwalt/gatsby-starter-i18n-bulma
  description: A gatsby starter with Bulma and optimized slug for better SEO.
  tags:
    - i18n
    - Netlify
    - CMS:Netlify
    - Styling:Bulma
    - Styling:SCSS
    - Gallery
    - SEO
    - Markdown
    - PWA
    - Blog
  features:
    - Multilanguage support with i18n
    - Slug switcher (multilanguage)
    - Uses Bulma for styling
    - Netlify CMS
    - React Images with Modal
    - FontAwesome icons
    - Animate.css with WOW
    - Robots.txt
    - Sitemap
    - PWA
- url: https://gatsby-attila.netlify.com/
  repo: https://github.com/armada-inc/gatsby-attila-theme-starter
  description: A Gatsby starter for creating blogs from headless Ghost CMS.
  tags:
    - Blog
    - CMS:Headless
    - SEO
    - Styling:SCSS
    - Pagination
  features:
    - Attila standard Ghost theme
    - Data sourcing from headless Ghost
    - Responsive design
    - SEO optimized
    - OpenGraph structured data
    - Twitter Cards meta
    - Sitemap Generation
    - XML Sitemaps
    - Progressive Web App
    - Offline Support
    - RSS Feed
    - Composable and extensible
- url: https://gatsby-contentful-portfolio.netlify.com/
  repo: https://github.com/wkocjan/gatsby-contentful-portfolio
  description: Gatsby portfolio theme integrated with Contentful
  tags:
    - CMS:Contentful
    - CMS:Headless
    - Gallery
    - Portfolio
    - SEO
    - Styling:Tailwind
  features:
    - Clean minimalist design
    - Contentful integration with ready to go placeholder content
    - Responsive design
    - Uses Tailwind CSS for styling
    - Font Awesome icons
    - Robots.txt
    - SEO optimized
    - OpenGraph structured data
    - Integration with Mailchimp
- url: https://gatsby-graphcms-ecommerce-starter.netlify.com
  repo: https://github.com/GraphCMS/gatsby-graphcms-ecommerce-starter
  description: Swag store built with GraphCMS, Stripe, Gatsby, Postmark and Printful.
  tags:
    - E-commerce
    - i18n
    - Netlify
    - Styling:Tailwind
    - CMS:Other
    - Stripe
  features:
    - Dropshipping by Printful
    - Printful inventory enhanced by GraphCMS
    - Custom GraphQL API for handling checkout and payment
    - Postmark for order notifications
    - Strong Customer Authentication
- url: https://koop-blog.netlify.com/
  repo: https://github.com/bagseye/koop-blog
  description: A simple blog platform using Gatsby and MDX
  tags:
    - Blog
    - Markdown
    - MDX
  features:
    - Responsive design
    - Styled 404 page
    - Lightweight
    - Styled Components
- url: https://gatsby-blog-mdx.now.sh/
  repo: https://github.com/EllisMin/gatsby-blog-mdx
  description: A ready-to-use, customizable personal blog with minimalist design
  tags:
    - Blog
    - MDX
    - Markdown
    - Netlify
    - SEO
    - Styling:Other
    - Documentation
  features:
    - Simple blog with responsive design
    - Light / Dark Mode Switch
    - MDX & Markdown to create post & About page
    - Code syntax highlighting (Light / Dark)
    - Facebook | Disqus | Utterances comments
    - Social Media Links & Share buttons
    - SEO + Sitemap + RSS
    - Googly Analytics Support
    - Easy & Highly Customizable
- url: https://gatsby-airtable-listing.netlify.com/
  repo: https://github.com/wkocjan/gatsby-airtable-listing
  description: Airtable theme for Gatsby
  tags:
    - Airtable
    - SEO
    - Styling:Tailwind
  features:
    - Airtable integration
    - Modals with previous/next navigation
    - Responsive design
    - Uses Tailwind CSS for styling
    - Font Awesome icons
    - Clean minimalist design
    - SEO optimized
    - Robots.txt
    - OpenGraph structured data
- url: https://gatsby-starter-personality.netlify.com/
  repo: https://github.com/matheusquintaes/gatsby-starter-personality
  description: A free responsive Gatsby Starter
  tags:
    - Portfolio
    - Gallery
  features:
    - SEO
    - Page transition
    - Fully responsive
    - Styling:CSS-in-JS
- url: https://seattleservicerelief.com/
  repo: https://github.com/service-relief/gatsby-starter-service-relief
  description: Localized index of resources for your city.
  tags:
    - Airtable
    - Netlify
    - SEO
    - Styling:Tailwind
  features:
    - generates a static website using Gatsby
    - uses Airtable to manage your listings and categories
    - includes an Airtable form to collect local submissions and add them to Airtable for approval
    - can be personalized to a city or region without touching a line of code
    - one-click deployment via Netlify
- url: https://shards-gatsby-starter.netlify.com/
  repo: https://github.com/wcisco17/gatsby-typescript-shards-starter
  description: Portfolio with TypeScript and Shards UI
  tags:
    - Language:TypeScript
    - Portfolio
    - Netlify
    - PWA
    - Styling:Bootstrap
  features:
    - Portfollio Starter that includes Shards Ui component library and TypeScript generator.
    - TypeScript
    - TypeScript Generator
    - Styled-Components
    - Shards UI
    - Bootstrap
- url: https://gatsby-sanity-developer-portfolio-starter.jacobneterer.com/
  repo: https://github.com/jneterer/gatsby-sanity-developer-portfolio-starter
  description: A Gatsby + Sanity CMS starter project for developer portfolios. Also built using Tailwind CSS, SCSS, and TypeScript.
  tags:
    - CMS:sanity.io
    - Portfolio
    - Styling:Tailwind
    - Styling:SCSS
    - Language:TypeScript
    - Netlify
    - SEO
  features:
    - Developer portfolio using Gatsby + Sanity CMS
    - Edit your profile, projects, and tags all in Sanity CMS without any code commits
    - Tailwind CSS and SCSS for styling
    - TypeScript for easier debugging and development, strict types, etc
    - Netlify for hosting
    - SEO Capabilities
- url: https://serene-ramanujan-285722.netlify.com/
  repo: https://github.com/kunalJa/gatsby-starter-math-blog
  description: A responsive math focused blog with MDX and Latex built in
  tags:
    - MDX
    - Blog
    - PWA
    - Storybook
    - Styling:Other
    - SEO
  features:
    - Mobile friendly and fully responsive
    - Easy to configure (just change site.config.js)
    - MDX
    - Latex with Katex
    - Storybook with tested components included
    - Uses Tachyons for styling
    - Easy to create new posts
- url: https://gatsby-starter-canada-pandemic.netlify.com/
  repo: https://github.com/masoudkarimif/gatsby-starter-canada-pandemic
  description: A Gatsby starter template for covering pandemics in Canada
  tags:
    - AWS
    - Onepage
    - Styling:Other
  features:
    - Interactive SVG map using D3
    - Responsive design
    - Styled 404 page
    - Google Analytics support
    - Includes React Helmet
    - Clean minimalist design
    - Completely customizable using only gatsby-config.js file
- url: https://builderio.github.io/gatsby-starter-builder/
  repo: https://github.com/BuilderIO/gatsby-starter-builder
  description: Gatsby starter with drag + drop page building with your React components via Builder.io
  tags:
    - CMS:Other
    - CMS:Headless
  features:
    - Builder.io integration with sample pages/header/footer.
    - Drag and drop page editing and creations.
    - Lots of built-in templates, widgets, or bring in your own custom components.
    - Uses @builder.io/gatsby plugin to dynamically create pages published on the editor.
    - SEO
- url: https://gatsby-starter-reason-blog.netlify.com/
  repo: https://github.com/mukul-rathi/gatsby-starter-reason-blog
  description: The Gatsby Starter Blog using ReasonML!
  tags:
    - Blog
    - Styling:CSS-in-JS
    - Language:Other
  features:
    - Basic setup for a full-featured type-safe blog
    - ReasonML support out-of-the-box
    - ReasonReact v3 JSX syntax
    - CSS-in-Reason support
    - StaticQuery GraphQL support in ReasonML
    - Similar to gatsby-starter-blog

- url: https://gct.mozart409.space/
  repo: https://github.com/Mozart409/gatsby-custom-tailwind
  description: A minimal tailwind css starter, with custom fonts, purgecss, automatic linting when committing to master, awesome lighthouse audit, custom Vercel/serve server for production build, visible to all in your network, so you can test it with your phone.
  tags:
    - Linting
    - PWA
    - SEO
    - Styling:Tailwind
    - Styling:PostCSS
  features:
    - Minimal Tailwind Starter
    - Custom Fonts predefined
    - Automatic Linting on Commit using husky and pretty-quick
    - Custom server to test Production Builds on your local network via Vercel/serve
    - Extensive Readme in the repo
- url: https://gatsby-redux-toolkit-typescript.netlify.com/
  repo: https://github.com/saimirkapaj/gatsby-redux-toolkit-typescript-starter
  description: Gatsby Starter using Redux-Toolkit, TypeScript, Styled Components and Tailwind CSS.
  tags:
    - Redux
    - Language:TypeScript
    - Styling:Tailwind
  features:
    - Redux-Toolkit
    - TypeScript
    - Styled Components
    - Tailwind CSS
    - Removes unused CSS with Purgecss
    - Font Awesome Icons
    - Responsive Design
    - Change between light and dark themes
    - SEO
    - React Helmet
    - Offline Support
- url: https://gatsby-ts-tw-styled-eslint.netlify.com
  repo: https://github.com/Miloshinjo/gatsby-ts-tw-styled-eslint-starter
  description: Gatsby starter with TypeScript, Tailwind CSS, @emotion/styled and eslint.
  tags:
    - Linting
    - Styling:CSS-in-JS
    - Styling:Tailwind
    - Language:TypeScript
  features:
    - TypeScript support
    - CSS-in-JS with @emotion/styled (like styled components)
    - Tailwind CSS (1.2) support
    - eslint with airbnb settings
- url: https://mik3y.github.io/gatsby-starter-basic-bootstrap/
  repo: https://github.com/mik3y/gatsby-starter-basic-bootstrap
  description: A barebones starter featuring react-bootstrap and deliberately little else
  tags:
    - Styling:Bootstrap
    - Styling:SCSS
  features:
    - Uses react-bootstrap, sass, and little else
    - Skeleton starter, based on gatsby-starter-default
    - Optional easy integration of themes from Bootswatch.com
- url: https://gatsby-starter-songc.netlify.com/
  repo: https://github.com/FFM-TEAM/gatsby-starter-song
  description: A Gatsby starter for blog style with fresh UI.
  tags:
    - Blog
    - Netlify
    - SEO
    - Language:TypeScript
    - Styling:CSS-in-JS
  features:
    - Emoji (emojione)
    - Code syntax highlighting (atom-one-light Style)
    - Mobile friendly and fully responsive
    - Comment feature ( utterances)
    - Post side PostTOC
    - Simple fresh design like Medium
    - Readability
- url: https://gatsby-starter-kontent-lumen.netlify.com/
  repo: https://github.com/Kentico/gatsby-starter-kontent-lumen
  description: A minimal, lightweight, and mobile-first starter for creating blogs uses Gatsby and Kentico Kontent CMS. Inspired by Lumen.
  tags:
    - SEO
    - CMS:Headless
    - CMS:Kontent
    - Netlify
    - Styling:SCSS
    - Blog
  features:
    - Kentico Kontent CaaS platform as the data source.
    - Mobile-First approach in development.
    - Archive organized by tags and categories.
    - Automatic Sitemap generation.
    - Lost Grid.
    - Beautiful typography inspired by matejlatin/Gutenberg.
    - Stylesheet built using Sass and BEM-Style naming.
    - Syntax highlighting in code blocks.
    - Google Analytics support.
- url: https://dindim-production.netlify.com/
  repo: https://github.com/lorenzogm/gatsby-ecommerce-starter
  description: Gatsby starter to create an ecommerce website with netlify and stripe. Setup and release your shop in a few minutes.
  tags:
    - Client-side App
    - E-commerce
    - Firebase
    - Netlify
    - SEO
    - Stripe
    - Styling:CSS-in-JS
  features:
    - 100% Free. No subscriptions, just pay a fee to Stripe when you sell a product.
    - Home Page to list all your products.
    - Category Page to list products by category.
    - Product Detail Page. Define several colors and sizes for the same product
    - Cart Page with the summary of your cart before checkout.
    - Checkout Page powered by Stripe.
    - Scripts to create/update/delete your products in Stripe.
    - Analytics with Firebase
- url: https://gatsby-starter-ts.now.sh/
  repo: https://github.com/jpedroschmitz/gatsby-starter-ts
  description: A TypeScript starter for Gatsby. No plugins and styling. Exactly the necessary to start!
  tags:
    - Language:TypeScript
    - Styling:None
    - Linting
  features:
    - TypeScript
    - ESLint and Prettier
    - Husky and lint-staged
    - Commitizen and Commitlint
    - TypeScript absolute paths
- url: https://rolwinreevan.com
  repo: https://github.com/rolwin100/rolwinreevan_gatsby_blog
  description: This starter consists of ant design system you can use it for your personal blog. I have give a lot of time in developing this starter because I found that there were not much starters with a very good design. Please give a star to this project if you have like it to encourage me 😄. Thank you.
  tags:
    - Blog
    - Portfolio
    - Markdown
    - SEO
    - PWA
  features:
    - Blog designed using Markdown.
    - Beautifully designed landing page.
    - First project in the starters list to use ant design.
    - Supports SSR and is also a PWA.
- url: https://gatsby-antd-starter.netlify.app/
  repo: https://github.com/alienCY/gatsby-antd-starter
  description: Gatsby starter with ant design (antd)
  tags:
    - Styling:Ant Design
    - SEO
  features:
    - Ant Design components
    - A really nice header.
- url: https://gatsby-starter-typescript.surge.sh
  repo: https://github.com/kurttomlinson/gatsby-starter-typescript
  description: A TypeScript starter with auto-generated GraphQL types, TS errors in the develop console, and gatsby-node.ts support!
  tags:
    - Language:TypeScript
  features:
    - TypeScript
    - Auto-generated types from GraphQL queries
    - TypeScript errors in the develop console
    - Support for typed GraphQL queries in gatsby-node.ts
    - Based on gatsby-starter-default
- url: https://www.dyuzz.club/
  repo: https://github.com/Dyuzz/Gatsby-Blog-Starter-Dyuzz
  description: A Gatsby starter for creating blogs.
  tags:
    - Blog
    - PWA
    - SEO
    - CMS:Netlify
    - Pagination
  features:
    - Blog designed using Markdown.
    - Beautifully designed landing page.
    - Gatsby v2
    - Google Analytics
    - Web App Manifest
    - Netlify Support
    - Gitalk Comment
    - SiteMap
    - Netlify CMS Support
    - TOC（TableOfContexts）
    - Pagination
    - SEO
    - Phone browser Support
- url: https://dropinblog-gatsby-starter.netlify.app/
  repo: https://github.com/DropInBlog/gatsby-starter
  description: A quick and simple Gatsby solution for the simplest blogging solution
  tags:
    - Blog
    - Netlify
    - Pagination
    - SEO
    - CMS:Headless
    - Styling:SCSS
    - Styling:CSS-in-JS
    - Styling:Tailwind
  features:
    - Pagination
    - Beautifully designed landing page.
    - Includes Chakra-UI and Tailwind CSS
- url: https://gatsby-material-typescript-starter.netlify.app
  repo: https://github.com/Junscuzzy/gatsby-material-typescript-starter
  description: A simple starter using TypeScript, eslint, prettier & @Material-ui
  tags:
    - Language:TypeScript
    - Linting
    - Netlify
    - SEO
    - Styling:Material
  features:
    - TypeScript in front-side & node-side
    - Prettier, eslint and Type-check well configured together
    - Material-ui SSR compatible with build-in light/dark theme
    - Content sourcing free
    - Functional react (Hooks & functions instead Class)
    - Responsive design
    - SEO optimized
    - Styled 404 page
    - Google Analytics support
- url: https://gatsby-starter-takeshape-startup.netlify.app
  repo: https://github.com/colbyfayock/gatsby-starter-takeshape-startup
  description: Integrate TakeShape CMS using a ready to go TakeShape Startup project!
  tags:
    - Blog
    - CMS:Other
    - CMS:Headless
    - Landing Page
    - Styling:SCSS
  features:
    - Integrate TakeShape CMS
    - Preconfigured to work with the TakeShape Startup project
- url: https://gatsby-startbootstrap-agency.netlify.app/
  repo: https://github.com/thundermiracle/gatsby-startbootstrap-agency
  description: Gatsby version of startbootstrap-agency with i18n supported.
  tags:
    - Portfolio
    - PWA
    - SEO
    - Gallery
    - Landing Page
    - Onepage
    - Markdown
    - Netlify
    - Styling:Bootstrap
    - i18n
    - Netlify
    - Linting
  features:
    - Easily Configurable
    - Different types of sections
    - i18n
    - SEO
    - Google Analytics
    - Prettier, ESLint
- url: https://gatsby-typescript-tailwind-twin-styled-component-starter.netlify.app/
  repo: https://github.com/DevHausStudio/Gatsby-Typescript-Tailwind-Twin-Styled-Component-Starter
  description: Barebones and lightweight starter with TypeScript, Styled-Components, Tailwind CSS, Twin Macro.
  tags:
    - Language:TypeScript
    - Styling:Tailwind
    - Styling:CSS-in-JS
    - Netlify
  features:
    - Gatsby v2
    - TypeScript
    - Tailwind CSS
    - Style-Components
    - CSS-in-JS
    - Code Readability
    - Barebones
- url: https://dlford.github.io/gatsby-typescript-starter-minimalist/
  repo: https://github.com/dlford/gatsby-typescript-starter-minimalist
  description: A minimalist Gatsby TypeScript starter, because less is more
  tags:
    - Language:TypeScript
    - Linting
    - Styling:Other
  features:
    - Don't use `React.FC` (See `https://github.com/facebook/create-react-app/pull/8177`)
    - Minimalist
    - Prettier / ESLint pre-configured
    - CSS Reset / CSS Modules
    - Style Builder page for adjusting global styles
- url: https://flotiq-starter-products.herokuapp.com/
  repo: https://github.com/flotiq/gatsby-starter-products
  description: A Gatsby e-commerce starter with products sourced from Flotiq.
  tags:
    - CMS:Headless
    - E-commerce
    - CMS:Other
  features:
    - Snipcart e-commerce starter
    - Flotiq CMS as a product source
    - Deploy to Heroku
- url: https://goodpraxis.coop
  repo: https://github.com/GoodPraxis/gp-gatsby-starter-ts-sass-jest
  description: A solid, basic Gatsby starter used by Good Praxis suitable for many different types of projects
  tags:
    - Language:TypeScript
    - Styling:SCSS
    - SEO
    - Testing
  features:
    - TypeScript support
    - SCSS for styling
    - JEST tests
    - Simple SEO setup
- url: https://gatsby-markdown-personal-website.netlify.app/
  repo: https://github.com/SaimirKapaj/gatsby-markdown-personal-website
  description: Gatsby Markdown Personal Website Starter, using Styled Components, Tailwind CSS and Framer Motion.
  tags:
    - Blog
    - Portfolio
    - Markdown
    - Styling:Tailwind
  features:
    - Markdown
    - Framer Motion
    - Page Transition
    - Styled Components
    - Tailwind CSS
    - Removes unused CSS with Purgecss
    - Font Awesome Icons
    - Responsive Design
    - SEO
    - React Helmet
    - Offline Support
    - Gatsby Image
- url: https://flotiq-starter-recipes.herokuapp.com
  repo: https://github.com/flotiq/gatsby-starter-recipes
  description: A Gatsby culinary starter with recipes sourced from Flotiq.
  tags:
    - CMS:Headless
    - Gallery
    - Pagination
    - CMS:Other
  features:
    - Recipes starter
    - Culinary recipes
    - Flotiq CMS as a recipe source
- url: https://gatsby-markdown-typescript-personal-website.netlify.app/
  repo: https://github.com/SaimirKapaj/gatsby-markdown-typescript-personal-website
  description: Gatsby Markdown Personal Website Starter, using TypeScript, Styled Components, Tailwind CSS and Framer Motion.
  tags:
    - Blog
    - Portfolio
    - Markdown
    - Language:TypeScript
    - Styling:Tailwind
  features:
    - Markdown
    - TypeScript
    - Framer Motion
    - Page Transition
    - Styled Components
    - Tailwind CSS
    - Removes unused CSS with Purgecss
    - Font Awesome Icons
    - Responsive Design
    - SEO
    - React Helmet
    - Offline Support
    - Gatsby Image
- url: https://thestartup.netlify.app/
  repo: https://github.com/bagseye/startup
  description: A startup template perfect for brochure sites and small businesses
  tags:
    - Landing Page
    - Onepage
    - Portfolio
    - Styling:CSS-in-JS
  features:
    - Font Awesome Icons
    - Responsive Design
    - Style-Components
- url: https://gatsby-starter-tailwind-css.netlify.app/
  repo: https://github.com/melanienolan/gatsby-starter-tailwind-css
  description: A Gatsby starter with Tailwind CSS. Uses Tailwind CSS v1.4.1 and includes built-in support for PurgeCSS.
  tags:
    - Landing Page
    - Onepage
    - Styling:Tailwind
  features:
    - Simple boilerplate site using Tailwind CSS
    - PurgeCSS support to remove unused styles
    - PostCSS including Autoprefixer
    - React Helmet for better SEO
- url: https://wordpress-balsa.draftbox.co/
  repo: https://github.com/draftbox-co/gatsby-wordpress-balsa-starter
  description: A Gatsby starter for creating blogs from headless WordPress CMS.
  tags:
    - Blog
    - SEO
    - CMS:WordPress
    - Styling:Other
    - Pagination
  features:
    - Balsa Skin by Draftbox
    - Data sourcing from headless WordPress
    - Responsive design
    - SEO optimized
    - OpenGraph structured data
    - Twitter Cards meta
    - Sitemap Generation
    - XML Sitemaps
    - Progressive Web Ap
- url: https://gatsby-basic-typescript-starter.netlify.app/
  repo: https://github.com/noahub/gatsby-typescript-starter
  description: This starter ships with the main Gatsby configuration files you need to build a basic site using React and TypeScript.
  tags:
    - Language:TypeScript
    - Styling:CSS-in-JS
  features:
    - TypeScript installed and configured
    - Styled Components via Emotion
    - Google Fonts enabled
    - React Helmet for SEO
    - Configured image filesystem, transformer-sharp, plugin-sharp
- url: https://gatsby-landing-page-starter.netlify.app/
  repo: https://github.com/btahir/gatsby-landing-page-starter
  description: Simple Landing Page Starter Built With Gatsby.
  tags:
    - Landing Page
    - SEO
    - PWA
    - Styling:SCSS
  features:
    - Responsive design
    - SEO optimized
    - Conversion optimized
    - Sitemap Generation
    - XML Sitemaps
    - Progressive Web App
    - Offline Support
    - Composable and extensible
- url: https://gatsby-lotus-starter.netlify.app/
  repo: https://github.com/DecliningLotus/gatsby-lotus-starter
  description: A fully featured Gatsby Bootstrap starter.
  tags:
    - Linting
    - Netlify
    - PWA
    - SEO
    - Styling:Bootstrap
    - Styling:PostCSS
    - Styling:SCSS
  features:
    - Bootstrap + React Bootstrap
    - React Icons
    - Typefaces + Font Preloader
    - SVGO Optimizations
    - Optimized SEO
    - SASS Support
    - Sitemap Generation
    - Progressive Web App
    - Offline Support
    - Semantic Release
    - Netlify + CircleCI Support
- url: https://creationspirit.github.io/gatsby-babylonjs-starter/
  repo: https://github.com/creationspirit/gatsby-babylonjs-starter
  description: A Gatsby starter with example Babylonjs scene boilerplate.
  tags:
    - Portfolio
  features:
    - Babylon.js 3D graphics
    - Built on top of Gatsby's default starter
- url: https://gatsby-starter-voyager.netlify.app/
  repo: https://github.com/gregdferrell/gatsby-starter-voyager
  description: A feature-rich starter blog.
  tags:
    - Blog
    - Markdown
    - Pagination
    - RSS
    - SEO
    - Styling:SCSS
    - Styling:Other
  features:
    - Beautiful starter blog with content in markdown
    - Responsive, mobile-first design using tachyons.scss, flexbox, SCSS & CSS modules
    - Fast, with top-notch lighthouse audit scores
    - View posts by tag & author
    - Pagination & next/prev navigation
    - Social sharing links on blog posts (twitter, facebook, pinterest)
    - SEO component with social sharing cards for twitter & facebook
    - Structured data, schema.org
    - Sitemap & RSS feed
    - Support for email subscription to Mailchimp campaign
    - Support for Google analytics
- url: https://expo-gatsby-starter.netlify.app/
  repo: https://github.com/Sidibedev/expo-gatsby-starter
  description: A simple Expo and Gatsby starter.
  tags:
    - PWA
    - SEO
  features:
    - SEO
    - PWA
    - Offline Support
    - Upload Image
    - Expo SDK
    - Image manipulation
    - 404 page
    - Navigation
- url: https://gatsby-starter-banshorian.netlify.app
  repo: https://github.com/webmaeistro/gatsby-starter-banshorian
  description: Starter for the gatsby-theme-banshorian. A creative cool-looking personal or work projects showcase / portfolio / CV. Based on byfolio.
  tags:
    - Styling:Other
    - Portfolio
    - Transitions
    - Linting
    - Testing
    - PWA
  features:
    - Gatsby v2
    - Style-Components Using @emotion
    - Edit Everything From gatsby.config
    - Developer Friendly
    - Isomorphic Skills Tiles
    - Transitions Between Pages and Menu
- url: https://a2zarslaan.github.io/gatsby-starter-sasslan/
  repo: https://github.com/a2zarslaan/gatsby-starter-sasslan
  description: A minimalistic Gatsby starter template featuring SASS and CSS 7-1 architecture.
  tags:
    - Blog
    - Portfolio
    - Markdown
  features:
    - Markdown
    - CSS 7-1 Architecture
    - GraphQL IDE
    - Page Transitions
    - Easy to edit CSS variables
    - Styled Components
    - SVG icons
    - Google fonts
    - Desktop-First Design
    - Responsive Design
    - React Helmet
    - Gatsby Remark Images
    - Code Readability
    - Progressive Web App
- url: https://pedantic-brown-bbf927.netlify.app/
  repo: https://github.com/pkino/gatsby-starter-typescript-sass
  description: A minimum starter with TypeScript, Sass, ESLint and prettier built in
  tags:
    - Language:TypeScript
    - Styling:SCSS
    - Linting
  features:
    - TypeScript and Sass support
    - ESLint with basic react rules
- url: https://gatsby-starter-portfolio-minimal.netlify.app/
  repo: https://github.com/konstantinmuenster/gatsby-starter-portfolio-minimal
  description: A modern one-page portfolio with a clean yet expressive design.
  tags:
    - Portfolio
    - Markdown
    - MDX
    - PWA
    - Onepage
    - Styling:CSS-in-JS
  features:
    - Quick and Easy Setup - Add content and deploy
    - Content via Markdown/MDX - No external CMS needed
    - Extendable Layout - Add more sections as you like
    - Responsive Design - With freshening Animations
    - Medium Integration - Feature your latest articles
    - Progressive Web App/PWA - Offline Support
    - Fast and Accessible
    - SEO
- url: https://gatsby-theme-clarisse.netlify.app
  repo: https://github.com/tacogator/gatsby-starter-blog-material-clarisse
  description: A minimalist blog starter with Material-UI
  tags:
    - Blog
    - SEO
    - Portfolio
    - Landing Page
    - Styling:Material
    - Markdown
    - MDX
  features:
    - SEO-ready
    - Clean design with emphasis on Call-to-action
    - Built-in Tag/Category support
    - Write post in markdown or MDX
    - Desktop and mobile responsive layout
    - Customizable branding & navigation
    - Material-UI
- url: https://foundation.stackrole.com/
  repo: https://github.com/stackrole/gatsby-starter-foundation
  description: A starter to launch your blazing fast personal website and a blog, Built with Gatsby and Netlify CMS. Made with ❤ by Stackrole
  tags:
    - CMS:Netlify
    - Markdown
    - Netlify
    - Pagination
    - SEO
    - Styling:SCSS
    - Blog
    - Landing Page
  features:
    - A Blog and Personal website with Netlify CMS.
    - Responsive Web Design
    - Customize content of Homepage, About and Contact page.
    - Add / Modify / Delete blog posts.
    - Edit website settings, Add Google Analytics and make it your own all with in the CMS.
    - SEO Optimized
    - OpenGraph structured data
    - Twitter Cards meta
    - Beautiful XML Sitemaps
    - Netlify Contact Form, Works right out of the box after deployment.
    - Invite collaborators into Netlify CMS, without giving access to your GitHub account via Git Gateway
    - Gatsby Incremental Builds with Netlify.
    - For more info, Take a look at readme.md on the Github repo.
- url: https://gatsby-starter-payments.netlify.app
  repo: https://github.com/moonclerk/gatsby-starter-payments
  description: A Gatsby starter for creating SaaS landing pages using MoonClerk to accept payments.
  tags:
    - Landing Page
    - Netlify
    - Onepage
    - SEO
    - Stripe
    - Styling:CSS-in-JS
  features:
    - SEO optimized
    - Landing Page
    - Fully responsive
    - Gatsby images
    - MoonClerk Payment Forms
    - Open source illustrations from Icons8
    - Google Analytics
    - Includes React Helmet to allow editing site meta tags
    - Includes plugins for easy, beautiful typography
    - Styling with styled-components
    - Organized using ABEM
- url: https://schoolfront.netlify.app
  repo: https://github.com/orzechdev/schoolfront
  description: School website starter
  tags:
    - Language:TypeScript
    - Styling:CSS-in-JS
    - CMS:WordPress
    - Blog
    - Presentation
  features:
    - Main page
    - WordPress blog
    - Contact page
    - About page
    - Open hours information
    - Offered curriculum page
    - Teachers list
    - WCAG AA support
    - SEO optimized
    - Sitemap Generation
    - Gatsby v2
    - Styled Components
    - TypeScript
- url: https://gatsby-starter-donations.netlify.app
  repo: https://github.com/moonclerk/gatsby-starter-donations
  description: A simple starter to help get up and running accepting donations using Gatsby + MoonClerk
  tags:
    - Donations
    - Landing Page
    - Netlify
    - Onepage
    - SEO
    - Stripe
    - Styling:CSS-in-JS
  features:
    - SEO optimized
    - Fully responsive
    - Gatsby images
    - MoonClerk Payment Forms
    - Open source illustrations from Icons8
    - Open source image from Unsplash
    - Google Analytics
    - Includes React Helmet to allow editing site meta tags
    - Includes plugins for easy, beautiful typography
    - Styling with styled-components
    - Organized using ABEM
- url: https://jolly-tree-003047c03.azurestaticapps.net/
  repo: https://github.com/floAr/gatsby-starter-azure_swa
  description: A simple Gatsby starter making use of the new Azure Static Web App service.
  tags:
    - Redux
    - Styling:None
    - Azure
  features:
    - CI/CD using github actions
- url: https://gatsbyfire.netlify.app/
  repo: https://github.com/GeorgeSteel/gatsby-fire-starter
  description: A Gatsby Starter to build a complete webapp with Gatsby & Firebase by using the library reactfire
  tags:
    - Firebase
    - Authentication
    - Client-side App
  features:
    - You can build a realtime app without any `window object` issue.
    - Private/Dynamic routing made easy with reach/router.
    - Fully integrated with reactfire.
    - Easy to setup.
    - Insane Lighthouse performance.
    - FirebaseUI fully integrated & customizable for any language location.
- url: https://gatsby-starter-catalyst-helium.netlify.app/
  repo: https://github.com/ehowey/gatsby-starter-catalyst-helium
  description: A personal blog starter with large featured images, SEO optimization, dark mode, and support for many different frontmatter fields. Based on Gatsby Theme Catalyst. Uses MDX for content and Theme UI for styling. Includes a core theme, a header theme, a footer theme and a blog theme.
  tags:
    - MDX
    - Styling:Theme-UI
    - SEO
    - PWA
    - Blog
  features:
    - Based on Gatsby Theme Catalyst series of themes and starters.
    - Theme options are used to enable some simple layout changes.
    - Designed with component shadowing in mind to allow easier customization.
    - Theme UI is deeply integrated with design tokens and variants throughout.
    - Color mode switching available by default.
    - SEO optimized to include social media images and Twitter handles.
    - React Scroll for one page, anchor based navigation is available.
    - Code highlighting via Prism.
- url: https://simple.rickkln.com
  repo: https://github.com/rickkln/gatsby-starter-simple
  description: Simple Gatsby starter for a small static site. Replaces Prettier with ESLint (AirBnB style), and adds TypeScript and Firebase hosting.
  tags:
    - Linting
    - Language:TypeScript
    - Firebase
    - SEO
    - Markdown
    - Portfolio
  features:
    - TypeScript is used for a better developer experience.
    - ESLint and the AirBnB TypeScript style guide help you avoid, and fix, simple issues in your code.
    - The default Gatsby formatting tool Prettier, has been removed in order to avoid conflicts with the ESLint + AirBnB TypeScript tools described above.
    - Firebase Hosting is supported and configured for Gatsby from the start.
    - Dynamic pages for blog posts in markdown is implemented.
<<<<<<< HEAD
- url: https://the-great-gatsby-starter.netlify.app
  repo: https://github.com/bradgarropy/gatsby-starter
  description: 🥂 the great gatsby starter
  tags:
    - Linting
    - Netlify
    - SEO
    - Styling:CSS-in-JS
  features:
    - Base scaffolding for a Gatsby site.
    - ESLint and Prettier are preconfigured.
    - Preconfigured Netlify hosting.
    - Serverless functions ready to go.
    - Style with styled-components out of the box.
    - Customizable SEO component included.
=======
- url: https://gatsby-starter-woo.surge.sh/
  repo: https://github.com/desmukh/gatsby-starter-woo
  description: Simple, clean and responsive landing page for your product or service. This is a GatsbyJS port of StyleShout's Woo template.
  tags:
    - Landing Page
    - Onepage
    - Portfolio
  features:
    - Ported from StyleShout Woo theme
    - Fully responsive
    - Includes React Helmet to allow editing site meta tags
    - All landing page content can be customised through YAML files stored in content folder and in gatsby-config.js
>>>>>>> ba53072b
<|MERGE_RESOLUTION|>--- conflicted
+++ resolved
@@ -6648,7 +6648,6 @@
     - The default Gatsby formatting tool Prettier, has been removed in order to avoid conflicts with the ESLint + AirBnB TypeScript tools described above.
     - Firebase Hosting is supported and configured for Gatsby from the start.
     - Dynamic pages for blog posts in markdown is implemented.
-<<<<<<< HEAD
 - url: https://the-great-gatsby-starter.netlify.app
   repo: https://github.com/bradgarropy/gatsby-starter
   description: 🥂 the great gatsby starter
@@ -6664,7 +6663,6 @@
     - Serverless functions ready to go.
     - Style with styled-components out of the box.
     - Customizable SEO component included.
-=======
 - url: https://gatsby-starter-woo.surge.sh/
   repo: https://github.com/desmukh/gatsby-starter-woo
   description: Simple, clean and responsive landing page for your product or service. This is a GatsbyJS port of StyleShout's Woo template.
@@ -6676,5 +6674,4 @@
     - Ported from StyleShout Woo theme
     - Fully responsive
     - Includes React Helmet to allow editing site meta tags
-    - All landing page content can be customised through YAML files stored in content folder and in gatsby-config.js
->>>>>>> ba53072b
+    - All landing page content can be customised through YAML files stored in content folder and in gatsby-config.js