- url: https://styxlab.github.io
  repo: https://github.com/styxlab/gatsby-starter-try-ghost
  description: A Gatsby starter for creating blogs from headless Ghost CMS.
  tags:
    - Blog
    - CMS:Headless
    - SEO
    - Styling:PostCSS
  features:
    - Casper standard Ghost theme
    - Data sourcing from headless Ghost
    - Sticky navigation headers
    - Hover on author avatar
    - Responsive design
    - SEO optimized
    - Styled 404 page
    - OpenGraph structured data
    - Twitter Cards meta
    - Sitemap Generation
    - XML Sitemaps
    - Progressive Web App
    - Offline Support
    - RSS Feed
    - Composable and extensible
- url: https://gatsby-theme-sky-lite.netlify.com
  repo: https://github.com/vim-labs/gatsby-theme-sky-lite-starter
  description: A lightweight GatsbyJS starter with Material-UI and MDX Markdown support.
  tags:
    - Blog
    - Styling:Material
  features:
    - Lightweight
    - Markdown
    - MDX
    - MaterialUI Components
    - React Icons
- url: https://authenticaysh.netlify.com/
  repo: https://github.com/ben-siewert/gatsby-starter-auth-aws-amplify
  description: Full-featured Auth with AWS Amplify & AWS Cognito
  tags:
    - AWS
    - Authentication
  features:
    - Full-featured AWS Authentication with Cognito
    - Error feedback in forms
    - Password Reset
    - Multi-Factor Authentication
    - Styling with Bootstrap and Sass
- url: https://gatsby-starter-blog-demo.netlify.com/
  repo: https://github.com/gatsbyjs/gatsby-starter-blog
  description: official blog
  tags:
    - Official
    - Blog
  features:
    - Basic setup for a full-featured blog
    - Support for an RSS feed
    - Google Analytics support
    - Automatic optimization of images in Markdown posts
    - Support for code syntax highlighting
    - Includes plugins for easy, beautiful typography
    - Includes React Helmet to allow editing site meta tags
    - Includes plugins for offline support out of the box
- url: https://gatsby-starter-default-demo.netlify.com/
  repo: https://github.com/gatsbyjs/gatsby-starter-default
  description: official default
  tags:
    - Official
  features:
    - Comes with React Helmet for adding site meta tags
    - Includes plugins for offline support out of the box
- url: https://gatsby-netlify-cms.netlify.com/
  repo: https://github.com/netlify-templates/gatsby-starter-netlify-cms
  description: n/a
  tags:
    - Blog
    - Styling:Bulma
    - CMS:Netlify
  features:
    - A simple blog built with Netlify CMS
    - Basic directory organization
    - Uses Bulma for styling
    - Visit the repo to learn how to set up authentication, and begin modeling your content.
- url: https://vagr9k.github.io/gatsby-advanced-starter/
  repo: https://github.com/Vagr9K/gatsby-advanced-starter
  description: Great for learning about advanced features and their implementations
  tags:
    - Blog
    - Styling:None
  features:
    - Does not contain any UI frameworks
    - Provides only a skeleton
    - Tags
    - Categories
    - Google Analytics
    - Disqus
    - Offline support
    - Web App Manifest
    - SEO
- url: https://vagr9k.github.io/gatsby-material-starter/
  repo: https://github.com/Vagr9K/gatsby-material-starter
  description: n/a
  tags:
    - Styling:Material
  features:
    - React-MD for Material design
    - Sass/SCSS
    - Tags
    - Categories
    - Google Analytics
    - Disqus
    - Offline support
    - Web App Manifest
    - SEO
- url: https://gatsby-advanced-blog-system.danilowoz.now.sh/blog
  repo: https://github.com/danilowoz/gatsby-advanced-blog-system
  description: Create a complete blog from scratch with pagination, categories, featured posts, author, SEO and navigation.
  tags:
    - Pagination
    - Markdown
    - SEO
  features:
    - Pagination;
    - Category and tag pages (with pagination);
    - Category list (with navigation);
    - Featured post;
    - Author page;
    - Next and prev post;
    - SEO component.
- url: https://graphcms.github.io/gatsby-graphcms-tailwindcss-example/
  repo: https://github.com/GraphCMS/gatsby-graphcms-tailwindcss-example
  description: The default Gatsby starter blog with the addition of the gatsby-source-graphql and tailwind dependencies.
  tags:
    - Styling:Tailwind
    - CMS:Headless
  features:
    - Tailwind style library
    - GraphQL source plugin
    - Very simple boilerplate
- url: https://wonism.github.io/
  repo: https://github.com/wonism/gatsby-advanced-blog
  description: n/a
  tags:
    - Portfolio
    - Redux
  features:
    - Blog post listing with previews (image + summary) for each blog post
    - Categories and tags for blog posts with pagination
    - Search post with keyword
    - Put react application / tweet into post
    - Copy some codes in post with clicking button
    - Portfolio
    - Resume
    - Redux for managing statement (with redux-saga / reselect)

- url: https://gatsby-tailwind-emotion-starter.netlify.com/
  repo: https://github.com/muhajirdev/gatsby-tailwind-emotion-starter
  description: A Gatsby Starter with Tailwind CSS + Emotion JS
  tags:
    - Styling:Tailwind
  features:
    - Eslint Airbnb without semicolon and without .jsx extension
    - Offline support
    - Web App Manifest
- url: https://gatsby-starter-redux-firebase.netlify.com/
  repo: https://github.com/muhajirdev/gatsby-starter-redux-firebase
  description: A Gatsby + Redux + Firebase Starter. With Authentication
  tags:
    - Styling:None
    - Firebase
    - Client-side App
  features:
    - Eslint Airbnb without semicolon and without .jsx extension
    - Firebase
    - Web App Manifest
- url: https://dschau.github.io/gatsby-blog-starter-kit/
  repo: https://github.com/dschau/gatsby-blog-starter-kit
  description: n/a
  tags:
    - Blog
  features:
    - Blog post listing with previews for each blog post
    - Navigation between posts with a previous/next post button
    - Tags and tag navigation
- url: https://contentful-userland.github.io/gatsby-contentful-starter/
  repo: https://github.com/contentful-userland/gatsby-contentful-starter
  description: n/a
  tags:
    - Blog
    - CMS:Contentful
    - CMS:Headless
  features:
    - Based on the Gatsby Starter Blog
    - Includes Contentful Delivery API for production build
    - Includes Contentful Preview API for development
- url: https://react-firebase-authentication.wieruch.com/
  repo: https://github.com/the-road-to-react-with-firebase/react-gatsby-firebase-authentication
  description: n/a
  tags:
    - Firebase
  features:
    - Sign In, Sign Up, Sign Out
    - Password Forget
    - Password Change
    - Protected Routes with Authorization
    - Realtime Database with Users
- url: http://dmwl.net/gatsby-hampton-theme
  repo: https://github.com/davad/gatsby-hampton-theme
  description: n/a
  tags:
    - Styling:CSS-in-JS
  features:
    - Eslint in dev mode with the airbnb config and prettier formatting rules
    - Emotion for CSS-in-JS
    - A basic blog, with posts under src/pages/blog
    - A few basic components (Navigation, Layout, Link wrapper around gatsby-link))
    - Based on gatsby-starter-gatsbytheme
- url: https://orgapp.github.io/gatsby-starter-orga/
  repo: https://github.com/orgapp/gatsby-starter-orga
  description: Want to use org-mode instead of markdown? This is for you.
  tags:
    - Blog
  features:
    - Use org-mode files as source.
    - Generate post pages, can be configured to be file-based or section-based.
    - Generate posts index pages.
- url: http://2column-portfolio.surge.sh/
  repo: https://github.com/praagyajoshi/gatsby-starter-2column-portfolio
  description: n/a
  tags:
    - Portfolio
    - Styling:SCSS
  features:
    - Designed as a minimalistic portfolio website
    - Grid system using flexboxgrid
    - Styled using SCSS
    - Font icons using font-awesome
    - Google Analytics integration
    - Open Sans font using Google Fonts
    - Prerendered Open Graph tags for rich sharing
- url: https://prototypeinteractive.github.io/gatsby-react-boilerplate/
  repo: https://github.com/PrototypeInteractive/gatsby-react-boilerplate
  description: n/a
  tags:
    - Styling:Bootstrap
  features:
    - Basic configuration and folder structure
    - Uses PostCSS and Sass (with autoprefixer and pixrem)
    - Uses Bootstrap 4 grid
    - Leaves the styling to you
    - Uses data from local json files
    - Contains Node.js server code for easy, secure, and fast hosting
- url: http://capricious-spring.surge.sh/
  repo: https://github.com/noahg/gatsby-starter-blog-no-styles
  description: n/a
  tags:
    - Blog
    - Styling:None
  features:
    - Same as official gatsby-starter-blog but with all styling removed
- url: https://gatsby-starter-github-api.netlify.com/
  repo: https://github.com/lundgren2/gatsby-starter-github-api
  description: Single page starter based on gatsby-source-github-api
  tags:
    - Portfolio
    - Onepage
  features:
    - Use your GitHub as your own portfolio site
    - List your GitHub repositories
    - GitHub GraphQL API v4

- url: https://gatsby-starter-bloomer.netlify.com/
  repo: https://github.com/Cethy/gatsby-starter-bloomer
  description: n/a
  tags:
    - Styling:Bulma
  features:
    - Based on gatsby-starter-default
    - Bulma CSS Framework with its Bloomer react components
    - Font-Awesome icons
    - Includes a simple fullscreen hero w/ footer example
- url: https://gatsby-starter-bootstrap-netlify.netlify.com/
  repo: https://github.com/konsumer/gatsby-starter-bootstrap-netlify
  description: n/a
  tags:
    - Styling:Bootstrap
    - CMS:Netlify
  features:
    - Very similar to gatsby-starter-netlify-cms, slightly more configurable (e.g. set site-title in gatsby-config) with Bootstrap/Bootswatch instead of bulma
- url: https://gatstrap.netlify.com/
  repo: https://github.com/jaxx2104/gatsby-starter-bootstrap
  description: n/a
  tags:
    - Styling:Bootstrap
  features:
    - Bootstrap CSS framework
    - Single column layout
    - Basic components like SiteNavi, SitePost, SitePage
- url: http://gatsby-bulma-storybook.surge.sh/
  repo: https://github.com/gvaldambrini/gatsby-starter-bulma-storybook
  description: n/a
  tags:
    - Styling:Bulma
    - Storybook
    - Testing
  features:
    - Storybook for developing components in isolation
    - Bulma and Sass support for styling
    - CSS modules
    - Prettier & eslint to format & check the code
    - Jest
- url: https://gatsby-starter-business.netlify.com/
  repo: https://github.com/v4iv/gatsby-starter-business
  description: n/a
  tags:
    - Styling:Bulma
    - PWA
    - CMS:Netlify
    - Disqus
    - Search
    - Pagination
  features:
    - Complete Business Website Suite - Home Page, About Page, Pricing Page, Contact Page and Blog
    - Netlify CMS for Content Management
    - SEO Friendly (Sitemap, Schemas, Meta Tags, GTM etc)
    - Bulma and Sass Support for styling
    - Progressive Web App & Offline Support
    - Tags and RSS Feed for Blog
    - Disqus and Share Support
    - Elastic-Lunr Search
    - Pagination
    - Easy Configuration using `config.js` file
- url: https://haysclark.github.io/gatsby-starter-casper/
  repo: https://github.com/haysclark/gatsby-starter-casper
  description: n/a
  tags:
    - PWA
  features:
    - Page pagination
    - CSS
    - Tags
    - Google Analytics
    - Offline support
    - Web App Manifest
    - SEO
- url: http://gatsby-starter-ceevee.surge.sh/
  repo: https://github.com/amandeepmittal/gatsby-starter-ceevee
  description: n/a
  tags:
    - Portfolio
  features:
    - Based on the Ceevee site template, design by Styleshout
    - Single Page Resume/Portfolio site
    - Target audience Developers, Designers, etc.
    - Used CSS Modules, easy to manipulate
    - FontAwsome Library for icons
    - Responsive Design, optimized for Mobile devices
- url: https://gatsby-starter-contentful-i18n.netlify.com/
  repo: https://github.com/mccrodp/gatsby-starter-contentful-i18n
  description: i18n support and language switcher for Contentful starter repo
  tags:
    - i18n
    - CMS:Contentful
    - CMS:Headless
  features:
    - Localization (Multilanguage)
    - Dynamic content from Contentful CMS
    - Integrates i18n plugin starter and using-contentful repos
- url: https://cranky-edison-12166d.netlify.com/
  repo: https://github.com/datocms/gatsby-portfolio
  description: n/a
  tags:
    - CMS:DatoCMS
    - CMS:Headless
  features:
    - Simple portfolio to quick start a site with DatoCMS
    - Contents and media from DatoCMS
    - Custom Sass style
    - SEO
- url: https://gatsby-deck.netlify.com/
  repo: https://github.com/fabe/gatsby-starter-deck
  description: n/a
  tags:
    - Presentation
  features:
    - Create presentations/slides using Gatsby.
    - Offline support.
    - Page transitions.
- url: https://gatsby-starter-default-i18n.netlify.com/
  repo: https://github.com/angeloocana/gatsby-starter-default-i18n
  description: n/a
  tags:
    - i18n
  features:
    - localization (Multilanguage)
- url: http://gatsby-dimension.surge.sh/
  repo: https://github.com/codebushi/gatsby-starter-dimension
  description: Single page starter based on the Dimension site template
  tags:
    - Portfolio
    - HTML5UP
    - Styling:SCSS
  features:
    - Designed by HTML5 UP
    - Simple one page site that’s perfect for personal portfolios
    - Fully Responsive
    - Styling with SCSS
- url: https://gatsby-docs-starter.netlify.com/
  repo: https://github.com/ericwindmill/gatsby-starter-docs
  description: n/a
  tags:
    - Documentation
    - Styling:CSS-in-JS
  features:
    - All the features from gatsby-advanced-starter, plus
    - Designed for Documentation / Tutorial Websites
    - ‘Table of Contents’ Component, Auto generates ToC from posts - just follow the file frontmatter conventions from markdown files in ‘lessons’.
    - Styled Components w/ ThemeProvider
    - Basic UI
    - A few extra components
    - Custom prismjs theme
    - React Icons
- url: https://parmsang.github.io/gatsby-starter-ecommerce/
  repo: https://github.com/parmsang/gatsby-starter-ecommerce
  description: Easy to use starter for an e-commerce store
  tags:
    - Styling:Other
    - Stripe
    - eCommerce
    - PWA
    - Authentication
  features:
    - Uses the Moltin eCommerce Api
    - Stripe checkout
    - Semantic-UI
    - Styled components
    - Google Analytics - (you enter the tracking-id)
    - React-headroom
    - Eslint & Prettier. Uses Airbnb JavaScript Style Guide
    - Authentication via Moltin (Login and Register)
- url: http://gatsby-forty.surge.sh/
  repo: https://github.com/codebushi/gatsby-starter-forty
  description: Multi-page starter based on the Forty site template
  tags:
    - Styling:SCSS
    - HTML5UP
  features:
    - Designed by HTML5 UP
    - Colorful homepage, and also includes a Landing Page and Generic Page components.
    - Many elements are available, including buttons, forms, tables, and pagination.
    - Custom grid made with CSS Grid
    - Styling with SCSS
- url: https://themes.gatsbythemes.com/gatsby-starter/
  repo: https://github.com/saschajullmann/gatsby-starter-gatsbythemes
  description: n/a
  tags:
    - Styling:CSS-in-JS
    - Blog
    - Testing
    - Linting
  features:
    - CSS-in-JS via Emotion.
    - Jest and Enzyme for testing.
    - Eslint in dev mode with the airbnb config and prettier formatting rules.
    - React 16.
    - A basic blog, with posts under src/pages/blog. There’s also a script which creates a new Blog entry (post.sh).
    - Data per JSON files.
    - A few basic components (Navigation, Footer, Layout).
    - Layout components make use of Styled-System.
    - Google Analytics (you just have to enter your tracking-id).
    - Gatsby-Plugin-Offline which includes Service Workers.
    - Prettier for a uniform codebase.
    - Normalize css (7.0).
    - Feather icons.
    - Font styles taken from Tachyons.
- url: https://gcn.netlify.com/
  repo: https://github.com/ryanwiemer/gatsby-starter-gcn
  description: A starter template to build amazing static websites with Gatsby, Contentful and Netlify
  tags:
    - CMS:Contentful
    - CMS:Headless
    - Blog
    - Netlify
    - Styling:CSS-in-JS
  features:
    - CMS:Contentful integration with ready to go placeholder content
    - Netlify integration including a pre-built contact form
    - Minimal responsive design - made to customize or tear apart
    - Pagination logic
    - Styled components
    - SEO Friendly Component
    - JSON-LD Schema
    - OpenGraph sharing support
    - Sitemap Generation
    - Google Analytics
    - Progressive Web app
    - Offline Support
    - RSS Feed
    - Gatsby Standard module for linting JavaScript with StandardJS
    - Stylelint support for Styled Components to lint the CSS in JS
- url: https://alampros.github.io/gatsby-starter-grommet/
  repo: https://github.com/alampros/gatsby-starter-grommet
  description: n/a
  tags:
    - Styling:Grommet
  features:
    - Barebones configuration for using the Grommet design system
    - Uses Sass (with CSS modules support)
- url: https://gatsby-starter-hello-world-demo.netlify.com/
  repo: https://github.com/gatsbyjs/gatsby-starter-hello-world
  description: official hello world
  tags:
    - Official
  features:
    - A no-frills Gatsby install
    - No plugins, no boilerplate
    - Great for advanced users
- url: https://gatsby-starter-hero-blog.greglobinski.com/
  repo: https://github.com/greglobinski/gatsby-starter-hero-blog
  description: no description yet
  tags:
    - Styling:PostCSS
    - SEO
    - Markdown
  features:
    - Easy editable content in Markdown files (posts, pages and parts)
    - CSS with `styled-jsx` and `PostCSS`
    - SEO (sitemap generation, robot.txt, meta and OpenGraph Tags)
    - Social sharing (Twitter, Facebook, Google, LinkedIn)
    - Comments (Facebook)
    - Images lazy loading and `webp` support (gatsby-image)
    - Post categories (category based post list)
    - Full text searching (Algolia)
    - Contact form (Netlify form handling)
    - Form elements and validation with `ant-design`
    - RSS feed
    - 100% PWA (manifest.webmanifest, offline support, favicons)
    - Google Analytics
    - App favicons generator (node script)
    - Easy customizable base styles via `theme` object generated from `yaml` file (fonts, colors, sizes)
    - React v.16.3 (gatsby-plugin-react-next)
    - Components lazy loading (social sharing)
    - ESLint (google config)
    - Prettier code styling
    - Webpack `BundleAnalyzerPlugin`
- url: https://gatsby-starter-i18n-lingui.netlify.com/
  repo: https://github.com/dcroitoru/gatsby-starter-i18n-lingui
  description: n/a
  tags:
    - i18n
  features:
    - Localization (Multilanguage) provided by js-lingui
    - Message extraction
    - Avoids code duplication - generates pages for each locale
    - Possibility of translated paths
- url: https://lumen.netlify.com/
  repo: https://github.com/alxshelepenok/gatsby-starter-lumen
  description: A minimal, lightweight and mobile-first starter for creating blogs uses Gatsby.
  tags:
    - Blog
    - CMS:Netlify
    - Pagination
    - Disqus
    - RSS
    - Linting
    - Testing
    - Styling:PostCSS
    - Styling:SCSS
  features:
    - Lost Grid
    - Jest testing
    - Beautiful typography inspired by matejlatin/Gutenberg
    - Mobile-First approach in development
    - Stylesheet built using SASS and BEM-Style naming
    - Syntax highlighting in code blocks
    - Sidebar menu built using a configuration block
    - Archive organized by tags and categories
    - Pagination support
    - Offline support
    - Google Analytics support
    - Disqus Comments support
- url: https://minimal-blog.lekoarts.de
  repo: https://github.com/LekoArts/gatsby-starter-minimal-blog
  description: This starter is part of a german tutorial series on Gatsby. The starter will change over time to use more advanced stuff (feel free to express your ideas in the repository). Its first priority is a minimalistic style coupled with a lot of features for the content.
  tags:
    - Blog
    - MDX
    - Styling:CSS-in-JS
    - Netlify
    - Linting
    - PWA
  features:
    - Minimal and clean white layout
    - Write your blog posts in MDX
    - Offline Support, WebApp Manifest, SEO
    - Code highlighting (with prism-react-renderer) and live preview (with react-live)
- url: https://gatsby-starter-modern-demo.netlify.com/
  repo: https://github.com/kripod/gatsby-starter-modern
  description: no description yet
  tags:
    - Linting
  features:
    - A set of strict linting rules (based on the Airbnb JavaScript Style Guide)
    - Encourage automatic code formatting
    - Prefer using Yarn for package management
    - Use EditorConfig to maintain consistent coding styles between different editors and IDEs
    - Integration with Visual Studio Code
    - Based on gatsby-starter-default
- url: https://gatsby-starter-personal-blog.greglobinski.com/
  repo: https://github.com/greglobinski/gatsby-starter-personal-blog
  description: n/a
  tags:
    - Blog
    - Markdown
    - Netlify
    - Styling:Material
  features:
    - Ready to use, but easily customizable a fully equipped theme starter
    - Easy editable content in Markdown files (posts, pages and parts)
    - ‘Like an app’ layout transitions
    - Easily restyled through theme object
    - Styling with JSS
    - Page transitions
    - Comments (Facebook)
    - Post categories
    - Post list filtering
    - Full text searching (Algolia)
    - Contact form (Netlify form handling)
    - Material UI (@next)
    - RSS feed
    - Full screen mode
    - User adjustable articles’ body copy font size
    - Social sharing (Twitter, Facebook, Google, LinkedIn)
    - PWA (manifes.json, offline support, favicons)
    - Google Analytics
    - Favicons generator (node script)
    - Components leazy loading with AsyncComponent (social sharing, info box)
    - ESLint (google config)
    - Prettier code styling
    - Custom webpack CommonsChunkPlugin settings
    - Webpack BundleAnalyzerPlugin
- url: http://gatsby-photon.surge.sh/
  repo: https://github.com/codebushi/gatsby-starter-photon
  description: Single page starter based on the Photon site template
  tags:
    - HTML5UP
    - Onepage
    - Styling:SCSS
  features:
    - Designed by HTML5 UP
    - Single Page, Responsive Site
    - Custom grid made with CSS Grid
    - Styling with SCSS
- url: https://portfolio-bella.netlify.com/
  repo: https://github.com/LekoArts/gatsby-starter-portfolio-bella
  description: A portfolio starter for Gatsby. The target audience are designers and photographers. The light themed website shows your work with large images & big typography. The Onepage is powered by the Headless CMS Prismic.io. and has programmatically created pages for your projects. General settings and colors can be changed in a config & theme file.
  tags:
    - Portfolio
    - CMS:Prismic
    - CMS:Headless
    - Styling:CSS-in-JS
    - Onepage
    - PWA
    - Linting
  features:
    - Big typography & images
    - White theme
    - Prismic.io as CMS
    - Emotion for styling + Emotion-Grid
    - One-page layout with sub-pages for case studies
    - Easily configurable
    - And other good stuff (SEO, Offline Support, WebApp Manifest Support)
- url: https://cara.lekoarts.de
  repo: https://github.com/LekoArts/gatsby-starter-portfolio-cara
  description: Playful and Colorful One-Page portfolio featuring Parallax effects and animations. Especially designers and/or photographers will love this theme! Built with MDX and Theme UI.
  tags:
    - Portfolio
    - Onepage
    - Styling:CSS-in-JS
    - PWA
  features:
    - React Spring Parallax effects
    - Theme UI-based theming
    - CSS Animations and shapes
    - Light/Dark mode
- url: https://emilia.lekoarts.de
  repo: https://github.com/LekoArts/gatsby-starter-portfolio-emilia
  description: A portfolio starter for Gatsby. The target audience are designers and photographers. The dark themed website shows your work with large images in a grid-layout (powered by CSS Grid). The transition effects on the header add a playful touch to the overall minimal design. The website has programmatically created pages for your projects (with automatic image import). General settings and colors can be changed in a config & theme file.
  tags:
    - Portfolio
    - PWA
    - Transitions
    - MDX
    - Styling:CSS-in-JS
    - Linting
    - Testing
  features:
    - Focus on big images (with gatsby-image)
    - Dark Theme with HeroPatterns Header
    - CSS Grid and styled-components
    - Page transitions
    - Cypress for End-to-End testing
    - react-spring animations
    - One-Page layout with sub-pages for projects
    - Create your projects in MDX (automatic import of images)
    - And other good stuff (SEO, Offline Support, WebApp Manifest Support)
- url: https://emma.lekoarts.de
  repo: https://github.com/LekoArts/gatsby-starter-portfolio-emma
  description: Minimalistic portfolio with full-width grid, page transitions, support for additional MDX pages, and a focus on large images. Especially designers and/or photographers will love this theme! Built with MDX and Theme UI. Using the Gatsby Theme "@lekoarts/gatsby-theme-emma".
  tags:
    - Portfolio
    - MDX
    - Transitions
    - Styling:CSS-in-JS
    - PWA
  features:
    - MDX
    - react-spring page animations
    - Optional MDX pages which automatically get added to the navigation
    - Fully customizable through the usage of Gatsby Themes (and Theme UI)
    - Light Mode / Dark Mode
    - Google Analytics Support
    - SEO (Sitemap, OpenGraph tags, Twitter tags)
    - Offline Support & WebApp Manifest
- url: https://gatsby-starter-procyon.netlify.com/
  repo: https://github.com/danielmahon/gatsby-starter-procyon
  description: n/a
  tags:
    - PWA
    - CMS:Headless
    - CMS:Other
    - Styling:Material
    - Netlify
  features:
    - Gatsby + ReactJS (server side rendering)
    - GraphCMS Headless CMS
    - DraftJS (in-place) Medium-like Editing
    - Apollo GraphQL (client-side)
    - Local caching between builds
    - Material-UI (layout, typography, components, etc)
    - Styled-Components™-like API via Material-UI
    - Netlify Deployment Friendly
    - Netlify Identity Authentication (enables editing)
    - Automatic versioning, deployment and CHANGELOG
    - Automatic rebuilds with GraphCMS and Netlify web hooks
    - PWA (Progressive Web App)
    - Google Fonts
- url: http://gatsby-starter-product-guy.surge.sh/
  repo: https://github.com/amandeepmittal/gatsby-starter-product-guy
  description: n/a
  tags:
    - Portfolio
  features:
    - Single Page
    - A portfolio Developers and Product launchers alike
    - Using Typography.js easy to switch fonts
    - All your Project/Portfolio Data in Markdown, server by GraphQL
    - Responsive Design, optimized for Mobile devices
- url: https://caki0915.github.io/gatsby-starter-redux/
  repo: https://github.com/caki0915/gatsby-starter-redux
  description: n/a
  tags:
    - Styling:CSS-in-JS
    - Redux
  features:
    - Redux and Redux-devtools.
    - Emotion with a basic theme and SSR
    - Typography.js
    - Eslint rules based on Prettier and Airbnb
- url: http://gatsby-stellar.surge.sh/
  repo: https://github.com/codebushi/gatsby-starter-stellar
  description: Single page starter based on the Stellar site template
  tags:
    - HTML5UP
    - Onepage
    - Styling:SCSS
  features:
    - Designed by HTML5 UP
    - Scroll friendly, responsive site. Can be used as a single or multi-page site.
    - Sticky Navigation when scrolling.
    - Scroll spy and smooth scrolling to different sections of the page.
    - Styling with SCSS
- url: http://gatsby-strata.surge.sh/
  repo: https://github.com/codebushi/gatsby-starter-strata
  description: Single page starter based on the Strata site template
  tags:
    - Portfolio
    - Onepage
    - HTML5UP
    - Styling:SCSS
  features:
    - Designed by HTML5 UP
    - Super Simple, single page portfolio site
    - Lightbox style React photo gallery
    - Fully Responsive
    - Styling with SCSS
- url: https://gatsby-starter-strict.netlify.com/
  repo: https://github.com/kripod/gatsby-starter-strict
  description: n/a
  tags:
    - Linting
  features:
    - A set of strict linting rules (based on the Airbnb JavaScript Style Guide)
    - lint script
    - Encourage automatic code formatting
    - format script
    - Prefer using Yarn for package management
    - Use EditorConfig to maintain consistent coding styles between different editors and IDEs
    - Integration with Visual Studio Code
    - Pre-configured auto-formatting on file save
    - Based on gatsby-starter-default
- url: https://gatsby-tachyons.netlify.com/
  repo: https://github.com/pixelsign/gatsby-starter-tachyons
  description: no description yet
  tags:
    - Styling:Other
  features:
    - Based on gatsby-starter-default
    - Using Tachyons for CSS.
- url: https://quizzical-mcclintock-0226ac.netlify.com/
  repo: https://github.com/taylorbryant/gatsby-starter-tailwind
  description: A Gatsby v2 starter styled using Tailwind, a utility-first CSS framework. Uses Purgecss to remove unused CSS.
  tags:
    - Styling:Tailwind
  features:
    - Based on gatsby-starter-default
    - Tailwind CSS Framework
    - Removes unused CSS with Purgecss
    - Includes responsive navigation and form examples
- url: http://portfolio-v3.surge.sh/
  repo: https://github.com/amandeepmittal/gatsby-portfolio-v3
  description: n/a
  tags:
    - Portfolio
  features:
    - Single Page, Timeline View
    - A portfolio Developers and Product launchers
    - Bring in Data, plug-n-play
    - Responsive Design, optimized for Mobile devices
    - Seo Friendly
    - Uses Flexbox
- url: https://gatsby-starter-typescript-plus.netlify.com/
  repo: https://github.com/resir014/gatsby-starter-typescript-plus
  description: This is a starter kit for Gatsby.js websites written in TypeScript. It includes the bare essentials for you to get started (styling, Markdown parsing, minimal toolset).
  tags:
    - Styling:CSS-in-JS
    - Language:TypeScript
    - Markdown
  features:
    - TypeScript
    - ESLint (with custom ESLint rules)
    - Markdown rendering with Remark
    - Basic component structure
    - Styling with emotion
- url: https://haysclark.github.io/gatsby-starter-typescript/
  repo: https://github.com/haysclark/gatsby-starter-typescript
  description: n/a
  tags:
    - Language:TypeScript
  features:
    - TypeScript
- url: https://fabien0102-gatsby-starter.netlify.com/
  repo: https://github.com/fabien0102/gatsby-starter
  description: n/a
  tags:
    - Language:TypeScript
    - Styling:Other
    - Testing
  features:
    - Semantic-ui for styling
    - TypeScript
    - Offline support
    - Web App Manifest
    - Jest/Enzyme testing
    - Storybook
    - Markdown linting
- url: https://gatsby-starter-wordpress.netlify.com/
  repo: https://github.com/GatsbyCentral/gatsby-starter-wordpress
  description: Gatsby starter using WordPress as the content source.
  tags:
    - Styling:CSS-in-JS
    - CMS:WordPress
  features:
    - All the features from gatsby-advanced-starter, plus
    - Leverages the WordPress plugin for Gatsby for data
    - Configured to work with WordPress Advanced Custom Fields
    - Auto generated Navigation for your WordPress Pages
    - Minimal UI and Styling — made to customize.
    - Styled Components
- url: https://www.concisejavascript.org/
  repo: https://github.com/rwieruch/open-crowd-fund
  description: n/a
  tags:
    - Stripe
    - Firebase
  features:
    - Open source crowdfunding for your own ideas
    - Alternative for Kickstarter, GoFundMe, etc.
    - Secured Credit Card payments with Stripe
    - Storing of funding information in Firebase
- url: https://www.verious.io/
  repo: https://github.com/cpinnix/verious-boilerplate
  description: n/a
  tags:
    - Styling:Other
  features:
    - Components only. Bring your own data, plugins, etc.
    - Bootstrap inspired grid system with Container, Row, Column components.
    - Simple Navigation and Dropdown components.
    - Baseline grid built in with modular scale across viewports.
    - Abstract measurements utilize REM for spacing.
    - One font to rule them all, Helvetica.
- url: https://gatsby-starter-blog-grommet.netlify.com/
  repo: https://github.com/Ganevru/gatsby-starter-blog-grommet
  description: GatsbyJS v2 starter for creating a blog. Based on Grommet v2 UI.
  tags:
    - Blog
    - Markdown
    - Styling:Grommet
    - Language:TypeScript
    - Linting
    - Redux
  features:
    - Grommet v2 UI
    - Easily configurable - see site-config.js in the root
    - Switch between grommet themes
    - Change between light and dark themes (with Redux)
    - Blog posts previews in card style
    - Responsive Design, optimized for Mobile devices
    - styled-components
    - TypeScript and ESLint (typescript-eslint)
    - lint-staged and husky - for linting before commit
- url: https://happy-pare-dff451.netlify.com/
  repo: https://github.com/fhavrlent/gatsby-contentful-typescript-starter
  description: Contentful and TypeScript starter based on default starter.
  tags:
    - CMS:Contentful
    - CMS:Headless
    - Language:TypeScript
    - Styling:CSS-in-JS
  features:
    - Based on default starter
    - TypeScript
    - CSS in JS (Emotion)
    - CMS:Contentful
- url: https://xylo-gatsby-bulma-starter.netlify.com/
  repo: https://github.com/xydac/xylo-gatsby-bulma-starter
  description: Gatsby v2 Starter with Bulma based on default starter.
  tags:
    - Styling:SCSS
    - Styling:Bulma
  features:
    - Based on default starter
    - Bulma Css
    - Sass based Styling
- url: https://maxpou.github.io/gatsby-starter-morning-dew/
  repo: https://github.com/maxpou/gatsby-starter-morning-dew
  description: Gatsby v2 blog starter
  tags:
    - Blog
    - Markdown
    - PWA
    - Disqus
    - SEO
    - MDX
    - Styling:CSS-in-JS
  features:
    - Blog post listing with previews (image + summary) for each blog post
    - Fully configurable
    - Multilang support (blog post only)
    - Syntax highlighting
    - css-in-js (with styled-components)
    - Fully Responsive
    - Tags
    - Google Analytics
    - Disqus comments support
    - Offline support
    - Web App Manifest
    - ESLint
    - Prettier
    - Travis CI
- url: https://gatsby-starter-blog-jumpalottahigh.netlify.com/
  repo: https://github.com/jumpalottahigh/gatsby-starter-blog-jumpalottahigh
  description: Gatsby v2 blog starter with SEO, search, filter, reading progress, mobile menu fab
  tags:
    - Blog
    - Markdown
  features:
    - Blog post listing with previews (image + summary) for each blog post
    - Google structured data
    - Mobile-friendly menu toggled with a floating action button (FAB)
    - Article read progress
    - User feedback component
- url: https://i18n.smakosh.com/
  repo: https://github.com/smakosh/gatsby-starter-i18n
  description: Gatsby v2 Starter with i18n using react-intl and more cool features.
  tags:
    - Styling:CSS-in-JS
    - i18n
  features:
    - Based on default starter
    - i18n with rtl text
    - Stateless components using Recompose
    - Font changes depending on the chosen language
    - SEO (meta tags, openGraph, structured data, Twitter and more...)
- url: https://gatsby-starter-mate.netlify.com
  repo: https://github.com/EmaSuriano/gatsby-starter-mate
  description: A portfolio starter for Gatsby integrated with Contentful CMS.
  tags:
    - Styling:CSS-in-JS
    - CMS:Contentful
    - CMS:Headless
    - Portfolio
  features:
    - Gatsby v2
    - Rebass (Styled-components system)
    - React Reveal
    - Dynamic content from Contentful
    - Offline support
    - PWA ready
    - SEO
    - Responsive design
    - Icons from font-awesome
    - Netlify Deployment Friendly
    - Medium integration
    - Social sharing (Twitter, Facebook, Google, LinkedIn)
- url: https://gatsby-starter-typescript-sass.netlify.com
  repo: https://github.com/thetrevorharmon/gatsby-starter-typescript-sass
  description: A basic starter with TypeScript and Sass built in
  tags:
    - Language:TypeScript
    - Styling:SCSS
    - Linting
  features:
    - TypeScript and Sass support
    - TS linter with basic react rules
- url: https://gatsby-simple-contentful-starter.netlify.com/
  repo: https://github.com/cwlsn/gatsby-simple-contentful-starter
  description: A simple starter to display Contentful data in Gatsby, ready to deploy on Netlify. Comes with a detailed article detailing the process.
  tags:
    - CMS:Contentful
    - CMS:Headless
    - Markdown
    - Styling:CSS-in-JS
  features:
    - Gatsby v2
    - Query Contentful data via Gatsby's GraphQL
    - Styled-Components for CSS-in-JS
    - Simple format, easy to create your own site quickly
    - React Helmet for Header Modification
    - Remark for loading Markdown into React
- url: https://gatsby-blog-cosmicjs.netlify.com/
  repo: https://github.com/cosmicjs/gatsby-blog-cosmicjs
  description: Blog that utilizes the power of the Cosmic JS headless CMS for easy content management
  tags:
    - CMS:Cosmic JS
    - CMS:Headless
    - Blog
  features:
    - Uses the Cosmic JS Gatsby source plugin
- url: https://cosmicjs-gatsby-starter.netlify.com/
  repo: https://github.com/cosmicjs/gatsby-starter
  description: Simple Gatsby starter connected to the Cosmic JS headless CMS for easy content management
  tags:
    - CMS:Cosmic JS
    - CMS:Headless
  features:
    - Uses the Cosmic JS Gatsby source plugin
- url: https://www.gatsby-typescript-template.com/
  repo: https://github.com/ikeryo1182/gatsby-typescript-template
  description: This is a standard starter with TypeScript, TSLint, Prettier, Lint-Staged(Husky) and Sass
  tags:
    - Language:TypeScript
    - Linting
    - Styling:SCSS
  features:
    - Category and Tag for post
    - Type Safe by TypeScript
    - Format Safe by TSLint and Prettier with Lint-Staged(Husky)
- url: https://zandersparrow.github.io/gatsby-simple-redux/
  repo: https://github.com/zandersparrow/gatsby-simple-redux
  description: The default starter plus redux
  tags:
    - Redux
  features:
    - Minimal starter based on the official default
    - Includes redux and a simple counter example
- url: https://gatsby-casper.netlify.com/
  repo: https://github.com/scttcper/gatsby-casper
  description: This is a starter blog that looks like the Ghost.io default theme, casper.
  tags:
    - Blog
    - Language:TypeScript
    - Styling:CSS-in-JS
  features:
    - Emotion CSS-in-JS
    - TypeScript
    - Author and tag pages
    - RSS
- url: https://gatsby-universal.netlify.com
  repo: https://github.com/fabe/gatsby-universal
  description: An opinionated Gatsby v2 starter for state-of-the-art marketing sites
  tags:
    - Transitions
    - PWA
    - Styling:CSS-in-JS
    - Linting
    - Markdown
    - SEO
  features:
    - Page Transitions
    - IntersectionObserver, component-based
    - React Context for global UI state
    - styled-components v4
    - Generated media queries for easy use
    - Optimized with Google Lighthouse (100/100)
    - Offline support
    - Manifest support
    - Sitemap support
    - All favicons generated
    - SEO (with Schema JSONLD) & Social Tags
    - Prettier
    - ESLint
- url: https://prismic.lekoarts.de/
  repo: https://github.com/LekoArts/gatsby-starter-prismic
  description: A typography-heavy & light-themed Gatsby Starter which uses the Headless CMS Prismic.
  tags:
    - CMS:Prismic
    - CMS:Headless
    - Styling:CSS-in-JS
    - Linting
    - Blog
    - PWA
    - Testing
  features:
    - Prismic as Headless CMS
    - Uses multiple features of Prismic - Slices, Labels, Relationship fields, Custom Types
    - Emotion for Styling
    - Cypress for End-to-End testing
    - Prism.js highlighting
    - Responsive images with gatsby-image
    - Extensive SEO
    - ESLint & Prettier
- url: https://gatsby-starter-v2-casper.netlify.com/
  repo: https://github.com/GatsbyCentral/gatsby-v2-starter-casper
  description: A blog starter based on the Casper (v1.4) theme.
  tags:
    - Blog
    - PWA
  features:
    - Page pagination
    - CSS
    - Tags
    - Google Analytics
    - Offline support
    - Web App Manifest
    - SEO
- url: https://lumen-v2.netlify.com/
  repo: https://github.com/GatsbyCentral/gatsby-v2-starter-lumen
  description: A Gatsby v2 fork of the lumen starter.
  tags:
    - Blog
    - RSS
    - Disqus
  features:
    - Lost Grid.
    - Beautiful typography inspired by matejlatin/Gutenberg.
    - Mobile-First approach in development.
    - Stylesheet built using Sass and BEM-Style naming.
    - Syntax highlighting in code blocks.
    - Sidebar menu built using a configuration block.
    - Archive organized by tags and categories.
    - Automatic RSS generation.
    - Automatic Sitemap generation.
    - Offline support.
    - Google Analytics support.
    - Disqus Comments support.
- url: https://gatsby-starter-firebase.netlify.com/
  repo: https://github.com/muhajirdev/gatsby-starter-firebase
  description: A Gatsby + Firebase Starter. With Authentication
  tags:
    - Firebase
    - Client-side App
  features:
    - Eslint Airbnb without semicolon and without .jsx extension
    - Firebase
    - Web App Manifest
- url: http://gatsby-lightbox.416serg.me
  repo: https://github.com/416serg/gatsby-starter-lightbox
  description: Showcasing a custom lightbox implementation using `gatsby-image`
  tags:
    - Portfolio
    - SEO
    - Styling:CSS-in-JS
  features:
    - Features a custom, accessible lightbox with gatsby-image
    - Styled with styled-components using CSS Grid
    - React Helmet for SEO
- url: http://jackbravo.github.io/gatsby-starter-i18n-blog/
  repo: https://github.com/jackbravo/gatsby-starter-i18n-blog
  description: Same as official gatsby-starter-blog but with i18n support
  tags:
    - i18n
    - Blog
  features:
    - Translates site name and bio using .md files
    - No extra libraries needed
- url: https://calpa.me/
  repo: https://github.com/calpa/gatsby-starter-calpa-blog
  description: Blog Template X Contentful, Twitter and Facebook style
  tags:
    - Blog
    - Styling:SCSS
  features:
    - GatsbyJS v2, faster than faster
    - Not just Contentful content source, you can use any database
    - Custom style
    - Google Analytics
    - Gitalk
    - sitemap
    - React FontAwesome
    - SEO
    - Offline support
    - Web App Manifest
    - Styled using SCSS
    - Page pagination
    - Netlify optimization
- url: https://gatsby-starter-typescript-power-blog.majidhajian.com/
  repo: https://github.com/mhadaily/gatsby-starter-typescript-power-blog
  description: Minimal Personal Blog with Gatsby and TypeScript
  tags:
    - PWA
    - Blog
    - Language:TypeScript
    - Markdown
  features:
    - Mobile-First approach in development
    - TSLint & Prettier
    - Offline support
    - Category and Tag for post
    - Type Safe by TypeScript
    - Format Safe by TSLint, StyleLint and Prettier with Lint-Staged(Husky)
    - Blog page
    - Syntax highlighting in code blocks
    - Pagination Ready
    - Ready to deploy to GitHub Pages
    - Automatic RSS generation
    - Automatic Sitemap generation
- url: https://gatsby-starter-kontent.netlify.com
  repo: https://github.com/Kentico/gatsby-starter-kontent
  description: Gatsby starter site with Kentico Kontent
  tags:
    - CMS:Headless
    - CMS:Kontent
    - Netlify
  features:
    - Gatsby v2 support
    - Content item <-> content type relationships
    - Language variants relationships
    - Linked items elements relationships
    - Content items in Rich text elements relationships
    - Reverse link relationships
- url: https://gatsby-starter-storybook.netlify.com/
  repo: https://github.com/markoradak/gatsby-starter-storybook
  description: Gatsby starter site with Storybook
  tags:
    - Storybook
    - Styling:CSS-in-JS
    - Linting
  features:
    - Gatsby v2 support
    - Storybook v4 support
    - Styled Components v4 support
    - Styled Reset, ESLint, Netlify Conf
- url: https://jamstack-hackathon-starter.netlify.com/
  repo: https://github.com/sw-yx/jamstack-hackathon-starter
  description: A JAMstack app with authenticated routes, static marketing pages, etc. with Gatsby, Netlify Identity, and Netlify Functions
  tags:
    - Netlify
    - Client-side App
  features:
    - Netlify Identity
    - Netlify Functions
    - Static Marketing pages and Dynamic Client-side Authenticated App pages
- url: https://collective.github.io/gatsby-starter-plone/
  repo: https://github.com/collective/gatsby-starter-plone
  description: A Gatsby starter template to build static sites using Plone as the content source
  tags:
    - CMS:Other
    - CMS:Headless
    - SEO
    - PWA
  features:
    - Creates 1-1 copy of source Plone site
    - Auto generated navigation and breadcrumbs
    - Progressive Web App features
    - Optimized for performance
    - Minimal UI and Styling
- url: https://gatsby-tutorial-starter.netlify.com/
  repo: https://github.com/justinformentin/gatsby-v2-tutorial-starter
  description: Simple, modern designed blog with post lists, tags, and easily customizable code.
  tags:
    - Blog
    - Linting
    - PWA
    - SEO
    - Styling:CSS-in-JS
    - Markdown
  features:
    - Blog post listing with image, summary, date, and tags.
    - Post Tags
    - Post List Filtering
    - Typography.js
    - Emotion styling
    - Syntax Highlighting in Code Blocks
    - Gatsby Image
    - Fully Responsive
    - Offline Support
    - Web App Manifest
    - SEO
    - PWA
    - Sitemap generation
    - Schema.org JSON-LD
    - CircleCI Integration
    - Codeclimate Integration
    - Google Analytics
    - Twitter and OpenGraph Tags
    - ESLint
    - Prettier Code Styling
- url: https://avivero.github.io/gatsby-redux-starter/
  repo: https://github.com/AVivero/gatsby-redux-starter
  description: Gatsby starter site with Redux, Sass, Bootstrap, Css Modules and Material Icons
  tags:
    - Redux
    - Styling:SCSS
    - Styling:Bootstrap
    - Styling:Material
    - Linting
  features:
    - Gatsby v2 support
    - Redux support
    - Sass support
    - Bootstrap v4 support
    - Css Modules support
    - ESLint, Prettier
- url: https://gatsby-typescript-boilerplate.netlify.com/
  repo: https://github.com/leachjustin18/gatsby-typescript-boilerplate
  description: Opinionated Gatsby v2 starter with TypeScript.
  tags:
    - Language:TypeScript
    - PWA
    - Styling:SCSS
    - Styling:PostCSS
  features:
    - TSLint with airbnb & prettier configurations
    - Prettier
    - Stylelint
    - Offline support
    - Type Safe by TypeScript
    - Format on commit with Lint-Staged(Husky)
    - Favicon generation
    - Sitemap generation
    - Autoprefixer with browser list
    - CSS nano
    - CSS MQ Packer
    - Lazy load image(s) with plugin sharp
    - Gatsby Image
    - Netlify optimizations
- url: https://danshai.github.io/gatsbyv2-scientific-blog-machine-learning/
  repo: https://github.com/DanShai/gatsbyv2-scientific-blog-machine-learning
  description: Machine learning ready and scientific blog starter
  tags:
    - Blog
    - Linting
  features:
    - Write easly your scientific blog with katex and publish your research
    - Machine learning ready with tensorflowjs
    - Manipulate csv data
    - draw with graph mermaid
    - display charts with chartjs
- url: https://gatsby-tailwind-styled-components.netlify.com/
  repo: https://github.com/muhajirdev/gatsby-tailwind-styled-components-starter
  description: A Gatsby Starter with Tailwind CSS + Styled Components
  tags:
    - Styling:Tailwind
  features:
    - Eslint Airbnb without semicolon and without .jsx extension
    - Offline support
    - Web App Manifest
- url: https://gatsby-starter-mobx.netlify.com
  repo: https://github.com/borekb/gatsby-starter-mobx
  description: MobX + TypeScript + TSLint + Prettier
  tags:
    - Language:TypeScript
    - Linting
    - Testing
  features:
    - Gatsby v2 + TypeScript
    - MobX with decorators
    - Two examples from @mweststrate's Egghead course
    - .editorconfig & Prettier
    - TSLint
    - Jest
- url: https://tender-raman-99e09b.netlify.com/
  repo: https://github.com/amandeepmittal/gatsby-bulma-quickstart
  description: A Bulma CSS + GatsbyJS Starter Kit
  tags:
    - Styling:Bulma
    - Styling:SCSS
  features:
    - Uses Bulma CSS
    - Sass based Styling
    - Responsive Design
    - Google Analytics Integration
    - Uses Gatsby v2
    - SEO
- url: https://gatsby-starter-notes.netlify.com/
  repo: https://github.com/patricoferris/gatsby-starter-notes
  description: Gatsby starter for creating notes organised by subject and topic
  tags:
    - Markdown
    - Pagination
  features:
    - Create by topic per subject notes that are organised using pagination
    - Support for code syntax highlighting
    - Support for mathematical expressions
    - Support for images
- url: https://gatsby-starter-ttag.netlify.com/
  repo: https://github.com/ttag-org/gatsby-starter-ttag
  description: Gatsby starter with the minimum required to demonstrate using ttag for precompiled internationalization of strings.
  tags:
    - i18n
  features:
    - Support for precompiled string internationalization using ttag and it's babel plugin
- url: https://gatsby-starter-typescript.netlify.com/
  repo: https://github.com/goblindegook/gatsby-starter-typescript
  description: Gatsby starter using TypeScript.
  tags:
    - Markdown
    - Pagination
    - Language:TypeScript
    - PWA
    - Linting
  features:
    - Markdown and MDX
    - Local search powered by Lunr
    - Syntax highlighting
    - Images
    - Styling with Emotion
    - Testing with Jest and react-testing-library
- url: https://gatsby-netlify-cms-example.netlify.com/
  repo: https://github.com/robertcoopercode/gatsby-netlify-cms
  description: Gatsby starter using Netlify CMS
  tags:
    - CMS:Netlify
    - Styling:SCSS
  features:
    - Example of a website for a local developer meetup group
    - NetlifyCMS used for easy data entry
    - Mobile-friendly design
    - Styling done with Sass
    - Gatsby version 2
- url: https://gatsby-typescript-starter-blog.netlify.com/
  repo: https://github.com/frnki/gatsby-typescript-starter-blog
  description: A starter blog for TypeScript-based Gatsby projects with minimal settings.
  tags:
    - Language:TypeScript
    - Blog
  features:
    - TypeScript & TSLint
    - No Styling (No Typography.js)
    - Minimal settings based on official starter blog
- url: https://gatsby-serif.netlify.com/
  repo: https://github.com/jugglerx/gatsby-serif-theme
  description: Multi page/content-type starter using Markdown and SCSS. Serif is a beautiful small business theme for Gatsby. The theme is fully responsive, blazing fast and artfully illustrated.
  tags:
    - Styling:SCSS
    - Markdown
    - Linting
  features:
    - Multiple "content types" for `services`, `team` and `testimonials` using Markdown as the source
    - Graphql query in `gatsby-node.js` using aliases that creates pages and templates by content type based on the folder `src/pages/services`, `src/pages/team`
    - SCSS
    - Responsive design
    - Bootstrap 4 grid and media queries only
    - Responsive menu
    - Royalty free illustrations included
    - SEO titles & meta using `gatsby-plugin-react-helmet`
    - Eslint & Prettier
- url: https://awesome-gatsby-starter.netlify.com/
  repo: https://github.com/South-Paw/awesome-gatsby-starter
  description: Starter with a preconfigured MDX, Storybook and ESLint environment for component first development of your next Gatsby site.
  tags:
    - MDX
    - Markdown
    - Storybook
    - Styling:CSS-in-JS
    - Linting
  features:
    - Gatsby MDX for JSX in Markdown loading, parsing, and rendering of pages
    - Storybook for isolated component development
    - styled-components for CSS-in-JS
    - ESLint with Airbnb's config
    - Prettier integrated into ESLint
    - A few example components and pages with stories and simple site structure
- url: https://santosfrancisco.github.io/gatsby-starter-cv/
  repo: https://github.com/santosfrancisco/gatsby-starter-cv
  description: A simple starter to get up and developing your digital curriculum with GatsbyJS'
  tags:
    - Styling:CSS-in-JS
    - PWA
    - Onepage
  features:
    - Gatsby v2
    - Based on default starter
    - Google Analytics
    - Web App Manifest
    - SEO
    - Styling with styled-components
    - Responsive Design, optimized for Mobile devices
- url: https://vigilant-leakey-a4f8cd.netlify.com/
  repo: https://github.com/agneym/gatsby-blog-starter
  description: Minimal Blog Starter Template with Styled Components.
  tags:
    - Markdown
    - Styling:CSS-in-JS
    - Blog
  features:
    - Markdown loading, parsing, and rendering of pages
    - Minimal UI for blog
    - Styled-components for CSS-in-JS
    - Prettier added as pre-commit hook
    - Google Analytics
    - Image Optimisation
    - Code Styling and Formatting in markdown
    - Responsive Design
- url: https://inspiring-me-lwz7512.netlify.com/
  repo: https://github.com/lwz7512/gatsby-netlify-identity-starter
  description: Gatsby Netlify Identity Starter with NIW auth support, and content gating, as well as responsive layout.
  tags:
    - Netlify
    - Pagination
  features:
    - Mobile Screen support
    - Privacy control for post content view & profile page
    - User authentication by Netlify Identity Widget/Service
    - Pagination for posts
    - Navigation menu with active status
- url: https://gatsby-starter-event-calendar.netlify.com/
  repo: https://github.com/EmaSuriano/gatsby-starter-event-calendar
  description: Gatsby Starter to display information about events from Google Spreadsheets with Calendars
  tags:
    - Linting
    - Styling:Grommet
    - PWA
    - SEO
    - Google Sheets
  features:
    - Grommet
    - Theming
    - Google Spreadsheet integration
    - PWA
    - A11y
    - SEO
    - Netlify Deployment Friendly
    - ESLint with Airbnb's config
    - Prettier integrated into ESLint
- url: https://gatsby-starter-tech-blog.netlify.com/
  repo: https://github.com/email2vimalraj/gatsby-starter-tech-blog
  description: A simple tech blog starter kit for gatsbyjs
  tags:
    - Blog
    - Portfolio
  features:
    - Markdown based blog
    - Filter blog posts by Tags
    - Easy customization
    - Using styled components
    - Minimal styles
    - Best scoring by Lighthouse
    - SEO support
    - PWA support
    - Offline support
- url: https://infallible-brown-28846b.netlify.com/
  repo: https://github.com/tylergreulich/gatsby-typescript-mdx-prismjs-starter
  description: Gatsby starter using TypeScript, MDX, Prismjs, and styled-components
  tags:
    - Language:TypeScript
    - Linting
    - Testing
    - Styling:CSS-in-JS
    - MDX
  features:
    - Gatsby v2 + TypeScript
    - Syntax highlighting with Prismjs
    - MDX
    - Jest
    - react-testing-library
    - styled-components
- url: https://hardcore-darwin-d7328f.netlify.com/
  repo: https://github.com/agneym/gatsby-careers-page
  description: A Careers Page for startups using Gatsby
  tags:
    - Markdown
    - Styling:CSS-in-JS
  features:
    - Careers Listing
    - Application Format
    - Markdown for creating job description
    - styled-components
- url: https://saikrishna.me/
  repo: https://github.com/s-kris/gatsby-minimal-portfolio-blog
  description: A minimal portfolio website with blog using Gatsby. Suitable for developers.
  tags:
    - Portfolio
    - Blog
  features:
    - Portfolio Page
    - Timline (Journey) page
    - Minimal
- url: https://gatsby-starter-blog-mdx-demo.netlify.com
  repo: https://github.com/hagnerd/gatsby-starter-blog-mdx
  description: A fork of the Official Gatsby Starter Blog with support for MDX out of the box.
  tags:
    - MDX
    - Blog
  features:
    - MDX
    - Blog
    - RSS Feed
- url: https://gatsby-tailwindcss-sass-starter-demo.netlify.com/
  repo: https://github.com/durianstack/gatsby-tailwindcss-sass-starter
  description: Just another Gatsby Tailwind with SASS starter
  tags:
    - Styling:Tailwind
    - Styling:SCSS
  features:
    - Tailwind, A Utility-First CSS Framework for Rapid UI Development
    - SASS/SCSS
    - Comes with React Helmet for adding site meta tags
    - Includes plugins for offline support out of the box
    - PurgeCSS to shave off unused styles
- url: https://tyra-starter.netlify.com/
  repo: https://github.com/madelyneriksen/gatsby-starter-tyra
  description: A feminine GatsbyJS Starter Optimized for SEO
  tags:
    - SEO
    - Blog
    - Styling:Other
  features:
    - Integration with Social Media and Mailchimp.
    - Styled with Tachyons.
    - Rich structured data on blog posts for SEO.
    - Pagination and category pages.
- url: https://gatsby-starter-styled.netlify.com/
  repo: https://github.com/gregoralbrecht/gatsby-starter-styled
  description: Yet another simple starter with Styled-System, Typography.js, SEO and Google Analytics.
  tags:
    - Styling:CSS-in-JS
    - PWA
    - SEO
  features:
    - Styled-Components
    - Styled-System
    - Rebass Grid
    - Typography.js to easily set up font styles
    - Google Analytics
    - Prettier, ESLint & Stylelint
    - SEO (meta tags and schema.org via JSON-LD)
    - Offline support
    - Web App Manifest
- url: https://gatsby.ghost.org/
  repo: https://github.com/TryGhost/gatsby-starter-ghost
  description: Build lightning-fast, modern publications with Ghost and Gatsby
  tags:
    - CMS:Headless
    - Blog
  features:
    - Ghost integration with ready to go placeholder content and webhooks support
    - Minimal responsive design
    - Pagination for posts, tags, and authors
    - SEO Friendly Meta
    - JSON-LD Schema
    - OpenGraph structured data
    - Twitter Cards meta
    - Sitemap Generation
    - XML Sitemaps
    - Progressive Web App
    - Offline Support
    - RSS Feed
    - Netlify integration ready to deploy
- url: https://traveler-blog.netlify.com/
  repo: https://github.com/QingpingMeng/gatsby-starter-traveler-blog
  description: A fork of the Official Gatsby Starter Blog to build a travler blog with images support
  tags:
    - Blog
    - PWA
    - SEO
    - Styling:Material
    - Styling:CSS-in-JS
  features:
    - Netlify integration ready to deploy
    - Material UI
    - styled-components
    - GitHub markdown css support
- url: https://create-ueno-app.netlify.com
  repo: https://github.com/ueno-llc/ueno-gatsby-starter
  description: Opinionated Gatsby starter by Ueno.
  tags:
    - Language:TypeScript
    - Styling:SCSS
    - Linting
    - Transitions
  features:
    - GraphQL hybrid
    - SEO friendly
    - GSAP ready
    - Nice Devtools
    - GsapTools
    - Ueno plugins
    - SVG to React component
    - Ueno's TSlint
    - Decorators
- url: https://gatsby-snyung-starter.netlify.com/
  repo: https://github.com/SeonHyungJo/gatsby-snyung-starter
  description: Basic starter template for You
  tags:
    - CMS:Contentful
    - Markdown
    - Linting
    - Pagination
    - Portfolio
    - SEO
    - Styling:SCSS
    - Transitions
  features:
    - SASS/SCSS
    - Add Utterances
    - Nice Pagination
    - Comes with React Helmet for adding site meta tags
    - Create Yout Name Card for writing meta data
- url: https://gatsby-contentstack-starter.netlify.com/
  repo: https://github.com/contentstack/gatsby-starter-contentstack
  description: A Gatsby starter powered by Headless CMS Contentstack.
  tags:
    - CMS:Headless
    - Blog
  features:
    - Includes Contentstack Delivery API for any environment
    - Dynamic content from Contentstack CMS
- url: https://gatsby-craftcms-barebones.netlify.com
  repo: https://github.com/frankievalentine/gatsby-craftcms-barebones
  description: Barebones setup for using Craft CMS and Gatsby locally.
  tags:
    - CMS:Headless
  features:
    - Full setup instructions included
    - Documented to get you set up with Craft CMS quickly
    - Code referenced in repo
- url: https://gatsby-starter-buttercms.netlify.com/
  repo: https://github.com/ButterCMS/gatsby-starter-buttercms
  description: A starter template for spinning up a Gatsby+ ButterCMS site
  tags:
    - Blog
    - SEO
    - CMS:Headless
  features:
    - Fully functioning blog
    - Navigation between posts with a previous/next post button
    - FAQ Knowledge Base
    - CMS Powered Homepage
    - Customer Case Study example marketing pages
- url: https://master.d2f5ek3dnwfe9v.amplifyapp.com/
  repo: https://github.com/dabit3/gatsby-auth-starter-aws-amplify
  description: This Gatsby starter uses AWS Amplify to implement authentication flow for signing up/signing in users as well as protected client side routing.
  tags:
    - AWS
    - Authentication
  features:
    - AWS Amplify
    - Full authentication workflow
    - Registration form
    - Signup form
    - User sign in
- url: https://gatsby-starter.mdbootstrap.com/
  repo: https://github.com/anna-morawska/gatsby-material-design-for-bootstrap
  description: A simple starter which lets you quickly start developing with Gatsby and Material Design For Bootstrap
  tags:
    - Styling:Material
  features:
    - React Bootstrap with Material Design css framework.
    - Free for personal and commercial use
    - Fully responsive
- url: https://frosty-ride-4ff3b9.netlify.com/
  repo: https://github.com/damassi/gatsby-starter-typescript-rebass-netlifycms
  description:
    A Gatsby starter built on top of MDX (React + Markdown), NetlifyCMS (with
    MDX and netlify-cms-backend-fs support -- no need to deploy), TypeScript,
    Rebass for UI, Styled Components, and Jest for testing. Very little visual
    styling has been applied so that you can bring your own :)
  tags:
    - MDX
    - CMS:Netlify
    - Language:TypeScript
    - Styling:Other
    - Styling:CSS-in-JS
    - Testing
  features:
    - MDX - Markdown + React
    - Netlify CMS (with MDX support)
    - Read and write to local file system via netlify-cms-backend-fs
    - TypeScript
    - Rebass
    - Styled Components
    - Jest
- url: https://bluepeter.github.io/gatsby-material-ui-business-starter/
  repo: https://github.com/bluepeter/gatsby-material-ui-business-starter
  description: Beautiful Gatsby Material Design Business Starter
  tags:
    - Styling:Material
  features:
    - Uses the popular, well-maintained Material UI React component library
    - Material Design theme and icons
    - Rotating home page carousel
    - Simple setup without opinionated setup
    - Fully instrumented for successful PROD deployments
    - Stylus for simple CSS
- url: https://example-company-website-gatsby-sanity-combo.netlify.com/
  repo: https://github.com/sanity-io/example-company-website-gatsby-sanity-combo
  description: This examples combines Gatsby site generation with Sanity.io content management in a neat company website.
  tags:
    - CMS:sanity.io
    - CMS:Headless
    - Blog
  features:
    - Out-of-the-box headless CMS
    - Real-time content preview in Development
    - Fast & frugal builds
    - No accidental missing fields/types
    - Full Render Control with Portable Text
    - gatsby-image support
    - Content types for company info, pages, projects, people, and blog posts
- url: https://gatsby-starter-under-construction.netlify.com/
  repo: https://github.com/robinmetral/gatsby-starter-under-construction
  description: Blazing fast "Under Construction" page with a blazing quick setup.
  tags:
    - Onepage
    - Styling:CSS-in-JS
    - SEO
    - PWA
  features:
    - Configure everything in gatsby-config.js
    - Creative CSS3 background patterns by Lea Verou
    - Built-in Google Fonts support
    - Social icons with react-social-icons
- url: https://gatsby-starter-docz.netlify.com/
  repo: https://github.com/RobinCsl/gatsby-starter-docz
  description: Simple starter where building your own documentation with Docz is possible
  tags:
    - Documentation
  features:
    - Generate nice documentation with Docz, in addition to generating your normal Gatsby site
    - Document your React components in .mdx files
- url: https://gatsby-starter-santa-fe.netlify.com/
  repo: https://github.com/osogrizz/gatsby-starter-santa-fe
  description: A place for artist or designers to display their creations
  tags:
    - Styling:CSS-in-JS
  features:
    - SEO friendly
    - Built-in Google Fonts support
    - Contact Form
    - Customizable Design Template
- url: https://gatsby-hello-friend.now.sh
  repo: https://github.com/panr/gatsby-starter-hello-friend
  description: A simple starter for Gatsby. That's it.
  tags:
    - Pagination
    - Markdown
    - Blog
    - Portfolio
    - Styling:PostCSS
  features:
    - Dark/light mode, depending on your preferences
    - Great reading experience thanks to Inter font, made by Rasmus Andersson
    - Nice code highlighting thanks to PrismJS
    - Responsive youtube/vimeo etc. videos
    - Elastic menu
    - Fully responsive site
- url: https://lgcolella.github.io/gatsby-starter-developer-blog/
  repo: https://github.com/lgcolella/gatsby-starter-developer-blog
  description: A starter to create SEO-friendly, fast, multilanguage, responsive and highly customizable technical blogs/portfolios with the most common features out of the box.
  tags:
    - Blog
    - Portfolio
    - i18n
  features:
    - Multilanguage posts
    - Pagination and image preview for posts
    - Tags
    - SEO
    - Social share buttons
    - Disqus for comments
    - Highlighting for code syntax in posts
    - Dark and light themes available
    - Various available icon sets
    - RSS Feed
    - Web app manifest
- url: https://gatsby.magicsoup.io/
  repo: https://github.com/magicsoup-io/gatsby-starter-magicsoup
  description: A production ready Gatsby starter using magicsoup.io
  tags:
    - SEO
    - Markdown
    - Styling:CSS-in-JS
    - Testing
  features:
    - Optimized images with gatsby-image.
    - SEO friendly with react-helmet, gatsby-plugin-sitemap and Google Webmaster Tools!
    - Responsive UIs with magicsoup.io/stock.
    - Static content with gatsby-transform-remark or gatsby-transform-json.
    - Convert Markdown to StyledComponents!
    - Webfonts with gatsby-plugin-web-font-loader.
    - SSR ready!
    - Testing with Jest!
- url: https://foxandgeese.github.io/tiny-agency/
  repo: https://github.com/foxandgeese/tiny-agency
  description: Simple Gatsby.js starter that uses material design and that's perfect for tiny agencies.
  tags:
    - Styling:Material
  features:
    - Uses the popular, well-maintained Material UI React component library
    - Material Design theme and icons
    - Simple setup without opinionated setup
    - Fully instrumented for successful PROD deployments
- url: https://gatsby-shopify-starter.netlify.com/
  repo: https://github.com/AlexanderProd/gatsby-shopify-starter
  description: Kick off your next, ecommerce experience with this Gatsby starter. It is based on the default Gatsby starter to be easily modifiable.
  tags:
    - CMS:Headless
    - SEO
    - eCommerce
    - Styling:CSS-in-JS
  features:
    - Shopping Cart
    - Shopify Integration
    - Product Grid
    - Shopify Store Credentials included
    - Optimized images with gatsby-image.
    - SEO
- url: https://gatejs.netlify.com
  repo: https://github.com/sarasate/gate
  description: API Doc generator inspired by Stripe's API docs
  tags:
    - Documentation
    - Markdown
    - Onepage
  features:
    - API documentation from markdown sources
    - Code samples separated by language
    - Syntax highlighting
    - Everything in a single page
- url: https://hopeful-keller-943d65.netlify.com
  repo: https://github.com/iwilsonq/gatsby-starter-reasonml
  description: Gatsby starter to create static sites using type-safe ReasonML
  tags:
    - Language:Other
    - Blog
    - Styling:CSS-in-JS
  features:
    - Gatsby v2 support
    - bs-platform v4 support
    - Similar to gatsby-starter-blog
- url: https://gatsby-starter-blog-amp-to-pwa.netlify.com/
  repo: https://github.com/tomoyukikashiro/gatsby-starter-blog-amp-to-pwa
  description: Gatsby starter blog with AMP to PWA Strategy
  tags:
    - Blog
    - AMP
    - PWA
  features:
    - Similar to gatsby-starter-blog
    - Support AMP to PWA strategy
- url: https://cvluca.github.io/gatsby-starter-markdown/
  repo: https://github.com/cvluca/gatsby-starter-markdown
  description: Boilerplate for markdown-based website (Documentation, Blog, etc.)
  tags:
    - Markdown
    - Redux
    - Styling:Ant Design
  features:
    - Responsive Web Design
    - Auto generated Sidebar
    - Auto generated Anchor
- url: https://gatsby-starter-wordpress-community.netlify.com/
  repo: https://github.com/pablovila/gatsby-starter-wordpress-community
  description: Starter using gatsby-source-wordpress to display posts and pages from a WordPress site
  tags:
    - CMS:WordPress
    - Styling:Bulma
    - Blog
    - Pagination
  features:
    - Gatsby v2 support
    - Responsive Web Design
    - WordPress support
    - Bulma and Sass Support for styling
    - Pagination logic
- url: https://gatsby-blogger.netlify.com/
  repo: https://github.com/aslammultidots/blogger
  description: A Simple, clean and modern designed blog with firebase authentication feature and easily customizable code.
  tags:
    - Blog
    - Redux
    - Disqus
    - CMS:Contentful
    - Firebase
  features:
    - Minimal and clean white layout.
    - Dynamic content from Contentful.
    - Blog post listing with previews (image + summary) for each blog post.
    - Disqus commenting system for each blog post.
    - Search post with keyword.
    - Firebase for Authentication.
    - Protected Routes with Authorization.
    - Contact form integration.
- url: https://gatsby-starter-styled-components.netlify.com/
  repo: https://github.com/blakenoll/gatsby-starter-styled-components
  description: The Gatsby default starter modified to use styled-components
  tags:
    - Styling:CSS-in-JS
  features:
    - styled-components
    - sticky footer
- url: https://magazine-example.livingdocs.io/
  repo: https://github.com/livingdocsIO/gatsby-magazine-example
  description: This magazine-starter helps you start out with Livingdocs as a headless CMS.
  tags:
    - Blog
    - CMS:Headless
  features:
    - Minimal and clean white layout.
    - Dynamic content from Livingdocs.
    - Built-in component library.
    - Robust template and theme.
- url: https://gatsby-starter-intl.tomekskuta.pl
  repo: https://github.com/tomekskuta/gatsby-starter-intl
  description: Gatsby v2 i18n starter which makes static pages for every locale and detect your browsers lang. i18n with react-intl.
  tags:
    - i18n
    - Testing
  features:
    - static pages for every language
    - detects your browser locale
    - uses react-intl
    - based on Gatsby Default Starter
    - unit tests with Jest
- url: https://cape.netlify.com/
  repo: https://github.com/juhi-trivedi/cape
  description: A Gatsby - CMS:Contentful demo with Netlify.
  tags:
    - Blog
    - Netlify
    - CMS:Contentful
    - Styling:Bootstrap
  features:
    - Fecthing Dynamic content from Contentful.
    - Blog post listing with previews (image + summary) for each blog post.
    - Contact form integration with Netlify.
    - Grid system inspired by Bootstrap.
- url: https://gatsby-starter-infinite-scroll.baobab.fi/
  repo: https://github.com/baobabKoodaa/gatsby-starter-infinite-scroll
  description: Infinite Scroll and Pagination with 10k photos
  tags:
    - Infinite Scroll
    - Pagination
    - Styling:CSS-in-JS
  features:
    - Infinite Scroll (default mode)
    - Pagination (fallback for users without JS)
    - Toggle between these modes in demo
    - Efficient implementation (only fetch the data that's needed, ship initial items with the page instead of fetch, etc.)
- url: https://jodie.lekoarts.de/
  repo: https://github.com/LekoArts/gatsby-starter-portfolio-jodie
  description: Image-heavy photography portfolio with colorful accents & great typography
  tags:
    - Portfolio
    - PWA
    - Transitions
    - Styling:CSS-in-JS
    - Linting
    - Testing
    - Language:TypeScript
  features:
    - Configurable with theming, CSS Grid & a yaml file for navigation
    - Create your projects by editing a yaml file and putting images into a folder
    - Shows your Instagram posts
    - TypeScript
    - Cypress for End-to-End testing
    - react-spring for animations & transitions
    - Uses styled-components + styled-system
    - SEO with Sitemap, Schema.org JSONLD, Tags
    - Responsive images with gatsby-image
- url: https://amazing-jones-e61bda.netlify.com/
  repo: https://github.com/WebCu/gatsby-material-kit-react
  description: Adaptation of Material Kit React to Gatsby
  tags:
    - Styling:Material
  features:
    - 60 Handcrafted Components
    - 4 Customized Plugins
    - 3 Example Pages
- url: https://relaxed-bhaskara-5abd0a.netlify.com/
  repo: https://github.com/LekovicMilos/gatsby-starter-portfolio
  description: Gatsby portfolio starter for creating quick portfolio
  tags:
    - Portfolio
  features:
    - Showcase of portfolio items
    - About me page
- url: https://gatsby-typescript-scss-docker-starter.netlify.com/
  repo: https://github.com/OFranke/gatsby-typescript-scss-docker
  description: Gatsby starter TypeScript, SCSS, Docker
  tags:
    - Language:TypeScript
    - Styling:SCSS
    - Linting
  features:
    - Format & Commit Safe by ESLint, StyleLint and Prettier with Lint-Staged (Husky), optimized for VS Code
    - Typings for scss files are automatically generated
    - Responsiveness from the beginning through easy breakpoint configuration
    - Enforce the DRY principle, no hardcoded and repeated `margin`, `font-size`, `color`, `box-shadow`, `border-radius` ... properties anymore
    - Docker ready - you can run Gatsby dev mode on your machine environment or with docker-compose
- url: https://prismic-i18n.lekoarts.de/
  repo: https://github.com/LekoArts/gatsby-starter-prismic-i18n
  description: Based on gatsby-starter-prismic with Internationalization (i18n) support.
  tags:
    - CMS:Prismic
    - CMS:Headless
    - Styling:CSS-in-JS
    - Linting
    - Blog
    - PWA
    - Testing
    - i18n
  features:
    - Prismic as Headless CMS
    - Uses multiple features of Prismic - Slices, Labels, Relationship fields, Custom Types, Internationalization
    - Emotion for Styling
    - i18n without any third-party libaries
    - Cypress for End-to-End testing
    - Prism.js highlighting
    - Responsive images with gatsby-image
    - Extensive SEO
    - ESLint & Prettier
- url: https://gatsby-starter-landing-page.netlify.com/
  repo: https://github.com/gillkyle/gatsby-starter-landing-page
  description: Single page starter for minimal landing pages
  tags:
    - Onepage
  features:
    - Gatsby image
    - Google Analytics
    - Minimal design
- url: https://thakkaryash94.github.io/gatsby-github-personal-website/
  repo: https://github.com/thakkaryash94/gatsby-github-personal-website
  description: It is a conversion of original GitHub personal website repo which is written in ruby for JS developers. This repository gives you the code you'll need to kickstart a personal website that showcases your work as a software developer. And when you manage the code in a GitHub repository, it will automatically render a webpage with the owner's profile information, including a photo, bio, and repositories.
  tags:
    - Portfolio
    - Onepage
  features:
    - layout config either stacked or sidebar
    - theme dark/light mode
    - post support
- url: https://gatsby-starter-default-intl.netlify.com
  repo: https://github.com/wiziple/gatsby-starter-default-intl
  description: The default Gatsby starter with features of multi-language url routes and browser language detection.
  tags:
    - i18n
  features:
    - Localization (Multilanguage) provided by react-intl.
    - Support automatic redirection based on user's preferred language in browser provided by browser-lang.
    - Support multi-language url routes within a single page component. That means you don't have to create separate pages such as pages/en/index.js or pages/ko/index.js.
    - Based on gatsby-starter-default with least modification.
- url: https://gatsby-starter-julia.netlify.com/
  repo: https://github.com/niklasmtj/gatsby-starter-julia
  description: A minimal blog starter template built with Gatsby
  tags:
    - Markdown
    - Blog
  features:
    - Landingpage
    - Blogoverview
    - Markdown sourcing
    - Estimated reading time
    - Styled component with @emotion
    - Netlify deployment friendly
    - Nunito font as npm module
    - Site meta tags with React Helmet
- url: https://agalp.imedadel.me
  repo: https://github.com/ImedAdel/automatic-gatsbyjs-app-landing-page
  description: Automatically generate iOS app landing page using GatsbyJS
  tags:
    - Onepage
    - PWA
    - SEO
  features:
    - One Configuration file
    - Automatically generate a landing page for your iOS app
    - List app features
    - App Store and Play Store buttons
    - App screenshot and video preview
    - Easily add social media accounts and contact info in the footer via the site-config.js file.
    - Pick custom Font Awesome icons for the feature list via the site-config.js file.
    - Built using Prettier and Styled-Components
    - Easily integrate Google Analytics by adding your ID to site-config.js file.
- url: https://gatsby-starter-shopify-app.firebaseapp.com/install
  repo: https://github.com/gil--/gatsby-starter-shopify-app
  description: Easily create Serverless Shopify Admin Apps powered by Gatsby and Firebase Functions
  tags:
    - Shopify
    - Firebase
  features:
    - 🗄 Firebase Firestore Realtime DB
    - ⚡️ Serverless Functions API layer (Firebase Functions)
    - 💼 Admin API (Graphql) Serverless Proxy
    - 🎨 Shopify Polaris (AppProvider, etc.)
    - 💰 Application Charge Logic (30 days) with variable trial duration
    - 📡 Webhook Validation & Creation
    - 🔑 GDPR Ready (Including GDPR Webhooks)
    - 🏗 CircleCI Config for easy continuous deployments to Firebase
- url: https://gatsby-starter-paperbase.netlify.com/
  repo: https://github.com/willcode4food/gatsby-starter-paperbase
  description: A Gatsby starter that implements the Paperbase Premium Theme from MaterialUI
  tags:
    - Styling:Material
    - Styling:CSS-in-JS
  features:
    - MaterialUI Paperbase theme in Gatsby!
    - Create professional looking admin tools and dashboards
    - Responsive Design
    - MaterialUI Paper Components
    - MaterialUI Tab Components
- url: https://gatsby-starter-devto.netlify.com/
  repo: https://github.com/geocine/gatsby-starter-devto
  description: A GatsbyJS starter template that leverages the Dev.to API
  tags:
    - Blog
    - Styling:CSS-in-JS
  features:
    - Blog post listing with previews (image + summary) for each blog post
- url: https://gatsby-starter-framer-x.netlify.com/
  repo: https://github.com/simulieren/gatsby-starter-framer-x
  description: A GatsbyJS starter template that is connected to a Framer X project
  tags:
    - Language:TypeScript
  features:
    - TypeScript support
    - Easily work in GatsbyJS and Framer X at the same time
- url: https://gatsby-firebase-hosting.firebaseapp.com/
  repo: https://github.com/bijenkorf-james-wakefield/gatsby-firebase-hosting-starter
  description: A starter with configuration for Firebase Hosting and Cloud Build deployment.
  tags:
    - Firebase
    - Linting
  features:
    - Linting with ESLint
    - Jest Unit testing configuration
    - Lint-staged on precommit hook
    - Commitizen for conventional commit messages
    - Configuration for Firebase hosting
    - Configuration for Cloud Build deployment
    - Clear documentation to have your site deployed on Firebase behind SSL in no time!
- url: https://lewis-gatsby-starter-blog.netlify.com/
  repo: https://github.com/lewislbr/lewis-gatsby-starter-blog
  description: A simple custom Gatsby starter template to start a new blog or personal website.
  tags:
    - Blog
    - Styling:CSS-in-JS
    - Markdown
    - Portfolio
    - SEO
  features:
    - Blog post listing with summary preview for each blog post.
    - Automatically creates blog pages from Markdown files.
    - CSS in JS with styled-components.
    - Optimized images.
    - Offline capabilities.
    - Auto-generated sitemap and robots.txt.
- url: https://gatsby-starter-stripe.netlify.com/
  repo: https://github.com/brxck/gatsby-starter-stripe
  description: A minimal starter to create a storefront with Gatsby, Stripe, & Netlify Functions.
  tags:
    - Stripe
    - eCommerce
    - Styling:None
  features:
    - Statically generate based on Stripe inventory
    - Dynamically update with live inventory & availability data
    - Checkout powered by Stripe
    - Serverless functions interact with Stripe API
    - Shopping cart persisted in local storage
    - Responsive images with gatsby-image
- url: https://www.jannikbuschke.de/gatsby-antd-docs/
  repo: https://github.com/jannikbuschke/gatsby-antd-docs
  description: A template for documentation websites
  tags:
    - Documentation
    - Language:TypeScript
    - Styling:Ant Design
    - Markdown
    - MDX
  features:
    - Markdown
    - MDX with mdxjs
    - Syntax highlighting with prismjs
    - Anchors
    - Sidebar
    - Sitecontents
    - Landingpage
- url: https://gatsby-starter.haezl.at
  repo: https://github.com/haezl/gatsby-starter-haezl
  description: A lightweight, mobile first blog starter with infinite scroll and Material-UI design for Gatsby.
  tags:
    - Blog
    - Language:TypeScript
    - Linting
    - Styling:CSS-in-JS
    - Styling:Material
    - Markdown
    - PWA
  features:
    - Landing Page
    - Portfolio section
    - Blog post listing with a preview for each post
    - Infinite scroll instead of next and previous buttons
    - Blog posts generated from Markdown files
    - About Page
    - Responsive Design
    - PWA (Progressive Web App) support
    - MobX
    - Customizable
- url: https://gatsby-starter-fine.netlify.com/
  repo: https://github.com/toboko/gatsby-starter-fine
  description: A mutli-response and light, mobile first blog starter with columns layout and Seo optimization.
  tags:
    - Blog
    - Markdown
    - Portfolio
    - SEO
  features:
    - Blog
    - Portfolio section
    - Customizable
    - Markdown
    - Optimized images
    - Sitemap Page
    - Seo Ready
- url: https://ugglr.github.io/gatsby-clean-portfolio/
  repo: https://github.com/ugglr/gatsby-clean-portfolio
  description: A clean themed Software Engineer Portfolio site, showcasing soft skills on the front page, features project card showcases, about page. Responsive through react-bootstrap components together with custom CSS style sheets. SEO configured, just need to add google analytics tracking code.
  tags:
    - Portfolio
    - SEO
    - Styling:Bootstrap
  features:
    - Resume
    - CV
    - google analytics
    - easy favicon swap
    - Gatsby SEO plugin
    - Clean layout
    - White theme
    - grid using react-bootstrap
    - bootstrap4 classes available
    - font-awesome Library for icons
    - Portfolio site for developers
    - custom project cards
    - easily extendable to include blog page
    - Responsive design
- url: https://gatsby-documentation-starter.netlify.com/
  repo: https://github.com/whoisryosuke/gatsby-documentation-starter
  description: Automatically generate docs for React components using MDX, react-docgen, and GatsbyJS
  tags:
    - Documentation
    - MDX
    - SEO
  features:
    - Parses all React components (functional, stateful, even stateless!) for JS Docblocks and Prop Types.
    - MDX - Write your docs in Markdown and include React components using JSX!
    - Lightweight (only what you need)
    - Modular (easily fits in any React project!)
    - Props table component
    - Customizable sidebar navigation
    - Includes SEO plugins Google Analytics, Offline, Manifest, Helmet.
- url: http://gatsby-absurd.surge.sh/
  repo: https://github.com/ajayns/gatsby-absurd
  description: A Gatsby starter using illustrations from https://absurd.design/
  tags:
    - Onepage
    - Styling:CSS-in-JS
  features:
    - Uses surreal illustrations from absurd.design.
    - Landing page structure split into sections
    - Basic UX/UX elements ready. navbar, smooth scrolling, faqs, theming
    - Convenient image handling and data separation
- url: https://gatsby-starter-quiz.netlify.com/
  repo: https://github.com/raphadeluca/gatsby-starter-quiz
  description: Create rich quizzes with Gatsby & Mdx. No need of database or headless CMS. Manage your data directly in your Mdx file's frontmatter and write your content in the body. Customize your HTML tags, use react components from a library or write your owns. Navigation will be automatically created between each question.
  tags:
    - MDX
  features:
    - Data quiz in the frontmatter
    - Rich customizable content with MDX
    - Green / Red alert footer on user's answer
    - Navigation generated based on the index of each question
- url: https://gatsby-starter-accessibility.netlify.com/
  repo: https://github.com/benrobertsonio/gatsby-starter-accessibility
  description: The default Gatsby starter with powerful accessibility tools built-in.
  tags:
    - Storybook
    - Linting
  features:
    - 🔍 eslint-plugin-jsx-a11y for catching accessibility issues while authoring code
    - ✅ lint:staged for adding a pre-commit hook to catch accessibility linting errors
    - 📣 react-axe for console reporting of accessibility errors in the DOM during development
    - 📖 storybook setup for accessibility reporting on individual components
- url: https://gatsby-theme-ggt-material-ui-blog.netlify.com/
  repo: https://github.com/avatar-kaleb/gatsby-starter-ggt-material-ui-blog
  description: Starter material-ui blog utilizing a Gatsby theme!
  tags:
    - Blog
    - MDX
  features:
    - Uses MDX with Gatsby theme for quick and easy set up
    - Material-ui design with optional config passed into the theme options
    - Gradient background with sitemap, rss feed, and offline capabilities
- url: https://gatsby-starter-blog-typescript.netlify.com/
  repo: https://github.com/gperl27/Gatsby-Starter-Blog-Typescript
  description: Gatsby starter blog with TypeScript
  tags:
    - Blog
    - Language:TypeScript
    - Styling:CSS-in-JS
  features:
    - Includes all features that come with Gatsby's official starter blog
    - TypeScript for type-safety out of the box
    - Styled components in favor of inline styles
    - Transition Link for nice page transitions
    - Type definitions from GraphQL schema (with code generation)
- url: https://gatsby-starter-sass.netlify.com/
  repo: https://github.com/colbyfayock/gatsby-starter-sass
  description: A Gatsby starter with Sass and no assumptions!
  tags:
    - Styling:SCSS
  features:
    - Sass stylesheets to manage your CSS (SCSS flavored)
    - Simple, minimal base setup to get started
    - No baked in configurations or assumptions
- url: https://billyjacoby.github.io/gatsby-react-bootstrap-starter/
  repo: https://github.com/billyjacoby/gatsby-react-bootstrap-starter
  description: GatsbyJS starter with react-bootstrap and react-icons
  tags:
    - Styling:Bootstrap
    - Styling:SCSS
  features:
    - SASS stylesheets to make styling components easy
    - Sample navbar that sticks to the top of the page on scroll
    - Includes react-icons to make adding icons to your app super simple
- url: https://gatsbystartermdb.netlify.com
  repo: https://github.com/jjcav84/mdbreact-gatsby-starter
  description: GatsbyJS starter built with MDBootstrap React free version
  tags:
    - Styling:Bootstrap
  features:
    - Material Design, Bootstrap, and React
    - Contact form and Google Map components
    - Animation
    - documentation and component library can be found at mdboostrap's website
- url: https://gatsby-starter-primer.netlify.com/
  repo: https://github.com/thomaswangio/gatsby-starter-primer
  description: A Gatsby starter featuring GitHub Primer Design System and React components
  tags:
    - Styling:Other
    - Styling:CSS-in-JS
    - SEO
    - Landing Page
  features:
    - Primer React Components
    - Styled Components
    - Gatsby Image
    - Better SEO component with appropriate OG image and appropriate fallback meta tags
- url: https://pranshuchittora.github.io/gatsby-material-boilerplate
  repo: https://github.com/pranshuchittora/gatsby-material-boilerplate
  description: A simple starter to get up and developing quickly with Gatsby in material design
  tags:
    - Styling:Material
  features:
    - Material design
    - Sass/SCSS
    - Tags
    - Categories
    - Google Analytics
    - Offline support
    - Web App Manifest
    - SEO
- url: https://anubhavsrivastava.github.io/gatsby-starter-hyperspace
  repo: https://github.com/anubhavsrivastava/gatsby-starter-hyperspace
  description: Single page starter based on the Hyperspace site template, with landing, custom and Elements(Component) page
  tags:
    - HTML5UP
    - Styling:SCSS
    - Onepage
    - Landing Page
  features:
    - Designed by HTML5 UP
    - Simple one page site that’s perfect for personal portfolios
    - Fully Responsive
    - Styling with SCSS
    - Offline support
    - Web App Manifest
- url: https://anubhavsrivastava.github.io/gatsby-starter-identity
  repo: https://github.com/anubhavsrivastava/gatsby-starter-identity
  description: Single page starter based on the Identity site template by HTML5 up, suitable for one page portfolio.
  tags:
    - HTML5UP
    - Styling:SCSS
    - Onepage
    - Landing Page
    - PWA
  features:
    - Designed by HTML5 UP
    - Simple one page personal portfolio
    - Fully Responsive
    - Styling with SCSS
    - Offline support
    - Web App Manifest
- url: https://hopeful-ptolemy-cd840b.netlify.com/
  repo: https://github.com/tonydiaz/gatsby-landing-page-starter
  description: A simple landing page starter for idea validation using material-ui. Includes email signup form and pricing section.
  tags:
    - Styling:Material
    - Landing Page
  features:
    - SEO
    - Mailchimp integration
    - Material-UI components
    - Responsive
    - Pricing section
    - Benefits section
    - Email signup form
    - Easily configurable
    - Includes standard Gatsby starter features
- url: https://anubhavsrivastava.github.io/gatsby-starter-aerial
  repo: https://github.com/anubhavsrivastava/gatsby-starter-aerial
  description: Single page starter based on the Aerial site template by HTML5 up, suitable for one page personal page.
  tags:
    - HTML5UP
    - Styling:SCSS
    - Onepage
    - Landing Page
    - PWA
  features:
    - Designed by HTML5 UP
    - Simple one page personal portfolio
    - Fully Responsive
    - Styling with SCSS
    - Offline support
    - Web App Manifest
- url: https://anubhavsrivastava.github.io/gatsby-starter-eventually
  repo: https://github.com/anubhavsrivastava/gatsby-starter-eventually
  description: Single page starter based on the Eventually site template by HTML5 up, suitable for upcoming product page.
  tags:
    - HTML5UP
    - Styling:SCSS
    - Landing Page
    - PWA
  features:
    - Designed by HTML5 UP
    - Fully Responsive
    - Styling with SCSS
    - Offline support
    - Web App Manifest
- url: https://jovial-jones-806326.netlify.com/
  repo: https://github.com/GabeAtWork/gatsby-elm-starter
  description: An Elm-in-Gatsby integration, based on gatsby-plugin-elm
  tags:
    - Language:Other
  features:
    - Elm language integration
- url: https://anubhavsrivastava.github.io/gatsby-starter-readonly
  repo: https://github.com/anubhavsrivastava/gatsby-starter-readonly
  description: Single page starter based on the ReadOnly site template by HTML5 up, with landing and Elements(Component) page
  tags:
    - HTML5UP
    - Onepage
    - Styling:SCSS
    - Landing Page
    - PWA
  features:
    - Designed by HTML5 UP
    - Fully Responsive
    - Styling with SCSS
    - Offline support
    - Web App Manifest
- url: https://anubhavsrivastava.github.io/gatsby-starter-prologue
  repo: https://github.com/anubhavsrivastava/gatsby-starter-prologue
  description: Single page starter based on the Prologue site template by HTML5 up, for portfolio pages
  tags:
    - HTML5UP
    - Onepage
    - Styling:SCSS
    - Portfolio
    - PWA
  features:
    - Designed by HTML5 UP
    - Fully Responsive
    - Styling with SCSS
    - Offline support
    - Web App Manifest
- url: https://gatsby-london.netlify.com
  repo: https://github.com/ImedAdel/gatsby-london
  description: A custom, image-centric theme for Gatsby.
  tags:
    - Portfolio
    - Blog
    - Styling:PostCSS
  features:
    - Post thumbnails in the homepage
    - Built with PostCSS
    - Made for image-centeric portfolios
    - Based on London for Ghost
- url: https://anubhavsrivastava.github.io/gatsby-starter-overflow
  repo: https://github.com/anubhavsrivastava/gatsby-starter-overflow
  description: Single page starter based on the Overflow site template by HTML5 up, with landing and Elements(Component) page
  tags:
    - HTML5UP
    - Onepage
    - Styling:SCSS
    - Portfolio
    - PWA
  features:
    - Designed by HTML5 UP
    - Fully Responsive
    - Image Gallery
    - Styling with SCSS
    - Offline support
    - Web App Manifest
- url: https://cosmicjs.com/apps/gatsby-agency-portfolio/demo
  repo: https://github.com/cosmicjs/gatsby-agency-portfolio
  description: Static Webpage for displaying your agencies skills and past work.  Implements 4 sections for displaying information about your company, A home page, information about services, projects, and the people in your organization.
  tags:
    - Blog
    - Portfolio
    - CMS:Cosmic JS
  features:
    - Landing Page
    - Home
    - Services
    - Projects
    - People
- url: https://cosmicjs.com/apps/gatsby-localization-app-starter/demo
  repo: https://github.com/cosmicjs/gatsby-localization-app-starter
  description: A localized Gatsby starter application powered by Cosmic JS.
  tags:
    - CMS:Cosmic JS
    - i18n
  features:
    - Gatsby localization starter app
- url: https://cosmicjs.com/apps/gatsby-docs/demo
  repo: https://github.com/cosmicjs/gatsby-docs-app
  description: Be able to view and create documentation using Gatsby and Cosmic JS. Leveraging the speed and high powered APIs of the Gatsby framework and the simplicity and scalability of Cosmic JS.
  tags:
    - CMS:Cosmic JS
    - Documentation
  features:
    - manage docs in static web file format for zippy delivery
- url: https://cosmicjs.com/apps/gatsby-ecommerce-website/demo
  repo: https://github.com/a9kitkumar/Gatsby-Ecommerce
  description: A localized Gatsby starter application powered by Cosmic JS.
  tags:
    - CMS:Cosmic JS
    - eCommerce
  features:
    - Stores products, orders using Cosmic JS as a database and a server
- url: https://harshil1712.github.io/gatsby-starter-googlesheets/
  repo: https://github.com/harshil1712/gatsby-starter-googlesheets
  description: A starter using Google Sheets as data source
  tags:
    - Google Sheets
    - SEO
    - Blog
  features:
    - Uses Google Sheets for data
    - Easily configurable
- url: https://the-plain-gatsby.netlify.com/
  repo: https://github.com/wangonya/the-plain-gatsby
  description: A simple minimalist starter for your personal blog.
  tags:
    - Blog
    - Markdown
  features:
    - Minimalist design
    - Next and previous blog post navigation
    - About page
    - Markdown support
- url: https://gatsby-starter-blockstack.openintents.org
  repo: https://github.com/friedger/gatsby-starter-blockstack
  description: A starter using Blockstack on client side
  tags:
    - Authentication
  features:
    - Uses Blockstack
    - Client side app
- url: https://anubhavsrivastava.github.io/gatsby-starter-multiverse
  repo: https://github.com/anubhavsrivastava/gatsby-starter-multiverse
  description: Single page starter based on the Multiverse site template by HTML5 up, with landing and Elements(Component) page
  tags:
    - HTML5UP
    - Onepage
    - Styling:SCSS
    - Portfolio
    - PWA
  features:
    - Designed by HTML5 UP
    - Fully Responsive
    - Image Gallery
    - Styling with SCSS
    - Offline support
    - Web App Manifest
- url: https://anubhavsrivastava.github.io/gatsby-starter-highlights
  repo: https://github.com/anubhavsrivastava/gatsby-starter-highlights
  description: Single page starter based on the Highlights site template by HTML5 up, with landing and Elements(Component) page
  tags:
    - HTML5UP
    - Onepage
    - Styling:SCSS
    - Portfolio
    - PWA
  features:
    - Designed by HTML5 UP
    - Fully Responsive
    - Image Gallery
    - Styling with SCSS
    - Offline support
    - Web App Manifest
- url: https://gatsby-starter-material-business-markdown.netlify.com/
  repo: https://github.com/ANOUN/gatsby-starter-material-business-markdown
  description: A clean, modern starter for businesses using Material Design Components
  tags:
    - Blog
    - Markdown
    - PWA
    - Styling:Material
    - Styling:SCSS
  features:
    - Minimal, Modern Business Website Design
    - Material Design Components
    - MDC React Components
    - MDC Theming
    - Blog
    - Home Page
    - Contact Page
    - Contact Form
    - About Page
    - Mobile-First approach in development
    - Fully Responsive
    - Markdown
    - PWA
- url: https://gatsby-starter-default-typescript.netlify.com/
  repo: https://github.com/andykenward/gatsby-starter-default-typescript
  description: Starter Default TypeScript
  tags:
    - Language:TypeScript
  features:
    - TypeScript
    - Typing generation for GraphQL using GraphQL Code Generator
    - Comes with React Helmet for adding site meta tags
    - Based on Gatsby Starter Default
- url: http://gatsbyhoney.davshoward.com/
  repo: https://github.com/davshoward/gatsby-starter-honey
  description: A delicious baseline for Gatsby (v2).
  tags:
    - Styling:PostCSS
    - SEO
  features:
    - Gatsby v2
    - SEO (including robots.txt, sitemap generation, automated yet customisable metadata, and social sharing data)
    - Google Analytics
    - PostCSS support
    - Developer environment variables
    - Accessibility support
    - Based on Gatsby Starter Default
- url: https://material-ui-starter.netlify.com/
  repo: https://github.com/dominicabela/gatsby-starter-material-ui
  description: This starter includes Material UI boilerplate and configuration files along with the standard Gatsby configuration files. It provides a starting point for developing Gatsby apps with the Material UI framework.
  tags:
    - SEO
    - Styling:Material
  features:
    - Material UI Framework
    - Roboto Typeface (self hosted)
    - SEO
    - Offline Support
    - Based on Gatsby Default Starter
- url: https://developer-diary.netlify.com/
  repo: https://github.com/willjw3/gatsby-starter-developer-diary
  description: A blog template created with web developers in mind. Totally usable right out of the box, but minimalist enough to be easily modifiable.
  tags:
    - Blog
    - Markdown
    - Pagination
    - SEO
  features:
    - Ready to go - Blog author name, author image, etc,... can be easily added using a config file
    - Blog posts created as markdown files
    - Gatsby v.2
    - Mobile responsive
    - Pagination
    - Category and tag pages
    - Social media sharing icons in each post
    - Icons from React Icons (Font Awesome, Devicons, etc,...)
    - Beautiful tech-topic tags to attach to your web-development-related blog posts
    - Developer-relevant social media icon links, including GitHub, Stack Overflow, and freeCodeCamp
- url: https://anubhavsrivastava.github.io/gatsby-starter-paradigmshift
  repo: https://github.com/anubhavsrivastava/gatsby-starter-paradigmshift
  description: Single page starter based on the Paradigm Shift site template by HTML5 up, with landing and Elements(Component) page
  tags:
    - HTML5UP
    - Onepage
    - Styling:SCSS
    - Portfolio
    - PWA
  features:
    - Designed by HTML5 UP
    - Fully Responsive
    - Image Gallery
    - Styling with SCSS
    - Offline support
    - Web App Manifest
- url: https://dazzling-heyrovsky-62d4f9.netlify.com/
  repo: https://github.com/s-kris/gatsby-starter-medium
  description: A GatsbyJS starter blog as close as possible to medium.
  tags:
    - Markdown
    - Styling:CSS-in-JS
  features:
    - Careers Listing
    - Mobile Responsive
- url: https://gatsby-personal-starter-blog.netlify.com
  repo: https://github.com/thomaswangio/gatsby-personal-starter-blog
  description: Gatsby starter for personal blogs! Blog configured to run at /blog and with Netlify CMS and gatsby-remark-vscode.
  tags:
    - Blog
    - Markdown
    - Styling:CSS-in-JS
    - CMS:Netlify
  features:
    - Netlify CMS
    - VSCode syntax highlighting
    - Styled Components
- url: https://anubhavsrivastava.github.io/gatsby-starter-phantom
  repo: https://github.com/anubhavsrivastava/gatsby-starter-phantom
  description: Single page starter based on the Phantom site template by HTML5 up, with landing, generic and Elements(Component) page
  tags:
    - HTML5UP
    - Onepage
    - Styling:SCSS
    - PWA
  features:
    - Designed by HTML5 UP
    - Fully Responsive
    - Styling with SCSS
    - Offline support
    - Web App Manifest
- url: https://gatsby-starter-internationalized.ack.ee/
  repo: https://github.com/AckeeCZ/gatsby-starter-internationalized
  description: A simple starter for fully internationalized websites, including route internationalization.
  tags:
    - i18n
  features:
    - internationalized page content - via react-intl
    - internationalized routes - via language configuration
    - lightweight - includes only internationalization code
    - LocalizedLink - built-in link component handling route generation
    - LanguageSwitcher - built-in language switcher component
- url: https://gatsby-starter-bee.netlify.com/
  repo: https://github.com/JaeYeopHan/gatsby-starter-bee
  description: A simple starter for blog with fresh UI.
  tags:
    - Blog
    - Netlify
    - Disqus
    - SEO
  features:
    - Code highlight with Fira Code font
    - Emoji (emojione)
    - Social share feature (Twitter, Facebook)
    - Comment feature (disqus, utterances)
    - Sponsor service (Buy-me-a-coffee)
    - CLI Tool
- url: https://learn.hasura.io/graphql/react/introduction
  repo: https://github.com/hasura/gatsby-gitbook-starter
  description: A starter to generate docs/tutorial websites based on GitBook theme.
  tags:
    - Documentation
    - MDX
    - Markdown
    - SEO
  features:
    - Write in Markdown / MDX and generate responsive documentation/tutorial web apps
    - Fully Configurable
    - Syntax highlighting with Prismjs
    - Code diffing with +/-
    - Google Analytics Integration
    - SEO Tags with MDX frontmatter
    - Edit on GitHub button
    - Fully Customisable with rich embeds using React in MDX.
- url: https://gatsby-starter-blog-with-lunr.netlify.com/
  repo: https://github.com/lukewhitehouse/gatsby-starter-blog-with-lunr
  description: Building upon Gatsby's blog starter with a Lunr.js powered Site Search.
  tags:
    - Blog
    - Search
  features:
    - Same as the official starter blog
    - Integration with Lunr.js
- url: https://rg-portfolio.netlify.com/
  repo: https://github.com/rohitguptab/rg-portfolio
  description: Kick-off your Portfolio website with RG-Portfolio gatsby starter. We have used Gatsby + Contentful.
  tags:
    - Portfolio
    - CMS:Contentful
    - PWA
    - Blog
    - SEO
    - Disqus
    - Gallery
    - Landing Page
    - Markdown
    - Netlify
    - Styling:Bootstrap
  features:
    - Blogs listing with each blog post.
    - Contact form with Email notification using formspree.io.
    - Photos and Blogs page listing.
    - Different types of sections like About, Service, Blogs, Work, Testimonials, Photos, and contact.
    - All settings manage from contentful for example Header Menu, Homepage sections, blogs, and photos, etc.
    - Social share in blog details pages with comment ( Disqus ).
    - PWA
- url: https://oneshopper.netlify.com
  repo: https://github.com/rohitguptab/OneShopper
  description: This Starter is created for Ecommerce site with Gatsby + Contentful and snipcart
  tags:
    - eCommerce
    - CMS:Contentful
    - Blog
    - SEO
    - Disqus
  features:
    - Blog post listing with previews for each blog post.
    - Store page listing all the Products and includes features like Rating, Price, Checkout, More then one Product images with tabbing.
    - Contact form with Email notification.
    - Index pages design with Latest Post, Latest Blog, Deal of week and Banner.
- url: https://anubhavsrivastava.github.io/gatsby-starter-spectral
  repo: https://github.com/anubhavsrivastava/gatsby-starter-spectral
  description: Single page starter based on the Spectral site template by HTML5 up, with landing, Generic and Elements(Component) page
  tags:
    - HTML5UP
    - Onepage
    - Styling:SCSS
    - Portfolio
    - PWA
  features:
    - Designed by HTML5 UP
    - Fully Responsive
    - Styling with SCSS
    - Offline support
    - Web App Manifest
- url: https://anubhavsrivastava.github.io/gatsby-starter-directive
  repo: https://github.com/anubhavsrivastava/gatsby-starter-directive
  description: Single page starter based on the Directive site template by HTML5 up, with landing and Elements(Component) page
  tags:
    - HTML5UP
    - Onepage
    - Styling:SCSS
    - Portfolio
    - PWA
  features:
    - Designed by HTML5 UP
    - Fully Responsive
    - Styling with SCSS
    - Offline support
    - Web App Manifest
- url: https://histaff.io/
  repo: https://github.com/histaff/website-static
  description: It's a beautiful starter static website which useful plugins based on Gatsby
  tags:
    - Styling:SCSS
    - Landing Page
    - Onepage
  features:
    - Fully Responsive
    - Styling with SCSS
    - Very similar to gatsby-starter-netlify-cms, slightly more configurable (e.g. set site-title in gatsby-config) with Bootstrap/Bootswatch instead of bulma
    - LocalizedLink - built-in link component handling route generation
- url: https://gatsby-kea-starter.netlify.com/
  repo: https://github.com/benjamin-glitsos/gatsby-kea-starter
  description: Gatsby starter with redux and sagas made simpler by the Kea library
  tags:
    - Redux
  features:
    - The Kea library makes redux and sagas extremely simple and concise
- url: https://anubhavsrivastava.github.io/gatsby-starter-solidstate
  repo: https://github.com/anubhavsrivastava/gatsby-starter-solidstate
  description: Single page starter based on the Solid State site template by HTML5 up, with landing, Generic and Elements(Component) page
  tags:
    - HTML5UP
    - Onepage
    - Styling:SCSS
    - Portfolio
    - PWA
  features:
    - Designed by HTML5 UP
    - Fully Responsive
    - Styling with SCSS
    - Offline support
    - Web App Manifest
- url: https://yellowcake.netlify.com/
  repo: https://github.com/thriveweb/yellowcake
  description: A starter project for creating lightning-fast websites with Gatsby v2 and Netlify-CMS v2 + Uploadcare integration.
  tags:
    - CMS:Netlify
    - Netlify
    - Blog
    - SEO
  features:
    - Uploadcare
    - Netlify Form
    - Category list (with navigation)
    - Featured post
    - Next and prev post
    - SEO component
- url: https://anubhavsrivastava.github.io/gatsby-starter-fractal
  repo: https://github.com/anubhavsrivastava/gatsby-starter-fractal
  description: Single page starter based on the Fractal site template by HTML5 up, with landing and Elements(Component) page
  tags:
    - HTML5UP
    - Onepage
    - Styling:SCSS
    - Portfolio
    - PWA
  features:
    - Designed by HTML5 UP
    - Fully Responsive
    - Styling with SCSS
    - Offline support
    - Web App Manifest
- url: https://minimal-gatsby-ts-starter.netlify.com/
  repo: https://github.com/TheoBr/minimal-gatsby-typescript-starter
  description: Minimal TypeScript Starter
  tags:
    - Language:TypeScript
  features:
    - TypeScript
    - ESLint + optional rule enforcement with Husky
    - Prettier
    - Netlify ready
    - Minimal
- url: https://gatsby-typescript-starter-default.netlify.com/
  repo: https://github.com/RobertoMSousa/gatsby-typescript-starter-default
  description: Simple Gatsby starter using TypeScript and eslint instead of outdated tslint.
  tags:
    - Language:TypeScript
    - SEO
    - Linting
  features:
    - Comes with React Helmet for adding site meta tags
    - Includes plugins for offline support out of the box
    - TypeScript
    - Prettier & eslint to format & check the code
- url: https://gatsby-starter-carraway.netlify.com/
  repo: https://github.com/endymion1818/gatsby-starter-carraway
  description: a Gatsby starter theme with Accessibility features, TypeScript, Jest, some basic UI elements, and a CircleCI pipeline
  tags:
    - Language:TypeScript
    - Pagination
    - Search
    - Testing
  features:
    - Paginated post archive
    - Site search with Lunr.js
    - Categories and category archive pages
    - Minimal CSS defaults using styled-components, including system font stack
    - Some fundamental Accessibility features including tabbable navigation & "Skip to content" link
    - UI elements including multi-column layout using CSS Grid (with float fallback), header component with logo, basic navigation & search and a footer with 3-column layout, logo and 2 menu areas
    - TypeScript & Testing including some sensible TypeScript defaults, tests with @testing-library/react, pre-commit and pre-push hooks. Set up includes enums for repeating values such as font & background colours
    - Setup for a CircleCI pipeline so you can run the above tests in branches before merging to master
    - Markdown posts _and_ pages (pages don't appear in the post archive)
- url: https://www.quietboy.net
  repo: https://github.com/zhouyuexie/gatsby-starter-quiet
  description: Gatsby out of the box blog, use TypeScript and highly customized style.
  tags:
    - Language:TypeScript
    - Styling:SCSS
    - SEO
    - Linting
    - RSS
    - Pagination
    - PWA
  features:
    - TypeScript
    - TsLint & Prettier
    - Tag list
    - Custom page layout
    - Switch the dark mode according to the system theme
    - Scss
    - Pagination
- url: https://compassionate-morse-5204bf.netlify.com/
  repo: https://github.com/deamme/gatsby-starter-prismic-resume
  description: Gatsby Resume/CV page with Prismic integration
  tags:
    - CMS:Prismic
    - CMS:Headless
    - Styling:CSS-in-JS
    - Onepage
    - Linting
  features:
    - One-page resume/CV
    - Prismic as Headless CMS
    - Emotion for styling
    - Uses multiple features of Prismic - Slices, Labels, Custom Types
    - ESLint & Prettier
- url: https://anubhavsrivastava.github.io/gatsby-starter-resume
  repo: https://github.com/anubhavsrivastava/gatsby-starter-resume
  description: Single page starter based on the Resume site template by startbootstrap for resume/portfolio page
  tags:
    - Onepage
    - Styling:SCSS
    - PWA
  features:
    - Designed by startbootstrap
    - Fully Responsive
    - Styling with SCSS
    - Offline support
    - Web App Manifest
- url: https://gatsby-starter-typescript-jest.netlify.com/
  repo: https://github.com/denningk/gatsby-starter-typescript-jest
  description: Barebones Gatsby starter with TypeScript, Jest, GitLab-CI, and other useful configurations
  tags:
    - Language:TypeScript
    - Testing
    - AWS
    - Linting
    - SEO
  features:
    - All components from default Gatsby starter converted to TypeScript
    - Jest testing configured for TypeScript with ts-jest
    - Detailed guide on how to deploy using AWS S3 buckets included in README
    - .gitlab-ci.yml file with blanks that can be customized for any Gatsby project
    - Configurations for EditorConfig, Prettier, and ESLint (for TypeScript)
- url: https://gatsby-starter-apollo.smakosh.com/app/
  repo: https://github.com/smakosh/gatsby-apollo-starter
  description: Gatsby Apollo starter - with client side routing
  tags:
    - Client-side App
    - SEO
    - Styling:CSS-in-JS
  features:
    - Apollo provider & Client side routing
    - Eslint/Prettier configured
    - Easy to customize
    - Nice project structure
    - Flex Grid components easy to customize
- url: https://portfolio.smakosh.com/
  repo: https://github.com/smakosh/gatsby-portfolio-dev
  description: A portfolio for developers
  tags:
    - Portfolio
    - SEO
    - Netlify
    - Onepage
    - Styling:CSS-in-JS
  features:
    - Eslint/Prettier configured
    - Scores 100% on a11y / Performance / PWA / SEO
    - PWA (desktop & mobile)
    - Easy to customize
    - Nice project structure
    - Amazing illustrations by Undraw.co
    - Tablet & mobile friendly
    - Continuous deployment with Netlify
    - A contact form protected by Google Recaptcha
    - Can be deployed with one click
    - Functional components with Recompose React Hooks! ready to migrate to React hooks!
    - Fetches your GitHub pinned projects with most stars (You could customize this if you wish)
- url: https://github.com/smakosh/gatsby-airtable-starter
  repo: https://github.com/smakosh/gatsby-airtable-starter
  description: Gatsby Airtable starter
  tags:
    - SEO
    - Netlify
    - Client-side App
    - Styling:CSS-in-JS
  features:
    - Static content fetched from Airtable
    - Dynamic content with CRUD operations with Airtable REST API
    - Well structured files/folders
    - Custom React Hooks
    - Custom Helpers instead of using third party libraries
    - Dynamic & Static containers
    - Global state management ready with useReducer & useContext
    - Dummy auth but ready to add real requests
- url: https://github.com/smakosh/gatsby-app-starter-rest-api
  repo: https://github.com/smakosh/gatsby-app-starter-rest-api
  description: Gatsby REST API starter
  tags:
    - Authentication
    - Client-side App
    - Styling:CSS-in-JS
  features:
    - Dynamic content with CRUD operations with a REST API
    - Well structured files/folders
    - Custom React Hooks
    - Auth with a JWT approach
    - Custom Helpers instead of using third party libraries
    - Dynamic containers
    - Global state management ready with useReducer & useContext
- url: https://gatsbyjs-starter-tailwindplay.appseed.us/
  repo: https://github.com/app-generator/gatsbyjs-starter-tailwindplay
  description: A Gatsby v2 starter styled using Tailwind, a utility-first CSS framework. Uses Purgecss to remove unused CSS.
  tags:
    - Styling:Tailwind
  features:
    - Based on gatsby-starter-tailwind
    - Tailwind CSS Framework
    - Removes unused CSS with Purgecss
- url: https://act-labs.github.io/
  repo: https://github.com/act-labs/gatsby-starter-act-blog
  description: Gatsby starter for blog/documentation using MDX, Ant Design, gatsby-plugin-combine.
  tags:
    - Blog
    - Documentation
    - Styling:Ant Design
    - Markdown
    - MDX
    - SEO
  features:
    - Posts and snippets;
    - SEO component;
    - Ant Design UI components;
    - Markdown and MDX for pages;
    - A customized webpack and babel configuration, for complex profecianal web apps with node.js, Jest tests, etc;
    - Progressively build more and more complex pages using gatsby-plugin-combine.
- url: https://gatsby-ghub.netlify.com/resume-book/
  repo: https://github.com/dwyfrequency/gatsby-ghub
  description: A resume builder app with authenticated routes, static marketing pages, and dynamic resume creation
  tags:
    - Authentication
    - Netlify
    - Client-side App
  features:
    - Netlify Identity
    - Static Marketing pages and Dynamic Client-side Authenticated App pages
    - SEO component
    - Apollo GraphQL (client-side)
- url: https://lewis-gatsby-starter-i18n.netlify.com
  repo: https://github.com/lewislbr/lewis-gatsby-starter-i18n
  description: A simple custom Gatsby starter template to start a new multilanguage website.
  tags:
    - i18n
    - Styling:CSS-in-JS
    - Portfolio
    - SEO
  features:
    - Automatically detects user browser language.
    - CSS in JS with styled-components.
    - Optimized images.
    - Offline capabilities.
    - Auto-generated sitemap and robots.txt.
- url: https://gatsby-snipcart-starter.netlify.com/
  repo: https://github.com/issydennis/gatsby-snipcart
  description: A simple e-commerce shop built using Gatsby and Snipcart.
  tags:
    - eCommerce
    - Styling:CSS-in-JS
    - Markdown
  features:
    - Minimal design to allow for simple customisation.
    - Snipcart integration provides an easy-to-use shopping cart and checkout.
    - Individual product pages with custom fields.
    - Products defined using markdown.
    - Styled components.
    - Gatsby image for optimised product images.
- url: https://anubhavsrivastava.github.io/gatsby-starter-stylish
  repo: https://github.com/anubhavsrivastava/gatsby-starter-stylish
  description: Single page starter based on the Stylish Portfolio site template by startbootstrap for portfolio page
  tags:
    - Onepage
    - Portfolio
    - Styling:SCSS
    - PWA
  features:
    - Designed by startbootstrap
    - Fully Responsive
    - Styling with SCSS
    - Offline support
    - Web App Manifest
- url: https://lewis-gatsby-starter-basic.netlify.com
  repo: https://github.com/lewislbr/lewis-gatsby-starter-basic
  description: A simple custom basic Gatsby starter template to start a new website.
  tags:
    - Styling:CSS-in-JS
    - SEO
  features:
    - Bare-bones starter.
    - CSS in JS with styled-components.
    - Optimized images.
    - Offline capabilities.
    - Auto-generated sitemap and robots.txt.
- url: https://myclicks.netlify.com/
  repo: https://github.com/himali-patel/MyClicks
  description: A simple Gatsby starter template to create portfolio website with contentful and Netlify.
  tags:
    - Blog
    - Netlify
    - CMS:Contentful
    - Styling:Bootstrap
    - Disqus
    - SEO
  features:
    - Fecthing Dynamic content from Contentful.
    - Blog post listing with previews, disqus implementation and social sharing for each blog post.
    - Contact form integration with Netlify.
    - Portfolio Result Filteration according to Category.
    - Index pages design with Recent Blogs and Intagram Feed.
- url: https://gatsby-starter-typescript-graphql.netlify.com
  repo: https://github.com/spawnia/gatsby-starter-typescript-graphql
  description: A Gatsby starter with typesafe GraphQL using TypeScript
  tags:
    - Language:TypeScript
    - Linting
    - Portfolio
    - Styling:CSS-in-JS
  features:
    - Type safety with TypeScript
    - Typesafe GraphQL with graphql-code-generator
    - ESLint with TypeScript support
    - Styling with styled-components
- url: https://gatsby-tailwind-serif.netlify.com/
  repo: https://github.com/windedge/gatsby-tailwind-serif
  description: A Gatsby theme based on gatsby-serif-theme, rewrite with Tailwind CSS.
  tags:
    - Styling:Tailwind
    - Markdown
  features:
    - Based on gatsby-serif-theme
    - Tailwind CSS Framework
    - Removes unused CSS with Purgecss
    - Responsive design
    - Suitable for small business website
- url: https://mystifying-mclean-5c7fce.netlify.com
  repo: https://github.com/renvrant/gatsby-mdx-netlify-cms-starter
  description: An extension of the default starter with Netlify CMS and MDX support.
  tags:
    - MDX
    - Markdown
    - Netlify
    - CMS:Netlify
    - Styling:None
  features:
    - MDX and Netlify CMS support
    - Use React components in Netlify CMS Editor and other markdown files
    - Allow editors to choose a page template
    - Replace HTML tags with React components upon rendering Markdown, enabling design systems
    - Hide pages from being editable by the CMS
    - Minimal and extensible
- url: https://gatsby-airtable-advanced-starter.marcomelilli.com
  repo: https://github.com/marcomelilli/gatsby-airtable-advanced-starter
  description: A Gatsby Starter Blog using Airtable as backend
  tags:
    - Airtable
    - Blog
    - Styling:None
  features:
    - Dynamic content from Airtable
    - Does not contain any UI frameworks
    - Tags
    - Categories
    - Authors
    - Disqus
    - Offline support
    - Web App Manifest
    - SEO
- url: https://contentful-starter.netlify.com/
  repo: https://github.com/algokun/gatsby_contentful_starter
  description: An Awesome Starter Kit to help you get going with Contentful and Gatsby
  tags:
    - Blog
    - CMS:Contentful
    - CMS:Headless
  features:
    - Bare-bones starter.
    - Dynamic content from Contentful CMS
    - Ready made Components
    - Responsive Design
    - Includes Contentful Delivery API for production build
- url: https://gatsby-simple-blog.thundermiracle.com
  repo: https://github.com/thundermiracle/gatsby-simple-blog
  description: A gatsby-starter-blog with overreacted looking and tags, breadcrumbs, disqus, i18n, eslint supported
  tags:
    - i18n
    - Blog
    - Netlify
    - Linting
    - Disqus
    - Testing
  features:
    - Easily Configurable
    - Tags
    - Breadcrumbs
    - Tags
    - Disqus
    - i18n
    - ESLint
    - Jest
- url: https://anubhavsrivastava.github.io/gatsby-starter-grayscale
  repo: https://github.com/anubhavsrivastava/gatsby-starter-grayscale
  description: Single page starter based on the Grayscale site template by startbootstrap for portfolio page
  tags:
    - Onepage
    - Portfolio
    - Styling:SCSS
    - PWA
  features:
    - Designed by startbootstrap
    - Fully Responsive
    - Styling with SCSS
    - Offline support
    - Web App Manifest
- url: https://gatsby-all-in.netlify.com
  repo: https://github.com/Gherciu/gatsby-all-in
  description: A starter that includes the most popular js libraries, already pre-configured and ready for use.
  tags:
    - Linting
    - Netlify
    - Styling:Tailwind
  features:
    - Tailwind CSS Framework
    - Antd UI Framework pre-configured
    - Redux for managing state
    - Eslint and Stylelint to enforce code style
- url: http://demo.nagui.me
  repo: https://github.com/kimnagui/gatsby-starter-nagui
  description: A Gatsby starter that full responsive blog.
  tags:
    - Blog
    - AWS
    - Pagination
    - SEO
    - Styling:CSS-in-JS
  features:
    - Tags & Categorys.
    - Pagination.
    - Show Recent Posts for category.
    - Styled-Components.
    - Mobile-First CSS.
    - Syntax highlighting in code blocks using PrismJS(Dracula).
    - Google Analytics.
    - Deploy AWS S3.
- url: https://anubhavsrivastava.github.io/gatsby-starter-newage
  repo: https://github.com/anubhavsrivastava/gatsby-starter-newage
  description: Single page starter based on the new age site template by startbootstrap for portfolio page/Mobile app launch
  tags:
    - Onepage
    - Portfolio
    - Styling:SCSS
    - PWA
  features:
    - Designed by startbootstrap
    - Fully Responsive
    - Styling with SCSS
    - Offline support
    - Web App Manifest
- url: https://gatsby-starter-krisp.netlify.com/
  repo: https://github.com/algokun/gatsby-starter-krisp
  description: A minimal, clean and responsive starter built with gatsby
  tags:
    - Styling:Bootstrap
    - Onepage
    - Portfolio
    - Netlify
    - Markdown
  features:
    - Styled-Components.
    - Mobile-First CSS.
    - Responsive Design, optimized for Mobile devices
- url: https://gatsby-datocms-starter.netlify.com/
  repo: https://github.com/brohlson/gatsby-datocms-starter
  description: An SEO-friendly DatoCMS starter with styled-components, page transitions, and out-of-the-box blog post support.
  tags:
    - CMS:DatoCMS
    - Styling:CSS-in-JS
    - Blog
    - Portfolio
    - SEO
  features:
    - Page Transitions
    - Blog Post Template
    - Sitemap & Robots.txt generation
- url: https://elemental.netlify.com/
  repo: https://github.com/akzhy/gatsby-starter-elemental
  description: A highly customizable portfolio starter with grid support.
  tags:
    - Blog
    - Portfolio
    - SEO
  features:
    - Highly Customizable
    - Portfolio Template
    - Blog Post Template
    - SEO Friendly
- url: https://gatsby-starter-apollo.netlify.com/
  repo: https://github.com/piducancore/gatsby-starter-apollo-netlify
  description: This project is an easy way to start developing fullstack apps with Gatsby and Apollo Server (using Netlify Lambda functions). For developing we use Netlify Dev to bring all of this magic to our local machine.
  tags:
    - Netlify
  features:
    - Apollo Client
    - Apollo Server running on Netlify functions
    - Netlify Dev for local development
- url: https://gatsby-starter-blog-and-portfolio.netlify.com/
  repo: https://github.com/alisalahio/gatsby-starter-blog-and-portfolio
  description: Just gatsby-starter-blog , with portfolio section added
  tags:
    - Blog
    - Portfolio
  features:
    - Basic setup for a full-featured blog
    - Basic setup for a portfolio
    - Support for an RSS feed
    - Google Analytics support
    - Automatic optimization of images in Markdown posts
    - Support for code syntax highlighting
    - Includes plugins for easy, beautiful typography
    - Includes React Helmet to allow editing site meta tags
    - Includes plugins for offline support out of the box
- url: https://www.attejuvonen.fi
  repo: https://github.com/baobabKoodaa/blog
  description: Blog with all the Bells and Whistles
  tags:
    - Blog
    - Infinite Scroll
    - Pagination
    - SEO
    - Markdown
  features:
    - Write blog posts into Markdown files (easy to format and content will not be married to any platform).
    - Expandable
    - Responsive and streamlined design.
    - Blazing fast UX
    - Autogenerated tracedSVG image placeholders are stylized to create a smooth look and transition as the image loads without the page jumping around.
    - Posts organized by tags.
    - Teasers of posts are generated to front page with infinite scroll which gracefully degrades into pagination.
    - Allow readers to be notified of updates with RSS feed and email newsletter.
    - Contact Form.
- url: https://novela.narative.co
  repo: https://github.com/narative/gatsby-starter-novela
  description: Welcome to Novela, the simplest way to start publishing with Gatsby.
  tags:
    - Blog
    - MDX
    - Portfolio
    - Pagination
    - SEO
  features:
    - Beautifully Designed
    - Multiple Homepage Layouts
    - Toggleable Light and Dark Mode
    - Simple Customization with Theme UI
    - Highlight-to-Share
    - Read Time and Progress
    - MDX support and inline code
    - Accessibility in Mind
- url: https://gatsby-starter-fashion-portfolio.netlify.com/
  repo: https://github.com/shobhitchittora/gatsby-starter-fashion-portfolio
  description: A Gatsby starter for a professional and minimal fashion portfolio.
  tags:
    - Blog
    - Client-side App
    - Landing Page
    - Portfolio
    - Styling:Other
  features:
    - A minimal and simple starter for your fashion portfolio
    - No need for any CMS, work with all your data and images locally.
    - Separate components for different pages and grid
    - Uses gatsby-image to load images
    - Built using the old school CSS.
- url: https://gatsby-theme-profile-builder.netlify.com/
  repo: https://github.com/ashr81/gatsby-theme-profile-builder
  description: Simple theme to build your personal portfolio and publish your articles using Contentful CMS.
  tags:
    - Landing Page
    - Portfolio
    - Styling:CSS-in-JS
    - Blog
    - CMS:Contentful
  features:
    - Mobile Screen support
    - Out of the box support with Contentful CMS for articles.
    - Toggleable Light and Dark Mode
    - Profile image with links to your GitHub and Twitter.
- url: https://prist.marguerite.io/
  repo: https://github.com/margueriteroth/gatsby-prismic-starter-prist
  description: A light-themed starter powered by Gatsby v2 and Prismic to showcase portfolios and blogs.
  tags:
    - Blog
    - CMS:Prismic
    - Landing Page
    - Netlify
    - Portfolio
    - SEO
    - Styling:CSS-in-JS
  features:
    - Landing page with customizable Hero, Portfolio preview, and About component
    - Emotion styled components
    - Blog layout and pages
    - Portfolio layout and pages
    - Google Analytics
    - Mobile ready
- url: https://demos.simplecode.io/gatsby/crafty/
  repo: https://github.com/simplecode-io/gatsby-crafty-theme
  description: SEO-friendly, fast, and fully responsive Gatsby starter with minimal plugins, utilizing JSON files as a content source.
  tags:
    - SEO
    - Portfolio
    - CMS:Other
    - Styling:Other
  features:
    - Beautiful and simple design
    - 100/100 Google Lighthouse score
    - SEO Optimized
    - Includes header/footer/sidebar (on Mobile)
    - CSS based sidebar
    - CSS based Modals
    - Content is fetched from JSON Files
    - Only one extra plugin from default Gatsby starter
- url: https://gatsby-starter-profile-site.netlify.com/
  repo: https://github.com/Mr404Found/gatsby-starter-profile-site
  description: A minimal and clean starter build with gatsby.
  tags:
    - Landing Page
    - Netlify
    - Portfolio
    - SEO
    - Styling:CSS-in-JS
  features:
    - Simple Design
    - Made by Sumanth
- url: https://the404blog.netlify.com
  repo: https://github.com/algokun/the404blog
  description: An Awesome Starter Blog to help you get going with Gatsby and Markdown
  tags:
    - Blog
    - Markdown
    - Search
    - Styling:CSS-in-JS
  features:
    - Bare-bones starter.
    - Dynamic content with Markdown
    - Ready made Components
    - Responsive Design
    - Includes Search Feature.
    - Syntax Highlight in Code.
    - Styling in Bootstrap
- url: https://gatsby-starter-unicorn.netlify.com/
  repo: https://github.com/algokun/gatsby_starter_unicorn
  description: An Awesome Starter Blog to help you get going with Gatsby and Markdown
  tags:
    - Blog
    - Markdown
    - Styling:CSS-in-JS
  features:
    - Bare-bones starter.
    - Dynamic content with Markdown
    - Ready made Components
    - Responsive Design
    - Syntax Highlight in Code.
- url: https://gatsby-starter-organization.netlify.com/
  repo: https://github.com/geocine/gatsby-starter-organization
  description: A Gatsby starter template for organization pages. Using the Gatsby theme "@geocine/gatsby-theme-organization"
  tags:
    - Styling:CSS-in-JS
    - Landing Page
    - Portfolio
    - Onepage
  features:
    - React Bootstrap styles
    - Theme-UI and EmotionJS CSS-in-JS
    - A landing page with all your organization projects, configurable through a YML file.
    - Configurable logo, favicon, organization name and title
- url: https://gatsby-starter-interviews.netlify.com/
  repo: https://github.com/rmagon/gatsby-starter-interviews
  description: A Gatsby starter template for structured Q&A or Interview sessions
  tags:
    - SEO
    - Blog
    - Styling:SCSS
  features:
    - Minimalist design for interviews
    - Beautifully presented questions and answers
    - Option to read all answers to a specific question
    - Share interview on social channels
    - All content in simple json files
- url: https://gatsby-starter-photo-book.netlify.com/
  repo: https://github.com/baobabKoodaa/gatsby-starter-photo-book
  description: A Gatsby starter for sharing photosets.
  tags:
    - Gallery
    - Infinite Scroll
    - Pagination
    - Transitions
  features:
    - Gallery with auto-generated thumbnails are presented on CSS Grid with infinite scroll.
    - Beautiful "postcard" view for photos with fullscreen toggle.
    - Both views are responsive with minimal whitespace and polished UX.
    - Many performance optimizations for image delivery (both by Gatsby & way beyond what Gatsby can do).
- url: https://gatsby-typescript-scss-starter.netlify.com/
  repo: https://github.com/GrantBartlett/gatsby-typescript-starter
  description: A simple starter project using TypeScript and SCSS
  tags:
    - Language:TypeScript
    - Styling:SCSS
    - SEO
  features:
    - Pages and components are classes.
    - A skeleton SCSS project added with prefixing
- url: https://portfolio-by-mohan.netlify.com/
  repo: https://github.com/algokun/gatsby_starter_portfolio
  description: An Official Starter for Gatsby Tech Blog Theme
  tags:
    - SEO
    - Blog
  features:
    - Styling using Styled-Components
    - Search using ElasticLunr
    - Theme by gatsby-tech-blog-theme
    - Deployed in Netlify
- url: https://brevifolia-gatsby-forestry.netlify.com/
  repo: https://github.com/kendallstrautman/brevifolia-gatsby-forestry
  description: A minimal starter blog built with Gatsby & Forestry CMS
  tags:
    - CMS:Forestry.io
    - Blog
    - Markdown
    - Styling:SCSS
  features:
    - Blog post listing with previews (image + summary) for each blog post
    - Minimalist, responsive design & typography
    - Create new markdown posts dynamically
    - Configured to work automatically with Forestry CMS
    - Customizable 'info' page
    - Simple layout & scss architecture, easily extensible
- url: https://gatsby-firebase-starter.netlify.com/
  repo: https://github.com/ovidiumihaibelciug/gatsby-firebase-starter
  description: Starter / Project Boilerplate for Authentication and creating Dynamic pages from collections with Firebase and Gatsby.js
  tags:
    - Firebase
    - SEO
    - Styling:SCSS
    - Authentication
    - PWA
  features:
    - Authentication with Firebase
    - Programmatically create pages from a firestore collection
    - Protected Routes with Authorization
    - Email verification
    - Includes React Helmet to allow editing site meta tags
    - Includes plugins for offline support out of the box
- url: https://gatsby-typescript-minimal.netlify.com/
  repo: https://github.com/benbarber/gatsby-typescript-minimal
  description: A minimal, bare-bones TypeScript starter for Gatsby
  tags:
    - Language:TypeScript
    - Styling:CSS-in-JS
    - SEO
  features:
    - Bare-bones starter
    - TypeScript
    - TSLint
    - Prettier
    - Styled Components
    - Sitemap Generation
    - Google Analytics
- url: https://agility-gatsby-starter.netlify.com
  repo: https://github.com/agility/agility-gatsby-starter
  description: Get started with Gatsby and Agility CMS using a minimal blog.
  tags:
    - CMS:Other
    - Blog
    - SEO
  features:
    - A bare-bones starter Blog to get you off and running with Agility CMS and Gatsby.
- url: https://gatsby-starter-dot.netlify.com/
  repo: https://github.com/chronisp/gatsby-starter
  description: Gatsby Starter for creating portfolio & blog.
  tags:
    - Blog
    - CMS:Headless
    - CMS:Contentful
    - Netlify
    - Portfolio
    - Redux
    - SEO
    - Styling:Material
  features:
    - Extensible & responsive design using Material UI (palette, typography & breakpoints configuration)
    - Blog integration with Contentful CMS (GraphQL queries)
    - Redux (connect actions & props easily using custom HOF)
    - Support for Netlify deployment
    - SEO
    - Prettier code styling
- url: https://johnjkerr.github.io/gatsby-creative/
  repo: https://github.com/JohnJKerr/gatsby-creative
  description: Gatsby implementation of the Start Bootstrap Creative template
  tags:
    - Gallery
    - Portfolio
    - Styling:Bootstrap
    - Styling:SCSS
  features:
    - Start Bootstrap Creative template converted to React/Gatsby
    - React Scrollspy used to track page position
    - React Bootstrap used to create modal portfolio carousel
    - GitHub Actions deployment to GitHub Pages demonstrated
- url: https://bonneville.netlify.com/
  repo: https://github.com/bagseye/bonneville
  description: A starter blog template for Gatsby
  tags:
    - Blog
    - SEO
  features:
    - Extensible & responsive design
    - Blog integration
    - SEO
- url: https://gatsby-starter-i18next-sanity.netlify.com/en
  repo: https://github.com/johannesspohr/gatsby-starter-i18next-sanity
  description: A basic starter which integrates translations with i18next and localized sanity input.
  tags:
    - i18n
    - CMS:sanity.io
  features:
    - Showcases advanced i18n techniques with i18next and sanity.io
    - Correct URLs for the languages (language in the path, translated slugs)
    - Multilanguage content from sanity
    - Snippets translation
    - Optimized bundle size (don't ship all translations at once)
    - Alternate links to other languages
    - Sitemap with language information
    - Localized 404 pages
- url: https://gatsby-skeleton.netlify.com/
  repo: https://github.com/msallent/gatsby-skeleton
  description: Gatsby starter with TypeScript and all sort of linting
  tags:
    - Language:TypeScript
    - Styling:CSS-in-JS
    - SEO
  features:
    - TypeScript
    - Styled-Components
    - ESLint
    - Prettier
    - Stylelint
    - SEO
- url: https://nehalem.netlify.com/
  repo: https://github.com/nehalist/gatsby-starter-nehalem
  description: A starter for the Gatsby Nehalem Theme
  tags:
    - Blog
    - Language:TypeScript
    - Markdown
    - Search
    - SEO
  features:
    - Fully responsive
    - Highly optimized (Lighthouse score ~400)
    - SEO optimized (with open graph, Twitter Card, JSON-LD, RSS and sitemap)
    - Syntax highlighting
    - Search functionality
    - Multi navigations
    - Static pages
    - Fully typed with TypeScript
    - Tagging
    - Theming
    - Customizable
- url: https://gatsby-starter-headless-wp.netlify.com
  repo: https://github.com/crock/gatsby-starter-headless-wordpress
  description: A starter Gatsby site to quickly implement a site for headless WordPress
  tags:
    - Blog
    - CMS:Headless
    - CMS:WordPress
  features:
    - New Header
    - Responsive
    - Sidebar that displays recent blog posts
- url: https://gatsby-advanced-blog-starter.netlify.com
  repo: https://github.com/aman29271/gatsby-advanced-blog-starter
  description: A pre-built Gatsby Starter Tech-blog
  tags:
    - Blog
    - Markdown
  features:
    - Highly Optimised
    - Image optimised with blur-up effect
    - Responsive
    - Code  highlighting
    - tagging
    - Sass compiled
- url: https://anubhavsrivastava.github.io/gatsby-starter-casual
  repo: https://github.com/anubhavsrivastava/gatsby-starter-casual
  description: Multi page starter based on the Casual site template by startbootstrap for portfolio
  tags:
    - Onepage
    - Styling:SCSS
    - PWA
  features:
    - Designed by startbootstrap
    - Fully Responsive
    - Styling with SCSS
    - Offline support
    - Web App Manifest
- url: https://gatsby-starter-ts-hello-world.netlify.com
  repo: https://github.com/hdorgeval/gatsby-starter-ts-hello-world
  description: TypeScript version of official hello world
  tags:
    - Language:TypeScript
  features:
    - TypeScript
    - ESLint
    - Type checking
    - no boilerplate
    - Great for advanced users
    - VSCode ready
- url: https://grommet-file.netlify.com/
  repo: https://github.com/metinsenturk/gatsby-starter-grommet-file
  description: Grommet-File is made with Grommet V2 and a blog starter
  tags:
    - Blog
    - Markdown
    - SEO
    - Portfolio
    - Styling:Grommet
  features:
    - Responsive Design
    - Pagination
    - Page creation
    - Content is Markdown files
    - Google Analytics
    - Grommet V2 User Interface
    - Support for RSS feed
    - SEO friendly
    - Mobile and responsive
    - Sitemap & Robots.txt generation
    - Optimized images with gatsby-image
- url: https://gatsby-wordpress-typescript-scss-blog.netlify.com/
  repo: https://github.com/sagar7993/gatsby-wordpress-typescript-scss-blog
  description: A Gatsby starter template for a WordPress blog, built using TypeScript, SCSS and Ant Design
  tags:
    - Blog
    - CMS:WordPress
    - CMS:Headless
    - Language:TypeScript
    - Pagination
    - PWA
    - SEO
    - Portfolio
    - Styling:SCSS
  features:
    - TypeScript for type-safe code
    - Source content from WordPress CMS
    - Auto generated Pagination for your WordPress Posts
    - Auto generated Navigation for next and previous post at the end Post
    - Auto generated pages for tags and categories sourced from WordPress
    - SCSS stylesheets
    - PWA with offline support
    - Ant Design for UI components and theming
    - Jest and Enzyme Testing framework support for snapshots and unit tests.
    - Responsive Design
    - Google Analytics
    - Comments using Staticman
    - Images within WordPress post/page content downloaded to static folder and transformed to webp format during build
    - Social widgets
    - Instagram feed of any profile (no API token needed)
    - Pinterest pin-it button on hovering on images (no API token needed)
    - Twitter timeline and follow button (no API token needed)
    - Facebook timeline and like button (no API token needed)
    - SEO friendly
    - Web app manifest
    - Mobile optimized and responsive
    - Sitemap.xml & Robots.txt generation
    - Optimized images with gatsby-image
    - Git pre-commit and pre-push hooks using Husky
    - TSLint formatting
    - Highly optimized with excellent lighthouse audit score
- url: https://gatsby-starter-typescript-deluxe.netlify.com/
  repo: https://github.com/gojutin/gatsby-starter-typescript-deluxe
  description: A Gatsby starter with TypeScript, Storybook, Styled Components, Framer Motion, Jest, and more.
  tags:
    - Language:TypeScript
    - Styling:CSS-in-JS
    - Storybook
    - SEO
    - Linting
    - Testing
  features:
    - TypeScript for type-safe code.
    - Styled-Components for all your styles.
    - Framer Motion for awesome animations.
    - gatsby-image and gatsby-transformer-sharp for optimized images.
    - gatsby-plugin-manifest + SEO component for an SEO-friendly PWA.
    - Storybook with add-ons for showing off your awesome components.
    - Jest and React Testing library for snapshots and unit tests.
    - ESLint (with TSLint and Prettier) to make your code look its best.
    - React Axe and React A11y for accessibility so that your site is awesome for everyone.
- url: https://gatsby-markdown-blog-starter.netlify.com/
  repo: https://github.com/ammarjabakji/gatsby-markdown-blog-starter
  description: GatsbyJS v2 starter for creating a markdown blog. Based on Gatsby Advanced Starter.
  tags:
    - Blog
    - Markdown
    - SEO
    - PWA
  features:
    - Gatsby v2 support
    - Responsive Design
    - Pagination
    - Content is Markdown files
    - Google Analytics
    - Support for RSS feed
    - SEO friendly
    - Sitemap & Robots.txt generation
    - Sass support
    - Css Modules support
    - Web App Manifest
    - Offline support
    - htaccess support
    - Typography.js
    - Integration with Social Media
- url: https://gatsby-starter-bloomer-db0aaf.netlify.com
  repo: https://github.com/zlutfi/gatsby-starter-bloomer
  description: Barebones starter website with Bloomer React components for Bulma.
  tags:
    - PWA
    - Styling:Bulma
    - Styling:SCSS
  features:
    - Bloomer React Commponents
    - Bulma CSS Framework
    - Uses SCSS for styling
    - Font Awesome Support
    - Progressive Web App
- url: https://gatsby-starter-mdbreact.netlify.com
  repo: https://github.com/zlutfi/gatsby-starter-mdbreact
  description: Barebones starter website with Material Design Bootstrap React components.
  tags:
    - PWA
    - Styling:Bootstrap
    - Styling:Material
    - Styling:SCSS
  features:
    - MDBReact React Commponents
    - Bootstrap CSS Framework with Material Design Bootstrap styling
    - Uses SCSS for styling
    - Font Awesome Support
    - Progressive Web App
- url: https://gatsby-starter-ts-pwa.netlify.com/
  repo: https://github.com/markselby9/gatsby-starter-typescript-pwa
  description: The default Gatsby starter fork with TypeScript and PWA support added
  tags:
    - Language:TypeScript
    - PWA
  features:
    - Minimum changes based on default starter template for TypeScript and PWA
    - Added TypeScript support with eslint and tsc check
    - Support GitHub Actions CI/CD workflow (beta)
- url: https://iceberg-gatsby-multilang.netlify.com/
  repo: https://github.com/diogorodrigues/iceberg-gatsby-multilang
  description: Gatsby multi-language starter. Internationalization / i18n without third party plugins or packages for Posts and Pages. Different URLs dependending on the language. Focused on SEO, PWA, Image Optimization, Styled Components and more. This starter is also integrate with Netlify CMS to manage all pages, posts and images.
  tags:
    - Blog
    - CMS:Headless
    - CMS:Netlify
    - i18n
    - Netlify
    - Markdown
    - Pagination
    - PWA
    - SEO
    - Styling:CSS-in-JS
  features:
    - Translations by using GraphQL, hooks and context API
    - Content in markdown for pages and posts in different languages
    - General translations for any content
    - Creation of menu by using translations and GraphQL
    - Netlify CMS to manage all pages, posts and images
    - Styled Components to styles
    - All important seetings for speedy and optimized images
    - Blog Posts list with pagination
    - Focus on SEO
    - PWA
- url: https://flexible-gatsby.netlify.com/
  repo: https://github.com/wangonya/flexible-gatsby
  description: A simple and clean theme for Gatsby
  tags:
    - Blog
    - Markdown
  features:
    - Google Analytics
    - Simple design
    - Markdown support
- url: https://gatsby-starter-leaflet.netlify.com/
  repo: https://github.com/colbyfayock/gatsby-starter-leaflet
  description: A Gatsby starter with Leafet!
  tags:
    - Landing Page
    - Linting
    - Styling:SCSS
    - Testing
  features:
    - Simply landing page to get started with Leaflet
    - Includes Leaflet and React Leaflet
    - Starts with some basic Sass stylesheets for styling
    - Linting and testing preconfigured
- url: https://gatsby-starter-luke.netlify.com/
  repo: https://github.com/lukethacoder/luke-gatsby-starter
  description: An opinionated starter using TypeScript, styled-components (emotion flavoured), React Hooks & react-spring. Built as a BYOS (bring your own source) so you can get up and running with whatever data you choose.
  tags:
    - Language:TypeScript
    - Transitions
    - Styling:CSS-in-JS
    - Linting
  features:
    - TypeScript
    - react-spring animations
    - BYOS (bring your own source)
    - Emotion for styling components
    - Minimal Design
    - React Hooks (IntersectionObserver, KeyUp, LocalStorage)
- url: https://friendly-cray-96d631.netlify.com/
  repo: https://github.com/PABlond/Gatsby-TypeScript-Starter-Blog
  description: Project boilerplate of a blog app. The starter was built using Gatsby and TypeScript.
  tags:
    - Markdown
    - Language:TypeScript
    - SEO
    - PWA
    - Styling:SCSS
  features:
    - A complete responsive theme built wiss Scss
    - Easy editable posts in Markdown files
    - SEO component
    - Optimized with Google Lighthouse
- url: https://gatsby-starter-material-album.netlify.com
  repo: https://github.com/JoeTrubenstein/gatsby-starter-material-album
  description: A simple portfolio starter based on the Material UI Album Layout
  tags:
    - Gallery
    - Portfolio
    - Styling:Material
  features:
    - Pagination
    - Material UI
    - Exif Data Parsing
- url: https://peaceful-ptolemy-d7beb4.netlify.com
  repo: https://github.com/TRamos5/gatsby-contentful-starter
  description: A starter template for an awesome static blog utilizing Contentful as a CMS and deployed to Netlify.
  tags:
    - CMS:Contentful
    - CMS:Headless
    - Blog
    - Netlify
    - Markdown
    - Styling:CSS-in-JS
  features:
    - Netlify integration with pre built contact form
    - "CMS: Contentful integration with placeholders included"
    - Mobile friendly responsive design made to be customized or leave as is
    - Separate components for everything
    - ...and more
- url: https://gatsby-tailwind-emotion-starter-demo.netlify.com/
  repo: https://github.com/pauloelias/gatsby-tailwind-emotion-starter
  description: Gatsby starter using the latest Tailwind CSS and Emotion.
  tags:
    - Styling:Tailwind
    - Styling:CSS-in-JS
    - Styling:PostCSS
  features:
    - Tailwind CSS for rapid development
    - Emotion with `tailwind.macro` for flexible styled components
    - PostCSS configured out-of-the-box for when you need to write your own CSS
    - postcss-preset-env to write tomorrow's CSS today
    - Bare bones starter to help you hit the ground running
- url: https://gatsby-starter-grayscale-promo.netlify.com/
  repo: https://github.com/gannochenko/gatsby-starter-grayscale-promo
  description: one-page promo site
  tags:
    - Language:TypeScript
    - Styling:CSS-in-JS
    - Linting
    - Markdown
    - Onepage
    - CMS:Netlify
    - Landing Page
  features:
    - Styled-Components
    - NetlifyCMS
    - TypeScript
    - Basic design
- url: https://gatsby-starter-mdx-website-blog.netlify.com/
  repo: https://github.com/doakheggeness/gatsby-starter-mdx-website-blog
  description: Gatsby website and blog starter utilizing MDX for adding components to mdx pages and posts. Incorportates Emotion.
  tags:
    - MDX
    - Blog
    - Styling:CSS-in-JS
  features:
    - Create pages and posts using MDX
    - Incorporates the CSS-in-JS library Emotion
    - Visual effects
- url: https://gatsby-starter-zurgbot.netlify.com/
  repo: https://github.com/zurgbot/gatsby-starter-zurgbot
  description: The ultimate force of starter awesomeness in the galaxy of Gatsby
  tags:
    - Linting
    - PWA
    - SEO
    - Styling:Bulma
    - Styling:SCSS
    - Testing
  features:
    - Sass (SCSS Flavored) CSS
    - Bulma CSS Framework
    - React Helmet <head> Management
    - React Icons SVG Icon Components (Including Font Awesome and others)
    - Eslint for JS linting
    - Prettier for JS formatting
    - StyleLint for Scss linting and formatting
    - Jest for a test framework
    - Enzyme for testing with React
    - Husky for git hooks, particularly precommit management
    - Lint Staged to run commands only on staged files
- url: https://martin2844.github.io/gatsby-starter-dev-portfolio/
  repo: https://github.com/martin2844/gatsby-starter-dev-portfolio
  description: A GatsbyJS minimalistic portfolio site, with a blog and about section
  tags:
    - Portfolio
    - Blog
    - Markdown
  features:
    - createPages API
    - Responsive
    - Minimalistic
    - Blazing fast (LINK)
    - Graphql queries
    - Sass
    - Markdown
- url: https://wataruoguchi-gatsby-starter-typescript-contentful.netlify.com/
  repo: https://github.com/wataruoguchi/gatsby-starter-typescript-contentful
  description: Simple TypeScript starter with Contentful Integration
  tags:
    - Language:TypeScript
    - CMS:Contentful
    - Netlify
    - Blog
  features:
    - Simple
    - TypeScript
    - Contentful
    - Supports Contentful Rich Text
    - Prettier & ESlint & StyleLint to format & check the code
    - Husky & lint-staged to automate checking
- url: https://gatsby-starter-point.netlify.com/
  repo: https://github.com/teaware/gatsby-starter-point
  description: A humble Gatsby starter for blog
  tags:
    - Blog
    - Markdown
    - Netlify
  features:
    - SASS
    - SEO
    - Dark Mode
    - Google Analytics
- url: https://gatsby-typescript-storybook-starter.netlify.com/
  repo: https://github.com/RobertoMSousa/gatsby-typescript-storybook-starter
  description: A Gatsby starter with storybook, tags and eslint
  tags:
    - Language:TypeScript
    - Styling:CSS-in-JS
    - Storybook
    - Markdown
    - Linting
  features:
    - Storybook
    - Simple
    - TypeScript
    - Contentful
    - Prettier & ESlint & StyleLint to format & check the code
    - Storybook
    - Jest and React Testing library for snapshots and unit tests.
    - Styled-Components for all your styles.
- url: https://semantic-ui-docs-gatsby.netlify.com/
  repo: https://github.com/whoisryosuke/semantic-ui-docs-gatsby
  description: Documentation starter using Semantic UI and MDX
  tags:
    - Documentation
    - Linting
    - Markdown
    - MDX
    - PWA
    - SEO
  features:
    - Easy starter for documentation-style sites
    - Use SUI React components anywhere in MDX
    - SASS/LESS support
    - Live code component
    - Customizable sidebar
    - Offline-ready
    - Responsive design
    - Nodemon for restarting dev server on changes
    - Webpack aliasing for components, assets, etc
- url: https://gatsby-starter-saas-marketing.netlify.com/
  repo: https://github.com/keegn/gatsby-starter-saas-marketing
  description: A simple one page marketing site starter for SaaS companies and products
  tags:
    - Onepage
    - Styling:CSS-in-JS
    - Landing Page
  features:
    - Responsive
    - Netlify ready
    - Styled-Components
    - Minimal design and easy to customize
    - Great for software or product related marketing sites
- url: https://react-landnig-page.netlify.com/
  repo: https://github.com/zilahir/react-landing-page
  description: Landing page with GraphCMS
  tags:
    - Redux
    - Styling:SCSS
    - Styling:CSS-in-JS
    - Netlify
  features:
    - Team section
    - Clients section
    - Map
    - Netlify ready
    - Styled-Components
    - Good for app showcase for startups
    - Prettier & ESlint & StyleLint to format & check the code
    - Husky & lint-staged to automate checking
- url: https://gatsby-strapi-starter.netlify.com/
  repo: https://github.com/jeremylynch/gatsby-strapi-starter
  description: Get started with Strapi, Bootstrap (reactstrap) and Gatsby FAST!
  tags:
    - CMS:Strapi
    - Styling:Bootstrap
  features:
    - Strapi
    - Bootstrap
    - Reactstrap
- url: https://kontent-template-gatsby-landing-page-photon.netlify.com
  repo: https://github.com/Simply007/kontent-template-gatsby-landing-page-photon
  description: Kentico Kontent based starter based on Photon starter by HTML5 UP
  tags:
    - CMS:Headless
    - CMS:Kontent
    - Netlify
    - Landing Page
    - HTML5UP
    - Styling:SCSS
  features:
    - Kentico Kontent Caas plafrorm as the data source
    - Landing page divided by section.
    - Support for code syntax highlighting
    - Includes plugins for easy, beautiful typography
    - Includes React Helmet to allow editing site meta tags
    - Includes plugins for offline support out of the box
    - Font awesome
    - Material Icons
    - CSS Grid
- url: https://gatsby-starter-typescript-blog-forms.netlify.com/
  repo: https://github.com/joerneu/gatsby-starter-typescript-blog-forms
  description: Gatsby starter for a website in TypeScript with a homepage, blog and forms
  tags:
    - Blog
    - Language:TypeScript
    - Linting
    - Markdown
    - MDX
    - CMS:Netlify
    - SEO
    - Styling:CSS-in-JS
  features:
    - TypeScript for type safety, IDE comfort and error checking during development and build time
    - ESLint and Prettier for safety and consistent code style
    - Uses the official Gatsby Blog Core theme for data processing
    - Functional components and React Hooks
    - SEO component with React Helmet
    - Minimal responsive styling with React Emotion that can easily be extended
    - Theming of components and Markdown (MDX) with Emotion Theming
    - Forms with Formite (React Hooks Form library)
    - Accessible UI components implemented with Reakit and styling based on mini.css
    - Netlify CMS to create and edit blog posts
    - Small bundle size
- url: https://gatsby-tailwind-styled-components-storybook-starter.netlify.com/
  repo: https://github.com/denvash/gatsby-tailwind-styled-components-storybook-starter
  description: Tailwind CSS + Styled-Components + Storybook starter for Gatsby
  tags:
    - Storybook
    - Styling:Tailwind
    - Styling:CSS-in-JS
    - Styling:PostCSS
    - Netlify
  features:
    - Tailwind CSS v1
    - Styled-Components v5
    - Storybook v5
    - PostCSS
    - Deploy Storybook
    - Documentation
- url: https://gatsby-tfs-starter.netlify.com/
  repo: https://github.com/tiagofsanchez/gatsby-tfs-starter
  description: a gatsby-advanced-starter with theme-ui styling
  tags:
    - RSS
    - SEO
    - Blog
    - MDX
  features:
    - React Helmet <head> Management
    - SVG Icon
- url: https://gatsby-lam.vaporwavy.io
  repo: https://github.com/vaporwavy/gatsby-london-after-midnight
  description: A custom, image-centric theme for Gatsby. Advanced from the Gatsby starter London.
  tags:
    - Blog
    - Portfolio
    - Gallery
    - SEO
    - Markdown
    - HTML5UP
    - CMS:Netlify
    - Styling:PostCSS
  features:
    - Support tags
    - Easily change the theme color
    - Post thumbnails in the homepage
    - Built with PostCSS
    - Made for image-centric portfolios
    - Based on London for Gatsby
- url: https://alipiry-gatsby-starter-typescript.netlify.com/
  repo: https://github.com/alipiry/gatsby-starter-typescript
  description: The default Gatsby starter with TypeScript
  tags:
    - Language:TypeScript
    - Linting
    - Netlify
  features:
    - Type Checking With TypeScript
    - Powerful Linting With ESLint
- url: https://gatsby-typescript-tailwind.netlify.com/
  repo: https://github.com/impulse/gatsby-typescript-tailwind
  description: Gatsby starter with TypeScript and Tailwind CSS
  tags:
    - Language:TypeScript
    - Styling:Tailwind
    - Styling:PostCSS
    - Netlify
  features:
    - Simple
    - TSLint
    - Tailwind CSS v1
    - PostCSS + PurgeCSS
- url: https://gatsby-starter-blog-tailwindcss-demo.netlify.com/
  repo: https://github.com/andrezzoid/gatsby-starter-blog-tailwindcss
  description: Gatsby blog starter with TailwindCSS
  tags:
    - Blog
    - SEO
    - Markdown
    - Styling:Tailwind
    - Styling:PostCSS
  features:
    - Based on the official Gatsby starter blog
    - Uses TailwindCSS
    - Uses PostCSS
- url: https://gatsby-starter-hello-world-with-header-and-footer.netlify.com/
  repo: https://github.com/lgnov/gatsby-starter-hello-world-with-header-and-footer
  description: Gatsby starter with a responsive barebones header and footer layout
  tags:
    - Styling:CSS-in-JS
  features:
    - Navbar and footer components with only minimal CSS that make responsiveness works
    - Works in any device screen
    - Easily kicking off your project with writing CSS right away
- url: https://gatsby-minimalist-starter.netlify.com/
  repo: https://github.com/dylanesque/Gatsby-Minimalist-Starter
  description: A minimalist, general-purpose Gatsby starter
  tags:
    - SEO
    - Markdown
    - Styling:CSS-in-JS
  features:
    - Less starting boilerplate than the Gatsby default starter
    - Layout.css includes checklist of initial design system decisions to make
    - Uses Emotion
    - Uses CSS-In-JS
- url: https://gastby-starter-zeevo.netlify.com/
  repo: https://github.com/zeevosec/gatsby-starter-zeevo
  description: Yet another Blog starter with a different style
  tags:
    - Blog
    - Markdown
    - SEO
  features:
    - Extendable
    - Feature filters
    - Performant
- url: https://gatsby-theme-phoenix-demo.netlify.com
  repo: https://github.com/arshad/gatsby-theme-phoenix
  description: A personal blogging and portfolio theme for Gatsby with great typography and dark mode.
  tags:
    - Blog
    - Portfolio
    - SEO
    - MDX
    - Styling:Tailwind
    - Styling:PostCSS
  features:
    - MDX - Posts, Pages and Projects
    - Tags/Categories
    - Dark mode
    - Customizable with Tailwind CSS
    - Code highlighting with Prism
    - RSS feed
- url: https://gatsby-starter-landed.netlify.com/
  repo: https://github.com/vasrush/gatsby-starter-landed
  description: A Gatsby theme based on Landed template by HTML5UP
  tags:
    - HTML5UP
    - Landing Page
    - Portfolio
    - Linting
    - Styling:SCSS
    - Transitions
    - SEO
  features:
    - Includes sections to easily create landing pages
    - React Helmet <head> Management
    - Easily update menus & submenus in gatsby-config file
    - Integrates react-scroll and react-reveal for transitions
    - ESLint and Prettier for safety and consistent code style
    - Offline-ready
    - Responsive design
    - Left, Right and no sidebar templates
    - Font awesome icons
    - HTML5UP Design
- url: https://tina-starter-grande.netlify.com/
  repo: https://github.com/tinacms/tina-starter-grande
  description: Feature rich Gatsby starter with full TinaCMS integration
  tags:
    - Blog
    - Markdown
    - SEO
    - Netlify
    - Pagination
    - CMS:Other
    - Styling:CSS-in-JS
  features:
    - Fully integrated with TinaCMS for easy editing
    - Blocks based page & form builder
    - Styled Components
    - Code syntax highlighting
    - Light/Dark mode
- url: https://amelie-blog.netlify.com/
  repo: https://github.com/tobyau/gatsby-starter-amelie
  description: A minimal and mobile friendly blog template
  tags:
    - Blog
    - SEO
    - Markdown
  features:
    - Responsive design
    - Customizable content through markdown files
    - SEO component with React Helmet
- url: https://chronoblog.now.sh
  repo: https://github.com/Ganevru/gatsby-starter-chronoblog
  description: Chronoblog is a Gatsby js theme specifically designed to create a personal website. The main idea of ​​Chronoblog is to allow you not only to write a personal blog but also to keep a record of everything important that you have done.
  tags:
    - Blog
    - Portfolio
    - MDX
    - Markdown
    - SEO
    - Styling:CSS-in-JS
    - Linting
  features:
    - Starter for Chronoblog Gatsby Theme
- url: https://gatsby-eth-dapp-starter.netlify.com
  repo: https://github.com/robsecord/gatsby-eth-dapp-starter
  description: Gatsby Starter for Ethereum Dapps using Web3 with Multiple Account Management Integrations
  tags:
    - Client-side App
    - Netlify
    - Authentication
  features:
    - Ethereum Web3 Authentication - Multiple Integrations
    - ConsenSys Rimble UI Integration
    - Styled Components
    - Coinbase, Fortmatic, Metamask, WalletConnect, and more
    - dFuse Blockchain Streaming and Notifications
- url: https://gatsby-starter-theme-antv.antv.vision
  repo: https://github.com/antvis/gatsby-starter-theme-antv
  description: ⚛️ Polished Gatsby theme for documentation site
  tags:
    - Documentation
    - Markdown
    - Styling:Other
  features:
    - ⚛ Prerendered static site
    - 🌎 Internationalization support by i18next
    - 📝 Markdown-based documentation and menus
    - 🎬 Examples with live playground
    - 🏗 Unified Theme and Layout
    - 🆙 Easy customized header nav
    - 🧩 Built-in home page components
- url: https://gatsby-starter-cafe.netlify.com
  repo: https://github.com/crolla97/gatsby-starter-cafe
  description: Gatsby starter for creating a single page cafe website using Contentful and Leaflet
  tags:
    - CMS:Contentful
    - Styling:SCSS
    - Landing Page
    - Onepage
  features:
    - Leaflet interactive map
    - Instagram Feed
    - Contentful for menu item storage
    - Responsive design
- url: https://gatsby-firebase-simple-auth.netlify.com/
  repo: https://github.com/marcomelilli/gatsby-firebase-simple-auth
  description: A simple Firebase Authentication Starter with protected routes
  tags:
    - Firebase
    - Authentication
    - Styling:Tailwind
  features:
    - Authentication with Firebase
    - Protected Routes with Authorization
- url: https://demo.gatsbystorefront.com/
  repo: https://github.com/GatsbyStorefront/gatsby-starter-storefront-shopify
  description: Lightning fast PWA storefront for Shopify
  tags:
    - CMS:Headless
    - Shopify
    - SEO
    - PWA
    - eCommerce
    - Styling:CSS-in-JS
  features:
    - Gatsby Storefront
    - gatsby-theme-storefront-shopify
    - Shopify Integration
    - Shopping Cart
    - PWA
    - Optimized images with gatsby-image.
    - SEO
    - A11y
- url: https://keturah.netlify.com/
  repo: https://github.com/giocare/gatsby-starter-keturah
  description: A portfolio starter for developers
  tags:
    - Portfolio
    - SEO
    - Markdown
  features:
    - Target Audience Developers
    - Designed To Resemble A Terminal And Text Editor
    - Responsive Design
    - FontAwesome Icon Library
    - Easily Customize Content Using Markdown Files
    - SEO Friendly Component
    - Social Media Icons Provided
- url: https://gatsby-lander.surge.sh/
  repo: https://github.com/codebushi/gatsby-starter-lander
  description: Single page starter built with Tailwind CSS
  tags:
    - Onepage
    - Linting
    - Styling:Tailwind
  features:
    - Simple One Page Site
    - Landing Page Design
    - Fully Responsive
    - Styling with Tailwind
- url: https://gatsby-starter-papan01.netlify.com/
  repo: https://github.com/papan01/gatsby-starter-papan01
  description: A Gatsby starter for creating a markdown blog.
  tags:
    - Linting
    - Blog
    - Styling:SCSS
    - Markdown
    - Pagination
    - PWA
    - SEO
  features:
    - SSR React Code Splitting(loadable-components)
    - Theme Toggle(light/dark)
    - Pagination
    - SEO(Sitemap, Schema.org, OpenGraph tags, Twitter tag)
    - Web application manifest and offline support
    - Google Analytics
    - Disqus
    - RSS
    - ESLint(Airbnb) for linting
    - Prettier code formatting
    - gh-pages for deploying to GitHub Pages
- url: https://gatsby-starter-boilerplatev-kontent-demo.netlify.com/
  repo: https://github.com/viperfx07/gatsby-starter-boilerplatev-kontent
  description: A Gatsby starter using BoilerplateV for Kentico Kontent.
  tags:
    - Blog
    - CMS:Headless
    - CMS:Kontent
    - Styling:Bootstrap
    - Styling:CSS-in-JS
    - Linting
  features:
    - Sass (SCSS Flavored) CSS
    - ITCSS Structure of CSS (with glob added for css)
    - Bootstrap CSS Framework
    - React Helmet <head> Management
    - ESLint(Airbnb) for JS linting
    - Prettier for JS formatting
- url: https://www.cryptocatalyst.net/
  repo: https://github.com/n8tb1t/gatsby-starter-cryptocurrency
  description: A full-fledged cryptocurrency Gatsby starter portal with landing page, blog, roadmap, devs team, and docs.
  tags:
    - Linting
    - Blog
    - Styling:SCSS
    - Markdown
    - Pagination
    - PWA
    - SEO
  features:
    - Beautiful Mobile-first design.
    - modular SCSS styles.
    - Configurable color scheme.
    - Advanced config options.
    - Advanced landing page.
    - Blog Component.
    - Live comments.
    - Roadmap component.
    - Developers page component.
    - Algolia advanced search index, with content chunks.
    - Docs component.
    - No outdated codebase, use only react hooks.
    - Easy to modify react components.
    - SEO (Sitemap, OpenGraph tags, Twitter tags)
    - Google Analytics Support
    - Offline Support & WebApp Manifest
    - Easy to modify assets.
- url: https://chronoblog-profile.now.sh
  repo: https://github.com/Ganevru/gatsby-starter-chronoblog-profile
  description: This starter will help you launch a personal website with a simple text feed on the main page. This starter looks simple and neat, but at the same time, it has great potential for organizing your content using tags, dates, and search. The homepage is organized in compact feeds. The display of content in these feeds is based on the tags of this content (for example, only content with a podcast tag gets into the feed with podcasts).
  tags:
    - Blog
    - Portfolio
    - MDX
    - Markdown
    - SEO
    - Styling:CSS-in-JS
    - Linting
  features:
    - Specially designed to create a personal website (in a simple and strict "text" style)
    - Universal text feed divided into categories
    - Search and Tags for organizing content
    - A simple change of primary and secondary colors of the site, fonts, radius of curvature of elements, etc (thanks to Theme UI theming)
    - Clean and Universal UI
    - Mobile friendly, all elements and custom images are adapted to any screen
    - Light/Dark mode
    - Easy customization of icons and links to your social networks
    - MDX for the main menu of the site, footer and other elements of the site
    - MDX for pages and content
    - Code syntax highlighting
    - SEO (OpenGraph and Twitter) out of the box with default settings that make sense (thanks to React Helmet)
- url: https://chronoblog-hacker.now.sh
  repo: https://github.com/Ganevru/gatsby-starter-chronoblog-hacker
  description: A dark (but with ability to switch to light) starter that uses the Source Code Pro font (optional) and minimalistic UI
  tags:
    - Blog
    - Portfolio
    - MDX
    - Markdown
    - SEO
    - Styling:CSS-in-JS
    - Linting
  features:
    - Specially designed to create a personal website
    - Search and Tags for organizing content
    - A simple change of primary and secondary colors of the site, fonts, radius of curvature of elements, etc (thanks to Theme UI theming)
    - Clean and Minimalistic UI
    - Mobile friendly, all elements and custom images are adapted to any screen
    - Light/Dark mode
    - Easy customization of icons and links to your social networks
    - MDX for the main menu of the site, footer and other elements of the site
    - MDX for pages and content
    - Code syntax highlighting
    - SEO (OpenGraph and Twitter) out of the box with default settings that make sense (thanks to React Helmet)
- url: https://gatsby-starter-tailwind2-emotion-styled-components.netlify.com/
  repo: https://github.com/chrish-d/gatsby-starter-tailwind2-emotion-styled-components
  description: A (reasonably) unopinionated Gatsby starter, including; Tailwind 2 and Emotion. Use Tailwind utilities with Emotion powered CSS-in-JS to produce component scoped CSS (no need for utilities like Purge CSS, etc).
  tags:
    - Styling:CSS-in-JS
    - Styling:Tailwind
  features:
    - Utility-first CSS using Tailwind 2.
    - CSS scoped within components (no "bleeding").
    - Only compiles the CSS you use (no need to use PurgeCSS/similar).
    - Automatically gives you Critical CSS with inline stlyes.
    - Hybrid of PostCSS and CSS-in-JS to give you Tailwind base styles.
- url: https://5e0a570d6afb0ef0fb162f0f--wizardly-bassi-e4658f.netlify.com/
  repo: https://github.com/adamistheanswer/gatsby-starter-baysik-blog
  description: A basic and themeable starter for creating blogs in Gatsby.
  tags:
    - Blog
    - Portfolio
    - MDX
    - Markdown
    - SEO
    - Styling:CSS-in-JS
    - Linting
  features:
    - Specially designed to create a personal website
    - Clean and Minimalistic UI
    - Facebook Comments
    - Mobile friendly, all elements and custom images are adapted to any screen
    - Light/Dark mode
    - Prettier code formatting
    - RSS
    - Links to your social networks
    - MDX for pages and content
    - Code syntax highlighting
    - SEO (OpenGraph and Twitter) out of the box with default settings that make sense (thanks to React Helmet)
- url: https://gatsby-starter-robin.netlify.com/
  repo: https://github.com/robinmetral/gatsby-starter-robin
  description: Gatsby Default Starter with state-of-the-art tooling
  tags:
    - MDX
    - Styling:CSS-in-JS
    - Linting
    - Testing
    - Storybook
  features:
    - 📚 Write in MDX
    - 👩‍🎤 Style with Emotion
    - 💅 Linting with ESLint and Prettier
    - 📝 Unit and integration testing with Jest and react-testing-library
    - 💯 E2E browser testing with Cypress
    - 📓 Visual testing with Storybook
    - ✔️ CI with GitHub Actions
    - ⚡ CD with Netlify
- url: https://help.dferber.de
  repo: https://github.com/dferber90/gatsby-starter-help-center
  description: A themeable starter for a help center
  tags:
    - Documentation
    - Markdown
    - MDX
    - Search
  features:
    - Manage content in Markdown and YAML files
    - Multiple authors possible
    - Apply your own theme
    - Usable in any language
    - SEO friendly
    - Easy to add Analytics
- url: https://evaluates2.github.io/Gatsby-Starter-TypeScript-Redux-TDD-BDD
  repo: https://github.com/Evaluates2/Gatsby-Starter-TypeScript-Redux-TDD-BDD
  description: An awesome Gatsby starter template that takes care of the tooling setup, allowing you and your team to dive right into building ultra-fast React applications quickly and deploy them with confidence! 📦
  tags:
    - Redux
    - Language:TypeScript
    - Linting
    - Testing
    - Styling:None
  features:
    - 📚 Written in TypeScript.
    - 💡 Redux preconfigured (with local-storage integration.
    - 💅 Linting with TSLint and Prettier.
    - 📝 Unit testing with Jest and react-test-renderer.
    - 💯 Behavior-driven E2E browser testing with Cypress + Cucumber.js plugin.
    - 📓 Steps for deploying to Gh-pages
    - ✔️ CI with TravisCI
    - ⚡ Steps for deploying to GitHub Pages, AWS S3, or Netlify.
- url: https://gatsby-resume-starter.netlify.com/
  repo: https://github.com/barancezayirli/gatsby-starter-resume-cms
  description: Resume starter styled using Tailwind with Netlify CMS as headless CMS.
  tags:
    - CMS:Headless
    - SEO
    - PWA
    - Portfolio
  features:
    - One-page resume/CV
    - PWA
    - Multiple Netlify CMS widgets
    - Netlify CMS as Headless CMS
    - Tailwind for styling with theming
    - Optimized build process (purge css)
    - Basic SEO, site metadata
    - Prettier
    - Social media links
- url: https://gatsby-starter-default-nostyles.netlify.com/
  repo: https://github.com/JuanJavier1979/gatsby-starter-default-nostyles
  description: The default Gatsby starter with no styles.
  tags:
    - Styling:None
  features:
    - Based on gatsby-starter-default
    - No styles
- url: https://greater-gatsby.now.sh
  repo: https://github.com/rbutera/greater-gatsby
  description: Barebones and lightweight starter with TypeScript, PostCSS, TailwindCSS and Storybook.
  tags:
    - PWA
    - Language:TypeScript
    - Styling:Tailwind
  features:
    - Lightweight & Barebones
    - includes Storybook
    - Full TypeScript support
    - Uses styled-components Global Styles API for consistency in styling across application and Storybook
- url: https://gatsby-simplefolio.netlify.com/
  repo: https://github.com/cobidev/gatsby-simplefolio
  description: A clean, beautiful and responsive portfolio template for Developers ⚡️
  tags:
    - Portfolio
    - PWA
    - SEO
    - Onepage
  features:
    - Modern UI Design
    - Reveal Animations
    - Fully Responsive
    - Easy site customization
    - Configurable color scheme
    - OnePage portfolio site
    - Fast image optimization
- url: https://gatsby-starter-hpp.netlify.com/
  repo: https://github.com/hppRC/gatsby-starter-hpp
  description: All in one Gatsby skeleton based TypeScript, emotion, and unstated-next.
  tags:
    - MDX
    - SEO
    - PWA
    - Linting
    - Styling:CSS-in-JS
    - Language:TypeScript
  features:
    - PWA
    - TypeScript
    - Absolute import
    - Useful ready made custom hooks
    - Ready made form component for Netlify form
    - Global CSS component and Reset CSS component
    - Advanced SEO components(ex. default twitter ogp image, sitemaps, robot.txt)
    - Prettier, ESLint
    - unstated-next(useful easy state library)
- url: https://gatsby-typescript-emotion-storybook.netlify.com/
  repo: https://github.com/duncanleung/gatsby-typescript-emotion-storybook
  description: Config for TypeScript + Emotion + Storybook + React Intl + SVGR + Jest.
  tags:
    - Language:TypeScript
    - Styling:CSS-in-JS
    - Storybook
    - i18n
    - Linting
    - Testing
  features:
    - 💻 TypeScript
    - 📓 Visual testing with Storybook
    - 👩‍🎤 CSS-in-JS styling with Emotion
    - 💅 Linting with ESLint and Prettier
    - 🌎 React Intl internationalization support
    - 🖼️ SVG support with SVGR
    - 📝 Unit and integration testing with Jest and react-testing-library
    - ⚡ CD with Netlify
- url: https://felco-gsap.netlify.com
  repo: https://github.com/AshfaqKabir/Felco-Gsap-Gatsby-Starter
  description: Minimal Multipurpose Gsap Gatsby Landing Page. Helps Getting Started With Gsap and Netlify Forms.
  tags:
    - Portfolio
    - Styling:CSS-in-JS
  features:
    - Minimal 3 Page Responsive Layout
    - Multipurpose Gatsby Theme
    - Working Netlify Form
    - Gsap For Modern Animtaions
    - Styled Components for responsive component based styling with theming
    - Basic SEO, site metadata
    - Prettier
- url: https://gatsby-starter-fusion-blog.netlify.com/
  repo: https://github.com/robertistok/gatsby-starter-fusion-blog
  description: Easy to configure blog starter with modern, minimal theme
  tags:
    - Language:TypeScript
    - Styling:CSS-in-JS
    - Netlify
    - Markdown
    - Blog
    - SEO
  features:
    - Featured/Latest posts
    - Sticky header
    - Easy to customize -> edit config.ts with your info
    - Meta tags for improved SEO with React Helmet
    - Transform links to bitly links automatically
    - Codesyntax
    - Code syntax highlighting
- url: https://gatsby-bootstrap-italia-starter.dej611.now.sh/
  repo: https://github.com/dej611/gatsby-bootstrap-italia-starter
  description: Gastby starter project using the Bootstrap Italia design kit from Italian Digital Team
  tags:
    - Styling:Bootstrap
    - SEO
    - Linting
  features:
    - Bootstrap Italia - design-react-kit
    - Prettier
    - Sticky header
    - Complete header
    - Homepage and service templates pages ready to use
    - Meta tags for improved SEO with React Helmet
- url: https://gatsby-starter-webcomic.netlify.com
  repo: https://github.com/JLDevOps/gatsby-starter-webcomic
  description: Gatsby blog starter that focuses on webcomics and art with a minimalistic UI.
  tags:
    - Markdown
    - MDX
    - Netlify
    - Pagination
    - Search
    - Styling:Bootstrap
    - RSS
    - SEO
  features:
    - Designed to focus on blog posts with images.
    - Search capability on blog posts
    - Displays the latest posts
    - Displays all the tags from the site
    - Pagination between blog posts
    - Has a "archive" page that categorizes and displays all the blog posts by date
    - Mobile friendly
- url: https://gatsby-starter-material-emotion.netlify.com
  repo: https://github.com/liketurbo/gatsby-starter-material-emotion
  description: Gatsby starter of Material-UI with Emotion 👩‍🎤
  tags:
    - Language:TypeScript
    - SEO
    - Styling:Material
    - Styling:CSS-in-JS
  features:
    - Based on Gatsby Default Starter
    - Material-UI
    - Emotion
    - Roboto Typeface
    - SEO
    - Typescript
- url: https://flex.arshad.io
  repo: https://github.com/arshad/gatsby-starter-flex
  description: A Gatsby starter for the Flex theme.
  tags:
    - SEO
    - MDX
    - Styling:CSS-in-JS
  features:
    - MDX Blocks for your Gatsby site.
    - Customizable, extendable and accessible.
    - Theme UI
    - SEO and Open graphs support
    - Color modes
    - Code Highlighting
- url: https://london-night-day.netlify.com/
  repo: https://github.com/jooplaan/gatsby-london-night-and-day
  description: A custom, image-centric dark and light mode aware theme for Gatsby. Advanced from the Gatsby starter London After Midnight.
  tags:
    - Blog
    - Portfolio
    - Gallery
    - SEO
    - Markdown
    - Styling:SCSS
    - HTML5UP
    - CMS:Netlify
  features:
    - Support tags
    - Easily change the theme color
    - Post thumbnails in the homepage
    - Made for image-centric portfolios
    - Using the London After Midnight is now “Dark mode” (the default), and the original London as “Light mode”.
    - Removed Google Fonts, using system fonts in stead (for speed and privacy :)
    - Use SASS
- url: https://the-gatsby-bootcamp-blog.netlify.com
  repo: https://github.com/SafdarJamal/gatsby-bootcamp-blog
  description: A minimal blogging site built with Gatsby using Contentful and hosted on Netlify.
  tags:
    - Blog
    - CMS:Contentful
    - Netlify
    - Styling:SCSS
    - SEO
    - Portfolio
  features:
    - Basic setup for a full-featured blog
    - Includes React Helmet to allow editing site meta tags
    - Uses SCSS for styling
    - Minimal responsive design
    - Styled components
    - SEO Friendly Meta
- url: https://gatsby-starter-catalyst-writer.netlify.com/
  repo: https://github.com/ehowey/gatsby-starter-catalyst-writer
  description: A full featured starter for a freelance writer or journalist to display a portfolio of their work. SANITY.io is used as the CMS. Based on Gatsby Theme Catalyst. Uses MDX and Theme-UI.
  tags:
    - Styling:CSS-in-JS
    - CMS:sanity.io
    - SEO
    - PWA
    - Portfolio
  features:
    - Based on Gatsby Theme Catalyst series of themes
    - MDX
    - Theme-UI integration for easy to change design tokens
    - SEO optimized to include social media images and Twitter handles
    - Tight integration with SANITY.io including a predefined content studio.
    - A full tutorial is available in the docs.
- url: https://rocketdocs.netlify.com/
  repo: https://github.com/Rocketseat/gatsby-starter-rocket-docs
  description: Out of the box Gatsby Starter for creating documentation websites easily and quickly.
  tags:
    - SEO
    - MDX
    - Documentation
    - Linting
    - Markdown
    - PWA
    - Styling:CSS-in-JS
  features:
    - MDX for docs;
    - Responsive and mobile friendly;
    - Code highlighting with prism-react-renderer and react-live support;
    - SEO (Sitemap, schema.org data, Open Graph and Twitter tags).
    - Google Analytics integration;
    - Custom docs schema;
    - Offline Support & WebApp Manifest;
    - Yaml-based sidebar navigation;
- url: https://gatsby-starter-typescript-default.netlify.com/
  repo: https://github.com/lianghx-319/gatsby-starter-typescript-default
  description: Only TypeScript Gatsby starter base on Default starter
  tags:
    - Language:TypeScript
  features:
    - All features same as gatsby-starter-default
    - Only support TypeScript using gatsby-typescript-plugin
- url: https://gatsby-starter-catalyst-basic.netlify.com/
  repo: https://github.com/ehowey/gatsby-starter-catalyst-basic
  description: A barebones starter to accelerate the Gatsby development process. Based on Gatsby Theme Catalyst. Uses MDX and Theme-UI. Includes the core theme, a header theme, and footer theme.
  tags:
    - MDX
    - Styling:CSS-in-JS
    - SEO
    - PWA
  features:
    - Based on Gatsby Theme Catalyst series of themes
    - Theme-UI integration for easy to change design tokens
    - Developer friendly, includes basic starting styles from Tailwind that can be used as a base to enable you to focus on other design elements
    - Color mode switching available by default
    - SEO optimized to include social media images and Twitter handles
    - React Scroll for one page, anchor based navigation is available
    - Code highlighting
- url: https://gatsby-starter-default-dark-mode.netlify.com/
  repo: https://github.com/alexandreramosdev/gatsby-starter-default-dark-mode
  description: A simple starter to get developing quickly with Gatsby, dark mode, and styled-components.
  tags:
    - Styling:CSS-in-JS
    - Onepage
    - Linting
  features:
    - Dark mode
    - Styled Components
    - Comes with React Helmet for adding site meta tags
    - Includes plugins for offline support out of the box
- url: https://eager-memento.netlify.com/
  repo: https://github.com/Mr404Found/gatsby-memento-blogpost
  description: A responsive gatsby portfolio starter to show off or to flex your skills in a single page
  tags:
    - Netlify
    - Markdown
    - Blog
    - Styling:Bootstrap
  features:
    - React Bootstrap
    - Responsive webpage
    - TypeWriter Effect
- url: https://gatsby-starter-wilde-creations.netlify.com/
  repo: https://github.com/georgewilde/gatsby-starter-wilde-creations
  description: Barebones starter with a minimal number of components to kick off a TypeScript and Styled Components project.
  tags:
    - Styling:CSS-in-JS
    - PWA
    - Testing
    - Linting
    - Language:TypeScript
  features:
    - ✔️ Gatsby
    - ✔️ TypeScript
    - ✔️ Styled Components
    - ✔️ Helmet
    - ✔️ Storybook
    - ✔️ Jest
    - ✔️ ESLint
    - ✔️ Husky
    - ✔️ Prettier
    - ✔️ React Testing Library
    - ✔️ Stylelint
    - ✔️ Offline support
    - ✔️ PWA ready
    - ✔️ SEO
    - ✔️ Responsive design
    - ✔️ Netlify Deployment Friendly
    - ✔️ Highly optimized (Lighthouse score 4 x 100)
- url: https://gatsby-starter-typescript-deploy.netlify.com/
  repo: https://github.com/jongwooo/gatsby-starter-typescript
  description: Typescript version of the default Gatsby starter🔮
  tags:
    - Language:TypeScript
    - Netlify
  features:
    - Typescript version starter based on the official default
    - Prettier
- url: https://answer.netlify.com/
  repo: https://github.com/passwd10/gatsby-starter-answer
  description: A simple Gatsby blog to show your Future Action on top of the page
  tags:
    - Blog
    - Markdown
    - Netlify
    - Disqus
  features:
    - Emoji
    - Social Icon(fontawesome)
    - Google Analytics
    - Disqus
    - Resume
    - Place plan on the top
- url: https://gatsby-portfolio-starter.netlify.com/
  repo: https://github.com/Judionit/gatsby-portfolio-starter
  description: A simple Gatsby portfolio starter
  tags:
    - Netlify
    - Styling:CSS-in-JS
    - Onepage
    - Portfolio
  features:
    - Styled components
    - Responsive webpage
    - Portfolio
- url: https://wp-graphql-gatsby-starter.netlify.com/
  repo: https://github.com/n8finch/wp-graphql-gatsby-starter
  description: A super simple, bare-bone starter based on the Gatsby Starter for the front end and the WP GraphQL plugin on your WordPress install. This is a basic "headless CMS" setup. This starter will pull posts, pages, categories, tags, and a menu from your WordPress site. You should use either the TwentyNineteen or TwentyTwenty WordPress themes on your WordPress install. See the starter repo for more detailed instructions on getting set up. The example here uses the WordPress Theme Unit Test Data for post and page dummy content. Find something wrong? Issues are welcome on the starter reository.
  tags:
    - Blog
    - CMS:Headless
    - CMS:WordPress
    - Netlify
  features:
    - WP GraphQL plugin integration
    - Light/Dark Mode
    - React Helmet for SEO
    - Integrated navigation
    - Verbose (i.e., not D.R.Y.) GraphQL queries to get data from
    - Includes plugins for offline support out of the box
- url: https://gatsby-starter-docz-netlifycms.netlify.com/
  repo: https://github.com/colbyfayock/gatsby-starter-docz-netlifycms
  description: Quickly deploy Docz documentation powered by Netlify CMS!
  tags:
    - CMS:Netlify
    - Documentation
    - Netlify
  features:
    - Docz documentation powered by Gatsby
    - Netlify CMS to manage content
- url: https://keanu-pattern.netlify.com/
  repo: https://github.com/Mr404Found/gatsby-keanu-blog
  description: A responsive and super simple gatsby portfolio starter and extendable for blog also used yaml parsing
  tags:
    - Netlify
    - SEO
    - Blog
    - Landing Page
    - Styling:Other
  features:
    - Attractive Design
    - Responsive webpage
    - Responsive Card Design
    - Gatsby
    - yaml parsing
    - Automatic page Generation by adding content
- url: https://gatsby-contentful-portfolio-blog.netlify.com/
  repo: https://github.com/escapemanuele/gatsby-contentful-blog-portfolio
  description: Simple gatsby starter for integration with Contentful. The result is a clean and nice website for businesses or freelancers with a blog and a portfolio.
  tags:
    - Blog
    - CMS:Headless
    - CMS:Contentful
    - Portfolio
  features:
    - Styled components
    - Responsive webpage
    - Portfolio
    - Blog
- url: https://example-site-for-square-starter.netlify.com/
  repo: https://github.com/jonniebigodes/example-site-for-square-starter
  description: A barebones starter to help you kickstart your next Gatsby project with Square payments
  tags:
    - Square
    - Netlify
    - SEO
    - eCommerce
  features:
    - Serverless
    - Gatsby
    - Square
- url: https://gatsby-animate.netlify.com/
  repo: https://github.com/Mr404Found/gatsby-animate-starter
  description: A responsive and super simple gatsby starter with awesome animations to components and to build your online solutions website. stay tuned more features coming soon
  tags:
    - Netlify
    - SEO
    - Blog
    - Landing Page
    - Styling:Other
  features:
    - Attractive Design
    - Responsive webpage
    - Services
    - Animations
    - yaml parsing
    - Component Animations
    - ReactReveal Library
- url: https://gatsby-starter-instagram-baseweb.netlify.com/
  repo: https://github.com/timrodz/gatsby-starter-instagram-baseweb
  description: 🎢 A portfolio based on your latest Instagram posts, implemented with the Base Web Design System by Uber. It features out-of-the-box responsive layouts, easy-to-implement components and CSS-in-JS styling.
  tags:
    - Landing Page
    - Portfolio
    - Gallery
    - SEO
    - Netlify
    - Styling:CSS-in-JS
    - Styling:Other
  features:
    - Display your Instagram posts (Up to the last 12 with no API key).
    - Plug & Play configuration. All you need is an Instagram username!
    - Lightweight & Minimalist page structure. Let your work show itself.
    - Responsive design.
    - Simple React functional components (FC).
    - Google Analytics ready.
    - Continuous deployment via Netlify or Zeit.
- url: https://gatsby-starter-mountain.netlify.com/
  repo: https://github.com/artezan/gatsby-starter-mountain
  description: Blog theme that combine the new powerful MDX with the old WordPress. Built with WP/MDX and Theme UI
  tags:
    - Styling:CSS-in-JS
    - PWA
    - MDX
    - CMS:WordPress
    - Landing Page
    - Blog
  features:
    - gatsby-theme-wordpress-mdx
    - Theme UI
    - react-animate-on-scroll
    - Responsive Design
    - SEO friendly
    - Optimized images with gatsby-image
    - Git pre-commit and pre-push hooks using Husky
    - Highly optimized with excellent lighthouse audit score
    - Light/Dark mode
    - CSS Animations
    - Mountain style
- url: https://gatsby-starter-redux-storybook.netlify.com/
  repo: https://github.com/fabianunger/gatsby-starter-redux-storybook
  description: Gatsby Starter that has Redux (persist) and Storybook implemented.
  tags:
    - Redux
    - Storybook
    - PWA
    - Styling:CSS-in-JS
    - SEO
  features:
    - Redux + Redux Persist implemented also for Storybook
    - PWA
    - ESLint
    - SEO ready
- url: https://dospolov.com
  repo: https://github.com/dospolov/gatsby-starter-blog-and-cv
  description: Gatsby starter for Blog and CV.
  tags:
    - Blog
    - CMS:Netlify
    - Pagination
    - Portfolio
    - Disqus
    - RSS
    - Styling:Ant Design
    - Styling:Tailwind
  features:
    - Archive organized by tags and categories
    - Pagination support
    - Offline support
    - Google Analytics support
    - Disqus Comments support
- url: https://gatsby-starter-typescript-themes.netlify.com/
  repo: https://github.com/room-js/gatsby-starter-typescript-themes
  description: Gatsby TypeScript starter with light/dark themes based on CSS variables
  tags:
    - Language:TypeScript
    - Styling:SCSS
  features:
    - Light and Dark themes based on CSS variables (persisted state)
    - Font Awesome
    - Normalize.css
- url: https://sumanth.netlify.com/
  repo: https://github.com/Mr404Found/gatsby-sidedrawer
  description: A responsive and super simple gatsby site with awesome navbar and stay tuned more features coming soon
  tags:
    - Netlify
    - SEO
    - Blog
    - Landing Page
    - Styling:Other
  features:
    - Attractive Design
    - Responsive webpage
    - Animations
    - Component Animations
    - ReactReveal Library
    - Side Drawer
    - Sidebar
    - Navbar
<<<<<<< HEAD
- url: https://userbase-gatsby-starter.jacobneterer.com
  repo: https://github.com/jneterer/userbase-gatsby-starter
  description: Another TODO app - a Gatsby starter for Userbase, TailwindCSS, SCSS, and Typescript.
  tags:
    - Styling:Tailwind
    - Styling:SCSS
    - Language:TypeScript
    - Authentication
    - Netlify
    - SEO
  features:
    - Userbase for authentication and end-to-end encrypted data management
    - All user and data APIs
    - Tailwind CSS and SCSS for styling
    - Typescript for easier debugging and development, strict types, etc
    - Netlify for hosting
=======
- url: https://gatsby-simple-blog-with-asciidoctor-demo.netlify.com
  repo: https://github.com/hitsuji-no-shippo/gatsby-simple-blog-with-asciidoctor
  description: A Gatsby blog with Asciidoctor. Forked from thundermiracle/gatsby-simple-blog.
  tags:
    - Blog
    - i18n
    - Netlify
    - Disqus
    - RSS
    - SEO
    - Linting
    - Testing
  features:
    - Asciidoc support
    - Easily Configurable
    - Tags
    - Edit on GitHub
    - i18n
    - SEO
    - Light and Dark themes
    - Google Analytics
    - RSS
    - Disqus
    - Breadcrumbs
    - ESLint
>>>>>>> f28272bd
<|MERGE_RESOLUTION|>--- conflicted
+++ resolved
@@ -5464,7 +5464,6 @@
     - Side Drawer
     - Sidebar
     - Navbar
-<<<<<<< HEAD
 - url: https://userbase-gatsby-starter.jacobneterer.com
   repo: https://github.com/jneterer/userbase-gatsby-starter
   description: Another TODO app - a Gatsby starter for Userbase, TailwindCSS, SCSS, and Typescript.
@@ -5481,7 +5480,6 @@
     - Tailwind CSS and SCSS for styling
     - Typescript for easier debugging and development, strict types, etc
     - Netlify for hosting
-=======
 - url: https://gatsby-simple-blog-with-asciidoctor-demo.netlify.com
   repo: https://github.com/hitsuji-no-shippo/gatsby-simple-blog-with-asciidoctor
   description: A Gatsby blog with Asciidoctor. Forked from thundermiracle/gatsby-simple-blog.
@@ -5507,4 +5505,4 @@
     - Disqus
     - Breadcrumbs
     - ESLint
->>>>>>> f28272bd
+    