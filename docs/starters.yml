- url: https://gatsby-advanced-blog-system.danilowoz.now.sh/blog
  repo: https://github.com/danilowoz/gatsby-advanced-blog-system
  description: Create a complete blog from scratch with pagination, categories, featured posts, author, SEO and navigation.
  tags:
    - Pagination
    - Markdown
    - SEO
  features:
    - Pagination;
    - Category and tag pages (with pagination);
    - Category list (with navigation);
    - Featured post;
    - Author page;
    - Next and prev post;
    - SEO component.
- url: https://graphcms.github.io/gatsby-graphcms-tailwindcss-example/
  repo: https://github.com/GraphCMS/gatsby-graphcms-tailwindcss-example
  description: The default Gatsby starter blog with the addition of the gatsby-source-graphql and tailwind dependencies.
  tags:
    - Styling:Tailwind
    - CMS:Headless
  features:
    - Tailwind style library
    - GraphQL source plugin
    - Very simple boilerplate
- url: https://wonism.github.io/
  repo: https://github.com/wonism/gatsby-advanced-blog
  description: n/a
  tags:
    - Portfolio
    - Redux
  features:
    - Blog post listing with previews (image + summary) for each blog post
    - Categories and tags for blog posts with pagination
    - Search post with keyword
    - Put react application / tweet into post
    - Copy some codes in post with clicking button
    - Portfolio
    - Resume
    - Redux for managing statement (with redux-saga / reselect)
- url: https://vagr9k.github.io/gatsby-advanced-starter/
  repo: https://github.com/Vagr9K/gatsby-advanced-starter
  description: Great for learning about advanced features and their implementations
  tags:
    - Blog
    - Styling:None
  features:
    - Does not contain any UI frameworks
    - Provides only a skeleton
    - Tags
    - Categories
    - Google Analytics
    - Disqus
    - Offline support
    - Web App Manifest
    - SEO
- url: https://gatsby-tailwind-emotion-starter.netlify.com/
  repo: https://github.com/muhajirdev/gatsby-tailwind-emotion-starter
  description: A Gatsby Starter with Tailwind CSS + Emotion JS
  tags:
    - Styling:Tailwind
  features:
    - Eslint Airbnb without semicolon and without .jsx extension
    - Offline support
    - Web App Manifest
- url: https://gatsby-starter-redux-firebase.netlify.com/
  repo: https://github.com/muhajirdev/gatsby-starter-redux-firebase
  description: A Gatsby + Redux + Firebase Starter. With Authentication
  tags:
    - Styling:None
    - Firebase
    - Client-side App
  features:
    - Eslint Airbnb without semicolon and without .jsx extension
    - Firebase
    - Web App Manifest
- url: https://dschau.github.io/gatsby-blog-starter-kit/
  repo: https://github.com/dschau/gatsby-blog-starter-kit
  description: n/a
  tags:
    - Blog
  features:
    - Blog post listing with previews for each blog post
    - Navigation between posts with a previous/next post button
    - Tags and tag navigation
- url: https://contentful-userland.github.io/gatsby-contentful-starter/
  repo: https://github.com/contentful-userland/gatsby-contentful-starter
  description: n/a
  tags:
    - Blog
    - CMS:Contentful
    - CMS:Headless
  features:
    - Based on the Gatsby Starter Blog
    - Includes Contentful Delivery API for production build
    - Includes Contentful Preview API for development
- url: https://react-firebase-authentication.wieruch.com/
  repo: https://github.com/the-road-to-react-with-firebase/react-gatsby-firebase-authentication
  description: n/a
  tags:
    - Firebase
  features:
    - Sign In, Sign Up, Sign Out
    - Password Forget
    - Password Change
    - Protected Routes with Authorization
    - Realtime Database with Users
- url: http://dmwl.net/gatsby-hampton-theme
  repo: https://github.com/davad/gatsby-hampton-theme
  description: n/a
  tags:
    - Styling:CSS-in-JS
  features:
    - Eslint in dev mode with the airbnb config and prettier formatting rules
    - Emotion for CSS-in-JS
    - A basic blog, with posts under src/pages/blog
    - A few basic components (Navigation, Layout, Link wrapper around gatsby-link))
    - Based on gatsby-starter-gatsbytheme
- url: https://vagr9k.github.io/gatsby-material-starter/
  repo: https://github.com/Vagr9K/gatsby-material-starter
  description: n/a
  tags:
    - Styling:Material
  features:
    - React-MD for Material design
    - Sass/SCSS
    - Tags
    - Categories
    - Google Analytics
    - Disqus
    - Offline support
    - Web App Manifest
    - SEO
- url: https://xiaoxinghu.github.io/gatsby-orga/
  repo: https://github.com/xiaoxinghu/gatsby-orga
  description: n/a
  tags:
    - Blog
  features:
    - Parses org-mode files with Orga.
- url: http://2column-portfolio.surge.sh/
  repo: https://github.com/praagyajoshi/gatsby-starter-2column-portfolio
  description: n/a
  tags:
    - Portfolio
    - Styling:SCSS
  features:
    - Designed as a minimalistic portfolio website
    - Grid system using flexboxgrid
    - Styled using SCSS
    - Font icons using font-awesome
    - Google Analytics integration
    - Open Sans font using Google Fonts
    - Prerendered Open Graph tags for rich sharing
- url: https://prototypeinteractive.github.io/gatsby-react-boilerplate/
  repo: https://github.com/PrototypeInteractive/gatsby-react-boilerplate
  description: n/a
  tags:
    - Styling:Bootstrap
  features:
    - Basic configuration and folder structure
    - Uses PostCSS and Sass (with autoprefixer and pixrem)
    - Uses Bootstrap 4 grid
    - Leaves the styling to you
    - Uses data from local json files
    - Contains Node.js server code for easy, secure, and fast hosting
- url: http://capricious-spring.surge.sh/
  repo: https://github.com/noahg/gatsby-starter-blog-no-styles
  description: n/a
  tags:
    - Blog
    - Styling:None
  features:
    - Same as official gatsby-starter-blog but with all styling removed
- url: https://gatsby-starter-github-api.netlify.com/
  repo: https://github.com/lundgren2/gatsby-starter-github-api
  description: Single page starter based on gatsby-source-github-api
  tags:
    - Portfolio
    - Onepage
  features:
    - Use your GitHub as your own portfolio site
    - List your GitHub repositories
    - GitHub GraphQL API v4
- url: https://gatsby-starter-blog-demo.netlify.com/
  repo: https://github.com/gatsbyjs/gatsby-starter-blog
  description: official blog
  tags:
    - Official
    - Blog
  features:
    - Basic setup for a full-featured blog
    - Support for an RSS feed
    - Google Analytics support
    - Automatic optimization of images in Markdown posts
    - Support for code syntax highlighting
    - Includes plugins for easy, beautiful typography
    - Includes React Helmet to allow editing site meta tags
    - Includes plugins for offline support out of the box
- url: https://gatsby-starter-bloomer.netlify.com/
  repo: https://github.com/Cethy/gatsby-starter-bloomer
  description: n/a
  tags:
    - Styling:Bulma
  features:
    - Based on gatsby-starter-default
    - Bulma CSS Framework with its Bloomer react components
    - Font-Awesome icons
    - Includes a simple fullscreen hero w/ footer example
- url: https://gatsby-starter-bootstrap-netlify.netlify.com/
  repo: https://github.com/konsumer/gatsby-starter-bootstrap-netlify
  description: n/a
  tags:
    - Styling:Bootstrap
    - CMS:Netlify
  features:
    - Very similar to gatsby-starter-netlify-cms, slightly more configurable (eg set site-title in gatsby-config) with Bootstrap/Bootswatch instead of bulma
- url: https://gatstrap.netlify.com/
  repo: https://github.com/jaxx2104/gatsby-starter-bootstrap
  description: n/a
  tags:
    - Styling:Bootstrap
  features:
    - Bootstrap CSS framework
    - Single column layout
    - Basic components like SiteNavi, SitePost, SitePage
- url: http://gatsby-bulma-storybook.surge.sh/
  repo: https://github.com/gvaldambrini/gatsby-starter-bulma-storybook
  description: n/a
  tags:
    - Styling:Bulma
    - Storybook
    - Testing
  features:
    - Storybook for developing components in isolation
    - Bulma and Sass support for styling
    - CSS modules
    - Prettier & eslint to format & check the code
    - Jest
- url: https://gatsby-starter-business.netlify.com/
  repo: https://github.com/v4iv/gatsby-starter-business
  description: n/a
  tags:
    - Styling:Bulma
    - PWA
    - CMS:Netlify
    - Disqus
    - Search
    - Pagination
  features:
    - Complete Business Website Suite - Home Page, About Page, Pricing Page, Contact Page and Blog
    - Netlify CMS for Content Management
    - SEO Friendly (Sitemap, Schemas, Meta Tags, GTM etc)
    - Bulma and Sass Support for styling
    - Progressive Web App & Offline Support
    - Tags and RSS Feed for Blog
    - Disqus and Share Support
    - Elastic-Lunr Search
    - Pagination
    - Easy Configuration using `config.js` file
- url: https://haysclark.github.io/gatsby-starter-casper/
  repo: https://github.com/haysclark/gatsby-starter-casper
  description: n/a
  tags:
    - PWA
  features:
    - Page pagination
    - CSS
    - Tags
    - Google Analytics
    - Offline support
    - Web App Manifest
    - SEO
- url: http://gatsby-starter-ceevee.surge.sh/
  repo: https://github.com/amandeepmittal/gatsby-starter-ceevee
  description: n/a
  tags:
    - Portfolio
  features:
    - Based on the Ceevee site template, design by Styleshout
    - Single Page Resume/Portfolio site
    - Target audience Developers, Designers, etc.
    - Used CSS Modules, easy to manipulate
    - FontAwsome Library for icons
    - Responsive Design, optimized for Mobile devices
- url: https://gatsby-starter-contentful-i18n.netlify.com/
  repo: https://github.com/mccrodp/gatsby-starter-contentful-i18n
  description: i18n support and language switcher for Contentful starter repo
  tags:
    - i18n
    - CMS:Contentful
    - CMS:Headless
  features:
    - Localization (Multilanguage)
    - Dynamic content from Contentful CMS
    - Integrates i18n plugin starter and using-contentful repos
- url: http://cranky-edison-12166d.netlify.com/
  repo: https://github.com/datocms/gatsby-portfolio
  description: n/a
  tags:
    - CMS:DatoCMS
    - CMS:Headless
  features:
    - Simple portfolio to quick start a site with DatoCMS
    - Contents and media from DatoCMS
    - Custom Sass style
    - SEO
- url: https://gatsby-deck.netlify.com/
  repo: https://github.com/fabe/gatsby-starter-deck
  description: n/a
  tags:
    - Presentation
  features:
    - Create presentations/slides using Gatsby.
    - Offline support.
    - Page transitions.
- url: https://gatsby-starter-default-i18n.netlify.com/
  repo: https://github.com/angeloocana/gatsby-starter-default-i18n
  description: n/a
  tags:
    - i18n
  features:
    - localization (Multilanguage)
- url: https://gatsby-starter-default-demo.netlify.com/
  repo: https://github.com/gatsbyjs/gatsby-starter-default
  description: official default
  tags:
    - Official
  features:
    - Comes with React Helmet for adding site meta tags
    - Includes plugins for offline support out of the box
- url: http://gatsby-dimension.surge.sh/
  repo: https://github.com/codebushi/gatsby-starter-dimension
  description: Single page starter based on the Dimension site template
  tags:
    - Portfolio
    - HTML5UP
    - Styling:SCSS
  features:
    - Designed by HTML5 UP
    - Simple one page site that’s perfect for personal portfolios
    - Fully Responsive
    - Styling with SCSS
- url: https://gatsby-docs-starter.netlify.com/
  repo: https://github.com/ericwindmill/gatsby-starter-docs
  description: n/a
  tags:
    - Documentation
    - Styling:CSS-in-JS
  features:
    - All the features from gatsby-advanced-starter, plus
    - Designed for Documentation / Tutorial Websites
    - ‘Table of Contents’ Component, Auto generates ToC from posts - just follow the file frontmatter conventions from markdown files in ‘lessons’.
    - Styled Components w/ ThemeProvider
    - Basic UI
    - A few extra components
    - Custom prismjs theme
    - React Icons
- url: https://parmsang.github.io/gatsby-starter-ecommerce/
  repo: https://github.com/parmsang/gatsby-starter-ecommerce
  description: Easy to use starter for an e-commerce store
  tags:
    - Styling:Other
    - Stripe
    - eCommerce
    - PWA
    - Authentication
  features:
    - Uses the Moltin eCommerce Api
    - Stripe checkout
    - Semantic-UI
    - Styled components
    - Google Analytics - (you enter the tracking-id)
    - React-headroom
    - Eslint & Prettier. Uses Airbnb JavaScript Style Guide
    - Authentication via Moltin (Login and Register)
- url: http://gatsby-forty.surge.sh/
  repo: https://github.com/codebushi/gatsby-starter-forty
  description: Multi-page starter based on the Forty site template
  tags:
    - Styling:SCSS
    - HTML5UP
  features:
    - Designed by HTML5 UP
    - Colorful homepage, and also includes a Landing Page and Generic Page components.
    - Many elements are available, including buttons, forms, tables, and pagination.
    - Custom grid made with CSS Grid
    - Styling with SCSS
- url: https://themes.gatsbythemes.com/gatsby-starter/
  repo: https://github.com/saschajullmann/gatsby-starter-gatsbythemes
  description: n/a
  tags:
    - Styling:CSS-in-JS
    - Blog
    - Testing
    - Linting
  features:
    - CSS-in-JS via Emotion.
    - Jest and Enzyme for testing.
    - Eslint in dev mode with the airbnb config and prettier formatting rules.
    - React 16.
    - A basic blog, with posts under src/pages/blog. There’s also a script which creates a new Blog entry (post.sh).
    - Data per JSON files.
    - A few basic components (Navigation, Footer, Layout).
    - Layout components make use of Styled-System.
    - Google Analytics (you just have to enter your tracking-id).
    - Gatsby-Plugin-Offline which includes Service Workers.
    - Prettier for a uniform codebase.
    - Normalize css (7.0).
    - Feather icons.
    - Font styles taken from Tachyons.
- url: https://gcn.netlify.com/
  repo: https://github.com/ryanwiemer/gatsby-starter-gcn
  description: A starter template to build amazing static websites with Gatsby, Contentful and Netlify
  tags:
    - CMS:Contentful
    - CMS:Headless
    - Blog
    - Netlify
    - Styling:CSS-in-JS
  features:
    - CMS:Contentful integration with ready to go placeholder content
    - Netlify integration including a pre-built contact form
    - Minimal responsive design - made to customize or tear apart
    - Pagination logic
    - Styled components
    - SEO Friendly Component
    - JSON-LD Schema
    - OpenGraph sharing support
    - Sitemap Generation
    - Google Analytics
    - Progressive Web app
    - Offline Support
    - RSS Feed
    - Gatsby Standard module for linting JavaScript with StandardJS
    - Stylelint support for Styled Components to lint the CSS in JS
- url: https://alampros.github.io/gatsby-starter-grommet/
  repo: https://github.com/alampros/gatsby-starter-grommet
  description: n/a
  tags:
    - Styling:Grommet
  features:
    - Barebones configuration for using the Grommet design system
    - Uses Sass (with CSS modules support)
- url: https://gatsby-starter-hello-world-demo.netlify.com/
  repo: https://github.com/gatsbyjs/gatsby-starter-hello-world
  description: official hello world
  tags:
    - Official
  features:
    - A no-frills Gatsby install
    - No plugins, no boilerplate
    - Great for advanced users
- url: https://gatsby-starter-hero-blog.greglobinski.com/
  repo: https://github.com/greglobinski/gatsby-starter-hero-blog
  description: no description yet
  tags:
    - Styling:PostCSS
    - SEO
    - Markdown
  features:
    - Easy editable content in Markdown files (posts, pages and parts)
    - CSS with `styled-jsx` and `PostCSS`
    - SEO (sitemap generation, robot.txt, meta and OpenGraph Tags)
    - Social sharing (Twitter, Facebook, Google, LinkedIn)
    - Comments (Facebook)
    - Images lazy loading and `webp` support (gatsby-image)
    - Post categories (category based post list)
    - Full text searching (Algolia)
    - Contact form (Netlify form handling)
    - Form elements and validation with `ant-design`
    - RSS feed
    - 100% PWA (manifest.webmanifest, offline support, favicons)
    - Google Analytics
    - App favicons generator (node script)
    - Easy customizable base styles via `theme` object generated from `yaml` file (fonts, colors, sizes)
    - React v.16.3 (gatsby-plugin-react-next)
    - Components lazy loading (social sharing)
    - ESLint (google config)
    - Prettier code styling
    - Webpack `BundleAnalyzerPlugin`
- url: https://gatsby-starter-i18n-lingui.netlify.com/
  repo: https://github.com/dcroitoru/gatsby-starter-i18n-lingui
  description: n/a
  tags:
    - i18n
  features:
    - Localization (Multilanguage) provided by js-lingui
    - Message extraction
    - Avoids code duplication - generates pages for each locale
    - Possibility of translated paths
- url: https://lumen.netlify.com/
  repo: https://github.com/alxshelepenok/gatsby-starter-lumen
  description: A minimal, lightweight and mobile-first starter for creating blogs uses Gatsby.
  tags:
    - Blog
    - CMS:Netlify
    - Pagination
    - Disqus
    - RSS
    - Linting
    - Testing
    - Styling:PostCSS
    - Styling:SCSS
  features:
    - Lost Grid
    - Jest testing
    - Beautiful typography inspired by matejlatin/Gutenberg
    - Mobile-First approach in development
    - Stylesheet built using SASS and BEM-Style naming
    - Syntax highlighting in code blocks
    - Sidebar menu built using a configuration block
    - Archive organized by tags and categories
    - Pagination support
    - Offline support
    - Google Analytics support
    - Disqus Comments support
- url: https://minimal-blog.lekoarts.de
  repo: https://github.com/LekoArts/gatsby-starter-minimal-blog
  description: This starter is part of a german tutorial series on Gatsby. The starter will change over time to use more advanced stuff (feel free to express your ideas in the repository). Its first priority is a minimalistic style coupled with a lot of features for the content.
  tags:
    - Blog
    - MDX
    - Styling:CSS-in-JS
    - Netlify
    - Linting
    - PWA
  features:
    - Minimal and clean white layout
    - Write your blog posts in MDX
    - Offline Support, WebApp Manifest, SEO
    - Code highlighting (with prism-react-renderer) and live preview (with react-live)
- url: https://gatsby-starter-modern-demo.netlify.com/
  repo: https://github.com/kripod/gatsby-starter-modern
  description: no description yet
  tags:
    - Linting
  features:
    - A set of strict linting rules (based on the Airbnb JavaScript Style Guide)
    - Encourage automatic code formatting
    - Prefer using Yarn for package management
    - Use EditorConfig to maintain consistent coding styles between different editors and IDEs
    - Integration with Visual Studio Code
    - Based on gatsby-starter-default
- url: https://gatsby-netlify-cms.netlify.com/
  repo: https://github.com/netlify-templates/gatsby-starter-netlify-cms
  description: n/a
  tags:
    - Blog
    - Styling:Bulma
    - CMS:Netlify
  features:
    - A simple blog built with Netlify CMS
    - Basic directory organization
    - Uses Bulma for styling
    - Visit the repo to learn how to set up authentication, and begin modeling your content.
- url: https://gatsby-starter-personal-blog.greglobinski.com/
  repo: https://github.com/greglobinski/gatsby-starter-personal-blog
  description: n/a
  tags:
    - Blog
    - Markdown
    - Netlify
    - Styling:Material
  features:
    - Ready to use, but easily customizable a fully equipped theme starter
    - Easy editable content in Markdown files (posts, pages and parts)
    - ‘Like an app’ layout transitions
    - Easily restyled through theme object
    - Styling with JSS
    - Page transitions
    - Comments (Facebook)
    - Post categories
    - Post list filtering
    - Full text searching (Algolia)
    - Contact form (Netlify form handling)
    - Material UI (@next)
    - RSS feed
    - Full screen mode
    - User adjustable articles’ body copy font size
    - Social sharing (Twitter, Facebook, Google, LinkedIn)
    - PWA (manifes.json, offline support, favicons)
    - Google Analytics
    - Favicons generator (node script)
    - Components leazy loading with AsyncComponent (social sharing, info box)
    - ESLint (google config)
    - Prettier code styling
    - Custom webpack CommonsChunkPlugin settings
    - Webpack BundleAnalyzerPlugin
- url: http://gatsby-photon.surge.sh/
  repo: https://github.com/codebushi/gatsby-starter-photon
  description: Single page starter based on the Photon site template
  tags:
    - HTML5UP
    - Styling:SCSS
  features:
    - Designed by HTML5 UP
    - Single Page, Responsive Site
    - Custom grid made with CSS Grid
    - Styling with SCSS
- url: https://portfolio-bella.netlify.com/
  repo: https://github.com/LekoArts/gatsby-starter-portfolio-bella
  description: A portfolio starter for Gatsby. The target audience are designers and photographers. The light themed website shows your work with large images & big typography. The Onepage is powered by the Headless CMS Prismic.io. and has programmatically created pages for your projects. General settings and colors can be changed in a config & theme file.
  tags:
    - Portfolio
    - CMS:Prismic
    - CMS:Headless
    - Styling:CSS-in-JS
    - Onepage
    - PWA
    - Linting
  features:
    - Big typography & images
    - White theme
    - Prismic.io as CMS
    - Emotion for styling + Emotion-Grid
    - One-page layout with sub-pages for case studies
    - Easily configurable
    - And other good stuff (SEO, Offline Support, WebApp Manifest Support)
- url: https://cara.lekoarts.de
  repo: https://github.com/LekoArts/gatsby-starter-portfolio-cara
  description: A portfolio starter for Gatsby. The target audience are designers and photographers. The playful & colorful Onepage has beautiful parallax effects (made possible by React Spring) and has a Hero, Projects, About and Contact section. The styling is defined by TailwindCSS which enables easy edits and a consistent look. General settings and colors can be changed in a config & theme file.
  tags:
    - Portfolio
    - Onepage
    - Styling:CSS-in-JS
    - Styling:Tailwind
    - PWA
    - Linting
  features:
    - React Spring
    - TailwindCSS & Styled Components
    - Uses tailwind.macro (Babel macro) for easy TailwindCSS styling
    - Playful & Colorful One-Page website with Parallax effect
    - Easily configurable
    - And other good stuff (SEO, Responsive images, Offline Support, WebApp Manifest Support)
- url: https://emilia.lekoarts.de
  repo: https://github.com/LekoArts/gatsby-starter-portfolio-emilia
  description: A portfolio starter for Gatsby. The target audience are designers and photographers. The dark themed website shows your work with large images in a grid-layout (powered by CSS Grid). The transition effects on the header add a playful touch to the overall minimal design. The website has programmatically created pages for your projects (with automatic image import). General settings and colors can be changed in a config & theme file.
  tags:
    - Portfolio
    - PWA
    - Transitions
    - MDX
    - Styling:CSS-in-JS
    - Linting
    - Testing
  features:
    - Focus on big images (with gatsby-image)
    - Dark Theme with HeroPatterns Header
    - CSS Grid and styled-components
    - Page transitions
    - Cypress for End-to-End testing
    - react-spring animations
    - One-Page layout with sub-pages for projects
    - Create your projects in MDX (automatic import of images)
    - And other good stuff (SEO, Offline Support, WebApp Manifest Support)
- url: https://emma.lekoarts.de
  repo: https://github.com/LekoArts/gatsby-starter-portfolio-emma
  description: A portfolio starter for Gatsby. The target audience are designers and photographers. The light themed website shows your work with large images in a full-width grid-layout. Choose color overlays for card items and your projects. The website has three pages (Index, About, Contact) and programmatically created pages for your projects. General settings and colors can be changed in a config & theme file.
  tags:
    - Portfolio
    - MDX
    - Transitions
    - Styling:CSS-in-JS
    - PWA
    - Linting
    - Testing
  features:
    - Full-width photo grid-layout (with gatsby-image)
    - Minimalistic light theme with large images
    - Create your projects in MDX
    - Styling with styled-components
    - react-spring animations
    - Easily configurable
    - And other good stuff (SEO, Offline Support, WebApp Manifest Support)
- url: https://gatsby-starter-procyon.netlify.com/
  repo: https://github.com/danielmahon/gatsby-starter-procyon
  description: n/a
  tags:
    - PWA
    - CMS:Headless
    - CMS:Other
    - Styling:Material
    - Netlify
  features:
    - Gatsby + ReactJS (server side rendering)
    - GraphCMS Headless CMS
    - DraftJS (in-place) Medium-like Editing
    - Apollo GraphQL (client-side)
    - Local caching between builds
    - Material-UI (layout, typography, components, etc)
    - Styled-Components™-like API via Material-UI
    - Netlify Deployment Friendly
    - Netlify Identity Authentication (enables editing)
    - Automatic versioning, deployment and CHANGELOG
    - Automatic rebuilds with GraphCMS and Netlify web hooks
    - PWA (Progressive Web App)
    - Google Fonts
- url: http://gatsby-starter-product-guy.surge.sh/
  repo: https://github.com/amandeepmittal/gatsby-starter-product-guy
  description: n/a
  tags:
    - Portfolio
  features:
    - Single Page
    - A portfolio Developers and Product launchers alike
    - Using Typography.js easy to switch fonts
    - All your Project/Portfolio Data in Markdown, server by GraphQL
    - Responsive Design, optimized for Mobile devices
- url: https://caki0915.github.io/gatsby-starter-redux/
  repo: https://github.com/caki0915/gatsby-starter-redux
  description: n/a
  tags:
    - Styling:CSS-in-JS
    - Redux
  features:
    - Redux and Redux-devtools.
    - Emotion with a basic theme and SSR
    - Typography.js
    - Eslint rules based on Prettier and Airbnb
- url: http://gatsby-stellar.surge.sh/
  repo: https://github.com/codebushi/gatsby-starter-stellar
  description: Single page starter based on the Stellar site template
  tags:
    - HTML5UP
    - Styling:SCSS
  features:
    - Designed by HTML5 UP
    - Scroll friendly, responsive site. Can be used as a single or multi-page site.
    - Sticky Navigation when scrolling.
    - Scroll spy and smooth scrolling to different sections of the page.
    - Styling with SCSS
- url: http://gatsby-strata.surge.sh/
  repo: https://github.com/codebushi/gatsby-starter-strata
  description: Single page starter based on the Strata site template
  tags:
    - Portfolio
    - HTML5UP
    - Styling:SCSS
  features:
    - Designed by HTML5 UP
    - Super Simple, single page portfolio site
    - Lightbox style React photo gallery
    - Fully Responsive
    - Styling with SCSS
- url: https://gatsby-starter-strict.netlify.com/
  repo: https://github.com/kripod/gatsby-starter-strict
  description: n/a
  tags:
    - Linting
  features:
    - A set of strict linting rules (based on the Airbnb JavaScript Style Guide)
    - lint script
    - Encourage automatic code formatting
    - format script
    - Prefer using Yarn for package management
    - Use EditorConfig to maintain consistent coding styles between different editors and IDEs
    - Integration with Visual Studio Code
    - Pre-configured auto-formatting on file save
    - Based on gatsby-starter-default
- url: https://gatsby-tachyons.netlify.com/
  repo: https://github.com/pixelsign/gatsby-starter-tachyons
  description: no description yet
  tags:
    - Styling:Other
  features:
    - Based on gatsby-starter-default
    - Using Tachyons for CSS.
- url: https://quizzical-mcclintock-0226ac.netlify.com/
  repo: https://github.com/taylorbryant/gatsby-starter-tailwind
  description: A Gatsby v2 starter styled using Tailwind, a utility-first CSS framework. Uses Purgecss to remove unused CSS.
  tags:
    - Styling:Tailwind
  features:
    - Based on gatsby-starter-default
    - Tailwind CSS Framework
    - Removes unused CSS with Purgecss
    - Includes responsive navigation and form examples
- url: http://portfolio-v3.surge.sh/
  repo: https://github.com/amandeepmittal/gatsby-portfolio-v3
  description: n/a
  tags:
    - Portfolio
  features:
    - Single Page, Timeline View
    - A portfolio Developers and Product launchers
    - Bring in Data, plug-n-play
    - Responsive Design, optimized for Mobile devices
    - Seo Friendly
    - Uses Flexbox
- url: https://gatsby-starter-typescript-plus.netlify.com/
  repo: https://github.com/resir014/gatsby-starter-typescript-plus
  description: This is a starter kit for Gatsby.js websites written in TypeScript. It includes the bare essentials for you to get started (styling, Markdown parsing, minimal toolset).
  tags:
    - Styling:CSS-in-JS
    - Language:TypeScript
    - Markdown
  features:
    - TypeScript
    - TSLint (with custom TSLint rules)
    - Markdown rendering with Remark
    - Basic component structure
    - Styling with emotion
- url: https://haysclark.github.io/gatsby-starter-typescript/
  repo: https://github.com/haysclark/gatsby-starter-typescript
  description: n/a
  tags:
    - Language:TypeScript
  features:
    - TypeScript
- url: https://fabien0102-gatsby-starter.netlify.com/
  repo: https://github.com/fabien0102/gatsby-starter
  description: n/a
  tags:
    - Language:TypeScript
    - Styling:Other
    - Testing
  features:
    - Semantic-ui for styling
    - TypeScript
    - Offline support
    - Web App Manifest
    - Jest/Enzyme testing
    - Storybook
    - Markdown linting
- url: https://gatsby-starter-wordpress.netlify.com/
  repo: https://github.com/GatsbyCentral/gatsby-starter-wordpress
  description: Gatsby starter using WordPress as the content source.
  tags:
    - Styling:CSS-in-JS
    - CMS:Wordpress
  features:
    - All the features from gatsby-advanced-starter, plus
    - Leverages the WordPress plugin for Gatsby for data
    - Configured to work with WordPress Advanced Custom Fields
    - Auto generated Navigation for your Wordpress Pages
    - Minimal UI and Styling — made to customize.
    - Styled Components
- url: https://www.concisejavascript.org/
  repo: https://github.com/rwieruch/open-crowd-fund
  description: n/a
  tags:
    - Stripe
    - Firebase
  features:
    - Open source crowdfunding for your own ideas
    - Alternative for Kickstarter, GoFundMe, etc.
    - Secured Credit Card payments with Stripe
    - Storing of funding information in Firebase
- url: https://www.verious.io/
  repo: https://github.com/cpinnix/verious-boilerplate
  description: n/a
  tags:
    - Styling:Other
  features:
    - Components only. Bring your own data, plugins, etc.
    - Bootstrap inspired grid system with Container, Row, Column components.
    - Simple Navigation and Dropdown components.
    - Baseline grid built in with modular scale across viewports.
    - Abstract measurements utilize REM for spacing.
    - One font to rule them all, Helvetica.
- url: https://gatsby-starter-blog-grommet.netlify.com/
  repo: https://github.com/Ganevru/gatsby-starter-blog-grommet
  description: GatsbyJS v2 starter for creating a blog. Based on Grommet v2 UI.
  tags:
    - Blog
    - Markdown
    - Styling:Grommet
    - Language:TypeScript
    - Linting
    - Redux
  features:
    - Grommet v2 UI
    - Easily configurable - see site-config.js in the root
    - Switch between grommet themes
    - Change between light and dark themes (with Redux)
    - Blog posts previews in card style
    - Responsive Design, optimized for Mobile devices
    - styled-components
    - TypeScript and ESLint (typescript-eslint)
    - lint-staged and husky - for linting before commit
- url: https://happy-pare-dff451.netlify.com/
  repo: https://github.com/fhavrlent/gatsby-contentful-typescript-starter
  description: Contentful and TypeScript starter based on default starter.
  tags:
    - CMS:Contentful
    - CMS:Headless
    - Language:TypeScript
    - Styling:CSS-in-JS
  features:
    - Based on default starter
    - TypeScript
    - CSS in JS (Emotion)
    - CMS:Contentful
- url: https://xylo-gatsby-bulma-starter.netlify.com/
  repo: https://github.com/xydac/xylo-gatsby-bulma-starter
  description: Gatsby v2 Starter with Bulma based on default starter.
  tags:
    - Styling:SCSS
    - Styling:Bulma
  features:
    - Based on default starter
    - Bulma Css
    - Sass based Styling
- url: https://maxpou.github.io/gatsby-starter-morning-dew/
  repo: https://github.com/maxpou/gatsby-starter-morning-dew
  description: Gatsby v2 blog starter
  tags:
    - Blog
    - Markdown
    - PWA
    - Disqus
    - SEO
    - Styling:CSS-in-JS
  features:
    - Blog post listing with previews (image + summary) for each blog post
    - Fully configurable
    - Multilang support (blog post only)
    - Syntax highlighting
    - css-in-js (with styled-components)
    - Fully Responsive
    - Tags
    - Google Analytics
    - Disqus comments support
    - Offline support
    - Web App Manifest
    - ESLint
    - Prettier
    - Travis CI
- url: https://gatsby-starter-blog-jumpalottahigh.netlify.com/
  repo: https://github.com/jumpalottahigh/gatsby-starter-blog-jumpalottahigh
  description: Gatsby v2 blog starter with SEO, search, filter, reading progress, mobile menu fab
  tags:
    - Blog
    - Markdown
  features:
    - Blog post listing with previews (image + summary) for each blog post
    - Google structured data
    - Mobile-friendly menu toggled with a floating action button (FAB)
    - Article read progress
    - User feedback component
- url: https://i18n.smakosh.com/
  repo: https://github.com/smakosh/gatsby-starter-i18n
  description: Gatsby v2 Starter with i18n using react-intl and more cool features.
  tags:
    - Styling:CSS-in-JS
    - i18n
  features:
    - Based on default starter
    - i18n with rtl text
    - Stateless components using Recompose
    - Font changes depending on the chosen language
    - SEO (meta tags, openGraph, structured data, twitter and more...)
- url: https://gatsby-starter-mate.netlify.com
  repo: https://github.com/EmaSuriano/gatsby-starter-mate
  description: A portfolio starter for Gatsby integrated with Contentful CMS.
  tags:
    - Styling:CSS-in-JS
    - CMS:Contentful
    - CMS:Headless
    - Portfolio
  features:
    - Gatsby v2
    - Rebass (Styled-components system)
    - React Reveal
    - Dynamic content from Contentful
    - Offline support
    - PWA ready
    - SEO
    - Responsive design
    - Icons from font-awesome
    - Netlify Deployment Friendly
    - Medium integration
    - Social sharing (Twitter, Facebook, Google, LinkedIn)
- url: https://gatsby-starter-typescript-sass.netlify.com
  repo: https://github.com/tdharmon/gatsby-starter-typescript-sass
  description: A basic starter with TypeScript and Sass built in
  tags:
    - Language:TypeScript
    - Styling:SCSS
    - Linting
  features:
    - TypeScript and Sass support
    - TS linter with basic react rules
- url: https://gatsby-simple-contentful-starter.netlify.com/
  repo: https://github.com/cwlsn/gatsby-simple-contentful-starter
  description: A simple starter to display Contentful data in Gatsby, ready to deploy on Netlify. Comes with a detailed article detailing the process.
  tags:
    - CMS:Contentful
    - CMS:Headless
    - Markdown
    - Styling:CSS-in-JS
  features:
    - Gatsby v2
    - Query Contentful data via Gatsby's GraphQL
    - Styled-Components for CSS-in-JS
    - Simple format, easy to create your own site quickly
    - React Helmet for Header Modification
    - Remark for loading Markdown into React
- url: https://gatsby-blog-cosmicjs.netlify.com/
  repo: https://github.com/cosmicjs/gatsby-blog-cosmicjs
  description: Blog that utilizes the power of the Cosmic JS headless CMS for easy content management
  tags:
    - CMS:Cosmic JS
    - CMS:Headless
    - Blog
  features:
    - Uses the Cosmic JS Gatsby source plugin
- url: https://cosmicjs-gatsby-starter.netlify.com/
  repo: https://github.com/cosmicjs/gatsby-starter
  description: Simple Gatsby starter connected to the Cosmic JS headless CMS for easy content management
  tags:
    - CMS:Cosmic JS
    - CMS:Headless
  features:
    - Uses the Cosmic JS Gatsby source plugin
- url: https://www.gatsby-typescript-template.com/
  repo: https://github.com/ikeryo1182/gatsby-typescript-template
  description: This is a standard starter with TypeScript, TSLint, Prettier, Lint-Staged(Husky) and Sass
  tags:
    - Language:TypeScript
    - Linting
    - Styling:SCSS
  features:
    - Category and Tag for post
    - Type Safe by TypeScript
    - Format Safe by TSLint and Prettier with Lint-Staged(Husky)
- url: https://zandersparrow.github.io/gatsby-simple-redux/
  repo: https://github.com/zandersparrow/gatsby-simple-redux
  description: The default starter plus redux
  tags:
    - Redux
  features:
    - Minimal starter based on the official default
    - Includes redux and a simple counter example
- url: https://gatsby-casper.netlify.com/
  repo: https://github.com/scttcper/gatsby-casper
  description: This is a starter blog that looks like the Ghost.io default theme, casper.
  tags:
    - Blog
    - Language:TypeScript
    - Styling:CSS-in-JS
  features:
    - Emotion CSS-in-JS
    - TypeScript
    - Author and tag pages
    - RSS
- url: https://gatsby-universal.netlify.com
  repo: https://github.com/fabe/gatsby-universal
  description: An opinionated Gatsby v2 starter for state-of-the-art marketing sites
  tags:
    - Transitions
    - PWA
    - Styling:CSS-in-JS
    - Linting
    - Markdown
    - SEO
  features:
    - Page Transitions
    - IntersectionObserver, component-based
    - React Context for global UI state
    - styled-components v4
    - Generated media queries for easy use
    - Optimized with Google Lighthouse (100/100)
    - Offline support
    - Manifest support
    - Sitemap support
    - All favicons generated
    - SEO (with Schema JSONLD) & Social Tags
    - Prettier
    - ESLint
- url: https://prismic.lekoarts.de/
  repo: https://github.com/LekoArts/gatsby-starter-prismic
  description: A typography-heavy & light-themed Gatsby Starter which uses the Headless CMS Prismic.
  tags:
    - CMS:Prismic
    - CMS:Headless
    - Styling:CSS-in-JS
    - Linting
    - Blog
    - PWA
    - Testing
  features:
    - Prismic as Headless CMS
    - Uses multiple features of Prismic - Slices, Labels, Relationship fields, Custom Types
    - Emotion for Styling
    - Cypress for End-to-End testing
    - Prism.js highlighting
    - Responsive images with gatsby-image
    - Extensive SEO
    - ESLint & Prettier
- url: https://gatsby-starter-v2-casper.netlify.com/
  repo: https://github.com/GatsbyCentral/gatsby-v2-starter-casper
  description: A blog starter based on the Casper (v1.4) theme.
  tags:
    - Blog
    - PWA
  features:
    - Page pagination
    - CSS
    - Tags
    - Google Analytics
    - Offline support
    - Web App Manifest
    - SEO
- url: https://lumen-v2.netlify.com/
  repo: https://github.com/GatsbyCentral/gatsby-v2-starter-lumen
  description: A Gatsby v2 fork of the lumen starter.
  tags:
    - Blog
    - RSS
    - Disqus
  features:
    - Lost Grid.
    - Beautiful typography inspired by matejlatin/Gutenberg.
    - Mobile-First approach in development.
    - Stylesheet built using Sass and BEM-Style naming.
    - Syntax highlighting in code blocks.
    - Sidebar menu built using a configuration block.
    - Archive organized by tags and categories.
    - Automatic RSS generation.
    - Automatic Sitemap generation.
    - Offline support.
    - Google Analytics support.
    - Disqus Comments support.
- url: https://gatsby-starter-firebase.netlify.com/
  repo: https://github.com/muhajirdev/gatsby-starter-firebase
  description: A Gatsby + Firebase Starter. With Authentication
  tags:
    - Firebase
    - Client-side App
  features:
    - Eslint Airbnb without semicolon and without .jsx extension
    - Firebase
    - Web App Manifest
- url: http://gatsby-lightbox.416serg.me
  repo: https://github.com/416serg/gatsby-starter-lightbox
  description: Showcasing a custom lightbox implementation using `gatsby-image`
  tags:
    - Portfolio
    - SEO
    - Styling:CSS-in-JS
  features:
    - Features a custom, accessible lightbox with gatsby-image
    - Styled with styled-components using CSS Grid
    - React Helmet for SEO
- url: https://stoic-swirles-4bd808.netlify.com/
  repo: https://github.com/crstnio/gatsby-starter-antd
  description: Gatsby's default starter configured for use with the Antd component library, modular imports and less.
  tags:
    - Styling:Ant Design
    - Styling:Other
  features:
    - Fork of Gatsby's default starter
    - React Helmet, Manifest and offline support retained
    - Antd component library pre-installed
    - Uses gatsby-plugin-antd for modular imports
    - Customize the theme of Antd with `modifyVars`
- url: http://jackbravo.github.io/gatsby-starter-i18n-blog/
  repo: https://github.com/jackbravo/gatsby-starter-i18n-blog
  description: Same as official gatsby-starter-blog but with i18n support
  tags:
    - i18n
    - Blog
  features:
    - Translates site name and bio using .md files
    - No extra libraries needed
- url: https://calpa.me/
  repo: https://github.com/calpa/gatsby-starter-calpa-blog
  description: Blog Template X Contentful, Twitter and Facebook style
  tags:
    - Blog
    - Styling:SCSS
  features:
    - GatsbyJS v2, faster than faster
    - Not just Contentful content source, you can use any database
    - Custom style
    - Google Analytics
    - Gitalk
    - sitemap
    - React FontAwesome
    - SEO
    - Offline support
    - Web App Manifest
    - Styled using SCSS
    - Page pagination
    - Netlify optimization
- url: https://gatsby-starter-typescript-power-blog.majidhajian.com/
  repo: https://github.com/mhadaily/gatsby-starter-typescript-power-blog
  description: Minimal Personal Blog with Gatsby and TypeScript
  tags:
    - PWA
    - Blog
    - Language:TypeScript
    - Markdown
  features:
    - Mobile-First approach in development
    - TSLint & Prettier
    - Offline support
    - Category and Tag for post
    - Type Safe by TypeScript
    - Format Safe by TSLint, StyleLint and Prettier with Lint-Staged(Husky)
    - Blog page
    - Syntax highlighting in code blocks
    - Pagination Ready
    - Ready to deploy to GitHub Pages
    - Automatic RSS generation
    - Automatic Sitemap generation
- url: https://gatsby-starter-kentico-cloud.netlify.com/
  repo: https://github.com/Kentico/gatsby-starter-kentico-cloud
  description: Gatsby starter site with Kentico Cloud
  tags:
    - CMS:Headless
  features:
    - Gatsby v2 support
    - Content item <-> content type relationships
    - Language variants relationships
    - Linked items elements relationships
    - Content items in Rich text elements relationships
    - Reverse link relationships
- url: https://gatsby-starter-storybook.netlify.com/
  repo: https://github.com/markoradak/gatsby-starter-storybook
  description: Gatsby starter site with Storybook
  tags:
    - Storybook
    - Styling:CSS-in-JS
    - Linting
  features:
    - Gatsby v2 support
    - Storybook v4 support
    - Styled Components v4 support
    - Styled Reset, ESLint, Netlify Conf
- url: https://jamstack-hackathon-starter.netlify.com/
  repo: https://github.com/sw-yx/jamstack-hackathon-starter
  description: A JAMstack app with authenticated routes, static marketing pages, etc. with Gatsby, Netlify Identity, and Netlify Functions
  tags:
    - Netlify
    - Client-side App
  features:
    - Netlify Identity
    - Netlify Functions
    - Static Marketing pages and Dynamic Client-side Authenticated App pages
- url: https://collective.github.io/gatsby-starter-plone/
  repo: https://github.com/collective/gatsby-starter-plone
  description: A Gatsby starter template to build static sites using Plone as the content source
  tags:
    - CMS:Other
    - CMS:Headless
    - SEO
    - PWA
  features:
    - Creates 1-1 copy of source Plone site
    - Auto generated navigation and breadcrumbs
    - Progressive Web App features
    - Optimized for performance
    - Minimal UI and Styling
- url: https://gatsby-tutorial-starter.netlify.com/
  repo: https://github.com/justinformentin/gatsby-v2-tutorial-starter
  description: Simple, modern desgined blog with post lists, tags, and easily customizable code.
  tags:
    - Blog
    - Linting
    - PWA
    - SEO
    - Styling:CSS-in-JS
    - Markdown
  features:
    - Blog post listing with image, summary, date, and tags.
    - Post Tags
    - Post List Filtering
    - Typography.js
    - Emotion styling
    - Syntax Highlighting in Code Blocks
    - Gatsby Image
    - Fully Responsive
    - Offline Support
    - Web App Manifest
    - SEO
    - PWA
    - Sitemap generation
    - Schema.org JSON-LD
    - CircleCI Integration
    - Codeclimate Integration
    - Google Analytics
    - Twitter and OpenGraph Tags
    - ESLint
    - Prettier Code Styling
- url: https://avivero.github.io/gatsby-redux-starter/
  repo: https://github.com/AVivero/gatsby-redux-starter
  description: Gatsby starter site with Redux, Sass, Bootstrap, Css Modules and Material Icons
  tags:
    - Redux
    - Styling:SCSS
    - Styling:Bootstrap
    - Styling:Material
    - Linting
  features:
    - Gatsby v2 support
    - Redux support
    - Sass support
    - Bootstrap v4 support
    - Css Modules support
    - ESLint, Prettier
- url: https://gatsby-typescript-boilerplate.netlify.com/
  repo: https://github.com/leachjustin18/gatsby-typescript-boilerplate
  description: Opinionated Gatsby v2 starter with TypeScript.
  tags:
    - Language:TypeScript
    - PWA
    - Styling:SCSS
    - Styling:PostCSS
  features:
    - TSLint with airbnb & prettier configurations
    - Prettier
    - Stylelint
    - Offline support
    - Type Safe by TypeScript
    - Format on commit with Lint-Staged(Husky)
    - Favicon generation
    - Sitemap generation
    - Autoprefixer with browser list
    - CSS nano
    - CSS MQ Packer
    - Lazy load image(s) with plugin sharp
    - Gatsby Image
    - Netlify optimizations
- url: https://danshai.github.io/gatsbyv2-scientific-blog-machine-learning/
  repo: https://github.com/DanShai/gatsbyv2-scientific-blog-machine-learning
  description: Machine learning ready and scientific blog starter
  tags:
    - Blog
    - Linting
  features:
    - Write easly your scientific blog with katex and publish your research
    - Machine learning ready with tensorflowjs
    - Manipulate csv data
    - draw with graph mermaid
    - display charts with chartjs
- url: https://gatsby-tailwind-styled-components.netlify.com/
  repo: https://github.com/muhajirdev/gatsby-tailwind-styled-components-starter
  description: A Gatsby Starter with Tailwind CSS + Styled Components
  tags:
    - Styling:Tailwind
  features:
    - Eslint Airbnb without semicolon and without .jsx extension
    - Offline support
    - Web App Manifest
- url: https://gatsby-starter-mobx.netlify.com
  repo: https://github.com/borekb/gatsby-starter-mobx
  description: MobX + TypeScript + TSLint + Prettier
  tags:
    - Language:TypeScript
    - Linting
    - Testing
  features:
    - Gatsby v2 + TypeScript
    - MobX with decorators
    - Two examples from @mweststrate's Egghead course
    - .editorconfig & Prettier
    - TSLint
    - Jest
- url: https://tender-raman-99e09b.netlify.com/
  repo: https://github.com/amandeepmittal/gatsby-bulma-quickstart
  description: A Bulma CSS + GatsbyJS Starter Kit
  tags:
    - Styling:Bulma
    - Styling:SCSS
  features:
    - Uses Bulma CSS
    - Sass based Styling
    - Responsive Design
    - Google Analytics Integration
    - Uses Gatsby v2
    - SEO
- url: https://gatsby-starter-notes.netlify.com/
  repo: https://github.com/patricoferris/gatsby-starter-notes
  description: Gatsby starter for creating notes organised by subject and topic
  tags:
    - Markdown
    - Pagination
  features:
    - Create by topic per subject notes that are organised using pagination
    - Support for code syntax highlighting
    - Support for mathematical expressions
    - Support for images
- url: https://gatsby-starter-ttag.netlify.com/
  repo: https://github.com/ttag-org/gatsby-starter-ttag
  description: Gatsby starter with the minimum required to demonstrate using ttag for precompiled internationalization of strings.
  tags:
    - i18n
  features:
    - Support for precompiled string internationalization using ttag and it's babel plugin
- url: https://gatsby-starter-typescript.netlify.com/
  repo: https://github.com/goblindegook/gatsby-starter-typescript
  description: Gatsby starter using TypeScript.
  tags:
    - Markdown
    - Pagination
    - Language:TypeScript
    - PWA
    - Linting
  features:
    - Markdown and MDX
    - Local search powered by Lunr
    - Syntax highlighting
    - Images
    - Styling with Emotion
    - Testing with Jest and react-testing-library
- url: https://gatsby-netlify-cms-example.netlify.com/
  repo: https://github.com/robertcoopercode/gatsby-netlify-cms
  description: Gatsby starter using Netlify CMS
  tags:
    - CMS:Netlify
    - Styling:SCSS
  features:
    - Example of a website for a local developer meetup group
    - NetlifyCMS used for easy data entry
    - Mobile-friendly design
    - Styling done with Sass
    - Gatsby version 2
- url: https://gatsby-typescript-starter-blog.netlify.com/
  repo: https://github.com/frnki/gatsby-typescript-starter-blog
  description: A starter blog for TypeScript-based Gatsby projects with minimal settings.
  tags:
    - Language:TypeScript
    - Blog
  features:
    - Typescrip & TSLint
    - No Styling (No Typography.js)
    - Minimal settings based on official starter blog
- url: https://gatsby-serif.netlify.com/
  repo: https://github.com/jugglerx/gatsby-serif-theme
  description: Multi page/content-type starter using Markdown and SCSS. Serif is a beautiful small business theme for Gatsby. The theme is fully responsive, blazing fast and artfully illustrated.
  tags:
    - Styling:SCSS
    - Markdown
    - Linting
  features:
    - Multiple "content types" for `services`, `team` and `testimonials` using Markdown as the source
    - Graphql query in `gatsby-node.js` using aliases that creates pages and templates by content type based on the folder `src/pages/services`, `src/pages/team`
    - SCSS
    - Responsive design
    - Bootstrap 4 grid and media queries only
    - Responsive menu
    - Royalty free illustrations included
    - SEO titles & meta using `gatsby-plugin-react-helmet`
    - Eslint & Prettier
- url: https://awesome-gatsby-starter.netlify.com/
  repo: https://github.com/South-Paw/awesome-gatsby-starter
  description: Starter with a preconfigured MDX, Storybook and ESLint environment for component first development of your next Gatsby site.
  tags:
    - MDX
    - Markdown
    - Storybook
    - Styling:CSS-in-JS
    - Linting
  features:
    - Gatsby MDX for JSX in Markdown loading, parsing, and rendering of pages
    - Storybook for isolated component development
    - styled-components for CSS-in-JS
    - ESLint with Airbnb's config
    - Prettier integrated into ESLint
    - A few example components and pages with stories and simple site structure
- url: https://santosfrancisco.github.io/gatsby-starter-cv/
  repo: https://github.com/santosfrancisco/gatsby-starter-cv
  description: A simple starter to get up and developing your digital curriculum with GatsbyJS'
  tags:
    - Styling:CSS-in-JS
    - PWA
    - Onepage
  features:
    - Gatsby v2
    - Based on default starter
    - Google Analytics
    - Web App Manifest
    - SEO
    - Styling with styled-components
    - Responsive Design, optimized for Mobile devices
- url: https://vigilant-leakey-a4f8cd.netlify.com/
  repo: https://github.com/BoyWithSilverWings/gatsby-blog-starter
  description: Minimal Blog Starter Template with Styled Components.
  tags:
    - Markdown
    - Styling:CSS-in-JS
    - Blog
  features:
    - Markdown loading, parsing, and rendering of pages
    - Minimal UI for blog
    - Styled-components for CSS-in-JS
    - Prettier added as pre-commit hook
    - Google Analytics
    - Image Optimisation
    - Code Styling and Formatting in markdown
    - Responsive Design
- url: https://inspiring-me-lwz7512.netlify.com/
  repo: https://github.com/lwz7512/gatsby-netlify-identity-starter
  description: Gatsby Netlify Identity Starter with NIW auth support, and content gating, as well as responsive layout.
  tags:
    - Netlify
    - Pagination
  features:
    - Mobile Screen support
    - Privacy control for post content view & profile page
    - User authentication by Netlify Identity Widget/Service
    - Pagination for posts
    - Navigation menu with active status
- url: https://gatsby-starter-event-calendar.netlify.com/
  repo: https://github.com/EmaSuriano/gatsby-starter-event-calendar
  description: Gatsby Starter to display information about events from Google Spreadsheets with Calendars
  tags:
    - Linting
    - Styling:Grommet
    - PWA
    - SEO
    - Google Sheets
  features:
    - Grommet
    - Theming
    - Google Spreadsheet integration
    - PWA
    - A11y
    - SEO
    - Netlify Deployment Friendly
    - ESLint with Airbnb's config
    - Prettier integrated into ESLint
- url: https://gatsby-starter-tech-blog.netlify.com/
  repo: https://github.com/email2vimalraj/gatsby-starter-tech-blog
  description: A simple tech blog starter kit for gatsbyjs
  tags:
    - Blog
    - Portfolio
  features:
    - Markdown based blog
    - Filter blog posts by Tags
    - Easy customization
    - Using styled components
    - Minimal styles
    - Best scoring by Lighthouse
    - SEO support
    - PWA support
    - Offline support
- url: https://infallible-brown-28846b.netlify.com/
  repo: https://github.com/tylergreulich/gatsby-typescript-mdx-prismjs-starter
  description: Gatsby starter using TypeScript, MDX, Prismjs, and styled-components
  tags:
    - Language:TypeScript
    - Linting
    - Testing
    - Styling:CSS-in-JS
    - MDX
  features:
    - Gatsby v2 + TypeScript
    - Syntax highlighting with Prismjs
    - MDX
    - Jest
    - react-testing-library
    - styled-components
- url: https://hardcore-darwin-d7328f.netlify.com/
  repo: https://github.com/BoyWithSilverWings/gatsby-careers-page
  description: A Careers Page for startups using Gatsby
  tags:
    - Markdown
    - Styling:CSS-in-JS
  features:
    - Careers Listing
    - Application Format
    - Markdown for creating job description
    - styled-components
- url: https://saikrishna.me/
  repo: https://github.com/s-kris/gatsby-minimal-portfolio-blog
  description: A minimal portfolio website with blog using Gatsby. Suitable for developers.
  tags:
    - Portfolio
    - Blog
  features:
    - Portfolio Page
    - Timline (Journey) page
    - Minimal
- url: https://gatsby-starter-blog-mdx-demo.netlify.com
  repo: https://github.com/hagnerd/gatsby-starter-blog-mdx
  description: A fork of the Official Gatsby Starter Blog with support for MDX out of the box.
  tags:
    - MDX
    - Blog
  features:
    - MDX
    - Blog
    - RSS Feed
- url: https://gatsby-tailwindcss-sass-starter-demo.netlify.com/
  repo: https://github.com/durianstack/gatsby-tailwindcss-sass-starter
  description: Just another Gatsby Tailwind with SASS starter
  tags:
    - Styling:Tailwind
    - Styling:SCSS
  features:
    - Tailwind, A Utility-First CSS Framework for Rapid UI Development
    - SASS/SCSS
    - Comes with React Helmet for adding site meta tags
    - Includes plugins for offline support out of the box
    - PurgeCSS to shave off unused styles
- url: https://tyra-starter.netlify.com/
  repo: https://github.com/madelyneriksen/gatsby-starter-tyra
  description: A feminine GatsbyJS Starter Optimized for SEO
  tags:
    - SEO
    - Blog
    - Styling:Other
  features:
    - Integration with Social Media and Mailchimp.
    - Styled with Tachyons.
    - Rich structured data on blog posts for SEO.
    - Pagination and category pages.
- url: https://gatsby-starter-styled.netlify.com/
  repo: https://github.com/gregoralbrecht/gatsby-starter-styled
  description: Yet another simple starter with Styled-System, Typography.js, SEO and Google Analytics.
  tags:
    - Styling:CSS-in-JS
    - PWA
    - SEO
  features:
    - Styled-Components
    - Styled-System
    - Rebass Grid
    - Typography.js to easily set up font styles
    - Google Analytics
    - Prettier, ESLint & Stylelint
    - SEO (meta tags and schema.org via JSON-LD)
    - Offline support
    - Web App Manifest
- url: https://gatsby.ghost.org/
  repo: https://github.com/TryGhost/gatsby-starter-ghost
  description: Build lightning-fast, modern publications with Ghost and Gatbsy
  tags:
    - CMS:Headless
    - Blog
  features:
    - Ghost integration with ready to go placeholder content and webhooks support
    - Minimal responsive design
    - Pagination for posts, tags, and authors
    - SEO Friendly Meta
    - JSON-LD Schema
    - OpenGraph structured data
    - Twitter Cards meta
    - Sitemap Generation
    - XML Sitemaps
    - Progressive Web App
    - Offline Support
    - RSS Feed
    - Netlify integration ready to deploy
- url: https://traveler-blog.netlify.com/
  repo: https://github.com/QingpingMeng/gatsby-starter-traveler-blog
  description: A fork of the Official Gatsby Starter Blog to build a travler blog with images support
  tags:
    - Blog
    - PWA
    - SEO
    - Styling:Material
    - Styling:CSS-in-JS
  features:
    - Netlify integration ready to deploy
    - Material UI
    - styled-components
    - GitHub markdown css support
- url: https://create-ueno-app.netlify.com
  repo: https://github.com/ueno-llc/ueno-gatsby-starter
  description: Opinionated Gatsby starter by Ueno.
  tags:
    - Language:TypeScript
    - Styling:SCSS
    - Linting
    - Transitions
  features:
    - GraphQL hybrid
    - SEO friendly
    - GSAP ready
    - Nice Devtools
    - GsapTools
    - Ueno plugins
    - SVG to React component
    - Ueno's TSlint
    - Decorators
- url: https://gatsby-sseon-starter.netlify.com/
  repo: https://github.com/SeonHyungJo/gatsby-sseon-starter
  description: Simple starter template for Gatsby
  tags:
    - Blog
    - Disqus
    - Markdown
    - Styling:SCSS
  features:
    - SASS/SCSS
    - Comes with React Helmet for adding site meta tags
    - Add Disqus
    - Nice Pagination
- url: https://gatsby-contentstack-starter.netlify.com/
  repo: https://github.com/contentstack/gatsby-starter-contentstack
  description: A Gatsby starter powered by Headless CMS Contentstack.
  tags:
    - CMS:Headless
    - Blog
  features:
    - Includes Contentstack Delivery API for any environment
    - Dynamic content from Contentstack CMS
- url: https://gatsby-craftcms-barebones.netlify.com
  repo: https://github.com/frankievalentine/gatsby-craftcms-barebones
  description: Barebones setup for using Craft CMS and Gatsby locally.
  tags:
    - CMS:Headless
  features:
    - Full setup instructions included
    - Documented to get you set up with Craft CMS quickly
    - Code referenced in repo
- url: https://gatsby-starter-buttercms.netlify.com/
  repo: https://github.com/ButterCMS/gatsby-starter-buttercms
  description: A starter template for spinning up a Gatsby+ ButterCMS site
  tags:
    - Blog
    - SEO
    - CMS:Headless
  features:
    - Fully functioning blog
    - Navigation between posts with a previous/next post button
    - FAQ Knowledge Base
    - CMS Powered Homepage
    - Customer Case Study example marketing pages
- url: https://master.d2f5ek3dnwfe9v.amplifyapp.com/
  repo: https://github.com/dabit3/gatsby-auth-starter-aws-amplify
  description: This Gatsby starter uses AWS Amplify to implement authentication flow for signing up/signing in users as well as protected client side routing.
  tags:
    - AWS
    - Authentication
  features:
    - AWS Amplify
    - Full authentication workflow
    - Registration form
    - Signup form
    - User sign in
- url: https://gatsby-starter.mdbootstrap.com/
  repo: https://github.com/anna-morawska/gatsby-material-design-for-bootstrap
  description: A simple starter which lets you quickly start developing with Gatsby and Material Design For Bootstrap
  tags:
    - Styling:Material
  features:
    - React Bootstrap with Material Design css framework.
    - Free for personal and commercial use
    - Fully responsive
- url: https://frosty-ride-4ff3b9.netlify.com/
  repo: https://github.com/damassi/gatsby-starter-typescript-rebass-netlifycms
  description:
    A Gatsby starter built on top of MDX (React + Markdown), NetlifyCMS (with
    MDX and netlify-cms-backend-fs support -- no need to deploy), TypeScript,
    Rebass for UI, Styled Components, and Jest for testing. Very little visual
    styling has been applied so that you can bring your own :)
  tags:
    - MDX
    - CMS:Netlify
    - Language:TypeScript
    - Styling:Other
    - Styling:CSS-in-JS
    - Testing
  features:
    - MDX - Markdown + React
    - Netlify CMS (with MDX support)
    - Read and write to local file system via netlify-cms-backend-fs
    - TypeScript
    - Rebass
    - Styled Components
    - Jest
- url: https://bluepeter.github.io/gatsby-material-ui-business-starter/
  repo: https://github.com/bluepeter/gatsby-material-ui-business-starter
  description: Beautiful Gatsby Material Design Business Starter
  tags:
    - Styling:Material
  features:
    - Uses the popular, well-maintained Material UI React component library
    - Material Design theme and icons
    - Rotating home page carousel
    - Simple setup without opinionated setup
    - Fully instrumented for successful PROD deployments
    - Stylus for simple CSS
- url: https://example-company-website-gatsby-sanity-combo.netlify.com/
  repo: https://github.com/sanity-io/example-company-website-gatsby-sanity-combo
  description: This examples combines Gatsby site generation with Sanity.io content management in a neat company website.
  tags:
    - CMS:sanity.io
    - CMS:Headless
    - Blog
  features:
    - Out-of-the-box headless CMS
    - Real-time content preview in Development
    - Fast & frugal builds
    - No accidental missing fields/types
    - Full Render Control with Portable Text
    - gatsby-image support
    - Content types for company info, pages, projects, people, and blog posts
- url: https://gatsby-starter-under-construction.netlify.com/
  repo: https://github.com/robinmetral/gatsby-starter-under-construction
  description: Blazing fast "Under Construction" page with a blazing quick setup.
  tags:
    - Onepage
    - Styling:CSS-in-JS
    - SEO
    - PWA
  features:
    - Configure everything in gatsby-config.js
    - Creative CSS3 background patterns by Lea Verou
    - Built-in Google Fonts support
    - Social icons with react-social-icons
- url: https://gatsby-starter-docz.netlify.com/
  repo: https://github.com/RobinCsl/gatsby-starter-docz
  description: Simple starter where building your own documentation with Docz is possible
  tags:
    - Documentation
  features:
    - Generate nice documentation with Docz, in addition to generating your normal Gatsby site
    - Document your React components in .mdx files
- url: https://gatsby-starter-santa-fe.netlify.com/
  repo: https://github.com/osogrizz/gatsby-starter-santa-fe
  description: A place for artist or designers to display their creations
  tags:
    - Styling:CSS-in-JS
  features:
    - SEO friendly
    - Built-in Google Fonts support
    - Contact Form
    - Customizable Design Template
- url: https://gatsby-hello-friend.now.sh
  repo: https://github.com/panr/gatsby-starter-hello-friend
  description: A simple starter for Gatsby. That's it.
  tags:
    - Pagination
    - Markdown
    - Blog
    - Portfolio
    - Styling:PostCSS
  features:
    - Dark/light mode, depending on your preferences
    - Great reading experience thanks to Inter font, made by Rasmus Andersson
    - Nice code highlighting thanks to PrismJS
    - Responsive youtube/vimeo etc. videos
    - Elastic menu
    - Fully responsive site
- url: https://lgcolella.github.io/gatsby-starter-developer-blog/
  repo: https://github.com/lgcolella/gatsby-starter-developer-blog
  description: A starter to create SEO-friendly, fast, multilanguage, responsive and highly customizable technical blogs/portfolios with the most common features out of the box.
  tags:
    - Blog
    - Portfolio
    - i18n
  features:
    - Multilanguage posts
    - Pagination and image preview for posts
    - Tags
    - SEO
    - Social share buttons
    - Disqus for comments
    - Highlighting for code syntax in posts
    - Dark and light themes available
    - Various available icon sets
    - RSS Feed
    - Web app manifest
- url: https://gatsby.magicsoup.io/
  repo: https://github.com/magicsoup-io/gatsby-starter-magicsoup
  description: A production ready gatsby starter using magicsoup.io
  tags:
    - SEO
    - Markdown
    - Styling:CSS-in-JS
    - Testing
  features:
    - Optimized images with gatsby-image.
    - SEO friendly with react-helmet, gatsby-plugin-sitemap and Google Webmaster Tools!
    - Responsive UIs with magicsoup.io/stock.
    - Static content with gatsby-transform-remark or gatsby-transform-json.
    - Convert Markdown to StyledComponents!
    - Webfonts with gatsby-plugin-web-font-loader.
    - SSR ready!
    - Testing with Jest!
- url: https://foxandgeese.github.io/tiny-agency/
  repo: https://github.com/foxandgeese/tiny-agency
  description: Simple Gatsby.js starter that uses material design and that's perfect for tiny agencies.
  tags:
    - Styling:Material
  features:
    - Uses the popular, well-maintained Material UI React component library
    - Material Design theme and icons
    - Simple setup without opinionated setup
    - Fully instrumented for successful PROD deployments
- url: https://gatsby-shopify.alexander-productions.de/
  repo: https://github.com/AlexanderProd/gatsby-shopify-starter
  description: Kick off your next, ecommerce experience with this Gatsby starter. It is based on the default Gatsby starter to be easily modifiable.
  tags:
    - CMS:Headless
    - SEO
    - eCommerce
    - Styling:CSS-in-JS
  features:
    - Shopping Cart
    - Shopify Integration
    - Product Grid
    - Shopify Store Credentials included
    - Optimized images with gatsby-image.
    - SEO
- url: https://gatejs.netlify.com
  repo: https://github.com/sarasate/gate
  description: API Doc generator inspired by Stripe's API docs
  tags:
    - Documentation
    - Markdown
    - Onepage
  features:
    - API documentation from markdown sources
    - Code samples separated by language
    - Syntax highlighting
    - Everything in a single page
- url: https://hopeful-keller-943d65.netlify.com
  repo: https://github.com/iwilsonq/gatsby-starter-reasonml
  description: Gatsby starter to create static sites using type-safe ReasonML
  tags:
    - Language:Other
    - Blog
    - Styling:CSS-in-JS
  features:
    - Gatsby v2 support
    - bs-platform v4 support
    - Similar to gatsby-starter-blog
- url: https://gatsby-starter-blog-amp-to-pwa.netlify.com/
  repo: https://github.com/tomoyukikashiro/gatsby-starter-blog-amp-to-pwa
  description: Gatsby starter blog with AMP to PWA Strategy
  tags:
    - Blog
    - AMP
    - PWA
  features:
    - Similar to gatsby-starter-blog
    - Support AMP to PWA strategy
- url: https://cvluca.github.io/gatsby-starter-markdown/
  repo: https://github.com/cvluca/gatsby-starter-markdown
  description: Boilerplate for markdown-based website (Documentation, Blog, etc.)
  tags:
    - Markdown
    - Redux
    - Styling:Ant Design
  features:
    - Responsive Web Design
    - Auto generated Sidebar
    - Auto generated Anchor
- url: https://gatsby-starter-wordpress-community.netlify.com/
  repo: https://github.com/pablovila/gatsby-starter-wordpress-community
  description: Starter using gatsby-source-wordpress to display posts and pages from a WordPress site
  tags:
    - CMS:Wordpress
    - Styling:Bulma
    - Blog
    - Pagination
  features:
    - Gatsby v2 support
    - Responsive Web Design
    - WordPress support
    - Bulma and Sass Support for styling
    - Pagination logic
- url: https://gatsby-blogger.netlify.com/
  repo: https://github.com/aslammultidots/blogger
  description: A Simple, clean and modern desgined blog with firebase authentication feature and easily customizable code.
  tags:
    - Blog
    - Redux
    - Disqus
    - CMS:Contentful
    - Firebase
  features:
    - Minimal and clean white layout.
    - Dynamic content from Contentful.
    - Blog post listing with previews (image + summary) for each blog post.
    - Disqus commenting system for each blog post.
    - Search post with keyword.
    - Firebase for Authentication.
    - Protected Routes with Authorization.
    - Contact form integration.
- url: https://gatsby-starter-styled-components.netlify.com/
  repo: https://github.com/blakenoll/gatsby-starter-styled-components
  description: The Gatsby default starter modified to use styled-components
  tags:
    - Styling:CSS-in-JS
  features:
    - styled-components
    - sticky footer
- url: https://magazine-example.livingdocs.io/
  repo: https://github.com/livingdocsIO/gatsby-magazine-example
  description: This magazine-starter helps you start out with Livingdocs as a headless CMS.
  tags:
    - Blog
    - CMS:Headless
  features:
    - Minimal and clean white layout.
    - Dynamic content from Livingdocs.
    - Built-in component library.
    - Robust template and theme.
- url: https://gatsby-starter-intl.tomekskuta.pl
  repo: https://github.com/tomekskuta/gatsby-starter-intl
  description: Gatsby v2 i18n starter which makes static pages for every locale and detect your browsers lang. i18n with react-intl.
  tags:
    - i18n
    - Testing
  features:
    - static pages for every language
    - detects your browser locale
    - uses react-intl
    - based on Gatsby Default Starter
    - unit tests with Jest
- url: https://cape.netlify.com/
  repo: https://github.com/juhi-trivedi/cape
  description: A Gatsby - CMS:Contentful demo with Netlify.
  tags:
    - Blog
    - Netlify
    - CMS:Contentful
    - Styling:Bootstrap
  features:
    - Fecthing Dynamic content from Contentful.
    - Blog post listing with previews (image + summary) for each blog post.
    - Contact form integration with Netlify.
    - Grid system inspired by Bootstrap.
- url: https://gatsby-starter-infinite-scroll.baobab.fi/
  repo: https://github.com/baobabKoodaa/gatsby-starter-infinite-scroll
  description: Infinite Scroll and Pagination with 10k photos
  tags:
    - Pagination
    - Styling:CSS-in-JS
  features:
    - Infinite Scroll (default mode)
    - Pagination (fallback for users without JS)
    - Toggle between these modes in demo
    - Efficient implementation (only fetch the data that's needed, ship initial items with the page instead of fetch, etc.)
- url: https://jodie.lekoarts.de/
  repo: https://github.com/LekoArts/gatsby-starter-portfolio-jodie
  description: Image-heavy photography portfolio with colorful accents & great typography
  tags:
    - Portfolio
    - PWA
    - Transitions
    - Styling:CSS-in-JS
    - Linting
    - Testing
    - Language:TypeScript
  features:
    - Configurable with theming, CSS Grid & a yaml file for navigation
    - Create your projects by editing a yaml file and putting images into a folder
    - Shows your Instagram posts
    - TypeScript
    - Cypress for End-to-End testing
    - react-spring for animations & transitions
    - Uses styled-components + styled-system
    - SEO with Sitemap, Schema.org JSONLD, Tags
    - Responsive images with gatsby-image
- url: https://amazing-jones-e61bda.netlify.com/
  repo: https://github.com/WebCu/gatsby-material-kit-react
  description: Adaptation of Material Kit React to Gatsby
  tags:
    - Styling:Material
  features:
    - 60 Handcrafted Components
    - 4 Customized Plugins
    - 3 Example Pages
- url: https://relaxed-bhaskara-5abd0a.netlify.com/
  repo: https://github.com/LekovicMilos/gatsby-starter-portfolio
  description: Gatsby portfolio starter for creating quick portfolio
  tags:
    - Portfolio
  features:
    - Showcase of portfolio items
    - About me page
- url: https://gatsby-typescript-scss-docker-starter.netlify.com/
  repo: https://github.com/OFranke/gatsby-typescript-scss-docker
  description: Gatsby starter TypeScript, SCSS, Docker
  tags:
    - Language:TypeScript
    - Styling:SCSS
    - Linting
  features:
    - Format & Commit Safe by ESLint, StyleLint and Prettier with Lint-Staged (Husky), optimized for VS Code
    - Typings for scss files are automatically generated
    - Responsiveness from the beginning through easy breakpoint configuration
    - Enforce the DRY principle, no hardcoded and repeated `margin`, `font-size`, `color`, `box-shadow`, `border-radius` ... properties anymore
    - Docker ready - you can run gatsby dev mode on your machine environment or with docker-compose
- url: https://prismic-i18n.lekoarts.de/
  repo: https://github.com/LekoArts/gatsby-starter-prismic-i18n
  description: Based on gatsby-starter-prismic with Internationalization (i18n) support.
  tags:
    - CMS:Prismic
    - CMS:Headless
    - Styling:CSS-in-JS
    - Linting
    - Blog
    - PWA
    - Testing
    - i18n
  features:
    - Prismic as Headless CMS
    - Uses multiple features of Prismic - Slices, Labels, Relationship fields, Custom Types, Internationalization
    - Emotion for Styling
    - i18n without any third-party libaries
    - Cypress for End-to-End testing
    - Prism.js highlighting
    - Responsive images with gatsby-image
    - Extensive SEO
    - ESLint & Prettier
- url: https://gatsby-starter-landing-page.netlify.com/
  repo: https://github.com/gillkyle/gatsby-starter-landing-page
  description: Single page starter for minimal landing pages
  tags:
    - Onepage
  features:
    - Gatsby image
    - Google Analytics
    - Minimal design
- url: https://thakkaryash94.github.io/gatsby-github-personal-website/
  repo: https://github.com/thakkaryash94/gatsby-github-personal-website
  description: It is a conversion of original GitHub personal website repo which is written in ruby for JS developers. This repository gives you the code you'll need to kickstart a personal website that showcases your work as a software developer. And when you manage the code in a GitHub repository, it will automatically render a webpage with the owner's profile information, including a photo, bio, and repositories.
  tags:
    - Portfolio
    - Onepage
  features:
    - layout config either stacked or sidebar
    - theme dark/light mode
    - post support
- url: http://gatsby-starter-default-intl.netlify.com
  repo: https://github.com/wiziple/gatsby-starter-default-intl
  description: The default Gatsby starter with features of multi-language url routes and browser language detection.
  tags:
    - i18n
  features:
    - Localization (Multilanguage) provided by react-intl.
    - Support automatic redirection based on user's preferred language in browser provided by browser-lang.
    - Support multi-language url routes within a single page component. That means you don't have to create separate pages such as pages/en/index.js or pages/ko/index.js.
    - Based on gatsby-starter-default with least modification.
- url: https://gatsby-starter-julia.netlify.com/
  repo: https://github.com/niklasmtj/gatsby-starter-julia
  description: A minimal blog starter template built with Gatsby
  tags:
    - Markdown
    - Blog
  features:
    - Landingpage
    - Blogoverview
    - Markdown sourcing
    - Estimated reading time
    - Styled component with @emotion
    - Netlify deployment friendly
    - Nunito font as npm module
    - Site meta tags with React Helmet
- url: https://agalp.imedadel.me
  repo: https://github.com/ImedAdel/automatic-gatsbyjs-app-landing-page
  description: Automatically generate iOS app landing page using GatsbyJS
  tags:
    - Onepage
    - PWA
    - SEO
  features:
    - One Configuration file
    - Automatically generate a landing page for your iOS app
    - List app features
    - App Store and Play Store buttons
    - App screenshot and video preview
    - Easily add social media accounts and contact info in the footer via the site-config.js file.
    - Pick custom Font Awesome icons for the feature list via the site-config.js file.
    - Built using Prettier and Styled-Components
    - Easily integrate Google Analytics by adding your ID to site-config.js file.
- url: https://gatsby-starter-shopify-app.firebaseapp.com/install
  repo: https://github.com/gil--/gatsby-starter-shopify-app
  description: Easily create Serverless Shopify Admin Apps powered by Gatsby and Firebase Functions
  tags:
    - Shopify
    - Firebase
  features:
    - 🗄 Firebase Firestore Realtime DB
    - ⚡️ Serverless Functions API layer (Firebase Functions)
    - 💼 Admin API (Graphql) Serverless Proxy
    - 🎨 Shopify Polaris (AppProvider, etc.)
    - 💰 Application Charge Logic (30 days) with variable trial duration
    - 📡 Webhook Validation & Creation
    - 🔑 GDPR Ready (Including GDPR Webhooks)
    - 🏗 CircleCI Config for easy continuous deployments to Firebase
- url: https://gatsby-starter-paperbase.netlify.com/
  repo: https://github.com/willcode4food/gatsby-starter-paperbase
  description: A Gatsby starter that implements the Paperbase Premium Theme from MaterialUI
  tags:
    - Styling:Material
    - Styling:CSS-in-JS
  features:
    - MaterialUI Paperbase theme in Gatsby!
    - Create professional looking admin tools and dashboards
    - Responsive Design
    - MaterialUI Paper Components
    - MaterialUI Tab Components
- url: https://gatsby-starter-devto.netlify.com/
  repo: https://github.com/geocine/gatsby-starter-devto
  description: A GatsbyJS starter template that leverages the Dev.to API
  tags:
    - Blog
    - Styling:CSS-in-JS
  features:
    - Blog post listing with previews (image + summary) for each blog post
- url: https://gatsby-starter-framer-x.netlify.com/
  repo: https://github.com/simulieren/gatsby-starter-framer-x
  description: A GatsbyJS starter template that is connected to a Framer X project
  tags:
    - Language:TypeScript
  features:
    - TypeScript support
    - Easily work in GatsbyJS and Framer X at the same time
- url: https://gatsby-firebase-hosting.firebaseapp.com/
  repo: https://github.com/bijenkorf-james-wakefield/gatsby-firebase-hosting-starter
  description: A starter with configuration for Firebase Hosting and Cloud Build deployment.
  tags:
    - Firebase
    - Linting
  features:
    - Linting with ESLint
    - Jest Unit testing configuration
    - Lint-staged on precommit hook
    - Commitizen for conventional commit messages
    - Configuration for Firebase hosting
    - Configuration for Cloud Build deployment
    - Clear documentation to have your site deployed on Firebase behind SSL in no time!
- url: https://lewis-gatsby-starter-blog.firebaseapp.com
  repo: https://github.com/lewislbr/lewis-gatsby-starter-blog
  description: A simple custom Gatsby starter template to start a new blog or personal website.
  tags:
    - Blog
    - Styling:CSS-in-JS
    - Markdown
    - PWA
    - Portfolio
    - SEO
  features:
    - Blog post listing with summary preview for each blog post.
    - Automatically creates blog pages from Markdown files.
    - CSS in JS with styled-components.
    - Optimized images.
    - Offline capabilities.
    - Auto-generated sitemap and robots.txt.
- url: https://gatsby-starter-stripe.netlify.com/
  repo: https://github.com/brxck/gatsby-starter-stripe
  description: A minimal starter to create a storefront with Gatsby, Stripe, & Netlify Functions.
  tags:
    - Stripe
    - eCommerce
    - Styling:None
  features:
    - Statically generate based on Stripe inventory
    - Dynamically update with live inventory & availability data
    - Checkout powered by Stripe
    - Serverless functions interact with Stripe API
    - Shopping cart persisted in local storage
    - Responsive images with gatsby-image
- url: https://www.jannikbuschke.de/gatsby-antd-docs/
  repo: https://github.com/jannikbuschke/gatsby-antd-docs
  description: A template for documentation websites
  tags:
    - Documentation
    - Language:TypeScript
    - Styling:Ant Design
    - Markdown
    - MDX
  features:
    - Markdown
    - MDX with mdxjs
    - Syntax highlighting with prismjs
    - Anchors
    - Sidebar
    - Sitecontents
    - Landingpage
- url: https://gatsby-starter.haezl.at
  repo: https://github.com/haezl/gatsby-starter-haezl
  description: A lightweight, mobile first blog starter with infinite scroll and Material-UI design for Gatsby.
  tags:
    - Blog
    - Language:TypeScript
    - Linting
    - Styling:CSS-in-JS
    - Styling:Material
    - Markdown
    - PWA
  features:
    - Landing Page
    - Portfolio section
    - Blog post listing with a preview for each post
    - Infinite scroll instead of next and previous buttons
    - Blog posts generated from Markdown files
    - About Page
    - Responsive Design
    - PWA (Progressive Web App) support
    - MobX
    - Customizable
- url: https://gatsby-starter-fine.netlify.com/
  repo: https://github.com/toboko/gatsby-starter-fine
  description: A mutli-response and light, mobile first blog starter with columns layout and Seo optimization.
  tags:
    - Blog
    - Markdown
    - Portfolio
    - SEO
  features:
    - Blog
    - Portfolio section
    - Customizable
    - Markdown
    - Optimized images
    - Sitemap Page
    - Seo Ready
- url: https://ugglr.github.io/gatsby-clean-portfolio/
  repo: https://github.com/ugglr/gatsby-clean-portfolio
  description: A clean themed Software Engineer Portfolio site, showcasing soft skills on the front page, features project card showcases, about page. Responsive through react-bootstrap components together with custom CSS style sheets. SEO configured, just need to add google analytics tracking code.
  tags:
    - Portfolio
    - SEO
    - Styling:Bootstrap
  features:
    - Resume
    - CV
    - google analytics
    - easy favicon swap
    - Gatsby SEO plugin
    - Clean layout
    - White theme
    - grid using react-bootstrap
    - bootstrap4 classes available
    - font-awesome Library for icons
    - Portfolio site for developers
    - custom project cards
    - easily extendable to include blog page
    - Responsive design
- url: https://gatsby-documentation-starter.netlify.com/
  repo: https://github.com/whoisryosuke/gatsby-documentation-starter
  description: Automatically generate docs for React components using MDX, react-docgen, and GatsbyJS
  tags:
    - Documentation
    - MDX
    - SEO
  features:
    - Parses all React components (functional, stateful, even stateless!) for JS Docblocks and Prop Types.
    - MDX - Write your docs in Markdown and include React components using JSX!
    - Lightweight (only what you need)
    - Modular (easily fits in any React project!)
    - Props table component
    - Customizable sidebar navigation
    - Includes SEO plugins Google Analytics, Offline, Manifest, Helmet.
- url: http://gatsby-absurd.surge.sh/
  repo: https://github.com/ajayns/gatsby-absurd
  description: A Gatsby starter using illustrations from https://absurd.design/
  tags:
    - Onepage
    - Styling:CSS-in-JS
  features:
    - Uses surreal illustrations from absurd.design.
    - Landing page structure split into sections
    - Basic UX/UX elements ready. navbar, smooth scrolling, faqs, theming
    - Convenient image handling and data separation
- url: https://gatsby-starter-quiz.netlify.com/
  repo: https://github.com/raphadeluca/gatsby-starter-quiz
  description: Create rich quizzes with Gatsby & Mdx. No need of database or headless CMS. Manage your data directly in your Mdx file's frontmatter and write your content in the body. Customize your HTML tags, use react components from a library or write your owns. Navigation will be automatically created between each question.
  tags:
    - MDX
  features:
    - Data quiz in the frontmatter
    - Rich customizable content with MDX
    - Green / Red alert footer on user's answer
    - Navigation generated based on the index of each question
- url: https://gatsby-starter-accessibility.netlify.com/
  repo: https://github.com/benjamingrobertson/gatsby-starter-accessibility
  description: The default Gatsby starter with powerful accessibility tools built-in.
  tags:
    - Storybook
    - Linting
  features:
    - 🔍 eslint-plugin-jsx-a11y for catching accessibility issues while authoring code
    - ✅ lint:staged for adding a pre-commit hook to catch accessibility linting errors
    - 📣 react-axe for console reporting of accessibility errors in the DOM during development
    - 📖 storybook setup for accessibility reporting on individual components
- url: https://gatsby-theme-ggt-material-ui-blog.netlify.com/
  repo: https://github.com/greatgatsbyjsthemes/gatsby-starter-ggt-material-ui-blog
  description: Starter material-ui blog utilizing a Gatsby theme!
  tags:
    - Blog
    - MDX
  features:
    - Uses MDX with Gatsby theme for quick and easy set up
    - Material-ui design with optional config passed into the theme options
    - Gradient background with sitemap, rss feed, and offline capabilities
- url: https://gatsby-starter-blog-typescript.netlify.com/
  repo: https://github.com/gperl27/Gatsby-Starter-Blog-Typescript
  description: Gatsby starter blog with TypeScript
  tags:
    - Blog
    - Language:TypeScript
    - Styling:CSS-in-JS
  features:
    - Includes all features that come with Gatsby's official starter blog
    - TypeScript for type-safety out of the box
    - Styled components in favor of inline styles
    - Transition Link for nice page transitions
    - Type definitions from GraphQL schema (with code generation)
    - Type definitions from grapql schema (with code generation)
- url: https://gatsby-starter-sass.netlify.com/
  repo: https://github.com/colbyfayock/gatsby-starter-sass
  description: A Gatsby starter with Sass and no assumptions!
  tags:
    - Styling:SCSS
  features:
    - Sass stylesheets to manage your CSS (SCSS flavored)
    - Simple, minimal base setup to get started
    - No baked in configurations or assumptions
- url: https://billyjacoby.github.io/gatsby-react-bootstrap-starter/
  repo: https://github.com/billyjacoby/gatsby-react-bootstrap-starter
  description: GatsbyJS starter with react-bootstrap and react-icons
  tags:
    - Styling:Bootstrap
    - Styling:SCSS
  features:
    - SASS stylesheets to make styling components easy
    - Sample navbar that sticks to the top of the page on scroll
    - Includes react-icons to make adding icons to your app super simple
- url: https://gatsbystartermdb.netlify.com
  repo: https://github.com/jjcav84/mdbreact-gatsby-starter
  description: GatsbyJS starter built with MDBootstrap React free version
  tags:
    - Styling:Bootstrap
  features:
    - Material Design, Bootstrap, and React
    - Contact form and Google Map components
    - Animation
    - documentation and component library can be found at mdboostrap's website
- url: https://gatsby-starter-primer.netlify.com/
  repo: https://github.com/thomaswangio/gatsby-starter-primer
  description: A Gatsby starter featuring GitHub Primer Design System and React components
  tags:
    - Styling:Other
    - Styling:CSS-in-JS
    - SEO
    - Landing Page
  features:
    - Primer React Components
    - Styled Components
    - Gatsby Image
    - Better SEO component with appropriate OG image and appropriate fallback meta tags
- url: https://pranshuchittora.github.io/gatsby-material-boilerplate
  repo: https://github.com/pranshuchittora/gatsby-material-boilerplate
  description: A simple starter to get up and developing quickly with Gatsby in material design
  tags:
    - Styling:Material
  features:
    - Material design
    - Sass/SCSS
    - Tags
    - Categories
    - Google Analytics
    - Offline support
    - Web App Manifest
    - SEO
- url: https://anubhavsrivastava.github.io/gatsby-starter-hyperspace
  repo: https://github.com/anubhavsrivastava/gatsby-starter-hyperspace
  description: Single page starter based on the Hyperspace site template, with landing, custom and Elements(Component) page
  tags:
    - HTML5UP
    - Styling:SCSS
    - Onepage
    - Landing Page
  features:
    - Designed by HTML5 UP
    - Simple one page site that’s perfect for personal portfolios
    - Fully Responsive
    - Styling with SCSS
    - Offline support
    - Web App Manifest
- url: https://anubhavsrivastava.github.io/gatsby-starter-identity
  repo: https://github.com/anubhavsrivastava/gatsby-starter-identity
  description: Single page starter based on the Identity site template by HTML5 up, suitable for one page portfolio.
  tags:
    - HTML5UP
    - Styling:SCSS
    - Onepage
    - Landing Page
    - PWA
  features:
    - Designed by HTML5 UP
    - Simple one page personal portfolio
    - Fully Responsive
    - Styling with SCSS
    - Offline support
    - Web App Manifest
- url: https://hopeful-ptolemy-cd840b.netlify.com/
  repo: https://github.com/tonydiaz/gatsby-landing-page-starter
  description: A simple landing page starter for idea validation using material-ui. Includes email signup form and pricing section.
  tags:
    - Styling:Material
    - Landing Page
  features:
    - SEO
    - Mailchimp integration
    - Material-UI compoentns
    - Responsive
    - Pricing section
    - Benefits section
    - Email signup form
    - Easily configurable
    - Includes standard gatsby starter features
- url: https://anubhavsrivastava.github.io/gatsby-starter-aerial
  repo: https://github.com/anubhavsrivastava/gatsby-starter-aerial
  description: Single page starter based on the Aerial site template by HTML5 up, suitable for one page personal page.
  tags:
    - HTML5UP
    - Styling:SCSS
    - Onepage
    - Landing Page
    - PWA
  features:
    - Designed by HTML5 UP
    - Simple one page personal portfolio
    - Fully Responsive
    - Styling with SCSS
    - Offline support
    - Web App Manifest
- url: https://anubhavsrivastava.github.io/gatsby-starter-eventually
  repo: https://github.com/anubhavsrivastava/gatsby-starter-eventually
  description: Single page starter based on the Eventually site template by HTML5 up, suitable for upcoming product page.
  tags:
    - HTML5UP
    - Styling:SCSS
    - Landing Page
    - PWA
  features:
    - Designed by HTML5 UP
    - Fully Responsive
    - Styling with SCSS
    - Offline support
    - Web App Manifest
- url: https://jovial-jones-806326.netlify.com/
  repo: https://github.com/GabeAtWork/gatsby-elm-starter
  description: An Elm-in-Gatsby integration, based on gatsby-plugin-elm
  tags:
    - Language:Other
  features:
    - Elm language integration
- url: https://anubhavsrivastava.github.io/gatsby-starter-readonly
  repo: https://github.com/anubhavsrivastava/gatsby-starter-readonly
  description: Single page starter based on the ReadOnly site template by HTML5 up, with landing and Elements(Component) page
  tags:
    - HTML5UP
    - Onepage
    - Styling:SCSS
    - Landing Page
    - PWA
  features:
    - Designed by HTML5 UP
    - Fully Responsive
    - Styling with SCSS
    - Offline support
    - Web App Manifest
- url: https://anubhavsrivastava.github.io/gatsby-starter-prologue
  repo: https://github.com/anubhavsrivastava/gatsby-starter-prologue
  description: Single page starter based on the Prologue site template by HTML5 up, for portfolio pages
  tags:
    - HTML5UP
    - Onepage
    - Styling:SCSS
    - Portfolio
    - PWA
  features:
    - Designed by HTML5 UP
    - Fully Responsive
    - Styling with SCSS
    - Offline support
    - Web App Manifest
- url: https://gatsby-london.netlify.com
  repo: https://github.com/ImedAdel/gatsby-london
  description: A custom, image-centric theme for Gatsby.
  tags:
    - Portfolio
    - Blog
    - Styling:PostCSS
  features:
    - Post thumbnails in the homepage
    - Built with PostCSS
    - Made for image-centeric portfolios
    - Based on London for Ghost
- url: https://anubhavsrivastava.github.io/gatsby-starter-overflow
  repo: https://github.com/anubhavsrivastava/gatsby-starter-overflow
  description: Single page starter based on the Overflow site template by HTML5 up, with landing and Elements(Component) page
  tags:
    - HTML5UP
    - Onepage
    - Styling:SCSS
    - Portfolio
    - PWA
  features:
    - Designed by HTML5 UP
    - Fully Responsive
    - Image Gallery
    - Styling with SCSS
    - Offline support
    - Web App Manifest
- url: https://cosmicjs.com/apps/gatsby-agency-portfolio/demo
  repo: https://github.com/cosmicjs/gatsby-agency-portfolio
  description: Static Webpage for displaying your agencies skills and past work.  Implements 4 sections for displaying information about your company, A home page, information about services, projects, and the people in your organization.
  tags:
    - Blog
    - Portfolio
    - CMS:Cosmic JS
  features:
    - Landing Page
    - Home
    - Services
    - Projects
    - People
- url: https://cosmicjs.com/apps/gatsby-localization-app-starter/demo
  repo: https://github.com/cosmicjs/gatsby-localization-app-starter
  description: A localized Gatsby starter application powered by Cosmic JS.
  tags:
    - CMS:Cosmic JS
    - i18n
  features:
    - Gatsby localization starter app
- url: https://cosmicjs.com/apps/gatsby-docs/demo
  repo: https://github.com/cosmicjs/gatsby-docs-app
  description: Be able to view and create documentation using Gatsby and Cosmic JS. Leveraging the speed and high powered APIs of the Gatsby framework and the simplicity and scalability of Cosmic JS.
  tags:
    - CMS:Cosmic JS
    - Documentation
  features:
    - manage docs in static web file format for zippy delivery
- url: https://cosmicjs.com/apps/gatsby-ecommerce-website/demo
  repo: https://github.com/a9kitkumar/Gatsby-Ecommerce
  description: A localized Gatsby starter application powered by Cosmic JS.
  tags:
    - CMS:Cosmic JS
    - eCommerce
  features:
    - Stores products, orders using Cosmic JS as a database and a server
- url: https://harshil1712.github.io/gatsby-starter-googlesheets/
  repo: https://github.com/harshil1712/gatsby-starter-googlesheets
  description: A starter using Google Sheets as data source
  tags:
    - Google Sheets
    - SEO
    - Blog
  features:
    - Uses Google Sheets for data
    - Easily configurable
- url: https://the-plain-gatsby.netlify.com/
  repo: https://github.com/wangonya/the-plain-gatsby
  description: A simple minimalist starter for your personal blog.
  tags:
    - Blog
    - Markdown
  features:
    - Minimalist design
    - Next and previous blog post navigation
    - About page
    - Markdown support
- url: https://gatsby-starter-blockstack.openintents.org
  repo: https://github.com/friedger/gatsby-starter-blockstack
  description: A starter using Blockstack on client side
  tags:
    - Authentication
  features:
    - Uses Blockstack
    - Client side app
- url: https://anubhavsrivastava.github.io/gatsby-starter-multiverse
  repo: https://github.com/anubhavsrivastava/gatsby-starter-multiverse
  description: Single page starter based on the Multiverse site template by HTML5 up, with landing and Elements(Component) page
  tags:
    - HTML5UP
    - Onepage
    - Styling:SCSS
    - Portfolio
    - PWA
  features:
    - Designed by HTML5 UP
    - Fully Responsive
    - Image Gallery
    - Styling with SCSS
    - Offline support
    - Web App Manifest
- url: https://anubhavsrivastava.github.io/gatsby-starter-highlights
  repo: https://github.com/anubhavsrivastava/gatsby-starter-highlights
  description: Single page starter based on the Highlights site template by HTML5 up, with landing and Elements(Component) page
  tags:
    - HTML5UP
    - Onepage
    - Styling:SCSS
    - Portfolio
    - PWA
  features:
    - Designed by HTML5 UP
    - Fully Responsive
    - Image Gallery
    - Styling with SCSS
    - Offline support
    - Web App Manifest
- url: https://gatsby-starter-material-business-markdown.netlify.com/
  repo: https://github.com/ANOUN/gatsby-starter-material-business-markdown
  description: A clean, modern starter for businesses using Material Design Components
  tags:
    - Blog
    - Markdown
    - PWA
    - Styling:Material
    - Styling:SCSS
  features:
    - Minimal, Modern Business Website Design
    - Material Design Components
    - MDC React Components
    - MDC Theming
    - Blog
    - Home Page
    - Contact Page
    - Contact Form
    - About Page
    - Mobile-First approach in development
    - Fully Responsive
    - Markdown
    - PWA
- url: https://gatsby-starter-default-typescript.netlify.com/
  repo: https://github.com/andykenward/gatsby-starter-default-typescript
  description: Starter Default TypeScript
  tags:
    - Language:TypeScript
  features:
    - TypeScript
    - Typing generation for GraphQL using GraphQL Code Generator
    - Comes with React Helmet for adding site meta tags
    - Based on Gatsby Starter Default
- url: http://gatsbyhoney.davshoward.com/
  repo: https://github.com/davshoward/gatsby-starter-honey
  description: A delicious baseline for Gatsby (v2).
  tags:
    - Styling:PostCSS
    - SEO
  features:
    - Gatsby v2
    - SEO (including robots.txt, sitemap generation, automated yet customisable metadata, and social sharing data)
    - Google Analytics
    - PostCSS support
    - Developer enviornment variables
    - Accessibility support
    - Based on Gatsby Starter Default
- url: https://material-ui-starter.netlify.com/
  repo: https://github.com/dominicabela/gatsby-starter-material-ui
  description: This starter includes Material UI boilerplate and configuration files along with the standard Gatsby configuration files. It provides a starting point for developing Gatsby apps with the Material UI framework.
  tags:
    - SEO
    - Styling:Material
  features:
    - Material UI Framework
    - Roboto Typeface (self hosted)
    - SEO
    - Offline Support
    - Based on Gatsby Default Starter
- url: https://developer-diary.netlify.com/
  repo: https://github.com/willjw3/gatsby-starter-developer-diary
  description: A blog template created with web developers in mind. Totally usable right out of the box, but minimalist enough to be easily modifiable.
  tags:
    - Blog
    - Markdown
    - Pagination
    - SEO
  features:
    - Ready to go - Blog author name, author image, etc,... can be easily added using a config file
    - Blog posts created as markdown files
    - Gatsby v.2
    - Mobile responsive
    - Pagination
    - Category and tag pages
    - Social media sharing icons in each post
    - Icons from React Icons (Font Awesome, Devicons, etc,...)
    - Beautiful tech-topic tags to attach to your web-development-related blog posts
    - Developer-relevant social media icon links, including GitHub, Stack Overflow, and freeCodeCamp
- url: https://anubhavsrivastava.github.io/gatsby-starter-paradigmshift
  repo: https://github.com/anubhavsrivastava/gatsby-starter-paradigmshift
  description: Single page starter based on the Paradigm Shift site template by HTML5 up, with landing and Elements(Component) page
  tags:
    - HTML5UP
    - Onepage
    - Styling:SCSS
    - Portfolio
    - PWA
  features:
    - Designed by HTML5 UP
    - Fully Responsive
    - Image Gallery
    - Styling with SCSS
    - Offline support
    - Web App Manifest
- url: https://dazzling-heyrovsky-62d4f9.netlify.com/
  repo: https://github.com/s-kris/gatsby-starter-medium
  description: A GatsbyJS starter blog as close as possible to medium.
  tags:
    - Markdown
    - Styling:CSS-in-JS
  features:
    - Careers Listing
    - Mobile Responsive
- url: https://gatsby-personal-starter-blog.netlify.com
  repo: https://github.com/thomaswangio/gatsby-personal-starter-blog
  description: Gatsby starter for personal blogs! Blog configured to run at /blog and with Netlify CMS and gatsby-remark-vscode.
  tags:
    - Blog
    - Markdown
    - Styling:CSS-in-JS
    - CMS:Netlify
  features:
    - Netlify CMS
    - VSCode syntax highlighting
    - Styled Components
- url: https://anubhavsrivastava.github.io/gatsby-starter-phantom
  repo: https://github.com/anubhavsrivastava/gatsby-starter-phantom
  description: Single page starter based on the Phantom site template by HTML5 up, with landing, generic and Elements(Component) page
  tags:
    - HTML5UP
    - Onepage
    - Styling:SCSS
    - PWA
  features:
    - Designed by HTML5 UP
    - Fully Responsive
    - Styling with SCSS
    - Offline support
    - Web App Manifest
- url: https://gatsby-starter-internationalized.ack.ee/
  repo: https://github.com/AckeeCZ/gatsby-starter-internationalized
  description: A simple starter for fully internationalized websites, including route internationalization.
  tags:
    - i18n
  features:
    - internationalized page content - via react-intl
    - internationalized routes - via language configuration
    - lightweight - includes only internationalization code
    - LocalizedLink - built-in link component handling route generation
    - LanguageSwitcher - built-in language switcher component
- url: https://gatsby-starter-bee.netlify.com/
  repo: https://github.com/JaeYeopHan/gatsby-starter-bee
  description: A simple starter for blog with fresh UI.
  tags:
    - Blog
    - Netlify
    - Disqus
    - SEO
  features:
    - Code highlight with Fira Code font
    - Emoji (emojione)
    - Social share feature (Twitter, Facebook)
    - Comment feature (disqus, utterances)
    - Sponsor service (Buy-me-a-coffee)
    - CLI Tool
- url: https://learn.hasura.io/graphql/react/introduction
  repo: https://github.com/hasura/gatsby-gitbook-starter
  description: A starter to generate docs/tutorial websites based on GitBook theme.
  tags:
    - Documentation
    - MDX
    - Markdown
    - SEO
  features:
    - Write in Markdown / MDX and generate responsive documentation/tutorial web apps
    - Fully Configurable
    - Syntax highlighting with Prismjs
    - Code diffing with +/-
    - Google Analytics Integration
    - SEO Tags with MDX frontmatter
    - Edit on GitHub button
    - Fully Customisable with rich embeds using React in MDX.
- url: https://gatsby-starter-blog-with-lunr.netlify.com/
  repo: https://github.com/lukewhitehouse/gatsby-starter-blog-with-lunr
  description: Building upon Gatsby's blog starter with a Lunr.js powered Site Search.
  tags:
    - Blog
    - Search
  features:
    - Same as the official starter blog
    - Integration with Lunr.js
- url: https://oneshopper.netlify.com
  repo: https://github.com/rohitguptab/OneShopper
  description: This Starter is created for Ecommerce site with Gatsby + Contentful and snipcart
  tags:
    - eCommerce
    - CMS:Contentful
    - Blog
    - SEO
    - Disqus
  features:
    - Blog post listing with previews for each blog post.
    - Store page listing all the Products and includes features like Rating, Price, Checkout, More then one Product images with tabbing.
    - Contact form with Email notification.
    - Index pages design with Latest Post, Latest Blog, Deal of week and Banner.
- url: https://anubhavsrivastava.github.io/gatsby-starter-spectral
  repo: https://github.com/anubhavsrivastava/gatsby-starter-spectral
  description: Single page starter based on the Spectral site template by HTML5 up, with landing, Generic and Elements(Component) page
  tags:
    - HTML5UP
    - Onepage
    - Styling:SCSS
    - Portfolio
    - PWA
  features:
    - Designed by HTML5 UP
    - Fully Responsive
    - Styling with SCSS
    - Offline support
    - Web App Manifest
- url: https://anubhavsrivastava.github.io/gatsby-starter-directive
  repo: https://github.com/anubhavsrivastava/gatsby-starter-directive
  description: Single page starter based on the Directive site template by HTML5 up, with landing and Elements(Component) page
  tags:
    - HTML5UP
    - Onepage
    - Styling:SCSS
    - Portfolio
    - PWA
  features:
    - Designed by HTML5 UP
    - Fully Responsive
    - Styling with SCSS
    - Offline support
    - Web App Manifest
- url: https://histaff.io/
  repo: https://github.com/histaff/website-static
  description: It's a beautiful starter static website which useful plugins based on Gatsby
  tags:
    - Styling:SCSS
    - Landing Page
    - Onepage
  features:
    - Fully Responsive
    - Styling with SCSS
    - Very similar to gatsby-starter-netlify-cms, slightly more configurable (eg set site-title in gatsby-config) with Bootstrap/Bootswatch instead of bulma
    - LocalizedLink - built-in link component handling route generation
- url: https://gatsby-kea-starter.netlify.com/
  repo: https://github.com/benjamin-glitsos/gatsby-kea-starter
  description: Gatsby starter with redux and sagas made simpler by the Kea library
  tags:
    - Redux
  features:
    - The Kea library makes redux and sagas extremely simple and concise
- url: https://anubhavsrivastava.github.io/gatsby-starter-solidstate
  repo: https://github.com/anubhavsrivastava/gatsby-starter-solidstate
  description: Single page starter based on the Solid State site template by HTML5 up, with landing, Generic and Elements(Component) page
  tags:
    - HTML5UP
    - Onepage
    - Styling:SCSS
    - Portfolio
    - PWA
  features:
    - Designed by HTML5 UP
    - Fully Responsive
    - Styling with SCSS
    - Offline support
    - Web App Manifest
- url: https://yellowcake.netlify.com/
  repo: https://github.com/thriveweb/yellowcake
  description: A starter project for creating lightning-fast websites with Gatsby v2 and Netlify-CMS v2 + Uploadcare intergration.
  tags:
    - CMS:Netlify
    - Netlify
    - Blog
    - SEO
  features:
    - Uploadcare
    - Netlify Form
    - Category list (with navigation)
    - Featured post
    - Next and prev post
    - SEO component
- url: https://anubhavsrivastava.github.io/gatsby-starter-fractal
  repo: https://github.com/anubhavsrivastava/gatsby-starter-fractal
  description: Single page starter based on the Fractal site template by HTML5 up, with landing and Elements(Component) page
  tags:
    - HTML5UP
    - Onepage
    - Styling:SCSS
    - Portfolio
    - PWA
  features:
    - Designed by HTML5 UP
    - Fully Responsive
    - Styling with SCSS
    - Offline support
    - Web App Manifest
- url: https://minimal-gatsby-ts-starter.netlify.com/
  repo: https://github.com/TheoBr/minimal-gatsby-typescript-starter
  description: Minimal TypeScript Starter
  tags:
    - Language:TypeScript
  features:
    - TypeScript
    - ESLint + optional rule enforcement with Husky
    - Prettier
    - Netlify ready
    - Minimal
- url: https://gatsby-typescript-starter-default.netlify.com/
  repo: https://github.com/RobertoMSousa/gatsby-typescript-starter-default
  description: Simple gatsby starter using typescript and eslint instead of outdated tslint.
  tags:
    - Language:TypeScript
    - SEO
    - Linting
  features:
    - Comes with React Helmet for adding site meta tags
    - Includes plugins for offline support out of the box
    - TypeScript
    - Prettier & eslint to format & check the code
- url: https://gatsby-starter-carraway.netlify.com/
  repo: https://github.com/endymion1818/gatsby-starter-carraway
  description: a Gatsby starter theme with Accessibility features, TypeScript, Jest, some basic UI elements, and a CircleCI pipeline
  tags:
    - Language:TypeScript
    - Pagination
    - Search
    - Testing
  features:
    - Paginated post archive
    - Site search with Lunr.js
    - Categories and category archive pages
    - Minimal CSS defaults using styled-components, including system font stack
    - Some fundamental Accessibility features including tabbable navigation & "Skip to content" link
    - UI elements including multi-column layout using CSS Grid (with float fallback), header component with logo, basic navigation & search and a footer with 3-column layout, logo and 2 menu areas
    - TypeScript & Testing including some sensible TypeScript defaults, tests with @testing-library/react, pre-commit and pre-push hooks. Set up includes enums for repeating values such as font & background colours
    - Setup for a CircleCI pipeline so you can run the above tests in branches before merging to master
    - Markdown posts _and_ pages (pages don't appear in the post archive)
- url: https://www.quietboy.net
  repo: https://github.com/zhouyuexie/gatsby-starter-quiet
  description: Gatsby out of the box blog, use TypeScript and highly customized style.
  tags:
    - Language:TypeScript
    - Styling:SCSS
    - SEO
    - Linting
    - RSS
    - Pagination
    - PWA
  features:
    - TypeScript
    - TsLint & Prettier
    - Tag list
    - Custom page layout
    - Switch the dark mode according to the system theme
    - Scss
    - Pagination
- url: https://compassionate-morse-5204bf.netlify.com/
  repo: https://github.com/deamme/gatsby-starter-prismic-resume
  description: Gatsby Resume/CV page with Prismic integration
  tags:
    - CMS:Prismic
    - CMS:Headless
    - Styling:CSS-in-JS
    - Onepage
    - Linting
  features:
    - One-page resume/CV
    - Prismic as Headless CMS
    - Emotion for styling
    - Uses multiple features of Prismic - Slices, Labels, Custom Types
    - ESLint & Prettier
- url: https://anubhavsrivastava.github.io/gatsby-starter-resume
  repo: https://github.com/anubhavsrivastava/gatsby-starter-resume
  description: Single page starter based on the Resume site template by startbootstrap for resume/portfolio page
  tags:
    - Onepage
    - Styling:SCSS
    - PWA
  features:
    - Designed by startbootstrap
    - Fully Responsive
    - Styling with SCSS
    - Offline support
    - Web App Manifest
- url: https://gatsby-starter-typescript-jest.netlify.com/
  repo: https://github.com/denningk/gatsby-starter-typescript-jest
  description: Barebones Gatsby starter with TypeScript, Jest, GitLab-CI, and other useful configurations
  tags:
    - Language:TypeScript
    - Testing
    - AWS
    - Linting
    - SEO
  features:
    - All components from default Gatsby starter converted to TypeScript
    - Jest testing configured for TypeScript with ts-jest
    - Detailed guide on how to deploy using AWS S3 buckets included in README
    - .gitlab-ci.yml file with blanks that can be customized for any Gatsby project
    - Configurations for EditorConfig, Prettier, and ESLint (for TypeScript)
- url: https://gatsby-starter-apollo.smakosh.com/app/
  repo: https://github.com/smakosh/gatsby-apollo-starter
  description: Gatsby Apollo starter - with client side routing
  tags:
    - Client-side App
    - SEO
    - Styling:CSS-in-JS
  features:
    - Apollo provider & Client side routing
    - Eslint/Prettier configured
    - Easy to customize
    - Nice project structure
    - Flex Grid components easy to customize
- url: https://portfolio.smakosh.com/
  repo: https://github.com/smakosh/gatsby-portfolio-dev
  description: A portfolio for developers
  tags:
    - Portfolio
    - SEO
    - Netlify
    - Onepage
    - Styling:CSS-in-JS
  features:
    - Eslint/Prettier configured
    - Scores 100% on a11y / Performance / PWA / SEO
    - PWA (desktop & mobile)
    - Easy to customize
    - Nice project structure
    - Amazing illustrations by Undraw.co
    - Tablet & mobile friendly
    - Continuous deployment with Netlify
    - A contact form protected by Google Recaptcha
    - Can be deployed with one click
    - Functional components with Recompose React Hooks! ready to migrate to React hooks!
    - Fetches your Github pinned projects with most stars (You could customize this if you wish)
- url: https://github.com/smakosh/gatsby-airtable-starter
  repo: https://github.com/smakosh/gatsby-airtable-starter
  description: Gatsby Airtable starter
  tags:
    - SEO
    - Netlify
    - Client-side App
    - Styling:CSS-in-JS
  features:
    - Static content fetched from Airtable
    - Dynamic content with CRUD operations with Airtable REST API
    - Well structured files/folders
    - Custom React Hooks
    - Custom Helpers instead of using third party libraries
    - Dynamic & Static containers
    - Global state management ready with useReducer & useContext
    - Dummy auth but ready to add real requests
- url: https://github.com/smakosh/gatsby-app-starter-rest-api
  repo: https://github.com/smakosh/gatsby-app-starter-rest-api
  description: Gatsby REST API starter
  tags:
    - Authentication
    - Client-side App
    - Styling:CSS-in-JS
  features:
    - Dynamic content with CRUD operations with a REST API
    - Well structured files/folders
    - Custom React Hooks
    - Auth with a JWT approach
    - Custom Helpers instead of using third party libraries
    - Dynamic containers
    - Global state management ready with useReducer & useContext
- url: https://gatsbyjs-starter-tailwindplay.appseed.us/
  repo: https://github.com/app-generator/gatsbyjs-starter-tailwindplay
  description: A Gatsby v2 starter styled using Tailwind, a utility-first CSS framework. Uses Purgecss to remove unused CSS.
  tags:
    - Styling:Tailwind
  features:
    - Based on gatsby-starter-tailwind
    - Tailwind CSS Framework
    - Removes unused CSS with Purgecss
- url: https://act-labs.github.io/
  repo: https://github.com/act-labs/gatsby-starter-act-blog
  description: Gatsby starter for blog/documentation using MDX, Ant Design, gatsby-plugin-combine.
  tags:
    - Blog
    - Documentation
    - Styling:Ant Design
    - Markdown
    - MDX
    - SEO
  features:
    - Posts and snippets;
    - SEO component;
    - Ant Design UI components;
    - Markdown and MDX for pages;
    - A customized webpack and babel configuration, for complex profecianal web apps with node.js, Jest tests, etc;
    - Progressively build more and more complex pages using gatsby-plugin-combine.
- url: https://gatsby-ghub.netlify.com/resume-book/
  repo: https://github.com/dwyfrequency/gatsby-ghub
  description: A resume builder app with authenticated routes, static marketing pages, and dynamic resume creation
  tags:
    - Authentication
    - Netlify
    - Client-side App
  features:
    - Netlify Identity
    - Static Marketing pages and Dynamic Client-side Authenticated App pages
    - SEO component
    - Apollo GraphQL (client-side)
- url: https://lewis-gatsby-starter-i18n.firebaseapp.com
  repo: https://github.com/lewislbr/lewis-gatsby-starter-i18n
  description: A simple custom Gatsby starter template to start a new multilanguage website.
  tags:
    - i18n
    - Styling:CSS-in-JS
    - PWA
    - Portfolio
    - SEO
  features:
    - Automatically detects user browser language.
    - CSS in JS with styled-components.
    - Optimized images.
    - Offline capabilities.
    - Auto-generated sitemap and robots.txt.
    - Google Analytics
- url: https://gatsby-snipcart-starter.netlify.com/
  repo: https://github.com/issydennis/gatsby-snipcart
  description: A simple e-commerce shop built using Gatsby and Snipcart.
  tags:
    - eCommerce
    - Styling:CSS-in-JS
    - Markdown
  features:
    - Minimal design to allow for simple customisation.
    - Snipcart integration provides an easy-to-use shopping cart and checkout.
    - Individual product pages with custom fields.
    - Products defined using markdown.
    - Styled components.
    - Gatsby image for optimised product images.
- url: https://anubhavsrivastava.github.io/gatsby-starter-stylish
  repo: https://github.com/anubhavsrivastava/gatsby-starter-stylish
  description: Single page starter based on the Stylish Portfolio site template by startbootstrap for portfolio page
  tags:
    - Onepage
    - Portfolio
    - Styling:SCSS
    - PWA
  features:
    - Designed by startbootstrap
    - Fully Responsive
    - Styling with SCSS
    - Offline support
    - Web App Manifest
- url: https://lewis-gatsby-starter-basic.firebaseapp.com
  repo: https://github.com/lewislbr/lewis-gatsby-starter-basic
  description: A simple custom basic Gatsby starter template to start a new website.
  tags:
    - Styling:CSS-in-JS
    - PWA
    - SEO
  features:
    - Bare-bones starter.
    - CSS in JS with styled-components.
    - Optimized images.
    - Offline capabilities.
    - Auto-generated sitemap and robots.txt.
- url: https://gatsby-starter-typescript-graphql.netlify.com
  repo: https://github.com/spawnia/gatsby-starter-typescript-graphql
  description: A Gatsby starter with typesafe GraphQL using TypeScript
  tags:
    - Language:TypeScript
    - Linting
    - Portfolio
    - Styling:CSS-in-JS
  features:
    - Type safety with TypeScript
    - Typesafe GraphQL with graphql-code-generator
    - ESLint with TypeScript support
    - Styling with styled-components
- url: https://gatsby-tailwind-serif.netlify.com/
  repo: https://github.com/windedge/gatsby-tailwind-serif
  description: A Gatsby theme based on gatsby-serif-theme, rewrite with Tailwind CSS.
  tags:
    - Styling:Tailwind
    - Markdown
  features:
    - Based on gatsby-serif-theme
    - Tailwind CSS Framework
    - Removes unused CSS with Purgecss
    - Responsive design
    - Suitable for small business website
- url: https://mystifying-mclean-5c7fce.netlify.com
  repo: https://github.com/renvrant/gatsby-mdx-netlify-cms-starter
  description: An extension of the default starter with Netlify CMS and MDX support.
  tags:
    - MDX
    - Markdown
    - Netlify
    - CMS:Netlify
    - Styling:None
  features:
    - MDX and Netlify CMS support
    - Use React components in Netlify CMS Editor and other markdown files
    - Allow editors to choose a page template
    - Replace HTML tags with React components upon rendering Markdown, enabling design systems
    - Hide pages from being editable by the CMS
    - Minimal and extensible
- url: https://gatsby-airtable-advanced-starter.marcomelilli.com
  repo: https://github.com/marcomelilli/gatsby-airtable-advanced-starter
  description: A Gatsby Starter Blog using Airtable as backend
  tags:
    - Airtable
    - Blog
    - Styling:None
  features:
    - Dynamic content from Airtable
    - Does not contain any UI frameworks
    - Tags
    - Categories
    - Authors
    - Disqus
    - Offline support
    - Web App Manifest
    - SEO
<<<<<<< HEAD
- url: https://contentful-starter.netlify.com/
  repo: https://github.com/mohanmonu777/gatsby_contentful_starter
  description: An Awesome Starter Kit to help you get going with Contentful and Gatsby
  tags:
    - Blog
    - CMS:Contentful
    - CMS:Headless
  features:
    - Bare-bones starter.
    - Dynamic content from Contentful CMS
    - Ready made Components
    - Responsive Design
    - Includes Contentful Delivery API for production build
=======
- url: https://gatsby-simple-blog.thundermiracle.com
  repo: https://github.com/thundermiracle/gatsby-simple-blog
  description: A gatsby-starter-blog with overreacted looking and tags, breadcrumbs, disqus, i18n, eslint supported
  tags:
    - i18n
    - Blog
    - Netlify
    - Linting
    - Disqus
    - Testing
  features:
    - Easily Configurable
    - Tags
    - Breadcrumbs
    - Tags
    - Disqus
    - i18n
    - ESLint
    - Jest
>>>>>>> 8edc9351
<|MERGE_RESOLUTION|>--- conflicted
+++ resolved
@@ -3311,7 +3311,6 @@
     - Offline support
     - Web App Manifest
     - SEO
-<<<<<<< HEAD
 - url: https://contentful-starter.netlify.com/
   repo: https://github.com/mohanmonu777/gatsby_contentful_starter
   description: An Awesome Starter Kit to help you get going with Contentful and Gatsby
@@ -3325,24 +3324,16 @@
     - Ready made Components
     - Responsive Design
     - Includes Contentful Delivery API for production build
-=======
-- url: https://gatsby-simple-blog.thundermiracle.com
-  repo: https://github.com/thundermiracle/gatsby-simple-blog
-  description: A gatsby-starter-blog with overreacted looking and tags, breadcrumbs, disqus, i18n, eslint supported
-  tags:
-    - i18n
-    - Blog
-    - Netlify
-    - Linting
-    - Disqus
-    - Testing
-  features:
-    - Easily Configurable
-    - Tags
-    - Breadcrumbs
-    - Tags
-    - Disqus
-    - i18n
-    - ESLint
-    - Jest
->>>>>>> 8edc9351
+- url: https://contentful-starter.netlify.com/
+  repo: https://github.com/mohanmonu777/gatsby_contentful_starter
+  description: An Awesome Starter Kit to help you get going with Contentful and Gatsby
+  tags:
+    - Blog
+    - CMS:Contentful
+    - CMS:Headless
+  features:
+    - Bare-bones starter.
+    - Dynamic content from Contentful CMS
+    - Ready made Components
+    - Responsive Design
+    - Includes Contentful Delivery API for production build