--- conflicted
+++ resolved
@@ -2194,7 +2194,6 @@
     - 📡 Webhook Validation & Creation
     - 🔑 GDPR Ready (Including GDPR Webhooks)
     - 🏗 CircleCI Config for easy continuous deployments to Firebase
-<<<<<<< HEAD
 - url: https://gatsby-starter-paperbase.netlify.com/
   repo: https://github.com/willcode4food/gatsby-starter-paperbase
   description: A Gatsby starter that implements the Paperbase Premium Theme from MaterialUI
@@ -2207,7 +2206,6 @@
     - Responsive Design
     - MaterialUI Paper Components
     - MaterialUI Tab Components
-=======
 - url: https://gatsby-starter-devto.netlify.com/
   repo: https://github.com/geocine/gatsby-starter-devto
   description: A GatsbyJS starter template that leverages the Dev.to API
@@ -2216,5 +2214,4 @@
     - Blog
     - Styling:CSS-in-JS
   features:
-    - Blog post listing with previews (image + summary) for each blog post
->>>>>>> e80c7bed
+    - Blog post listing with previews (image + summary) for each blog post