--- conflicted
+++ resolved
@@ -6301,7 +6301,6 @@
     - Sitemap Generation
     - XML Sitemaps
     - Progressive Web Ap
-<<<<<<< HEAD
 - url: https://gatsby-starter-banshorian.netlify.app
   repo: https://github.com/webmaeistro/gatsby-starter-banshorian
   description: Starter for the gatsby-theme-banshorian. A creative cool-looking personal or work projects showcase / portfolio / CV. Based on byfolio.
@@ -6319,8 +6318,6 @@
     - Developer Friendly
     - Isomorphic Skills Tiles
     - Transitions Between Pages and Menu
-=======
->>>>>>> cef1428b
 - url: https://a2zarslaan.github.io/gatsby-starter-sasslan/
   repo: https://github.com/a2zarslaan/gatsby-starter-sasslan
   description: A minimalistic Gatsby starter template featuring SASS and CSS 7-1 architecture.
@@ -6353,9 +6350,6 @@
   features:
     - TypeScript and Sass support
     - ESLint with basic react rules
-<<<<<<< HEAD
-    - Progressive Web App
-=======
     - Progressive Web App
 - url: https://gatsby-starter-portfolio-minimal.netlify.app/
   repo: https://github.com/konstantinmuenster/gatsby-starter-portfolio-minimal
@@ -6377,5 +6371,4 @@
     - Medium Integration - Feature your latest articles
     - Progressive Web App/PWA - Offline Support
     - Fast and Accessible
-    - SEO
->>>>>>> cef1428b
+    - SEO