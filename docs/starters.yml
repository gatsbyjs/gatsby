--- conflicted
+++ resolved
@@ -4281,7 +4281,6 @@
     - Storybook
     - Jest and React Testing library for snapshots and unit tests.
     - Styled-Components for all your styles.
-<<<<<<< HEAD
 - url: https://semantic-ui-docs-gatsby.netlify.com/
   repo: https://github.com/whoisryosuke/semantic-ui-docs-gatsby
   description: Documentation starter using Semantic UI and MDX
@@ -4303,7 +4302,6 @@
     - Responsive design
     - Nodemon for restarting dev server on changes
     - Webpack aliasing for components, assets, etc
-=======
 - url: https://kontent-template-gatsby-landing-page-photon.netlify.com
   repo: https://github.com/Simply007/kontent-template-gatsby-landing-page-photon
   description: Kentico Kontent based starter based on Photon starter by HTML5 UP
@@ -4323,5 +4321,4 @@
     - Includes plugins for offline support out of the box
     - Font awesome
     - Material Icons
-    - CSS Grid
->>>>>>> a95e9fff
+    - CSS Grid