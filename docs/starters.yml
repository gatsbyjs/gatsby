- url: https://graphcms.github.io/gatsby-graphcms-tailwindcss-example/
  repo: https://github.com/GraphCMS/gatsby-graphcms-tailwindcss-example
  description: The default Gatsby starter blog with the addition of the gatsby-source-graphql and tailwind dependencies.
  tags:
    - Styling:Tailwind
    - GraphCMS
  features:
    - Tailwind style library
    - GraphQL source plugin
    - Very simple boilerplate
- url: https://wonism.github.io/
  repo: https://github.com/wonism/gatsby-advanced-blog
  description: n/a
  tags:
    - Portfolio
    - Redux
  features:
    - Blog post listing with previews (image + summary) for each blog post
    - Categories and tags for blog posts with pagination
    - Search post with keyword
    - Put react application / tweet into post
    - Copy some codes in post with clicking button
    - Portfolio
    - Resume
    - Redux for managing statement (with redux-saga / reselect)
- url: https://vagr9k.github.io/gatsby-advanced-starter/
  repo: https://github.com/Vagr9K/gatsby-advanced-starter
  description: Great for learning about advanced features and their implementations
  tags:
    - Styling:None
  features:
    - Does not contain any UI frameworks
    - Provides only a skeleton
    - Tags
    - Categories
    - Google Analytics
    - Disqus
    - Offline support
    - Web App Manifest
    - SEO
- url: https://gatsby-tailwind-emotion-starter.netlify.com/
  repo: https://github.com/muhajirframe/gatsby-tailwind-emotion-starter
  description: A Gatsby Starter with Tailwind CSS + Emotion JS
  tags:
    - Styling:Tailwind
  features:
    - Eslint Airbnb without semicolon and without .jsx extension
    - Offline support
    - Web App Manifest
- url: https://gatsby-starter-redux-firebase.netlify.com/
  repo: https://github.com/muhajirframe/gatsby-starter-redux-firebase
  description: A Gatsby + Redux + Firebase Starter. With Authentication
  tags:
    - Styling:None
    - Firebase
    - Client-side App
  features:
    - Eslint Airbnb without semicolon and without .jsx extension
    - Firebase
    - Web App Manifest
- url: https://dschau.github.io/gatsby-blog-starter-kit/
  repo: https://github.com/dschau/gatsby-blog-starter-kit
  description: n/a
  tags:
    - Blog
  features:
    - Blog post listing with previews for each blog post
    - Navigation between posts with a previous/next post button
    - Tags and tag navigation
- url: https://contentful-userland.github.io/gatsby-contentful-starter/
  repo: https://github.com/contentful-userland/gatsby-contentful-starter
  description: n/a
  tags:
    - Blog
    - Contentful
    - Headless CMS
  features:
    - Based on the Gatsby Starter Blog
    - Includes Contentful Delivery API for production build
    - Includes Contentful Preview API for development
- url: https://react-firebase-authentication.wieruch.com/
  repo: https://github.com/the-road-to-react-with-firebase/react-gatsby-firebase-authentication
  description: n/a
  tags:
    - Firebase
  features:
    - Sign In, Sign Up, Sign Out
    - Password Forget
    - Password Change
    - Protected Routes with Authorization
    - Realtime Database with Users
- url: http://dmwl.net/gatsby-hampton-theme
  repo: https://github.com/davad/gatsby-hampton-theme
  description: n/a
  tags:
    - Styling:CSS-in-JS
  features:
    - Eslint in dev mode with the airbnb config and prettier formatting rules
    - Emotion for CSS-in-JS
    - A basic blog, with posts under src/pages/blog
    - A few basic components (Navigation, Layout, Link wrapper around gatsby-link))
    - Based on gatsby-starter-gatsbytheme
- url: https://vagr9k.github.io/gatsby-material-starter/
  repo: https://github.com/Vagr9K/gatsby-material-starter
  description: n/a
  tags:
    - Styling:Material
  features:
    - React-MD for Material design
    - Sass/SCSS
    - Tags
    - Categories
    - Google Analytics
    - Disqus
    - Offline support
    - Web App Manifest
    - SEO
- url: https://xiaoxinghu.github.io/gatsby-orga/
  repo: https://github.com/xiaoxinghu/gatsby-orga
  description: n/a
  tags:
    - Orga
  features:
    - Parses org-mode files with Orga.
- url: http://2column-portfolio.surge.sh/
  repo: https://github.com/praagyajoshi/gatsby-starter-2column-portfolio
  description: n/a
  tags:
    - Portfolio
    - Styling:SCSS
  features:
    - Designed as a minimalistic portfolio website
    - Grid system using flexboxgrid
    - Styled using SCSS
    - Font icons using font-awesome
    - Google Analytics integration
    - Open Sans font using Google Fonts
    - Prerendered Open Graph tags for rich sharing
- url: https://prototypeinteractive.github.io/gatsby-react-boilerplate/
  repo: https://github.com/PrototypeInteractive/gatsby-react-boilerplate
  description: n/a
  tags:
    - Styling:Bootstrap
  features:
    - Basic configuration and folder structure
    - Uses PostCSS and Sass (with autoprefixer and pixrem)
    - Uses Bootstrap 4 grid
    - Leaves the styling to you
    - Uses data from local json files
    - Contains Node.js server code for easy, secure, and fast hosting
- url: http://capricious-spring.surge.sh/
  repo: https://github.com/noahg/gatsby-starter-blog-no-styles
  description: n/a
  tags:
    - Blog
    - Styling:None
  features:
    - Same as official gatsby-starter-blog but with all styling removed
- url: https://gatsby-starter-blog-demo.netlify.com/
  repo: https://github.com/gatsbyjs/gatsby-starter-blog
  description: official blog
  tags:
    - Official
    - Blog
  features:
    - Basic setup for a full-featured blog
    - Support for an RSS feed
    - Google Analytics support
    - Automatic optimization of images in Markdown posts
    - Support for code syntax highlighting
    - Includes plugins for easy, beautiful typography
    - Includes React Helmet to allow editing site meta tags
    - Includes plugins for offline support out of the box
- url: https://gatsby-starter-bloomer.netlify.com/
  repo: https://github.com/Cethy/gatsby-starter-bloomer
  description: n/a
  tags:
    - Styling:Bulma
  features:
    - Based on gatsby-starter-default
    - Bulma CSS Framework with its Bloomer react components
    - Font-Awesome icons
    - Includes a simple fullscreen hero w/ footer example
- url: https://gatsby-starter-bootstrap-netlify.netlify.com/
  repo: https://github.com/konsumer/gatsby-starter-bootstrap-netlify
  description: n/a
  tags:
    - Styling:Bootstrap
    - Netlify CMS
  features:
    - Very similar to gatsby-starter-netlify-cms, slightly more configurable (eg set site-title in gatsby-config) with Bootstrap/Bootswatch instead of bulma
- url: https://gatstrap.netlify.com/
  repo: https://github.com/jaxx2104/gatsby-starter-bootstrap
  description: n/a
  tags:
    - Styling:Bootstrap
  features:
    - Bootstrap CSS framework
    - Single column layout
    - Basic components like SiteNavi, SitePost, SitePage
- url: http://gatsby-bulma-storybook.surge.sh/
  repo: https://github.com/gvaldambrini/gatsby-starter-bulma-storybook
  description: n/a
  tags:
    - Styling:Bulma
    - Storybook
  features:
    - Storybook for developing components in isolation
    - Bulma and Sass support for styling
    - CSS modules
    - Prettier & eslint to format & check the code
    - Jest
- url: https://gatsby-starter-business.netlify.com/
  repo: https://github.com/v4iv/gatsby-starter-business
  description: n/a
  tags:
    - Styling:Bulma
    - PWA
    - Netlify CMS
    - Disqus
    - Search
    - Pagination
  features:
    - Complete Business Website Suite - Home Page, About Page, Pricing Page, Contact Page and Blog
    - Netlify CMS for Content Management
    - SEO Friendly (Sitemap, Schemas, Meta Tags, GTM etc)
    - Bulma and Sass Support for styling
    - Progressive Web App & Offline Support
    - Tags and RSS Feed for Blog
    - Disqus and Share Support
    - Elastic-Lunr Search
    - Pagination
    - Easy Configuration using `config.js` file
- url: https://haysclark.github.io/gatsby-starter-casper/
  repo: https://github.com/haysclark/gatsby-starter-casper
  description: n/a
  tags:
    - PWA
  features:
    - Page pagination
    - CSS
    - Tags
    - Google Analytics
    - Offline support
    - Web App Manifest
    - SEO
- url: http://gatsby-starter-ceevee.surge.sh/
  repo: https://github.com/amandeepmittal/gatsby-starter-ceevee
  description: n/a
  tags:
    - Portfolio
  features:
    - Based on the Ceevee site template, design by Styleshout
    - Single Page Resume/Portfolio site
    - Target audience Developers, Designers, etc.
    - Used CSS Modules, easy to manipulate
    - FontAwsome Library for icons
    - Responsive Design, optimized for Mobile devices
- url: https://gatsby-starter-contentful-i18n.netlify.com/
  repo: https://github.com/mccrodp/gatsby-starter-contentful-i18n
  description: i18n support and language switcher for Contentful starter repo
  tags:
    - i18n
    - Contentful
    - Headless CMS
  features:
    - Localization (Multilanguage)
    - Dynamic content from Contentful CMS
    - Integrates i18n plugin starter and using-contentful repos
- url: http://cranky-edison-12166d.netlify.com/
  repo: https://github.com/datocms/gatsby-portfolio
  description: n/a
  tags:
    - DatoCMS
    - Headless CMS
  features:
    - Simple portfolio to quick start a site with DatoCMS
    - Contents and media from DatoCMS
    - Custom Sass style
    - SEO
- url: https://gatsby-deck.netlify.com/
  repo: https://github.com/fabe/gatsby-starter-deck
  description: n/a
  tags:
    - Presentation
  features:
    - Create presentations/slides using Gatsby.
    - Offline support.
    - Page transitions.
- url: https://gatsby-starter-default-i18n.netlify.com/
  repo: https://github.com/angeloocana/gatsby-starter-default-i18n
  description: n/a
  tags:
    - i18n
  features:
    - localization (Multilanguage)
- url: https://gatsby-starter-default-demo.netlify.com/
  repo: https://github.com/gatsbyjs/gatsby-starter-default
  description: official default
  tags:
    - Official
  features:
    - Comes with React Helmet for adding site meta tags
    - Includes plugins for offline support out of the box
- url: http://gatsby-dimension.surge.sh/
  repo: https://github.com/codebushi/gatsby-starter-dimension
  description: Single page starter based on the Dimension site template
  tags:
    - Portfolio
    - HTML5UP
    - Styling:SCSS
  features:
    - Designed by HTML5 UP
    - Simple one page site that’s perfect for personal portfolios
    - Fully Responsive
    - Styling with SCSS
- url: https://gatsby-docs-starter.netlify.com/
  repo: https://github.com/ericwindmill/gatsby-starter-docs
  description: n/a
  tags:
    - Documentation
    - Styling:CSS-in-JS
  features:
    - All the features from gatsby-advanced-starter, plus
    - Designed for Documentation / Tutorial Websites
    - ‘Table of Contents’ Component, Auto generates ToC from posts - just follow the file frontmatter conventions from markdown files in ‘lessons’.
    - Styled Components w/ ThemeProvider
    - Basic UI
    - A few extra components
    - Custom prismjs theme
    - React Icons
- url: https://parmsang.github.io/gatsby-starter-ecommerce/
  repo: https://github.com/parmsang/gatsby-starter-ecommerce
  description: no description yet
  tags:
    - Styling:Semantic
    - Stripe
    - Moltin
  features:
    - Uses the Moltin eCommerce Api
    - React 16 (gatsby-plugin-react-next)
    - Stripe checkout
    - Semantic-UI
    - Styled components
    - Google Analytics - (you enter the tracking-id)
    - React-headroom
    - Eslint & Prettier. Uses Airbnb JavaScript Style Guide
    - Authentication via Moltin (Login and Register)
- url: http://gatsby-forty.surge.sh/
  repo: https://github.com/codebushi/gatsby-starter-forty
  description: Multi-page starter based on the Forty site template
  tags:
    - Styling:SCSS
    - HTML5UP
  features:
    - Designed by HTML5 UP
    - Colorful homepage, and also includes a Landing Page and Generic Page components.
    - Many elements are available, including buttons, forms, tables, and pagination.
    - Custom grid made with CSS Grid
    - Styling with SCSS
- url: https://themes.gatsbythemes.com/gatsby-starter/
  repo: https://github.com/saschajullmann/gatsby-starter-gatsbythemes
  description: n/a
  tags:
    - Styling:CSS-in-JS
    - Blog
  features:
    - CSS-in-JS via Emotion.
    - Jest and Enzyme for testing.
    - Eslint in dev mode with the airbnb config and prettier formatting rules.
    - React 16.
    - A basic blog, with posts under src/pages/blog. There’s also a script which creates a new Blog entry (post.sh).
    - Data per JSON files.
    - A few basic components (Navigation, Footer, Layout).
    - Layout components make use of Styled-System.
    - Google Analytics (you just have to enter your tracking-id).
    - Gatsby-Plugin-Offline which includes Service Workers.
    - Prettier for a uniform codebase.
    - Normalize css (7.0).
    - Feather icons.
    - Font styles taken from Tachyons.
- url: https://gcn.netlify.com/
  repo: https://github.com/ryanwiemer/gatsby-starter-gcn
  description: A starter template to build amazing static websites with Gatsby, Contentful and Netlify
  tags:
    - Contentful
    - Headless CMS
    - Blog
    - Netlify Form
    - Styling:CSS-in-JS
  features:
    - Contentful integration with ready to go placeholder content
    - Netlify integration including a pre-built contact form
    - Minimal responsive design - made to customize or tear apart
    - Pagination logic
    - Styled components
    - SEO Friendly Component
    - JSON-LD Schema
    - OpenGraph sharing support
    - Sitemap Generation
    - Google Analytics
    - Progressive Web app
    - Offline Support
    - RSS Feed
    - Gatsby Standard module for linting JavaScript with StandardJS
    - Stylelint support for Styled Components to lint the CSS in JS
- url: https://alampros.github.io/gatsby-starter-grommet/
  repo: https://github.com/alampros/gatsby-starter-grommet
  description: n/a
  tags:
    - Styling:Grommet
  features:
    - Barebones configuration for using the Grommet design system
    - Uses Sass (with CSS modules support)
- url: https://gatsby-starter-hello-world-demo.netlify.com/
  repo: https://github.com/gatsbyjs/gatsby-starter-hello-world
  description: official hello world
  tags:
    - Official
  features:
    - A no-frills Gatsby install
    - No plugins, no boilerplate
    - Great for advanced users
- url: https://gatsby-starter-hero-blog.greglobinski.com/
  repo: https://github.com/greglobinski/gatsby-starter-hero-blog
  description: no description yet
  tags:
    - Styling:PostCSS
    - SEO
    - Markdown
  features:
    - Easy editable content in Markdown files (posts, pages and parts)
    - CSS with `styled-jsx` and `PostCSS`
    - SEO (sitemap generation, robot.txt, meta and OpenGraph Tags)
    - Social sharing (Twitter, Facebook, Google, LinkedIn)
    - Comments (Facebook)
    - Images lazy loading and `webp` support (gatsby-image)
    - Post categories (category based post list)
    - Full text searching (Algolia)
    - Contact form (Netlify form handling)
    - Form elements and validation with `ant-design`
    - RSS feed
    - 100% PWA (manifest.webmanifest, offline support, favicons)
    - Google Analytics
    - App favicons generator (node script)
    - Easy customizable base styles via `theme` object generated from `yaml` file (fonts, colors, sizes)
    - React v.16.3 (gatsby-plugin-react-next)
    - Components lazy loading (social sharing)
    - ESLint (google config)
    - Prettier code styling
    - Webpack `BundleAnalyzerPlugin`
- url: https://gatsby-starter-i18n-lingui.netlify.com/
  repo: https://github.com/dcroitoru/gatsby-starter-i18n-lingui
  description: n/a
  tags:
    - i18n
  features:
    - Localization (Multilanguage) provided by js-lingui
    - Message extraction
    - Avoids code duplication - generates pages for each locale
    - Possibility of translated paths
- url: https://lumen.netlify.com/
  repo: https://github.com/alxshelepenok/gatsby-starter-lumen
  description: A minimal, lightweight and mobile-first starter for creating blogs uses Gatsby.
  tags:
    - Blog
    - Netlify CMS
    - Pagination
    - Disqus
    - RSS
    - Linting
    - Styling:PostCSS
    - Styling:SCSS
  features:
    - Lost Grid
    - Jest testing
    - Beautiful typography inspired by matejlatin/Gutenberg
    - Mobile-First approach in development
    - Stylesheet built using SASS and BEM-Style naming
    - Syntax highlighting in code blocks
    - Sidebar menu built using a configuration block
    - Archive organized by tags and categories
    - Pagination support
    - Offline support
    - Google Analytics support
    - Disqus Comments support
- url: https://minimal-blog.lekoarts.de
  repo: https://github.com/LekoArts/gatsby-starter-minimal-blog
  description: This starter is part of a german tutorial series on Gatsby. The starter will change over time to use more advanced stuff (feel free to express your ideas in the repository). Its first priority is a minimalistic style coupled with a lot of features for the content.
  tags:
    - Blog
    - MDX
    - Styling:CSS-in-JS
    - Netlify Form
    - Linting
    - PWA
  features:
    - Minimal and clean white layout
    - Write your blog posts in MDX
    - Offline Support, WebApp Manifest, SEO
    - Code highlighting (with prism-react-renderer) and live preview (with react-live)
- url: https://gatsby-starter-modern-demo.netlify.com/
  repo: https://github.com/kripod/gatsby-starter-modern
  description: no description yet
  tags:
    - Linting
  features:
    - A set of strict linting rules (based on the Airbnb JavaScript Style Guide)
    - Encourage automatic code formatting
    - Prefer using Yarn for package management
    - Use EditorConfig to maintain consistent coding styles between different editors and IDEs
    - Integration with Visual Studio Code
    - Based on gatsby-starter-default
- url: https://gatsby-netlify-cms.netlify.com/
  repo: https://github.com/netlify-templates/gatsby-starter-netlify-cms
  description: n/a
  tags:
    - Blog
    - Styling:Bulma
    - Netlify CMS
  features:
    - A simple blog built with Netlify CMS
    - Basic directory organization
    - Uses Bulma for styling
    - Visit the repo to learn how to set up authentication, and begin modeling your content.
- url: https://gatsby-starter-personal-blog.greglobinski.com/
  repo: https://github.com/greglobinski/gatsby-starter-personal-blog
  description: n/a
  tags:
    - Blog
    - Markdown
    - Algolia
    - Netlify Form
    - Styling:Material
  features:
    - Ready to use, but easily customizable a fully equipped theme starter
    - Easy editable content in Markdown files (posts, pages and parts)
    - ‘Like an app’ layout transitions
    - Easily restyled through theme object
    - Styling with JSS
    - Page transitions
    - Comments (Facebook)
    - Post categories
    - Post list filtering
    - Full text searching (Algolia)
    - Contact form (Netlify form handling)
    - Material UI (@next)
    - RSS feed
    - Full screen mode
    - User adjustable articles’ body copy font size
    - Social sharing (Twitter, Facebook, Google, LinkedIn)
    - PWA (manifes.json, offline support, favicons)
    - Google Analytics
    - Favicons generator (node script)
    - Components leazy loading with AsyncComponent (social sharing, info box)
    - ESLint (google config)
    - Prettier code styling
    - Custom webpack CommonsChunkPlugin settings
    - Webpack BundleAnalyzerPlugin
- url: http://gatsby-photon.surge.sh/
  repo: https://github.com/codebushi/gatsby-starter-photon
  description: Single page starter based on the Photon site template
  tags:
    - HTML5UP
    - Styling:SCSS
  features:
    - Designed by HTML5 UP
    - Single Page, Responsive Site
    - Custom grid made with CSS Grid
    - Styling with SCSS
- url: https://portfolio-bella.netlify.com/
  repo: https://github.com/LekoArts/gatsby-starter-portfolio-bella
  description: A portfolio starter for Gatsby. The target audience are designers and photographers. The light themed website shows your work with large images & big typography. The Onepage is powered by the Headless CMS Prismic.io. and has programmatically created pages for your projects. General settings and colors can be changed in a config & theme file.
  tags:
    - Portfolio
    - Prismic
    - Headless CMS
    - Styling:CSS-in-JS
    - Onepage
    - PWA
    - Linting
  features:
    - Big typography & images
    - White theme
    - Prismic.io as CMS
    - Emotion for styling + Emotion-Grid
    - One-page layout with sub-pages for case studies
    - Easily configurable
    - And other good stuff (SEO, Offline Support, WebApp Manifest Support)
- url: https://cara.lekoarts.de
  repo: https://github.com/LekoArts/gatsby-starter-portfolio-cara
  description: A portfolio starter for Gatsby. The target audience are designers and photographers. The playful & colorful Onepage has beautiful parallax effects (made possible by React Spring) and has a Hero, Projects, About and Contact section. The styling is defined by TailwindCSS which enables easy edits and a consistent look. General settings and colors can be changed in a config & theme file.
  tags:
    - Portfolio
    - Onepage
    - Styling:CSS-in-JS
    - Styling:Tailwind
    - PWA
    - Linting
  features:
    - React Spring
    - TailwindCSS & Styled Components
    - Uses tailwind.macro (Babel macro) for easy TailwindCSS styling
    - Playful & Colorful One-Page website with Parallax effect
    - Easily configurable
    - And other good stuff (SEO, Responsive images, Offline Support, WebApp Manifest Support)
- url: https://emilia.lekoarts.de
  repo: https://github.com/LekoArts/gatsby-starter-portfolio-emilia
  description: A portfolio starter for Gatsby. The target audience are designers and photographers. The dark themed website shows your work with large images in a grid-layout (powered by CSS Grid). The transition effects on the header add a playful touch to the overall minimal design. The website has programmatically created pages for your projects (with automatic image import). General settings and colors can be changed in a config & theme file.
  tags:
    - Portfolio
    - PWA
    - Transitions
    - MDX
    - Styling:CSS-in-JS
    - Linting
  features:
    - Focus on big images (with gatsby-image)
    - Dark Theme with HeroPatterns Header
    - CSS Grid and styled-components
    - Page transitions
    - react-spring animations
    - One-Page layout with sub-pages for projects
    - Create your projects in MDX (automatic import of images)
    - And other good stuff (SEO, Offline Support, WebApp Manifest Support)
- url: https://emma.lekoarts.de
  repo: https://github.com/LekoArts/gatsby-starter-portfolio-emma
  description: A portfolio starter for Gatsby. The target audience are designers and photographers. The light themed website shows your work with large images in a full-width grid-layout. Choose color overlays for card items and your projects. The website has three pages (Index, About, Contact) and programmatically created pages for your projects. General settings and colors can be changed in a config & theme file.
  tags:
    - Portfolio
    - MDX
    - Transitions
    - Styling:CSS-in-JS
    - PWA
    - Linting
  features:
    - Full-width photo grid-layout (with gatsby-image)
    - Minimalistic light theme with large images
    - Create your projects in MDX
    - Styling with styled-components
    - react-spring animations
    - Easily configurable
    - And other good stuff (SEO, Offline Support, WebApp Manifest Support)
- url: https://gatsby-starter-procyon.netlify.com/
  repo: https://github.com/danielmahon/gatsby-starter-procyon
  description: n/a
  tags:
    - PWA
    - GraphCMS
    - Headless CMS
    - Apollo Client
    - Styling:Material
    - Netlify Identity
  features:
    - Gatsby + ReactJS (server side rendering)
    - GraphCMS Headless CMS
    - DraftJS (in-place) Medium-like Editing
    - Apollo GraphQL (client-side)
    - Local caching between builds
    - Material-UI (layout, typography, components, etc)
    - Styled-Components™-like API via Material-UI
    - Netlify Deployment Friendly
    - Netlify Identity Authentication (enables editing)
    - Automatic versioning, deployment and CHANGELOG
    - Automatic rebuilds with GraphCMS and Netlify web hooks
    - PWA (Progressive Web App)
    - Google Fonts
- url: http://gatsby-starter-product-guy.surge.sh/
  repo: https://github.com/amandeepmittal/gatsby-starter-product-guy
  description: n/a
  tags:
    - Portfolio
  features:
    - Single Page
    - A portfolio Developers and Product launchers alike
    - Using Typography.js easy to switch fonts
    - All your Project/Portfolio Data in Markdown, server by GraphQL
    - Responsive Design, optimized for Mobile devices
- url: https://caki0915.github.io/gatsby-starter-redux/
  repo: https://github.com/caki0915/gatsby-starter-redux
  description: n/a
  tags:
    - Styling:CSS-in-JS
    - Redux
  features:
    - Redux and Redux-devtools.
    - Emotion with a basic theme and SSR
    - Typography.js
    - Eslint rules based on Prettier and Airbnb
- url: http://gatsby-stellar.surge.sh/
  repo: https://github.com/codebushi/gatsby-starter-stellar
  description: Single page starter based on the Stellar site template
  tags:
    - HTML5UP
    - Styling:SCSS
  features:
    - Designed by HTML5 UP
    - Scroll friendly, responsive site. Can be used as a single or multi-page site.
    - Sticky Navigation when scrolling.
    - Scroll spy and smooth scrolling to different sections of the page.
    - Styling with SCSS
- url: http://gatsby-strata.surge.sh/
  repo: https://github.com/codebushi/gatsby-starter-strata
  description: Single page starter based on the Strata site template
  tags:
    - Portfolio
    - HTML5UP
    - Styling:SCSS
  features:
    - Designed by HTML5 UP
    - Super Simple, single page portfolio site
    - Lightbox style React photo gallery
    - Fully Responsive
    - Styling with SCSS
- url: https://gatsby-starter-strict.netlify.com/
  repo: https://github.com/kripod/gatsby-starter-strict
  description: n/a
  tags:
    - Linting
  features:
    - A set of strict linting rules (based on the Airbnb JavaScript Style Guide)
    - lint script
    - Encourage automatic code formatting
    - format script
    - Prefer using Yarn for package management
    - Use EditorConfig to maintain consistent coding styles between different editors and IDEs
    - Integration with Visual Studio Code
    - Pre-configured auto-formatting on file save
    - Based on gatsby-starter-default
- url: https://gatsby-tachyons.netlify.com/
  repo: https://github.com/pixelsign/gatsby-starter-tachyons
  description: no description yet
  tags:
    - Styling:Tachyons
  features:
    - Based on gatsby-starter-default
    - Using Tachyons for CSS.
- url: https://quizzical-mcclintock-0226ac.netlify.com/
  repo: https://github.com/taylorbryant/gatsby-starter-tailwind
  description: A Gatsby v2 starter styled using Tailwind, a utility-first CSS framework. Uses Purgecss to remove unused CSS.
  tags:
    - Styling:Tailwind
  features:
    - Based on gatsby-starter-default
    - Tailwind CSS Framework
    - Removes unused CSS with Purgecss
    - Includes responsive navigation and form examples
- url: http://portfolio-v3.surge.sh/
  repo: https://github.com/amandeepmittal/gatsby-portfolio-v3
  description: n/a
  tags:
    - Portfolio
  features:
    - Single Page, Timeline View
    - A portfolio Developers and Product launchers
    - Bring in Data, plug-n-play
    - Responsive Design, optimized for Mobile devices
    - Seo Friendly
    - Uses Flexbox
- url: https://gatsby-starter-typescript-plus.netlify.com/
  repo: https://github.com/resir014/gatsby-starter-typescript-plus
  description: This is a starter kit for Gatsby.js websites written in TypeScript. It includes the bare essentials for you to get started (styling, Markdown parsing, minimal toolset).
  tags:
    - Styling:CSS-in-JS
    - TypeScript
    - Markdown
  features:
    - TypeScript
    - TSLint (with custom TSLint rules)
    - Markdown rendering with Remark
    - Basic component structure
    - Styling with emotion
- url: https://haysclark.github.io/gatsby-starter-typescript/
  repo: https://github.com/haysclark/gatsby-starter-typescript
  description: n/a
  tags:
    - TypeScript
  features:
    - TypeScript
- url: https://fabien0102-gatsby-starter.netlify.com/
  repo: https://github.com/fabien0102/gatsby-starter
  description: n/a
  tags:
    - TypeScript
    - Styling:Semantic
  features:
    - Semantic-ui for styling
    - TypeScript
    - Offline support
    - Web App Manifest
    - Jest/Enzyme testing
    - Storybook
    - Markdown linting
- url: https://gatsby-starter-wordpress.netlify.com/
  repo: https://github.com/GatsbyCentral/gatsby-starter-wordpress
  description: Gatsby starter using WordPress as the content source.
  tags:
    - Styling:CSS-in-JS
    - Wordpress
  features:
    - All the features from gatsby-advanced-starter, plus
    - Leverages the WordPress plugin for Gatsby for data
    - Configured to work with WordPress Advanced Custom Fields
    - Auto generated Navigation for your Wordpress Pages
    - Minimal UI and Styling — made to customize.
    - Styled Components
- url: https://www.concisejavascript.org/
  repo: https://github.com/rwieruch/open-crowd-fund
  description: n/a
  tags:
    - Stripe
    - Firebase
  features:
    - Open source crowdfunding for your own ideas
    - Alternative for Kickstarter, GoFundMe, etc.
    - Secured Credit Card payments with Stripe
    - Storing of funding information in Firebase
- url: https://www.verious.io/
  repo: https://github.com/cpinnix/verious-boilerplate
  description: n/a
  tags:
    - Styling:Other
  features:
    - Components only. Bring your own data, plugins, etc.
    - Bootstrap inspired grid system with Container, Row, Column components.
    - Simple Navigation and Dropdown components.
    - Baseline grid built in with modular scale across viewports.
    - Abstract measurements utilize REM for spacing.
    - One font to rule them all, Helvetica.
- url: https://gatsby-starter-blog-grommet.netlify.com/
  repo: https://github.com/Ganevru/gatsby-starter-blog-grommet
  description: GatsbyJS v2 starter for creating a blog. Based on Grommet v2 UI.
  tags:
    - Blog
    - Markdown
    - Styling:Grommet
    - TypeScript
    - Linting
    - Redux
  features:
    - Grommet v2 UI
    - Easily configurable - see site-config.js in the root
    - Switch between grommet themes
    - Change between light and dark themes (with Redux)
    - Blog posts previews in card style
    - Responsive Design, optimized for Mobile devices
    - styled-components
    - TypeScript and ESLint (typescript-eslint)
    - lint-staged and husky - for linting before commit
- url: https://happy-pare-dff451.netlify.com/
  repo: https://github.com/fhavrlent/gatsby-contentful-typescript-starter
  description: Contentful and TypeScript starter based on default starter.
  tags:
    - Contentful
    - Headless CMS
    - TypeScript
    - Styling:CSS-in-JS
  features:
    - Based on default starter
    - TypeScript
    - CSS in JS (Emotion)
    - Contentful
- url: https://xylo-gatsby-bulma-starter.netlify.com/
  repo: https://github.com/xydac/xylo-gatsby-bulma-starter
  description: Gatsby v2 Starter with Bulma based on default starter.
  tags:
    - Styling:SCSS
    - Styling:Bulma
  features:
    - Based on default starter
    - Bulma Css
    - Sass based Styling
- url: https://maxpou.github.io/gatsby-starter-morning-dew/
  repo: https://github.com/maxpou/gatsby-starter-morning-dew
  description: Gatsby v2 blog starter
  tags:
    - Blog
    - Markdown
    - PWA
    - Disqus
    - SEO
    - Styling:CSS-in-JS
  features:
    - Blog post listing with previews (image + summary) for each blog post
    - Fully configurable
    - Multilang support (blog post only)
    - Syntax highlighting
    - css-in-js (with styled-components)
    - Fully Responsive
    - Tags
    - Google Analytics
    - Disqus comments support
    - Offline support
    - Web App Manifest
    - ESLint
    - Prettier
    - Travis CI
- url: https://gatsby-starter-blog-jumpalottahigh.netlify.com/
  repo: https://github.com/jumpalottahigh/gatsby-starter-blog-jumpalottahigh
  description: Gatsby v2 blog starter with SEO, search, filter, reading progress, mobile menu fab
  tags:
    - Blog
    - Markdown
  features:
    - Blog post listing with previews (image + summary) for each blog post
    - Google structured data
    - Mobile-friendly menu toggled with a floating action button (FAB)
    - Article read progress
    - User feedback component
- url: https://i18n.smakosh.com/
  repo: https://github.com/smakosh/gatsby-starter-i18n
  description: Gatsby v2 Starter with i18n using react-intl and more cool features.
  tags:
    - Styling:CSS-in-JS
    - i18n
  features:
    - Based on default starter
    - i18n with rtl text
    - Stateless components using Recompose
    - Font changes depending on the chosen language
    - SEO (meta tags, openGraph, structured data, twitter and more...)
- url: https://gatsby-starter-mate.netlify.com
  repo: https://github.com/EmaSuriano/gatsby-starter-mate
  description: A portfolio starter for Gatsby integrated with Contentful CMS.
  tags:
    - Styling:CSS-in-JS
    - Contentful
    - Headless CMS
    - Portfolio
  features:
    - Gatsby v2
    - Rebass (Styled-components system)
    - React Reveal
    - Dynamic content from Contentful
    - Offline support
    - PWA ready
    - SEO
    - Responsive design
    - Icons from font-awesome
    - Netlify Deployment Friendly
    - Medium integration
    - Social sharing (Twitter, Facebook, Google, LinkedIn)
- url: https://gatsby-starter-typescript-sass.netlify.com
  repo: https://github.com/tdharmon/gatsby-starter-typescript-sass
  description: A basic starter with Typescript and Sass built in
  tags:
    - TypeScript
    - Styling:SCSS
    - Linting
  features:
    - TypeScript and Sass support
    - TS linter with basic react rules
- url: https://gatsby-simple-contentful-starter.netlify.com/
  repo: https://github.com/cwlsn/gatsby-simple-contentful-starter
  description: A simple starter to display Contentful data in Gatsby, ready to deploy on Netlify. Comes with a detailed article detailing the process.
  tags:
    - Contentful
    - Headless CMS
    - Markdown
    - Styling:CSS-in-JS
  features:
    - Gatsby v2
    - Query Contentful data via Gatsby's GraphQL
    - Styled-Components for CSS-in-JS
    - Simple format, easy to create your own site quickly
    - React Helmet for Header Modification
    - Remark for loading Markdown into React
- url: https://gatsby-blog-cosmicjs.netlify.com/
  repo: https://github.com/cosmicjs/gatsby-blog-cosmicjs
  description: Blog that utilizes the power of the Cosmic JS headless CMS for easy content management
  tags:
    - Cosmic JS
    - Headless CMS
    - Blog
  features:
    - Uses the Cosmic JS Gatsby source plugin
- url: https://cosmicjs-gatsby-starter.netlify.com/
  repo: https://github.com/cosmicjs/gatsby-starter
  description: Simple Gatsby starter connected to the Cosmic JS headless CMS for easy content management
  tags:
    - Cosmic JS
    - Headless CMS
  features:
    - Uses the Cosmic JS Gatsby source plugin
- url: https://www.gatsby-typescript-template.com/
  repo: https://github.com/ikeryo1182/gatsby-typescript-template
  description: This is a standard starter with Typescript, TSLint, Prettier, Lint-Staged(Husky) and Sass
  tags:
    - TypeScript
    - Linting
    - Styling:SCSS
  features:
    - Category and Tag for post
    - Type Safe by TypeScript
    - Format Safe by TSLint and Prettier with Lint-Staged(Husky)
- url: https://zandersparrow.github.io/gatsby-simple-redux/
  repo: https://github.com/zandersparrow/gatsby-simple-redux
  description: The default starter plus redux
  tags:
    - Redux
  features:
    - Minimal starter based on the official default
    - Includes redux and a simple counter example
- url: https://gatsby-casper.netlify.com/
  repo: https://github.com/scttcper/gatsby-casper
  description: This is a starter blog that looks like the Ghost.io default theme, casper.
  tags:
    - Blog
    - TypeScript
    - Styling:CSS-in-JS
  features:
    - Emotion CSS-in-JS
    - Typescript
    - Author and tag pages
    - RSS
- url: https://gatsby-universal.netlify.com
  repo: https://github.com/fabe/gatsby-universal
  description: An opinionated Gatsby v2 starter for state-of-the-art marketing sites
  tags:
    - Transitions
    - PWA
    - Styling:CSS-in-JS
    - Linting
    - Markdown
    - SEO
  features:
    - Page Transitions
    - IntersectionObserver, component-based
    - React Context for global UI state
    - styled-components v4
    - Generated media queries for easy use
    - Optimized with Google Lighthouse (100/100)
    - Offline support
    - Manifest support
    - Sitemap support
    - All favicons generated
    - SEO (with Schema JSONLD) & Social Tags
    - Prettier
    - ESLint
- url: https://gatsby-starter-prismic.netlify.com/
  repo: https://github.com/LekoArts/gatsby-starter-prismic
  description: A typography-heavy & light-themed Gatsby Starter which uses the Headless CMS Prismic.
  tags:
    - Prismic
    - Headless CMS
    - Styling:CSS-in-JS
    - Linting
    - Blog
    - PWA
  features:
    - Prismic as Headless CMS
    - Uses multiple features of Prismic - Slices, Labels, Relationship fields, Custom Types
    - Emotion for Styling
    - Prism.js highlighting
    - Responsive images with gatsby-image
    - Extensive SEO
    - ESLint & Prettier
- url: https://gatsby-starter-v2-casper.netlify.com/
  repo: https://github.com/GatsbyCentral/gatsby-v2-starter-casper
  description: A blog starter based on the Casper (v1.4) theme.
  tags:
    - Blog
    - PWA
  features:
    - Page pagination
    - CSS
    - Tags
    - Google Analytics
    - Offline support
    - Web App Manifest
    - SEO
- url: https://lumen-v2.netlify.com/
  repo: https://github.com/GatsbyCentral/gatsby-v2-starter-lumen
  description: A Gatsby v2 fork of the lumen starter.
  tags:
    - Blog
    - RSS
    - Disqus
  features:
    - Lost Grid.
    - Beautiful typography inspired by matejlatin/Gutenberg.
    - Mobile-First approach in development.
    - Stylesheet built using Sass and BEM-Style naming.
    - Syntax highlighting in code blocks.
    - Sidebar menu built using a configuration block.
    - Archive organized by tags and categories.
    - Automatic RSS generation.
    - Automatic Sitemap generation.
    - Offline support.
    - Google Analytics support.
    - Disqus Comments support.
- url: https://gatsby-starter-firebase.netlify.com/
  repo: https://github.com/muhajirframe/gatsby-starter-firebase
  description: A Gatsby + Firebase Starter. With Authentication
  tags:
    - Styling:None
    - Firebase
    - Client-side App
  features:
    - Eslint Airbnb without semicolon and without .jsx extension
    - Firebase
    - Web App Manifest
- url: http://gatsby-lightbox.416serg.me
  repo: https://github.com/416serg/gatsby-starter-lightbox
  description: Showcasing a custom lightbox implementation using `gatsby-image`
  tags:
    - Portfolio
    - SEO
    - Styling:CSS-in-JS
  features:
    - Features a custom, accessible lightbox with gatsby-image
    - Styled with styled-components using CSS Grid
    - React Helmet for SEO
- url: https://stoic-swirles-4bd808.netlify.com/
  repo: https://github.com/cardiv/gatsby-starter-antd
  description: Gatsby's default starter configured for use with the Antd component library, modular imports and less.
  tags:
    - Antd
    - Styling:Less
  features:
    - Fork of Gatsby's default starter
    - React Helmet, Manifest and offline support retained
    - Antd component library pre-installed
    - Uses gatsby-plugin-antd for modular imports
    - Customize the theme of Antd with `modifyVars`
- url: http://jackbravo.github.io/gatsby-starter-i18n-blog/
  repo: https://github.com/jackbravo/gatsby-starter-i18n-blog
  description: Same as official gatsby-starter-blog but with i18n support
  tags:
    - i18n
    - Blog
  features:
    - Translates site name and bio using .md files
    - No extra libraries needed
- url: https://calpa.me/
  repo: https://github.com/calpa/gatsby-starter-calpa-blog
  description: Blog Template X Contentful, Twitter and Facebook style
  tags:
    - Blog
    - Styling:SCSS
  features:
    - GatsbyJS v2, faster than faster
    - Not just Contentful content source, you can use any database
    - Custom style
    - Google Analytics
    - Gitalk
    - sitemap
    - React FontAwesome
    - SEO
    - Offline support
    - Web App Manifest
    - Styled using SCSS
    - Page pagination
    - Netlify optimization
- url: https://gatsby-starter-typescript-power-blog.majidhajian.com/
  repo: https://github.com/mhadaily/gatsby-starter-typescript-power-blog
  description: Minimal Personal Blog with Gatsby and Typescript
  tags:
    - PWA
    - Blog
    - TypeScript
    - Markdown
  features:
    - Mobile-First approach in development
    - TSLint & Prettier
    - Offline support
    - Category and Tag for post
    - Type Safe by TypeScript
    - Format Safe by TSLint, StyleLint and Prettier with Lint-Staged(Husky)
    - Blog page
    - Syntax highlighting in code blocks
    - Pagination Ready
    - Ready to deploy to GitHub pages
    - Automatic RSS generation
    - Automatic Sitemap generation
- url: https://gatsby-starter-kentico-cloud.netlify.com/
  repo: https://github.com/Kentico/gatsby-starter-kentico-cloud
  description: Gatsby starter site with Kentico Cloud
  tags:
    - Kentico Cloud
    - Headless CMS
  features:
    - Gatsby v2 support
    - Content item <-> content type relationships
    - Language variants relationships
    - Linked items elements relationships
    - Content items in Rich text elements relationships
    - Reverse link relationships
- url: https://gatsby-starter-storybook.netlify.com/
  repo: https://github.com/markoradak/gatsby-starter-storybook
  description: Gatsby starter site with Storybook
  tags:
    - Storybook
    - Styling:CSS-in-JS
    - Linting
  features:
    - Gatsby v2 support
    - Storybook v4 support
    - Styled Components v4 support
    - Styled Reset, ESLint, Netlify Conf
- url: https://jamstack-hackathon-starter.netlify.com/
  repo: https://github.com/sw-yx/jamstack-hackathon-starter
  description: A JAMstack app with authenticated routes, static marketing pages, etc. with Gatsby, Netlify Identity, and Netlify Functions
  tags:
    - Netlify Identity
    - Netlify Functions
    - Client-side App
  features:
    - Netlify Identity
    - Netlify Functions
    - Static Marketing pages and Dynamic Client-side Authenticated App pages
- url: https://collective.github.io/gatsby-starter-plone/
  repo: https://github.com/collective/gatsby-starter-plone
  description: A Gatsby starter template to build static sites using Plone as the content source
  tags:
    - Plone
    - Headless CMS
    - SEO
    - PWA
  features:
    - Creates 1-1 copy of source Plone site
    - Auto generated navigation and breadcrumbs
    - Progressive Web App features
    - Optimized for performance
    - Minimal UI and Styling
- url: https://gatsby-tutorial-starter.netlify.com/
  repo: https://github.com/justinformentin/gatsby-v2-tutorial-starter
  description: Simple, modern desgined blog with post lists, tags, and easily customizable code.
  tags:
    - Blog
    - Linting
    - PWA
    - SEO
    - Styling:CSS-in-JS
    - Markdown
  features:
    - Blog post listing with image, summary, date, and tags.
    - Post Tags
    - Post List Filtering
    - Typography.js
    - Emotion styling
    - Syntax Highlighting in Code Blocks
    - Gatsby Image
    - Fully Responsive
    - Offline Support
    - Web App Manifest
    - SEO
    - PWA
    - Sitemap generation
    - Schema.org JSON-LD
    - CircleCI Integration
    - Codeclimate Integration
    - Google Analytics
    - Twitter and OpenGraph Tags
    - ESLint
    - Prettier Code Styling
- url: https://avivero.github.io/gatsby-redux-starter/
  repo: https://github.com/AVivero/gatsby-redux-starter
  description: Gatsby starter site with Redux, Sass, Bootstrap, Css Modules and Material Icons
  tags:
    - Redux
    - Styling:SCSS
    - Styling:Bootstrap
    - Styling:Material
    - Linting
  features:
    - Gatsby v2 support
    - Redux support
    - Sass support
    - Bootstrap v4 support
    - Css Modules support
    - ESLint, Prettier
- url: https://gatsby-typescript-boilerplate.netlify.com/
  repo: https://github.com/leachjustin18/gatsby-typescript-boilerplate
  description: Opinionated Gatsby v2 starter with TypeScript.
  tags:
    - TypeScript
    - PWA
    - Styling:SCSS
    - Styling:PostCSS
  features:
    - TSLint with airbnb & prettier configurations
    - Prettier
    - Stylelint
    - Offline support
    - Type Safe by TypeScript
    - Format on commit with Lint-Staged(Husky)
    - Favicon generation
    - Sitemap generation
    - Autoprefixer with browser list
    - CSS nano
    - CSS MQ Packer
    - Lazy load image(s) with plugin sharp
    - Gatsby Image
    - Netlify optimizations
- url: https://danshai.github.io/gatsbyv2-scientific-blog-machine-learning/
  repo: https://github.com/DanShai/gatsbyv2-scientific-blog-machine-learning
  description: Machine learning ready and scientific blog starter
  tags:
    - Blog
    - Tensorflow
    - CSV
    - Charts
    - Linting
  features:
    - Write easly your scientific blog with katex and publish your research
    - Machine learning ready with tensorflowjs
    - Manipulate csv data
    - draw with graph mermaid
    - display charts with chartjs
- url: https://gatsby-tailwind-styled-components.netlify.com/
  repo: https://github.com/muhajirframe/gatsby-tailwind-styled-components-starter
  description: A Gatsby Starter with Tailwind CSS + Styled Components
  tags:
    - Styling:Tailwind
  features:
    - Eslint Airbnb without semicolon and without .jsx extension
    - Offline support
    - Web App Manifest
- url: https://gatsby-starter-mobx.netlify.com
  repo: https://github.com/borekb/gatsby-starter-mobx
  description: MobX + TypeScript + TSLint + Prettier
  tags:
    - MobX
    - TypeScript
    - Linting
  features:
    - Gatsby v2 + TypeScript
    - MobX with decorators
    - Two examples from @mweststrate's Egghead course
    - .editorconfig & Prettier
    - TSLint
    - Jest
- url: https://tender-raman-99e09b.netlify.com/
  repo: https://github.com/amandeepmittal/gatsby-bulma-quickstart
  description: A Bulma CSS + GatsbyJS Starter Kit
  tags:
    - Styling:Bulma
    - Styling:SCSS
  features:
    - Uses Bulma CSS
    - Sass based Styling
    - Responsive Design
    - Google Analytics Integration
    - Uses Gatsby v2
    - SEO
- url: http://starter-ghost-blog.surge.sh/
  repo: https://github.com/little-wolf-studio/gatsby-starter-ghost-blog
  description: Ghost Blog Starter Kit
  tags:
    - Ghost
    - Blog
    - Linting
    - Headless CMS
    - Styling:CSS-in-JS
  features:
    - Uses the Ghost CMS source
    - Renders pages for posts, tags and authors
    - Responsive Design
    - Google Analytics Integration
    - Uses Gatsby v2
    - ESLint and Prettier
    - Offline support
- url: https://gatsby-starter-notes.netlify.com/
  repo: https://github.com/patricoferris/gatsby-starter-notes
  description: Gatsby starter for creating notes organised by subject and topic
  tags:
    - Markdown
    - Pagination
  features:
    - Create by topic per subject notes that are organised using pagination
    - Support for code syntax highlighting
    - Support for mathematical expressions
    - Support for images
- url: https://gatsby-starter-ttag.netlify.com/
  repo: https://github.com/ttag-org/gatsby-starter-ttag
  description: Gatsby starter with the minimum required to demonstrate using ttag for precompiled internationalization of strings.
  tags:
    - i18n
  features:
    - Support for precompiled string internationalization using ttag and it's babel plugin
- url: https://gatsby-starter-typescript.netlify.com/
  repo: https://github.com/goblindegook/gatsby-starter-typescript
  description: Gatsby starter using TypeScript.
  tags:
    - Markdown
    - Pagination
    - TypeScript
    - PWA
    - Linting
  features:
    - Markdown
    - Local search powered by Lunr
    - Syntax highlighting
    - Images
- url: https://gatsby-netlify-cms-example.netlify.com/
  repo: https://github.com/robertcoopercode/gatsby-netlify-cms
  description: Gatsby starter using Netlify CMS
  tags:
    - Netlify CMS
    - Styling:SCSS
  features:
    - Example of a website for a local developer meetup group
    - NetlifyCMS used for easy data entry
    - Mobile-friendly design
    - Styling done with Sass
    - Gatsby version 2
- url: https://gatsby-typescript-starter-blog.netlify.com/
  repo: https://github.com/frnki/gatsby-typescript-starter-blog
  description: A starter blog for TypeScript-based Gatsby projects with minimal settings.
  tags:
    - TypeScript
    - Blog
    - Styling:None
  features:
    - Typescrip & TSLint
    - No Styling (No Typography.js)
    - Minimal settings based on official starter blog
- url: https://gatsby-serif.netlify.com/
  repo: https://github.com/jugglerx/gatsby-serif-theme
  description: Multi page/content-type starter using Markdown and SCSS. Serif is a beautiful small business theme for Gatsby. The theme is fully responsive, blazing fast and artfully illustrated.
  tags:
    - Styling:SCSS
    - Markdown
    - Linting
  features:
    - Multiple "content types" for `services`, `team` and `testimonials` using Markdown as the source
    - Graphql query in `gatsby-node.js` using aliases that creates pages and templates by content type based on the folder `src/pages/services`, `src/pages/team`
    - SCSS
    - Responsive design
    - Bootstrap 4 grid and media queries only
    - Responsive menu
    - Royalty free illustrations included
    - SEO titles & meta using `gatsby-plugin-react-helmet`
    - Eslint & Prettier
- url: https://awesome-gatsby-starter.netlify.com/
  repo: https://github.com/South-Paw/awesome-gatsby-starter
  description: Starter with a preconfigured MDX, Storybook and ESLint environment for component first development of your next Gatsby site.
  tags:
    - MDX
    - Markdown
    - Storybook
    - Styling:CSS-in-JS
    - Linting
  features:
    - Gatsby MDX for JSX in Markdown loading, parsing, and rendering of pages
    - Storybook for isolated component development
    - styled-components for CSS-in-JS
    - ESLint with Airbnb's config
    - Prettier integrated into ESLint
    - Jest for component testing
    - A few example components and pages with stories and simple site structure
- url: https://devchico.com/gatsby-starter-cv/
  repo: https://github.com/santosfrancisco/gatsby-starter-cv
  description: A simple starter to get up and developing your digital curriculum with GatsbyJS'
  tags:
    - Styling:CSS-in-JS
    - PWA
    - Onepage
  features:
    - Gatsby v2
    - Based on default starter
    - Google Analytics
    - Web App Manifest
    - SEO
    - Styling with styled-components
    - Responsive Design, optimized for Mobile devices
- url: https://vigilant-leakey-a4f8cd.netlify.com/
  repo: https://github.com/BoyWithSilverWings/gatsby-blog-starter
  description: Minimal Blog Starter Template with Styled Components.
  tags:
    - Markdown
    - Styling:CSS-in-JS
    - Blog
  features:
    - Markdown loading, parsing, and rendering of pages
    - Minimal UI for blog
    - Styled-components for CSS-in-JS
    - Prettier added as pre-commit hook
    - Google Analytics
    - Image Optimisation
    - Code Styling and Formatting in markdown
    - Responsive Design
- url: https://inspiring-me-lwz7512.netlify.com/
  repo: https://github.com/lwz7512/gatsby-netlify-identity-starter
  description: Gatsby Netlify Identity Starter with NIW auth support, and content gating, as well as responsive layout.
  tags:
    - Netlify Identity
    - Pagination
  features:
    - Mobile Screen support
    - Privacy control for post content view & profile page
    - User authentication by Netlify Identity Widget/Service
    - Pagination for posts
    - Navigation menu with active status
- url: https://gatsby-starter-event-calendar.netlify.com/
  repo: https://github.com/EmaSuriano/gatsby-starter-event-calendar
  description: Gatsby Starter to display information about events from Google Spreadsheets with Calendars
  tags:
    - Linting
    - Styling:Grommet
    - PWA
    - SEO
    - Google Spreadsheet
  features:
    - Grommet
    - Theming
    - Google Spreadsheet integration
    - PWA
    - A11y
    - SEO
    - Netlify Deployment Friendly
    - ESLint with Airbnb's config
    - Prettier integrated into ESLint
- url: https://gatsby-starter-tech-blog.netlify.com/
  repo: https://github.com/email2vimalraj/gatsby-starter-tech-blog
  description: A simple tech blog starter kit for gatsbyjs
  tags:
    - Blog
    - Portfolio
  features:
    - Markdown based blog
    - Filter blog posts by Tags
    - Easy customization
    - Using styled components
    - Minimal styles
    - Best scoring by Lighthouse
    - SEO support
    - PWA support
    - Offline support
- url: https://infallible-brown-28846b.netlify.com/
  repo: https://github.com/tylergreulich/gatsby-typescript-mdx-prismjs-starter
  description: Gatsby starter using TypeScript, MDX, Prismjs, and styled-components
  tags:
    - TypeScript
    - Linting
    - Styling:CSS-in-JS
    - MDX
  features:
    - Gatsby v2 + TypeScript
    - Syntax highlighting with Prismjs
    - MDX
    - Jest
    - react-testing-library
    - styled-components
- url: https://hardcore-darwin-d7328f.netlify.com/
  repo: https://github.com/BoyWithSilverWings/gatsby-careers-page
  description: A Careers Page for startups using Gatsby
  tags:
    - Markdown
    - Styling:CSS-in-JS
  features:
    - Careers Listing
    - Application Format
    - Markdown for creating job description
    - styled-components
- url: https://saikrishna.me/
  repo: https://github.com/s-kris/gatsby-minimal-portfolio-blog
  description: A minimal portfolio website with blog using Gatsby. Suitable for developers.
  tags:
    - Portfolio
    - Blog
  features:
    - Portfolio Page
    - Timline (Journey) page
    - Minimal
- url: https://gatsby-starter-blog-mdx-demo.netlify.com
  repo: https://github.com/hagnerd/gatsby-starter-blog-mdx
  description: A fork of the Official Gatsby Starter Blog with support for MDX out of the box.
  tags:
    - MDX
    - Blog
  features:
    - MDX
    - Blog
    - RSS Feed
- url: https://gatsby-tailwindcss-sass-starter-demo.netlify.com/
  repo: https://github.com/durianstack/gatsby-tailwindcss-sass-starter
  description: Just another Gatsby Tailwind with SASS starter
  tags:
    - Styling:Tailwind
    - Styling:SCSS
  features:
    - Tailwind, A Utility-First CSS Framework for Rapid UI Development
    - SASS/SCSS
    - Comes with React Helmet for adding site meta tags
    - Includes plugins for offline support out of the box
    - PurgeCSS to shave off unused styles
- url: https://tyra-starter.netlify.com/
  repo: https://github.com/madelyneriksen/gatsby-starter-tyra
  description: A feminine GatsbyJS Starter Optimized for SEO
  tags:
    - SEO
    - Blog
    - Styling:Tachyons
  features:
    - Integration with Social Media and Mailchimp.
    - Styled with Tachyons.
    - Rich structured data on blog posts for SEO.
    - Pagination and category pages.
- url: https://gatsby-starter-styled.netlify.com/
  repo: https://github.com/gregoralbrecht/gatsby-starter-styled
  description: Yet another simple starter with Styled-System, Typography.js, SEO and Google Analytics.
  tags:
    - Styling:CSS-in-JS
    - PWA
    - SEO
  features:
    - Styled-Components
    - Styled-System
    - Rebass Grid
    - Typography.js to easily set up font styles
    - Google Analytics
    - Prettier, ESLint & Stylelint
    - SEO (meta tags and schema.org via JSON-LD)
    - Offline support
    - Web App Manifest
- url: https://gatsby.ghost.org/
  repo: https://github.com/TryGhost/gatsby-starter-ghost
  description: Build lightning-fast, modern publications with Ghost and Gatbsy
  tags:
    - Ghost
    - Headless CMS
    - Blog
  features:
    - Ghost integration with ready to go placeholder content and webhooks support
    - Minimal responsive design
    - Pagination for posts, tags, and authors
    - SEO Friendly Meta
    - JSON-LD Schema
    - OpenGraph structured data
    - Twitter Cards meta
    - Sitemap Generation
    - XML Sitemaps
    - Progressive Web App
    - Offline Support
    - RSS Feed
    - Netlify integration ready to deploy
- url: https://traveler-blog.netlify.com/
  repo: https://github.com/QingpingMeng/gatsby-starter-traveler-blog
  description: A fork of the Official Gatsby Starter Blog to build a travler blog with images support
  tags:
    - Blog
    - PWA
    - SEO
    - Styling:Material
    - Styling:CSS-in-JS
  features:
    - Netlify integration ready to deploy
    - Material UI
    - styled-components
    - Github markdown css support
- url: https://ueno.co/
  repo: https://github.com/ueno-llc/ueno-gatsby-starter
  description: Ueno's starter template for Gatsby
  tags:
    - TypeScript
  features:
    - GraphQL hybrid
    - SEO friendly
    - GSAP ready
    - Nice devtools
    - Decorators
- url: https://gatsby-sseon-starter.netlify.com/
  repo: https://github.com/SeonHyungJo/gatsby-sseon-starter
  description: Simple starter template for Gatsby
  tags:
    - Blog
    - Disqus
    - Markdown
    - Styling:SCSS
  features:
    - SASS/SCSS
    - Comes with React Helmet for adding site meta tags
    - Add Disqus
    - Nice Pagination
- url: https://gatsby-contentstack-starter.netlify.com/
  repo: https://github.com/contentstack/gatsby-starter-contentstack
  description: A Gatsby starter powered by Headless CMS Contentstack.
  tags:
    - Contentstack
    - Headless CMS
    - Blog
  features:
    - Includes Contentstack Delivery API for any environment
    - Dynamic content from Contentstack CMS
- url: https://gatsby-craftcms-barebones.netlify.com
  repo: https://github.com/frankievalentine/gatsby-craftcms-barebones
  description: Barebones setup for using Craft CMS and Gatsby locally.
  tags:
    - Craft CMS
    - Headless CMS
  features:
    - Full setup instructions included
    - Documented to get you set up with Craft CMS quickly
    - Code referenced in repo
- url: https://gatsby-starter-buttercms.netlify.com/
  repo: https://github.com/ButterCMS/gatsby-starter-buttercms
  description: A starter template for spinning up a Gatsby+ ButterCMS site
  tags:
    - Blog
    - SEO
    - ButterCMS
  features:
    - Fully functioning blog
    - Navigation between posts with a previous/next post button
    - FAQ Knowledge Base
    - CMS Powered Homepage
    - Customer Case Study example marketing pages
- url: https://master.d2f5ek3dnwfe9v.amplifyapp.com/
  repo: https://github.com/dabit3/gatsby-auth-starter-aws-amplify
  description: This Gatsby starter uses AWS Amplify to implement authentication flow for signing up/signing in users as well as protected client side routing.
  tags:
    - AWS
    - Authentication
  features:
    - AWS Amplify
    - Full authentication workflow
    - Registration form
    - Signup form
    - User sign in
- url: https://gatsby-starter.mdbootstrap.com/
  repo: https://github.com/anna-morawska/gatsby-material-design-for-bootstrap
  description: A simple starter which lets you quickly start developing with Gastby and Material Design For Bootstrap
  tags:
    - Styling:Material
  features:
    - React Bootstrap with Material Design css framework.
    - Free for personal and commercial use
    - Fully responsive
- url: https://frosty-ride-4ff3b9.netlify.com/
  repo: https://github.com/damassi/gatsby-starter-typescript-rebass-netlifycms
  description:
    A Gatsby starter built on top of MDX (React + Markdown), NetlifyCMS (with
    MDX and netlify-cms-backend-fs support -- no need to deploy), TypeScript,
    Rebass for UI, Styled Components, and Jest for testing. Very little visual
    styling has been applied so that you can bring your own :)
  tags:
    - MDX
    - Netlify CMS
    - TypeScript
    - Styling:Rebass
    - Styling:CSS-in-JS
  features:
    - MDX - Markdown + React
    - Netlify CMS (with MDX support)
    - Read and write to local file system via netlify-cms-backend-fs
    - TypeScript
    - Rebass
    - Styled Components
    - Jest
- url: https://bluepeter.github.io/gatsby-material-ui-business-starter/
  repo: https://github.com/bluepeter/gatsby-material-ui-business-starter
  description: Beautiful Gatsby Material Design Business Starter
  tags:
    - Styling:Material
  features:
    - Uses the popular, well-maintained Material UI React component library
    - Material Design theme and icons
    - Rotating home page carousel
    - Simple setup without opinionated setup
    - Fully instrumented for successful PROD deployments
    - Stylus for simple CSS
- url: https://example-company-website-gatsby-sanity-combo.netlify.com/
  repo: https://github.com/sanity-io/example-company-website-gatsby-sanity-combo
  description: This examples combines Gatsby site generation with Sanity.io content management in a neat company website.
  tags:
    - sanity.io
    - Headless CMS
    - Blog
  features:
    - Out-of-the-box headless CMS
    - Real-time content preview in Development
    - Fast & frugal builds
    - No accidental missing fields/types
    - Full Render Control with Portable Text
    - gatsby-image support
    - Content types for company info, pages, projects, people, and blog posts
- url: https://gatsby-starter-under-construction.netlify.com/
  repo: https://github.com/robinmetral/gatsby-starter-under-construction
  description: Blazing fast "Under Construction" page with a blazing quick setup.
  tags:
    - Under Construction
    - Onepage
    - Styling:CSS-in-JS
    - SEO
    - PWA
  features:
    - Configure everything in gatsby-config.js
    - Creative CSS3 background patterns by Lea Verou
    - Built-in Google Fonts support
    - Social icons with react-social-icons
- url: https://gatsby-starter-docz.netlify.com/
  repo: https://github.com/RobinCsl/gatsby-starter-docz
  description: Simple starter where building your own documentation with Docz is possible
  tags:
    - Docz
    - Documentation
  features:
    - Generate nice documentation with Docz, in addition to generating your normal Gatsby site
    - Document your React components in .mdx files
- url: https://gatsby-starter-santa-fe.netlify.com/
  repo: https://github.com/osogrizz/gatsby-starter-santa-fe
  description: A place for artist or designers to display their creations
  tags:
    - Styling:CSS-in-JS
  features:
    - SEO friendly
    - Built-in Google Fonts support
    - Contact Form
    - Customizable Design Template
- url: https://gatsby-hello-friend.now.sh
  repo: https://github.com/panr/gatsby-starter-hello-friend
  description: A simple starter for Gatsby. That's it.
  tags:
    - Pagination
    - Markdown
    - Blog
    - Portfolio
    - Styling:PostCSS
  features:
    - Dark/light mode, depending on your preferences
    - Great reading experience thanks to Inter font, made by Rasmus Andersson
    - Nice code highlighting thanks to PrismJS
    - Responsive youtube/vimeo etc. videos
    - Elastic menu
    - Fully responsive site
- url: https://lgcolella.github.io/gatsby-starter-developer-blog/
  repo: https://github.com/lgcolella/gatsby-starter-developer-blog
  description: A starter to create SEO-friendly, fast, multilanguage, responsive and highly customizable technical blogs/portfolios with the most common features out of the box.
  tags:
    - Blog
    - Portfolio
    - i18n
  features:
    - Multilanguage posts
    - Pagination and image preview for posts
    - Tags
    - SEO
    - Social share buttons
    - Disqus for comments
    - Highlighting for code syntax in posts
    - Dark and light themes available
    - Various available icon sets
    - RSS Feed
    - Web app manifest
- url: https://gatsby.magicsoup.io/
  repo: https://github.com/magicsoup-io/gatsby-starter-magicsoup
  description: A production ready gatsby starter using magicsoup.io
  tags:
    - SEO
    - Markdown
    - Styling:CSS-in-JS
  features:
    - Optimized images with gatsby-image.
    - SEO friendly with react-helmet, gatsby-plugin-sitemap and Google Webmaster Tools!
    - Responsive UIs with magicsoup.io/stock.
    - Static content with gatsby-transform-remark or gatsby-transform-json.
    - Convert Markdown to StyledComponents!
    - Webfonts with gatsby-plugin-web-font-loader.
    - SSR ready!
    - Testing with Jest!
- url: https://foxandgeese.github.io/tiny-agency/
  repo: https://github.com/foxandgeese/tiny-agency
  description: Simple Gatsby.js starter that uses material design and that's perfect for tiny agencies.
  tags:
    - Styling:Material
  features:
    - Uses the popular, well-maintained Material UI React component library
    - Material Design theme and icons
    - Simple setup without opinionated setup
    - Fully instrumented for successful PROD deployments
- url: https://gatsby-shopify.alexander-productions.de/
  repo: https://github.com/AlexanderProd/gatsby-shopify-starter
  description: Kick off your next, ecommerce experience with this Gatsby starter. It is based on the default Gatsby starter to be easily modifiable.
  tags:
    - Headless CMS
    - SEO
    - eCommerce
    - Styling:CSS-in-JS
  features:
    - Shopping Cart
    - Shopify Integration
    - Product Grid
    - Shopify Store Credentials included
    - Optimized images with gatsby-image.
    - SEO
- url: https://gatejs.netlify.com
  repo: https://github.com/sarasate/gate
  description: API Doc generator inspired by Stripe's API docs
  tags:
    - API
    - Documentation
    - Markdown
    - Onepage
  features:
    - API documentation from markdown sources
    - Code samples separated by language
    - Syntax highlighting
    - Everything in a single page
- url: https://hopeful-keller-943d65.netlify.com
  repo: https://github.com/iwilsonq/gatsby-starter-reasonml
  description: Gatsby starter to create static sites using type-safe ReasonML
  tags:
    - ReasonML
    - BuckleScript
    - Blog
    - Styling:CSS-in-JS
  features:
    - Gatsby v2 support
    - bs-platform v4 support
    - Similar to gatsby-starter-blog
- url: https://gatsby-starter-blog-amp-to-pwa.netlify.com/
  repo: https://github.com/tomoyukikashiro/gatsby-starter-blog-amp-to-pwa
  description: Gatsby starter blog with AMP to PWA Strategy
  tags:
    - Blog
    - AMP
    - PWA
  features:
    - Similar to gatsby-starter-blog
    - Support AMP to PWA strategy
- url: https://cvluca.github.io/gatsby-starter-markdown/
  repo: https://github.com/cvluca/gatsby-starter-markdown
  description: Boilerplate for markdown-based website (Documentation, Blog, etc.)
  tags:
    - Markdown
    - Redux
    - Ant Design
  features:
    - Responsive Web Design
    - Auto generated Sidebar
    - Auto generated Anchor
- url: https://gatsby-starter-wordpress-community.netlify.com/
  repo: https://github.com/pablovila/gatsby-starter-wordpress-community
  description: Starter using gatsby-source-wordpress to display posts and pages from a WordPress site
  tags:
    - Wordpress
    - Styling:Bulma
    - Blog
    - Pagination
  features:
    - Gatsby v2 support
    - Responsive Web Design
    - WordPress support
    - Bulma and Sass Support for styling
    - Pagination logic
- url: https://gatsby-blogger.netlify.com/
  repo: https://github.com/aslammultidots/blogger
  description: A Simple, clean and modern desgined blog with firebase authentication feature and easily customizable code.
  tags:
    - Blog
    - Redux
    - Disqus
    - Contentful
    - Firebase
  features:
    - Minimal and clean white layout.
    - Dynamic content from Contentful.
    - Blog post listing with previews (image + summary) for each blog post.
    - Disqus commenting system for each blog post.
    - Search post with keyword.
    - Firebase for Authentication.
    - Protected Routes with Authorization.
    - Contact form integration.
- url: https://gatsby-starter-styled-components.netlify.com/
  repo: https://github.com/blakenoll/gatsby-starter-styled-components
  description: The Gatsby default starter modified to use styled-components
  tags:
    - Styling:CSS-in-JS
  features:
    - styled-components
    - sticky footer
<<<<<<< HEAD
- url: https://gatsby-starter-intl.tomekskuta.pl
  repo: https://github.com/tomekskuta/gatsby-starter-intl
  description: Gatsby v2 i18n starter which makes static pages for every locale and detect your browsers lang. i18n with react-intl.
  tags:
    - i18n
    - intl
    - react-intl
    - v2
    - hooks
    - jest
  features:
    - static pages for every language
    - detects your browser locale
    - uses react-intl
    - based on Gatsby Default Starter
    - unit tests with Jest
=======
- url: https://magazine-example.livingdocs.io/
  repo: https://github.com/livingdocsIO/gatsby-magazine-example
  description: This magazine-starter helps you start out with Livingdocs as a headless CMS.
  tags:
    - Blog
    - Headless CMS
    - Livingdocs
  features:
    - Minimal and clean white layout.
    - Dynamic content from Livingdocs.
    - Built-in component library.
    - Robust template and theme.
>>>>>>> 32ebf144
<|MERGE_RESOLUTION|>--- conflicted
+++ resolved
@@ -1971,7 +1971,18 @@
   features:
     - styled-components
     - sticky footer
-<<<<<<< HEAD
+- url: https://magazine-example.livingdocs.io/
+  repo: https://github.com/livingdocsIO/gatsby-magazine-example
+  description: This magazine-starter helps you start out with Livingdocs as a headless CMS.
+  tags:
+    - Blog
+    - Headless CMS
+    - Livingdocs
+  features:
+    - Minimal and clean white layout.
+    - Dynamic content from Livingdocs.
+    - Built-in component library.
+    - Robust template and theme.
 - url: https://gatsby-starter-intl.tomekskuta.pl
   repo: https://github.com/tomekskuta/gatsby-starter-intl
   description: Gatsby v2 i18n starter which makes static pages for every locale and detect your browsers lang. i18n with react-intl.
@@ -1987,18 +1998,4 @@
     - detects your browser locale
     - uses react-intl
     - based on Gatsby Default Starter
-    - unit tests with Jest
-=======
-- url: https://magazine-example.livingdocs.io/
-  repo: https://github.com/livingdocsIO/gatsby-magazine-example
-  description: This magazine-starter helps you start out with Livingdocs as a headless CMS.
-  tags:
-    - Blog
-    - Headless CMS
-    - Livingdocs
-  features:
-    - Minimal and clean white layout.
-    - Dynamic content from Livingdocs.
-    - Built-in component library.
-    - Robust template and theme.
->>>>>>> 32ebf144
+    - unit tests with Jest