--- conflicted
+++ resolved
@@ -4696,7 +4696,6 @@
     - ESLint(Airbnb) for linting
     - Prettier code formatting
     - gh-pages for deploying to GitHub pages
-<<<<<<< HEAD
 - url: https://gatsby-starter-boilerplatev-kontent-demo.netlify.com/
   repo: https://github.com/viperfx07/gatsby-starter-boilerplatev-kontent
   description: A Gatsby starter using BoilerplateV for Kentico Kontent.
@@ -4714,7 +4713,6 @@
     - React Helmet <head> Management
     - ESLint(Airbnb) for JS linting
     - Prettier for JS formatting
-=======
 - url: https://www.cryptocatalyst.net/
   repo: https://github.com/n8tb1t/gatsby-starter-cryptocurrency
   description: A full-fledged cryptocurrency Gatsby starter portal with landing page, blog, roadmap, devs team, and docs.
@@ -4767,5 +4765,4 @@
     - MDX for the main menu of the site, footer and other elements of the site
     - MDX for pages and content
     - Code syntax highlighting
-    - SEO (OpenGraph and Twitter) out of the box with default settings that make sense (thanks to React Helmet)
->>>>>>> 6e62e207
+    - SEO (OpenGraph and Twitter) out of the box with default settings that make sense (thanks to React Helmet)