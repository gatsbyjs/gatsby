- url: https://gatsby-theme-sky-lite.netlify.com
  repo: https://github.com/vim-labs/gatsby-theme-sky-lite-starter
  description: A lightweight GatsbyJS starter with Material-UI and MDX Markdown support.
  tags:
    - Blog
    - Styling:Material
  features:
    - Lightweight
    - Markdown
    - MDX
    - MaterialUI Components
    - React Icons
- url: https://authenticaysh.netlify.com/
  repo: https://github.com/ben-siewert/gatsby-starter-auth-aws-amplify
  description: Full-featured Auth with AWS Amplify & AWS Cognito
  tags:
    - AWS
    - Authentication
  features:
    - Full-featured AWS Authentication with Cognito
    - Error feedback in forms
    - Password Reset
    - Multi-Factor Authentication
    - Styling with Bootstrap and Sass
- url: https://gatsby-starter-blog-demo.netlify.com/
  repo: https://github.com/gatsbyjs/gatsby-starter-blog
  description: official blog
  tags:
    - Official
    - Blog
  features:
    - Basic setup for a full-featured blog
    - Support for an RSS feed
    - Google Analytics support
    - Automatic optimization of images in Markdown posts
    - Support for code syntax highlighting
    - Includes plugins for easy, beautiful typography
    - Includes React Helmet to allow editing site meta tags
    - Includes plugins for offline support out of the box
- url: https://gatsby-starter-default-demo.netlify.com/
  repo: https://github.com/gatsbyjs/gatsby-starter-default
  description: official default
  tags:
    - Official
  features:
    - Comes with React Helmet for adding site meta tags
    - Includes plugins for offline support out of the box
- url: https://gatsby-netlify-cms.netlify.com/
  repo: https://github.com/netlify-templates/gatsby-starter-netlify-cms
  description: n/a
  tags:
    - Blog
    - Styling:Bulma
    - CMS:Netlify
  features:
    - A simple blog built with Netlify CMS
    - Basic directory organization
    - Uses Bulma for styling
    - Visit the repo to learn how to set up authentication, and begin modeling your content.
- url: https://vagr9k.github.io/gatsby-advanced-starter/
  repo: https://github.com/Vagr9K/gatsby-advanced-starter
  description: Great for learning about advanced features and their implementations
  tags:
    - Blog
    - Styling:None
  features:
    - Does not contain any UI frameworks
    - Provides only a skeleton
    - Tags
    - Categories
    - Google Analytics
    - Disqus
    - Offline support
    - Web App Manifest
    - SEO
- url: https://vagr9k.github.io/gatsby-material-starter/
  repo: https://github.com/Vagr9K/gatsby-material-starter
  description: n/a
  tags:
    - Styling:Material
  features:
    - React-MD for Material design
    - Sass/SCSS
    - Tags
    - Categories
    - Google Analytics
    - Disqus
    - Offline support
    - Web App Manifest
    - SEO
- url: https://gatsby-advanced-blog-system.danilowoz.now.sh/blog
  repo: https://github.com/danilowoz/gatsby-advanced-blog-system
  description: Create a complete blog from scratch with pagination, categories, featured posts, author, SEO and navigation.
  tags:
    - Pagination
    - Markdown
    - SEO
  features:
    - Pagination;
    - Category and tag pages (with pagination);
    - Category list (with navigation);
    - Featured post;
    - Author page;
    - Next and prev post;
    - SEO component.
- url: https://graphcms.github.io/gatsby-graphcms-tailwindcss-example/
  repo: https://github.com/GraphCMS/gatsby-graphcms-tailwindcss-example
  description: The default Gatsby starter blog with the addition of the gatsby-source-graphql and tailwind dependencies.
  tags:
    - Styling:Tailwind
    - CMS:Headless
  features:
    - Tailwind style library
    - GraphQL source plugin
    - Very simple boilerplate
- url: https://wonism.github.io/
  repo: https://github.com/wonism/gatsby-advanced-blog
  description: n/a
  tags:
    - Portfolio
    - Redux
  features:
    - Blog post listing with previews (image + summary) for each blog post
    - Categories and tags for blog posts with pagination
    - Search post with keyword
    - Put react application / tweet into post
    - Copy some codes in post with clicking button
    - Portfolio
    - Resume
    - Redux for managing statement (with redux-saga / reselect)

- url: https://gatsby-tailwind-emotion-starter.netlify.com/
  repo: https://github.com/muhajirdev/gatsby-tailwind-emotion-starter
  description: A Gatsby Starter with Tailwind CSS + Emotion JS
  tags:
    - Styling:Tailwind
  features:
    - Eslint Airbnb without semicolon and without .jsx extension
    - Offline support
    - Web App Manifest
- url: https://gatsby-starter-redux-firebase.netlify.com/
  repo: https://github.com/muhajirdev/gatsby-starter-redux-firebase
  description: A Gatsby + Redux + Firebase Starter. With Authentication
  tags:
    - Styling:None
    - Firebase
    - Client-side App
  features:
    - Eslint Airbnb without semicolon and without .jsx extension
    - Firebase
    - Web App Manifest
- url: https://dschau.github.io/gatsby-blog-starter-kit/
  repo: https://github.com/dschau/gatsby-blog-starter-kit
  description: n/a
  tags:
    - Blog
  features:
    - Blog post listing with previews for each blog post
    - Navigation between posts with a previous/next post button
    - Tags and tag navigation
- url: https://contentful-userland.github.io/gatsby-contentful-starter/
  repo: https://github.com/contentful-userland/gatsby-contentful-starter
  description: n/a
  tags:
    - Blog
    - CMS:Contentful
    - CMS:Headless
  features:
    - Based on the Gatsby Starter Blog
    - Includes Contentful Delivery API for production build
    - Includes Contentful Preview API for development
- url: https://react-firebase-authentication.wieruch.com/
  repo: https://github.com/the-road-to-react-with-firebase/react-gatsby-firebase-authentication
  description: n/a
  tags:
    - Firebase
  features:
    - Sign In, Sign Up, Sign Out
    - Password Forget
    - Password Change
    - Protected Routes with Authorization
    - Realtime Database with Users
- url: http://dmwl.net/gatsby-hampton-theme
  repo: https://github.com/davad/gatsby-hampton-theme
  description: n/a
  tags:
    - Styling:CSS-in-JS
  features:
    - Eslint in dev mode with the airbnb config and prettier formatting rules
    - Emotion for CSS-in-JS
    - A basic blog, with posts under src/pages/blog
    - A few basic components (Navigation, Layout, Link wrapper around gatsby-link))
    - Based on gatsby-starter-gatsbytheme
- url: https://orgapp.github.io/gatsby-starter-orga/
  repo: https://github.com/orgapp/gatsby-starter-orga
  description: Want to use org-mode instead of markdown? This is for you.
  tags:
    - Blog
  features:
    - Use org-mode files as source.
    - Generate post pages, can be configured to be file-based or section-based.
    - Generate posts index pages.
- url: http://2column-portfolio.surge.sh/
  repo: https://github.com/praagyajoshi/gatsby-starter-2column-portfolio
  description: n/a
  tags:
    - Portfolio
    - Styling:SCSS
  features:
    - Designed as a minimalistic portfolio website
    - Grid system using flexboxgrid
    - Styled using SCSS
    - Font icons using font-awesome
    - Google Analytics integration
    - Open Sans font using Google Fonts
    - Prerendered Open Graph tags for rich sharing
- url: https://prototypeinteractive.github.io/gatsby-react-boilerplate/
  repo: https://github.com/PrototypeInteractive/gatsby-react-boilerplate
  description: n/a
  tags:
    - Styling:Bootstrap
  features:
    - Basic configuration and folder structure
    - Uses PostCSS and Sass (with autoprefixer and pixrem)
    - Uses Bootstrap 4 grid
    - Leaves the styling to you
    - Uses data from local json files
    - Contains Node.js server code for easy, secure, and fast hosting
- url: http://capricious-spring.surge.sh/
  repo: https://github.com/noahg/gatsby-starter-blog-no-styles
  description: n/a
  tags:
    - Blog
    - Styling:None
  features:
    - Same as official gatsby-starter-blog but with all styling removed
- url: https://gatsby-starter-github-api.netlify.com/
  repo: https://github.com/lundgren2/gatsby-starter-github-api
  description: Single page starter based on gatsby-source-github-api
  tags:
    - Portfolio
    - Onepage
  features:
    - Use your GitHub as your own portfolio site
    - List your GitHub repositories
    - GitHub GraphQL API v4

- url: https://gatsby-starter-bloomer.netlify.com/
  repo: https://github.com/Cethy/gatsby-starter-bloomer
  description: n/a
  tags:
    - Styling:Bulma
  features:
    - Based on gatsby-starter-default
    - Bulma CSS Framework with its Bloomer react components
    - Font-Awesome icons
    - Includes a simple fullscreen hero w/ footer example
- url: https://gatsby-starter-bootstrap-netlify.netlify.com/
  repo: https://github.com/konsumer/gatsby-starter-bootstrap-netlify
  description: n/a
  tags:
    - Styling:Bootstrap
    - CMS:Netlify
  features:
    - Very similar to gatsby-starter-netlify-cms, slightly more configurable (e.g. set site-title in gatsby-config) with Bootstrap/Bootswatch instead of bulma
- url: https://gatstrap.netlify.com/
  repo: https://github.com/jaxx2104/gatsby-starter-bootstrap
  description: n/a
  tags:
    - Styling:Bootstrap
  features:
    - Bootstrap CSS framework
    - Single column layout
    - Basic components like SiteNavi, SitePost, SitePage
- url: http://gatsby-bulma-storybook.surge.sh/
  repo: https://github.com/gvaldambrini/gatsby-starter-bulma-storybook
  description: n/a
  tags:
    - Styling:Bulma
    - Storybook
    - Testing
  features:
    - Storybook for developing components in isolation
    - Bulma and Sass support for styling
    - CSS modules
    - Prettier & eslint to format & check the code
    - Jest
- url: https://gatsby-starter-business.netlify.com/
  repo: https://github.com/v4iv/gatsby-starter-business
  description: n/a
  tags:
    - Styling:Bulma
    - PWA
    - CMS:Netlify
    - Disqus
    - Search
    - Pagination
  features:
    - Complete Business Website Suite - Home Page, About Page, Pricing Page, Contact Page and Blog
    - Netlify CMS for Content Management
    - SEO Friendly (Sitemap, Schemas, Meta Tags, GTM etc)
    - Bulma and Sass Support for styling
    - Progressive Web App & Offline Support
    - Tags and RSS Feed for Blog
    - Disqus and Share Support
    - Elastic-Lunr Search
    - Pagination
    - Easy Configuration using `config.js` file
- url: https://haysclark.github.io/gatsby-starter-casper/
  repo: https://github.com/haysclark/gatsby-starter-casper
  description: n/a
  tags:
    - PWA
  features:
    - Page pagination
    - CSS
    - Tags
    - Google Analytics
    - Offline support
    - Web App Manifest
    - SEO
- url: http://gatsby-starter-ceevee.surge.sh/
  repo: https://github.com/amandeepmittal/gatsby-starter-ceevee
  description: n/a
  tags:
    - Portfolio
  features:
    - Based on the Ceevee site template, design by Styleshout
    - Single Page Resume/Portfolio site
    - Target audience Developers, Designers, etc.
    - Used CSS Modules, easy to manipulate
    - FontAwsome Library for icons
    - Responsive Design, optimized for Mobile devices
- url: https://gatsby-starter-contentful-i18n.netlify.com/
  repo: https://github.com/mccrodp/gatsby-starter-contentful-i18n
  description: i18n support and language switcher for Contentful starter repo
  tags:
    - i18n
    - CMS:Contentful
    - CMS:Headless
  features:
    - Localization (Multilanguage)
    - Dynamic content from Contentful CMS
    - Integrates i18n plugin starter and using-contentful repos
- url: http://cranky-edison-12166d.netlify.com/
  repo: https://github.com/datocms/gatsby-portfolio
  description: n/a
  tags:
    - CMS:DatoCMS
    - CMS:Headless
  features:
    - Simple portfolio to quick start a site with DatoCMS
    - Contents and media from DatoCMS
    - Custom Sass style
    - SEO
- url: https://gatsby-deck.netlify.com/
  repo: https://github.com/fabe/gatsby-starter-deck
  description: n/a
  tags:
    - Presentation
  features:
    - Create presentations/slides using Gatsby.
    - Offline support.
    - Page transitions.
- url: https://gatsby-starter-default-i18n.netlify.com/
  repo: https://github.com/angeloocana/gatsby-starter-default-i18n
  description: n/a
  tags:
    - i18n
  features:
    - localization (Multilanguage)
- url: http://gatsby-dimension.surge.sh/
  repo: https://github.com/codebushi/gatsby-starter-dimension
  description: Single page starter based on the Dimension site template
  tags:
    - Portfolio
    - HTML5UP
    - Styling:SCSS
  features:
    - Designed by HTML5 UP
    - Simple one page site that’s perfect for personal portfolios
    - Fully Responsive
    - Styling with SCSS
- url: https://gatsby-docs-starter.netlify.com/
  repo: https://github.com/ericwindmill/gatsby-starter-docs
  description: n/a
  tags:
    - Documentation
    - Styling:CSS-in-JS
  features:
    - All the features from gatsby-advanced-starter, plus
    - Designed for Documentation / Tutorial Websites
    - ‘Table of Contents’ Component, Auto generates ToC from posts - just follow the file frontmatter conventions from markdown files in ‘lessons’.
    - Styled Components w/ ThemeProvider
    - Basic UI
    - A few extra components
    - Custom prismjs theme
    - React Icons
- url: https://parmsang.github.io/gatsby-starter-ecommerce/
  repo: https://github.com/parmsang/gatsby-starter-ecommerce
  description: Easy to use starter for an e-commerce store
  tags:
    - Styling:Other
    - Stripe
    - eCommerce
    - PWA
    - Authentication
  features:
    - Uses the Moltin eCommerce Api
    - Stripe checkout
    - Semantic-UI
    - Styled components
    - Google Analytics - (you enter the tracking-id)
    - React-headroom
    - Eslint & Prettier. Uses Airbnb JavaScript Style Guide
    - Authentication via Moltin (Login and Register)
- url: http://gatsby-forty.surge.sh/
  repo: https://github.com/codebushi/gatsby-starter-forty
  description: Multi-page starter based on the Forty site template
  tags:
    - Styling:SCSS
    - HTML5UP
  features:
    - Designed by HTML5 UP
    - Colorful homepage, and also includes a Landing Page and Generic Page components.
    - Many elements are available, including buttons, forms, tables, and pagination.
    - Custom grid made with CSS Grid
    - Styling with SCSS
- url: https://themes.gatsbythemes.com/gatsby-starter/
  repo: https://github.com/saschajullmann/gatsby-starter-gatsbythemes
  description: n/a
  tags:
    - Styling:CSS-in-JS
    - Blog
    - Testing
    - Linting
  features:
    - CSS-in-JS via Emotion.
    - Jest and Enzyme for testing.
    - Eslint in dev mode with the airbnb config and prettier formatting rules.
    - React 16.
    - A basic blog, with posts under src/pages/blog. There’s also a script which creates a new Blog entry (post.sh).
    - Data per JSON files.
    - A few basic components (Navigation, Footer, Layout).
    - Layout components make use of Styled-System.
    - Google Analytics (you just have to enter your tracking-id).
    - Gatsby-Plugin-Offline which includes Service Workers.
    - Prettier for a uniform codebase.
    - Normalize css (7.0).
    - Feather icons.
    - Font styles taken from Tachyons.
- url: https://gcn.netlify.com/
  repo: https://github.com/ryanwiemer/gatsby-starter-gcn
  description: A starter template to build amazing static websites with Gatsby, Contentful and Netlify
  tags:
    - CMS:Contentful
    - CMS:Headless
    - Blog
    - Netlify
    - Styling:CSS-in-JS
  features:
    - CMS:Contentful integration with ready to go placeholder content
    - Netlify integration including a pre-built contact form
    - Minimal responsive design - made to customize or tear apart
    - Pagination logic
    - Styled components
    - SEO Friendly Component
    - JSON-LD Schema
    - OpenGraph sharing support
    - Sitemap Generation
    - Google Analytics
    - Progressive Web app
    - Offline Support
    - RSS Feed
    - Gatsby Standard module for linting JavaScript with StandardJS
    - Stylelint support for Styled Components to lint the CSS in JS
- url: https://alampros.github.io/gatsby-starter-grommet/
  repo: https://github.com/alampros/gatsby-starter-grommet
  description: n/a
  tags:
    - Styling:Grommet
  features:
    - Barebones configuration for using the Grommet design system
    - Uses Sass (with CSS modules support)
- url: https://gatsby-starter-hello-world-demo.netlify.com/
  repo: https://github.com/gatsbyjs/gatsby-starter-hello-world
  description: official hello world
  tags:
    - Official
  features:
    - A no-frills Gatsby install
    - No plugins, no boilerplate
    - Great for advanced users
- url: https://gatsby-starter-hero-blog.greglobinski.com/
  repo: https://github.com/greglobinski/gatsby-starter-hero-blog
  description: no description yet
  tags:
    - Styling:PostCSS
    - SEO
    - Markdown
  features:
    - Easy editable content in Markdown files (posts, pages and parts)
    - CSS with `styled-jsx` and `PostCSS`
    - SEO (sitemap generation, robot.txt, meta and OpenGraph Tags)
    - Social sharing (Twitter, Facebook, Google, LinkedIn)
    - Comments (Facebook)
    - Images lazy loading and `webp` support (gatsby-image)
    - Post categories (category based post list)
    - Full text searching (Algolia)
    - Contact form (Netlify form handling)
    - Form elements and validation with `ant-design`
    - RSS feed
    - 100% PWA (manifest.webmanifest, offline support, favicons)
    - Google Analytics
    - App favicons generator (node script)
    - Easy customizable base styles via `theme` object generated from `yaml` file (fonts, colors, sizes)
    - React v.16.3 (gatsby-plugin-react-next)
    - Components lazy loading (social sharing)
    - ESLint (google config)
    - Prettier code styling
    - Webpack `BundleAnalyzerPlugin`
- url: https://gatsby-starter-i18n-lingui.netlify.com/
  repo: https://github.com/dcroitoru/gatsby-starter-i18n-lingui
  description: n/a
  tags:
    - i18n
  features:
    - Localization (Multilanguage) provided by js-lingui
    - Message extraction
    - Avoids code duplication - generates pages for each locale
    - Possibility of translated paths
- url: https://lumen.netlify.com/
  repo: https://github.com/alxshelepenok/gatsby-starter-lumen
  description: A minimal, lightweight and mobile-first starter for creating blogs uses Gatsby.
  tags:
    - Blog
    - CMS:Netlify
    - Pagination
    - Disqus
    - RSS
    - Linting
    - Testing
    - Styling:PostCSS
    - Styling:SCSS
  features:
    - Lost Grid
    - Jest testing
    - Beautiful typography inspired by matejlatin/Gutenberg
    - Mobile-First approach in development
    - Stylesheet built using SASS and BEM-Style naming
    - Syntax highlighting in code blocks
    - Sidebar menu built using a configuration block
    - Archive organized by tags and categories
    - Pagination support
    - Offline support
    - Google Analytics support
    - Disqus Comments support
- url: https://minimal-blog.lekoarts.de
  repo: https://github.com/LekoArts/gatsby-starter-minimal-blog
  description: This starter is part of a german tutorial series on Gatsby. The starter will change over time to use more advanced stuff (feel free to express your ideas in the repository). Its first priority is a minimalistic style coupled with a lot of features for the content.
  tags:
    - Blog
    - MDX
    - Styling:CSS-in-JS
    - Netlify
    - Linting
    - PWA
  features:
    - Minimal and clean white layout
    - Write your blog posts in MDX
    - Offline Support, WebApp Manifest, SEO
    - Code highlighting (with prism-react-renderer) and live preview (with react-live)
- url: https://gatsby-starter-modern-demo.netlify.com/
  repo: https://github.com/kripod/gatsby-starter-modern
  description: no description yet
  tags:
    - Linting
  features:
    - A set of strict linting rules (based on the Airbnb JavaScript Style Guide)
    - Encourage automatic code formatting
    - Prefer using Yarn for package management
    - Use EditorConfig to maintain consistent coding styles between different editors and IDEs
    - Integration with Visual Studio Code
    - Based on gatsby-starter-default
- url: https://gatsby-starter-personal-blog.greglobinski.com/
  repo: https://github.com/greglobinski/gatsby-starter-personal-blog
  description: n/a
  tags:
    - Blog
    - Markdown
    - Netlify
    - Styling:Material
  features:
    - Ready to use, but easily customizable a fully equipped theme starter
    - Easy editable content in Markdown files (posts, pages and parts)
    - ‘Like an app’ layout transitions
    - Easily restyled through theme object
    - Styling with JSS
    - Page transitions
    - Comments (Facebook)
    - Post categories
    - Post list filtering
    - Full text searching (Algolia)
    - Contact form (Netlify form handling)
    - Material UI (@next)
    - RSS feed
    - Full screen mode
    - User adjustable articles’ body copy font size
    - Social sharing (Twitter, Facebook, Google, LinkedIn)
    - PWA (manifes.json, offline support, favicons)
    - Google Analytics
    - Favicons generator (node script)
    - Components leazy loading with AsyncComponent (social sharing, info box)
    - ESLint (google config)
    - Prettier code styling
    - Custom webpack CommonsChunkPlugin settings
    - Webpack BundleAnalyzerPlugin
- url: http://gatsby-photon.surge.sh/
  repo: https://github.com/codebushi/gatsby-starter-photon
  description: Single page starter based on the Photon site template
  tags:
    - HTML5UP
    - Onepage
    - Styling:SCSS
  features:
    - Designed by HTML5 UP
    - Single Page, Responsive Site
    - Custom grid made with CSS Grid
    - Styling with SCSS
- url: https://portfolio-bella.netlify.com/
  repo: https://github.com/LekoArts/gatsby-starter-portfolio-bella
  description: A portfolio starter for Gatsby. The target audience are designers and photographers. The light themed website shows your work with large images & big typography. The Onepage is powered by the Headless CMS Prismic.io. and has programmatically created pages for your projects. General settings and colors can be changed in a config & theme file.
  tags:
    - Portfolio
    - CMS:Prismic
    - CMS:Headless
    - Styling:CSS-in-JS
    - Onepage
    - PWA
    - Linting
  features:
    - Big typography & images
    - White theme
    - Prismic.io as CMS
    - Emotion for styling + Emotion-Grid
    - One-page layout with sub-pages for case studies
    - Easily configurable
    - And other good stuff (SEO, Offline Support, WebApp Manifest Support)
- url: https://cara.lekoarts.de
  repo: https://github.com/LekoArts/gatsby-starter-portfolio-cara
  description: Playful and Colorful One-Page portfolio featuring Parallax effects and animations. Especially designers and/or photographers will love this theme! Built with MDX and Theme UI.
  tags:
    - Portfolio
    - Onepage
    - Styling:CSS-in-JS
    - PWA
  features:
    - React Spring Parallax effects
    - Theme UI-based theming
    - CSS Animations and shapes
    - Light/Dark mode
- url: https://emilia.lekoarts.de
  repo: https://github.com/LekoArts/gatsby-starter-portfolio-emilia
  description: A portfolio starter for Gatsby. The target audience are designers and photographers. The dark themed website shows your work with large images in a grid-layout (powered by CSS Grid). The transition effects on the header add a playful touch to the overall minimal design. The website has programmatically created pages for your projects (with automatic image import). General settings and colors can be changed in a config & theme file.
  tags:
    - Portfolio
    - PWA
    - Transitions
    - MDX
    - Styling:CSS-in-JS
    - Linting
    - Testing
  features:
    - Focus on big images (with gatsby-image)
    - Dark Theme with HeroPatterns Header
    - CSS Grid and styled-components
    - Page transitions
    - Cypress for End-to-End testing
    - react-spring animations
    - One-Page layout with sub-pages for projects
    - Create your projects in MDX (automatic import of images)
    - And other good stuff (SEO, Offline Support, WebApp Manifest Support)
- url: https://emma.lekoarts.de
  repo: https://github.com/LekoArts/gatsby-starter-portfolio-emma
  description: Minimalistic portfolio with full-width grid, page transitions, support for additional MDX pages, and a focus on large images. Especially designers and/or photographers will love this theme! Built with MDX and Theme UI. Using the Gatsby Theme "@lekoarts/gatsby-theme-emma".
  tags:
    - Portfolio
    - MDX
    - Transitions
    - Styling:CSS-in-JS
    - PWA
  features:
    - MDX
    - react-spring page animations
    - Optional MDX pages which automatically get added to the navigation
    - Fully customizable through the usage of Gatsby Themes (and Theme UI)
    - Light Mode / Dark Mode
    - Google Analytics Support
    - SEO (Sitemap, OpenGraph tags, Twitter tags)
    - Offline Support & WebApp Manifest
- url: https://gatsby-starter-procyon.netlify.com/
  repo: https://github.com/danielmahon/gatsby-starter-procyon
  description: n/a
  tags:
    - PWA
    - CMS:Headless
    - CMS:Other
    - Styling:Material
    - Netlify
  features:
    - Gatsby + ReactJS (server side rendering)
    - GraphCMS Headless CMS
    - DraftJS (in-place) Medium-like Editing
    - Apollo GraphQL (client-side)
    - Local caching between builds
    - Material-UI (layout, typography, components, etc)
    - Styled-Components™-like API via Material-UI
    - Netlify Deployment Friendly
    - Netlify Identity Authentication (enables editing)
    - Automatic versioning, deployment and CHANGELOG
    - Automatic rebuilds with GraphCMS and Netlify web hooks
    - PWA (Progressive Web App)
    - Google Fonts
- url: http://gatsby-starter-product-guy.surge.sh/
  repo: https://github.com/amandeepmittal/gatsby-starter-product-guy
  description: n/a
  tags:
    - Portfolio
  features:
    - Single Page
    - A portfolio Developers and Product launchers alike
    - Using Typography.js easy to switch fonts
    - All your Project/Portfolio Data in Markdown, server by GraphQL
    - Responsive Design, optimized for Mobile devices
- url: https://caki0915.github.io/gatsby-starter-redux/
  repo: https://github.com/caki0915/gatsby-starter-redux
  description: n/a
  tags:
    - Styling:CSS-in-JS
    - Redux
  features:
    - Redux and Redux-devtools.
    - Emotion with a basic theme and SSR
    - Typography.js
    - Eslint rules based on Prettier and Airbnb
- url: http://gatsby-stellar.surge.sh/
  repo: https://github.com/codebushi/gatsby-starter-stellar
  description: Single page starter based on the Stellar site template
  tags:
    - HTML5UP
    - Onepage
    - Styling:SCSS
  features:
    - Designed by HTML5 UP
    - Scroll friendly, responsive site. Can be used as a single or multi-page site.
    - Sticky Navigation when scrolling.
    - Scroll spy and smooth scrolling to different sections of the page.
    - Styling with SCSS
- url: http://gatsby-strata.surge.sh/
  repo: https://github.com/codebushi/gatsby-starter-strata
  description: Single page starter based on the Strata site template
  tags:
    - Portfolio
    - Onepage
    - HTML5UP
    - Styling:SCSS
  features:
    - Designed by HTML5 UP
    - Super Simple, single page portfolio site
    - Lightbox style React photo gallery
    - Fully Responsive
    - Styling with SCSS
- url: https://gatsby-starter-strict.netlify.com/
  repo: https://github.com/kripod/gatsby-starter-strict
  description: n/a
  tags:
    - Linting
  features:
    - A set of strict linting rules (based on the Airbnb JavaScript Style Guide)
    - lint script
    - Encourage automatic code formatting
    - format script
    - Prefer using Yarn for package management
    - Use EditorConfig to maintain consistent coding styles between different editors and IDEs
    - Integration with Visual Studio Code
    - Pre-configured auto-formatting on file save
    - Based on gatsby-starter-default
- url: https://gatsby-tachyons.netlify.com/
  repo: https://github.com/pixelsign/gatsby-starter-tachyons
  description: no description yet
  tags:
    - Styling:Other
  features:
    - Based on gatsby-starter-default
    - Using Tachyons for CSS.
- url: https://quizzical-mcclintock-0226ac.netlify.com/
  repo: https://github.com/taylorbryant/gatsby-starter-tailwind
  description: A Gatsby v2 starter styled using Tailwind, a utility-first CSS framework. Uses Purgecss to remove unused CSS.
  tags:
    - Styling:Tailwind
  features:
    - Based on gatsby-starter-default
    - Tailwind CSS Framework
    - Removes unused CSS with Purgecss
    - Includes responsive navigation and form examples
- url: http://portfolio-v3.surge.sh/
  repo: https://github.com/amandeepmittal/gatsby-portfolio-v3
  description: n/a
  tags:
    - Portfolio
  features:
    - Single Page, Timeline View
    - A portfolio Developers and Product launchers
    - Bring in Data, plug-n-play
    - Responsive Design, optimized for Mobile devices
    - Seo Friendly
    - Uses Flexbox
- url: https://gatsby-starter-typescript-plus.netlify.com/
  repo: https://github.com/resir014/gatsby-starter-typescript-plus
  description: This is a starter kit for Gatsby.js websites written in TypeScript. It includes the bare essentials for you to get started (styling, Markdown parsing, minimal toolset).
  tags:
    - Styling:CSS-in-JS
    - Language:TypeScript
    - Markdown
  features:
    - TypeScript
    - TSLint (with custom TSLint rules)
    - Markdown rendering with Remark
    - Basic component structure
    - Styling with emotion
- url: https://haysclark.github.io/gatsby-starter-typescript/
  repo: https://github.com/haysclark/gatsby-starter-typescript
  description: n/a
  tags:
    - Language:TypeScript
  features:
    - TypeScript
- url: https://fabien0102-gatsby-starter.netlify.com/
  repo: https://github.com/fabien0102/gatsby-starter
  description: n/a
  tags:
    - Language:TypeScript
    - Styling:Other
    - Testing
  features:
    - Semantic-ui for styling
    - TypeScript
    - Offline support
    - Web App Manifest
    - Jest/Enzyme testing
    - Storybook
    - Markdown linting
- url: https://gatsby-starter-wordpress.netlify.com/
  repo: https://github.com/GatsbyCentral/gatsby-starter-wordpress
  description: Gatsby starter using WordPress as the content source.
  tags:
    - Styling:CSS-in-JS
    - CMS:WordPress
  features:
    - All the features from gatsby-advanced-starter, plus
    - Leverages the WordPress plugin for Gatsby for data
    - Configured to work with WordPress Advanced Custom Fields
    - Auto generated Navigation for your WordPress Pages
    - Minimal UI and Styling — made to customize.
    - Styled Components
- url: https://www.concisejavascript.org/
  repo: https://github.com/rwieruch/open-crowd-fund
  description: n/a
  tags:
    - Stripe
    - Firebase
  features:
    - Open source crowdfunding for your own ideas
    - Alternative for Kickstarter, GoFundMe, etc.
    - Secured Credit Card payments with Stripe
    - Storing of funding information in Firebase
- url: https://www.verious.io/
  repo: https://github.com/cpinnix/verious-boilerplate
  description: n/a
  tags:
    - Styling:Other
  features:
    - Components only. Bring your own data, plugins, etc.
    - Bootstrap inspired grid system with Container, Row, Column components.
    - Simple Navigation and Dropdown components.
    - Baseline grid built in with modular scale across viewports.
    - Abstract measurements utilize REM for spacing.
    - One font to rule them all, Helvetica.
- url: https://gatsby-starter-blog-grommet.netlify.com/
  repo: https://github.com/Ganevru/gatsby-starter-blog-grommet
  description: GatsbyJS v2 starter for creating a blog. Based on Grommet v2 UI.
  tags:
    - Blog
    - Markdown
    - Styling:Grommet
    - Language:TypeScript
    - Linting
    - Redux
  features:
    - Grommet v2 UI
    - Easily configurable - see site-config.js in the root
    - Switch between grommet themes
    - Change between light and dark themes (with Redux)
    - Blog posts previews in card style
    - Responsive Design, optimized for Mobile devices
    - styled-components
    - TypeScript and ESLint (typescript-eslint)
    - lint-staged and husky - for linting before commit
- url: https://happy-pare-dff451.netlify.com/
  repo: https://github.com/fhavrlent/gatsby-contentful-typescript-starter
  description: Contentful and TypeScript starter based on default starter.
  tags:
    - CMS:Contentful
    - CMS:Headless
    - Language:TypeScript
    - Styling:CSS-in-JS
  features:
    - Based on default starter
    - TypeScript
    - CSS in JS (Emotion)
    - CMS:Contentful
- url: https://xylo-gatsby-bulma-starter.netlify.com/
  repo: https://github.com/xydac/xylo-gatsby-bulma-starter
  description: Gatsby v2 Starter with Bulma based on default starter.
  tags:
    - Styling:SCSS
    - Styling:Bulma
  features:
    - Based on default starter
    - Bulma Css
    - Sass based Styling
- url: https://maxpou.github.io/gatsby-starter-morning-dew/
  repo: https://github.com/maxpou/gatsby-starter-morning-dew
  description: Gatsby v2 blog starter
  tags:
    - Blog
    - Markdown
    - PWA
    - Disqus
    - SEO
    - MDX
    - Styling:CSS-in-JS
  features:
    - Blog post listing with previews (image + summary) for each blog post
    - Fully configurable
    - Multilang support (blog post only)
    - Syntax highlighting
    - css-in-js (with styled-components)
    - Fully Responsive
    - Tags
    - Google Analytics
    - Disqus comments support
    - Offline support
    - Web App Manifest
    - ESLint
    - Prettier
    - Travis CI
- url: https://gatsby-starter-blog-jumpalottahigh.netlify.com/
  repo: https://github.com/jumpalottahigh/gatsby-starter-blog-jumpalottahigh
  description: Gatsby v2 blog starter with SEO, search, filter, reading progress, mobile menu fab
  tags:
    - Blog
    - Markdown
  features:
    - Blog post listing with previews (image + summary) for each blog post
    - Google structured data
    - Mobile-friendly menu toggled with a floating action button (FAB)
    - Article read progress
    - User feedback component
- url: https://i18n.smakosh.com/
  repo: https://github.com/smakosh/gatsby-starter-i18n
  description: Gatsby v2 Starter with i18n using react-intl and more cool features.
  tags:
    - Styling:CSS-in-JS
    - i18n
  features:
    - Based on default starter
    - i18n with rtl text
    - Stateless components using Recompose
    - Font changes depending on the chosen language
    - SEO (meta tags, openGraph, structured data, Twitter and more...)
- url: https://gatsby-starter-mate.netlify.com
  repo: https://github.com/EmaSuriano/gatsby-starter-mate
  description: A portfolio starter for Gatsby integrated with Contentful CMS.
  tags:
    - Styling:CSS-in-JS
    - CMS:Contentful
    - CMS:Headless
    - Portfolio
  features:
    - Gatsby v2
    - Rebass (Styled-components system)
    - React Reveal
    - Dynamic content from Contentful
    - Offline support
    - PWA ready
    - SEO
    - Responsive design
    - Icons from font-awesome
    - Netlify Deployment Friendly
    - Medium integration
    - Social sharing (Twitter, Facebook, Google, LinkedIn)
- url: https://gatsby-starter-typescript-sass.netlify.com
  repo: https://github.com/thetrevorharmon/gatsby-starter-typescript-sass
  description: A basic starter with TypeScript and Sass built in
  tags:
    - Language:TypeScript
    - Styling:SCSS
    - Linting
  features:
    - TypeScript and Sass support
    - TS linter with basic react rules
- url: https://gatsby-simple-contentful-starter.netlify.com/
  repo: https://github.com/cwlsn/gatsby-simple-contentful-starter
  description: A simple starter to display Contentful data in Gatsby, ready to deploy on Netlify. Comes with a detailed article detailing the process.
  tags:
    - CMS:Contentful
    - CMS:Headless
    - Markdown
    - Styling:CSS-in-JS
  features:
    - Gatsby v2
    - Query Contentful data via Gatsby's GraphQL
    - Styled-Components for CSS-in-JS
    - Simple format, easy to create your own site quickly
    - React Helmet for Header Modification
    - Remark for loading Markdown into React
- url: https://gatsby-blog-cosmicjs.netlify.com/
  repo: https://github.com/cosmicjs/gatsby-blog-cosmicjs
  description: Blog that utilizes the power of the Cosmic JS headless CMS for easy content management
  tags:
    - CMS:Cosmic JS
    - CMS:Headless
    - Blog
  features:
    - Uses the Cosmic JS Gatsby source plugin
- url: https://cosmicjs-gatsby-starter.netlify.com/
  repo: https://github.com/cosmicjs/gatsby-starter
  description: Simple Gatsby starter connected to the Cosmic JS headless CMS for easy content management
  tags:
    - CMS:Cosmic JS
    - CMS:Headless
  features:
    - Uses the Cosmic JS Gatsby source plugin
- url: https://www.gatsby-typescript-template.com/
  repo: https://github.com/ikeryo1182/gatsby-typescript-template
  description: This is a standard starter with TypeScript, TSLint, Prettier, Lint-Staged(Husky) and Sass
  tags:
    - Language:TypeScript
    - Linting
    - Styling:SCSS
  features:
    - Category and Tag for post
    - Type Safe by TypeScript
    - Format Safe by TSLint and Prettier with Lint-Staged(Husky)
- url: https://zandersparrow.github.io/gatsby-simple-redux/
  repo: https://github.com/zandersparrow/gatsby-simple-redux
  description: The default starter plus redux
  tags:
    - Redux
  features:
    - Minimal starter based on the official default
    - Includes redux and a simple counter example
- url: https://gatsby-casper.netlify.com/
  repo: https://github.com/scttcper/gatsby-casper
  description: This is a starter blog that looks like the Ghost.io default theme, casper.
  tags:
    - Blog
    - Language:TypeScript
    - Styling:CSS-in-JS
  features:
    - Emotion CSS-in-JS
    - TypeScript
    - Author and tag pages
    - RSS
- url: https://gatsby-universal.netlify.com
  repo: https://github.com/fabe/gatsby-universal
  description: An opinionated Gatsby v2 starter for state-of-the-art marketing sites
  tags:
    - Transitions
    - PWA
    - Styling:CSS-in-JS
    - Linting
    - Markdown
    - SEO
  features:
    - Page Transitions
    - IntersectionObserver, component-based
    - React Context for global UI state
    - styled-components v4
    - Generated media queries for easy use
    - Optimized with Google Lighthouse (100/100)
    - Offline support
    - Manifest support
    - Sitemap support
    - All favicons generated
    - SEO (with Schema JSONLD) & Social Tags
    - Prettier
    - ESLint
- url: https://prismic.lekoarts.de/
  repo: https://github.com/LekoArts/gatsby-starter-prismic
  description: A typography-heavy & light-themed Gatsby Starter which uses the Headless CMS Prismic.
  tags:
    - CMS:Prismic
    - CMS:Headless
    - Styling:CSS-in-JS
    - Linting
    - Blog
    - PWA
    - Testing
  features:
    - Prismic as Headless CMS
    - Uses multiple features of Prismic - Slices, Labels, Relationship fields, Custom Types
    - Emotion for Styling
    - Cypress for End-to-End testing
    - Prism.js highlighting
    - Responsive images with gatsby-image
    - Extensive SEO
    - ESLint & Prettier
- url: https://gatsby-starter-v2-casper.netlify.com/
  repo: https://github.com/GatsbyCentral/gatsby-v2-starter-casper
  description: A blog starter based on the Casper (v1.4) theme.
  tags:
    - Blog
    - PWA
  features:
    - Page pagination
    - CSS
    - Tags
    - Google Analytics
    - Offline support
    - Web App Manifest
    - SEO
- url: https://lumen-v2.netlify.com/
  repo: https://github.com/GatsbyCentral/gatsby-v2-starter-lumen
  description: A Gatsby v2 fork of the lumen starter.
  tags:
    - Blog
    - RSS
    - Disqus
  features:
    - Lost Grid.
    - Beautiful typography inspired by matejlatin/Gutenberg.
    - Mobile-First approach in development.
    - Stylesheet built using Sass and BEM-Style naming.
    - Syntax highlighting in code blocks.
    - Sidebar menu built using a configuration block.
    - Archive organized by tags and categories.
    - Automatic RSS generation.
    - Automatic Sitemap generation.
    - Offline support.
    - Google Analytics support.
    - Disqus Comments support.
- url: https://gatsby-starter-firebase.netlify.com/
  repo: https://github.com/muhajirdev/gatsby-starter-firebase
  description: A Gatsby + Firebase Starter. With Authentication
  tags:
    - Firebase
    - Client-side App
  features:
    - Eslint Airbnb without semicolon and without .jsx extension
    - Firebase
    - Web App Manifest
- url: http://gatsby-lightbox.416serg.me
  repo: https://github.com/416serg/gatsby-starter-lightbox
  description: Showcasing a custom lightbox implementation using `gatsby-image`
  tags:
    - Portfolio
    - SEO
    - Styling:CSS-in-JS
  features:
    - Features a custom, accessible lightbox with gatsby-image
    - Styled with styled-components using CSS Grid
    - React Helmet for SEO
- url: http://jackbravo.github.io/gatsby-starter-i18n-blog/
  repo: https://github.com/jackbravo/gatsby-starter-i18n-blog
  description: Same as official gatsby-starter-blog but with i18n support
  tags:
    - i18n
    - Blog
  features:
    - Translates site name and bio using .md files
    - No extra libraries needed
- url: https://calpa.me/
  repo: https://github.com/calpa/gatsby-starter-calpa-blog
  description: Blog Template X Contentful, Twitter and Facebook style
  tags:
    - Blog
    - Styling:SCSS
  features:
    - GatsbyJS v2, faster than faster
    - Not just Contentful content source, you can use any database
    - Custom style
    - Google Analytics
    - Gitalk
    - sitemap
    - React FontAwesome
    - SEO
    - Offline support
    - Web App Manifest
    - Styled using SCSS
    - Page pagination
    - Netlify optimization
- url: https://gatsby-starter-typescript-power-blog.majidhajian.com/
  repo: https://github.com/mhadaily/gatsby-starter-typescript-power-blog
  description: Minimal Personal Blog with Gatsby and TypeScript
  tags:
    - PWA
    - Blog
    - Language:TypeScript
    - Markdown
  features:
    - Mobile-First approach in development
    - TSLint & Prettier
    - Offline support
    - Category and Tag for post
    - Type Safe by TypeScript
    - Format Safe by TSLint, StyleLint and Prettier with Lint-Staged(Husky)
    - Blog page
    - Syntax highlighting in code blocks
    - Pagination Ready
    - Ready to deploy to GitHub Pages
    - Automatic RSS generation
    - Automatic Sitemap generation
- url: https://gatsby-starter-kontent.netlify.com
  repo: https://github.com/Kentico/gatsby-starter-kontent
  description: Gatsby starter site with Kentico Kontent
  tags:
    - CMS:Headless
    - CMS:Kontent
    - Netlify
  features:
    - Gatsby v2 support
    - Content item <-> content type relationships
    - Language variants relationships
    - Linked items elements relationships
    - Content items in Rich text elements relationships
    - Reverse link relationships
- url: https://gatsby-starter-storybook.netlify.com/
  repo: https://github.com/markoradak/gatsby-starter-storybook
  description: Gatsby starter site with Storybook
  tags:
    - Storybook
    - Styling:CSS-in-JS
    - Linting
  features:
    - Gatsby v2 support
    - Storybook v4 support
    - Styled Components v4 support
    - Styled Reset, ESLint, Netlify Conf
- url: https://jamstack-hackathon-starter.netlify.com/
  repo: https://github.com/sw-yx/jamstack-hackathon-starter
  description: A JAMstack app with authenticated routes, static marketing pages, etc. with Gatsby, Netlify Identity, and Netlify Functions
  tags:
    - Netlify
    - Client-side App
  features:
    - Netlify Identity
    - Netlify Functions
    - Static Marketing pages and Dynamic Client-side Authenticated App pages
- url: https://collective.github.io/gatsby-starter-plone/
  repo: https://github.com/collective/gatsby-starter-plone
  description: A Gatsby starter template to build static sites using Plone as the content source
  tags:
    - CMS:Other
    - CMS:Headless
    - SEO
    - PWA
  features:
    - Creates 1-1 copy of source Plone site
    - Auto generated navigation and breadcrumbs
    - Progressive Web App features
    - Optimized for performance
    - Minimal UI and Styling
- url: https://gatsby-tutorial-starter.netlify.com/
  repo: https://github.com/justinformentin/gatsby-v2-tutorial-starter
  description: Simple, modern designed blog with post lists, tags, and easily customizable code.
  tags:
    - Blog
    - Linting
    - PWA
    - SEO
    - Styling:CSS-in-JS
    - Markdown
  features:
    - Blog post listing with image, summary, date, and tags.
    - Post Tags
    - Post List Filtering
    - Typography.js
    - Emotion styling
    - Syntax Highlighting in Code Blocks
    - Gatsby Image
    - Fully Responsive
    - Offline Support
    - Web App Manifest
    - SEO
    - PWA
    - Sitemap generation
    - Schema.org JSON-LD
    - CircleCI Integration
    - Codeclimate Integration
    - Google Analytics
    - Twitter and OpenGraph Tags
    - ESLint
    - Prettier Code Styling
- url: https://avivero.github.io/gatsby-redux-starter/
  repo: https://github.com/AVivero/gatsby-redux-starter
  description: Gatsby starter site with Redux, Sass, Bootstrap, Css Modules and Material Icons
  tags:
    - Redux
    - Styling:SCSS
    - Styling:Bootstrap
    - Styling:Material
    - Linting
  features:
    - Gatsby v2 support
    - Redux support
    - Sass support
    - Bootstrap v4 support
    - Css Modules support
    - ESLint, Prettier
- url: https://gatsby-typescript-boilerplate.netlify.com/
  repo: https://github.com/leachjustin18/gatsby-typescript-boilerplate
  description: Opinionated Gatsby v2 starter with TypeScript.
  tags:
    - Language:TypeScript
    - PWA
    - Styling:SCSS
    - Styling:PostCSS
  features:
    - TSLint with airbnb & prettier configurations
    - Prettier
    - Stylelint
    - Offline support
    - Type Safe by TypeScript
    - Format on commit with Lint-Staged(Husky)
    - Favicon generation
    - Sitemap generation
    - Autoprefixer with browser list
    - CSS nano
    - CSS MQ Packer
    - Lazy load image(s) with plugin sharp
    - Gatsby Image
    - Netlify optimizations
- url: https://danshai.github.io/gatsbyv2-scientific-blog-machine-learning/
  repo: https://github.com/DanShai/gatsbyv2-scientific-blog-machine-learning
  description: Machine learning ready and scientific blog starter
  tags:
    - Blog
    - Linting
  features:
    - Write easly your scientific blog with katex and publish your research
    - Machine learning ready with tensorflowjs
    - Manipulate csv data
    - draw with graph mermaid
    - display charts with chartjs
- url: https://gatsby-tailwind-styled-components.netlify.com/
  repo: https://github.com/muhajirdev/gatsby-tailwind-styled-components-starter
  description: A Gatsby Starter with Tailwind CSS + Styled Components
  tags:
    - Styling:Tailwind
  features:
    - Eslint Airbnb without semicolon and without .jsx extension
    - Offline support
    - Web App Manifest
- url: https://gatsby-starter-mobx.netlify.com
  repo: https://github.com/borekb/gatsby-starter-mobx
  description: MobX + TypeScript + TSLint + Prettier
  tags:
    - Language:TypeScript
    - Linting
    - Testing
  features:
    - Gatsby v2 + TypeScript
    - MobX with decorators
    - Two examples from @mweststrate's Egghead course
    - .editorconfig & Prettier
    - TSLint
    - Jest
- url: https://tender-raman-99e09b.netlify.com/
  repo: https://github.com/amandeepmittal/gatsby-bulma-quickstart
  description: A Bulma CSS + GatsbyJS Starter Kit
  tags:
    - Styling:Bulma
    - Styling:SCSS
  features:
    - Uses Bulma CSS
    - Sass based Styling
    - Responsive Design
    - Google Analytics Integration
    - Uses Gatsby v2
    - SEO
- url: https://gatsby-starter-notes.netlify.com/
  repo: https://github.com/patricoferris/gatsby-starter-notes
  description: Gatsby starter for creating notes organised by subject and topic
  tags:
    - Markdown
    - Pagination
  features:
    - Create by topic per subject notes that are organised using pagination
    - Support for code syntax highlighting
    - Support for mathematical expressions
    - Support for images
- url: https://gatsby-starter-ttag.netlify.com/
  repo: https://github.com/ttag-org/gatsby-starter-ttag
  description: Gatsby starter with the minimum required to demonstrate using ttag for precompiled internationalization of strings.
  tags:
    - i18n
  features:
    - Support for precompiled string internationalization using ttag and it's babel plugin
- url: https://gatsby-starter-typescript.netlify.com/
  repo: https://github.com/goblindegook/gatsby-starter-typescript
  description: Gatsby starter using TypeScript.
  tags:
    - Markdown
    - Pagination
    - Language:TypeScript
    - PWA
    - Linting
  features:
    - Markdown and MDX
    - Local search powered by Lunr
    - Syntax highlighting
    - Images
    - Styling with Emotion
    - Testing with Jest and react-testing-library
- url: https://gatsby-netlify-cms-example.netlify.com/
  repo: https://github.com/robertcoopercode/gatsby-netlify-cms
  description: Gatsby starter using Netlify CMS
  tags:
    - CMS:Netlify
    - Styling:SCSS
  features:
    - Example of a website for a local developer meetup group
    - NetlifyCMS used for easy data entry
    - Mobile-friendly design
    - Styling done with Sass
    - Gatsby version 2
- url: https://gatsby-typescript-starter-blog.netlify.com/
  repo: https://github.com/frnki/gatsby-typescript-starter-blog
  description: A starter blog for TypeScript-based Gatsby projects with minimal settings.
  tags:
    - Language:TypeScript
    - Blog
  features:
    - TypeScript & TSLint
    - No Styling (No Typography.js)
    - Minimal settings based on official starter blog
- url: https://gatsby-serif.netlify.com/
  repo: https://github.com/jugglerx/gatsby-serif-theme
  description: Multi page/content-type starter using Markdown and SCSS. Serif is a beautiful small business theme for Gatsby. The theme is fully responsive, blazing fast and artfully illustrated.
  tags:
    - Styling:SCSS
    - Markdown
    - Linting
  features:
    - Multiple "content types" for `services`, `team` and `testimonials` using Markdown as the source
    - Graphql query in `gatsby-node.js` using aliases that creates pages and templates by content type based on the folder `src/pages/services`, `src/pages/team`
    - SCSS
    - Responsive design
    - Bootstrap 4 grid and media queries only
    - Responsive menu
    - Royalty free illustrations included
    - SEO titles & meta using `gatsby-plugin-react-helmet`
    - Eslint & Prettier
- url: https://awesome-gatsby-starter.netlify.com/
  repo: https://github.com/South-Paw/awesome-gatsby-starter
  description: Starter with a preconfigured MDX, Storybook and ESLint environment for component first development of your next Gatsby site.
  tags:
    - MDX
    - Markdown
    - Storybook
    - Styling:CSS-in-JS
    - Linting
  features:
    - Gatsby MDX for JSX in Markdown loading, parsing, and rendering of pages
    - Storybook for isolated component development
    - styled-components for CSS-in-JS
    - ESLint with Airbnb's config
    - Prettier integrated into ESLint
    - A few example components and pages with stories and simple site structure
- url: https://santosfrancisco.github.io/gatsby-starter-cv/
  repo: https://github.com/santosfrancisco/gatsby-starter-cv
  description: A simple starter to get up and developing your digital curriculum with GatsbyJS'
  tags:
    - Styling:CSS-in-JS
    - PWA
    - Onepage
  features:
    - Gatsby v2
    - Based on default starter
    - Google Analytics
    - Web App Manifest
    - SEO
    - Styling with styled-components
    - Responsive Design, optimized for Mobile devices
- url: https://vigilant-leakey-a4f8cd.netlify.com/
  repo: https://github.com/agneym/gatsby-blog-starter
  description: Minimal Blog Starter Template with Styled Components.
  tags:
    - Markdown
    - Styling:CSS-in-JS
    - Blog
  features:
    - Markdown loading, parsing, and rendering of pages
    - Minimal UI for blog
    - Styled-components for CSS-in-JS
    - Prettier added as pre-commit hook
    - Google Analytics
    - Image Optimisation
    - Code Styling and Formatting in markdown
    - Responsive Design
- url: https://inspiring-me-lwz7512.netlify.com/
  repo: https://github.com/lwz7512/gatsby-netlify-identity-starter
  description: Gatsby Netlify Identity Starter with NIW auth support, and content gating, as well as responsive layout.
  tags:
    - Netlify
    - Pagination
  features:
    - Mobile Screen support
    - Privacy control for post content view & profile page
    - User authentication by Netlify Identity Widget/Service
    - Pagination for posts
    - Navigation menu with active status
- url: https://gatsby-starter-event-calendar.netlify.com/
  repo: https://github.com/EmaSuriano/gatsby-starter-event-calendar
  description: Gatsby Starter to display information about events from Google Spreadsheets with Calendars
  tags:
    - Linting
    - Styling:Grommet
    - PWA
    - SEO
    - Google Sheets
  features:
    - Grommet
    - Theming
    - Google Spreadsheet integration
    - PWA
    - A11y
    - SEO
    - Netlify Deployment Friendly
    - ESLint with Airbnb's config
    - Prettier integrated into ESLint
- url: https://gatsby-starter-tech-blog.netlify.com/
  repo: https://github.com/email2vimalraj/gatsby-starter-tech-blog
  description: A simple tech blog starter kit for gatsbyjs
  tags:
    - Blog
    - Portfolio
  features:
    - Markdown based blog
    - Filter blog posts by Tags
    - Easy customization
    - Using styled components
    - Minimal styles
    - Best scoring by Lighthouse
    - SEO support
    - PWA support
    - Offline support
- url: https://infallible-brown-28846b.netlify.com/
  repo: https://github.com/tylergreulich/gatsby-typescript-mdx-prismjs-starter
  description: Gatsby starter using TypeScript, MDX, Prismjs, and styled-components
  tags:
    - Language:TypeScript
    - Linting
    - Testing
    - Styling:CSS-in-JS
    - MDX
  features:
    - Gatsby v2 + TypeScript
    - Syntax highlighting with Prismjs
    - MDX
    - Jest
    - react-testing-library
    - styled-components
- url: https://hardcore-darwin-d7328f.netlify.com/
  repo: https://github.com/agneym/gatsby-careers-page
  description: A Careers Page for startups using Gatsby
  tags:
    - Markdown
    - Styling:CSS-in-JS
  features:
    - Careers Listing
    - Application Format
    - Markdown for creating job description
    - styled-components
- url: https://saikrishna.me/
  repo: https://github.com/s-kris/gatsby-minimal-portfolio-blog
  description: A minimal portfolio website with blog using Gatsby. Suitable for developers.
  tags:
    - Portfolio
    - Blog
  features:
    - Portfolio Page
    - Timline (Journey) page
    - Minimal
- url: https://gatsby-starter-blog-mdx-demo.netlify.com
  repo: https://github.com/hagnerd/gatsby-starter-blog-mdx
  description: A fork of the Official Gatsby Starter Blog with support for MDX out of the box.
  tags:
    - MDX
    - Blog
  features:
    - MDX
    - Blog
    - RSS Feed
- url: https://gatsby-tailwindcss-sass-starter-demo.netlify.com/
  repo: https://github.com/durianstack/gatsby-tailwindcss-sass-starter
  description: Just another Gatsby Tailwind with SASS starter
  tags:
    - Styling:Tailwind
    - Styling:SCSS
  features:
    - Tailwind, A Utility-First CSS Framework for Rapid UI Development
    - SASS/SCSS
    - Comes with React Helmet for adding site meta tags
    - Includes plugins for offline support out of the box
    - PurgeCSS to shave off unused styles
- url: https://tyra-starter.netlify.com/
  repo: https://github.com/madelyneriksen/gatsby-starter-tyra
  description: A feminine GatsbyJS Starter Optimized for SEO
  tags:
    - SEO
    - Blog
    - Styling:Other
  features:
    - Integration with Social Media and Mailchimp.
    - Styled with Tachyons.
    - Rich structured data on blog posts for SEO.
    - Pagination and category pages.
- url: https://gatsby-starter-styled.netlify.com/
  repo: https://github.com/gregoralbrecht/gatsby-starter-styled
  description: Yet another simple starter with Styled-System, Typography.js, SEO and Google Analytics.
  tags:
    - Styling:CSS-in-JS
    - PWA
    - SEO
  features:
    - Styled-Components
    - Styled-System
    - Rebass Grid
    - Typography.js to easily set up font styles
    - Google Analytics
    - Prettier, ESLint & Stylelint
    - SEO (meta tags and schema.org via JSON-LD)
    - Offline support
    - Web App Manifest
- url: https://gatsby.ghost.org/
  repo: https://github.com/TryGhost/gatsby-starter-ghost
  description: Build lightning-fast, modern publications with Ghost and Gatsby
  tags:
    - CMS:Headless
    - Blog
  features:
    - Ghost integration with ready to go placeholder content and webhooks support
    - Minimal responsive design
    - Pagination for posts, tags, and authors
    - SEO Friendly Meta
    - JSON-LD Schema
    - OpenGraph structured data
    - Twitter Cards meta
    - Sitemap Generation
    - XML Sitemaps
    - Progressive Web App
    - Offline Support
    - RSS Feed
    - Netlify integration ready to deploy
- url: https://traveler-blog.netlify.com/
  repo: https://github.com/QingpingMeng/gatsby-starter-traveler-blog
  description: A fork of the Official Gatsby Starter Blog to build a travler blog with images support
  tags:
    - Blog
    - PWA
    - SEO
    - Styling:Material
    - Styling:CSS-in-JS
  features:
    - Netlify integration ready to deploy
    - Material UI
    - styled-components
    - GitHub markdown css support
- url: https://create-ueno-app.netlify.com
  repo: https://github.com/ueno-llc/ueno-gatsby-starter
  description: Opinionated Gatsby starter by Ueno.
  tags:
    - Language:TypeScript
    - Styling:SCSS
    - Linting
    - Transitions
  features:
    - GraphQL hybrid
    - SEO friendly
    - GSAP ready
    - Nice Devtools
    - GsapTools
    - Ueno plugins
    - SVG to React component
    - Ueno's TSlint
    - Decorators
- url: https://gatsby-sseon-starter.netlify.com/
  repo: https://github.com/SeonHyungJo/gatsby-sseon-starter
  description: Simple starter template for Gatsby
  tags:
    - Blog
    - Disqus
    - Markdown
    - Styling:SCSS
  features:
    - SASS/SCSS
    - Comes with React Helmet for adding site meta tags
    - Add Disqus
    - Nice Pagination
- url: https://gatsby-contentstack-starter.netlify.com/
  repo: https://github.com/contentstack/gatsby-starter-contentstack
  description: A Gatsby starter powered by Headless CMS Contentstack.
  tags:
    - CMS:Headless
    - Blog
  features:
    - Includes Contentstack Delivery API for any environment
    - Dynamic content from Contentstack CMS
- url: https://gatsby-craftcms-barebones.netlify.com
  repo: https://github.com/frankievalentine/gatsby-craftcms-barebones
  description: Barebones setup for using Craft CMS and Gatsby locally.
  tags:
    - CMS:Headless
  features:
    - Full setup instructions included
    - Documented to get you set up with Craft CMS quickly
    - Code referenced in repo
- url: https://gatsby-starter-buttercms.netlify.com/
  repo: https://github.com/ButterCMS/gatsby-starter-buttercms
  description: A starter template for spinning up a Gatsby+ ButterCMS site
  tags:
    - Blog
    - SEO
    - CMS:Headless
  features:
    - Fully functioning blog
    - Navigation between posts with a previous/next post button
    - FAQ Knowledge Base
    - CMS Powered Homepage
    - Customer Case Study example marketing pages
- url: https://master.d2f5ek3dnwfe9v.amplifyapp.com/
  repo: https://github.com/dabit3/gatsby-auth-starter-aws-amplify
  description: This Gatsby starter uses AWS Amplify to implement authentication flow for signing up/signing in users as well as protected client side routing.
  tags:
    - AWS
    - Authentication
  features:
    - AWS Amplify
    - Full authentication workflow
    - Registration form
    - Signup form
    - User sign in
- url: https://gatsby-starter.mdbootstrap.com/
  repo: https://github.com/anna-morawska/gatsby-material-design-for-bootstrap
  description: A simple starter which lets you quickly start developing with Gatsby and Material Design For Bootstrap
  tags:
    - Styling:Material
  features:
    - React Bootstrap with Material Design css framework.
    - Free for personal and commercial use
    - Fully responsive
- url: https://frosty-ride-4ff3b9.netlify.com/
  repo: https://github.com/damassi/gatsby-starter-typescript-rebass-netlifycms
  description:
    A Gatsby starter built on top of MDX (React + Markdown), NetlifyCMS (with
    MDX and netlify-cms-backend-fs support -- no need to deploy), TypeScript,
    Rebass for UI, Styled Components, and Jest for testing. Very little visual
    styling has been applied so that you can bring your own :)
  tags:
    - MDX
    - CMS:Netlify
    - Language:TypeScript
    - Styling:Other
    - Styling:CSS-in-JS
    - Testing
  features:
    - MDX - Markdown + React
    - Netlify CMS (with MDX support)
    - Read and write to local file system via netlify-cms-backend-fs
    - TypeScript
    - Rebass
    - Styled Components
    - Jest
- url: https://bluepeter.github.io/gatsby-material-ui-business-starter/
  repo: https://github.com/bluepeter/gatsby-material-ui-business-starter
  description: Beautiful Gatsby Material Design Business Starter
  tags:
    - Styling:Material
  features:
    - Uses the popular, well-maintained Material UI React component library
    - Material Design theme and icons
    - Rotating home page carousel
    - Simple setup without opinionated setup
    - Fully instrumented for successful PROD deployments
    - Stylus for simple CSS
- url: https://example-company-website-gatsby-sanity-combo.netlify.com/
  repo: https://github.com/sanity-io/example-company-website-gatsby-sanity-combo
  description: This examples combines Gatsby site generation with Sanity.io content management in a neat company website.
  tags:
    - CMS:sanity.io
    - CMS:Headless
    - Blog
  features:
    - Out-of-the-box headless CMS
    - Real-time content preview in Development
    - Fast & frugal builds
    - No accidental missing fields/types
    - Full Render Control with Portable Text
    - gatsby-image support
    - Content types for company info, pages, projects, people, and blog posts
- url: https://gatsby-starter-under-construction.netlify.com/
  repo: https://github.com/robinmetral/gatsby-starter-under-construction
  description: Blazing fast "Under Construction" page with a blazing quick setup.
  tags:
    - Onepage
    - Styling:CSS-in-JS
    - SEO
    - PWA
  features:
    - Configure everything in gatsby-config.js
    - Creative CSS3 background patterns by Lea Verou
    - Built-in Google Fonts support
    - Social icons with react-social-icons
- url: https://gatsby-starter-docz.netlify.com/
  repo: https://github.com/RobinCsl/gatsby-starter-docz
  description: Simple starter where building your own documentation with Docz is possible
  tags:
    - Documentation
  features:
    - Generate nice documentation with Docz, in addition to generating your normal Gatsby site
    - Document your React components in .mdx files
- url: https://gatsby-starter-santa-fe.netlify.com/
  repo: https://github.com/osogrizz/gatsby-starter-santa-fe
  description: A place for artist or designers to display their creations
  tags:
    - Styling:CSS-in-JS
  features:
    - SEO friendly
    - Built-in Google Fonts support
    - Contact Form
    - Customizable Design Template
- url: https://gatsby-hello-friend.now.sh
  repo: https://github.com/panr/gatsby-starter-hello-friend
  description: A simple starter for Gatsby. That's it.
  tags:
    - Pagination
    - Markdown
    - Blog
    - Portfolio
    - Styling:PostCSS
  features:
    - Dark/light mode, depending on your preferences
    - Great reading experience thanks to Inter font, made by Rasmus Andersson
    - Nice code highlighting thanks to PrismJS
    - Responsive youtube/vimeo etc. videos
    - Elastic menu
    - Fully responsive site
- url: https://lgcolella.github.io/gatsby-starter-developer-blog/
  repo: https://github.com/lgcolella/gatsby-starter-developer-blog
  description: A starter to create SEO-friendly, fast, multilanguage, responsive and highly customizable technical blogs/portfolios with the most common features out of the box.
  tags:
    - Blog
    - Portfolio
    - i18n
  features:
    - Multilanguage posts
    - Pagination and image preview for posts
    - Tags
    - SEO
    - Social share buttons
    - Disqus for comments
    - Highlighting for code syntax in posts
    - Dark and light themes available
    - Various available icon sets
    - RSS Feed
    - Web app manifest
- url: https://gatsby.magicsoup.io/
  repo: https://github.com/magicsoup-io/gatsby-starter-magicsoup
  description: A production ready Gatsby starter using magicsoup.io
  tags:
    - SEO
    - Markdown
    - Styling:CSS-in-JS
    - Testing
  features:
    - Optimized images with gatsby-image.
    - SEO friendly with react-helmet, gatsby-plugin-sitemap and Google Webmaster Tools!
    - Responsive UIs with magicsoup.io/stock.
    - Static content with gatsby-transform-remark or gatsby-transform-json.
    - Convert Markdown to StyledComponents!
    - Webfonts with gatsby-plugin-web-font-loader.
    - SSR ready!
    - Testing with Jest!
- url: https://foxandgeese.github.io/tiny-agency/
  repo: https://github.com/foxandgeese/tiny-agency
  description: Simple Gatsby.js starter that uses material design and that's perfect for tiny agencies.
  tags:
    - Styling:Material
  features:
    - Uses the popular, well-maintained Material UI React component library
    - Material Design theme and icons
    - Simple setup without opinionated setup
    - Fully instrumented for successful PROD deployments
- url: https://gatsby-shopify-starter.netlify.com/
  repo: https://github.com/AlexanderProd/gatsby-shopify-starter
  description: Kick off your next, ecommerce experience with this Gatsby starter. It is based on the default Gatsby starter to be easily modifiable.
  tags:
    - CMS:Headless
    - SEO
    - eCommerce
    - Styling:CSS-in-JS
  features:
    - Shopping Cart
    - Shopify Integration
    - Product Grid
    - Shopify Store Credentials included
    - Optimized images with gatsby-image.
    - SEO
- url: https://gatejs.netlify.com
  repo: https://github.com/sarasate/gate
  description: API Doc generator inspired by Stripe's API docs
  tags:
    - Documentation
    - Markdown
    - Onepage
  features:
    - API documentation from markdown sources
    - Code samples separated by language
    - Syntax highlighting
    - Everything in a single page
- url: https://hopeful-keller-943d65.netlify.com
  repo: https://github.com/iwilsonq/gatsby-starter-reasonml
  description: Gatsby starter to create static sites using type-safe ReasonML
  tags:
    - Language:Other
    - Blog
    - Styling:CSS-in-JS
  features:
    - Gatsby v2 support
    - bs-platform v4 support
    - Similar to gatsby-starter-blog
- url: https://gatsby-starter-blog-amp-to-pwa.netlify.com/
  repo: https://github.com/tomoyukikashiro/gatsby-starter-blog-amp-to-pwa
  description: Gatsby starter blog with AMP to PWA Strategy
  tags:
    - Blog
    - AMP
    - PWA
  features:
    - Similar to gatsby-starter-blog
    - Support AMP to PWA strategy
- url: https://cvluca.github.io/gatsby-starter-markdown/
  repo: https://github.com/cvluca/gatsby-starter-markdown
  description: Boilerplate for markdown-based website (Documentation, Blog, etc.)
  tags:
    - Markdown
    - Redux
    - Styling:Ant Design
  features:
    - Responsive Web Design
    - Auto generated Sidebar
    - Auto generated Anchor
- url: https://gatsby-starter-wordpress-community.netlify.com/
  repo: https://github.com/pablovila/gatsby-starter-wordpress-community
  description: Starter using gatsby-source-wordpress to display posts and pages from a WordPress site
  tags:
    - CMS:WordPress
    - Styling:Bulma
    - Blog
    - Pagination
  features:
    - Gatsby v2 support
    - Responsive Web Design
    - WordPress support
    - Bulma and Sass Support for styling
    - Pagination logic
- url: https://gatsby-blogger.netlify.com/
  repo: https://github.com/aslammultidots/blogger
  description: A Simple, clean and modern designed blog with firebase authentication feature and easily customizable code.
  tags:
    - Blog
    - Redux
    - Disqus
    - CMS:Contentful
    - Firebase
  features:
    - Minimal and clean white layout.
    - Dynamic content from Contentful.
    - Blog post listing with previews (image + summary) for each blog post.
    - Disqus commenting system for each blog post.
    - Search post with keyword.
    - Firebase for Authentication.
    - Protected Routes with Authorization.
    - Contact form integration.
- url: https://gatsby-starter-styled-components.netlify.com/
  repo: https://github.com/blakenoll/gatsby-starter-styled-components
  description: The Gatsby default starter modified to use styled-components
  tags:
    - Styling:CSS-in-JS
  features:
    - styled-components
    - sticky footer
- url: https://magazine-example.livingdocs.io/
  repo: https://github.com/livingdocsIO/gatsby-magazine-example
  description: This magazine-starter helps you start out with Livingdocs as a headless CMS.
  tags:
    - Blog
    - CMS:Headless
  features:
    - Minimal and clean white layout.
    - Dynamic content from Livingdocs.
    - Built-in component library.
    - Robust template and theme.
- url: https://gatsby-starter-intl.tomekskuta.pl
  repo: https://github.com/tomekskuta/gatsby-starter-intl
  description: Gatsby v2 i18n starter which makes static pages for every locale and detect your browsers lang. i18n with react-intl.
  tags:
    - i18n
    - Testing
  features:
    - static pages for every language
    - detects your browser locale
    - uses react-intl
    - based on Gatsby Default Starter
    - unit tests with Jest
- url: https://cape.netlify.com/
  repo: https://github.com/juhi-trivedi/cape
  description: A Gatsby - CMS:Contentful demo with Netlify.
  tags:
    - Blog
    - Netlify
    - CMS:Contentful
    - Styling:Bootstrap
  features:
    - Fecthing Dynamic content from Contentful.
    - Blog post listing with previews (image + summary) for each blog post.
    - Contact form integration with Netlify.
    - Grid system inspired by Bootstrap.
- url: https://gatsby-starter-infinite-scroll.baobab.fi/
  repo: https://github.com/baobabKoodaa/gatsby-starter-infinite-scroll
  description: Infinite Scroll and Pagination with 10k photos
  tags:
    - Infinite Scroll
    - Pagination
    - Styling:CSS-in-JS
  features:
    - Infinite Scroll (default mode)
    - Pagination (fallback for users without JS)
    - Toggle between these modes in demo
    - Efficient implementation (only fetch the data that's needed, ship initial items with the page instead of fetch, etc.)
- url: https://jodie.lekoarts.de/
  repo: https://github.com/LekoArts/gatsby-starter-portfolio-jodie
  description: Image-heavy photography portfolio with colorful accents & great typography
  tags:
    - Portfolio
    - PWA
    - Transitions
    - Styling:CSS-in-JS
    - Linting
    - Testing
    - Language:TypeScript
  features:
    - Configurable with theming, CSS Grid & a yaml file for navigation
    - Create your projects by editing a yaml file and putting images into a folder
    - Shows your Instagram posts
    - TypeScript
    - Cypress for End-to-End testing
    - react-spring for animations & transitions
    - Uses styled-components + styled-system
    - SEO with Sitemap, Schema.org JSONLD, Tags
    - Responsive images with gatsby-image
- url: https://amazing-jones-e61bda.netlify.com/
  repo: https://github.com/WebCu/gatsby-material-kit-react
  description: Adaptation of Material Kit React to Gatsby
  tags:
    - Styling:Material
  features:
    - 60 Handcrafted Components
    - 4 Customized Plugins
    - 3 Example Pages
- url: https://relaxed-bhaskara-5abd0a.netlify.com/
  repo: https://github.com/LekovicMilos/gatsby-starter-portfolio
  description: Gatsby portfolio starter for creating quick portfolio
  tags:
    - Portfolio
  features:
    - Showcase of portfolio items
    - About me page
- url: https://gatsby-typescript-scss-docker-starter.netlify.com/
  repo: https://github.com/OFranke/gatsby-typescript-scss-docker
  description: Gatsby starter TypeScript, SCSS, Docker
  tags:
    - Language:TypeScript
    - Styling:SCSS
    - Linting
  features:
    - Format & Commit Safe by ESLint, StyleLint and Prettier with Lint-Staged (Husky), optimized for VS Code
    - Typings for scss files are automatically generated
    - Responsiveness from the beginning through easy breakpoint configuration
    - Enforce the DRY principle, no hardcoded and repeated `margin`, `font-size`, `color`, `box-shadow`, `border-radius` ... properties anymore
    - Docker ready - you can run Gatsby dev mode on your machine environment or with docker-compose
- url: https://prismic-i18n.lekoarts.de/
  repo: https://github.com/LekoArts/gatsby-starter-prismic-i18n
  description: Based on gatsby-starter-prismic with Internationalization (i18n) support.
  tags:
    - CMS:Prismic
    - CMS:Headless
    - Styling:CSS-in-JS
    - Linting
    - Blog
    - PWA
    - Testing
    - i18n
  features:
    - Prismic as Headless CMS
    - Uses multiple features of Prismic - Slices, Labels, Relationship fields, Custom Types, Internationalization
    - Emotion for Styling
    - i18n without any third-party libaries
    - Cypress for End-to-End testing
    - Prism.js highlighting
    - Responsive images with gatsby-image
    - Extensive SEO
    - ESLint & Prettier
- url: https://gatsby-starter-landing-page.netlify.com/
  repo: https://github.com/gillkyle/gatsby-starter-landing-page
  description: Single page starter for minimal landing pages
  tags:
    - Onepage
  features:
    - Gatsby image
    - Google Analytics
    - Minimal design
- url: https://thakkaryash94.github.io/gatsby-github-personal-website/
  repo: https://github.com/thakkaryash94/gatsby-github-personal-website
  description: It is a conversion of original GitHub personal website repo which is written in ruby for JS developers. This repository gives you the code you'll need to kickstart a personal website that showcases your work as a software developer. And when you manage the code in a GitHub repository, it will automatically render a webpage with the owner's profile information, including a photo, bio, and repositories.
  tags:
    - Portfolio
    - Onepage
  features:
    - layout config either stacked or sidebar
    - theme dark/light mode
    - post support
- url: http://gatsby-starter-default-intl.netlify.com
  repo: https://github.com/wiziple/gatsby-starter-default-intl
  description: The default Gatsby starter with features of multi-language url routes and browser language detection.
  tags:
    - i18n
  features:
    - Localization (Multilanguage) provided by react-intl.
    - Support automatic redirection based on user's preferred language in browser provided by browser-lang.
    - Support multi-language url routes within a single page component. That means you don't have to create separate pages such as pages/en/index.js or pages/ko/index.js.
    - Based on gatsby-starter-default with least modification.
- url: https://gatsby-starter-julia.netlify.com/
  repo: https://github.com/niklasmtj/gatsby-starter-julia
  description: A minimal blog starter template built with Gatsby
  tags:
    - Markdown
    - Blog
  features:
    - Landingpage
    - Blogoverview
    - Markdown sourcing
    - Estimated reading time
    - Styled component with @emotion
    - Netlify deployment friendly
    - Nunito font as npm module
    - Site meta tags with React Helmet
- url: https://agalp.imedadel.me
  repo: https://github.com/ImedAdel/automatic-gatsbyjs-app-landing-page
  description: Automatically generate iOS app landing page using GatsbyJS
  tags:
    - Onepage
    - PWA
    - SEO
  features:
    - One Configuration file
    - Automatically generate a landing page for your iOS app
    - List app features
    - App Store and Play Store buttons
    - App screenshot and video preview
    - Easily add social media accounts and contact info in the footer via the site-config.js file.
    - Pick custom Font Awesome icons for the feature list via the site-config.js file.
    - Built using Prettier and Styled-Components
    - Easily integrate Google Analytics by adding your ID to site-config.js file.
- url: https://gatsby-starter-shopify-app.firebaseapp.com/install
  repo: https://github.com/gil--/gatsby-starter-shopify-app
  description: Easily create Serverless Shopify Admin Apps powered by Gatsby and Firebase Functions
  tags:
    - Shopify
    - Firebase
  features:
    - 🗄 Firebase Firestore Realtime DB
    - ⚡️ Serverless Functions API layer (Firebase Functions)
    - 💼 Admin API (Graphql) Serverless Proxy
    - 🎨 Shopify Polaris (AppProvider, etc.)
    - 💰 Application Charge Logic (30 days) with variable trial duration
    - 📡 Webhook Validation & Creation
    - 🔑 GDPR Ready (Including GDPR Webhooks)
    - 🏗 CircleCI Config for easy continuous deployments to Firebase
- url: https://gatsby-starter-paperbase.netlify.com/
  repo: https://github.com/willcode4food/gatsby-starter-paperbase
  description: A Gatsby starter that implements the Paperbase Premium Theme from MaterialUI
  tags:
    - Styling:Material
    - Styling:CSS-in-JS
  features:
    - MaterialUI Paperbase theme in Gatsby!
    - Create professional looking admin tools and dashboards
    - Responsive Design
    - MaterialUI Paper Components
    - MaterialUI Tab Components
- url: https://gatsby-starter-devto.netlify.com/
  repo: https://github.com/geocine/gatsby-starter-devto
  description: A GatsbyJS starter template that leverages the Dev.to API
  tags:
    - Blog
    - Styling:CSS-in-JS
  features:
    - Blog post listing with previews (image + summary) for each blog post
- url: https://gatsby-starter-framer-x.netlify.com/
  repo: https://github.com/simulieren/gatsby-starter-framer-x
  description: A GatsbyJS starter template that is connected to a Framer X project
  tags:
    - Language:TypeScript
  features:
    - TypeScript support
    - Easily work in GatsbyJS and Framer X at the same time
- url: https://gatsby-firebase-hosting.firebaseapp.com/
  repo: https://github.com/bijenkorf-james-wakefield/gatsby-firebase-hosting-starter
  description: A starter with configuration for Firebase Hosting and Cloud Build deployment.
  tags:
    - Firebase
    - Linting
  features:
    - Linting with ESLint
    - Jest Unit testing configuration
    - Lint-staged on precommit hook
    - Commitizen for conventional commit messages
    - Configuration for Firebase hosting
    - Configuration for Cloud Build deployment
    - Clear documentation to have your site deployed on Firebase behind SSL in no time!
- url: https://lewis-gatsby-starter-blog.netlify.com/
  repo: https://github.com/lewislbr/lewis-gatsby-starter-blog
  description: A simple custom Gatsby starter template to start a new blog or personal website.
  tags:
    - Blog
    - Styling:CSS-in-JS
    - Markdown
    - Portfolio
    - SEO
  features:
    - Blog post listing with summary preview for each blog post.
    - Automatically creates blog pages from Markdown files.
    - CSS in JS with styled-components.
    - Optimized images.
    - Offline capabilities.
    - Auto-generated sitemap and robots.txt.
- url: https://gatsby-starter-stripe.netlify.com/
  repo: https://github.com/brxck/gatsby-starter-stripe
  description: A minimal starter to create a storefront with Gatsby, Stripe, & Netlify Functions.
  tags:
    - Stripe
    - eCommerce
    - Styling:None
  features:
    - Statically generate based on Stripe inventory
    - Dynamically update with live inventory & availability data
    - Checkout powered by Stripe
    - Serverless functions interact with Stripe API
    - Shopping cart persisted in local storage
    - Responsive images with gatsby-image
- url: https://www.jannikbuschke.de/gatsby-antd-docs/
  repo: https://github.com/jannikbuschke/gatsby-antd-docs
  description: A template for documentation websites
  tags:
    - Documentation
    - Language:TypeScript
    - Styling:Ant Design
    - Markdown
    - MDX
  features:
    - Markdown
    - MDX with mdxjs
    - Syntax highlighting with prismjs
    - Anchors
    - Sidebar
    - Sitecontents
    - Landingpage
- url: https://gatsby-starter.haezl.at
  repo: https://github.com/haezl/gatsby-starter-haezl
  description: A lightweight, mobile first blog starter with infinite scroll and Material-UI design for Gatsby.
  tags:
    - Blog
    - Language:TypeScript
    - Linting
    - Styling:CSS-in-JS
    - Styling:Material
    - Markdown
    - PWA
  features:
    - Landing Page
    - Portfolio section
    - Blog post listing with a preview for each post
    - Infinite scroll instead of next and previous buttons
    - Blog posts generated from Markdown files
    - About Page
    - Responsive Design
    - PWA (Progressive Web App) support
    - MobX
    - Customizable
- url: https://gatsby-starter-fine.netlify.com/
  repo: https://github.com/toboko/gatsby-starter-fine
  description: A mutli-response and light, mobile first blog starter with columns layout and Seo optimization.
  tags:
    - Blog
    - Markdown
    - Portfolio
    - SEO
  features:
    - Blog
    - Portfolio section
    - Customizable
    - Markdown
    - Optimized images
    - Sitemap Page
    - Seo Ready
- url: https://ugglr.github.io/gatsby-clean-portfolio/
  repo: https://github.com/ugglr/gatsby-clean-portfolio
  description: A clean themed Software Engineer Portfolio site, showcasing soft skills on the front page, features project card showcases, about page. Responsive through react-bootstrap components together with custom CSS style sheets. SEO configured, just need to add google analytics tracking code.
  tags:
    - Portfolio
    - SEO
    - Styling:Bootstrap
  features:
    - Resume
    - CV
    - google analytics
    - easy favicon swap
    - Gatsby SEO plugin
    - Clean layout
    - White theme
    - grid using react-bootstrap
    - bootstrap4 classes available
    - font-awesome Library for icons
    - Portfolio site for developers
    - custom project cards
    - easily extendable to include blog page
    - Responsive design
- url: https://gatsby-documentation-starter.netlify.com/
  repo: https://github.com/whoisryosuke/gatsby-documentation-starter
  description: Automatically generate docs for React components using MDX, react-docgen, and GatsbyJS
  tags:
    - Documentation
    - MDX
    - SEO
  features:
    - Parses all React components (functional, stateful, even stateless!) for JS Docblocks and Prop Types.
    - MDX - Write your docs in Markdown and include React components using JSX!
    - Lightweight (only what you need)
    - Modular (easily fits in any React project!)
    - Props table component
    - Customizable sidebar navigation
    - Includes SEO plugins Google Analytics, Offline, Manifest, Helmet.
- url: http://gatsby-absurd.surge.sh/
  repo: https://github.com/ajayns/gatsby-absurd
  description: A Gatsby starter using illustrations from https://absurd.design/
  tags:
    - Onepage
    - Styling:CSS-in-JS
  features:
    - Uses surreal illustrations from absurd.design.
    - Landing page structure split into sections
    - Basic UX/UX elements ready. navbar, smooth scrolling, faqs, theming
    - Convenient image handling and data separation
- url: https://gatsby-starter-quiz.netlify.com/
  repo: https://github.com/raphadeluca/gatsby-starter-quiz
  description: Create rich quizzes with Gatsby & Mdx. No need of database or headless CMS. Manage your data directly in your Mdx file's frontmatter and write your content in the body. Customize your HTML tags, use react components from a library or write your owns. Navigation will be automatically created between each question.
  tags:
    - MDX
  features:
    - Data quiz in the frontmatter
    - Rich customizable content with MDX
    - Green / Red alert footer on user's answer
    - Navigation generated based on the index of each question
- url: https://gatsby-starter-accessibility.netlify.com/
  repo: https://github.com/benjamingrobertson/gatsby-starter-accessibility
  description: The default Gatsby starter with powerful accessibility tools built-in.
  tags:
    - Storybook
    - Linting
  features:
    - 🔍 eslint-plugin-jsx-a11y for catching accessibility issues while authoring code
    - ✅ lint:staged for adding a pre-commit hook to catch accessibility linting errors
    - 📣 react-axe for console reporting of accessibility errors in the DOM during development
    - 📖 storybook setup for accessibility reporting on individual components
- url: https://gatsby-theme-ggt-material-ui-blog.netlify.com/
  repo: https://github.com/greatgatsbyjsthemes/gatsby-starter-ggt-material-ui-blog
  description: Starter material-ui blog utilizing a Gatsby theme!
  tags:
    - Blog
    - MDX
  features:
    - Uses MDX with Gatsby theme for quick and easy set up
    - Material-ui design with optional config passed into the theme options
    - Gradient background with sitemap, rss feed, and offline capabilities
- url: https://gatsby-starter-blog-typescript.netlify.com/
  repo: https://github.com/gperl27/Gatsby-Starter-Blog-Typescript
  description: Gatsby starter blog with TypeScript
  tags:
    - Blog
    - Language:TypeScript
    - Styling:CSS-in-JS
  features:
    - Includes all features that come with Gatsby's official starter blog
    - TypeScript for type-safety out of the box
    - Styled components in favor of inline styles
    - Transition Link for nice page transitions
    - Type definitions from GraphQL schema (with code generation)
- url: https://gatsby-starter-sass.netlify.com/
  repo: https://github.com/colbyfayock/gatsby-starter-sass
  description: A Gatsby starter with Sass and no assumptions!
  tags:
    - Styling:SCSS
  features:
    - Sass stylesheets to manage your CSS (SCSS flavored)
    - Simple, minimal base setup to get started
    - No baked in configurations or assumptions
- url: https://billyjacoby.github.io/gatsby-react-bootstrap-starter/
  repo: https://github.com/billyjacoby/gatsby-react-bootstrap-starter
  description: GatsbyJS starter with react-bootstrap and react-icons
  tags:
    - Styling:Bootstrap
    - Styling:SCSS
  features:
    - SASS stylesheets to make styling components easy
    - Sample navbar that sticks to the top of the page on scroll
    - Includes react-icons to make adding icons to your app super simple
- url: https://gatsbystartermdb.netlify.com
  repo: https://github.com/jjcav84/mdbreact-gatsby-starter
  description: GatsbyJS starter built with MDBootstrap React free version
  tags:
    - Styling:Bootstrap
  features:
    - Material Design, Bootstrap, and React
    - Contact form and Google Map components
    - Animation
    - documentation and component library can be found at mdboostrap's website
- url: https://gatsby-starter-primer.netlify.com/
  repo: https://github.com/thomaswangio/gatsby-starter-primer
  description: A Gatsby starter featuring GitHub Primer Design System and React components
  tags:
    - Styling:Other
    - Styling:CSS-in-JS
    - SEO
    - Landing Page
  features:
    - Primer React Components
    - Styled Components
    - Gatsby Image
    - Better SEO component with appropriate OG image and appropriate fallback meta tags
- url: https://pranshuchittora.github.io/gatsby-material-boilerplate
  repo: https://github.com/pranshuchittora/gatsby-material-boilerplate
  description: A simple starter to get up and developing quickly with Gatsby in material design
  tags:
    - Styling:Material
  features:
    - Material design
    - Sass/SCSS
    - Tags
    - Categories
    - Google Analytics
    - Offline support
    - Web App Manifest
    - SEO
- url: https://anubhavsrivastava.github.io/gatsby-starter-hyperspace
  repo: https://github.com/anubhavsrivastava/gatsby-starter-hyperspace
  description: Single page starter based on the Hyperspace site template, with landing, custom and Elements(Component) page
  tags:
    - HTML5UP
    - Styling:SCSS
    - Onepage
    - Landing Page
  features:
    - Designed by HTML5 UP
    - Simple one page site that’s perfect for personal portfolios
    - Fully Responsive
    - Styling with SCSS
    - Offline support
    - Web App Manifest
- url: https://anubhavsrivastava.github.io/gatsby-starter-identity
  repo: https://github.com/anubhavsrivastava/gatsby-starter-identity
  description: Single page starter based on the Identity site template by HTML5 up, suitable for one page portfolio.
  tags:
    - HTML5UP
    - Styling:SCSS
    - Onepage
    - Landing Page
    - PWA
  features:
    - Designed by HTML5 UP
    - Simple one page personal portfolio
    - Fully Responsive
    - Styling with SCSS
    - Offline support
    - Web App Manifest
- url: https://hopeful-ptolemy-cd840b.netlify.com/
  repo: https://github.com/tonydiaz/gatsby-landing-page-starter
  description: A simple landing page starter for idea validation using material-ui. Includes email signup form and pricing section.
  tags:
    - Styling:Material
    - Landing Page
  features:
    - SEO
    - Mailchimp integration
    - Material-UI components
    - Responsive
    - Pricing section
    - Benefits section
    - Email signup form
    - Easily configurable
    - Includes standard Gatsby starter features
- url: https://anubhavsrivastava.github.io/gatsby-starter-aerial
  repo: https://github.com/anubhavsrivastava/gatsby-starter-aerial
  description: Single page starter based on the Aerial site template by HTML5 up, suitable for one page personal page.
  tags:
    - HTML5UP
    - Styling:SCSS
    - Onepage
    - Landing Page
    - PWA
  features:
    - Designed by HTML5 UP
    - Simple one page personal portfolio
    - Fully Responsive
    - Styling with SCSS
    - Offline support
    - Web App Manifest
- url: https://anubhavsrivastava.github.io/gatsby-starter-eventually
  repo: https://github.com/anubhavsrivastava/gatsby-starter-eventually
  description: Single page starter based on the Eventually site template by HTML5 up, suitable for upcoming product page.
  tags:
    - HTML5UP
    - Styling:SCSS
    - Landing Page
    - PWA
  features:
    - Designed by HTML5 UP
    - Fully Responsive
    - Styling with SCSS
    - Offline support
    - Web App Manifest
- url: https://jovial-jones-806326.netlify.com/
  repo: https://github.com/GabeAtWork/gatsby-elm-starter
  description: An Elm-in-Gatsby integration, based on gatsby-plugin-elm
  tags:
    - Language:Other
  features:
    - Elm language integration
- url: https://anubhavsrivastava.github.io/gatsby-starter-readonly
  repo: https://github.com/anubhavsrivastava/gatsby-starter-readonly
  description: Single page starter based on the ReadOnly site template by HTML5 up, with landing and Elements(Component) page
  tags:
    - HTML5UP
    - Onepage
    - Styling:SCSS
    - Landing Page
    - PWA
  features:
    - Designed by HTML5 UP
    - Fully Responsive
    - Styling with SCSS
    - Offline support
    - Web App Manifest
- url: https://anubhavsrivastava.github.io/gatsby-starter-prologue
  repo: https://github.com/anubhavsrivastava/gatsby-starter-prologue
  description: Single page starter based on the Prologue site template by HTML5 up, for portfolio pages
  tags:
    - HTML5UP
    - Onepage
    - Styling:SCSS
    - Portfolio
    - PWA
  features:
    - Designed by HTML5 UP
    - Fully Responsive
    - Styling with SCSS
    - Offline support
    - Web App Manifest
- url: https://gatsby-london.netlify.com
  repo: https://github.com/ImedAdel/gatsby-london
  description: A custom, image-centric theme for Gatsby.
  tags:
    - Portfolio
    - Blog
    - Styling:PostCSS
  features:
    - Post thumbnails in the homepage
    - Built with PostCSS
    - Made for image-centeric portfolios
    - Based on London for Ghost
- url: https://anubhavsrivastava.github.io/gatsby-starter-overflow
  repo: https://github.com/anubhavsrivastava/gatsby-starter-overflow
  description: Single page starter based on the Overflow site template by HTML5 up, with landing and Elements(Component) page
  tags:
    - HTML5UP
    - Onepage
    - Styling:SCSS
    - Portfolio
    - PWA
  features:
    - Designed by HTML5 UP
    - Fully Responsive
    - Image Gallery
    - Styling with SCSS
    - Offline support
    - Web App Manifest
- url: https://cosmicjs.com/apps/gatsby-agency-portfolio/demo
  repo: https://github.com/cosmicjs/gatsby-agency-portfolio
  description: Static Webpage for displaying your agencies skills and past work.  Implements 4 sections for displaying information about your company, A home page, information about services, projects, and the people in your organization.
  tags:
    - Blog
    - Portfolio
    - CMS:Cosmic JS
  features:
    - Landing Page
    - Home
    - Services
    - Projects
    - People
- url: https://cosmicjs.com/apps/gatsby-localization-app-starter/demo
  repo: https://github.com/cosmicjs/gatsby-localization-app-starter
  description: A localized Gatsby starter application powered by Cosmic JS.
  tags:
    - CMS:Cosmic JS
    - i18n
  features:
    - Gatsby localization starter app
- url: https://cosmicjs.com/apps/gatsby-docs/demo
  repo: https://github.com/cosmicjs/gatsby-docs-app
  description: Be able to view and create documentation using Gatsby and Cosmic JS. Leveraging the speed and high powered APIs of the Gatsby framework and the simplicity and scalability of Cosmic JS.
  tags:
    - CMS:Cosmic JS
    - Documentation
  features:
    - manage docs in static web file format for zippy delivery
- url: https://cosmicjs.com/apps/gatsby-ecommerce-website/demo
  repo: https://github.com/a9kitkumar/Gatsby-Ecommerce
  description: A localized Gatsby starter application powered by Cosmic JS.
  tags:
    - CMS:Cosmic JS
    - eCommerce
  features:
    - Stores products, orders using Cosmic JS as a database and a server
- url: https://harshil1712.github.io/gatsby-starter-googlesheets/
  repo: https://github.com/harshil1712/gatsby-starter-googlesheets
  description: A starter using Google Sheets as data source
  tags:
    - Google Sheets
    - SEO
    - Blog
  features:
    - Uses Google Sheets for data
    - Easily configurable
- url: https://the-plain-gatsby.netlify.com/
  repo: https://github.com/wangonya/the-plain-gatsby
  description: A simple minimalist starter for your personal blog.
  tags:
    - Blog
    - Markdown
  features:
    - Minimalist design
    - Next and previous blog post navigation
    - About page
    - Markdown support
- url: https://gatsby-starter-blockstack.openintents.org
  repo: https://github.com/friedger/gatsby-starter-blockstack
  description: A starter using Blockstack on client side
  tags:
    - Authentication
  features:
    - Uses Blockstack
    - Client side app
- url: https://anubhavsrivastava.github.io/gatsby-starter-multiverse
  repo: https://github.com/anubhavsrivastava/gatsby-starter-multiverse
  description: Single page starter based on the Multiverse site template by HTML5 up, with landing and Elements(Component) page
  tags:
    - HTML5UP
    - Onepage
    - Styling:SCSS
    - Portfolio
    - PWA
  features:
    - Designed by HTML5 UP
    - Fully Responsive
    - Image Gallery
    - Styling with SCSS
    - Offline support
    - Web App Manifest
- url: https://anubhavsrivastava.github.io/gatsby-starter-highlights
  repo: https://github.com/anubhavsrivastava/gatsby-starter-highlights
  description: Single page starter based on the Highlights site template by HTML5 up, with landing and Elements(Component) page
  tags:
    - HTML5UP
    - Onepage
    - Styling:SCSS
    - Portfolio
    - PWA
  features:
    - Designed by HTML5 UP
    - Fully Responsive
    - Image Gallery
    - Styling with SCSS
    - Offline support
    - Web App Manifest
- url: https://gatsby-starter-material-business-markdown.netlify.com/
  repo: https://github.com/ANOUN/gatsby-starter-material-business-markdown
  description: A clean, modern starter for businesses using Material Design Components
  tags:
    - Blog
    - Markdown
    - PWA
    - Styling:Material
    - Styling:SCSS
  features:
    - Minimal, Modern Business Website Design
    - Material Design Components
    - MDC React Components
    - MDC Theming
    - Blog
    - Home Page
    - Contact Page
    - Contact Form
    - About Page
    - Mobile-First approach in development
    - Fully Responsive
    - Markdown
    - PWA
- url: https://gatsby-starter-default-typescript.netlify.com/
  repo: https://github.com/andykenward/gatsby-starter-default-typescript
  description: Starter Default TypeScript
  tags:
    - Language:TypeScript
  features:
    - TypeScript
    - Typing generation for GraphQL using GraphQL Code Generator
    - Comes with React Helmet for adding site meta tags
    - Based on Gatsby Starter Default
- url: http://gatsbyhoney.davshoward.com/
  repo: https://github.com/davshoward/gatsby-starter-honey
  description: A delicious baseline for Gatsby (v2).
  tags:
    - Styling:PostCSS
    - SEO
  features:
    - Gatsby v2
    - SEO (including robots.txt, sitemap generation, automated yet customisable metadata, and social sharing data)
    - Google Analytics
    - PostCSS support
    - Developer environment variables
    - Accessibility support
    - Based on Gatsby Starter Default
- url: https://material-ui-starter.netlify.com/
  repo: https://github.com/dominicabela/gatsby-starter-material-ui
  description: This starter includes Material UI boilerplate and configuration files along with the standard Gatsby configuration files. It provides a starting point for developing Gatsby apps with the Material UI framework.
  tags:
    - SEO
    - Styling:Material
  features:
    - Material UI Framework
    - Roboto Typeface (self hosted)
    - SEO
    - Offline Support
    - Based on Gatsby Default Starter
- url: https://developer-diary.netlify.com/
  repo: https://github.com/willjw3/gatsby-starter-developer-diary
  description: A blog template created with web developers in mind. Totally usable right out of the box, but minimalist enough to be easily modifiable.
  tags:
    - Blog
    - Markdown
    - Pagination
    - SEO
  features:
    - Ready to go - Blog author name, author image, etc,... can be easily added using a config file
    - Blog posts created as markdown files
    - Gatsby v.2
    - Mobile responsive
    - Pagination
    - Category and tag pages
    - Social media sharing icons in each post
    - Icons from React Icons (Font Awesome, Devicons, etc,...)
    - Beautiful tech-topic tags to attach to your web-development-related blog posts
    - Developer-relevant social media icon links, including GitHub, Stack Overflow, and freeCodeCamp
- url: https://anubhavsrivastava.github.io/gatsby-starter-paradigmshift
  repo: https://github.com/anubhavsrivastava/gatsby-starter-paradigmshift
  description: Single page starter based on the Paradigm Shift site template by HTML5 up, with landing and Elements(Component) page
  tags:
    - HTML5UP
    - Onepage
    - Styling:SCSS
    - Portfolio
    - PWA
  features:
    - Designed by HTML5 UP
    - Fully Responsive
    - Image Gallery
    - Styling with SCSS
    - Offline support
    - Web App Manifest
- url: https://dazzling-heyrovsky-62d4f9.netlify.com/
  repo: https://github.com/s-kris/gatsby-starter-medium
  description: A GatsbyJS starter blog as close as possible to medium.
  tags:
    - Markdown
    - Styling:CSS-in-JS
  features:
    - Careers Listing
    - Mobile Responsive
- url: https://gatsby-personal-starter-blog.netlify.com
  repo: https://github.com/thomaswangio/gatsby-personal-starter-blog
  description: Gatsby starter for personal blogs! Blog configured to run at /blog and with Netlify CMS and gatsby-remark-vscode.
  tags:
    - Blog
    - Markdown
    - Styling:CSS-in-JS
    - CMS:Netlify
  features:
    - Netlify CMS
    - VSCode syntax highlighting
    - Styled Components
- url: https://anubhavsrivastava.github.io/gatsby-starter-phantom
  repo: https://github.com/anubhavsrivastava/gatsby-starter-phantom
  description: Single page starter based on the Phantom site template by HTML5 up, with landing, generic and Elements(Component) page
  tags:
    - HTML5UP
    - Onepage
    - Styling:SCSS
    - PWA
  features:
    - Designed by HTML5 UP
    - Fully Responsive
    - Styling with SCSS
    - Offline support
    - Web App Manifest
- url: https://gatsby-starter-internationalized.ack.ee/
  repo: https://github.com/AckeeCZ/gatsby-starter-internationalized
  description: A simple starter for fully internationalized websites, including route internationalization.
  tags:
    - i18n
  features:
    - internationalized page content - via react-intl
    - internationalized routes - via language configuration
    - lightweight - includes only internationalization code
    - LocalizedLink - built-in link component handling route generation
    - LanguageSwitcher - built-in language switcher component
- url: https://gatsby-starter-bee.netlify.com/
  repo: https://github.com/JaeYeopHan/gatsby-starter-bee
  description: A simple starter for blog with fresh UI.
  tags:
    - Blog
    - Netlify
    - Disqus
    - SEO
  features:
    - Code highlight with Fira Code font
    - Emoji (emojione)
    - Social share feature (Twitter, Facebook)
    - Comment feature (disqus, utterances)
    - Sponsor service (Buy-me-a-coffee)
    - CLI Tool
- url: https://learn.hasura.io/graphql/react/introduction
  repo: https://github.com/hasura/gatsby-gitbook-starter
  description: A starter to generate docs/tutorial websites based on GitBook theme.
  tags:
    - Documentation
    - MDX
    - Markdown
    - SEO
  features:
    - Write in Markdown / MDX and generate responsive documentation/tutorial web apps
    - Fully Configurable
    - Syntax highlighting with Prismjs
    - Code diffing with +/-
    - Google Analytics Integration
    - SEO Tags with MDX frontmatter
    - Edit on GitHub button
    - Fully Customisable with rich embeds using React in MDX.
- url: https://gatsby-starter-blog-with-lunr.netlify.com/
  repo: https://github.com/lukewhitehouse/gatsby-starter-blog-with-lunr
  description: Building upon Gatsby's blog starter with a Lunr.js powered Site Search.
  tags:
    - Blog
    - Search
  features:
    - Same as the official starter blog
    - Integration with Lunr.js
- url: https://oneshopper.netlify.com
  repo: https://github.com/rohitguptab/OneShopper
  description: This Starter is created for Ecommerce site with Gatsby + Contentful and snipcart
  tags:
    - eCommerce
    - CMS:Contentful
    - Blog
    - SEO
    - Disqus
  features:
    - Blog post listing with previews for each blog post.
    - Store page listing all the Products and includes features like Rating, Price, Checkout, More then one Product images with tabbing.
    - Contact form with Email notification.
    - Index pages design with Latest Post, Latest Blog, Deal of week and Banner.
- url: https://anubhavsrivastava.github.io/gatsby-starter-spectral
  repo: https://github.com/anubhavsrivastava/gatsby-starter-spectral
  description: Single page starter based on the Spectral site template by HTML5 up, with landing, Generic and Elements(Component) page
  tags:
    - HTML5UP
    - Onepage
    - Styling:SCSS
    - Portfolio
    - PWA
  features:
    - Designed by HTML5 UP
    - Fully Responsive
    - Styling with SCSS
    - Offline support
    - Web App Manifest
- url: https://anubhavsrivastava.github.io/gatsby-starter-directive
  repo: https://github.com/anubhavsrivastava/gatsby-starter-directive
  description: Single page starter based on the Directive site template by HTML5 up, with landing and Elements(Component) page
  tags:
    - HTML5UP
    - Onepage
    - Styling:SCSS
    - Portfolio
    - PWA
  features:
    - Designed by HTML5 UP
    - Fully Responsive
    - Styling with SCSS
    - Offline support
    - Web App Manifest
- url: https://histaff.io/
  repo: https://github.com/histaff/website-static
  description: It's a beautiful starter static website which useful plugins based on Gatsby
  tags:
    - Styling:SCSS
    - Landing Page
    - Onepage
  features:
    - Fully Responsive
    - Styling with SCSS
    - Very similar to gatsby-starter-netlify-cms, slightly more configurable (e.g. set site-title in gatsby-config) with Bootstrap/Bootswatch instead of bulma
    - LocalizedLink - built-in link component handling route generation
- url: https://gatsby-kea-starter.netlify.com/
  repo: https://github.com/benjamin-glitsos/gatsby-kea-starter
  description: Gatsby starter with redux and sagas made simpler by the Kea library
  tags:
    - Redux
  features:
    - The Kea library makes redux and sagas extremely simple and concise
- url: https://anubhavsrivastava.github.io/gatsby-starter-solidstate
  repo: https://github.com/anubhavsrivastava/gatsby-starter-solidstate
  description: Single page starter based on the Solid State site template by HTML5 up, with landing, Generic and Elements(Component) page
  tags:
    - HTML5UP
    - Onepage
    - Styling:SCSS
    - Portfolio
    - PWA
  features:
    - Designed by HTML5 UP
    - Fully Responsive
    - Styling with SCSS
    - Offline support
    - Web App Manifest
- url: https://yellowcake.netlify.com/
  repo: https://github.com/thriveweb/yellowcake
  description: A starter project for creating lightning-fast websites with Gatsby v2 and Netlify-CMS v2 + Uploadcare integration.
  tags:
    - CMS:Netlify
    - Netlify
    - Blog
    - SEO
  features:
    - Uploadcare
    - Netlify Form
    - Category list (with navigation)
    - Featured post
    - Next and prev post
    - SEO component
- url: https://anubhavsrivastava.github.io/gatsby-starter-fractal
  repo: https://github.com/anubhavsrivastava/gatsby-starter-fractal
  description: Single page starter based on the Fractal site template by HTML5 up, with landing and Elements(Component) page
  tags:
    - HTML5UP
    - Onepage
    - Styling:SCSS
    - Portfolio
    - PWA
  features:
    - Designed by HTML5 UP
    - Fully Responsive
    - Styling with SCSS
    - Offline support
    - Web App Manifest
- url: https://minimal-gatsby-ts-starter.netlify.com/
  repo: https://github.com/TheoBr/minimal-gatsby-typescript-starter
  description: Minimal TypeScript Starter
  tags:
    - Language:TypeScript
  features:
    - TypeScript
    - ESLint + optional rule enforcement with Husky
    - Prettier
    - Netlify ready
    - Minimal
- url: https://gatsby-typescript-starter-default.netlify.com/
  repo: https://github.com/RobertoMSousa/gatsby-typescript-starter-default
  description: Simple Gatsby starter using TypeScript and eslint instead of outdated tslint.
  tags:
    - Language:TypeScript
    - SEO
    - Linting
  features:
    - Comes with React Helmet for adding site meta tags
    - Includes plugins for offline support out of the box
    - TypeScript
    - Prettier & eslint to format & check the code
- url: https://gatsby-starter-carraway.netlify.com/
  repo: https://github.com/endymion1818/gatsby-starter-carraway
  description: a Gatsby starter theme with Accessibility features, TypeScript, Jest, some basic UI elements, and a CircleCI pipeline
  tags:
    - Language:TypeScript
    - Pagination
    - Search
    - Testing
  features:
    - Paginated post archive
    - Site search with Lunr.js
    - Categories and category archive pages
    - Minimal CSS defaults using styled-components, including system font stack
    - Some fundamental Accessibility features including tabbable navigation & "Skip to content" link
    - UI elements including multi-column layout using CSS Grid (with float fallback), header component with logo, basic navigation & search and a footer with 3-column layout, logo and 2 menu areas
    - TypeScript & Testing including some sensible TypeScript defaults, tests with @testing-library/react, pre-commit and pre-push hooks. Set up includes enums for repeating values such as font & background colours
    - Setup for a CircleCI pipeline so you can run the above tests in branches before merging to master
    - Markdown posts _and_ pages (pages don't appear in the post archive)
- url: https://www.quietboy.net
  repo: https://github.com/zhouyuexie/gatsby-starter-quiet
  description: Gatsby out of the box blog, use TypeScript and highly customized style.
  tags:
    - Language:TypeScript
    - Styling:SCSS
    - SEO
    - Linting
    - RSS
    - Pagination
    - PWA
  features:
    - TypeScript
    - TsLint & Prettier
    - Tag list
    - Custom page layout
    - Switch the dark mode according to the system theme
    - Scss
    - Pagination
- url: https://compassionate-morse-5204bf.netlify.com/
  repo: https://github.com/deamme/gatsby-starter-prismic-resume
  description: Gatsby Resume/CV page with Prismic integration
  tags:
    - CMS:Prismic
    - CMS:Headless
    - Styling:CSS-in-JS
    - Onepage
    - Linting
  features:
    - One-page resume/CV
    - Prismic as Headless CMS
    - Emotion for styling
    - Uses multiple features of Prismic - Slices, Labels, Custom Types
    - ESLint & Prettier
- url: https://anubhavsrivastava.github.io/gatsby-starter-resume
  repo: https://github.com/anubhavsrivastava/gatsby-starter-resume
  description: Single page starter based on the Resume site template by startbootstrap for resume/portfolio page
  tags:
    - Onepage
    - Styling:SCSS
    - PWA
  features:
    - Designed by startbootstrap
    - Fully Responsive
    - Styling with SCSS
    - Offline support
    - Web App Manifest
- url: https://gatsby-starter-typescript-jest.netlify.com/
  repo: https://github.com/denningk/gatsby-starter-typescript-jest
  description: Barebones Gatsby starter with TypeScript, Jest, GitLab-CI, and other useful configurations
  tags:
    - Language:TypeScript
    - Testing
    - AWS
    - Linting
    - SEO
  features:
    - All components from default Gatsby starter converted to TypeScript
    - Jest testing configured for TypeScript with ts-jest
    - Detailed guide on how to deploy using AWS S3 buckets included in README
    - .gitlab-ci.yml file with blanks that can be customized for any Gatsby project
    - Configurations for EditorConfig, Prettier, and ESLint (for TypeScript)
- url: https://gatsby-starter-apollo.smakosh.com/app/
  repo: https://github.com/smakosh/gatsby-apollo-starter
  description: Gatsby Apollo starter - with client side routing
  tags:
    - Client-side App
    - SEO
    - Styling:CSS-in-JS
  features:
    - Apollo provider & Client side routing
    - Eslint/Prettier configured
    - Easy to customize
    - Nice project structure
    - Flex Grid components easy to customize
- url: https://portfolio.smakosh.com/
  repo: https://github.com/smakosh/gatsby-portfolio-dev
  description: A portfolio for developers
  tags:
    - Portfolio
    - SEO
    - Netlify
    - Onepage
    - Styling:CSS-in-JS
  features:
    - Eslint/Prettier configured
    - Scores 100% on a11y / Performance / PWA / SEO
    - PWA (desktop & mobile)
    - Easy to customize
    - Nice project structure
    - Amazing illustrations by Undraw.co
    - Tablet & mobile friendly
    - Continuous deployment with Netlify
    - A contact form protected by Google Recaptcha
    - Can be deployed with one click
    - Functional components with Recompose React Hooks! ready to migrate to React hooks!
    - Fetches your GitHub pinned projects with most stars (You could customize this if you wish)
- url: https://github.com/smakosh/gatsby-airtable-starter
  repo: https://github.com/smakosh/gatsby-airtable-starter
  description: Gatsby Airtable starter
  tags:
    - SEO
    - Netlify
    - Client-side App
    - Styling:CSS-in-JS
  features:
    - Static content fetched from Airtable
    - Dynamic content with CRUD operations with Airtable REST API
    - Well structured files/folders
    - Custom React Hooks
    - Custom Helpers instead of using third party libraries
    - Dynamic & Static containers
    - Global state management ready with useReducer & useContext
    - Dummy auth but ready to add real requests
- url: https://github.com/smakosh/gatsby-app-starter-rest-api
  repo: https://github.com/smakosh/gatsby-app-starter-rest-api
  description: Gatsby REST API starter
  tags:
    - Authentication
    - Client-side App
    - Styling:CSS-in-JS
  features:
    - Dynamic content with CRUD operations with a REST API
    - Well structured files/folders
    - Custom React Hooks
    - Auth with a JWT approach
    - Custom Helpers instead of using third party libraries
    - Dynamic containers
    - Global state management ready with useReducer & useContext
- url: https://gatsbyjs-starter-tailwindplay.appseed.us/
  repo: https://github.com/app-generator/gatsbyjs-starter-tailwindplay
  description: A Gatsby v2 starter styled using Tailwind, a utility-first CSS framework. Uses Purgecss to remove unused CSS.
  tags:
    - Styling:Tailwind
  features:
    - Based on gatsby-starter-tailwind
    - Tailwind CSS Framework
    - Removes unused CSS with Purgecss
- url: https://act-labs.github.io/
  repo: https://github.com/act-labs/gatsby-starter-act-blog
  description: Gatsby starter for blog/documentation using MDX, Ant Design, gatsby-plugin-combine.
  tags:
    - Blog
    - Documentation
    - Styling:Ant Design
    - Markdown
    - MDX
    - SEO
  features:
    - Posts and snippets;
    - SEO component;
    - Ant Design UI components;
    - Markdown and MDX for pages;
    - A customized webpack and babel configuration, for complex profecianal web apps with node.js, Jest tests, etc;
    - Progressively build more and more complex pages using gatsby-plugin-combine.
- url: https://gatsby-ghub.netlify.com/resume-book/
  repo: https://github.com/dwyfrequency/gatsby-ghub
  description: A resume builder app with authenticated routes, static marketing pages, and dynamic resume creation
  tags:
    - Authentication
    - Netlify
    - Client-side App
  features:
    - Netlify Identity
    - Static Marketing pages and Dynamic Client-side Authenticated App pages
    - SEO component
    - Apollo GraphQL (client-side)
- url: https://lewis-gatsby-starter-i18n.netlify.com
  repo: https://github.com/lewislbr/lewis-gatsby-starter-i18n
  description: A simple custom Gatsby starter template to start a new multilanguage website.
  tags:
    - i18n
    - Styling:CSS-in-JS
    - Portfolio
    - SEO
  features:
    - Automatically detects user browser language.
    - CSS in JS with styled-components.
    - Optimized images.
    - Offline capabilities.
    - Auto-generated sitemap and robots.txt.
- url: https://gatsby-snipcart-starter.netlify.com/
  repo: https://github.com/issydennis/gatsby-snipcart
  description: A simple e-commerce shop built using Gatsby and Snipcart.
  tags:
    - eCommerce
    - Styling:CSS-in-JS
    - Markdown
  features:
    - Minimal design to allow for simple customisation.
    - Snipcart integration provides an easy-to-use shopping cart and checkout.
    - Individual product pages with custom fields.
    - Products defined using markdown.
    - Styled components.
    - Gatsby image for optimised product images.
- url: https://anubhavsrivastava.github.io/gatsby-starter-stylish
  repo: https://github.com/anubhavsrivastava/gatsby-starter-stylish
  description: Single page starter based on the Stylish Portfolio site template by startbootstrap for portfolio page
  tags:
    - Onepage
    - Portfolio
    - Styling:SCSS
    - PWA
  features:
    - Designed by startbootstrap
    - Fully Responsive
    - Styling with SCSS
    - Offline support
    - Web App Manifest
- url: https://lewis-gatsby-starter-basic.netlify.com
  repo: https://github.com/lewislbr/lewis-gatsby-starter-basic
  description: A simple custom basic Gatsby starter template to start a new website.
  tags:
    - Styling:CSS-in-JS
    - SEO
  features:
    - Bare-bones starter.
    - CSS in JS with styled-components.
    - Optimized images.
    - Offline capabilities.
    - Auto-generated sitemap and robots.txt.
- url: https://myclicks.netlify.com/
  repo: https://github.com/himali-patel/MyClicks
  description: A simple Gatsby starter template to create portfolio website with contentful and Netlify.
  tags:
    - Blog
    - Netlify
    - CMS:Contentful
    - Styling:Bootstrap
    - Disqus
    - SEO
  features:
    - Fecthing Dynamic content from Contentful.
    - Blog post listing with previews, disqus implementation and social sharing for each blog post.
    - Contact form integration with Netlify.
    - Portfolio Result Filteration according to Category.
    - Index pages design with Recent Blogs and Intagram Feed.
- url: https://gatsby-starter-typescript-graphql.netlify.com
  repo: https://github.com/spawnia/gatsby-starter-typescript-graphql
  description: A Gatsby starter with typesafe GraphQL using TypeScript
  tags:
    - Language:TypeScript
    - Linting
    - Portfolio
    - Styling:CSS-in-JS
  features:
    - Type safety with TypeScript
    - Typesafe GraphQL with graphql-code-generator
    - ESLint with TypeScript support
    - Styling with styled-components
- url: https://gatsby-tailwind-serif.netlify.com/
  repo: https://github.com/windedge/gatsby-tailwind-serif
  description: A Gatsby theme based on gatsby-serif-theme, rewrite with Tailwind CSS.
  tags:
    - Styling:Tailwind
    - Markdown
  features:
    - Based on gatsby-serif-theme
    - Tailwind CSS Framework
    - Removes unused CSS with Purgecss
    - Responsive design
    - Suitable for small business website
- url: https://mystifying-mclean-5c7fce.netlify.com
  repo: https://github.com/renvrant/gatsby-mdx-netlify-cms-starter
  description: An extension of the default starter with Netlify CMS and MDX support.
  tags:
    - MDX
    - Markdown
    - Netlify
    - CMS:Netlify
    - Styling:None
  features:
    - MDX and Netlify CMS support
    - Use React components in Netlify CMS Editor and other markdown files
    - Allow editors to choose a page template
    - Replace HTML tags with React components upon rendering Markdown, enabling design systems
    - Hide pages from being editable by the CMS
    - Minimal and extensible
- url: https://gatsby-airtable-advanced-starter.marcomelilli.com
  repo: https://github.com/marcomelilli/gatsby-airtable-advanced-starter
  description: A Gatsby Starter Blog using Airtable as backend
  tags:
    - Airtable
    - Blog
    - Styling:None
  features:
    - Dynamic content from Airtable
    - Does not contain any UI frameworks
    - Tags
    - Categories
    - Authors
    - Disqus
    - Offline support
    - Web App Manifest
    - SEO
- url: https://contentful-starter.netlify.com/
  repo: https://github.com/mohanmonu777/gatsby_contentful_starter
  description: An Awesome Starter Kit to help you get going with Contentful and Gatsby
  tags:
    - Blog
    - CMS:Contentful
    - CMS:Headless
  features:
    - Bare-bones starter.
    - Dynamic content from Contentful CMS
    - Ready made Components
    - Responsive Design
    - Includes Contentful Delivery API for production build
- url: https://gatsby-simple-blog.thundermiracle.com
  repo: https://github.com/thundermiracle/gatsby-simple-blog
  description: A gatsby-starter-blog with overreacted looking and tags, breadcrumbs, disqus, i18n, eslint supported
  tags:
    - i18n
    - Blog
    - Netlify
    - Linting
    - Disqus
    - Testing
  features:
    - Easily Configurable
    - Tags
    - Breadcrumbs
    - Tags
    - Disqus
    - i18n
    - ESLint
    - Jest
- url: https://anubhavsrivastava.github.io/gatsby-starter-grayscale
  repo: https://github.com/anubhavsrivastava/gatsby-starter-grayscale
  description: Single page starter based on the Grayscale site template by startbootstrap for portfolio page
  tags:
    - Onepage
    - Portfolio
    - Styling:SCSS
    - PWA
  features:
    - Designed by startbootstrap
    - Fully Responsive
    - Styling with SCSS
    - Offline support
    - Web App Manifest
- url: https://gatsby-all-in.netlify.com
  repo: https://github.com/Gherciu/gatsby-all-in
  description: A starter that includes the most popular js libraries, already pre-configured and ready for use.
  tags:
    - Linting
    - Netlify
    - Styling:Tailwind
  features:
    - Tailwind CSS Framework
    - Antd UI Framework pre-configured
    - Redux for managing state
    - Eslint and Stylelint to enforce code style
- url: http://demo.nagui.me
  repo: https://github.com/kimnagui/gatsby-starter-nagui
  description: A Gatsby starter that full responsive blog.
  tags:
    - Blog
    - AWS
    - Pagination
    - SEO
    - Styling:CSS-in-JS
  features:
    - Tags & Categorys.
    - Pagination.
    - Show Recent Posts for category.
    - Styled-Components.
    - Mobile-First CSS.
    - Syntax highlighting in code blocks using PrismJS(Dracula).
    - Google Analytics.
    - Deploy AWS S3.
- url: https://anubhavsrivastava.github.io/gatsby-starter-newage
  repo: https://github.com/anubhavsrivastava/gatsby-starter-newage
  description: Single page starter based on the new age site template by startbootstrap for portfolio page/Mobile app launch
  tags:
    - Onepage
    - Portfolio
    - Styling:SCSS
    - PWA
  features:
    - Designed by startbootstrap
    - Fully Responsive
    - Styling with SCSS
    - Offline support
    - Web App Manifest
- url: https://gatsby-starter-krisp.netlify.com/
  repo: https://github.com/mohanmonu777/gatsby-starter-krisp
  description: A minimal, clean and responsive starter built with gatsby
  tags:
    - Styling:Bootstrap
    - Onepage
    - Portfolio
    - Netlify
    - Markdown
  features:
    - Styled-Components.
    - Mobile-First CSS.
    - Responsive Design, optimized for Mobile devices
- url: https://gatsby-datocms-starter.netlify.com/
  repo: https://github.com/brohlson/gatsby-datocms-starter
  description: An SEO-friendly DatoCMS starter with styled-components, page transitions, and out-of-the-box blog post support.
  tags:
    - CMS:DatoCMS
    - Styling:CSS-in-JS
    - Blog
    - Portfolio
    - SEO
  features:
    - Page Transitions
    - Blog Post Template
    - Sitemap & Robots.txt generation
- url: https://elemental.netlify.com/
  repo: https://github.com/akzhy/gatsby-starter-elemental
  description: A highly customizable portfolio starter with grid support.
  tags:
    - Blog
    - Portfolio
    - SEO
  features:
    - Highly Customizable
    - Portfolio Template
    - Blog Post Template
    - SEO Friendly
- url: https://gatsby-starter-apollo.netlify.com/
  repo: https://github.com/piducancore/gatsby-starter-apollo-netlify
  description: This project is an easy way to start developing fullstack apps with Gatsby and Apollo Server (using Netlify Lambda functions). For developing we use Netlify Dev to bring all of this magic to our local machine.
  tags:
    - Netlify
  features:
    - Apollo Client
    - Apollo Server running on Netlify functions
    - Netlify Dev for local development
- url: https://gatsby-starter-blog-and-portfolio.netlify.com/
  repo: https://github.com/alisalahio/gatsby-starter-blog-and-portfolio
  description: Just gatsby-starter-blog , with portfolio section added
  tags:
    - Blog
    - Portfolio
  features:
    - Basic setup for a full-featured blog
    - Basic setup for a portfolio
    - Support for an RSS feed
    - Google Analytics support
    - Automatic optimization of images in Markdown posts
    - Support for code syntax highlighting
    - Includes plugins for easy, beautiful typography
    - Includes React Helmet to allow editing site meta tags
    - Includes plugins for offline support out of the box
- url: https://www.attejuvonen.fi
  repo: https://github.com/baobabKoodaa/blog
  description: Blog with all the Bells and Whistles
  tags:
    - Blog
    - Infinite Scroll
    - Pagination
    - SEO
    - Markdown
  features:
    - Write blog posts into Markdown files (easy to format and content will not be married to any platform).
    - Expandable
    - Responsive and streamlined design.
    - Blazing fast UX
    - Autogenerated tracedSVG image placeholders are stylized to create a smooth look and transition as the image loads without the page jumping around.
    - Posts organized by tags.
    - Teasers of posts are generated to front page with infinite scroll which gracefully degrades into pagination.
    - Allow readers to be notified of updates with RSS feed and email newsletter.
    - Contact Form.
- url: https://novela.narative.co
  repo: https://github.com/narative/gatsby-starter-novela
  description: Welcome to Novela, the simplest way to start publishing with Gatsby.
  tags:
    - Blog
    - MDX
    - Portfolio
    - Pagination
    - SEO
  features:
    - Beautifully Designed
    - Multiple Homepage Layouts
    - Toggleable Light and Dark Mode
    - Simple Customization with Theme UI
    - Highlight-to-Share
    - Read Time and Progress
    - MDX support and inline code
    - Accessibility in Mind
- url: https://gatsby-starter-fashion-portfolio.netlify.com/
  repo: https://github.com/shobhitchittora/gatsby-starter-fashion-portfolio
  description: A Gatsby starter for a professional and minimal fashion portfolio.
  tags:
    - Blog
    - Client-side App
    - Landing Page
    - Portfolio
    - Styling:Other
  features:
    - A minimal and simple starter for your fashion portfolio
    - No need for any CMS, work with all your data and images locally.
    - Separate components for different pages and grid
    - Uses gatsby-image to load images
    - Built using the old school CSS.
- url: https://gatsby-theme-profile-builder.netlify.com/
  repo: https://github.com/ashr81/gatsby-theme-profile-builder
  description: Simple theme to build your personal portfolio and publish your articles using Contentful CMS.
  tags:
    - Landing Page
    - Portfolio
    - Styling:CSS-in-JS
    - Blog
    - CMS:Contentful
  features:
    - Mobile Screen support
    - Out of the box support with Contentful CMS for articles.
    - Toggleable Light and Dark Mode
    - Profile image with links to your GitHub and Twitter.
- url: https://prist.marguerite.io/
  repo: https://github.com/margueriteroth/gatsby-prismic-starter-prist
  description: A light-themed starter powered by Gatsby v2 and Prismic to showcase portfolios and blogs.
  tags:
    - Blog
    - CMS:Prismic
    - Landing Page
    - Netlify
    - Portfolio
    - SEO
    - Styling:CSS-in-JS
  features:
    - Landing page with customizable Hero, Portfolio preview, and About component
    - Emotion styled components
    - Blog layout and pages
    - Portfolio layout and pages
    - Google Analytics
    - Mobile ready
- url: https://demos.simplecode.io/gatsby/crafty/
  repo: https://github.com/simplecode-io/gatsby-crafty-theme
  description: SEO-friendly, fast, and fully responsive Gatsby starter with minimal plugins, utilizing JSON files as a content source.
  tags:
    - SEO
    - Portfolio
    - CMS:Other
    - Styling:Other
  features:
    - Beautiful and simple design
    - 100/100 Google Lighthouse score
    - SEO Optimized
    - Includes header/footer/sidebar (on Mobile)
    - CSS based sidebar
    - CSS based Modals
    - Content is fetched from JSON Files
    - Only one extra plugin from default Gatsby starter
- url: https://gatsby-starter-profile-site.netlify.com/
  repo: https://github.com/Mr404Found/gatsby-starter-profile-site
  description: A minimal and clean starter build with gatsby.
  tags:
    - Landing Page
    - Netlify
    - Portfolio
    - SEO
    - Styling:CSS-in-JS
  features:
    - Simple Design
    - Made by Sumanth
- url: http://the404blog.netlify.com
  repo: https://github.com/mohanmonu777/the404blog
  description: An Awesome Starter Blog to help you get going with Gatsby and Markdown
  tags:
    - Blog
    - Markdown
    - Search
    - Styling:CSS-in-JS
  features:
    - Bare-bones starter.
    - Dynamic content with Markdown
    - Ready made Components
    - Responsive Design
    - Includes Search Feature.
    - Syntax Highlight in Code.
    - Styling in Bootstrap
- url: https://gatsby-starter-unicorn.netlify.com/
  repo: https://github.com/mohanmonu777/gatsby_starter_unicorn
  description: An Awesome Starter Blog to help you get going with Gatsby and Markdown
  tags:
    - Blog
    - Markdown
    - Styling:CSS-in-JS
  features:
    - Bare-bones starter.
    - Dynamic content with Markdown
    - Ready made Components
    - Responsive Design
    - Syntax Highlight in Code.
- url: https://gatsby-starter-organization.netlify.com/
  repo: https://github.com/geocine/gatsby-starter-organization
  description: A Gatsby starter template for organization pages. Using the Gatsby theme "@geocine/gatsby-theme-organization"
  tags:
    - Styling:CSS-in-JS
    - Landing Page
    - Portfolio
    - Onepage
  features:
    - React Bootstrap styles
    - Theme-UI and EmotionJS CSS-in-JS
    - A landing page with all your organization projects, configurable through a YML file.
    - Configurable logo, favicon, organization name and title
- url: https://gatsby-starter-interviews.netlify.com/
  repo: https://github.com/rmagon/gatsby-starter-interviews
  description: A Gatsby starter template for structured Q&A or Interview sessions
  tags:
    - SEO
    - Blog
    - Styling:SCSS
  features:
    - Minimalist design for interviews
    - Beautifully presented questions and answers
    - Option to read all answers to a specific question
    - Share interview on social channels
    - All content in simple json files
- url: https://gatsby-starter-photo-book.netlify.com/
  repo: https://github.com/baobabKoodaa/gatsby-starter-photo-book
  description: A Gatsby starter for sharing photosets.
  tags:
    - Gallery
    - Infinite Scroll
    - Pagination
    - Transitions
  features:
    - Gallery with auto-generated thumbnails are presented on CSS Grid with infinite scroll.
    - Beautiful "postcard" view for photos with fullscreen toggle.
    - Both views are responsive with minimal whitespace and polished UX.
    - Many performance optimizations for image delivery (both by Gatsby & way beyond what Gatsby can do).
- url: https://gatsby-typescript-scss-starter.netlify.com/
  repo: https://github.com/GrantBartlett/gatsby-typescript-starter
  description: A simple starter project using TypeScript and SCSS
  tags:
    - Language:TypeScript
    - Styling:SCSS
    - SEO
  features:
    - Pages and components are classes.
    - A skeleton SCSS project added with prefixing
- url: https://portfolio-by-mohan.netlify.com/
  repo: https://github.com/mohanmonu777/gatsby_starter_portfolio
  description: An Official Starter for Gatsby Tech Blog Theme
  tags:
    - SEO
    - Blog
  features:
    - Styling using Styled-Components
    - Search using ElasticLunr
    - Theme by gatsby-tech-blog-theme
    - Deployed in Netlify
- url: https://brevifolia-gatsby-forestry.netlify.com/
  repo: https://github.com/kendallstrautman/brevifolia-gatsby-forestry
  description: A minimal starter blog built with Gatsby & Forestry CMS
  tags:
    - CMS:Forestry.io
    - Blog
    - Markdown
    - Styling:SCSS
  features:
    - Blog post listing with previews (image + summary) for each blog post
    - Minimalist, responsive design & typography
    - Create new markdown posts dynamically
    - Configured to work automatically with Forestry CMS
    - Customizable 'info' page
    - Simple layout & scss architecture, easily extensible
- url: https://gatsby-firebase-starter.netlify.com/
  repo: https://github.com/ovidiumihaibelciug/gatsby-firebase-starter
  description: Starter / Project Boilerplate for Authentication and creating Dynamic pages from collections with Firebase and Gatsby.js
  tags:
    - Firebase
    - SEO
    - Styling:SCSS
    - Authentication
    - PWA
  features:
    - Authentication with Firebase
    - Programmatically create pages from a firestore collection
    - Protected Routes with Authorization
    - Email verification
    - Includes React Helmet to allow editing site meta tags
    - Includes plugins for offline support out of the box
- url: https://gatsby-typescript-minimal.netlify.com/
  repo: https://github.com/benbarber/gatsby-typescript-minimal
  description: A minimal, bare-bones TypeScript starter for Gatsby
  tags:
    - Language:TypeScript
    - Styling:CSS-in-JS
    - SEO
  features:
    - Bare-bones starter
    - TypeScript
    - TSLint
    - Prettier
    - Styled Components
    - Sitemap Generation
    - Google Analytics
- url: https://agility-gatsby-starter.netlify.com
  repo: https://github.com/agility/agility-gatsby-starter
  description: Get started with Gatsby and Agility CMS using a minimal blog.
  tags:
    - CMS:Other
    - Blog
    - SEO
  features:
    - A bare-bones starter Blog to get you off and running with Agility CMS and Gatsby.
- url: https://gatsby-starter-dot.netlify.com/
  repo: https://github.com/chronisp/gatsby-starter
  description: Gatsby Starter for creating portfolio & blog.
  tags:
    - Blog
    - CMS:Headless
    - CMS:Contentful
    - Netlify
    - Portfolio
    - Redux
    - SEO
    - Styling:Material
  features:
    - Extensible & responsive design using Material UI (palette, typography & breakpoints configuration)
    - Blog integration with Contentful CMS (GraphQL queries)
    - Redux (connect actions & props easily using custom HOF)
    - Support for Netlify deployment
    - SEO
    - Prettier code styling
- url: https://johnjkerr.github.io/gatsby-creative/
  repo: https://github.com/JohnJKerr/gatsby-creative
  description: Gatsby implementation of the Start Bootstrap Creative template
  tags:
    - Gallery
    - Portfolio
    - Styling:Bootstrap
    - Styling:SCSS
  features:
    - Start Bootstrap Creative template converted to React/Gatsby
    - React Scrollspy used to track page position
    - React Bootstrap used to create modal portfolio carousel
    - GitHub Actions deployment to GitHub Pages demonstrated
- url: https://bonneville.netlify.com/
  repo: https://github.com/bagseye/bonneville
  description: A starter blog template for Gatsby
  tags:
    - Blog
    - SEO
  features:
    - Extensible & responsive design
    - Blog integration
    - SEO
- url: https://gatsby-starter-i18next-sanity.netlify.com/en
  repo: https://github.com/johannesspohr/gatsby-starter-i18next-sanity
  description: A basic starter which integrates translations with i18next and localized sanity input.
  tags:
    - i18n
    - CMS:sanity.io
  features:
    - Showcases advanced i18n techniques with i18next and sanity.io
    - Correct URLs for the languages (language in the path, translated slugs)
    - Multilanguage content from sanity
    - Snippets translation
    - Optimized bundle size (don't ship all translations at once)
    - Alternate links to other languages
    - Sitemap with language information
    - Localized 404 pages
- url: https://gatsby-skeleton.netlify.com/
  repo: https://github.com/msallent/gatsby-skeleton
  description: Gatsby starter with TypeScript and all sort of linting
  tags:
    - Language:TypeScript
    - Styling:CSS-in-JS
    - SEO
  features:
    - TypeScript
    - Styled-Components
    - ESLint
    - Prettier
    - Stylelint
    - SEO
- url: https://nehalem.netlify.com/
  repo: https://github.com/nehalist/gatsby-starter-nehalem
  description: A starter for the Gatsby Nehalem Theme
  tags:
    - Blog
    - Language:TypeScript
    - Markdown
    - Search
    - SEO
  features:
    - Fully responsive
    - Highly optimized (Lighthouse score ~400)
    - SEO optimized (with open graph, Twitter Card, JSON-LD, RSS and sitemap)
    - Syntax highlighting
    - Search functionality
    - Multi navigations
    - Static pages
    - Fully typed with TypeScript
    - Tagging
    - Theming
    - Customizable
- url: https://gatsby-starter-headless-wp.netlify.com
  repo: https://github.com/crock/gatsby-starter-headless-wordpress
  description: A starter Gatsby site to quickly implement a site for headless WordPress
  tags:
    - Blog
    - CMS:Headless
    - CMS:WordPress
  features:
    - New Header
    - Responsive
    - Sidebar that displays recent blog posts
- url: https://gatsby-advanced-blog-starter.netlify.com
  repo: https://github.com/aman29271/gatsby-advanced-blog-starter
  description: A pre-built Gatsby Starter Tech-blog
  tags:
    - Blog
    - Markdown
  features:
    - Highly Optimised
    - Image optimised with blur-up effect
    - Responsive
    - Code  highlighting
    - tagging
    - Sass compiled
- url: https://anubhavsrivastava.github.io/gatsby-starter-casual
  repo: https://github.com/anubhavsrivastava/gatsby-starter-casual
  description: Multi page starter based on the Casual site template by startbootstrap for portfolio
  tags:
    - Onepage
    - Styling:SCSS
    - PWA
  features:
    - Designed by startbootstrap
    - Fully Responsive
    - Styling with SCSS
    - Offline support
    - Web App Manifest
- url: https://gatsby-starter-ts-hello-world.netlify.com
  repo: https://github.com/hdorgeval/gatsby-starter-ts-hello-world
  description: TypeScript version of official hello world
  tags:
    - Language:TypeScript
  features:
    - TypeScript
    - ESLint
    - Type checking
    - no boilerplate
    - Great for advanced users
    - VSCode ready
- url: https://grommet-file.netlify.com/
  repo: https://github.com/metinsenturk/gatsby-starter-grommet-file
  description: Grommet-File is made with Grommet V2 and a blog starter
  tags:
    - Blog
    - Markdown
    - SEO
    - Portfolio
    - Styling:Grommet
  features:
    - Responsive Design
    - Pagination
    - Page creation
    - Content is Markdown files
    - Google Analytics
    - Grommet V2 User Interface
    - Support for RSS feed
    - SEO friendly
    - Mobile and responsive
    - Sitemap & Robots.txt generation
    - Optimized images with gatsby-image
- url: https://gatsby-wordpress-typescript-scss-blog.netlify.com/
  repo: https://github.com/sagar7993/gatsby-wordpress-typescript-scss-blog
  description: A Gatsby starter template for a WordPress blog, built using TypeScript, SCSS and Ant Design
  tags:
    - Blog
    - CMS:WordPress
    - CMS:Headless
    - Language:TypeScript
    - Pagination
    - PWA
    - SEO
    - Portfolio
    - Styling:SCSS
  features:
    - TypeScript for type-safe code
    - Source content from WordPress CMS
    - Auto generated Pagination for your WordPress Posts
    - Auto generated Navigation for next and previous post at the end Post
    - Auto generated pages for tags and categories sourced from WordPress
    - SCSS stylesheets
    - PWA with offline support
    - Ant Design for UI components and theming
    - Jest and Enzyme Testing framework support for snapshots and unit tests.
    - Responsive Design
    - Google Analytics
    - Comments using Staticman
    - Images within WordPress post/page content downloaded to static folder and transformed to webp format during build
    - Social widgets
    - Instagram feed of any profile (no API token needed)
    - Pinterest pin-it button on hovering on images (no API token needed)
    - Twitter timeline and follow button (no API token needed)
    - Facebook timeline and like button (no API token needed)
    - SEO friendly
    - Web app manifest
    - Mobile optimized and responsive
    - Sitemap.xml & Robots.txt generation
    - Optimized images with gatsby-image
    - Git pre-commit and pre-push hooks using Husky
    - TSLint formatting
    - Highly optimized with excellent lighthouse audit score
- url: https://gatsby-starter-typescript-deluxe.netlify.com/
  repo: https://github.com/gojutin/gatsby-starter-typescript-deluxe
  description: A Gatsby starter with TypeScript, Storybook, Styled Components, Framer Motion, Jest, and more.
  tags:
    - Language:TypeScript
    - Styling:CSS-in-JS
    - Storybook
    - SEO
    - Linting
    - Testing
  features:
    - TypeScript for type-safe code.
    - Styled-Components for all your styles.
    - Framer Motion for awesome animations.
    - gatsby-image and gatsby-transformer-sharp for optimized images.
    - gatsby-plugin-manifest + SEO component for an SEO-friendly PWA.
    - Storybook with add-ons for showing off your awesome components.
    - Jest and React Testing library for snapshots and unit tests.
    - ESLint (with TSLint and Prettier) to make your code look its best.
    - React Axe and React A11y for accessibility so that your site is awesome for everyone.
- url: https://gatsby-markdown-blog-starter.netlify.com/
  repo: https://github.com/ammarjabakji/gatsby-markdown-blog-starter
  description: GatsbyJS v2 starter for creating a markdown blog. Based on Gatsby Advanced Starter.
  tags:
    - Blog
    - Markdown
    - SEO
    - PWA
  features:
    - Gatsby v2 support
    - Responsive Design
    - Pagination
    - Content is Markdown files
    - Google Analytics
    - Support for RSS feed
    - SEO friendly
    - Sitemap & Robots.txt generation
    - Sass support
    - Css Modules support
    - Web App Manifest
    - Offline support
    - htaccess support
    - Typography.js
    - Integration with Social Media
- url: https://blogerist.netlify.com
  repo: https://github.com/bvlktech/blogerist
  description: Starter blog built with GatsbyJS
  tags:
    - Blog
    - Markdown
    - SEO
    - PWA
  features:
    - A simple landing page with blog functionality built with Netlify CMS
    - Create Blog posts from Netlify CMS
    - Uses SCSS for styling
    - Blazing fast loading times thanks to pre-rendered HTML and automatic chunk loading of JS files
    - Uses gatbsy-image with Netlify-CMS preview support
    - Separate components for everything
    - Netlify deploy configuration
    - Netlify forms functionality
    - Discus commenting added to each blog post
    - Perfect score on Lighthouse for SEO, Accessibility and Performance
    - ..and more
- url: https://gatsby-starter-bloomer-db0aaf.netlify.com
  repo: https://github.com/zlutfi/gatsby-starter-bloomer
  description: Barebones starter website with Bloomer React components for Bulma.
  tags:
    - PWA
    - Styling:Bulma
    - Styling:SCSS
  features:
    - Bloomer React Commponents
    - Bulma CSS Framework
    - Uses SCSS for styling
    - Font Awesome Support
    - Progressive Web App
- url: https://gatsby-starter-mdbreact.netlify.com
  repo: https://github.com/zlutfi/gatsby-starter-mdbreact
  description: Barebones starter website with Material Design Bootstrap React components.
  tags:
    - PWA
    - Styling:Bootstrap
    - Styling:Material
    - Styling:SCSS
  features:
    - MDBReact React Commponents
    - Bootstrap CSS Framework with Material Design Bootstrap styling
    - Uses SCSS for styling
    - Font Awesome Support
    - Progressive Web App
- url: https://gatsby-starter-monolith.netlify.com
  repo: https://github.com/danspratling/gatsby-starter-monolith
  description: A Gatsby Starter designed to work with monolith. Monolith is a workspace starter which provides a good base to begin a medium-large (multisite) project
  tags:
    - Language:TypeScript
    - Storybook
    - Styling:CSS-in-JS
  features:
    - A minimal site with the option to add loads of functionality
    - Based on the Monolith repo to provide an easy starting point for large projects https://github.com/danspratling/monolith
    - Uses Theme-UI to handle theming and styling
    - Uses TypeScript to encourage good coding
    - Uses Storybook to encourage visual testing
    - This site is set up with all 3 of the above working together. This makes it really easy to jump in and start a project while still having very few restrictions
- url: https://gatsby-starter-ts-pwa.netlify.com/
  repo: https://github.com/markselby9/gatsby-starter-typescript-pwa
  description: The default Gatsby starter fork with TypeScript and PWA support added
  tags:
    - Language:TypeScript
    - PWA
  features:
    - Minumum changes based on default starter template for TypeScript and PWA
    - Added TypeScript support with eslint and tsc check
    - Support GitHub Actions CI/CD workflow (beta)
- url: https://iceberg-gatsby-multilang.netlify.com/
  repo: https://github.com/diogorodrigues/iceberg-gatsby-multilang
  description: Gatsby multi-language starter. Internationalization / i18n without third party plugins or packages for Posts and Pages. Different URLs dependending on the language. Focused on SEO, PWA, Image Optimization, Styled Components and more. This starter is also integrate with Netlify CMS to manage all pages, posts and images.
  tags:
    - Blog
    - CMS:Headless
    - CMS:Netlify
    - i18n
    - Netlify
    - Markdown
    - Pagination
    - PWA
    - SEO
    - Styling:CSS-in-JS
  features:
    - Translations by using GraphQL, hooks and context API
    - Content in markdown for pages and posts in different languages
    - General translations for any content
    - Creation of menu by using translations and GraphQL
    - Netlify CMS to manage all pages, posts and images
    - Styled Components to styles
    - All important seetings for speedy and optimized images
    - Blog Posts list with pagination
    - Focus on SEO
    - PWA
- url: https://flexible-gatsby.netlify.com/
  repo: https://github.com/wangonya/flexible-gatsby
  description: A simple and clean theme for Gatsby
  tags:
    - Blog
    - Markdown
  features:
    - Google Analytics
    - Simple design
    - Markdown support
- url: https://gatsby-starter-leaflet.netlify.com/
  repo: https://github.com/colbyfayock/gatsby-starter-leaflet
  description: A Gatsby starter with Leafet!
  tags:
    - Landing Page
    - Linting
    - Styling:SCSS
    - Testing
  features:
    - Simply landing page to get started with Leaflet
    - Includes Leaflet and React Leaflet
    - Starts with some basic Sass stylesheets for styling
    - Linting and testing preconfigured
- url: https://gatsby-starter-luke.netlify.com/
  repo: https://github.com/lukethacoder/luke-gatsby-starter
  description: An opinionated starter using TypeScript, styled-components (emotion flavoured), React Hooks & react-spring. Built as a BYOS (bring your own source) so you can get up and running with whatever data you choose.
  tags:
    - Language:TypeScript
    - Transitions
    - Styling:CSS-in-JS
    - Linting
  features:
    - TypeScript
    - react-spring animations
    - BYOS (bring your own source)
    - Emotion for styling components
    - Minimal Design
    - React Hooks (IntersectionObserver, KeyUp, LocalStorage)
- url: https://friendly-cray-96d631.netlify.com/
  repo: https://github.com/PABlond/Gatsby-TypeScript-Starter-Blog
  description: Project boilerplate of a blog app. The starter was built using Gatsby and TypeScript.
  tags:
    - Markdown
    - Language:TypeScript
    - SEO
    - PWA
    - Styling:SCSS
  features:
    - A complete responsive theme built wiss Scss
    - Easy editable posts in Markdown files
    - SEO component
    - Optimized with Google Lighthouse
- url: https://gatsby-starter-material-album.netlify.com
  repo: https://github.com/JoeTrubenstein/gatsby-starter-material-album
  description: A simple portfolio starter based on the Material UI Album Layout
  tags:
    - Gallery
    - Portfolio
    - Styling:Material
  features:
    - Pagination
    - Material UI
    - Exif Data Parsing
- url: https://peaceful-ptolemy-d7beb4.netlify.com
  repo: https://github.com/TRamos5/gatsby-contentful-starter
  description: A starter template for an awesome static blog utilizing Contentful as a CMS and deployed to Netlify.
  tags:
    - CMS:Contentful
    - CMS:Headless
    - Blog
    - Netlify
    - Markdown
    - Styling:CSS-in-JS
  features:
    - Netlify integration with pre built contact form
    - "CMS: Contentful integration with placeholders included"
    - Mobile friendly responsive design made to be customized or leave as is
    - Separate components for everything
    - ...and more
- url: https://gatsby-tailwind-emotion-starter-demo.netlify.com/
  repo: https://github.com/pauloelias/gatsby-tailwind-emotion-starter
  description: Gatsby starter using the latest Tailwind CSS and Emotion.
  tags:
    - Styling:Tailwind
    - Styling:CSS-in-JS
    - Styling:PostCSS
  features:
    - Tailwind CSS for rapid development
    - Emotion with `tailwind.macro` for flexible styled components
    - PostCSS configured out-of-the-box for when you need to write your own CSS
    - postcss-preset-env to write tomorrow's CSS today
    - Bare bones starter to help you hit the ground running
- url: https://gatsby-starter-grayscale-promo.netlify.com/
  repo: https://github.com/awesome1888/gatsby-starter-grayscale-promo
  description: one-page promo site
  tags:
    - Language:TypeScript
    - Styling:CSS-in-JS
    - Linting
    - Markdown
    - Onepage
    - CMS:Netlify
    - Landing Page
  features:
    - Styled-Components
    - NetlifyCMS
    - TypeScript
    - Basic design
- url: https://gatsby-starter-mdx-website-blog.netlify.com/
  repo: https://github.com/doakheggeness/gatsby-starter-mdx-website-blog
  description: Gatsby website and blog starter utilizing MDX for adding components to mdx pages and posts. Incorportates Emotion.
  tags:
    - MDX
    - Blog
    - Styling:CSS-in-JS
  features:
    - Create pages and posts using MDX
    - Incorporates the CSS-in-JS library Emotion
    - Visual effects
- url: https://gatsby-starter-zurgbot.netlify.com/
  repo: https://github.com/zurgbot/gatsby-starter-zurgbot
  description: The ultimate force of starter awesomeness in the galaxy of Gatsby
  tags:
    - Linting
    - PWA
    - SEO
    - Styling:Bulma
    - Styling:SCSS
    - Testing
  features:
    - Sass (SCSS Flavored) CSS
    - Bulma CSS Framework
    - React Helmet <head> Management
    - React Icons SVG Icon Components (Including Font Awesome and others)
    - Eslint for JS linting
    - Prettier for JS formatting
    - StyleLint for Scss linting and formatting
    - Jest for a test framework
    - Enzyme for testing with React
    - Husky for git hooks, particularlly precommit management
    - Lint Staged to run commands only on staged files
- url: https://martin2844.github.io/gatsby-starter-dev-portfolio/
  repo: https://github.com/martin2844/gatsby-starter-dev-portfolio
  description: A GatsbyJS minimalistic portfolio site, with a blog and about section
  tags:
    - Portfolio
    - Blog
    - Markdown
  features:
    - createPages API
    - Responsive
    - Minimalistic
    - Blazing fast (LINK)
    - Graphql queries
    - Sass
    - Markdown
- url: https://wataruoguchi-gatsby-starter-typescript-contentful.netlify.com/
  repo: https://github.com/wataruoguchi/gatsby-starter-typescript-contentful
  description: Simple TypeScript starter with Contentful Integration
  tags:
    - Language:TypeScript
    - CMS:Contentful
    - Netlify
    - Blog
  features:
    - Simple
    - TypeScript
    - Contentful
    - Supports Contentful Rich Text
    - Prettier & ESlint & StyleLint to format & check the code
    - Husky & lint-staged to automate checking
- url: https://gatsby-starter-point.netlify.com/
  repo: https://github.com/teaware/gatsby-starter-point
  description: A humble Gatsby starter for blog
  tags:
    - Blog
    - Markdown
    - Netlify
  features:
    - SASS
    - SEO
    - Dark Mode
    - Google Analytics
- url: https://gatsby-typescript-storybook-starter.netlify.com/
  repo: https://github.com/RobertoMSousa/gatsby-typescript-storybook-starter
  description: A Gatsby starter with storybook, tags and eslint
  tags:
    - Language:TypeScript
    - Styling:CSS-in-JS
    - Storybook
    - Markdown
    - Linting
  features:
    - Storybook
    - Simple
    - TypeScript
    - Contentful
    - Prettier & ESlint & StyleLint to format & check the code
    - Storybook
    - Jest and React Testing library for snapshots and unit tests.
    - Styled-Components for all your styles.
- url: https://semantic-ui-docs-gatsby.netlify.com/
  repo: https://github.com/whoisryosuke/semantic-ui-docs-gatsby
  description: Documentation starter using Semantic UI and MDX
  tags:
    - Documentation
    - Linting
    - Markdown
    - MDX
    - PWA
    - SEO
  features:
    - Easy starter for documentation-style sites
    - Use SUI React components anywhere in MDX
    - SASS/LESS support
    - Live code component
    - Customizable sidebar
    - Offline-ready
    - Responsive design
    - Nodemon for restarting dev server on changes
    - Webpack aliasing for components, assets, etc
- url: https://gatsby-starter-saas-marketing.netlify.com/
  repo: https://github.com/keegn/gatsby-starter-saas-marketing
  description: A simple one page marketing site starter for SaaS companies and products
  tags:
    - Onepage
    - Styling:CSS-in-JS
    - Landing Page
  features:
    - Responsive
    - Netlify ready
    - Styled-Components
    - Minimal design and easy to customize
    - Great for software or product related marketing sites
- url: https://react-landnig-page.netlify.com/
  repo: https://github.com/zilahir/react-landing-page
  description: Landing page with GraphCMS
  tags:
    - Redux
    - Styling:SCSS
    - Styling:CSS-in-JS
    - Netlify
  features:
    - Team section
    - Clients section
    - Map
    - Netlify ready
    - Styled-Components
    - Good for app showcase for startups
    - Prettier & ESlint & StyleLint to format & check the code
    - Husky & lint-staged to automate checking
- url: https://gatsby-strapi-starter.netlify.com/
  repo: https://github.com/jeremylynch/gatsby-strapi-starter
  description: Get started with Strapi, Bootstrap (reactstrap) and Gatsby FAST!
  tags:
    - CMS:Strapi
    - Styling:Bootstrap
  features:
    - Strapi
    - Bootstrap
    - Reactstrap
- url: https://kontent-template-gatsby-landing-page-photon.netlify.com
  repo: https://github.com/Simply007/kontent-template-gatsby-landing-page-photon
  description: Kentico Kontent based starter based on Photon starter by HTML5 UP
  tags:
    - CMS:Headless
    - CMS:Kontent
    - Netlify
    - Landing Page
    - HTML5UP
    - Styling:SCSS
  features:
    - Kentico Kontent Caas plafrorm as the data source
    - Landing page divided by section.
    - Support for code syntax highlighting
    - Includes plugins for easy, beautiful typography
    - Includes React Helmet to allow editing site meta tags
    - Includes plugins for offline support out of the box
    - Font awesome
    - Material Icons
    - CSS Grid
- url: https://gatsby-starter-typescript-blog-forms.netlify.com/
  repo: https://github.com/joerneu/gatsby-starter-typescript-blog-forms
  description: Gatsby starter for a website in TypeScript with a homepage, blog and forms
  tags:
    - Blog
    - Language:TypeScript
    - Linting
    - Markdown
    - MDX
    - CMS:Netlify
    - SEO
    - Styling:CSS-in-JS
  features:
    - TypeScript for type safety, IDE comfort and error checking during development and build time
    - ESLint and Prettier for safety and consistent code style
    - Uses the official Gatsby Blog Core theme for data processing
    - Functional components and React Hooks
    - SEO component with React Helmet
    - Minimal responsive styling with React Emotion that can easily be extended
    - Theming of components and Markdown (MDX) with Emotion Theming
    - Forms with Formite (React Hooks Form library)
    - Accessible UI components implemented with Reakit and styling based on mini.css
    - Netlify CMS to create and edit blog posts
    - Small bundle size
- url: https://gatsby-tailwind-styled-components-storybook-starter.netlify.com/
  repo: https://github.com/denvash/gatsby-tailwind-styled-components-storybook-starter
  description: Tailwind CSS + Styled-Components + Storybook starter for Gatsby
  tags:
    - Storybook
    - Styling:Tailwind
    - Styling:CSS-in-JS
    - Styling:PostCSS
    - Netlify
  features:
    - Tailwind CSS v1
    - Styled-Components v5
    - Storybook v5
    - PostCSS
    - Deploy Storybook
    - Documentation
- url: https://gatsby-tfs-starter.netlify.com/
  repo: https://github.com/tiagofsanchez/gatsby-tfs-starter
  description: a gatsby-advanced-starter with theme-ui styling
  tags:
    - RSS
    - SEO
    - Blog
    - MDX
  features:
    - React Helmet <head> Management
    - SVG Icon
- url: https://gatsby-lam.vaporwavy.io
  repo: https://github.com/vaporwavy/gatsby-london-after-midnight
  description: A custom, image-centric theme for Gatsby. Advanced from the Gatsby starter London.
  tags:
    - Blog
    - Portfolio
    - Gallery
    - SEO
    - Markdown
    - HTML5UP
    - CMS:Netlify
    - Styling:PostCSS
  features:
    - Support tags
    - Easily change the theme color
    - Post thumbnails in the homepage
    - Built with PostCSS
    - Made for image-centric portfolios
    - Based on London for Gatsby
- url: https://alipiry-gatsby-starter-typescript.netlify.com/
  repo: https://github.com/alipiry/gatsby-starter-typescript
  description: The default Gatsby starter with TypeScript
  tags:
    - Language:TypeScript
    - Linting
    - Netlify
  features:
    - Type Checking With TypeScript
    - Powerfull Linting With ESLint
- url: https://gatsby-typescript-tailwind.netlify.com/
  repo: https://github.com/impulse/gatsby-typescript-tailwind
  description: Gatsby starter with TypeScript and Tailwind CSS
  tags:
    - Language:TypeScript
    - Styling:Tailwind
    - Styling:PostCSS
    - Netlify
  features:
    - Simple
    - TSLint
    - Tailwind CSS v1
    - PostCSS + PurgeCSS
- url: https://gatsby-starter-blog-tailwindcss-demo.netlify.com/
  repo: https://github.com/andrezzoid/gatsby-starter-blog-tailwindcss
  description: Gatsby blog starter with TailwindCSS
  tags:
    - Blog
    - SEO
    - Markdown
    - Styling:Tailwind
    - Styling:PostCSS
  features:
    - Based on the official Gatsby starter blog
    - Uses TailwindCSS
    - Uses PostCSS
- url: https://gatsby-starter-hello-world-with-header-and-footer.netlify.com/
  repo: https://github.com/lgnov/gatsby-starter-hello-world-with-header-and-footer
  description: Gatsby starter with a responsive barebones header and footer layout
  tags:
    - Styling:CSS-in-JS
  features:
    - Navbar and footer components with only minimal CSS that make responsiveness works
    - Works in any device screen
    - Easily kicking off your project with writing CSS right away
- url: https://gatsby-minimalist-starter.netlify.com/
  repo: https://github.com/dylanesque/Gatsby-Minimalist-Starter
  description: A minimalist, general-purpose Gatsby starter
  tags:
    - SEO
    - Markdown
    - Styling:CSS-in-JS
  features:
    - Less starting boilerplate than the Gatsby default starter
    - Layout.css includes checklist of initial design system decisions to make
    - Uses Emotion
    - Uses CSS-In-JS
- url: https://gastby-starter-zeevo.netlify.com/
  repo: https://github.com/zeevosec/gatsby-starter-zeevo
  description: Yet another Blog starter with a different style
  tags:
    - Blog
    - Markdown
    - SEO
  features:
    - Extendable
    - Feature filters
    - Performant
- url: https://gatsby-theme-phoenix-demo.netlify.com
  repo: https://github.com/arshad/gatsby-theme-phoenix
  description: A personal blogging and portfolio theme for Gatsby with great typography and dark mode.
  tags:
    - Blog
    - Portfolio
    - SEO
    - MDX
    - Styling:Tailwind
    - Styling:PostCSS
  features:
    - MDX - Posts, Pages and Projects
    - Tags/Categories
    - Dark mode
    - Customizable with Tailwind CSS
    - Code highlighting with Prism
    - RSS feed
- url: https://gatsby-starter-landed.netlify.com/
  repo: https://github.com/vasrush/gatsby-starter-landed
  description: A Gatsby theme based on Landed template by HTML5UP
  tags:
    - HTML5UP
    - Landing Page
    - Portfolio
    - Linting
    - Styling:SCSS
    - Transitions
    - SEO
  features:
    - Includes sections to easily create landing pages
    - React Helmet <head> Management
    - Easily update menus & submenus in gatsby-config file
    - Integrates react-scroll and react-reveal for transitions
    - ESLint and Prettier for safety and consistent code style
    - Offline-ready
    - Responsive design
    - Left, Right and no sidebar templates
    - Font awesome icons
    - HTML5UP Design
- url: http://tina-starter-grande.netlify.com/
  repo: https://github.com/tinacms/tina-starter-grande
  description: Feature rich Gatsby starter with full TinaCMS integration
  tags:
    - Blog
    - Markdown
    - SEO
    - Netlify
    - Pagination
    - CMS:Other
    - Styling:CSS-in-JS
  features:
    - Fully integrated with TinaCMS for easy editing
    - Blocks based page & form builder
    - Styled Components
    - Code syntax highlighting
    - Light/Dark mode
- url: https://amelie-blog.netlify.com/
  repo: https://github.com/tobyau/gatsby-starter-amelie
  description: A minimal and mobile friendly blog template
  tags:
    - Blog
    - SEO
    - Markdown
  features:
    - Responsive design
    - Customizable content through markdown files
    - SEO component with React Helmet
- url: https://chronoblog.netlify.com
  repo: https://github.com/Ganevru/gatsby-starter-chronoblog
  description: Chronoblog is a Gatsby js theme specifically designed to create a personal website. The main idea of ​​Chronoblog is to allow you not only to write a personal blog but also to keep a record of everything important that you have done.
  tags:
    - Blog
    - Portfolio
    - MDX
    - Markdown
    - SEO
    - Styling:CSS-in-JS
    - Linting
  features:
    - Starter for Chronoblog Gatsby Theme
- url: https://gatsby-eth-dapp-starter.netlify.com
  repo: https://github.com/robsecord/gatsby-eth-dapp-starter
  description: Gatsby Starter for Ethereum Dapps using Web3 with Multiple Account Management Integrations
  tags:
    - Client-side App
    - Netlify
    - Authentication
  features:
    - Ethereum Web3 Authentication - Multiple Integrations
    - ConsenSys Rimble UI Integration
    - Styled Components
    - Coinbase, Fortmatic, Metamask, WalletConnect, and more
    - dFuse Blockchain Streaming and Notifications
- url: https://gatsby-starter-theme-antv.netlify.com
  repo: https://github.com/antvis/gatsby-starter-theme-antv
  description: Gatsby's starter of antv theme
  tags:
    - Documentation
    - Markdown
    - Styling:Other
  features:
    - ⚛ Prerendered static site
    - 🌎 Internationalization support by i18next
    - 📝 Markdown-based documentation and menus
    - 🎬 Examples with live playground
    - 🏗 Unified Theme and Layout
    - 🆙 Easy customized header nav
    - 🧩 Built-in home page components
- url: https://gatsby-starter-cafe.netlify.com
  repo: https://github.com/crolla97/gatsby-starter-cafe
  description: Gatsby starter for creating a single page cafe website using Contentful and Leaflet
  tags:
    - CMS:Contentful
    - Styling:SCSS
    - Landing Page
    - Onepage
  features:
    - Leaflet interactive map
    - Instagram Feed
    - Contentful for menu item storage
    - Responsive design
- url: https://gatsby-firebase-simple-auth.netlify.com/
  repo: https://github.com/marcomelilli/gatsby-firebase-simple-auth
  description: A simple Firebase Authentication Starter with protected routes
  tags:
    - Firebase
    - Authentication
    - Styling:Tailwind
  features:
    - Authentication with Firebase
    - Protected Routes with Authorization
- url: https://demo.gatsbystorefront.com/
  repo: https://github.com/GatsbyStorefront/gatsby-starter-storefront-shopify
  description: Lightning fast PWA storefront for Shopify
  tags:
    - CMS:Headless
    - Shopify
    - SEO
    - PWA
    - eCommerce
    - Styling:CSS-in-JS
  features:
    - Gatsby Storefront
    - gatsby-theme-storefront-shopify
    - Shopify Integration
    - Shopping Cart
    - PWA
    - Optimized images with gatsby-image.
    - SEO
    - A11y
<<<<<<< HEAD
- url: https://keturah.netlify.com/
  repo: https://github.com/giocare/gatsby-starter-keturah
  description: A portfolio starter for developers
  tags:
    - Portfolio
    - SEO
    - Markdown
  features:
    - Target Audience Developers
    - Designed To Resemble A Terminal And Text Editor
    - Responsive Design
    - FontAwesome Icon Library
    - Easily Customize Content Using Markdown Files
    - SEO Friendly Component
    - Social Media Icons Provided
=======
- url: https://gatsby-lander.surge.sh/
  repo: https://github.com/codebushi/gatsby-starter-lander
  description: Single page starter built with Tailwind CSS
  tags:
    - Onepage
    - Linting
    - Styling:Tailwind
  features:
    - Simple One Page Site
    - Landing Page Design
    - Fully Responsive
    - Styling with Tailwind
>>>>>>> ec0e9a3d
<|MERGE_RESOLUTION|>--- conflicted
+++ resolved
@@ -4661,7 +4661,6 @@
     - Optimized images with gatsby-image.
     - SEO
     - A11y
-<<<<<<< HEAD
 - url: https://keturah.netlify.com/
   repo: https://github.com/giocare/gatsby-starter-keturah
   description: A portfolio starter for developers
@@ -4677,7 +4676,6 @@
     - Easily Customize Content Using Markdown Files
     - SEO Friendly Component
     - Social Media Icons Provided
-=======
 - url: https://gatsby-lander.surge.sh/
   repo: https://github.com/codebushi/gatsby-starter-lander
   description: Single page starter built with Tailwind CSS
@@ -4689,5 +4687,4 @@
     - Simple One Page Site
     - Landing Page Design
     - Fully Responsive
-    - Styling with Tailwind
->>>>>>> ec0e9a3d
+    - Styling with Tailwind