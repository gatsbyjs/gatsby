- url: https://gatsby-theme-sky-lite.netlify.com
  repo: https://github.com/vim-labs/gatsby-theme-sky-lite-starter
  description: A lightweight GatsbyJS starter with Material-UI and MDX Markdown support.
  tags:
    - Blog
    - Styling:Material
  features:
    - Lightweight
    - Markdown
    - MDX
    - MaterialUI Components
    - React Icons
- url: https://authenticaysh.netlify.com/
  repo: https://github.com/ben-siewert/gatsby-starter-auth-aws-amplify
  description: Full-featured Auth with AWS Amplify & AWS Cognito
  tags:
    - AWS
    - Authentication
  features:
    - Full-featured AWS Authentication with Cognito
    - Error feedback in forms
    - Password Reset
    - Multi-Factor Authentication
    - Styling with Bootstrap and Sass
- url: https://gatsby-starter-blog-demo.netlify.com/
  repo: https://github.com/gatsbyjs/gatsby-starter-blog
  description: official blog
  tags:
    - Official
    - Blog
  features:
    - Basic setup for a full-featured blog
    - Support for an RSS feed
    - Google Analytics support
    - Automatic optimization of images in Markdown posts
    - Support for code syntax highlighting
    - Includes plugins for easy, beautiful typography
    - Includes React Helmet to allow editing site meta tags
    - Includes plugins for offline support out of the box
- url: https://gatsby-starter-default-demo.netlify.com/
  repo: https://github.com/gatsbyjs/gatsby-starter-default
  description: official default
  tags:
    - Official
  features:
    - Comes with React Helmet for adding site meta tags
    - Includes plugins for offline support out of the box
- url: https://gatsby-netlify-cms.netlify.com/
  repo: https://github.com/netlify-templates/gatsby-starter-netlify-cms
  description: n/a
  tags:
    - Blog
    - Styling:Bulma
    - CMS:Netlify
  features:
    - A simple blog built with Netlify CMS
    - Basic directory organization
    - Uses Bulma for styling
    - Visit the repo to learn how to set up authentication, and begin modeling your content.
- url: https://vagr9k.github.io/gatsby-advanced-starter/
  repo: https://github.com/Vagr9K/gatsby-advanced-starter
  description: Great for learning about advanced features and their implementations
  tags:
    - Blog
    - Styling:None
  features:
    - Does not contain any UI frameworks
    - Provides only a skeleton
    - Tags
    - Categories
    - Google Analytics
    - Disqus
    - Offline support
    - Web App Manifest
    - SEO
- url: https://vagr9k.github.io/gatsby-material-starter/
  repo: https://github.com/Vagr9K/gatsby-material-starter
  description: n/a
  tags:
    - Styling:Material
  features:
    - React-MD for Material design
    - Sass/SCSS
    - Tags
    - Categories
    - Google Analytics
    - Disqus
    - Offline support
    - Web App Manifest
    - SEO
- url: https://gatsby-advanced-blog-system.danilowoz.now.sh/blog
  repo: https://github.com/danilowoz/gatsby-advanced-blog-system
  description: Create a complete blog from scratch with pagination, categories, featured posts, author, SEO and navigation.
  tags:
    - Pagination
    - Markdown
    - SEO
  features:
    - Pagination;
    - Category and tag pages (with pagination);
    - Category list (with navigation);
    - Featured post;
    - Author page;
    - Next and prev post;
    - SEO component.
- url: https://graphcms.github.io/gatsby-graphcms-tailwindcss-example/
  repo: https://github.com/GraphCMS/gatsby-graphcms-tailwindcss-example
  description: The default Gatsby starter blog with the addition of the gatsby-source-graphql and tailwind dependencies.
  tags:
    - Styling:Tailwind
    - CMS:Headless
  features:
    - Tailwind style library
    - GraphQL source plugin
    - Very simple boilerplate
- url: https://wonism.github.io/
  repo: https://github.com/wonism/gatsby-advanced-blog
  description: n/a
  tags:
    - Portfolio
    - Redux
  features:
    - Blog post listing with previews (image + summary) for each blog post
    - Categories and tags for blog posts with pagination
    - Search post with keyword
    - Put react application / tweet into post
    - Copy some codes in post with clicking button
    - Portfolio
    - Resume
    - Redux for managing statement (with redux-saga / reselect)

- url: https://gatsby-tailwind-emotion-starter.netlify.com/
  repo: https://github.com/muhajirdev/gatsby-tailwind-emotion-starter
  description: A Gatsby Starter with Tailwind CSS + Emotion JS
  tags:
    - Styling:Tailwind
  features:
    - Eslint Airbnb without semicolon and without .jsx extension
    - Offline support
    - Web App Manifest
- url: https://gatsby-starter-redux-firebase.netlify.com/
  repo: https://github.com/muhajirdev/gatsby-starter-redux-firebase
  description: A Gatsby + Redux + Firebase Starter. With Authentication
  tags:
    - Styling:None
    - Firebase
    - Client-side App
  features:
    - Eslint Airbnb without semicolon and without .jsx extension
    - Firebase
    - Web App Manifest
- url: https://dschau.github.io/gatsby-blog-starter-kit/
  repo: https://github.com/dschau/gatsby-blog-starter-kit
  description: n/a
  tags:
    - Blog
  features:
    - Blog post listing with previews for each blog post
    - Navigation between posts with a previous/next post button
    - Tags and tag navigation
- url: https://contentful-userland.github.io/gatsby-contentful-starter/
  repo: https://github.com/contentful-userland/gatsby-contentful-starter
  description: n/a
  tags:
    - Blog
    - CMS:Contentful
    - CMS:Headless
  features:
    - Based on the Gatsby Starter Blog
    - Includes Contentful Delivery API for production build
    - Includes Contentful Preview API for development
- url: https://react-firebase-authentication.wieruch.com/
  repo: https://github.com/the-road-to-react-with-firebase/react-gatsby-firebase-authentication
  description: n/a
  tags:
    - Firebase
  features:
    - Sign In, Sign Up, Sign Out
    - Password Forget
    - Password Change
    - Protected Routes with Authorization
    - Realtime Database with Users
- url: http://dmwl.net/gatsby-hampton-theme
  repo: https://github.com/davad/gatsby-hampton-theme
  description: n/a
  tags:
    - Styling:CSS-in-JS
  features:
    - Eslint in dev mode with the airbnb config and prettier formatting rules
    - Emotion for CSS-in-JS
    - A basic blog, with posts under src/pages/blog
    - A few basic components (Navigation, Layout, Link wrapper around gatsby-link))
    - Based on gatsby-starter-gatsbytheme
- url: https://orgapp.github.io/gatsby-starter-orga/
  repo: https://github.com/orgapp/gatsby-starter-orga
  description: Want to use org-mode instead of markdown? This is for you.
  tags:
    - Blog
  features:
    - Use org-mode files as source.
    - Generate post pages, can be configured to be file-based or section-based.
    - Generate posts index pages.
- url: http://2column-portfolio.surge.sh/
  repo: https://github.com/praagyajoshi/gatsby-starter-2column-portfolio
  description: n/a
  tags:
    - Portfolio
    - Styling:SCSS
  features:
    - Designed as a minimalistic portfolio website
    - Grid system using flexboxgrid
    - Styled using SCSS
    - Font icons using font-awesome
    - Google Analytics integration
    - Open Sans font using Google Fonts
    - Prerendered Open Graph tags for rich sharing
- url: https://prototypeinteractive.github.io/gatsby-react-boilerplate/
  repo: https://github.com/PrototypeInteractive/gatsby-react-boilerplate
  description: n/a
  tags:
    - Styling:Bootstrap
  features:
    - Basic configuration and folder structure
    - Uses PostCSS and Sass (with autoprefixer and pixrem)
    - Uses Bootstrap 4 grid
    - Leaves the styling to you
    - Uses data from local json files
    - Contains Node.js server code for easy, secure, and fast hosting
- url: http://capricious-spring.surge.sh/
  repo: https://github.com/noahg/gatsby-starter-blog-no-styles
  description: n/a
  tags:
    - Blog
    - Styling:None
  features:
    - Same as official gatsby-starter-blog but with all styling removed
- url: https://gatsby-starter-github-api.netlify.com/
  repo: https://github.com/lundgren2/gatsby-starter-github-api
  description: Single page starter based on gatsby-source-github-api
  tags:
    - Portfolio
    - Onepage
  features:
    - Use your GitHub as your own portfolio site
    - List your GitHub repositories
    - GitHub GraphQL API v4

- url: https://gatsby-starter-bloomer.netlify.com/
  repo: https://github.com/Cethy/gatsby-starter-bloomer
  description: n/a
  tags:
    - Styling:Bulma
  features:
    - Based on gatsby-starter-default
    - Bulma CSS Framework with its Bloomer react components
    - Font-Awesome icons
    - Includes a simple fullscreen hero w/ footer example
- url: https://gatsby-starter-bootstrap-netlify.netlify.com/
  repo: https://github.com/konsumer/gatsby-starter-bootstrap-netlify
  description: n/a
  tags:
    - Styling:Bootstrap
    - CMS:Netlify
  features:
    - Very similar to gatsby-starter-netlify-cms, slightly more configurable (e.g. set site-title in gatsby-config) with Bootstrap/Bootswatch instead of bulma
- url: https://gatstrap.netlify.com/
  repo: https://github.com/jaxx2104/gatsby-starter-bootstrap
  description: n/a
  tags:
    - Styling:Bootstrap
  features:
    - Bootstrap CSS framework
    - Single column layout
    - Basic components like SiteNavi, SitePost, SitePage
- url: http://gatsby-bulma-storybook.surge.sh/
  repo: https://github.com/gvaldambrini/gatsby-starter-bulma-storybook
  description: n/a
  tags:
    - Styling:Bulma
    - Storybook
    - Testing
  features:
    - Storybook for developing components in isolation
    - Bulma and Sass support for styling
    - CSS modules
    - Prettier & eslint to format & check the code
    - Jest
- url: https://gatsby-starter-business.netlify.com/
  repo: https://github.com/v4iv/gatsby-starter-business
  description: n/a
  tags:
    - Styling:Bulma
    - PWA
    - CMS:Netlify
    - Disqus
    - Search
    - Pagination
  features:
    - Complete Business Website Suite - Home Page, About Page, Pricing Page, Contact Page and Blog
    - Netlify CMS for Content Management
    - SEO Friendly (Sitemap, Schemas, Meta Tags, GTM etc)
    - Bulma and Sass Support for styling
    - Progressive Web App & Offline Support
    - Tags and RSS Feed for Blog
    - Disqus and Share Support
    - Elastic-Lunr Search
    - Pagination
    - Easy Configuration using `config.js` file
- url: https://haysclark.github.io/gatsby-starter-casper/
  repo: https://github.com/haysclark/gatsby-starter-casper
  description: n/a
  tags:
    - PWA
  features:
    - Page pagination
    - CSS
    - Tags
    - Google Analytics
    - Offline support
    - Web App Manifest
    - SEO
- url: http://gatsby-starter-ceevee.surge.sh/
  repo: https://github.com/amandeepmittal/gatsby-starter-ceevee
  description: n/a
  tags:
    - Portfolio
  features:
    - Based on the Ceevee site template, design by Styleshout
    - Single Page Resume/Portfolio site
    - Target audience Developers, Designers, etc.
    - Used CSS Modules, easy to manipulate
    - FontAwsome Library for icons
    - Responsive Design, optimized for Mobile devices
- url: https://gatsby-starter-contentful-i18n.netlify.com/
  repo: https://github.com/mccrodp/gatsby-starter-contentful-i18n
  description: i18n support and language switcher for Contentful starter repo
  tags:
    - i18n
    - CMS:Contentful
    - CMS:Headless
  features:
    - Localization (Multilanguage)
    - Dynamic content from Contentful CMS
    - Integrates i18n plugin starter and using-contentful repos
- url: http://cranky-edison-12166d.netlify.com/
  repo: https://github.com/datocms/gatsby-portfolio
  description: n/a
  tags:
    - CMS:DatoCMS
    - CMS:Headless
  features:
    - Simple portfolio to quick start a site with DatoCMS
    - Contents and media from DatoCMS
    - Custom Sass style
    - SEO
- url: https://gatsby-deck.netlify.com/
  repo: https://github.com/fabe/gatsby-starter-deck
  description: n/a
  tags:
    - Presentation
  features:
    - Create presentations/slides using Gatsby.
    - Offline support.
    - Page transitions.
- url: https://gatsby-starter-default-i18n.netlify.com/
  repo: https://github.com/angeloocana/gatsby-starter-default-i18n
  description: n/a
  tags:
    - i18n
  features:
    - localization (Multilanguage)
- url: http://gatsby-dimension.surge.sh/
  repo: https://github.com/codebushi/gatsby-starter-dimension
  description: Single page starter based on the Dimension site template
  tags:
    - Portfolio
    - HTML5UP
    - Styling:SCSS
  features:
    - Designed by HTML5 UP
    - Simple one page site that’s perfect for personal portfolios
    - Fully Responsive
    - Styling with SCSS
- url: https://gatsby-docs-starter.netlify.com/
  repo: https://github.com/ericwindmill/gatsby-starter-docs
  description: n/a
  tags:
    - Documentation
    - Styling:CSS-in-JS
  features:
    - All the features from gatsby-advanced-starter, plus
    - Designed for Documentation / Tutorial Websites
    - ‘Table of Contents’ Component, Auto generates ToC from posts - just follow the file frontmatter conventions from markdown files in ‘lessons’.
    - Styled Components w/ ThemeProvider
    - Basic UI
    - A few extra components
    - Custom prismjs theme
    - React Icons
- url: https://parmsang.github.io/gatsby-starter-ecommerce/
  repo: https://github.com/parmsang/gatsby-starter-ecommerce
  description: Easy to use starter for an e-commerce store
  tags:
    - Styling:Other
    - Stripe
    - eCommerce
    - PWA
    - Authentication
  features:
    - Uses the Moltin eCommerce Api
    - Stripe checkout
    - Semantic-UI
    - Styled components
    - Google Analytics - (you enter the tracking-id)
    - React-headroom
    - Eslint & Prettier. Uses Airbnb JavaScript Style Guide
    - Authentication via Moltin (Login and Register)
- url: http://gatsby-forty.surge.sh/
  repo: https://github.com/codebushi/gatsby-starter-forty
  description: Multi-page starter based on the Forty site template
  tags:
    - Styling:SCSS
    - HTML5UP
  features:
    - Designed by HTML5 UP
    - Colorful homepage, and also includes a Landing Page and Generic Page components.
    - Many elements are available, including buttons, forms, tables, and pagination.
    - Custom grid made with CSS Grid
    - Styling with SCSS
- url: https://themes.gatsbythemes.com/gatsby-starter/
  repo: https://github.com/saschajullmann/gatsby-starter-gatsbythemes
  description: n/a
  tags:
    - Styling:CSS-in-JS
    - Blog
    - Testing
    - Linting
  features:
    - CSS-in-JS via Emotion.
    - Jest and Enzyme for testing.
    - Eslint in dev mode with the airbnb config and prettier formatting rules.
    - React 16.
    - A basic blog, with posts under src/pages/blog. There’s also a script which creates a new Blog entry (post.sh).
    - Data per JSON files.
    - A few basic components (Navigation, Footer, Layout).
    - Layout components make use of Styled-System.
    - Google Analytics (you just have to enter your tracking-id).
    - Gatsby-Plugin-Offline which includes Service Workers.
    - Prettier for a uniform codebase.
    - Normalize css (7.0).
    - Feather icons.
    - Font styles taken from Tachyons.
- url: https://gcn.netlify.com/
  repo: https://github.com/ryanwiemer/gatsby-starter-gcn
  description: A starter template to build amazing static websites with Gatsby, Contentful and Netlify
  tags:
    - CMS:Contentful
    - CMS:Headless
    - Blog
    - Netlify
    - Styling:CSS-in-JS
  features:
    - CMS:Contentful integration with ready to go placeholder content
    - Netlify integration including a pre-built contact form
    - Minimal responsive design - made to customize or tear apart
    - Pagination logic
    - Styled components
    - SEO Friendly Component
    - JSON-LD Schema
    - OpenGraph sharing support
    - Sitemap Generation
    - Google Analytics
    - Progressive Web app
    - Offline Support
    - RSS Feed
    - Gatsby Standard module for linting JavaScript with StandardJS
    - Stylelint support for Styled Components to lint the CSS in JS
- url: https://alampros.github.io/gatsby-starter-grommet/
  repo: https://github.com/alampros/gatsby-starter-grommet
  description: n/a
  tags:
    - Styling:Grommet
  features:
    - Barebones configuration for using the Grommet design system
    - Uses Sass (with CSS modules support)
- url: https://gatsby-starter-hello-world-demo.netlify.com/
  repo: https://github.com/gatsbyjs/gatsby-starter-hello-world
  description: official hello world
  tags:
    - Official
  features:
    - A no-frills Gatsby install
    - No plugins, no boilerplate
    - Great for advanced users
- url: https://gatsby-starter-hero-blog.greglobinski.com/
  repo: https://github.com/greglobinski/gatsby-starter-hero-blog
  description: no description yet
  tags:
    - Styling:PostCSS
    - SEO
    - Markdown
  features:
    - Easy editable content in Markdown files (posts, pages and parts)
    - CSS with `styled-jsx` and `PostCSS`
    - SEO (sitemap generation, robot.txt, meta and OpenGraph Tags)
    - Social sharing (Twitter, Facebook, Google, LinkedIn)
    - Comments (Facebook)
    - Images lazy loading and `webp` support (gatsby-image)
    - Post categories (category based post list)
    - Full text searching (Algolia)
    - Contact form (Netlify form handling)
    - Form elements and validation with `ant-design`
    - RSS feed
    - 100% PWA (manifest.webmanifest, offline support, favicons)
    - Google Analytics
    - App favicons generator (node script)
    - Easy customizable base styles via `theme` object generated from `yaml` file (fonts, colors, sizes)
    - React v.16.3 (gatsby-plugin-react-next)
    - Components lazy loading (social sharing)
    - ESLint (google config)
    - Prettier code styling
    - Webpack `BundleAnalyzerPlugin`
- url: https://gatsby-starter-i18n-lingui.netlify.com/
  repo: https://github.com/dcroitoru/gatsby-starter-i18n-lingui
  description: n/a
  tags:
    - i18n
  features:
    - Localization (Multilanguage) provided by js-lingui
    - Message extraction
    - Avoids code duplication - generates pages for each locale
    - Possibility of translated paths
- url: https://lumen.netlify.com/
  repo: https://github.com/alxshelepenok/gatsby-starter-lumen
  description: A minimal, lightweight and mobile-first starter for creating blogs uses Gatsby.
  tags:
    - Blog
    - CMS:Netlify
    - Pagination
    - Disqus
    - RSS
    - Linting
    - Testing
    - Styling:PostCSS
    - Styling:SCSS
  features:
    - Lost Grid
    - Jest testing
    - Beautiful typography inspired by matejlatin/Gutenberg
    - Mobile-First approach in development
    - Stylesheet built using SASS and BEM-Style naming
    - Syntax highlighting in code blocks
    - Sidebar menu built using a configuration block
    - Archive organized by tags and categories
    - Pagination support
    - Offline support
    - Google Analytics support
    - Disqus Comments support
- url: https://minimal-blog.lekoarts.de
  repo: https://github.com/LekoArts/gatsby-starter-minimal-blog
  description: This starter is part of a german tutorial series on Gatsby. The starter will change over time to use more advanced stuff (feel free to express your ideas in the repository). Its first priority is a minimalistic style coupled with a lot of features for the content.
  tags:
    - Blog
    - MDX
    - Styling:CSS-in-JS
    - Netlify
    - Linting
    - PWA
  features:
    - Minimal and clean white layout
    - Write your blog posts in MDX
    - Offline Support, WebApp Manifest, SEO
    - Code highlighting (with prism-react-renderer) and live preview (with react-live)
- url: https://gatsby-starter-modern-demo.netlify.com/
  repo: https://github.com/kripod/gatsby-starter-modern
  description: no description yet
  tags:
    - Linting
  features:
    - A set of strict linting rules (based on the Airbnb JavaScript Style Guide)
    - Encourage automatic code formatting
    - Prefer using Yarn for package management
    - Use EditorConfig to maintain consistent coding styles between different editors and IDEs
    - Integration with Visual Studio Code
    - Based on gatsby-starter-default
- url: https://gatsby-starter-personal-blog.greglobinski.com/
  repo: https://github.com/greglobinski/gatsby-starter-personal-blog
  description: n/a
  tags:
    - Blog
    - Markdown
    - Netlify
    - Styling:Material
  features:
    - Ready to use, but easily customizable a fully equipped theme starter
    - Easy editable content in Markdown files (posts, pages and parts)
    - ‘Like an app’ layout transitions
    - Easily restyled through theme object
    - Styling with JSS
    - Page transitions
    - Comments (Facebook)
    - Post categories
    - Post list filtering
    - Full text searching (Algolia)
    - Contact form (Netlify form handling)
    - Material UI (@next)
    - RSS feed
    - Full screen mode
    - User adjustable articles’ body copy font size
    - Social sharing (Twitter, Facebook, Google, LinkedIn)
    - PWA (manifes.json, offline support, favicons)
    - Google Analytics
    - Favicons generator (node script)
    - Components leazy loading with AsyncComponent (social sharing, info box)
    - ESLint (google config)
    - Prettier code styling
    - Custom webpack CommonsChunkPlugin settings
    - Webpack BundleAnalyzerPlugin
- url: http://gatsby-photon.surge.sh/
  repo: https://github.com/codebushi/gatsby-starter-photon
  description: Single page starter based on the Photon site template
  tags:
    - HTML5UP
    - Onepage
    - Styling:SCSS
  features:
    - Designed by HTML5 UP
    - Single Page, Responsive Site
    - Custom grid made with CSS Grid
    - Styling with SCSS
- url: https://portfolio-bella.netlify.com/
  repo: https://github.com/LekoArts/gatsby-starter-portfolio-bella
  description: A portfolio starter for Gatsby. The target audience are designers and photographers. The light themed website shows your work with large images & big typography. The Onepage is powered by the Headless CMS Prismic.io. and has programmatically created pages for your projects. General settings and colors can be changed in a config & theme file.
  tags:
    - Portfolio
    - CMS:Prismic
    - CMS:Headless
    - Styling:CSS-in-JS
    - Onepage
    - PWA
    - Linting
  features:
    - Big typography & images
    - White theme
    - Prismic.io as CMS
    - Emotion for styling + Emotion-Grid
    - One-page layout with sub-pages for case studies
    - Easily configurable
    - And other good stuff (SEO, Offline Support, WebApp Manifest Support)
- url: https://cara.lekoarts.de
  repo: https://github.com/LekoArts/gatsby-starter-portfolio-cara
  description: Playful and Colorful One-Page portfolio featuring Parallax effects and animations. Especially designers and/or photographers will love this theme! Built with MDX and Theme UI.
  tags:
    - Portfolio
    - Onepage
    - Styling:CSS-in-JS
    - PWA
  features:
    - React Spring Parallax effects
    - Theme UI-based theming
    - CSS Animations and shapes
    - Light/Dark mode
- url: https://emilia.lekoarts.de
  repo: https://github.com/LekoArts/gatsby-starter-portfolio-emilia
  description: A portfolio starter for Gatsby. The target audience are designers and photographers. The dark themed website shows your work with large images in a grid-layout (powered by CSS Grid). The transition effects on the header add a playful touch to the overall minimal design. The website has programmatically created pages for your projects (with automatic image import). General settings and colors can be changed in a config & theme file.
  tags:
    - Portfolio
    - PWA
    - Transitions
    - MDX
    - Styling:CSS-in-JS
    - Linting
    - Testing
  features:
    - Focus on big images (with gatsby-image)
    - Dark Theme with HeroPatterns Header
    - CSS Grid and styled-components
    - Page transitions
    - Cypress for End-to-End testing
    - react-spring animations
    - One-Page layout with sub-pages for projects
    - Create your projects in MDX (automatic import of images)
    - And other good stuff (SEO, Offline Support, WebApp Manifest Support)
- url: https://emma.lekoarts.de
  repo: https://github.com/LekoArts/gatsby-starter-portfolio-emma
  description: Minimalistic portfolio with full-width grid, page transitions, support for additional MDX pages, and a focus on large images. Especially designers and/or photographers will love this theme! Built with MDX and Theme UI. Using the Gatsby Theme "@lekoarts/gatsby-theme-emma".
  tags:
    - Portfolio
    - MDX
    - Transitions
    - Styling:CSS-in-JS
    - PWA
  features:
    - MDX
    - react-spring page animations
    - Optional MDX pages which automatically get added to the navigation
    - Fully customizable through the usage of Gatsby Themes (and Theme UI)
    - Light Mode / Dark Mode
    - Google Analytics Support
    - SEO (Sitemap, OpenGraph tags, Twitter tags)
    - Offline Support & WebApp Manifest
- url: https://gatsby-starter-procyon.netlify.com/
  repo: https://github.com/danielmahon/gatsby-starter-procyon
  description: n/a
  tags:
    - PWA
    - CMS:Headless
    - CMS:Other
    - Styling:Material
    - Netlify
  features:
    - Gatsby + ReactJS (server side rendering)
    - GraphCMS Headless CMS
    - DraftJS (in-place) Medium-like Editing
    - Apollo GraphQL (client-side)
    - Local caching between builds
    - Material-UI (layout, typography, components, etc)
    - Styled-Components™-like API via Material-UI
    - Netlify Deployment Friendly
    - Netlify Identity Authentication (enables editing)
    - Automatic versioning, deployment and CHANGELOG
    - Automatic rebuilds with GraphCMS and Netlify web hooks
    - PWA (Progressive Web App)
    - Google Fonts
- url: http://gatsby-starter-product-guy.surge.sh/
  repo: https://github.com/amandeepmittal/gatsby-starter-product-guy
  description: n/a
  tags:
    - Portfolio
  features:
    - Single Page
    - A portfolio Developers and Product launchers alike
    - Using Typography.js easy to switch fonts
    - All your Project/Portfolio Data in Markdown, server by GraphQL
    - Responsive Design, optimized for Mobile devices
- url: https://caki0915.github.io/gatsby-starter-redux/
  repo: https://github.com/caki0915/gatsby-starter-redux
  description: n/a
  tags:
    - Styling:CSS-in-JS
    - Redux
  features:
    - Redux and Redux-devtools.
    - Emotion with a basic theme and SSR
    - Typography.js
    - Eslint rules based on Prettier and Airbnb
- url: http://gatsby-stellar.surge.sh/
  repo: https://github.com/codebushi/gatsby-starter-stellar
  description: Single page starter based on the Stellar site template
  tags:
    - HTML5UP
    - Onepage
    - Styling:SCSS
  features:
    - Designed by HTML5 UP
    - Scroll friendly, responsive site. Can be used as a single or multi-page site.
    - Sticky Navigation when scrolling.
    - Scroll spy and smooth scrolling to different sections of the page.
    - Styling with SCSS
- url: http://gatsby-strata.surge.sh/
  repo: https://github.com/codebushi/gatsby-starter-strata
  description: Single page starter based on the Strata site template
  tags:
    - Portfolio
    - Onepage
    - HTML5UP
    - Styling:SCSS
  features:
    - Designed by HTML5 UP
    - Super Simple, single page portfolio site
    - Lightbox style React photo gallery
    - Fully Responsive
    - Styling with SCSS
- url: https://gatsby-starter-strict.netlify.com/
  repo: https://github.com/kripod/gatsby-starter-strict
  description: n/a
  tags:
    - Linting
  features:
    - A set of strict linting rules (based on the Airbnb JavaScript Style Guide)
    - lint script
    - Encourage automatic code formatting
    - format script
    - Prefer using Yarn for package management
    - Use EditorConfig to maintain consistent coding styles between different editors and IDEs
    - Integration with Visual Studio Code
    - Pre-configured auto-formatting on file save
    - Based on gatsby-starter-default
- url: https://gatsby-tachyons.netlify.com/
  repo: https://github.com/pixelsign/gatsby-starter-tachyons
  description: no description yet
  tags:
    - Styling:Other
  features:
    - Based on gatsby-starter-default
    - Using Tachyons for CSS.
- url: https://quizzical-mcclintock-0226ac.netlify.com/
  repo: https://github.com/taylorbryant/gatsby-starter-tailwind
  description: A Gatsby v2 starter styled using Tailwind, a utility-first CSS framework. Uses Purgecss to remove unused CSS.
  tags:
    - Styling:Tailwind
  features:
    - Based on gatsby-starter-default
    - Tailwind CSS Framework
    - Removes unused CSS with Purgecss
    - Includes responsive navigation and form examples
- url: http://portfolio-v3.surge.sh/
  repo: https://github.com/amandeepmittal/gatsby-portfolio-v3
  description: n/a
  tags:
    - Portfolio
  features:
    - Single Page, Timeline View
    - A portfolio Developers and Product launchers
    - Bring in Data, plug-n-play
    - Responsive Design, optimized for Mobile devices
    - Seo Friendly
    - Uses Flexbox
- url: https://gatsby-starter-typescript-plus.netlify.com/
  repo: https://github.com/resir014/gatsby-starter-typescript-plus
  description: This is a starter kit for Gatsby.js websites written in TypeScript. It includes the bare essentials for you to get started (styling, Markdown parsing, minimal toolset).
  tags:
    - Styling:CSS-in-JS
    - Language:TypeScript
    - Markdown
  features:
    - TypeScript
    - TSLint (with custom TSLint rules)
    - Markdown rendering with Remark
    - Basic component structure
    - Styling with emotion
- url: https://haysclark.github.io/gatsby-starter-typescript/
  repo: https://github.com/haysclark/gatsby-starter-typescript
  description: n/a
  tags:
    - Language:TypeScript
  features:
    - TypeScript
- url: https://fabien0102-gatsby-starter.netlify.com/
  repo: https://github.com/fabien0102/gatsby-starter
  description: n/a
  tags:
    - Language:TypeScript
    - Styling:Other
    - Testing
  features:
    - Semantic-ui for styling
    - TypeScript
    - Offline support
    - Web App Manifest
    - Jest/Enzyme testing
    - Storybook
    - Markdown linting
- url: https://gatsby-starter-wordpress.netlify.com/
  repo: https://github.com/GatsbyCentral/gatsby-starter-wordpress
  description: Gatsby starter using WordPress as the content source.
  tags:
    - Styling:CSS-in-JS
    - CMS:WordPress
  features:
    - All the features from gatsby-advanced-starter, plus
    - Leverages the WordPress plugin for Gatsby for data
    - Configured to work with WordPress Advanced Custom Fields
    - Auto generated Navigation for your WordPress Pages
    - Minimal UI and Styling — made to customize.
    - Styled Components
- url: https://www.concisejavascript.org/
  repo: https://github.com/rwieruch/open-crowd-fund
  description: n/a
  tags:
    - Stripe
    - Firebase
  features:
    - Open source crowdfunding for your own ideas
    - Alternative for Kickstarter, GoFundMe, etc.
    - Secured Credit Card payments with Stripe
    - Storing of funding information in Firebase
- url: https://www.verious.io/
  repo: https://github.com/cpinnix/verious-boilerplate
  description: n/a
  tags:
    - Styling:Other
  features:
    - Components only. Bring your own data, plugins, etc.
    - Bootstrap inspired grid system with Container, Row, Column components.
    - Simple Navigation and Dropdown components.
    - Baseline grid built in with modular scale across viewports.
    - Abstract measurements utilize REM for spacing.
    - One font to rule them all, Helvetica.
- url: https://gatsby-starter-blog-grommet.netlify.com/
  repo: https://github.com/Ganevru/gatsby-starter-blog-grommet
  description: GatsbyJS v2 starter for creating a blog. Based on Grommet v2 UI.
  tags:
    - Blog
    - Markdown
    - Styling:Grommet
    - Language:TypeScript
    - Linting
    - Redux
  features:
    - Grommet v2 UI
    - Easily configurable - see site-config.js in the root
    - Switch between grommet themes
    - Change between light and dark themes (with Redux)
    - Blog posts previews in card style
    - Responsive Design, optimized for Mobile devices
    - styled-components
    - TypeScript and ESLint (typescript-eslint)
    - lint-staged and husky - for linting before commit
- url: https://happy-pare-dff451.netlify.com/
  repo: https://github.com/fhavrlent/gatsby-contentful-typescript-starter
  description: Contentful and TypeScript starter based on default starter.
  tags:
    - CMS:Contentful
    - CMS:Headless
    - Language:TypeScript
    - Styling:CSS-in-JS
  features:
    - Based on default starter
    - TypeScript
    - CSS in JS (Emotion)
    - CMS:Contentful
- url: https://xylo-gatsby-bulma-starter.netlify.com/
  repo: https://github.com/xydac/xylo-gatsby-bulma-starter
  description: Gatsby v2 Starter with Bulma based on default starter.
  tags:
    - Styling:SCSS
    - Styling:Bulma
  features:
    - Based on default starter
    - Bulma Css
    - Sass based Styling
- url: https://maxpou.github.io/gatsby-starter-morning-dew/
  repo: https://github.com/maxpou/gatsby-starter-morning-dew
  description: Gatsby v2 blog starter
  tags:
    - Blog
    - Markdown
    - PWA
    - Disqus
    - SEO
    - MDX
    - Styling:CSS-in-JS
  features:
    - Blog post listing with previews (image + summary) for each blog post
    - Fully configurable
    - Multilang support (blog post only)
    - Syntax highlighting
    - css-in-js (with styled-components)
    - Fully Responsive
    - Tags
    - Google Analytics
    - Disqus comments support
    - Offline support
    - Web App Manifest
    - ESLint
    - Prettier
    - Travis CI
- url: https://gatsby-starter-blog-jumpalottahigh.netlify.com/
  repo: https://github.com/jumpalottahigh/gatsby-starter-blog-jumpalottahigh
  description: Gatsby v2 blog starter with SEO, search, filter, reading progress, mobile menu fab
  tags:
    - Blog
    - Markdown
  features:
    - Blog post listing with previews (image + summary) for each blog post
    - Google structured data
    - Mobile-friendly menu toggled with a floating action button (FAB)
    - Article read progress
    - User feedback component
- url: https://i18n.smakosh.com/
  repo: https://github.com/smakosh/gatsby-starter-i18n
  description: Gatsby v2 Starter with i18n using react-intl and more cool features.
  tags:
    - Styling:CSS-in-JS
    - i18n
  features:
    - Based on default starter
    - i18n with rtl text
    - Stateless components using Recompose
    - Font changes depending on the chosen language
    - SEO (meta tags, openGraph, structured data, Twitter and more...)
- url: https://gatsby-starter-mate.netlify.com
  repo: https://github.com/EmaSuriano/gatsby-starter-mate
  description: A portfolio starter for Gatsby integrated with Contentful CMS.
  tags:
    - Styling:CSS-in-JS
    - CMS:Contentful
    - CMS:Headless
    - Portfolio
  features:
    - Gatsby v2
    - Rebass (Styled-components system)
    - React Reveal
    - Dynamic content from Contentful
    - Offline support
    - PWA ready
    - SEO
    - Responsive design
    - Icons from font-awesome
    - Netlify Deployment Friendly
    - Medium integration
    - Social sharing (Twitter, Facebook, Google, LinkedIn)
- url: https://gatsby-starter-typescript-sass.netlify.com
  repo: https://github.com/thetrevorharmon/gatsby-starter-typescript-sass
  description: A basic starter with TypeScript and Sass built in
  tags:
    - Language:TypeScript
    - Styling:SCSS
    - Linting
  features:
    - TypeScript and Sass support
    - TS linter with basic react rules
- url: https://gatsby-simple-contentful-starter.netlify.com/
  repo: https://github.com/cwlsn/gatsby-simple-contentful-starter
  description: A simple starter to display Contentful data in Gatsby, ready to deploy on Netlify. Comes with a detailed article detailing the process.
  tags:
    - CMS:Contentful
    - CMS:Headless
    - Markdown
    - Styling:CSS-in-JS
  features:
    - Gatsby v2
    - Query Contentful data via Gatsby's GraphQL
    - Styled-Components for CSS-in-JS
    - Simple format, easy to create your own site quickly
    - React Helmet for Header Modification
    - Remark for loading Markdown into React
- url: https://gatsby-blog-cosmicjs.netlify.com/
  repo: https://github.com/cosmicjs/gatsby-blog-cosmicjs
  description: Blog that utilizes the power of the Cosmic JS headless CMS for easy content management
  tags:
    - CMS:Cosmic JS
    - CMS:Headless
    - Blog
  features:
    - Uses the Cosmic JS Gatsby source plugin
- url: https://cosmicjs-gatsby-starter.netlify.com/
  repo: https://github.com/cosmicjs/gatsby-starter
  description: Simple Gatsby starter connected to the Cosmic JS headless CMS for easy content management
  tags:
    - CMS:Cosmic JS
    - CMS:Headless
  features:
    - Uses the Cosmic JS Gatsby source plugin
- url: https://www.gatsby-typescript-template.com/
  repo: https://github.com/ikeryo1182/gatsby-typescript-template
  description: This is a standard starter with TypeScript, TSLint, Prettier, Lint-Staged(Husky) and Sass
  tags:
    - Language:TypeScript
    - Linting
    - Styling:SCSS
  features:
    - Category and Tag for post
    - Type Safe by TypeScript
    - Format Safe by TSLint and Prettier with Lint-Staged(Husky)
- url: https://zandersparrow.github.io/gatsby-simple-redux/
  repo: https://github.com/zandersparrow/gatsby-simple-redux
  description: The default starter plus redux
  tags:
    - Redux
  features:
    - Minimal starter based on the official default
    - Includes redux and a simple counter example
- url: https://gatsby-casper.netlify.com/
  repo: https://github.com/scttcper/gatsby-casper
  description: This is a starter blog that looks like the Ghost.io default theme, casper.
  tags:
    - Blog
    - Language:TypeScript
    - Styling:CSS-in-JS
  features:
    - Emotion CSS-in-JS
    - TypeScript
    - Author and tag pages
    - RSS
- url: https://gatsby-universal.netlify.com
  repo: https://github.com/fabe/gatsby-universal
  description: An opinionated Gatsby v2 starter for state-of-the-art marketing sites
  tags:
    - Transitions
    - PWA
    - Styling:CSS-in-JS
    - Linting
    - Markdown
    - SEO
  features:
    - Page Transitions
    - IntersectionObserver, component-based
    - React Context for global UI state
    - styled-components v4
    - Generated media queries for easy use
    - Optimized with Google Lighthouse (100/100)
    - Offline support
    - Manifest support
    - Sitemap support
    - All favicons generated
    - SEO (with Schema JSONLD) & Social Tags
    - Prettier
    - ESLint
- url: https://prismic.lekoarts.de/
  repo: https://github.com/LekoArts/gatsby-starter-prismic
  description: A typography-heavy & light-themed Gatsby Starter which uses the Headless CMS Prismic.
  tags:
    - CMS:Prismic
    - CMS:Headless
    - Styling:CSS-in-JS
    - Linting
    - Blog
    - PWA
    - Testing
  features:
    - Prismic as Headless CMS
    - Uses multiple features of Prismic - Slices, Labels, Relationship fields, Custom Types
    - Emotion for Styling
    - Cypress for End-to-End testing
    - Prism.js highlighting
    - Responsive images with gatsby-image
    - Extensive SEO
    - ESLint & Prettier
- url: https://gatsby-starter-v2-casper.netlify.com/
  repo: https://github.com/GatsbyCentral/gatsby-v2-starter-casper
  description: A blog starter based on the Casper (v1.4) theme.
  tags:
    - Blog
    - PWA
  features:
    - Page pagination
    - CSS
    - Tags
    - Google Analytics
    - Offline support
    - Web App Manifest
    - SEO
- url: https://lumen-v2.netlify.com/
  repo: https://github.com/GatsbyCentral/gatsby-v2-starter-lumen
  description: A Gatsby v2 fork of the lumen starter.
  tags:
    - Blog
    - RSS
    - Disqus
  features:
    - Lost Grid.
    - Beautiful typography inspired by matejlatin/Gutenberg.
    - Mobile-First approach in development.
    - Stylesheet built using Sass and BEM-Style naming.
    - Syntax highlighting in code blocks.
    - Sidebar menu built using a configuration block.
    - Archive organized by tags and categories.
    - Automatic RSS generation.
    - Automatic Sitemap generation.
    - Offline support.
    - Google Analytics support.
    - Disqus Comments support.
- url: https://gatsby-starter-firebase.netlify.com/
  repo: https://github.com/muhajirdev/gatsby-starter-firebase
  description: A Gatsby + Firebase Starter. With Authentication
  tags:
    - Firebase
    - Client-side App
  features:
    - Eslint Airbnb without semicolon and without .jsx extension
    - Firebase
    - Web App Manifest
- url: http://gatsby-lightbox.416serg.me
  repo: https://github.com/416serg/gatsby-starter-lightbox
  description: Showcasing a custom lightbox implementation using `gatsby-image`
  tags:
    - Portfolio
    - SEO
    - Styling:CSS-in-JS
  features:
    - Features a custom, accessible lightbox with gatsby-image
    - Styled with styled-components using CSS Grid
    - React Helmet for SEO
- url: http://jackbravo.github.io/gatsby-starter-i18n-blog/
  repo: https://github.com/jackbravo/gatsby-starter-i18n-blog
  description: Same as official gatsby-starter-blog but with i18n support
  tags:
    - i18n
    - Blog
  features:
    - Translates site name and bio using .md files
    - No extra libraries needed
- url: https://calpa.me/
  repo: https://github.com/calpa/gatsby-starter-calpa-blog
  description: Blog Template X Contentful, Twitter and Facebook style
  tags:
    - Blog
    - Styling:SCSS
  features:
    - GatsbyJS v2, faster than faster
    - Not just Contentful content source, you can use any database
    - Custom style
    - Google Analytics
    - Gitalk
    - sitemap
    - React FontAwesome
    - SEO
    - Offline support
    - Web App Manifest
    - Styled using SCSS
    - Page pagination
    - Netlify optimization
- url: https://gatsby-starter-typescript-power-blog.majidhajian.com/
  repo: https://github.com/mhadaily/gatsby-starter-typescript-power-blog
  description: Minimal Personal Blog with Gatsby and TypeScript
  tags:
    - PWA
    - Blog
    - Language:TypeScript
    - Markdown
  features:
    - Mobile-First approach in development
    - TSLint & Prettier
    - Offline support
    - Category and Tag for post
    - Type Safe by TypeScript
    - Format Safe by TSLint, StyleLint and Prettier with Lint-Staged(Husky)
    - Blog page
    - Syntax highlighting in code blocks
    - Pagination Ready
    - Ready to deploy to GitHub Pages
    - Automatic RSS generation
    - Automatic Sitemap generation
- url: https://gatsby-starter-kontent.netlify.com
  repo: https://github.com/Kentico/gatsby-starter-kontent
  description: Gatsby starter site with Kentico Kontent
  tags:
    - CMS:Headless
    - CMS:Kontent
    - Netlify
  features:
    - Gatsby v2 support
    - Content item <-> content type relationships
    - Language variants relationships
    - Linked items elements relationships
    - Content items in Rich text elements relationships
    - Reverse link relationships
- url: https://gatsby-starter-storybook.netlify.com/
  repo: https://github.com/markoradak/gatsby-starter-storybook
  description: Gatsby starter site with Storybook
  tags:
    - Storybook
    - Styling:CSS-in-JS
    - Linting
  features:
    - Gatsby v2 support
    - Storybook v4 support
    - Styled Components v4 support
    - Styled Reset, ESLint, Netlify Conf
- url: https://jamstack-hackathon-starter.netlify.com/
  repo: https://github.com/sw-yx/jamstack-hackathon-starter
  description: A JAMstack app with authenticated routes, static marketing pages, etc. with Gatsby, Netlify Identity, and Netlify Functions
  tags:
    - Netlify
    - Client-side App
  features:
    - Netlify Identity
    - Netlify Functions
    - Static Marketing pages and Dynamic Client-side Authenticated App pages
- url: https://collective.github.io/gatsby-starter-plone/
  repo: https://github.com/collective/gatsby-starter-plone
  description: A Gatsby starter template to build static sites using Plone as the content source
  tags:
    - CMS:Other
    - CMS:Headless
    - SEO
    - PWA
  features:
    - Creates 1-1 copy of source Plone site
    - Auto generated navigation and breadcrumbs
    - Progressive Web App features
    - Optimized for performance
    - Minimal UI and Styling
- url: https://gatsby-tutorial-starter.netlify.com/
  repo: https://github.com/justinformentin/gatsby-v2-tutorial-starter
  description: Simple, modern designed blog with post lists, tags, and easily customizable code.
  tags:
    - Blog
    - Linting
    - PWA
    - SEO
    - Styling:CSS-in-JS
    - Markdown
  features:
    - Blog post listing with image, summary, date, and tags.
    - Post Tags
    - Post List Filtering
    - Typography.js
    - Emotion styling
    - Syntax Highlighting in Code Blocks
    - Gatsby Image
    - Fully Responsive
    - Offline Support
    - Web App Manifest
    - SEO
    - PWA
    - Sitemap generation
    - Schema.org JSON-LD
    - CircleCI Integration
    - Codeclimate Integration
    - Google Analytics
    - Twitter and OpenGraph Tags
    - ESLint
    - Prettier Code Styling
- url: https://avivero.github.io/gatsby-redux-starter/
  repo: https://github.com/AVivero/gatsby-redux-starter
  description: Gatsby starter site with Redux, Sass, Bootstrap, Css Modules and Material Icons
  tags:
    - Redux
    - Styling:SCSS
    - Styling:Bootstrap
    - Styling:Material
    - Linting
  features:
    - Gatsby v2 support
    - Redux support
    - Sass support
    - Bootstrap v4 support
    - Css Modules support
    - ESLint, Prettier
- url: https://gatsby-typescript-boilerplate.netlify.com/
  repo: https://github.com/leachjustin18/gatsby-typescript-boilerplate
  description: Opinionated Gatsby v2 starter with TypeScript.
  tags:
    - Language:TypeScript
    - PWA
    - Styling:SCSS
    - Styling:PostCSS
  features:
    - TSLint with airbnb & prettier configurations
    - Prettier
    - Stylelint
    - Offline support
    - Type Safe by TypeScript
    - Format on commit with Lint-Staged(Husky)
    - Favicon generation
    - Sitemap generation
    - Autoprefixer with browser list
    - CSS nano
    - CSS MQ Packer
    - Lazy load image(s) with plugin sharp
    - Gatsby Image
    - Netlify optimizations
- url: https://danshai.github.io/gatsbyv2-scientific-blog-machine-learning/
  repo: https://github.com/DanShai/gatsbyv2-scientific-blog-machine-learning
  description: Machine learning ready and scientific blog starter
  tags:
    - Blog
    - Linting
  features:
    - Write easly your scientific blog with katex and publish your research
    - Machine learning ready with tensorflowjs
    - Manipulate csv data
    - draw with graph mermaid
    - display charts with chartjs
- url: https://gatsby-tailwind-styled-components.netlify.com/
  repo: https://github.com/muhajirdev/gatsby-tailwind-styled-components-starter
  description: A Gatsby Starter with Tailwind CSS + Styled Components
  tags:
    - Styling:Tailwind
  features:
    - Eslint Airbnb without semicolon and without .jsx extension
    - Offline support
    - Web App Manifest
- url: https://gatsby-starter-mobx.netlify.com
  repo: https://github.com/borekb/gatsby-starter-mobx
  description: MobX + TypeScript + TSLint + Prettier
  tags:
    - Language:TypeScript
    - Linting
    - Testing
  features:
    - Gatsby v2 + TypeScript
    - MobX with decorators
    - Two examples from @mweststrate's Egghead course
    - .editorconfig & Prettier
    - TSLint
    - Jest
- url: https://tender-raman-99e09b.netlify.com/
  repo: https://github.com/amandeepmittal/gatsby-bulma-quickstart
  description: A Bulma CSS + GatsbyJS Starter Kit
  tags:
    - Styling:Bulma
    - Styling:SCSS
  features:
    - Uses Bulma CSS
    - Sass based Styling
    - Responsive Design
    - Google Analytics Integration
    - Uses Gatsby v2
    - SEO
- url: https://gatsby-starter-notes.netlify.com/
  repo: https://github.com/patricoferris/gatsby-starter-notes
  description: Gatsby starter for creating notes organised by subject and topic
  tags:
    - Markdown
    - Pagination
  features:
    - Create by topic per subject notes that are organised using pagination
    - Support for code syntax highlighting
    - Support for mathematical expressions
    - Support for images
- url: https://gatsby-starter-ttag.netlify.com/
  repo: https://github.com/ttag-org/gatsby-starter-ttag
  description: Gatsby starter with the minimum required to demonstrate using ttag for precompiled internationalization of strings.
  tags:
    - i18n
  features:
    - Support for precompiled string internationalization using ttag and it's babel plugin
- url: https://gatsby-starter-typescript.netlify.com/
  repo: https://github.com/goblindegook/gatsby-starter-typescript
  description: Gatsby starter using TypeScript.
  tags:
    - Markdown
    - Pagination
    - Language:TypeScript
    - PWA
    - Linting
  features:
    - Markdown and MDX
    - Local search powered by Lunr
    - Syntax highlighting
    - Images
    - Styling with Emotion
    - Testing with Jest and react-testing-library
- url: https://gatsby-netlify-cms-example.netlify.com/
  repo: https://github.com/robertcoopercode/gatsby-netlify-cms
  description: Gatsby starter using Netlify CMS
  tags:
    - CMS:Netlify
    - Styling:SCSS
  features:
    - Example of a website for a local developer meetup group
    - NetlifyCMS used for easy data entry
    - Mobile-friendly design
    - Styling done with Sass
    - Gatsby version 2
- url: https://gatsby-typescript-starter-blog.netlify.com/
  repo: https://github.com/frnki/gatsby-typescript-starter-blog
  description: A starter blog for TypeScript-based Gatsby projects with minimal settings.
  tags:
    - Language:TypeScript
    - Blog
  features:
    - TypeScript & TSLint
    - No Styling (No Typography.js)
    - Minimal settings based on official starter blog
- url: https://gatsby-serif.netlify.com/
  repo: https://github.com/jugglerx/gatsby-serif-theme
  description: Multi page/content-type starter using Markdown and SCSS. Serif is a beautiful small business theme for Gatsby. The theme is fully responsive, blazing fast and artfully illustrated.
  tags:
    - Styling:SCSS
    - Markdown
    - Linting
  features:
    - Multiple "content types" for `services`, `team` and `testimonials` using Markdown as the source
    - Graphql query in `gatsby-node.js` using aliases that creates pages and templates by content type based on the folder `src/pages/services`, `src/pages/team`
    - SCSS
    - Responsive design
    - Bootstrap 4 grid and media queries only
    - Responsive menu
    - Royalty free illustrations included
    - SEO titles & meta using `gatsby-plugin-react-helmet`
    - Eslint & Prettier
- url: https://awesome-gatsby-starter.netlify.com/
  repo: https://github.com/South-Paw/awesome-gatsby-starter
  description: Starter with a preconfigured MDX, Storybook and ESLint environment for component first development of your next Gatsby site.
  tags:
    - MDX
    - Markdown
    - Storybook
    - Styling:CSS-in-JS
    - Linting
  features:
    - Gatsby MDX for JSX in Markdown loading, parsing, and rendering of pages
    - Storybook for isolated component development
    - styled-components for CSS-in-JS
    - ESLint with Airbnb's config
    - Prettier integrated into ESLint
    - A few example components and pages with stories and simple site structure
- url: https://santosfrancisco.github.io/gatsby-starter-cv/
  repo: https://github.com/santosfrancisco/gatsby-starter-cv
  description: A simple starter to get up and developing your digital curriculum with GatsbyJS'
  tags:
    - Styling:CSS-in-JS
    - PWA
    - Onepage
  features:
    - Gatsby v2
    - Based on default starter
    - Google Analytics
    - Web App Manifest
    - SEO
    - Styling with styled-components
    - Responsive Design, optimized for Mobile devices
- url: https://vigilant-leakey-a4f8cd.netlify.com/
  repo: https://github.com/agneym/gatsby-blog-starter
  description: Minimal Blog Starter Template with Styled Components.
  tags:
    - Markdown
    - Styling:CSS-in-JS
    - Blog
  features:
    - Markdown loading, parsing, and rendering of pages
    - Minimal UI for blog
    - Styled-components for CSS-in-JS
    - Prettier added as pre-commit hook
    - Google Analytics
    - Image Optimisation
    - Code Styling and Formatting in markdown
    - Responsive Design
- url: https://inspiring-me-lwz7512.netlify.com/
  repo: https://github.com/lwz7512/gatsby-netlify-identity-starter
  description: Gatsby Netlify Identity Starter with NIW auth support, and content gating, as well as responsive layout.
  tags:
    - Netlify
    - Pagination
  features:
    - Mobile Screen support
    - Privacy control for post content view & profile page
    - User authentication by Netlify Identity Widget/Service
    - Pagination for posts
    - Navigation menu with active status
- url: https://gatsby-starter-event-calendar.netlify.com/
  repo: https://github.com/EmaSuriano/gatsby-starter-event-calendar
  description: Gatsby Starter to display information about events from Google Spreadsheets with Calendars
  tags:
    - Linting
    - Styling:Grommet
    - PWA
    - SEO
    - Google Sheets
  features:
    - Grommet
    - Theming
    - Google Spreadsheet integration
    - PWA
    - A11y
    - SEO
    - Netlify Deployment Friendly
    - ESLint with Airbnb's config
    - Prettier integrated into ESLint
- url: https://gatsby-starter-tech-blog.netlify.com/
  repo: https://github.com/email2vimalraj/gatsby-starter-tech-blog
  description: A simple tech blog starter kit for gatsbyjs
  tags:
    - Blog
    - Portfolio
  features:
    - Markdown based blog
    - Filter blog posts by Tags
    - Easy customization
    - Using styled components
    - Minimal styles
    - Best scoring by Lighthouse
    - SEO support
    - PWA support
    - Offline support
- url: https://infallible-brown-28846b.netlify.com/
  repo: https://github.com/tylergreulich/gatsby-typescript-mdx-prismjs-starter
  description: Gatsby starter using TypeScript, MDX, Prismjs, and styled-components
  tags:
    - Language:TypeScript
    - Linting
    - Testing
    - Styling:CSS-in-JS
    - MDX
  features:
    - Gatsby v2 + TypeScript
    - Syntax highlighting with Prismjs
    - MDX
    - Jest
    - react-testing-library
    - styled-components
- url: https://hardcore-darwin-d7328f.netlify.com/
  repo: https://github.com/agneym/gatsby-careers-page
  description: A Careers Page for startups using Gatsby
  tags:
    - Markdown
    - Styling:CSS-in-JS
  features:
    - Careers Listing
    - Application Format
    - Markdown for creating job description
    - styled-components
- url: https://saikrishna.me/
  repo: https://github.com/s-kris/gatsby-minimal-portfolio-blog
  description: A minimal portfolio website with blog using Gatsby. Suitable for developers.
  tags:
    - Portfolio
    - Blog
  features:
    - Portfolio Page
    - Timline (Journey) page
    - Minimal
- url: https://gatsby-starter-blog-mdx-demo.netlify.com
  repo: https://github.com/hagnerd/gatsby-starter-blog-mdx
  description: A fork of the Official Gatsby Starter Blog with support for MDX out of the box.
  tags:
    - MDX
    - Blog
  features:
    - MDX
    - Blog
    - RSS Feed
- url: https://gatsby-tailwindcss-sass-starter-demo.netlify.com/
  repo: https://github.com/durianstack/gatsby-tailwindcss-sass-starter
  description: Just another Gatsby Tailwind with SASS starter
  tags:
    - Styling:Tailwind
    - Styling:SCSS
  features:
    - Tailwind, A Utility-First CSS Framework for Rapid UI Development
    - SASS/SCSS
    - Comes with React Helmet for adding site meta tags
    - Includes plugins for offline support out of the box
    - PurgeCSS to shave off unused styles
- url: https://tyra-starter.netlify.com/
  repo: https://github.com/madelyneriksen/gatsby-starter-tyra
  description: A feminine GatsbyJS Starter Optimized for SEO
  tags:
    - SEO
    - Blog
    - Styling:Other
  features:
    - Integration with Social Media and Mailchimp.
    - Styled with Tachyons.
    - Rich structured data on blog posts for SEO.
    - Pagination and category pages.
- url: https://gatsby-starter-styled.netlify.com/
  repo: https://github.com/gregoralbrecht/gatsby-starter-styled
  description: Yet another simple starter with Styled-System, Typography.js, SEO and Google Analytics.
  tags:
    - Styling:CSS-in-JS
    - PWA
    - SEO
  features:
    - Styled-Components
    - Styled-System
    - Rebass Grid
    - Typography.js to easily set up font styles
    - Google Analytics
    - Prettier, ESLint & Stylelint
    - SEO (meta tags and schema.org via JSON-LD)
    - Offline support
    - Web App Manifest
- url: https://gatsby.ghost.org/
  repo: https://github.com/TryGhost/gatsby-starter-ghost
  description: Build lightning-fast, modern publications with Ghost and Gatsby
  tags:
    - CMS:Headless
    - Blog
  features:
    - Ghost integration with ready to go placeholder content and webhooks support
    - Minimal responsive design
    - Pagination for posts, tags, and authors
    - SEO Friendly Meta
    - JSON-LD Schema
    - OpenGraph structured data
    - Twitter Cards meta
    - Sitemap Generation
    - XML Sitemaps
    - Progressive Web App
    - Offline Support
    - RSS Feed
    - Netlify integration ready to deploy
- url: https://traveler-blog.netlify.com/
  repo: https://github.com/QingpingMeng/gatsby-starter-traveler-blog
  description: A fork of the Official Gatsby Starter Blog to build a travler blog with images support
  tags:
    - Blog
    - PWA
    - SEO
    - Styling:Material
    - Styling:CSS-in-JS
  features:
    - Netlify integration ready to deploy
    - Material UI
    - styled-components
    - GitHub markdown css support
- url: https://create-ueno-app.netlify.com
  repo: https://github.com/ueno-llc/ueno-gatsby-starter
  description: Opinionated Gatsby starter by Ueno.
  tags:
    - Language:TypeScript
    - Styling:SCSS
    - Linting
    - Transitions
  features:
    - GraphQL hybrid
    - SEO friendly
    - GSAP ready
    - Nice Devtools
    - GsapTools
    - Ueno plugins
    - SVG to React component
    - Ueno's TSlint
    - Decorators
- url: https://gatsby-snyung-starter.netlify.com/
  repo: https://github.com/SeonHyungJo/gatsby-snyung-starter
  description: Basic starter template for You
  tags:
    - CMS:Contentful
    - Markdown
    - Linting
    - Pagination
    - Portfolio
    - SEO
    - Styling:SCSS
    - Transitions
  features:
    - SASS/SCSS
    - Add Utterances
    - Nice Pagination
    - Comes with React Helmet for adding site meta tags
    - Create Yout Name Card for writing meta data
- url: https://gatsby-contentstack-starter.netlify.com/
  repo: https://github.com/contentstack/gatsby-starter-contentstack
  description: A Gatsby starter powered by Headless CMS Contentstack.
  tags:
    - CMS:Headless
    - Blog
  features:
    - Includes Contentstack Delivery API for any environment
    - Dynamic content from Contentstack CMS
- url: https://gatsby-craftcms-barebones.netlify.com
  repo: https://github.com/frankievalentine/gatsby-craftcms-barebones
  description: Barebones setup for using Craft CMS and Gatsby locally.
  tags:
    - CMS:Headless
  features:
    - Full setup instructions included
    - Documented to get you set up with Craft CMS quickly
    - Code referenced in repo
- url: https://gatsby-starter-buttercms.netlify.com/
  repo: https://github.com/ButterCMS/gatsby-starter-buttercms
  description: A starter template for spinning up a Gatsby+ ButterCMS site
  tags:
    - Blog
    - SEO
    - CMS:Headless
  features:
    - Fully functioning blog
    - Navigation between posts with a previous/next post button
    - FAQ Knowledge Base
    - CMS Powered Homepage
    - Customer Case Study example marketing pages
- url: https://master.d2f5ek3dnwfe9v.amplifyapp.com/
  repo: https://github.com/dabit3/gatsby-auth-starter-aws-amplify
  description: This Gatsby starter uses AWS Amplify to implement authentication flow for signing up/signing in users as well as protected client side routing.
  tags:
    - AWS
    - Authentication
  features:
    - AWS Amplify
    - Full authentication workflow
    - Registration form
    - Signup form
    - User sign in
- url: https://gatsby-starter.mdbootstrap.com/
  repo: https://github.com/anna-morawska/gatsby-material-design-for-bootstrap
  description: A simple starter which lets you quickly start developing with Gatsby and Material Design For Bootstrap
  tags:
    - Styling:Material
  features:
    - React Bootstrap with Material Design css framework.
    - Free for personal and commercial use
    - Fully responsive
- url: https://frosty-ride-4ff3b9.netlify.com/
  repo: https://github.com/damassi/gatsby-starter-typescript-rebass-netlifycms
  description:
    A Gatsby starter built on top of MDX (React + Markdown), NetlifyCMS (with
    MDX and netlify-cms-backend-fs support -- no need to deploy), TypeScript,
    Rebass for UI, Styled Components, and Jest for testing. Very little visual
    styling has been applied so that you can bring your own :)
  tags:
    - MDX
    - CMS:Netlify
    - Language:TypeScript
    - Styling:Other
    - Styling:CSS-in-JS
    - Testing
  features:
    - MDX - Markdown + React
    - Netlify CMS (with MDX support)
    - Read and write to local file system via netlify-cms-backend-fs
    - TypeScript
    - Rebass
    - Styled Components
    - Jest
- url: https://bluepeter.github.io/gatsby-material-ui-business-starter/
  repo: https://github.com/bluepeter/gatsby-material-ui-business-starter
  description: Beautiful Gatsby Material Design Business Starter
  tags:
    - Styling:Material
  features:
    - Uses the popular, well-maintained Material UI React component library
    - Material Design theme and icons
    - Rotating home page carousel
    - Simple setup without opinionated setup
    - Fully instrumented for successful PROD deployments
    - Stylus for simple CSS
- url: https://example-company-website-gatsby-sanity-combo.netlify.com/
  repo: https://github.com/sanity-io/example-company-website-gatsby-sanity-combo
  description: This examples combines Gatsby site generation with Sanity.io content management in a neat company website.
  tags:
    - CMS:sanity.io
    - CMS:Headless
    - Blog
  features:
    - Out-of-the-box headless CMS
    - Real-time content preview in Development
    - Fast & frugal builds
    - No accidental missing fields/types
    - Full Render Control with Portable Text
    - gatsby-image support
    - Content types for company info, pages, projects, people, and blog posts
- url: https://gatsby-starter-under-construction.netlify.com/
  repo: https://github.com/robinmetral/gatsby-starter-under-construction
  description: Blazing fast "Under Construction" page with a blazing quick setup.
  tags:
    - Onepage
    - Styling:CSS-in-JS
    - SEO
    - PWA
  features:
    - Configure everything in gatsby-config.js
    - Creative CSS3 background patterns by Lea Verou
    - Built-in Google Fonts support
    - Social icons with react-social-icons
- url: https://gatsby-starter-docz.netlify.com/
  repo: https://github.com/RobinCsl/gatsby-starter-docz
  description: Simple starter where building your own documentation with Docz is possible
  tags:
    - Documentation
  features:
    - Generate nice documentation with Docz, in addition to generating your normal Gatsby site
    - Document your React components in .mdx files
- url: https://gatsby-starter-santa-fe.netlify.com/
  repo: https://github.com/osogrizz/gatsby-starter-santa-fe
  description: A place for artist or designers to display their creations
  tags:
    - Styling:CSS-in-JS
  features:
    - SEO friendly
    - Built-in Google Fonts support
    - Contact Form
    - Customizable Design Template
- url: https://gatsby-hello-friend.now.sh
  repo: https://github.com/panr/gatsby-starter-hello-friend
  description: A simple starter for Gatsby. That's it.
  tags:
    - Pagination
    - Markdown
    - Blog
    - Portfolio
    - Styling:PostCSS
  features:
    - Dark/light mode, depending on your preferences
    - Great reading experience thanks to Inter font, made by Rasmus Andersson
    - Nice code highlighting thanks to PrismJS
    - Responsive youtube/vimeo etc. videos
    - Elastic menu
    - Fully responsive site
- url: https://lgcolella.github.io/gatsby-starter-developer-blog/
  repo: https://github.com/lgcolella/gatsby-starter-developer-blog
  description: A starter to create SEO-friendly, fast, multilanguage, responsive and highly customizable technical blogs/portfolios with the most common features out of the box.
  tags:
    - Blog
    - Portfolio
    - i18n
  features:
    - Multilanguage posts
    - Pagination and image preview for posts
    - Tags
    - SEO
    - Social share buttons
    - Disqus for comments
    - Highlighting for code syntax in posts
    - Dark and light themes available
    - Various available icon sets
    - RSS Feed
    - Web app manifest
- url: https://gatsby.magicsoup.io/
  repo: https://github.com/magicsoup-io/gatsby-starter-magicsoup
  description: A production ready Gatsby starter using magicsoup.io
  tags:
    - SEO
    - Markdown
    - Styling:CSS-in-JS
    - Testing
  features:
    - Optimized images with gatsby-image.
    - SEO friendly with react-helmet, gatsby-plugin-sitemap and Google Webmaster Tools!
    - Responsive UIs with magicsoup.io/stock.
    - Static content with gatsby-transform-remark or gatsby-transform-json.
    - Convert Markdown to StyledComponents!
    - Webfonts with gatsby-plugin-web-font-loader.
    - SSR ready!
    - Testing with Jest!
- url: https://foxandgeese.github.io/tiny-agency/
  repo: https://github.com/foxandgeese/tiny-agency
  description: Simple Gatsby.js starter that uses material design and that's perfect for tiny agencies.
  tags:
    - Styling:Material
  features:
    - Uses the popular, well-maintained Material UI React component library
    - Material Design theme and icons
    - Simple setup without opinionated setup
    - Fully instrumented for successful PROD deployments
- url: https://gatsby-shopify-starter.netlify.com/
  repo: https://github.com/AlexanderProd/gatsby-shopify-starter
  description: Kick off your next, ecommerce experience with this Gatsby starter. It is based on the default Gatsby starter to be easily modifiable.
  tags:
    - CMS:Headless
    - SEO
    - eCommerce
    - Styling:CSS-in-JS
  features:
    - Shopping Cart
    - Shopify Integration
    - Product Grid
    - Shopify Store Credentials included
    - Optimized images with gatsby-image.
    - SEO
- url: https://gatejs.netlify.com
  repo: https://github.com/sarasate/gate
  description: API Doc generator inspired by Stripe's API docs
  tags:
    - Documentation
    - Markdown
    - Onepage
  features:
    - API documentation from markdown sources
    - Code samples separated by language
    - Syntax highlighting
    - Everything in a single page
- url: https://hopeful-keller-943d65.netlify.com
  repo: https://github.com/iwilsonq/gatsby-starter-reasonml
  description: Gatsby starter to create static sites using type-safe ReasonML
  tags:
    - Language:Other
    - Blog
    - Styling:CSS-in-JS
  features:
    - Gatsby v2 support
    - bs-platform v4 support
    - Similar to gatsby-starter-blog
- url: https://gatsby-starter-blog-amp-to-pwa.netlify.com/
  repo: https://github.com/tomoyukikashiro/gatsby-starter-blog-amp-to-pwa
  description: Gatsby starter blog with AMP to PWA Strategy
  tags:
    - Blog
    - AMP
    - PWA
  features:
    - Similar to gatsby-starter-blog
    - Support AMP to PWA strategy
- url: https://cvluca.github.io/gatsby-starter-markdown/
  repo: https://github.com/cvluca/gatsby-starter-markdown
  description: Boilerplate for markdown-based website (Documentation, Blog, etc.)
  tags:
    - Markdown
    - Redux
    - Styling:Ant Design
  features:
    - Responsive Web Design
    - Auto generated Sidebar
    - Auto generated Anchor
- url: https://gatsby-starter-wordpress-community.netlify.com/
  repo: https://github.com/pablovila/gatsby-starter-wordpress-community
  description: Starter using gatsby-source-wordpress to display posts and pages from a WordPress site
  tags:
    - CMS:WordPress
    - Styling:Bulma
    - Blog
    - Pagination
  features:
    - Gatsby v2 support
    - Responsive Web Design
    - WordPress support
    - Bulma and Sass Support for styling
    - Pagination logic
- url: https://gatsby-blogger.netlify.com/
  repo: https://github.com/aslammultidots/blogger
  description: A Simple, clean and modern designed blog with firebase authentication feature and easily customizable code.
  tags:
    - Blog
    - Redux
    - Disqus
    - CMS:Contentful
    - Firebase
  features:
    - Minimal and clean white layout.
    - Dynamic content from Contentful.
    - Blog post listing with previews (image + summary) for each blog post.
    - Disqus commenting system for each blog post.
    - Search post with keyword.
    - Firebase for Authentication.
    - Protected Routes with Authorization.
    - Contact form integration.
- url: https://gatsby-starter-styled-components.netlify.com/
  repo: https://github.com/blakenoll/gatsby-starter-styled-components
  description: The Gatsby default starter modified to use styled-components
  tags:
    - Styling:CSS-in-JS
  features:
    - styled-components
    - sticky footer
- url: https://magazine-example.livingdocs.io/
  repo: https://github.com/livingdocsIO/gatsby-magazine-example
  description: This magazine-starter helps you start out with Livingdocs as a headless CMS.
  tags:
    - Blog
    - CMS:Headless
  features:
    - Minimal and clean white layout.
    - Dynamic content from Livingdocs.
    - Built-in component library.
    - Robust template and theme.
- url: https://gatsby-starter-intl.tomekskuta.pl
  repo: https://github.com/tomekskuta/gatsby-starter-intl
  description: Gatsby v2 i18n starter which makes static pages for every locale and detect your browsers lang. i18n with react-intl.
  tags:
    - i18n
    - Testing
  features:
    - static pages for every language
    - detects your browser locale
    - uses react-intl
    - based on Gatsby Default Starter
    - unit tests with Jest
- url: https://cape.netlify.com/
  repo: https://github.com/juhi-trivedi/cape
  description: A Gatsby - CMS:Contentful demo with Netlify.
  tags:
    - Blog
    - Netlify
    - CMS:Contentful
    - Styling:Bootstrap
  features:
    - Fecthing Dynamic content from Contentful.
    - Blog post listing with previews (image + summary) for each blog post.
    - Contact form integration with Netlify.
    - Grid system inspired by Bootstrap.
- url: https://gatsby-starter-infinite-scroll.baobab.fi/
  repo: https://github.com/baobabKoodaa/gatsby-starter-infinite-scroll
  description: Infinite Scroll and Pagination with 10k photos
  tags:
    - Infinite Scroll
    - Pagination
    - Styling:CSS-in-JS
  features:
    - Infinite Scroll (default mode)
    - Pagination (fallback for users without JS)
    - Toggle between these modes in demo
    - Efficient implementation (only fetch the data that's needed, ship initial items with the page instead of fetch, etc.)
- url: https://jodie.lekoarts.de/
  repo: https://github.com/LekoArts/gatsby-starter-portfolio-jodie
  description: Image-heavy photography portfolio with colorful accents & great typography
  tags:
    - Portfolio
    - PWA
    - Transitions
    - Styling:CSS-in-JS
    - Linting
    - Testing
    - Language:TypeScript
  features:
    - Configurable with theming, CSS Grid & a yaml file for navigation
    - Create your projects by editing a yaml file and putting images into a folder
    - Shows your Instagram posts
    - TypeScript
    - Cypress for End-to-End testing
    - react-spring for animations & transitions
    - Uses styled-components + styled-system
    - SEO with Sitemap, Schema.org JSONLD, Tags
    - Responsive images with gatsby-image
- url: https://amazing-jones-e61bda.netlify.com/
  repo: https://github.com/WebCu/gatsby-material-kit-react
  description: Adaptation of Material Kit React to Gatsby
  tags:
    - Styling:Material
  features:
    - 60 Handcrafted Components
    - 4 Customized Plugins
    - 3 Example Pages
- url: https://relaxed-bhaskara-5abd0a.netlify.com/
  repo: https://github.com/LekovicMilos/gatsby-starter-portfolio
  description: Gatsby portfolio starter for creating quick portfolio
  tags:
    - Portfolio
  features:
    - Showcase of portfolio items
    - About me page
- url: https://gatsby-typescript-scss-docker-starter.netlify.com/
  repo: https://github.com/OFranke/gatsby-typescript-scss-docker
  description: Gatsby starter TypeScript, SCSS, Docker
  tags:
    - Language:TypeScript
    - Styling:SCSS
    - Linting
  features:
    - Format & Commit Safe by ESLint, StyleLint and Prettier with Lint-Staged (Husky), optimized for VS Code
    - Typings for scss files are automatically generated
    - Responsiveness from the beginning through easy breakpoint configuration
    - Enforce the DRY principle, no hardcoded and repeated `margin`, `font-size`, `color`, `box-shadow`, `border-radius` ... properties anymore
    - Docker ready - you can run Gatsby dev mode on your machine environment or with docker-compose
- url: https://prismic-i18n.lekoarts.de/
  repo: https://github.com/LekoArts/gatsby-starter-prismic-i18n
  description: Based on gatsby-starter-prismic with Internationalization (i18n) support.
  tags:
    - CMS:Prismic
    - CMS:Headless
    - Styling:CSS-in-JS
    - Linting
    - Blog
    - PWA
    - Testing
    - i18n
  features:
    - Prismic as Headless CMS
    - Uses multiple features of Prismic - Slices, Labels, Relationship fields, Custom Types, Internationalization
    - Emotion for Styling
    - i18n without any third-party libaries
    - Cypress for End-to-End testing
    - Prism.js highlighting
    - Responsive images with gatsby-image
    - Extensive SEO
    - ESLint & Prettier
- url: https://gatsby-starter-landing-page.netlify.com/
  repo: https://github.com/gillkyle/gatsby-starter-landing-page
  description: Single page starter for minimal landing pages
  tags:
    - Onepage
  features:
    - Gatsby image
    - Google Analytics
    - Minimal design
- url: https://thakkaryash94.github.io/gatsby-github-personal-website/
  repo: https://github.com/thakkaryash94/gatsby-github-personal-website
  description: It is a conversion of original GitHub personal website repo which is written in ruby for JS developers. This repository gives you the code you'll need to kickstart a personal website that showcases your work as a software developer. And when you manage the code in a GitHub repository, it will automatically render a webpage with the owner's profile information, including a photo, bio, and repositories.
  tags:
    - Portfolio
    - Onepage
  features:
    - layout config either stacked or sidebar
    - theme dark/light mode
    - post support
- url: http://gatsby-starter-default-intl.netlify.com
  repo: https://github.com/wiziple/gatsby-starter-default-intl
  description: The default Gatsby starter with features of multi-language url routes and browser language detection.
  tags:
    - i18n
  features:
    - Localization (Multilanguage) provided by react-intl.
    - Support automatic redirection based on user's preferred language in browser provided by browser-lang.
    - Support multi-language url routes within a single page component. That means you don't have to create separate pages such as pages/en/index.js or pages/ko/index.js.
    - Based on gatsby-starter-default with least modification.
- url: https://gatsby-starter-julia.netlify.com/
  repo: https://github.com/niklasmtj/gatsby-starter-julia
  description: A minimal blog starter template built with Gatsby
  tags:
    - Markdown
    - Blog
  features:
    - Landingpage
    - Blogoverview
    - Markdown sourcing
    - Estimated reading time
    - Styled component with @emotion
    - Netlify deployment friendly
    - Nunito font as npm module
    - Site meta tags with React Helmet
- url: https://agalp.imedadel.me
  repo: https://github.com/ImedAdel/automatic-gatsbyjs-app-landing-page
  description: Automatically generate iOS app landing page using GatsbyJS
  tags:
    - Onepage
    - PWA
    - SEO
  features:
    - One Configuration file
    - Automatically generate a landing page for your iOS app
    - List app features
    - App Store and Play Store buttons
    - App screenshot and video preview
    - Easily add social media accounts and contact info in the footer via the site-config.js file.
    - Pick custom Font Awesome icons for the feature list via the site-config.js file.
    - Built using Prettier and Styled-Components
    - Easily integrate Google Analytics by adding your ID to site-config.js file.
- url: https://gatsby-starter-shopify-app.firebaseapp.com/install
  repo: https://github.com/gil--/gatsby-starter-shopify-app
  description: Easily create Serverless Shopify Admin Apps powered by Gatsby and Firebase Functions
  tags:
    - Shopify
    - Firebase
  features:
    - 🗄 Firebase Firestore Realtime DB
    - ⚡️ Serverless Functions API layer (Firebase Functions)
    - 💼 Admin API (Graphql) Serverless Proxy
    - 🎨 Shopify Polaris (AppProvider, etc.)
    - 💰 Application Charge Logic (30 days) with variable trial duration
    - 📡 Webhook Validation & Creation
    - 🔑 GDPR Ready (Including GDPR Webhooks)
    - 🏗 CircleCI Config for easy continuous deployments to Firebase
- url: https://gatsby-starter-paperbase.netlify.com/
  repo: https://github.com/willcode4food/gatsby-starter-paperbase
  description: A Gatsby starter that implements the Paperbase Premium Theme from MaterialUI
  tags:
    - Styling:Material
    - Styling:CSS-in-JS
  features:
    - MaterialUI Paperbase theme in Gatsby!
    - Create professional looking admin tools and dashboards
    - Responsive Design
    - MaterialUI Paper Components
    - MaterialUI Tab Components
- url: https://gatsby-starter-devto.netlify.com/
  repo: https://github.com/geocine/gatsby-starter-devto
  description: A GatsbyJS starter template that leverages the Dev.to API
  tags:
    - Blog
    - Styling:CSS-in-JS
  features:
    - Blog post listing with previews (image + summary) for each blog post
- url: https://gatsby-starter-framer-x.netlify.com/
  repo: https://github.com/simulieren/gatsby-starter-framer-x
  description: A GatsbyJS starter template that is connected to a Framer X project
  tags:
    - Language:TypeScript
  features:
    - TypeScript support
    - Easily work in GatsbyJS and Framer X at the same time
- url: https://gatsby-firebase-hosting.firebaseapp.com/
  repo: https://github.com/bijenkorf-james-wakefield/gatsby-firebase-hosting-starter
  description: A starter with configuration for Firebase Hosting and Cloud Build deployment.
  tags:
    - Firebase
    - Linting
  features:
    - Linting with ESLint
    - Jest Unit testing configuration
    - Lint-staged on precommit hook
    - Commitizen for conventional commit messages
    - Configuration for Firebase hosting
    - Configuration for Cloud Build deployment
    - Clear documentation to have your site deployed on Firebase behind SSL in no time!
- url: https://lewis-gatsby-starter-blog.netlify.com/
  repo: https://github.com/lewislbr/lewis-gatsby-starter-blog
  description: A simple custom Gatsby starter template to start a new blog or personal website.
  tags:
    - Blog
    - Styling:CSS-in-JS
    - Markdown
    - Portfolio
    - SEO
  features:
    - Blog post listing with summary preview for each blog post.
    - Automatically creates blog pages from Markdown files.
    - CSS in JS with styled-components.
    - Optimized images.
    - Offline capabilities.
    - Auto-generated sitemap and robots.txt.
- url: https://gatsby-starter-stripe.netlify.com/
  repo: https://github.com/brxck/gatsby-starter-stripe
  description: A minimal starter to create a storefront with Gatsby, Stripe, & Netlify Functions.
  tags:
    - Stripe
    - eCommerce
    - Styling:None
  features:
    - Statically generate based on Stripe inventory
    - Dynamically update with live inventory & availability data
    - Checkout powered by Stripe
    - Serverless functions interact with Stripe API
    - Shopping cart persisted in local storage
    - Responsive images with gatsby-image
- url: https://www.jannikbuschke.de/gatsby-antd-docs/
  repo: https://github.com/jannikbuschke/gatsby-antd-docs
  description: A template for documentation websites
  tags:
    - Documentation
    - Language:TypeScript
    - Styling:Ant Design
    - Markdown
    - MDX
  features:
    - Markdown
    - MDX with mdxjs
    - Syntax highlighting with prismjs
    - Anchors
    - Sidebar
    - Sitecontents
    - Landingpage
- url: https://gatsby-starter.haezl.at
  repo: https://github.com/haezl/gatsby-starter-haezl
  description: A lightweight, mobile first blog starter with infinite scroll and Material-UI design for Gatsby.
  tags:
    - Blog
    - Language:TypeScript
    - Linting
    - Styling:CSS-in-JS
    - Styling:Material
    - Markdown
    - PWA
  features:
    - Landing Page
    - Portfolio section
    - Blog post listing with a preview for each post
    - Infinite scroll instead of next and previous buttons
    - Blog posts generated from Markdown files
    - About Page
    - Responsive Design
    - PWA (Progressive Web App) support
    - MobX
    - Customizable
- url: https://gatsby-starter-fine.netlify.com/
  repo: https://github.com/toboko/gatsby-starter-fine
  description: A mutli-response and light, mobile first blog starter with columns layout and Seo optimization.
  tags:
    - Blog
    - Markdown
    - Portfolio
    - SEO
  features:
    - Blog
    - Portfolio section
    - Customizable
    - Markdown
    - Optimized images
    - Sitemap Page
    - Seo Ready
- url: https://ugglr.github.io/gatsby-clean-portfolio/
  repo: https://github.com/ugglr/gatsby-clean-portfolio
  description: A clean themed Software Engineer Portfolio site, showcasing soft skills on the front page, features project card showcases, about page. Responsive through react-bootstrap components together with custom CSS style sheets. SEO configured, just need to add google analytics tracking code.
  tags:
    - Portfolio
    - SEO
    - Styling:Bootstrap
  features:
    - Resume
    - CV
    - google analytics
    - easy favicon swap
    - Gatsby SEO plugin
    - Clean layout
    - White theme
    - grid using react-bootstrap
    - bootstrap4 classes available
    - font-awesome Library for icons
    - Portfolio site for developers
    - custom project cards
    - easily extendable to include blog page
    - Responsive design
- url: https://gatsby-documentation-starter.netlify.com/
  repo: https://github.com/whoisryosuke/gatsby-documentation-starter
  description: Automatically generate docs for React components using MDX, react-docgen, and GatsbyJS
  tags:
    - Documentation
    - MDX
    - SEO
  features:
    - Parses all React components (functional, stateful, even stateless!) for JS Docblocks and Prop Types.
    - MDX - Write your docs in Markdown and include React components using JSX!
    - Lightweight (only what you need)
    - Modular (easily fits in any React project!)
    - Props table component
    - Customizable sidebar navigation
    - Includes SEO plugins Google Analytics, Offline, Manifest, Helmet.
- url: http://gatsby-absurd.surge.sh/
  repo: https://github.com/ajayns/gatsby-absurd
  description: A Gatsby starter using illustrations from https://absurd.design/
  tags:
    - Onepage
    - Styling:CSS-in-JS
  features:
    - Uses surreal illustrations from absurd.design.
    - Landing page structure split into sections
    - Basic UX/UX elements ready. navbar, smooth scrolling, faqs, theming
    - Convenient image handling and data separation
- url: https://gatsby-starter-quiz.netlify.com/
  repo: https://github.com/raphadeluca/gatsby-starter-quiz
  description: Create rich quizzes with Gatsby & Mdx. No need of database or headless CMS. Manage your data directly in your Mdx file's frontmatter and write your content in the body. Customize your HTML tags, use react components from a library or write your owns. Navigation will be automatically created between each question.
  tags:
    - MDX
  features:
    - Data quiz in the frontmatter
    - Rich customizable content with MDX
    - Green / Red alert footer on user's answer
    - Navigation generated based on the index of each question
- url: https://gatsby-starter-accessibility.netlify.com/
  repo: https://github.com/benrobertsonio/gatsby-starter-accessibility
  description: The default Gatsby starter with powerful accessibility tools built-in.
  tags:
    - Storybook
    - Linting
  features:
    - 🔍 eslint-plugin-jsx-a11y for catching accessibility issues while authoring code
    - ✅ lint:staged for adding a pre-commit hook to catch accessibility linting errors
    - 📣 react-axe for console reporting of accessibility errors in the DOM during development
    - 📖 storybook setup for accessibility reporting on individual components
- url: https://gatsby-theme-ggt-material-ui-blog.netlify.com/
  repo: https://github.com/greatgatsbyjsthemes/gatsby-starter-ggt-material-ui-blog
  description: Starter material-ui blog utilizing a Gatsby theme!
  tags:
    - Blog
    - MDX
  features:
    - Uses MDX with Gatsby theme for quick and easy set up
    - Material-ui design with optional config passed into the theme options
    - Gradient background with sitemap, rss feed, and offline capabilities
- url: https://gatsby-starter-blog-typescript.netlify.com/
  repo: https://github.com/gperl27/Gatsby-Starter-Blog-Typescript
  description: Gatsby starter blog with TypeScript
  tags:
    - Blog
    - Language:TypeScript
    - Styling:CSS-in-JS
  features:
    - Includes all features that come with Gatsby's official starter blog
    - TypeScript for type-safety out of the box
    - Styled components in favor of inline styles
    - Transition Link for nice page transitions
    - Type definitions from GraphQL schema (with code generation)
- url: https://gatsby-starter-sass.netlify.com/
  repo: https://github.com/colbyfayock/gatsby-starter-sass
  description: A Gatsby starter with Sass and no assumptions!
  tags:
    - Styling:SCSS
  features:
    - Sass stylesheets to manage your CSS (SCSS flavored)
    - Simple, minimal base setup to get started
    - No baked in configurations or assumptions
- url: https://billyjacoby.github.io/gatsby-react-bootstrap-starter/
  repo: https://github.com/billyjacoby/gatsby-react-bootstrap-starter
  description: GatsbyJS starter with react-bootstrap and react-icons
  tags:
    - Styling:Bootstrap
    - Styling:SCSS
  features:
    - SASS stylesheets to make styling components easy
    - Sample navbar that sticks to the top of the page on scroll
    - Includes react-icons to make adding icons to your app super simple
- url: https://gatsbystartermdb.netlify.com
  repo: https://github.com/jjcav84/mdbreact-gatsby-starter
  description: GatsbyJS starter built with MDBootstrap React free version
  tags:
    - Styling:Bootstrap
  features:
    - Material Design, Bootstrap, and React
    - Contact form and Google Map components
    - Animation
    - documentation and component library can be found at mdboostrap's website
- url: https://gatsby-starter-primer.netlify.com/
  repo: https://github.com/thomaswangio/gatsby-starter-primer
  description: A Gatsby starter featuring GitHub Primer Design System and React components
  tags:
    - Styling:Other
    - Styling:CSS-in-JS
    - SEO
    - Landing Page
  features:
    - Primer React Components
    - Styled Components
    - Gatsby Image
    - Better SEO component with appropriate OG image and appropriate fallback meta tags
- url: https://pranshuchittora.github.io/gatsby-material-boilerplate
  repo: https://github.com/pranshuchittora/gatsby-material-boilerplate
  description: A simple starter to get up and developing quickly with Gatsby in material design
  tags:
    - Styling:Material
  features:
    - Material design
    - Sass/SCSS
    - Tags
    - Categories
    - Google Analytics
    - Offline support
    - Web App Manifest
    - SEO
- url: https://anubhavsrivastava.github.io/gatsby-starter-hyperspace
  repo: https://github.com/anubhavsrivastava/gatsby-starter-hyperspace
  description: Single page starter based on the Hyperspace site template, with landing, custom and Elements(Component) page
  tags:
    - HTML5UP
    - Styling:SCSS
    - Onepage
    - Landing Page
  features:
    - Designed by HTML5 UP
    - Simple one page site that’s perfect for personal portfolios
    - Fully Responsive
    - Styling with SCSS
    - Offline support
    - Web App Manifest
- url: https://anubhavsrivastava.github.io/gatsby-starter-identity
  repo: https://github.com/anubhavsrivastava/gatsby-starter-identity
  description: Single page starter based on the Identity site template by HTML5 up, suitable for one page portfolio.
  tags:
    - HTML5UP
    - Styling:SCSS
    - Onepage
    - Landing Page
    - PWA
  features:
    - Designed by HTML5 UP
    - Simple one page personal portfolio
    - Fully Responsive
    - Styling with SCSS
    - Offline support
    - Web App Manifest
- url: https://hopeful-ptolemy-cd840b.netlify.com/
  repo: https://github.com/tonydiaz/gatsby-landing-page-starter
  description: A simple landing page starter for idea validation using material-ui. Includes email signup form and pricing section.
  tags:
    - Styling:Material
    - Landing Page
  features:
    - SEO
    - Mailchimp integration
    - Material-UI components
    - Responsive
    - Pricing section
    - Benefits section
    - Email signup form
    - Easily configurable
    - Includes standard Gatsby starter features
- url: https://anubhavsrivastava.github.io/gatsby-starter-aerial
  repo: https://github.com/anubhavsrivastava/gatsby-starter-aerial
  description: Single page starter based on the Aerial site template by HTML5 up, suitable for one page personal page.
  tags:
    - HTML5UP
    - Styling:SCSS
    - Onepage
    - Landing Page
    - PWA
  features:
    - Designed by HTML5 UP
    - Simple one page personal portfolio
    - Fully Responsive
    - Styling with SCSS
    - Offline support
    - Web App Manifest
- url: https://anubhavsrivastava.github.io/gatsby-starter-eventually
  repo: https://github.com/anubhavsrivastava/gatsby-starter-eventually
  description: Single page starter based on the Eventually site template by HTML5 up, suitable for upcoming product page.
  tags:
    - HTML5UP
    - Styling:SCSS
    - Landing Page
    - PWA
  features:
    - Designed by HTML5 UP
    - Fully Responsive
    - Styling with SCSS
    - Offline support
    - Web App Manifest
- url: https://jovial-jones-806326.netlify.com/
  repo: https://github.com/GabeAtWork/gatsby-elm-starter
  description: An Elm-in-Gatsby integration, based on gatsby-plugin-elm
  tags:
    - Language:Other
  features:
    - Elm language integration
- url: https://anubhavsrivastava.github.io/gatsby-starter-readonly
  repo: https://github.com/anubhavsrivastava/gatsby-starter-readonly
  description: Single page starter based on the ReadOnly site template by HTML5 up, with landing and Elements(Component) page
  tags:
    - HTML5UP
    - Onepage
    - Styling:SCSS
    - Landing Page
    - PWA
  features:
    - Designed by HTML5 UP
    - Fully Responsive
    - Styling with SCSS
    - Offline support
    - Web App Manifest
- url: https://anubhavsrivastava.github.io/gatsby-starter-prologue
  repo: https://github.com/anubhavsrivastava/gatsby-starter-prologue
  description: Single page starter based on the Prologue site template by HTML5 up, for portfolio pages
  tags:
    - HTML5UP
    - Onepage
    - Styling:SCSS
    - Portfolio
    - PWA
  features:
    - Designed by HTML5 UP
    - Fully Responsive
    - Styling with SCSS
    - Offline support
    - Web App Manifest
- url: https://gatsby-london.netlify.com
  repo: https://github.com/ImedAdel/gatsby-london
  description: A custom, image-centric theme for Gatsby.
  tags:
    - Portfolio
    - Blog
    - Styling:PostCSS
  features:
    - Post thumbnails in the homepage
    - Built with PostCSS
    - Made for image-centeric portfolios
    - Based on London for Ghost
- url: https://anubhavsrivastava.github.io/gatsby-starter-overflow
  repo: https://github.com/anubhavsrivastava/gatsby-starter-overflow
  description: Single page starter based on the Overflow site template by HTML5 up, with landing and Elements(Component) page
  tags:
    - HTML5UP
    - Onepage
    - Styling:SCSS
    - Portfolio
    - PWA
  features:
    - Designed by HTML5 UP
    - Fully Responsive
    - Image Gallery
    - Styling with SCSS
    - Offline support
    - Web App Manifest
- url: https://cosmicjs.com/apps/gatsby-agency-portfolio/demo
  repo: https://github.com/cosmicjs/gatsby-agency-portfolio
  description: Static Webpage for displaying your agencies skills and past work.  Implements 4 sections for displaying information about your company, A home page, information about services, projects, and the people in your organization.
  tags:
    - Blog
    - Portfolio
    - CMS:Cosmic JS
  features:
    - Landing Page
    - Home
    - Services
    - Projects
    - People
- url: https://cosmicjs.com/apps/gatsby-localization-app-starter/demo
  repo: https://github.com/cosmicjs/gatsby-localization-app-starter
  description: A localized Gatsby starter application powered by Cosmic JS.
  tags:
    - CMS:Cosmic JS
    - i18n
  features:
    - Gatsby localization starter app
- url: https://cosmicjs.com/apps/gatsby-docs/demo
  repo: https://github.com/cosmicjs/gatsby-docs-app
  description: Be able to view and create documentation using Gatsby and Cosmic JS. Leveraging the speed and high powered APIs of the Gatsby framework and the simplicity and scalability of Cosmic JS.
  tags:
    - CMS:Cosmic JS
    - Documentation
  features:
    - manage docs in static web file format for zippy delivery
- url: https://cosmicjs.com/apps/gatsby-ecommerce-website/demo
  repo: https://github.com/a9kitkumar/Gatsby-Ecommerce
  description: A localized Gatsby starter application powered by Cosmic JS.
  tags:
    - CMS:Cosmic JS
    - eCommerce
  features:
    - Stores products, orders using Cosmic JS as a database and a server
- url: https://harshil1712.github.io/gatsby-starter-googlesheets/
  repo: https://github.com/harshil1712/gatsby-starter-googlesheets
  description: A starter using Google Sheets as data source
  tags:
    - Google Sheets
    - SEO
    - Blog
  features:
    - Uses Google Sheets for data
    - Easily configurable
- url: https://the-plain-gatsby.netlify.com/
  repo: https://github.com/wangonya/the-plain-gatsby
  description: A simple minimalist starter for your personal blog.
  tags:
    - Blog
    - Markdown
  features:
    - Minimalist design
    - Next and previous blog post navigation
    - About page
    - Markdown support
- url: https://gatsby-starter-blockstack.openintents.org
  repo: https://github.com/friedger/gatsby-starter-blockstack
  description: A starter using Blockstack on client side
  tags:
    - Authentication
  features:
    - Uses Blockstack
    - Client side app
- url: https://anubhavsrivastava.github.io/gatsby-starter-multiverse
  repo: https://github.com/anubhavsrivastava/gatsby-starter-multiverse
  description: Single page starter based on the Multiverse site template by HTML5 up, with landing and Elements(Component) page
  tags:
    - HTML5UP
    - Onepage
    - Styling:SCSS
    - Portfolio
    - PWA
  features:
    - Designed by HTML5 UP
    - Fully Responsive
    - Image Gallery
    - Styling with SCSS
    - Offline support
    - Web App Manifest
- url: https://anubhavsrivastava.github.io/gatsby-starter-highlights
  repo: https://github.com/anubhavsrivastava/gatsby-starter-highlights
  description: Single page starter based on the Highlights site template by HTML5 up, with landing and Elements(Component) page
  tags:
    - HTML5UP
    - Onepage
    - Styling:SCSS
    - Portfolio
    - PWA
  features:
    - Designed by HTML5 UP
    - Fully Responsive
    - Image Gallery
    - Styling with SCSS
    - Offline support
    - Web App Manifest
- url: https://gatsby-starter-material-business-markdown.netlify.com/
  repo: https://github.com/ANOUN/gatsby-starter-material-business-markdown
  description: A clean, modern starter for businesses using Material Design Components
  tags:
    - Blog
    - Markdown
    - PWA
    - Styling:Material
    - Styling:SCSS
  features:
    - Minimal, Modern Business Website Design
    - Material Design Components
    - MDC React Components
    - MDC Theming
    - Blog
    - Home Page
    - Contact Page
    - Contact Form
    - About Page
    - Mobile-First approach in development
    - Fully Responsive
    - Markdown
    - PWA
- url: https://gatsby-starter-default-typescript.netlify.com/
  repo: https://github.com/andykenward/gatsby-starter-default-typescript
  description: Starter Default TypeScript
  tags:
    - Language:TypeScript
  features:
    - TypeScript
    - Typing generation for GraphQL using GraphQL Code Generator
    - Comes with React Helmet for adding site meta tags
    - Based on Gatsby Starter Default
- url: http://gatsbyhoney.davshoward.com/
  repo: https://github.com/davshoward/gatsby-starter-honey
  description: A delicious baseline for Gatsby (v2).
  tags:
    - Styling:PostCSS
    - SEO
  features:
    - Gatsby v2
    - SEO (including robots.txt, sitemap generation, automated yet customisable metadata, and social sharing data)
    - Google Analytics
    - PostCSS support
    - Developer environment variables
    - Accessibility support
    - Based on Gatsby Starter Default
- url: https://material-ui-starter.netlify.com/
  repo: https://github.com/dominicabela/gatsby-starter-material-ui
  description: This starter includes Material UI boilerplate and configuration files along with the standard Gatsby configuration files. It provides a starting point for developing Gatsby apps with the Material UI framework.
  tags:
    - SEO
    - Styling:Material
  features:
    - Material UI Framework
    - Roboto Typeface (self hosted)
    - SEO
    - Offline Support
    - Based on Gatsby Default Starter
- url: https://developer-diary.netlify.com/
  repo: https://github.com/willjw3/gatsby-starter-developer-diary
  description: A blog template created with web developers in mind. Totally usable right out of the box, but minimalist enough to be easily modifiable.
  tags:
    - Blog
    - Markdown
    - Pagination
    - SEO
  features:
    - Ready to go - Blog author name, author image, etc,... can be easily added using a config file
    - Blog posts created as markdown files
    - Gatsby v.2
    - Mobile responsive
    - Pagination
    - Category and tag pages
    - Social media sharing icons in each post
    - Icons from React Icons (Font Awesome, Devicons, etc,...)
    - Beautiful tech-topic tags to attach to your web-development-related blog posts
    - Developer-relevant social media icon links, including GitHub, Stack Overflow, and freeCodeCamp
- url: https://anubhavsrivastava.github.io/gatsby-starter-paradigmshift
  repo: https://github.com/anubhavsrivastava/gatsby-starter-paradigmshift
  description: Single page starter based on the Paradigm Shift site template by HTML5 up, with landing and Elements(Component) page
  tags:
    - HTML5UP
    - Onepage
    - Styling:SCSS
    - Portfolio
    - PWA
  features:
    - Designed by HTML5 UP
    - Fully Responsive
    - Image Gallery
    - Styling with SCSS
    - Offline support
    - Web App Manifest
- url: https://dazzling-heyrovsky-62d4f9.netlify.com/
  repo: https://github.com/s-kris/gatsby-starter-medium
  description: A GatsbyJS starter blog as close as possible to medium.
  tags:
    - Markdown
    - Styling:CSS-in-JS
  features:
    - Careers Listing
    - Mobile Responsive
- url: https://gatsby-personal-starter-blog.netlify.com
  repo: https://github.com/thomaswangio/gatsby-personal-starter-blog
  description: Gatsby starter for personal blogs! Blog configured to run at /blog and with Netlify CMS and gatsby-remark-vscode.
  tags:
    - Blog
    - Markdown
    - Styling:CSS-in-JS
    - CMS:Netlify
  features:
    - Netlify CMS
    - VSCode syntax highlighting
    - Styled Components
- url: https://anubhavsrivastava.github.io/gatsby-starter-phantom
  repo: https://github.com/anubhavsrivastava/gatsby-starter-phantom
  description: Single page starter based on the Phantom site template by HTML5 up, with landing, generic and Elements(Component) page
  tags:
    - HTML5UP
    - Onepage
    - Styling:SCSS
    - PWA
  features:
    - Designed by HTML5 UP
    - Fully Responsive
    - Styling with SCSS
    - Offline support
    - Web App Manifest
- url: https://gatsby-starter-internationalized.ack.ee/
  repo: https://github.com/AckeeCZ/gatsby-starter-internationalized
  description: A simple starter for fully internationalized websites, including route internationalization.
  tags:
    - i18n
  features:
    - internationalized page content - via react-intl
    - internationalized routes - via language configuration
    - lightweight - includes only internationalization code
    - LocalizedLink - built-in link component handling route generation
    - LanguageSwitcher - built-in language switcher component
- url: https://gatsby-starter-bee.netlify.com/
  repo: https://github.com/JaeYeopHan/gatsby-starter-bee
  description: A simple starter for blog with fresh UI.
  tags:
    - Blog
    - Netlify
    - Disqus
    - SEO
  features:
    - Code highlight with Fira Code font
    - Emoji (emojione)
    - Social share feature (Twitter, Facebook)
    - Comment feature (disqus, utterances)
    - Sponsor service (Buy-me-a-coffee)
    - CLI Tool
- url: https://learn.hasura.io/graphql/react/introduction
  repo: https://github.com/hasura/gatsby-gitbook-starter
  description: A starter to generate docs/tutorial websites based on GitBook theme.
  tags:
    - Documentation
    - MDX
    - Markdown
    - SEO
  features:
    - Write in Markdown / MDX and generate responsive documentation/tutorial web apps
    - Fully Configurable
    - Syntax highlighting with Prismjs
    - Code diffing with +/-
    - Google Analytics Integration
    - SEO Tags with MDX frontmatter
    - Edit on GitHub button
    - Fully Customisable with rich embeds using React in MDX.
- url: https://gatsby-starter-blog-with-lunr.netlify.com/
  repo: https://github.com/lukewhitehouse/gatsby-starter-blog-with-lunr
  description: Building upon Gatsby's blog starter with a Lunr.js powered Site Search.
  tags:
    - Blog
    - Search
  features:
    - Same as the official starter blog
    - Integration with Lunr.js
- url: https://oneshopper.netlify.com
  repo: https://github.com/rohitguptab/OneShopper
  description: This Starter is created for Ecommerce site with Gatsby + Contentful and snipcart
  tags:
    - eCommerce
    - CMS:Contentful
    - Blog
    - SEO
    - Disqus
  features:
    - Blog post listing with previews for each blog post.
    - Store page listing all the Products and includes features like Rating, Price, Checkout, More then one Product images with tabbing.
    - Contact form with Email notification.
    - Index pages design with Latest Post, Latest Blog, Deal of week and Banner.
- url: https://anubhavsrivastava.github.io/gatsby-starter-spectral
  repo: https://github.com/anubhavsrivastava/gatsby-starter-spectral
  description: Single page starter based on the Spectral site template by HTML5 up, with landing, Generic and Elements(Component) page
  tags:
    - HTML5UP
    - Onepage
    - Styling:SCSS
    - Portfolio
    - PWA
  features:
    - Designed by HTML5 UP
    - Fully Responsive
    - Styling with SCSS
    - Offline support
    - Web App Manifest
- url: https://anubhavsrivastava.github.io/gatsby-starter-directive
  repo: https://github.com/anubhavsrivastava/gatsby-starter-directive
  description: Single page starter based on the Directive site template by HTML5 up, with landing and Elements(Component) page
  tags:
    - HTML5UP
    - Onepage
    - Styling:SCSS
    - Portfolio
    - PWA
  features:
    - Designed by HTML5 UP
    - Fully Responsive
    - Styling with SCSS
    - Offline support
    - Web App Manifest
- url: https://histaff.io/
  repo: https://github.com/histaff/website-static
  description: It's a beautiful starter static website which useful plugins based on Gatsby
  tags:
    - Styling:SCSS
    - Landing Page
    - Onepage
  features:
    - Fully Responsive
    - Styling with SCSS
    - Very similar to gatsby-starter-netlify-cms, slightly more configurable (e.g. set site-title in gatsby-config) with Bootstrap/Bootswatch instead of bulma
    - LocalizedLink - built-in link component handling route generation
- url: https://gatsby-kea-starter.netlify.com/
  repo: https://github.com/benjamin-glitsos/gatsby-kea-starter
  description: Gatsby starter with redux and sagas made simpler by the Kea library
  tags:
    - Redux
  features:
    - The Kea library makes redux and sagas extremely simple and concise
- url: https://anubhavsrivastava.github.io/gatsby-starter-solidstate
  repo: https://github.com/anubhavsrivastava/gatsby-starter-solidstate
  description: Single page starter based on the Solid State site template by HTML5 up, with landing, Generic and Elements(Component) page
  tags:
    - HTML5UP
    - Onepage
    - Styling:SCSS
    - Portfolio
    - PWA
  features:
    - Designed by HTML5 UP
    - Fully Responsive
    - Styling with SCSS
    - Offline support
    - Web App Manifest
- url: https://yellowcake.netlify.com/
  repo: https://github.com/thriveweb/yellowcake
  description: A starter project for creating lightning-fast websites with Gatsby v2 and Netlify-CMS v2 + Uploadcare integration.
  tags:
    - CMS:Netlify
    - Netlify
    - Blog
    - SEO
  features:
    - Uploadcare
    - Netlify Form
    - Category list (with navigation)
    - Featured post
    - Next and prev post
    - SEO component
- url: https://anubhavsrivastava.github.io/gatsby-starter-fractal
  repo: https://github.com/anubhavsrivastava/gatsby-starter-fractal
  description: Single page starter based on the Fractal site template by HTML5 up, with landing and Elements(Component) page
  tags:
    - HTML5UP
    - Onepage
    - Styling:SCSS
    - Portfolio
    - PWA
  features:
    - Designed by HTML5 UP
    - Fully Responsive
    - Styling with SCSS
    - Offline support
    - Web App Manifest
- url: https://minimal-gatsby-ts-starter.netlify.com/
  repo: https://github.com/TheoBr/minimal-gatsby-typescript-starter
  description: Minimal TypeScript Starter
  tags:
    - Language:TypeScript
  features:
    - TypeScript
    - ESLint + optional rule enforcement with Husky
    - Prettier
    - Netlify ready
    - Minimal
- url: https://gatsby-typescript-starter-default.netlify.com/
  repo: https://github.com/RobertoMSousa/gatsby-typescript-starter-default
  description: Simple Gatsby starter using TypeScript and eslint instead of outdated tslint.
  tags:
    - Language:TypeScript
    - SEO
    - Linting
  features:
    - Comes with React Helmet for adding site meta tags
    - Includes plugins for offline support out of the box
    - TypeScript
    - Prettier & eslint to format & check the code
- url: https://gatsby-starter-carraway.netlify.com/
  repo: https://github.com/endymion1818/gatsby-starter-carraway
  description: a Gatsby starter theme with Accessibility features, TypeScript, Jest, some basic UI elements, and a CircleCI pipeline
  tags:
    - Language:TypeScript
    - Pagination
    - Search
    - Testing
  features:
    - Paginated post archive
    - Site search with Lunr.js
    - Categories and category archive pages
    - Minimal CSS defaults using styled-components, including system font stack
    - Some fundamental Accessibility features including tabbable navigation & "Skip to content" link
    - UI elements including multi-column layout using CSS Grid (with float fallback), header component with logo, basic navigation & search and a footer with 3-column layout, logo and 2 menu areas
    - TypeScript & Testing including some sensible TypeScript defaults, tests with @testing-library/react, pre-commit and pre-push hooks. Set up includes enums for repeating values such as font & background colours
    - Setup for a CircleCI pipeline so you can run the above tests in branches before merging to master
    - Markdown posts _and_ pages (pages don't appear in the post archive)
- url: https://www.quietboy.net
  repo: https://github.com/zhouyuexie/gatsby-starter-quiet
  description: Gatsby out of the box blog, use TypeScript and highly customized style.
  tags:
    - Language:TypeScript
    - Styling:SCSS
    - SEO
    - Linting
    - RSS
    - Pagination
    - PWA
  features:
    - TypeScript
    - TsLint & Prettier
    - Tag list
    - Custom page layout
    - Switch the dark mode according to the system theme
    - Scss
    - Pagination
- url: https://compassionate-morse-5204bf.netlify.com/
  repo: https://github.com/deamme/gatsby-starter-prismic-resume
  description: Gatsby Resume/CV page with Prismic integration
  tags:
    - CMS:Prismic
    - CMS:Headless
    - Styling:CSS-in-JS
    - Onepage
    - Linting
  features:
    - One-page resume/CV
    - Prismic as Headless CMS
    - Emotion for styling
    - Uses multiple features of Prismic - Slices, Labels, Custom Types
    - ESLint & Prettier
- url: https://anubhavsrivastava.github.io/gatsby-starter-resume
  repo: https://github.com/anubhavsrivastava/gatsby-starter-resume
  description: Single page starter based on the Resume site template by startbootstrap for resume/portfolio page
  tags:
    - Onepage
    - Styling:SCSS
    - PWA
  features:
    - Designed by startbootstrap
    - Fully Responsive
    - Styling with SCSS
    - Offline support
    - Web App Manifest
- url: https://gatsby-starter-typescript-jest.netlify.com/
  repo: https://github.com/denningk/gatsby-starter-typescript-jest
  description: Barebones Gatsby starter with TypeScript, Jest, GitLab-CI, and other useful configurations
  tags:
    - Language:TypeScript
    - Testing
    - AWS
    - Linting
    - SEO
  features:
    - All components from default Gatsby starter converted to TypeScript
    - Jest testing configured for TypeScript with ts-jest
    - Detailed guide on how to deploy using AWS S3 buckets included in README
    - .gitlab-ci.yml file with blanks that can be customized for any Gatsby project
    - Configurations for EditorConfig, Prettier, and ESLint (for TypeScript)
- url: https://gatsby-starter-apollo.smakosh.com/app/
  repo: https://github.com/smakosh/gatsby-apollo-starter
  description: Gatsby Apollo starter - with client side routing
  tags:
    - Client-side App
    - SEO
    - Styling:CSS-in-JS
  features:
    - Apollo provider & Client side routing
    - Eslint/Prettier configured
    - Easy to customize
    - Nice project structure
    - Flex Grid components easy to customize
- url: https://portfolio.smakosh.com/
  repo: https://github.com/smakosh/gatsby-portfolio-dev
  description: A portfolio for developers
  tags:
    - Portfolio
    - SEO
    - Netlify
    - Onepage
    - Styling:CSS-in-JS
  features:
    - Eslint/Prettier configured
    - Scores 100% on a11y / Performance / PWA / SEO
    - PWA (desktop & mobile)
    - Easy to customize
    - Nice project structure
    - Amazing illustrations by Undraw.co
    - Tablet & mobile friendly
    - Continuous deployment with Netlify
    - A contact form protected by Google Recaptcha
    - Can be deployed with one click
    - Functional components with Recompose React Hooks! ready to migrate to React hooks!
    - Fetches your GitHub pinned projects with most stars (You could customize this if you wish)
- url: https://github.com/smakosh/gatsby-airtable-starter
  repo: https://github.com/smakosh/gatsby-airtable-starter
  description: Gatsby Airtable starter
  tags:
    - SEO
    - Netlify
    - Client-side App
    - Styling:CSS-in-JS
  features:
    - Static content fetched from Airtable
    - Dynamic content with CRUD operations with Airtable REST API
    - Well structured files/folders
    - Custom React Hooks
    - Custom Helpers instead of using third party libraries
    - Dynamic & Static containers
    - Global state management ready with useReducer & useContext
    - Dummy auth but ready to add real requests
- url: https://github.com/smakosh/gatsby-app-starter-rest-api
  repo: https://github.com/smakosh/gatsby-app-starter-rest-api
  description: Gatsby REST API starter
  tags:
    - Authentication
    - Client-side App
    - Styling:CSS-in-JS
  features:
    - Dynamic content with CRUD operations with a REST API
    - Well structured files/folders
    - Custom React Hooks
    - Auth with a JWT approach
    - Custom Helpers instead of using third party libraries
    - Dynamic containers
    - Global state management ready with useReducer & useContext
- url: https://gatsbyjs-starter-tailwindplay.appseed.us/
  repo: https://github.com/app-generator/gatsbyjs-starter-tailwindplay
  description: A Gatsby v2 starter styled using Tailwind, a utility-first CSS framework. Uses Purgecss to remove unused CSS.
  tags:
    - Styling:Tailwind
  features:
    - Based on gatsby-starter-tailwind
    - Tailwind CSS Framework
    - Removes unused CSS with Purgecss
- url: https://act-labs.github.io/
  repo: https://github.com/act-labs/gatsby-starter-act-blog
  description: Gatsby starter for blog/documentation using MDX, Ant Design, gatsby-plugin-combine.
  tags:
    - Blog
    - Documentation
    - Styling:Ant Design
    - Markdown
    - MDX
    - SEO
  features:
    - Posts and snippets;
    - SEO component;
    - Ant Design UI components;
    - Markdown and MDX for pages;
    - A customized webpack and babel configuration, for complex profecianal web apps with node.js, Jest tests, etc;
    - Progressively build more and more complex pages using gatsby-plugin-combine.
- url: https://gatsby-ghub.netlify.com/resume-book/
  repo: https://github.com/dwyfrequency/gatsby-ghub
  description: A resume builder app with authenticated routes, static marketing pages, and dynamic resume creation
  tags:
    - Authentication
    - Netlify
    - Client-side App
  features:
    - Netlify Identity
    - Static Marketing pages and Dynamic Client-side Authenticated App pages
    - SEO component
    - Apollo GraphQL (client-side)
- url: https://lewis-gatsby-starter-i18n.netlify.com
  repo: https://github.com/lewislbr/lewis-gatsby-starter-i18n
  description: A simple custom Gatsby starter template to start a new multilanguage website.
  tags:
    - i18n
    - Styling:CSS-in-JS
    - Portfolio
    - SEO
  features:
    - Automatically detects user browser language.
    - CSS in JS with styled-components.
    - Optimized images.
    - Offline capabilities.
    - Auto-generated sitemap and robots.txt.
- url: https://gatsby-snipcart-starter.netlify.com/
  repo: https://github.com/issydennis/gatsby-snipcart
  description: A simple e-commerce shop built using Gatsby and Snipcart.
  tags:
    - eCommerce
    - Styling:CSS-in-JS
    - Markdown
  features:
    - Minimal design to allow for simple customisation.
    - Snipcart integration provides an easy-to-use shopping cart and checkout.
    - Individual product pages with custom fields.
    - Products defined using markdown.
    - Styled components.
    - Gatsby image for optimised product images.
- url: https://anubhavsrivastava.github.io/gatsby-starter-stylish
  repo: https://github.com/anubhavsrivastava/gatsby-starter-stylish
  description: Single page starter based on the Stylish Portfolio site template by startbootstrap for portfolio page
  tags:
    - Onepage
    - Portfolio
    - Styling:SCSS
    - PWA
  features:
    - Designed by startbootstrap
    - Fully Responsive
    - Styling with SCSS
    - Offline support
    - Web App Manifest
- url: https://lewis-gatsby-starter-basic.netlify.com
  repo: https://github.com/lewislbr/lewis-gatsby-starter-basic
  description: A simple custom basic Gatsby starter template to start a new website.
  tags:
    - Styling:CSS-in-JS
    - SEO
  features:
    - Bare-bones starter.
    - CSS in JS with styled-components.
    - Optimized images.
    - Offline capabilities.
    - Auto-generated sitemap and robots.txt.
- url: https://myclicks.netlify.com/
  repo: https://github.com/himali-patel/MyClicks
  description: A simple Gatsby starter template to create portfolio website with contentful and Netlify.
  tags:
    - Blog
    - Netlify
    - CMS:Contentful
    - Styling:Bootstrap
    - Disqus
    - SEO
  features:
    - Fecthing Dynamic content from Contentful.
    - Blog post listing with previews, disqus implementation and social sharing for each blog post.
    - Contact form integration with Netlify.
    - Portfolio Result Filteration according to Category.
    - Index pages design with Recent Blogs and Intagram Feed.
- url: https://gatsby-starter-typescript-graphql.netlify.com
  repo: https://github.com/spawnia/gatsby-starter-typescript-graphql
  description: A Gatsby starter with typesafe GraphQL using TypeScript
  tags:
    - Language:TypeScript
    - Linting
    - Portfolio
    - Styling:CSS-in-JS
  features:
    - Type safety with TypeScript
    - Typesafe GraphQL with graphql-code-generator
    - ESLint with TypeScript support
    - Styling with styled-components
- url: https://gatsby-tailwind-serif.netlify.com/
  repo: https://github.com/windedge/gatsby-tailwind-serif
  description: A Gatsby theme based on gatsby-serif-theme, rewrite with Tailwind CSS.
  tags:
    - Styling:Tailwind
    - Markdown
  features:
    - Based on gatsby-serif-theme
    - Tailwind CSS Framework
    - Removes unused CSS with Purgecss
    - Responsive design
    - Suitable for small business website
- url: https://mystifying-mclean-5c7fce.netlify.com
  repo: https://github.com/renvrant/gatsby-mdx-netlify-cms-starter
  description: An extension of the default starter with Netlify CMS and MDX support.
  tags:
    - MDX
    - Markdown
    - Netlify
    - CMS:Netlify
    - Styling:None
  features:
    - MDX and Netlify CMS support
    - Use React components in Netlify CMS Editor and other markdown files
    - Allow editors to choose a page template
    - Replace HTML tags with React components upon rendering Markdown, enabling design systems
    - Hide pages from being editable by the CMS
    - Minimal and extensible
- url: https://gatsby-airtable-advanced-starter.marcomelilli.com
  repo: https://github.com/marcomelilli/gatsby-airtable-advanced-starter
  description: A Gatsby Starter Blog using Airtable as backend
  tags:
    - Airtable
    - Blog
    - Styling:None
  features:
    - Dynamic content from Airtable
    - Does not contain any UI frameworks
    - Tags
    - Categories
    - Authors
    - Disqus
    - Offline support
    - Web App Manifest
    - SEO
- url: https://contentful-starter.netlify.com/
  repo: https://github.com/mohanmonu777/gatsby_contentful_starter
  description: An Awesome Starter Kit to help you get going with Contentful and Gatsby
  tags:
    - Blog
    - CMS:Contentful
    - CMS:Headless
  features:
    - Bare-bones starter.
    - Dynamic content from Contentful CMS
    - Ready made Components
    - Responsive Design
    - Includes Contentful Delivery API for production build
- url: https://gatsby-simple-blog.thundermiracle.com
  repo: https://github.com/thundermiracle/gatsby-simple-blog
  description: A gatsby-starter-blog with overreacted looking and tags, breadcrumbs, disqus, i18n, eslint supported
  tags:
    - i18n
    - Blog
    - Netlify
    - Linting
    - Disqus
    - Testing
  features:
    - Easily Configurable
    - Tags
    - Breadcrumbs
    - Tags
    - Disqus
    - i18n
    - ESLint
    - Jest
- url: https://anubhavsrivastava.github.io/gatsby-starter-grayscale
  repo: https://github.com/anubhavsrivastava/gatsby-starter-grayscale
  description: Single page starter based on the Grayscale site template by startbootstrap for portfolio page
  tags:
    - Onepage
    - Portfolio
    - Styling:SCSS
    - PWA
  features:
    - Designed by startbootstrap
    - Fully Responsive
    - Styling with SCSS
    - Offline support
    - Web App Manifest
- url: https://gatsby-all-in.netlify.com
  repo: https://github.com/Gherciu/gatsby-all-in
  description: A starter that includes the most popular js libraries, already pre-configured and ready for use.
  tags:
    - Linting
    - Netlify
    - Styling:Tailwind
  features:
    - Tailwind CSS Framework
    - Antd UI Framework pre-configured
    - Redux for managing state
    - Eslint and Stylelint to enforce code style
- url: http://demo.nagui.me
  repo: https://github.com/kimnagui/gatsby-starter-nagui
  description: A Gatsby starter that full responsive blog.
  tags:
    - Blog
    - AWS
    - Pagination
    - SEO
    - Styling:CSS-in-JS
  features:
    - Tags & Categorys.
    - Pagination.
    - Show Recent Posts for category.
    - Styled-Components.
    - Mobile-First CSS.
    - Syntax highlighting in code blocks using PrismJS(Dracula).
    - Google Analytics.
    - Deploy AWS S3.
- url: https://anubhavsrivastava.github.io/gatsby-starter-newage
  repo: https://github.com/anubhavsrivastava/gatsby-starter-newage
  description: Single page starter based on the new age site template by startbootstrap for portfolio page/Mobile app launch
  tags:
    - Onepage
    - Portfolio
    - Styling:SCSS
    - PWA
  features:
    - Designed by startbootstrap
    - Fully Responsive
    - Styling with SCSS
    - Offline support
    - Web App Manifest
- url: https://gatsby-starter-krisp.netlify.com/
  repo: https://github.com/mohanmonu777/gatsby-starter-krisp
  description: A minimal, clean and responsive starter built with gatsby
  tags:
    - Styling:Bootstrap
    - Onepage
    - Portfolio
    - Netlify
    - Markdown
  features:
    - Styled-Components.
    - Mobile-First CSS.
    - Responsive Design, optimized for Mobile devices
- url: https://gatsby-datocms-starter.netlify.com/
  repo: https://github.com/brohlson/gatsby-datocms-starter
  description: An SEO-friendly DatoCMS starter with styled-components, page transitions, and out-of-the-box blog post support.
  tags:
    - CMS:DatoCMS
    - Styling:CSS-in-JS
    - Blog
    - Portfolio
    - SEO
  features:
    - Page Transitions
    - Blog Post Template
    - Sitemap & Robots.txt generation
- url: https://elemental.netlify.com/
  repo: https://github.com/akzhy/gatsby-starter-elemental
  description: A highly customizable portfolio starter with grid support.
  tags:
    - Blog
    - Portfolio
    - SEO
  features:
    - Highly Customizable
    - Portfolio Template
    - Blog Post Template
    - SEO Friendly
- url: https://gatsby-starter-apollo.netlify.com/
  repo: https://github.com/piducancore/gatsby-starter-apollo-netlify
  description: This project is an easy way to start developing fullstack apps with Gatsby and Apollo Server (using Netlify Lambda functions). For developing we use Netlify Dev to bring all of this magic to our local machine.
  tags:
    - Netlify
  features:
    - Apollo Client
    - Apollo Server running on Netlify functions
    - Netlify Dev for local development
- url: https://gatsby-starter-blog-and-portfolio.netlify.com/
  repo: https://github.com/alisalahio/gatsby-starter-blog-and-portfolio
  description: Just gatsby-starter-blog , with portfolio section added
  tags:
    - Blog
    - Portfolio
  features:
    - Basic setup for a full-featured blog
    - Basic setup for a portfolio
    - Support for an RSS feed
    - Google Analytics support
    - Automatic optimization of images in Markdown posts
    - Support for code syntax highlighting
    - Includes plugins for easy, beautiful typography
    - Includes React Helmet to allow editing site meta tags
    - Includes plugins for offline support out of the box
- url: https://www.attejuvonen.fi
  repo: https://github.com/baobabKoodaa/blog
  description: Blog with all the Bells and Whistles
  tags:
    - Blog
    - Infinite Scroll
    - Pagination
    - SEO
    - Markdown
  features:
    - Write blog posts into Markdown files (easy to format and content will not be married to any platform).
    - Expandable
    - Responsive and streamlined design.
    - Blazing fast UX
    - Autogenerated tracedSVG image placeholders are stylized to create a smooth look and transition as the image loads without the page jumping around.
    - Posts organized by tags.
    - Teasers of posts are generated to front page with infinite scroll which gracefully degrades into pagination.
    - Allow readers to be notified of updates with RSS feed and email newsletter.
    - Contact Form.
- url: https://novela.narative.co
  repo: https://github.com/narative/gatsby-starter-novela
  description: Welcome to Novela, the simplest way to start publishing with Gatsby.
  tags:
    - Blog
    - MDX
    - Portfolio
    - Pagination
    - SEO
  features:
    - Beautifully Designed
    - Multiple Homepage Layouts
    - Toggleable Light and Dark Mode
    - Simple Customization with Theme UI
    - Highlight-to-Share
    - Read Time and Progress
    - MDX support and inline code
    - Accessibility in Mind
- url: https://gatsby-starter-fashion-portfolio.netlify.com/
  repo: https://github.com/shobhitchittora/gatsby-starter-fashion-portfolio
  description: A Gatsby starter for a professional and minimal fashion portfolio.
  tags:
    - Blog
    - Client-side App
    - Landing Page
    - Portfolio
    - Styling:Other
  features:
    - A minimal and simple starter for your fashion portfolio
    - No need for any CMS, work with all your data and images locally.
    - Separate components for different pages and grid
    - Uses gatsby-image to load images
    - Built using the old school CSS.
- url: https://gatsby-theme-profile-builder.netlify.com/
  repo: https://github.com/ashr81/gatsby-theme-profile-builder
  description: Simple theme to build your personal portfolio and publish your articles using Contentful CMS.
  tags:
    - Landing Page
    - Portfolio
    - Styling:CSS-in-JS
    - Blog
    - CMS:Contentful
  features:
    - Mobile Screen support
    - Out of the box support with Contentful CMS for articles.
    - Toggleable Light and Dark Mode
    - Profile image with links to your GitHub and Twitter.
- url: https://prist.marguerite.io/
  repo: https://github.com/margueriteroth/gatsby-prismic-starter-prist
  description: A light-themed starter powered by Gatsby v2 and Prismic to showcase portfolios and blogs.
  tags:
    - Blog
    - CMS:Prismic
    - Landing Page
    - Netlify
    - Portfolio
    - SEO
    - Styling:CSS-in-JS
  features:
    - Landing page with customizable Hero, Portfolio preview, and About component
    - Emotion styled components
    - Blog layout and pages
    - Portfolio layout and pages
    - Google Analytics
    - Mobile ready
- url: https://demos.simplecode.io/gatsby/crafty/
  repo: https://github.com/simplecode-io/gatsby-crafty-theme
  description: SEO-friendly, fast, and fully responsive Gatsby starter with minimal plugins, utilizing JSON files as a content source.
  tags:
    - SEO
    - Portfolio
    - CMS:Other
    - Styling:Other
  features:
    - Beautiful and simple design
    - 100/100 Google Lighthouse score
    - SEO Optimized
    - Includes header/footer/sidebar (on Mobile)
    - CSS based sidebar
    - CSS based Modals
    - Content is fetched from JSON Files
    - Only one extra plugin from default Gatsby starter
- url: https://gatsby-starter-profile-site.netlify.com/
  repo: https://github.com/Mr404Found/gatsby-starter-profile-site
  description: A minimal and clean starter build with gatsby.
  tags:
    - Landing Page
    - Netlify
    - Portfolio
    - SEO
    - Styling:CSS-in-JS
  features:
    - Simple Design
    - Made by Sumanth
- url: http://the404blog.netlify.com
  repo: https://github.com/mohanmonu777/the404blog
  description: An Awesome Starter Blog to help you get going with Gatsby and Markdown
  tags:
    - Blog
    - Markdown
    - Search
    - Styling:CSS-in-JS
  features:
    - Bare-bones starter.
    - Dynamic content with Markdown
    - Ready made Components
    - Responsive Design
    - Includes Search Feature.
    - Syntax Highlight in Code.
    - Styling in Bootstrap
- url: https://gatsby-starter-unicorn.netlify.com/
  repo: https://github.com/mohanmonu777/gatsby_starter_unicorn
  description: An Awesome Starter Blog to help you get going with Gatsby and Markdown
  tags:
    - Blog
    - Markdown
    - Styling:CSS-in-JS
  features:
    - Bare-bones starter.
    - Dynamic content with Markdown
    - Ready made Components
    - Responsive Design
    - Syntax Highlight in Code.
- url: https://gatsby-starter-organization.netlify.com/
  repo: https://github.com/geocine/gatsby-starter-organization
  description: A Gatsby starter template for organization pages. Using the Gatsby theme "@geocine/gatsby-theme-organization"
  tags:
    - Styling:CSS-in-JS
    - Landing Page
    - Portfolio
    - Onepage
  features:
    - React Bootstrap styles
    - Theme-UI and EmotionJS CSS-in-JS
    - A landing page with all your organization projects, configurable through a YML file.
    - Configurable logo, favicon, organization name and title
- url: https://gatsby-starter-interviews.netlify.com/
  repo: https://github.com/rmagon/gatsby-starter-interviews
  description: A Gatsby starter template for structured Q&A or Interview sessions
  tags:
    - SEO
    - Blog
    - Styling:SCSS
  features:
    - Minimalist design for interviews
    - Beautifully presented questions and answers
    - Option to read all answers to a specific question
    - Share interview on social channels
    - All content in simple json files
- url: https://gatsby-starter-photo-book.netlify.com/
  repo: https://github.com/baobabKoodaa/gatsby-starter-photo-book
  description: A Gatsby starter for sharing photosets.
  tags:
    - Gallery
    - Infinite Scroll
    - Pagination
    - Transitions
  features:
    - Gallery with auto-generated thumbnails are presented on CSS Grid with infinite scroll.
    - Beautiful "postcard" view for photos with fullscreen toggle.
    - Both views are responsive with minimal whitespace and polished UX.
    - Many performance optimizations for image delivery (both by Gatsby & way beyond what Gatsby can do).
- url: https://gatsby-typescript-scss-starter.netlify.com/
  repo: https://github.com/GrantBartlett/gatsby-typescript-starter
  description: A simple starter project using TypeScript and SCSS
  tags:
    - Language:TypeScript
    - Styling:SCSS
    - SEO
  features:
    - Pages and components are classes.
    - A skeleton SCSS project added with prefixing
- url: https://portfolio-by-mohan.netlify.com/
  repo: https://github.com/mohanmonu777/gatsby_starter_portfolio
  description: An Official Starter for Gatsby Tech Blog Theme
  tags:
    - SEO
    - Blog
  features:
    - Styling using Styled-Components
    - Search using ElasticLunr
    - Theme by gatsby-tech-blog-theme
    - Deployed in Netlify
- url: https://brevifolia-gatsby-forestry.netlify.com/
  repo: https://github.com/kendallstrautman/brevifolia-gatsby-forestry
  description: A minimal starter blog built with Gatsby & Forestry CMS
  tags:
    - CMS:Forestry.io
    - Blog
    - Markdown
    - Styling:SCSS
  features:
    - Blog post listing with previews (image + summary) for each blog post
    - Minimalist, responsive design & typography
    - Create new markdown posts dynamically
    - Configured to work automatically with Forestry CMS
    - Customizable 'info' page
    - Simple layout & scss architecture, easily extensible
- url: https://gatsby-firebase-starter.netlify.com/
  repo: https://github.com/ovidiumihaibelciug/gatsby-firebase-starter
  description: Starter / Project Boilerplate for Authentication and creating Dynamic pages from collections with Firebase and Gatsby.js
  tags:
    - Firebase
    - SEO
    - Styling:SCSS
    - Authentication
    - PWA
  features:
    - Authentication with Firebase
    - Programmatically create pages from a firestore collection
    - Protected Routes with Authorization
    - Email verification
    - Includes React Helmet to allow editing site meta tags
    - Includes plugins for offline support out of the box
- url: https://gatsby-typescript-minimal.netlify.com/
  repo: https://github.com/benbarber/gatsby-typescript-minimal
  description: A minimal, bare-bones TypeScript starter for Gatsby
  tags:
    - Language:TypeScript
    - Styling:CSS-in-JS
    - SEO
  features:
    - Bare-bones starter
    - TypeScript
    - TSLint
    - Prettier
    - Styled Components
    - Sitemap Generation
    - Google Analytics
- url: https://agility-gatsby-starter.netlify.com
  repo: https://github.com/agility/agility-gatsby-starter
  description: Get started with Gatsby and Agility CMS using a minimal blog.
  tags:
    - CMS:Other
    - Blog
    - SEO
  features:
    - A bare-bones starter Blog to get you off and running with Agility CMS and Gatsby.
- url: https://gatsby-starter-dot.netlify.com/
  repo: https://github.com/chronisp/gatsby-starter
  description: Gatsby Starter for creating portfolio & blog.
  tags:
    - Blog
    - CMS:Headless
    - CMS:Contentful
    - Netlify
    - Portfolio
    - Redux
    - SEO
    - Styling:Material
  features:
    - Extensible & responsive design using Material UI (palette, typography & breakpoints configuration)
    - Blog integration with Contentful CMS (GraphQL queries)
    - Redux (connect actions & props easily using custom HOF)
    - Support for Netlify deployment
    - SEO
    - Prettier code styling
- url: https://johnjkerr.github.io/gatsby-creative/
  repo: https://github.com/JohnJKerr/gatsby-creative
  description: Gatsby implementation of the Start Bootstrap Creative template
  tags:
    - Gallery
    - Portfolio
    - Styling:Bootstrap
    - Styling:SCSS
  features:
    - Start Bootstrap Creative template converted to React/Gatsby
    - React Scrollspy used to track page position
    - React Bootstrap used to create modal portfolio carousel
    - GitHub Actions deployment to GitHub Pages demonstrated
- url: https://bonneville.netlify.com/
  repo: https://github.com/bagseye/bonneville
  description: A starter blog template for Gatsby
  tags:
    - Blog
    - SEO
  features:
    - Extensible & responsive design
    - Blog integration
    - SEO
- url: https://gatsby-starter-i18next-sanity.netlify.com/en
  repo: https://github.com/johannesspohr/gatsby-starter-i18next-sanity
  description: A basic starter which integrates translations with i18next and localized sanity input.
  tags:
    - i18n
    - CMS:sanity.io
  features:
    - Showcases advanced i18n techniques with i18next and sanity.io
    - Correct URLs for the languages (language in the path, translated slugs)
    - Multilanguage content from sanity
    - Snippets translation
    - Optimized bundle size (don't ship all translations at once)
    - Alternate links to other languages
    - Sitemap with language information
    - Localized 404 pages
- url: https://gatsby-skeleton.netlify.com/
  repo: https://github.com/msallent/gatsby-skeleton
  description: Gatsby starter with TypeScript and all sort of linting
  tags:
    - Language:TypeScript
    - Styling:CSS-in-JS
    - SEO
  features:
    - TypeScript
    - Styled-Components
    - ESLint
    - Prettier
    - Stylelint
    - SEO
- url: https://nehalem.netlify.com/
  repo: https://github.com/nehalist/gatsby-starter-nehalem
  description: A starter for the Gatsby Nehalem Theme
  tags:
    - Blog
    - Language:TypeScript
    - Markdown
    - Search
    - SEO
  features:
    - Fully responsive
    - Highly optimized (Lighthouse score ~400)
    - SEO optimized (with open graph, Twitter Card, JSON-LD, RSS and sitemap)
    - Syntax highlighting
    - Search functionality
    - Multi navigations
    - Static pages
    - Fully typed with TypeScript
    - Tagging
    - Theming
    - Customizable
- url: https://gatsby-starter-headless-wp.netlify.com
  repo: https://github.com/crock/gatsby-starter-headless-wordpress
  description: A starter Gatsby site to quickly implement a site for headless WordPress
  tags:
    - Blog
    - CMS:Headless
    - CMS:WordPress
  features:
    - New Header
    - Responsive
    - Sidebar that displays recent blog posts
- url: https://gatsby-advanced-blog-starter.netlify.com
  repo: https://github.com/aman29271/gatsby-advanced-blog-starter
  description: A pre-built Gatsby Starter Tech-blog
  tags:
    - Blog
    - Markdown
  features:
    - Highly Optimised
    - Image optimised with blur-up effect
    - Responsive
    - Code  highlighting
    - tagging
    - Sass compiled
- url: https://anubhavsrivastava.github.io/gatsby-starter-casual
  repo: https://github.com/anubhavsrivastava/gatsby-starter-casual
  description: Multi page starter based on the Casual site template by startbootstrap for portfolio
  tags:
    - Onepage
    - Styling:SCSS
    - PWA
  features:
    - Designed by startbootstrap
    - Fully Responsive
    - Styling with SCSS
    - Offline support
    - Web App Manifest
- url: https://gatsby-starter-ts-hello-world.netlify.com
  repo: https://github.com/hdorgeval/gatsby-starter-ts-hello-world
  description: TypeScript version of official hello world
  tags:
    - Language:TypeScript
  features:
    - TypeScript
    - ESLint
    - Type checking
    - no boilerplate
    - Great for advanced users
    - VSCode ready
- url: https://grommet-file.netlify.com/
  repo: https://github.com/metinsenturk/gatsby-starter-grommet-file
  description: Grommet-File is made with Grommet V2 and a blog starter
  tags:
    - Blog
    - Markdown
    - SEO
    - Portfolio
    - Styling:Grommet
  features:
    - Responsive Design
    - Pagination
    - Page creation
    - Content is Markdown files
    - Google Analytics
    - Grommet V2 User Interface
    - Support for RSS feed
    - SEO friendly
    - Mobile and responsive
    - Sitemap & Robots.txt generation
    - Optimized images with gatsby-image
- url: https://gatsby-wordpress-typescript-scss-blog.netlify.com/
  repo: https://github.com/sagar7993/gatsby-wordpress-typescript-scss-blog
  description: A Gatsby starter template for a WordPress blog, built using TypeScript, SCSS and Ant Design
  tags:
    - Blog
    - CMS:WordPress
    - CMS:Headless
    - Language:TypeScript
    - Pagination
    - PWA
    - SEO
    - Portfolio
    - Styling:SCSS
  features:
    - TypeScript for type-safe code
    - Source content from WordPress CMS
    - Auto generated Pagination for your WordPress Posts
    - Auto generated Navigation for next and previous post at the end Post
    - Auto generated pages for tags and categories sourced from WordPress
    - SCSS stylesheets
    - PWA with offline support
    - Ant Design for UI components and theming
    - Jest and Enzyme Testing framework support for snapshots and unit tests.
    - Responsive Design
    - Google Analytics
    - Comments using Staticman
    - Images within WordPress post/page content downloaded to static folder and transformed to webp format during build
    - Social widgets
    - Instagram feed of any profile (no API token needed)
    - Pinterest pin-it button on hovering on images (no API token needed)
    - Twitter timeline and follow button (no API token needed)
    - Facebook timeline and like button (no API token needed)
    - SEO friendly
    - Web app manifest
    - Mobile optimized and responsive
    - Sitemap.xml & Robots.txt generation
    - Optimized images with gatsby-image
    - Git pre-commit and pre-push hooks using Husky
    - TSLint formatting
    - Highly optimized with excellent lighthouse audit score
- url: https://gatsby-starter-typescript-deluxe.netlify.com/
  repo: https://github.com/gojutin/gatsby-starter-typescript-deluxe
  description: A Gatsby starter with TypeScript, Storybook, Styled Components, Framer Motion, Jest, and more.
  tags:
    - Language:TypeScript
    - Styling:CSS-in-JS
    - Storybook
    - SEO
    - Linting
    - Testing
  features:
    - TypeScript for type-safe code.
    - Styled-Components for all your styles.
    - Framer Motion for awesome animations.
    - gatsby-image and gatsby-transformer-sharp for optimized images.
    - gatsby-plugin-manifest + SEO component for an SEO-friendly PWA.
    - Storybook with add-ons for showing off your awesome components.
    - Jest and React Testing library for snapshots and unit tests.
    - ESLint (with TSLint and Prettier) to make your code look its best.
    - React Axe and React A11y for accessibility so that your site is awesome for everyone.
- url: https://gatsby-markdown-blog-starter.netlify.com/
  repo: https://github.com/ammarjabakji/gatsby-markdown-blog-starter
  description: GatsbyJS v2 starter for creating a markdown blog. Based on Gatsby Advanced Starter.
  tags:
    - Blog
    - Markdown
    - SEO
    - PWA
  features:
    - Gatsby v2 support
    - Responsive Design
    - Pagination
    - Content is Markdown files
    - Google Analytics
    - Support for RSS feed
    - SEO friendly
    - Sitemap & Robots.txt generation
    - Sass support
    - Css Modules support
    - Web App Manifest
    - Offline support
    - htaccess support
    - Typography.js
    - Integration with Social Media
- url: https://gatsby-starter-bloomer-db0aaf.netlify.com
  repo: https://github.com/zlutfi/gatsby-starter-bloomer
  description: Barebones starter website with Bloomer React components for Bulma.
  tags:
    - PWA
    - Styling:Bulma
    - Styling:SCSS
  features:
    - Bloomer React Commponents
    - Bulma CSS Framework
    - Uses SCSS for styling
    - Font Awesome Support
    - Progressive Web App
- url: https://gatsby-starter-mdbreact.netlify.com
  repo: https://github.com/zlutfi/gatsby-starter-mdbreact
  description: Barebones starter website with Material Design Bootstrap React components.
  tags:
    - PWA
    - Styling:Bootstrap
    - Styling:Material
    - Styling:SCSS
  features:
    - MDBReact React Commponents
    - Bootstrap CSS Framework with Material Design Bootstrap styling
    - Uses SCSS for styling
    - Font Awesome Support
    - Progressive Web App
- url: https://gatsby-starter-monolith.netlify.com
  repo: https://github.com/danspratling/gatsby-starter-monolith
  description: A Gatsby Starter designed to work with monolith. Monolith is a workspace starter which provides a good base to begin a medium-large (multisite) project
  tags:
    - Language:TypeScript
    - Storybook
    - Styling:CSS-in-JS
  features:
    - A minimal site with the option to add loads of functionality
    - Based on the Monolith repo to provide an easy starting point for large projects https://github.com/danspratling/monolith
    - Uses Theme-UI to handle theming and styling
    - Uses TypeScript to encourage good coding
    - Uses Storybook to encourage visual testing
    - This site is set up with all 3 of the above working together. This makes it really easy to jump in and start a project while still having very few restrictions
- url: https://gatsby-starter-ts-pwa.netlify.com/
  repo: https://github.com/markselby9/gatsby-starter-typescript-pwa
  description: The default Gatsby starter fork with TypeScript and PWA support added
  tags:
    - Language:TypeScript
    - PWA
  features:
    - Minumum changes based on default starter template for TypeScript and PWA
    - Added TypeScript support with eslint and tsc check
    - Support GitHub Actions CI/CD workflow (beta)
- url: https://iceberg-gatsby-multilang.netlify.com/
  repo: https://github.com/diogorodrigues/iceberg-gatsby-multilang
  description: Gatsby multi-language starter. Internationalization / i18n without third party plugins or packages for Posts and Pages. Different URLs dependending on the language. Focused on SEO, PWA, Image Optimization, Styled Components and more. This starter is also integrate with Netlify CMS to manage all pages, posts and images.
  tags:
    - Blog
    - CMS:Headless
    - CMS:Netlify
    - i18n
    - Netlify
    - Markdown
    - Pagination
    - PWA
    - SEO
    - Styling:CSS-in-JS
  features:
    - Translations by using GraphQL, hooks and context API
    - Content in markdown for pages and posts in different languages
    - General translations for any content
    - Creation of menu by using translations and GraphQL
    - Netlify CMS to manage all pages, posts and images
    - Styled Components to styles
    - All important seetings for speedy and optimized images
    - Blog Posts list with pagination
    - Focus on SEO
    - PWA
- url: https://flexible-gatsby.netlify.com/
  repo: https://github.com/wangonya/flexible-gatsby
  description: A simple and clean theme for Gatsby
  tags:
    - Blog
    - Markdown
  features:
    - Google Analytics
    - Simple design
    - Markdown support
- url: https://gatsby-starter-leaflet.netlify.com/
  repo: https://github.com/colbyfayock/gatsby-starter-leaflet
  description: A Gatsby starter with Leafet!
  tags:
    - Landing Page
    - Linting
    - Styling:SCSS
    - Testing
  features:
    - Simply landing page to get started with Leaflet
    - Includes Leaflet and React Leaflet
    - Starts with some basic Sass stylesheets for styling
    - Linting and testing preconfigured
- url: https://gatsby-starter-luke.netlify.com/
  repo: https://github.com/lukethacoder/luke-gatsby-starter
  description: An opinionated starter using TypeScript, styled-components (emotion flavoured), React Hooks & react-spring. Built as a BYOS (bring your own source) so you can get up and running with whatever data you choose.
  tags:
    - Language:TypeScript
    - Transitions
    - Styling:CSS-in-JS
    - Linting
  features:
    - TypeScript
    - react-spring animations
    - BYOS (bring your own source)
    - Emotion for styling components
    - Minimal Design
    - React Hooks (IntersectionObserver, KeyUp, LocalStorage)
- url: https://friendly-cray-96d631.netlify.com/
  repo: https://github.com/PABlond/Gatsby-TypeScript-Starter-Blog
  description: Project boilerplate of a blog app. The starter was built using Gatsby and TypeScript.
  tags:
    - Markdown
    - Language:TypeScript
    - SEO
    - PWA
    - Styling:SCSS
  features:
    - A complete responsive theme built wiss Scss
    - Easy editable posts in Markdown files
    - SEO component
    - Optimized with Google Lighthouse
- url: https://gatsby-starter-material-album.netlify.com
  repo: https://github.com/JoeTrubenstein/gatsby-starter-material-album
  description: A simple portfolio starter based on the Material UI Album Layout
  tags:
    - Gallery
    - Portfolio
    - Styling:Material
  features:
    - Pagination
    - Material UI
    - Exif Data Parsing
- url: https://peaceful-ptolemy-d7beb4.netlify.com
  repo: https://github.com/TRamos5/gatsby-contentful-starter
  description: A starter template for an awesome static blog utilizing Contentful as a CMS and deployed to Netlify.
  tags:
    - CMS:Contentful
    - CMS:Headless
    - Blog
    - Netlify
    - Markdown
    - Styling:CSS-in-JS
  features:
    - Netlify integration with pre built contact form
    - "CMS: Contentful integration with placeholders included"
    - Mobile friendly responsive design made to be customized or leave as is
    - Separate components for everything
    - ...and more
- url: https://gatsby-tailwind-emotion-starter-demo.netlify.com/
  repo: https://github.com/pauloelias/gatsby-tailwind-emotion-starter
  description: Gatsby starter using the latest Tailwind CSS and Emotion.
  tags:
    - Styling:Tailwind
    - Styling:CSS-in-JS
    - Styling:PostCSS
  features:
    - Tailwind CSS for rapid development
    - Emotion with `tailwind.macro` for flexible styled components
    - PostCSS configured out-of-the-box for when you need to write your own CSS
    - postcss-preset-env to write tomorrow's CSS today
    - Bare bones starter to help you hit the ground running
- url: https://gatsby-starter-grayscale-promo.netlify.com/
  repo: https://github.com/gannochenko/gatsby-starter-grayscale-promo
  description: one-page promo site
  tags:
    - Language:TypeScript
    - Styling:CSS-in-JS
    - Linting
    - Markdown
    - Onepage
    - CMS:Netlify
    - Landing Page
  features:
    - Styled-Components
    - NetlifyCMS
    - TypeScript
    - Basic design
- url: https://gatsby-starter-mdx-website-blog.netlify.com/
  repo: https://github.com/doakheggeness/gatsby-starter-mdx-website-blog
  description: Gatsby website and blog starter utilizing MDX for adding components to mdx pages and posts. Incorportates Emotion.
  tags:
    - MDX
    - Blog
    - Styling:CSS-in-JS
  features:
    - Create pages and posts using MDX
    - Incorporates the CSS-in-JS library Emotion
    - Visual effects
- url: https://gatsby-starter-zurgbot.netlify.com/
  repo: https://github.com/zurgbot/gatsby-starter-zurgbot
  description: The ultimate force of starter awesomeness in the galaxy of Gatsby
  tags:
    - Linting
    - PWA
    - SEO
    - Styling:Bulma
    - Styling:SCSS
    - Testing
  features:
    - Sass (SCSS Flavored) CSS
    - Bulma CSS Framework
    - React Helmet <head> Management
    - React Icons SVG Icon Components (Including Font Awesome and others)
    - Eslint for JS linting
    - Prettier for JS formatting
    - StyleLint for Scss linting and formatting
    - Jest for a test framework
    - Enzyme for testing with React
    - Husky for git hooks, particularlly precommit management
    - Lint Staged to run commands only on staged files
- url: https://martin2844.github.io/gatsby-starter-dev-portfolio/
  repo: https://github.com/martin2844/gatsby-starter-dev-portfolio
  description: A GatsbyJS minimalistic portfolio site, with a blog and about section
  tags:
    - Portfolio
    - Blog
    - Markdown
  features:
    - createPages API
    - Responsive
    - Minimalistic
    - Blazing fast (LINK)
    - Graphql queries
    - Sass
    - Markdown
- url: https://wataruoguchi-gatsby-starter-typescript-contentful.netlify.com/
  repo: https://github.com/wataruoguchi/gatsby-starter-typescript-contentful
  description: Simple TypeScript starter with Contentful Integration
  tags:
    - Language:TypeScript
    - CMS:Contentful
    - Netlify
    - Blog
  features:
    - Simple
    - TypeScript
    - Contentful
    - Supports Contentful Rich Text
    - Prettier & ESlint & StyleLint to format & check the code
    - Husky & lint-staged to automate checking
- url: https://gatsby-starter-point.netlify.com/
  repo: https://github.com/teaware/gatsby-starter-point
  description: A humble Gatsby starter for blog
  tags:
    - Blog
    - Markdown
    - Netlify
  features:
    - SASS
    - SEO
    - Dark Mode
    - Google Analytics
- url: https://gatsby-typescript-storybook-starter.netlify.com/
  repo: https://github.com/RobertoMSousa/gatsby-typescript-storybook-starter
  description: A Gatsby starter with storybook, tags and eslint
  tags:
    - Language:TypeScript
    - Styling:CSS-in-JS
    - Storybook
    - Markdown
    - Linting
  features:
    - Storybook
    - Simple
    - TypeScript
    - Contentful
    - Prettier & ESlint & StyleLint to format & check the code
    - Storybook
    - Jest and React Testing library for snapshots and unit tests.
    - Styled-Components for all your styles.
- url: https://semantic-ui-docs-gatsby.netlify.com/
  repo: https://github.com/whoisryosuke/semantic-ui-docs-gatsby
  description: Documentation starter using Semantic UI and MDX
  tags:
    - Documentation
    - Linting
    - Markdown
    - MDX
    - PWA
    - SEO
  features:
    - Easy starter for documentation-style sites
    - Use SUI React components anywhere in MDX
    - SASS/LESS support
    - Live code component
    - Customizable sidebar
    - Offline-ready
    - Responsive design
    - Nodemon for restarting dev server on changes
    - Webpack aliasing for components, assets, etc
- url: https://gatsby-starter-saas-marketing.netlify.com/
  repo: https://github.com/keegn/gatsby-starter-saas-marketing
  description: A simple one page marketing site starter for SaaS companies and products
  tags:
    - Onepage
    - Styling:CSS-in-JS
    - Landing Page
  features:
    - Responsive
    - Netlify ready
    - Styled-Components
    - Minimal design and easy to customize
    - Great for software or product related marketing sites
- url: https://react-landnig-page.netlify.com/
  repo: https://github.com/zilahir/react-landing-page
  description: Landing page with GraphCMS
  tags:
    - Redux
    - Styling:SCSS
    - Styling:CSS-in-JS
    - Netlify
  features:
    - Team section
    - Clients section
    - Map
    - Netlify ready
    - Styled-Components
    - Good for app showcase for startups
    - Prettier & ESlint & StyleLint to format & check the code
    - Husky & lint-staged to automate checking
- url: https://gatsby-strapi-starter.netlify.com/
  repo: https://github.com/jeremylynch/gatsby-strapi-starter
  description: Get started with Strapi, Bootstrap (reactstrap) and Gatsby FAST!
  tags:
    - CMS:Strapi
    - Styling:Bootstrap
  features:
    - Strapi
    - Bootstrap
    - Reactstrap
- url: https://kontent-template-gatsby-landing-page-photon.netlify.com
  repo: https://github.com/Simply007/kontent-template-gatsby-landing-page-photon
  description: Kentico Kontent based starter based on Photon starter by HTML5 UP
  tags:
    - CMS:Headless
    - CMS:Kontent
    - Netlify
    - Landing Page
    - HTML5UP
    - Styling:SCSS
  features:
    - Kentico Kontent Caas plafrorm as the data source
    - Landing page divided by section.
    - Support for code syntax highlighting
    - Includes plugins for easy, beautiful typography
    - Includes React Helmet to allow editing site meta tags
    - Includes plugins for offline support out of the box
    - Font awesome
    - Material Icons
    - CSS Grid
- url: https://gatsby-starter-typescript-blog-forms.netlify.com/
  repo: https://github.com/joerneu/gatsby-starter-typescript-blog-forms
  description: Gatsby starter for a website in TypeScript with a homepage, blog and forms
  tags:
    - Blog
    - Language:TypeScript
    - Linting
    - Markdown
    - MDX
    - CMS:Netlify
    - SEO
    - Styling:CSS-in-JS
  features:
    - TypeScript for type safety, IDE comfort and error checking during development and build time
    - ESLint and Prettier for safety and consistent code style
    - Uses the official Gatsby Blog Core theme for data processing
    - Functional components and React Hooks
    - SEO component with React Helmet
    - Minimal responsive styling with React Emotion that can easily be extended
    - Theming of components and Markdown (MDX) with Emotion Theming
    - Forms with Formite (React Hooks Form library)
    - Accessible UI components implemented with Reakit and styling based on mini.css
    - Netlify CMS to create and edit blog posts
    - Small bundle size
- url: https://gatsby-tailwind-styled-components-storybook-starter.netlify.com/
  repo: https://github.com/denvash/gatsby-tailwind-styled-components-storybook-starter
  description: Tailwind CSS + Styled-Components + Storybook starter for Gatsby
  tags:
    - Storybook
    - Styling:Tailwind
    - Styling:CSS-in-JS
    - Styling:PostCSS
    - Netlify
  features:
    - Tailwind CSS v1
    - Styled-Components v5
    - Storybook v5
    - PostCSS
    - Deploy Storybook
    - Documentation
- url: https://gatsby-tfs-starter.netlify.com/
  repo: https://github.com/tiagofsanchez/gatsby-tfs-starter
  description: a gatsby-advanced-starter with theme-ui styling
  tags:
    - RSS
    - SEO
    - Blog
    - MDX
  features:
    - React Helmet <head> Management
    - SVG Icon
- url: https://gatsby-lam.vaporwavy.io
  repo: https://github.com/vaporwavy/gatsby-london-after-midnight
  description: A custom, image-centric theme for Gatsby. Advanced from the Gatsby starter London.
  tags:
    - Blog
    - Portfolio
    - Gallery
    - SEO
    - Markdown
    - HTML5UP
    - CMS:Netlify
    - Styling:PostCSS
  features:
    - Support tags
    - Easily change the theme color
    - Post thumbnails in the homepage
    - Built with PostCSS
    - Made for image-centric portfolios
    - Based on London for Gatsby
- url: https://alipiry-gatsby-starter-typescript.netlify.com/
  repo: https://github.com/alipiry/gatsby-starter-typescript
  description: The default Gatsby starter with TypeScript
  tags:
    - Language:TypeScript
    - Linting
    - Netlify
  features:
    - Type Checking With TypeScript
    - Powerfull Linting With ESLint
- url: https://gatsby-typescript-tailwind.netlify.com/
  repo: https://github.com/impulse/gatsby-typescript-tailwind
  description: Gatsby starter with TypeScript and Tailwind CSS
  tags:
    - Language:TypeScript
    - Styling:Tailwind
    - Styling:PostCSS
    - Netlify
  features:
    - Simple
    - TSLint
    - Tailwind CSS v1
    - PostCSS + PurgeCSS
- url: https://gatsby-starter-blog-tailwindcss-demo.netlify.com/
  repo: https://github.com/andrezzoid/gatsby-starter-blog-tailwindcss
  description: Gatsby blog starter with TailwindCSS
  tags:
    - Blog
    - SEO
    - Markdown
    - Styling:Tailwind
    - Styling:PostCSS
  features:
    - Based on the official Gatsby starter blog
    - Uses TailwindCSS
    - Uses PostCSS
- url: https://gatsby-starter-hello-world-with-header-and-footer.netlify.com/
  repo: https://github.com/lgnov/gatsby-starter-hello-world-with-header-and-footer
  description: Gatsby starter with a responsive barebones header and footer layout
  tags:
    - Styling:CSS-in-JS
  features:
    - Navbar and footer components with only minimal CSS that make responsiveness works
    - Works in any device screen
    - Easily kicking off your project with writing CSS right away
- url: https://gatsby-minimalist-starter.netlify.com/
  repo: https://github.com/dylanesque/Gatsby-Minimalist-Starter
  description: A minimalist, general-purpose Gatsby starter
  tags:
    - SEO
    - Markdown
    - Styling:CSS-in-JS
  features:
    - Less starting boilerplate than the Gatsby default starter
    - Layout.css includes checklist of initial design system decisions to make
    - Uses Emotion
    - Uses CSS-In-JS
- url: https://gastby-starter-zeevo.netlify.com/
  repo: https://github.com/zeevosec/gatsby-starter-zeevo
  description: Yet another Blog starter with a different style
  tags:
    - Blog
    - Markdown
    - SEO
  features:
    - Extendable
    - Feature filters
    - Performant
- url: https://gatsby-theme-phoenix-demo.netlify.com
  repo: https://github.com/arshad/gatsby-theme-phoenix
  description: A personal blogging and portfolio theme for Gatsby with great typography and dark mode.
  tags:
    - Blog
    - Portfolio
    - SEO
    - MDX
    - Styling:Tailwind
    - Styling:PostCSS
  features:
    - MDX - Posts, Pages and Projects
    - Tags/Categories
    - Dark mode
    - Customizable with Tailwind CSS
    - Code highlighting with Prism
    - RSS feed
- url: https://gatsby-starter-landed.netlify.com/
  repo: https://github.com/vasrush/gatsby-starter-landed
  description: A Gatsby theme based on Landed template by HTML5UP
  tags:
    - HTML5UP
    - Landing Page
    - Portfolio
    - Linting
    - Styling:SCSS
    - Transitions
    - SEO
  features:
    - Includes sections to easily create landing pages
    - React Helmet <head> Management
    - Easily update menus & submenus in gatsby-config file
    - Integrates react-scroll and react-reveal for transitions
    - ESLint and Prettier for safety and consistent code style
    - Offline-ready
    - Responsive design
    - Left, Right and no sidebar templates
    - Font awesome icons
    - HTML5UP Design
- url: http://tina-starter-grande.netlify.com/
  repo: https://github.com/tinacms/tina-starter-grande
  description: Feature rich Gatsby starter with full TinaCMS integration
  tags:
    - Blog
    - Markdown
    - SEO
    - Netlify
    - Pagination
    - CMS:Other
    - Styling:CSS-in-JS
  features:
    - Fully integrated with TinaCMS for easy editing
    - Blocks based page & form builder
    - Styled Components
    - Code syntax highlighting
    - Light/Dark mode
- url: https://amelie-blog.netlify.com/
  repo: https://github.com/tobyau/gatsby-starter-amelie
  description: A minimal and mobile friendly blog template
  tags:
    - Blog
    - SEO
    - Markdown
  features:
    - Responsive design
    - Customizable content through markdown files
    - SEO component with React Helmet
- url: https://chronoblog.now.sh
  repo: https://github.com/Ganevru/gatsby-starter-chronoblog
  description: Chronoblog is a Gatsby js theme specifically designed to create a personal website. The main idea of ​​Chronoblog is to allow you not only to write a personal blog but also to keep a record of everything important that you have done.
  tags:
    - Blog
    - Portfolio
    - MDX
    - Markdown
    - SEO
    - Styling:CSS-in-JS
    - Linting
  features:
    - Starter for Chronoblog Gatsby Theme
- url: https://gatsby-eth-dapp-starter.netlify.com
  repo: https://github.com/robsecord/gatsby-eth-dapp-starter
  description: Gatsby Starter for Ethereum Dapps using Web3 with Multiple Account Management Integrations
  tags:
    - Client-side App
    - Netlify
    - Authentication
  features:
    - Ethereum Web3 Authentication - Multiple Integrations
    - ConsenSys Rimble UI Integration
    - Styled Components
    - Coinbase, Fortmatic, Metamask, WalletConnect, and more
    - dFuse Blockchain Streaming and Notifications
- url: https://gatsby-starter-theme-antv.antv.vision
  repo: https://github.com/antvis/gatsby-starter-theme-antv
  description: ⚛️ Polished Gatsby theme for documentation site
  tags:
    - Documentation
    - Markdown
    - Styling:Other
  features:
    - ⚛ Prerendered static site
    - 🌎 Internationalization support by i18next
    - 📝 Markdown-based documentation and menus
    - 🎬 Examples with live playground
    - 🏗 Unified Theme and Layout
    - 🆙 Easy customized header nav
    - 🧩 Built-in home page components
- url: https://gatsby-starter-cafe.netlify.com
  repo: https://github.com/crolla97/gatsby-starter-cafe
  description: Gatsby starter for creating a single page cafe website using Contentful and Leaflet
  tags:
    - CMS:Contentful
    - Styling:SCSS
    - Landing Page
    - Onepage
  features:
    - Leaflet interactive map
    - Instagram Feed
    - Contentful for menu item storage
    - Responsive design
- url: https://gatsby-firebase-simple-auth.netlify.com/
  repo: https://github.com/marcomelilli/gatsby-firebase-simple-auth
  description: A simple Firebase Authentication Starter with protected routes
  tags:
    - Firebase
    - Authentication
    - Styling:Tailwind
  features:
    - Authentication with Firebase
    - Protected Routes with Authorization
- url: https://demo.gatsbystorefront.com/
  repo: https://github.com/GatsbyStorefront/gatsby-starter-storefront-shopify
  description: Lightning fast PWA storefront for Shopify
  tags:
    - CMS:Headless
    - Shopify
    - SEO
    - PWA
    - eCommerce
    - Styling:CSS-in-JS
  features:
    - Gatsby Storefront
    - gatsby-theme-storefront-shopify
    - Shopify Integration
    - Shopping Cart
    - PWA
    - Optimized images with gatsby-image.
    - SEO
    - A11y
- url: https://keturah.netlify.com/
  repo: https://github.com/giocare/gatsby-starter-keturah
  description: A portfolio starter for developers
  tags:
    - Portfolio
    - SEO
    - Markdown
  features:
    - Target Audience Developers
    - Designed To Resemble A Terminal And Text Editor
    - Responsive Design
    - FontAwesome Icon Library
    - Easily Customize Content Using Markdown Files
    - SEO Friendly Component
    - Social Media Icons Provided
- url: https://gatsby-lander.surge.sh/
  repo: https://github.com/codebushi/gatsby-starter-lander
  description: Single page starter built with Tailwind CSS
  tags:
    - Onepage
    - Linting
    - Styling:Tailwind
  features:
    - Simple One Page Site
    - Landing Page Design
    - Fully Responsive
    - Styling with Tailwind
- url: https://gatsby-starter-papan01.netlify.com/
  repo: https://github.com/papan01/gatsby-starter-papan01
  description: A Gatsby starter for creating a markdown blog.
  tags:
    - Linting
    - Blog
    - Styling:SCSS
    - Markdown
    - Pagination
    - PWA
    - SEO
  features:
    - SSR React Code Splitting(loadable-components)
    - Theme Toggle(light/dark)
    - Pagination
    - SEO(Sitemap, Schema.org, OpenGraph tags, Twitter tag)
    - Web application manifest and offline support
    - Google Analytics
    - Disqus
    - RSS
    - ESLint(Airbnb) for linting
    - Prettier code formatting
    - gh-pages for deploying to GitHub Pages
- url: https://gatsby-starter-boilerplatev-kontent-demo.netlify.com/
  repo: https://github.com/viperfx07/gatsby-starter-boilerplatev-kontent
  description: A Gatsby starter using BoilerplateV for Kentico Kontent.
  tags:
    - Blog
    - CMS:Headless
    - CMS:Kontent
    - Styling:Bootstrap
    - Styling:CSS-in-JS
    - Linting
  features:
    - Sass (SCSS Flavored) CSS
    - ITCSS Structure of CSS (with glob added for css)
    - Bootstrap CSS Framework
    - React Helmet <head> Management
    - ESLint(Airbnb) for JS linting
    - Prettier for JS formatting
- url: https://www.cryptocatalyst.net/
  repo: https://github.com/n8tb1t/gatsby-starter-cryptocurrency
  description: A full-fledged cryptocurrency Gatsby starter portal with landing page, blog, roadmap, devs team, and docs.
  tags:
    - Linting
    - Blog
    - Styling:SCSS
    - Markdown
    - Pagination
    - PWA
    - SEO
  features:
    - Beautiful Mobile-first design.
    - modular SCSS styles.
    - Configurable color scheme.
    - Advanced config options.
    - Advanced landing page.
    - Blog Component.
    - Live comments.
    - Roadmap component.
    - Developers page component.
    - Algolia advanced search index, with content chunks.
    - Docs component.
    - No outdated codebase, use only react hooks.
    - Easy to modify react components.
    - SEO (Sitemap, OpenGraph tags, Twitter tags)
    - Google Analytics Support
    - Offline Support & WebApp Manifest
    - Easy to modify assets.
- url: https://chronoblog-profile.now.sh
  repo: https://github.com/Ganevru/gatsby-starter-chronoblog-profile
  description: This starter will help you launch a personal website with a simple text feed on the main page. This starter looks simple and neat, but at the same time, it has great potential for organizing your content using tags, dates, and search. The homepage is organized in compact feeds. The display of content in these feeds is based on the tags of this content (for example, only content with a podcast tag gets into the feed with podcasts).
  tags:
    - Blog
    - Portfolio
    - MDX
    - Markdown
    - SEO
    - Styling:CSS-in-JS
    - Linting
  features:
    - Specially designed to create a personal website (in a simple and strict "text" style)
    - Universal text feed divided into categories
    - Search and Tags for organizing content
    - A simple change of primary and secondary colors of the site, fonts, radius of curvature of elements, etc (thanks to Theme UI theming)
    - Clean and Universal UI
    - Mobile friendly, all elements and custom images are adapted to any screen
    - Light/Dark mode
    - Easy customization of icons and links to your social networks
    - MDX for the main menu of the site, footer and other elements of the site
    - MDX for pages and content
    - Code syntax highlighting
    - SEO (OpenGraph and Twitter) out of the box with default settings that make sense (thanks to React Helmet)
- url: https://chronoblog-hacker.now.sh
  repo: https://github.com/Ganevru/gatsby-starter-chronoblog-hacker
  description: A dark (but with ability to switch to light) starter that uses the Source Code Pro font (optional) and minimalistic UI
  tags:
    - Blog
    - Portfolio
    - MDX
    - Markdown
    - SEO
    - Styling:CSS-in-JS
    - Linting
  features:
    - Specially designed to create a personal website
    - Search and Tags for organizing content
    - A simple change of primary and secondary colors of the site, fonts, radius of curvature of elements, etc (thanks to Theme UI theming)
    - Clean and Minimalistic UI
    - Mobile friendly, all elements and custom images are adapted to any screen
    - Light/Dark mode
    - Easy customization of icons and links to your social networks
    - MDX for the main menu of the site, footer and other elements of the site
    - MDX for pages and content
    - Code syntax highlighting
    - SEO (OpenGraph and Twitter) out of the box with default settings that make sense (thanks to React Helmet)
- url: https://gatsby-starter-tailwind2-emotion-styled-components.netlify.com/
  repo: https://github.com/chrish-d/gatsby-starter-tailwind2-emotion-styled-components
  description: A (reasonably) unopinionated Gatsby starter, including; Tailwind 2 and Emotion. Use Tailwind utilities with Emotion powered CSS-in-JS to produce component scoped CSS (no need for utilities like Purge CSS, etc).
  tags:
    - Styling:CSS-in-JS
    - Styling:Tailwind
  features:
    - Utility-first CSS using Tailwind 2.
    - CSS scoped within components (no "bleeding").
    - Only compiles the CSS you use (no need to use PurgeCSS/similar).
    - Automatically gives you Critical CSS with inline stlyes.
    - Hybrid of PostCSS and CSS-in-JS to give you Tailwind base styles.
- url: https://5e0a570d6afb0ef0fb162f0f--wizardly-bassi-e4658f.netlify.com/
  repo: https://github.com/adamistheanswer/gatsby-starter-baysik-blog
  description: A basic and themeable starter for creating blogs in Gatsby.
  tags:
    - Blog
    - Portfolio
    - MDX
    - Markdown
    - SEO
    - Styling:CSS-in-JS
    - Linting
  features:
    - Specially designed to create a personal website
    - Clean and Minimalistic UI
    - Facebook Comments
    - Mobile friendly, all elements and custom images are adapted to any screen
    - Light/Dark mode
    - Prettier code formatting
    - RSS
    - Links to your social networks
    - MDX for pages and content
    - Code syntax highlighting
    - SEO (OpenGraph and Twitter) out of the box with default settings that make sense (thanks to React Helmet)
- url: https://gatsby-starter-robin.netlify.com/
  repo: https://github.com/robinmetral/gatsby-starter-robin
  description: Gatsby Default Starter with state-of-the-art tooling
  tags:
    - MDX
    - Styling:CSS-in-JS
    - Linting
    - Testing
    - Storybook
  features:
    - 📚 Write in MDX
    - 👩‍🎤 Style with Emotion
    - 💅 Linting with ESLint and Prettier
    - 📝 Unit and integration testing with Jest and react-testing-library
    - 💯 E2E browser testing with Cypress
    - 📓 Visual testing with Storybook
    - ✔️ CI with GitHub Actions
    - ⚡ CD with Netlify
- url: https://help.dferber.de
  repo: https://github.com/dferber90/gatsby-starter-help-center
  description: A themeable starter for a help center
  tags:
    - Documentation
    - Markdown
    - MDX
    - Search
  features:
    - Manage content in Markdown and YAML files
    - Multiple authors possible
    - Apply your own theme
    - Usable in any language
    - SEO friendly
    - Easy to add Analytics
- url: https://evaluates2.github.io/Gatsby-Starter-TypeScript-Redux-TDD-BDD
  repo: https://github.com/Evaluates2/Gatsby-Starter-TypeScript-Redux-TDD-BDD
  description: An awesome Gatsby starter template that takes care of the tooling setup, allowing you and your team to dive right into building ultra-fast React applications quickly and deploy them with confidence! 📦
  tags:
    - Redux
    - Language:TypeScript
    - Linting
    - Testing
    - Styling:None
  features:
    - 📚 Written in TypeScript.
    - 💡 Redux preconfigured (with local-storage integration.
    - 💅 Linting with TSLint and Prettier.
    - 📝 Unit testing with Jest and react-test-renderer.
    - 💯 Behavior-driven E2E browser testing with Cypress + Cucumber.js plugin.
    - 📓 Steps for deploying to Gh-pages
    - ✔️ CI with TravisCI
    - ⚡ Steps for deploying to GitHub Pages, AWS S3, or Netlify.
- url: https://gatsby-resume-starter.netlify.com/
  repo: https://github.com/barancezayirli/gatsby-starter-resume-cms
  description: Resume starter styled using Tailwind with Netlify CMS as headless CMS.
  tags:
    - CMS:Headless
    - SEO
    - PWA
    - Portfolio
  features:
    - One-page resume/CV
    - PWA
    - Multiple Netlify CMS widgets
    - Netlify CMS as Headless CMS
    - Tailwind for styling with theming
    - Optimized build process (purge css)
    - Basic SEO, site metadata
    - Prettier
    - Social media links
<<<<<<< HEAD
- url: https://greater-gatsby.now.sh
  repo: https://github.com/rbutera/greater-gatsby
  description: Barebones and lightweight starter with TypeScript, PostCSS, TailwindCSS and Storybook.
  tags:
    - CMS:Headless
    - SEO
    - PWA
    - Barebones
    - Lightweight
    - Language:TypeScript
    - TypeScript
    - Tailwind
    - PostCSS
    - Styling:CSS-in-JS
    - Styling:styled-components
    - styled-components
    - babel-plugin-macros
  features:
    - Lightweight & Barebones
    - includes Storybook
    - Full TypeScript support
    - Uses styled-components Global Styles API for consistency in styling across application and Storybook
=======
- url: https://gatsby-simplefolio.netlify.com/
  repo: https://github.com/cobidev/gatsby-simplefolio
  description: A clean, beautiful and responsive portfolio template for Developers ⚡️
  tags:
    - Portfolio
    - PWA
    - SEO
    - Onepage
  features:
    - Modern UI Design
    - Reveal Animations
    - Fully Responsive
    - Easy site customization
    - Configurable color scheme
    - OnePage portfolio site
    - Fast image optimization
- url: https://gatsby-starter-hpp.netlify.com/
  repo: https://github.com/hppRC/gatsby-starter-hpp
  description: All in one Gatsby skeleton based TypeScript, emotion, and unstated-next.
  tags:
    - MDX
    - SEO
    - PWA
    - Linting
    - Styling:CSS-in-JS
    - Language:TypeScript
  features:
    - PWA
    - TypeScript
    - Absolute import
    - Usefull ready made custom hooks
    - Ready made form component for Netlify form
    - Global CSS component and Reset CSS component
    - Advanced SEO components(ex. default twitter ogp image, sitemaps, robot.txt)
    - Prettier, ESLint
    - unstated-next(usefull easy state library)
- url: https://gatsby-typescript-emotion-storybook.netlify.com/
  repo: https://github.com/duncanleung/gatsby-typescript-emotion-storybook
  description: Config for TypeScript + Emotion + Storybook + React Intl + SVGR + Jest.
  tags:
    - Language:TypeScript
    - Styling:CSS-in-JS
    - Storybook
    - i18n
    - Linting
    - Testing
  features:
    - 💻 TypeScript
    - 📓 Visual testing with Storybook
    - 👩‍🎤 CSS-in-JS styling with Emotion
    - 💅 Linting with ESLint and Prettier
    - 🌎 React Intl internationalization support
    - 🖼️ SVG support with SVGR
    - 📝 Unit and integration testing with Jest and react-testing-library
    - ⚡ CD with Netlify
- url: https://felco-gsap.netlify.com
  repo: https://github.com/AshfaqKabir/Felco-Gsap-Gatsby-Starter
  description: Minimal Multipurpose Gsap Gatsby Landing Page. Helps Getting Started With Gsap and Netlify Forms.
  tags:
    - Portfolio
    - Styling:CSS-in-JS
  features:
    - Minimal 3 Page Responsive Layout
    - Multipurpose Gatsby Theme
    - Working Netlify Form
    - Gsap For Modern Animtaions
    - Styled Components for responsive component based styling with theming
    - Basic SEO, site metadata
    - Prettier
>>>>>>> c9669566
<|MERGE_RESOLUTION|>--- conflicted
+++ resolved
@@ -4893,30 +4893,18 @@
     - Basic SEO, site metadata
     - Prettier
     - Social media links
-<<<<<<< HEAD
 - url: https://greater-gatsby.now.sh
   repo: https://github.com/rbutera/greater-gatsby
   description: Barebones and lightweight starter with TypeScript, PostCSS, TailwindCSS and Storybook.
   tags:
-    - CMS:Headless
-    - SEO
-    - PWA
-    - Barebones
-    - Lightweight
+    - PWA
     - Language:TypeScript
-    - TypeScript
-    - Tailwind
-    - PostCSS
-    - Styling:CSS-in-JS
-    - Styling:styled-components
-    - styled-components
-    - babel-plugin-macros
+    - Styling:Tailwind
   features:
     - Lightweight & Barebones
     - includes Storybook
     - Full TypeScript support
     - Uses styled-components Global Styles API for consistency in styling across application and Storybook
-=======
 - url: https://gatsby-simplefolio.netlify.com/
   repo: https://github.com/cobidev/gatsby-simplefolio
   description: A clean, beautiful and responsive portfolio template for Developers ⚡️
@@ -4985,5 +4973,4 @@
     - Gsap For Modern Animtaions
     - Styled Components for responsive component based styling with theming
     - Basic SEO, site metadata
-    - Prettier
->>>>>>> c9669566
+    - Prettier