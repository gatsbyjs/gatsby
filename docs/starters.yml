--- conflicted
+++ resolved
@@ -4558,7 +4558,19 @@
     - Styled Components
     - Code syntax highlighting
     - Light/Dark mode
-<<<<<<< HEAD
+- url: https://chronoblog.netlify.com
+  repo: https://github.com/Ganevru/gatsby-starter-chronoblog
+  description: Chronoblog is a Gatsby js theme specifically designed to create a personal website. The main idea of ​​Chronoblog is to allow you not only to write a personal blog but also to keep a record of everything important that you have done.
+  tags:
+    - Blog
+    - Portfolio
+    - MDX
+    - Markdown
+    - SEO
+    - Styling:CSS-in-JS
+    - Linting
+  features:
+    - Starter for Chronoblog Gatsby Theme
 - url: https://gatsby-eth-dapp-starter.netlify.com
   repo: https://github.com/robsecord/gatsby-eth-dapp-starter
   description: Gatsby Starter for Ethereum Dapps using Web3 with Multiple Account Management Integrations
@@ -4571,19 +4583,4 @@
     - ConsenSys Rimble UI Integration
     - Styled Components
     - Coinbase, Fortmatic, Metamask, WalletConnect, and more
-    - dFuse Blockchain Streaming and Notifications
-=======
-- url: https://chronoblog.netlify.com
-  repo: https://github.com/Ganevru/gatsby-starter-chronoblog
-  description: Chronoblog is a Gatsby js theme specifically designed to create a personal website. The main idea of ​​Chronoblog is to allow you not only to write a personal blog but also to keep a record of everything important that you have done.
-  tags:
-    - Blog
-    - Portfolio
-    - MDX
-    - Markdown
-    - SEO
-    - Styling:CSS-in-JS
-    - Linting
-  features:
-    - Starter for Chronoblog Gatsby Theme
->>>>>>> 30437865
+    - dFuse Blockchain Streaming and Notifications