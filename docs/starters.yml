--- conflicted
+++ resolved
@@ -6941,7 +6941,6 @@
     - Blog posts page features a live filter tool
     - Uses site metadata to populate About page
     - Resume page generated using template Markdown files
-<<<<<<< HEAD
 - url: https://boogi.netlify.app
   repo: https://github.com/filipowm/boogi
   description: Create awesome documentation with modern, Gitbook-like look-and-feel.
@@ -6962,14 +6961,16 @@
     - Rich-content and rich-text features like text formatting, graphs and diagrams,
       quotes, columnar layout, emojis, feather icons, highlights, live code editor,
       syntax highlighting, external code snippets, social buttons and many many more!
-    - Search capabilities with [Algolia](https://www.algolia.com/) (local search coming soon)
+    - draft pages
+    - Search capabilities with [Algolia](https://www.algolia.com/)
+    - local search (search in a browser without need to integrate with Algolia)
     - Progressive Web App (PWA) support - app can work entirely offline
     - Integration with Google Analytics
     - SEO friendliness
+    - full screen mode
     - RSS feed
     - Edit content on Gitlab, Github or Bitbucket with edit-on-repo feature
     - Fully customizable using plain Yaml files
-=======
 - url: https://texblog.akshatbisht.com/
   repo: https://github.com/aaaakshat/gatsby-starter-texblog
   description: A lightweight, LaTeX enabled starter to beautifully showcase your typeset articles.
@@ -6987,5 +6988,4 @@
     - MDX to add components to articles
     - Uses SCSS for easy-to-understand naming
     - Google Analytics support
-    - Responsive design
->>>>>>> bfe9ce56
+    - Responsive design