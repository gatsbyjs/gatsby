- url: https://wonism.github.io/
  repo: https://github.com/wonism/gatsby-advanced-blog
  description: n/a
  tags:
    - Portfolio
    - Redux
  features:
    - Blog post listing with previews (image + summary) for each blog post
    - Categories and tags for blog posts with pagination
    - Search post with keyword
    - Put react application / tweet into post
    - Copy some codes in post with clicking button
    - Portfolio
    - Resume
    - Redux for managing statement (with redux-saga / reselect)
- url: https://vagr9k.github.io/gatsby-advanced-starter/
  repo: https://github.com/Vagr9K/gatsby-advanced-starter
  description: Great for learning about advanced features and their implementations
  tags:
    - Styling:None
  features:
    - Does not contain any UI frameworks
    - Provides only a skeleton
    - Tags
    - Categories
    - Google Analytics
    - Disqus
    - Offline support
    - Web App Manifest
    - SEO
- url: https://gatsby-tailwind-emotion-starter.netlify.com/
  repo: https://github.com/muhajirframe/gatsby-tailwind-emotion-starter
  description: A Gatsby Starter with Tailwind CSS + Emotion JS
  tags:
    - Styling:Tailwind
  features:
    - Eslint Airbnb without semicolon and without .jsx extension
    - Offline support
    - Web App Manifest
- url: https://dschau.github.io/gatsby-blog-starter-kit/
  repo: https://github.com/dschau/gatsby-blog-starter-kit
  description: n/a
  tags:
    - Blog
  features:
    - Blog post listing with previews for each blog post
    - Navigation between posts with a previous/next post button
    - Tags and tag navigation
- url: https://contentful-userland.github.io/gatsby-contentful-starter/
  repo: https://github.com/contentful-userland/gatsby-contentful-starter
  description: n/a
  tags:
    - Blog
    - Contentful
  features:
    - Based on the Gatsby Starter Blog
    - Includes Contentful Delivery API for production build
    - Includes Contentful Preview API for development
- url: https://react-firebase-authentication.wieruch.com/
  repo: https://github.com/taming-the-state-in-react/gatsby-firebase-authentication
  description: n/a
  tags:
    - Firebase
  features:
    - Sign In, Sign Up, Sign Out
    - Password Forget
    - Password Change
    - Protected Routes with Authorization
    - Realtime Database with Users
- url: http://dmwl.net/gatsby-hampton-theme
  repo: https://github.com/davad/gatsby-hampton-theme
  description: n/a
  tags:
    - Styling:CSS-in-JS
  features:
    - Eslint in dev mode with the airbnb config and prettier formatting rules
    - Emotion for CSS-in-JS
    - A basic blog, with posts under src/pages/blog
    - A few basic components (Navigation, Layout, Link wrapper around gatsby-link))
    - Based on gatsby-starter-gatsbytheme
- url: https://vagr9k.github.io/gatsby-material-starter/
  repo: https://github.com/Vagr9K/gatsby-material-starter
  description: n/a
  tags:
    - Styling:Material
  features:
    - React-MD for Material design
    - Sass/SCSS
    - Tags
    - Categories
    - Google Analytics
    - Disqus
    - Offline support
    - Web App Manifest
    - SEO
- url: https://xiaoxinghu.github.io/gatsby-orga/
  repo: https://github.com/xiaoxinghu/gatsby-orga
  description: n/a
  tags:
    - Orga
  features:
    - Parses org-mode files with Orga.
- url: http://2column-portfolio.surge.sh/
  repo: https://github.com/praagyajoshi/gatsby-starter-2column-portfolio
  description: n/a
  tags:
    - Portfolio
    - Styling:SCSS
  features:
    - Designed as a minimalistic portfolio website
    - Grid system using flexboxgrid
    - Styled using SCSS
    - Font icons using font-awesome
    - Google Analytics integration
    - Open Sans font using Google Fonts
    - Prerendered Open Graph tags for rich sharing
- url: https://prototypeinteractive.github.io/gatsby-react-boilerplate/
  repo: https://github.com/PrototypeInteractive/gatsby-react-boilerplate
  description: n/a
  tags:
    - Styling:Bootstrap
  features:
    - Basic configuration and folder structure
    - Uses PostCSS and Sass (with autoprefixer and pixrem)
    - Uses Bootstrap 4 grid
    - Leaves the styling to you
    - Uses data from local json files
    - Contains Node.js server code for easy, secure, and fast hosting
- url: http://capricious-spring.surge.sh/
  repo: https://github.com/noahg/gatsby-starter-blog-no-styles
  description: n/a
  tags:
    - Blog
    - Styling:None
  features:
    - Same as official gatsby-starter-blog but with all styling removed
- url: https://gatsby-starter-blog-demo.netlify.com/
  repo: https://github.com/gatsbyjs/gatsby-starter-blog
  description: official blog
  tags:
    - Official
    - Blog
  features:
    - Basic setup for a full-featured blog
    - Support for an RSS feed
    - Google Analytics support
    - Automatic optimization of images in Markdown posts
    - Support for code syntax highlighting
    - Includes plugins for easy, beautiful typography
    - Includes React Helmet to allow editing site meta tags
    - Includes plugins for offline support out of the box
- url: https://gatsby-starter-bloomer.netlify.com/
  repo: https://github.com/Cethy/gatsby-starter-bloomer
  description: n/a
  tags:
    - Styling:Bulma
  features:
    - Based on gatsby-starter-default
    - Bulma CSS Framework with its Bloomer react components
    - Font-Awesome icons
    - Includes a simple fullscreen hero w/ footer example
- url: https://gatsby-starter-bootstrap-netlify.netlify.com/
  repo: https://github.com/konsumer/gatsby-starter-bootstrap-netlify
  description: n/a
  tags:
    - Styling:Bootstrap
    - Netlify CMS
  features:
    - Very similar to gatsby-starter-netlify-cms, slightly more configurable (eg set site-title in gatsby-config) with Bootstrap/Bootswatch instead of bulma
- url: https://jaxx2104.github.io/gatsby-starter-bootstrap/
  repo: https://github.com/jaxx2104/gatsby-starter-bootstrap
  description: n/a
  tags:
    - Styling:Bootstrap
  features:
    - Bootstrap CSS framework
    - Single column layout
    - Basic components like SiteNavi, SitePost, SitePage
- url: http://gatsby-bulma-storybook.surge.sh/
  repo: https://github.com/gvaldambrini/gatsby-starter-bulma-storybook
  description: n/a
  tags:
    - Styling:Bulma
  features:
    - Storybook for developing components in isolation
    - Bulma and Sass support for styling
    - CSS modules
    - Prettier & eslint to format & check the code
    - Jest
- url: https://gatsby-starter-business.netlify.com/
  repo: https://github.com/v4iv/gatsby-starter-business
  description: n/a
  tags:
    - Styling:Bulma
    - PWA
    - Netlify CMS
    - Disqus
  features:
    - Complete Business Website Suite - Home Page, About Page, Pricing Page, Contact Page and Blog
    - Netlify CMS for Content Management
    - SEO Friendly (Sitemap, Schemas, Meta Tags, GTM etc)
    - Bulma and Sass Support for styling
    - Progressive Web App & Offline Support
    - Tags and RSS Feed for Blog
    - Disqus and Share Support
- url: https://haysclark.github.io/gatsby-starter-casper/
  repo: https://github.com/haysclark/gatsby-starter-casper
  description: n/a
  tags:
    - PWA
  features:
    - Page pagination
    - CSS
    - Tags
    - Google Analytics
    - Offline support
    - Web App Manifest
    - SEO
- url: http://gatsby-starter-ceevee.surge.sh/
  repo: https://github.com/amandeepmittal/gatsby-starter-ceevee
  description: n/a
  tags:
    - Portfolio
  features:
    - Based on the Ceevee site template, design by Styleshout
    - Single Page Resume/Portfolio site
    - Target audience Developers, Designers, etc.
    - Used CSS Modules, easy to manipulate
    - FontAwsome Library for icons
    - Responsive Design, optimized for Mobile devices
- url: https://gatsby-starter-contentful-i18n.netlify.com/
  repo: https://github.com/mccrodp/gatsby-starter-contentful-i18n
  description: n/a
  tags:
    - i18n
    - Contentful
  features:
    - Localization (Multilanguage)
    - Dynamic content from Contentful CMS
    - Integrates i18n plugin starter and using-contentful repos
- url: http://cranky-edison-12166d.netlify.com/
  repo: https://github.com/datocms/gatsby-portfolio
  description: n/a
  tags:
    - DatoCMS
  features:
    - Simple portfolio to quick start a site with DatoCMS
    - Contents and media from DatoCMS
    - Custom sass style
    - SEO
- url: https://gatsby-deck.netlify.com/
  repo: https://github.com/fabe/gatsby-starter-deck
  description: n/a
  tags:
    - Presentation
  features:
    - Create presentations/slides using Gatsby.
    - Offline support.
    - Page transitions.
- url: https://gatsby-starter-default-i18n.netlify.com/
  repo: https://github.com/angeloocana/gatsby-starter-default-i18n
  description: n/a
  tags:
    - i18n
  features:
    - localization (Multilanguage)
- url: https://gatsby-starter-default-demo.netlify.com/
  repo: https://github.com/gatsbyjs/gatsby-starter-default
  description: official default
  tags:
    - Official
  features:
    - Comes with React Helmet for adding site meta tags
    - Includes plugins for offline support out of the box
- url: http://gatsby-dimension.surge.sh/
  repo: https://github.com/codebushi/gatsby-starter-dimension
  description: Single page starter based on the Dimension site template
  tags:
    - Portfolio
    - HTML5UP
    - Styling:SCSS
  features:
    - Designed by HTML5 UP
    - Simple one page site that’s perfect for personal portfolios
    - Fully Responsive
    - Styling with SCSS
- url: https://gatsby-docs-starter.netlify.com/
  repo: https://github.com/ericwindmill/gatsby-starter-docs
  description: n/a
  tags:
    - Documentation
    - Styling:CSS-in-JS
  features:
    - All the features from gatsby-advanced-starter, plus
    - Designed for Documentation / Tutorial Websites
    - ‘Table of Contents’ Component, Auto generates ToC from posts - just follow the file frontmatter conventions from markdown files in ‘lessons’.
    - Styled Components w/ ThemeProvider
    - Basic UI
    - A few extra components
    - Custom prismjs theme
    - React Icons
- url: https://parmsang.github.io/gatsby-starter-ecommerce/
  repo: https://github.com/parmsang/gatsby-starter-ecommerce
  description: no description yet
  tags:
    - Styling:Semantic
    - Stripe
    - Moltin
  features:
    - Uses the Moltin eCommerce Api
    - React 16 (gatsby-plugin-react-next)
    - Stripe checkout
    - Semantic-UI
    - Styled components
    - Google Analytics - (you enter the tracking-id)
    - React-headroom
    - Eslint & Prettier. Uses Airbnb JavaScript Style Guide
    - Authentication via Moltin (Login and Register)
- url: http://gatsby-forty.surge.sh/
  repo: https://github.com/codebushi/gatsby-starter-forty
  description: Multi-page starter based on the Forty site template
  tags:
    - Styling:SCSS
    - HTML5UP
  features:
    - Designed by HTML5 UP
    - Colorful homepage, and also includes a Landing Page and Generic Page components.
    - Many elements are available, including buttons, forms, tables, and pagination.
    - Custom grid made with CSS Grid
    - Styling with SCSS
- url: https://themes.gatsbythemes.com/gatsby-starter/
  repo: https://github.com/saschajullmann/gatsby-starter-gatsbythemes
  description: n/a
  tags:
    - Styling:CSS-in-JS
    - Blog
  features:
    - CSS-in-JS via Emotion.
    - Jest and Enzyme for testing.
    - Eslint in dev mode with the airbnb config and prettier formatting rules.
    - React 16.
    - A basic blog, with posts under src/pages/blog. There’s also a script which creates a new Blog entry (post.sh).
    - Data per JSON files.
    - A few basic components (Navigation, Footer, Layout).
    - Layout components make use of Styled-System.
    - Google Analytics (you just have to enter your tracking-id).
    - Gatsby-Plugin-Offline which includes Service Workers.
    - Prettier for a uniform codebase.
    - Normalize css (7.0).
    - Feather icons.
    - Font styles taken from Tachyons.
- url: https://gcn.netlify.com/
  repo: https://github.com/ryanwiemer/gatsby-starter-gcn
  description: A starter template to build amazing static websites with Gatsby, Contentful and Netlify
  tags:
    - Contentful
    - Blog
    - Netlify Form
    - Styling:CSS-in-JS
  features:
    - Contentful integration with ready to go placeholder content
    - Netlify integration including a pre-built contact form
    - Minimal responsive design - made to customize or tear apart
    - Pagination logic
    - Styled components
    - SEO Friendly Component
    - JSON-LD Schema
    - OpenGraph sharing support
    - Sitemap Generation
    - Google Analytics
    - Progressive Web app
    - Offline Support
    - RSS Feed
    - Gatsby Standard module for linting Javascript with StandardJS
    - Stylelint support for Styled Components to lint the CSS in JS
- url: https://alampros.github.io/gatsby-starter-grommet/
  repo: https://github.com/alampros/gatsby-starter-grommet
  description: n/a
  tags:
    - Styling:Grommet
  features:
    - Barebones configuration for using the Grommet design system
    - Uses Sass (with CSS modules support)
- url: https://gatsby-starter-hello-world-demo.netlify.com/
  repo: https://github.com/gatsbyjs/gatsby-starter-hello-world
  description: official hello world
  tags:
    - Official
  features:
    - A no-frills Gatsby install
    - No plugins, no boilerplate
    - Great for advanced users
- url: https://gatsby-starter-hero-blog.greglobinski.com/
  repo: https://github.com/greglobinski/gatsby-starter-hero-blog
  description: no description yet
  tags:
    - Styling:PostCSS
    - SEO
    - Markdown
  features:
    - Easy editable content in Markdown files (posts, pages and parts)
    - CSS with `styled-jsx` and `PostCSS`
    - SEO (sitemap generation, robot.txt, meta and OpenGraph Tags)
    - Social sharing (Twitter, Facebook, Google, LinkedIn)
    - Comments (Facebook)
    - Images lazy loading and `webp` support (gatsby-image)
    - Post categories (category based post list)
    - Full text searching (Algolia)
    - Contact form (Netlify form handling)
    - Form elements and validation with `ant-design`
    - RSS feed
    - 100% PWA (manifest.webmanifest, offline support, favicons)
    - Google Analytics
    - App favicons generator (node script)
    - Easy customizable base styles via `theme` object generated from `yaml` file (fonts, colors, sizes)
    - React v.16.3 (gatsby-plugin-react-next)
    - Components lazy loading (social sharing)
    - ESLint (google config)
    - Prettier code styling
    - Webpack `BundleAnalyzerPlugin`
- url: https://gatsby-starter-i18n-lingui.netlify.com/
  repo: https://github.com/dcroitoru/gatsby-starter-i18n-lingui
  description: n/a
  tags:
    - i18n
  features:
    - Localization (Multilanguage) provided by js-lingui
    - Message extraction
    - Avoids code duplication - generates pages for each locale
    - Possibility of translated paths
- url: https://lumen.netlify.com/
  repo: https://github.com/alxshelepenok/gatsby-starter-lumen
  description: n/a
  tags:
    - RSS
    - Disqus
  features:
    - Lost Grid.
    - Beautiful typography inspired by matejlatin/Gutenberg.
    - Mobile-First approach in development.
    - Stylesheet built using Sass and BEM-Style naming.
    - Syntax highlighting in code blocks.
    - Sidebar menu built using a configuration block.
    - Archive organized by tags and categories.
    - Automatic RSS generation.
    - Automatic Sitemap generation.
    - Offline support.
    - Google Analytics support.
    - Disqus Comments support.
- url: https://minimal-blog.netlify.com/
  repo: https://github.com/LeKoArts/gatsby-starter-minimal-blog
  description: This starter is part of a german tutorial series on Gatsby. The starter will change over time to use more advanced stuff (feel free to express your ideas in the repository). Its first priority is a minimalistic style coupled with a lot of features for the content.
  tags:
    - Blog
  features:
    - Minimal and clean white layout
    - Offline Support, WebApp Manifest, SEO
    - Automatic Favicons
    - Typography.js
- url: https://gatsby-starter-modern-url.netlify.com/
  repo: https://github.com/kripod/gatsby-starter-modern
  description: no description yet
  tags:
    - Linting
  features:
    - A set of strict linting rules (based on the Airbnb JavaScript Style Guide)
    - Encourage automatic code formatting
    - Prefer using Yarn for package management
    - Use EditorConfig to maintain consistent coding styles between different editors and IDEs
    - Integration with Visual Studio Code
    - Based on gatsby-starter-default
- url: https://gatsby-netlify-cms.netlify.com/
  repo: https://github.com/netlify-templates/gatsby-starter-netlify-cms
  description: n/a
  tags:
    - Blog
    - Styling:Bulma
    - Netlify CMS
  features:
    - A simple blog built with Netlify CMS
    - Basic directory organization
    - Uses Bulma for styling
    - Visit the repo to learn how to set up authentication, and begin modeling your content.
- url: https://gatsby-starter-personal-blog.greglobinski.com/
  repo: https://github.com/greglobinski/gatsby-starter-personal-blog
  description: n/a
  tags:
    - Blog
    - Markdown
    - Algolia
    - Netlify Form
    - Styling:Material
  features:
    - Ready to use, but easily customizable a fully equipped theme starter
    - Easy editable content in Markdown files (posts, pages and parts)
    - ‘Like an app’ layout transitions
    - Easily restyled through theme object
    - Styling with JSS
    - Page transitions
    - Comments (Facebook)
    - Post categories
    - Post list filtering
    - Full text searching (Algolia)
    - Contact form (Netlify form handling)
    - Material UI (@next)
    - RSS feed
    - Full screen mode
    - User adjustable articles’ body copy font size
    - Social sharing (Twitter, Facebook, Google, LinkedIn)
    - PWA (manifes.json, offline support, favicons)
    - Google Analytics
    - Favicons generator (node script)
    - Components leazy loading with AsyncComponent (social sharing, info box)
    - ESLint (google config)
    - Prettier code styling
    - Custom webpack CommonsChunkPlugin settings
    - Webpack BundleAnalyzerPlugin
- url: http://gatsby-photon.surge.sh/
  repo: https://github.com/codebushi/gatsby-starter-photon
  description: Single page starter based on the Photon site template
  tags:
    - HTML5UP
    - Styling:SCSS
  features:
    - Designed by HTML5 UP
    - Single Page, Responsive Site
    - Custom grid made with CSS Grid
    - Styling with SCSS
- url: https://portfolio-bella.netlify.com/
  repo: https://github.com/LeKoArts/gatsby-starter-portfolio-bella
  description: A portfolio starter for Gatsby. The target audience are designers and photographers. The light themed website shows your work with large images & big typography. The Onepage is powered by the Headless CMS Prismic.io. and has programatically created pages for your projects. General settings and colors can be changed in a config & theme file.
  tags:
    - Portfolio
    - Prismic
    - Styling:CSS-in-JS
    - Onepage
    - PWA
  features:
    - Big typography & images
    - White theme
    - Prismic.io as CMS
    - Emotion for styling + Emotion-Grid
    - One-page layout with sub-pages for case studies
    - Easily configurable
    - And other good stuff (SEO, Offline Support, WebApp Manifest Support)
- url: https://portfolio-cara.netlify.com/
  repo: https://github.com/LeKoArts/gatsby-starter-portfolio-cara
  description: A portfolio starter for Gatsby. The target audience are designers and photographers. The playful & colorful Onepage has beautiful parallax effects (made possible by React Spring) and has a Hero, Projects, About and Contact section. The styling is defined by TailwindCSS which enables easy edits and a consistent look. General settings and colors can be changed in a config & theme file.
  tags:
    - Portfolio
    - Onepage
    - Styling:CSS-in-JS
    - Styling:Tailwind
    - PWA
  features:
    - React Spring
    - TailwindCSS & Emotion
    - Playful & Colorful One-Page website with Parallax effect
    - Easily configurable
    - And other good stuff (SEO, Responsive images, Offline Support, WebApp Manifest Support)
- url: https://portfolio-emilia.netlify.com/
  repo: https://github.com/LeKoArts/gatsby-starter-portfolio-emilia
  description: A portfolio starter for Gatsby. The target audience are designers and photographers. The dark themed website shows your work with large images in a grid-layout (powered by CSS Grid). The transition effects on the header add a playful touch to the overall minimal design. The website is a Onepage design with programatically created pages for your projects. General settings and colors can be changed in a config & theme file.
  tags:
    - Portfolio
    - Onepage
    - PWA
    - Transitions
    - Markdown
    - Styling:CSS-in-JS
  features:
    - Focus on big images (with gatsby-image)
    - Dark Theme with HeroPatterns Header
    - CSS Grid and Emotion
    - One-Page layout with sub-pages for projects
    - React Overdrive transitions
    - Create your projects in Markdown (automatic import of images)
    - And other good stuff (SEO, Offline Support, WebApp Manifest Support)
- url: https://portfolio-emma.netlify.com/
  repo: https://github.com/LeKoArts/gatsby-starter-portfolio-emma
  description: A portfolio starter for Gatsby. The target audience are designers and photographers. The light themed website shows your work with large images in a full-width grid-layout. The randomized color overlays add a playful touch to the overall minimal design. The website has three pages (Index, About, Contact) and programatically created pages for your projects. General settings and colors can be changed in a config & theme file.
  tags:
    - Portfolio
    - Markdown
    - Styling:CSS-in-JS
    - PWA
  features:
    - Full-width photo grid-layout (with gatsby-image)
    - Minimalistic light theme with large images
    - Create your projects in Markdown
    - Styling with Emotion and Typography.js
    - Easily configurable
    - And other good stuff (SEO, Offline Support, WebApp Manifest Support)
- url: https://gatsby-starter-procyon.netlify.com/
  repo: https://github.com/danielmahon/gatsby-starter-procyon
  description: n/a
  tags:
    - PWA
    - GraphCMS
    - Apollo Client
    - Styling:Material
    - Netlify Identity
  features:
    - Gatsby + ReactJS (server side rendering)
    - GraphCMS Headless CMS
    - DraftJS (in-place) Medium-like Editing
    - Apollo GraphQL (client-side)
    - Local caching between builds
    - Material-UI (layout, typography, components, etc)
    - Styled-Components™-like API via Material-UI
    - Netlify Deployment Friendly
    - Netlify Identity Authentication (enables editing)
    - Automatic versioning, deployment and CHANGELOG
    - Automatic rebuilds with GraphCMS and Netlify web hooks
    - PWA (Progressive Web App)
    - Google Fonts
- url: http://gatsby-starter-product-guy.surge.sh/
  repo: https://github.com/amandeepmittal/gatsby-starter-product-guy
  description: n/a
  tags:
    - Portfolio
  features:
    - Single Page
    - A portfolio Developers and Product launchers alike
    - Using Typography.js easy to switch fonts
    - All your Project/Portfolio Data in Markdown, server by GraphQL
    - Responsive Design, optimized for Mobile devices
- url: https://caki0915.github.io/gatsby-starter-redux/
  repo: https://github.com/caki0915/gatsby-starter-redux
  description: n/a
  tags:
    - Styling:CSS-in-JS
    - Redux
  features:
    - Redux and Redux-devtools.
    - Emotion with a basic theme and SSR
    - Typography.js
    - Eslint rules based on Prettier and Airbnb
- url: http://gatsby-stellar.surge.sh/
  repo: https://github.com/codebushi/gatsby-starter-stellar
  description: Single page starter based on the Stellar site template
  tags:
    - HTML5UP
    - Styling:SCSS
  features:
    - Designed by HTML5 UP
    - Scroll friendly, responsive site. Can be used as a single or multi-page site.
    - Sticky Navigation when scrolling.
    - Scroll spy and smooth scrolling to different sections of the page.
    - Styling with SCSS
- url: http://gatsby-strata.surge.sh/
  repo: https://github.com/codebushi/gatsby-starter-strata
  description: Single page starter based on the Strata site template
  tags:
    - Portfolio
    - HTML5UP
    - Styling:SCSS
  features:
    - Designed by HTML5 UP
    - Super Simple, single page portfolio site
    - Lightbox style React photo gallery
    - Fully Responsive
    - Styling with SCSS
- url: https://gatsby-starter-strict.netlify.com/
  repo: https://github.com/kripod/gatsby-starter-strict
  description: n/a
  tags:
    - Linting
  features:
    - A set of strict linting rules (based on the Airbnb JavaScript Style Guide)
    - lint script
    - Encourage automatic code formatting
    - format script
    - Prefer using Yarn for package management
    - Use EditorConfig to maintain consistent coding styles between different editors and IDEs
    - Integration with Visual Studio Code
    - Pre-configured auto-formatting on file save
    - Based on gatsby-starter-default
- url: https://gatsby-tachyons.netlify.com/
  repo: https://github.com/pixelsign/gatsby-starter-tachyons
  description: no description yet
  tags:
    - Styling:Tachyons
  features:
    - Based on gatsby-starter-default
    - Using Tachyons for CSS.
- url: https://quizzical-mcclintock-0226ac.netlify.com/
  repo: https://github.com/taylorbryant/gatsby-starter-tailwind
  description: n/a
  tags:
    - Styling:Tailwind
  features:
    - Based on gatsby-starter-default
    - Tailwind CSS Framework
    - Removes unused CSS with Purgecss
    - Includes responsive navigation and form examples
- url: http://portfolio-v3.surge.sh/
  repo: https://github.com/amandeepmittal/gatsby-portfolio-v3
  description: n/a
  tags:
    - Portfolio
  features:
    - Single Page, Timeline View
    - A portfolio Developers and Product launchers
    - Bring in Data, plug-n-play
    - Responsive Design, optimized for Mobile devices
    - Seo Friendly
    - Uses Flexbox
- url: https://gatsby-starter-typescript-plus.netlify.com/
  repo: https://github.com/resir014/gatsby-starter-typescript-plus
  description: n/a
  tags:
    - Styling:CSS-in-JS
    - TypeScript
    - Markdown
  features:
    - TypeScript
    - TSLint (with custom TSLint rules)
    - Markdown rendering with Remark
    - Basic component structure
    - Styling with styled-components
- url: https://haysclark.github.io/gatsby-starter-typescript/
  repo: https://github.com/haysclark/gatsby-starter-typescript
  description: n/a
  tags:
    - TypeScript
  features:
    - TypeScript
- url: https://fabien0102-gatsby-starter.netlify.com/
  repo: https://github.com/fabien0102/gatsby-starter
  description: n/a
  tags:
    - TypeScript
    - Styling:Semantic
  features:
    - Semantic-ui for styling
    - TypeScript
    - Offline support
    - Web App Manifest
    - Jest/Enzyme testing
    - Storybook
    - Markdown linting
- url: https://gatsby-starter-wordpress.netlify.com/
  repo: https://github.com/GatsbyCentral/gatsby-starter-wordpress
  description: Gatsby starter using WordPress as the content source.
  tags:
    - Styling:CSS-in-JS
    - Wordpress
  features:
    - All the features from gatsby-advanced-starter, plus
    - Leverages the WordPress plugin for Gatsby for data
    - Configured to work with WordPress Advanced Custom Fields
    - Auto generated Navigation for your Wordpress Pages
    - Minimal UI and Styling — made to customize.
    - Styled Components
- url: https://www.concisejavascript.org/
  repo: https://github.com/rwieruch/open-crowd-fund
  description: n/a
  tags:
    - Stripe
    - Firebase
  features:
    - Open source crowdfunding for your own ideas
    - Alternative for Kickstarter, GoFundMe, etc.
    - Secured Credit Card payments with Stripe
    - Storing of funding information in Firebase
- url: https://www.verious.io/
  repo: https://github.com/cpinnix/verious-boilerplate
  description: n/a
  tags:
    - no tag
  features:
    - Components only. Bring your own data, plugins, etc.
    - Bootstrap inspired grid system with Container, Row, Column components.
    - Simple Navigation and Dropdown components.
    - Baseline grid built in with modular scale across viewports.
    - Abstract measurements utilize REM for spacing.
    - One font to rule them all, Helvetica.
- url: https://ganevru.github.io/gatsby-starter-blog-grommet
  repo: https://github.com/Ganevru/gatsby-starter-blog-grommet
  description: GatsbyJS v2 starter for creating a blog. Based on Grommet v2 UI.
  tags:
    - Blog
    - Markdown
    - Styling:Grommet
  features:
    - Grommet v2 UI
    - Easily configurable - see site-config.js in the root
    - Blog posts previews in card style
    - Responsive Design, optimized for Mobile devices
    - styled-components
    - JavaScript Standard Style
- url: https://happy-pare-dff451.netlify.com/
  repo: https://github.com/fhavrlent/gatsby-contentful-typescript-starter
  description: Contentful and TypeScript starter based on default starter.
  tags:
    - Contentful
    - TypeScript
    - Styling:CSS-in-JS
  features:
    - Based on default starter
    - TypeScript
    - CSS in JS (Emotion)
    - Contentful
- url: https://xylo-gatsby-bulma-starter.netlify.com/
  repo: https://github.com/xydac/xylo-gatsby-bulma-starter
  description: Gatsby v2 Starter with Bulma based on default starter.
  tags:
    - Styling:SCSS
    - Styling:Bulma
  features:
    - Based on default starter
    - Bulma Css
    - Sass based Styling
<<<<<<< HEAD
- url: https://gatsby-starter-mate.netlify.com
  repo: https://github.com/EmaSuriano/gatsby-starter-mate
  description: A portfolio starter for Gatsby integrated with Contentful CMS.
  tags:
    - Styling:CSS-in-JS
    - Contentful
    - Portfolio
  features:
    - Gatsby v2
    - Rebass (Styled-components system)
    - React Reveal
    - Dynamic content from Contentful
    - Offline support
    - PWA ready
    - SEO
    - Responsive design
    - Icons from font-awesome
    - Netlify Deployment Friendly
    - Medium integration
    - Social sharing (Twitter, Facebook, Google, LinkedIn)
=======
- url: https://www.maxpou.fr/gatsby-starter-morning-dew/
  repo: https://github.com/maxpou/gatsby-starter-morning-dew
  description: Gatsby v2 blog starter
  tags:
    - Blog
    - Markdown
    - PWA
  features:
    - Blog post listing with previews (image + summary) for each blog post
    - Fully configurable
    - Multilang support (blog post only)
    - Syntax highlighting
    - Fully Responsive
    - Tags
    - Google Analytics
    - Disqus
    - Offline support
    - Web App Manifest
    - ESLint
    - Prettier
    - Travis CI
>>>>>>> 7c375f23
<|MERGE_RESOLUTION|>--- conflicted
+++ resolved
@@ -812,28 +812,6 @@
     - Based on default starter
     - Bulma Css
     - Sass based Styling
-<<<<<<< HEAD
-- url: https://gatsby-starter-mate.netlify.com
-  repo: https://github.com/EmaSuriano/gatsby-starter-mate
-  description: A portfolio starter for Gatsby integrated with Contentful CMS.
-  tags:
-    - Styling:CSS-in-JS
-    - Contentful
-    - Portfolio
-  features:
-    - Gatsby v2
-    - Rebass (Styled-components system)
-    - React Reveal
-    - Dynamic content from Contentful
-    - Offline support
-    - PWA ready
-    - SEO
-    - Responsive design
-    - Icons from font-awesome
-    - Netlify Deployment Friendly
-    - Medium integration
-    - Social sharing (Twitter, Facebook, Google, LinkedIn)
-=======
 - url: https://www.maxpou.fr/gatsby-starter-morning-dew/
   repo: https://github.com/maxpou/gatsby-starter-morning-dew
   description: Gatsby v2 blog starter
@@ -855,4 +833,23 @@
     - ESLint
     - Prettier
     - Travis CI
->>>>>>> 7c375f23
+- url: https://gatsby-starter-mate.netlify.com
+  repo: https://github.com/EmaSuriano/gatsby-starter-mate
+  description: A portfolio starter for Gatsby integrated with Contentful CMS.
+  tags:
+    - Styling:CSS-in-JS
+    - Contentful
+    - Portfolio
+  features:
+    - Gatsby v2
+    - Rebass (Styled-components system)
+    - React Reveal
+    - Dynamic content from Contentful
+    - Offline support
+    - PWA ready
+    - SEO
+    - Responsive design
+    - Icons from font-awesome
+    - Netlify Deployment Friendly
+    - Medium integration
+    - Social sharing (Twitter, Facebook, Google, LinkedIn)