--- conflicted
+++ resolved
@@ -2239,21 +2239,19 @@
     - Optimized images.
     - Offline capabilities.
     - Auto-generated sitemap and robots.txt.
-<<<<<<< HEAD
 - url: https://www.jannikbuschke.de/gatsby-antd-docs/
   repo: https://github.com/jannikbuschke/gatsby-antd-docs
   description: A template for documenation websites
   tags:
     - Documentation
-    - Typescript
-    - Styling:AntDesign
+    - TypeScript
+    - Ant Design
     - Markdown
   features:
     - Markdown
     - Anchors
     - Menues
     - Landingpage
-=======
 - url: https://gatsby-starter.haezl.at
   repo: https://github.com/haezl/gatsby-starter-haezl
   description: A lightweight, mobile first blog starter with infinite scroll and Material-UI design for Gatsby.
@@ -2275,5 +2273,4 @@
     - Responsive Design
     - PWA (Progressive Web App) support
     - MobX
-    - Customizable
->>>>>>> add49c84
+    - Customizable