- url: https://gatsby-pod6.netlify.app/
  repo: https://github.com/zag/gatsby-starter-pod6
  description: A minimal, lightweight, and mobile-first starter for creating blogs with pod6 markup language.
  tags:
    - Blog
    - CMS:Netlify
    - Pagination
    - RSS
    - Linting
    - Styling:PostCSS
    - Styling:SCSS
  features:
    - Lost Grid
    - Jest testing
    - Beautiful typography inspired by matejlatin/Gutenberg
    - Mobile-First approach in development
    - Sidebar menu built using a configuration block
    - Pagination support
    - Sitemap Generation
    - Offline support
    - Google Analytics support
    - Create pages and posts in pod6 markup language
- url: https://ghost-balsa-preview.draftbox.co/
  repo: https://github.com/draftbox-co/gatsby-ghost-balsa-starter
  description: A Gatsby starter for creating blogs from headless Ghost CMS.
  tags:
    - Blog
    - CMS:Headless
    - SEO
    - Styling:SCSS
  features:
    - Balsa theme by Draftbox
    - Data sourcing from headless Ghost
    - Responsive design
    - SEO optimized
    - OpenGraph structured data
    - Twitter Cards meta
    - Sitemap Generation
    - XML Sitemaps
    - Progressive Web App
    - Offline Support
    - RSS Feed
    - Composable and extensible
- url: https://gatsby-starter-wordpress-twenty-twenty.netlify.app/
  repo: https://github.com/henrikwirth/gatsby-starter-wordpress-twenty-twenty
  description: A port of the WordPress Twenty Twenty theme to Gatsby.
  tags:
    - Blog
    - CMS:WordPress
    - Styling:Other
    - Pagination
  features:
    - Data sourcing from WordPress
    - Uses WPGraphQL as an API
    - Using the new gatsby-wordpress-source@v4
    - Responsive design
    - Works well with Gatsby Cloud incremental updates
- url: https://22boxes-gatsby-uno.netlify.app/
  repo: https://github.com/iamtherealgd/gatsby-starter-22boxes-uno
  description: A Gatsby starter for creating blogs and showcasing your work
  tags:
    - Blog
    - Portfolio
    - Markdown
    - SEO
  features:
    - Work and About pages
    - Work page with blog type content management
    - Personal webiste to create content and put your portfolio items
    - Landing pages for your work items, not just links
- url: https://wp-libre-preview.draftbox.co/
  repo: https://github.com/draftbox-co/gatsby-wordpress-libre-starter
  description: A Gatsby starter for creating blogs from headless WordPress CMS.
  tags:
    - Blog
    - SEO
    - CMS:WordPress
    - Styling:Other
    - Pagination
  features:
    - WordPress Libre 2 skin
    - Data sourcing from headless WordPress
    - Responsive design
    - SEO optimized
    - OpenGraph structured data
    - Twitter Cards meta
    - Sitemap Generation
    - XML Sitemaps
    - Progressive Web App
- url: https://delog-w3layouts.netlify.app/
  repo: https://github.com/W3Layouts/gatsby-starter-delog
  description: A Gatsby Starter built with Netlify CMS to launch your dream blog with a click.
  tags:
    - Blog
    - CMS:Netlify
  features:
    - Simple blog designed for designer and developers
    - Manage Posts with Netlify CMS
    - Option to add featured image and meta description while adding posts
- url: https://styxlab.github.io
  repo: https://github.com/styxlab/gatsby-starter-try-ghost
  description: A Gatsby starter for creating blogs from headless Ghost CMS.
  tags:
    - Blog
    - CMS:Headless
    - SEO
    - Styling:PostCSS
  features:
    - Casper standard Ghost theme
    - Data sourcing from headless Ghost
    - Sticky navigation headers
    - Hover on author avatar
    - Responsive design
    - SEO optimized
    - Styled 404 page
    - OpenGraph structured data
    - Twitter Cards meta
    - Sitemap Generation
    - XML Sitemaps
    - Progressive Web App
    - Offline Support
    - RSS Feed
    - Composable and extensible
- url: https://gatsby-theme-sky-lite.netlify.app
  repo: https://github.com/vim-labs/gatsby-theme-sky-lite-starter
  description: A lightweight Gatsby starter with Material-UI and MDX Markdown support.
  tags:
    - Blog
    - Styling:Material
  features:
    - Lightweight
    - Markdown
    - MDX
    - MaterialUI Components
    - React Icons
- url: https://authenticaysh.netlify.app/
  repo: https://github.com/seabeams/gatsby-starter-auth-aws-amplify
  description: Full-featured Auth with AWS Amplify & AWS Cognito
  tags:
    - AWS
    - Authentication
  features:
    - Full-featured AWS Authentication with Cognito
    - Error feedback in forms
    - Password Reset
    - Multi-Factor Authentication
    - Styling with Bootstrap and Sass
- url: https://gatsby-starter-blog-demo.netlify.app/
  repo: https://github.com/gatsbyjs/gatsby-starter-blog
  description: official blog
  tags:
    - Official
    - Blog
  features:
    - Basic setup for a full-featured blog
    - Support for an RSS feed
    - Google Analytics support
    - Automatic optimization of images in Markdown posts
    - Support for code syntax highlighting
    - Includes plugins for easy, beautiful typography
    - Includes React Helmet to allow editing site meta tags
    - Includes plugins for offline support out of the box
- url: https://gatsby-starter-default-demo.netlify.app/
  repo: https://github.com/gatsbyjs/gatsby-starter-default
  description: official default
  tags:
    - Official
  features:
    - Comes with React Helmet for adding site meta tags
    - Includes plugins for offline support out of the box
- url: https://gatsby-netlify-cms.netlify.app/
  repo: https://github.com/netlify-templates/gatsby-starter-netlify-cms
  description: n/a
  tags:
    - Blog
    - Styling:Bulma
    - CMS:Netlify
  features:
    - A simple blog built with Netlify CMS
    - Basic directory organization
    - Uses Bulma for styling
    - Visit the repo to learn how to set up authentication, and begin modeling your content.
- url: https://vagr9k.github.io/gatsby-advanced-starter/
  repo: https://github.com/Vagr9K/gatsby-advanced-starter
  description: Great for learning about advanced features and their implementations
  tags:
    - Blog
    - Styling:None
  features:
    - Does not contain any UI frameworks
    - Provides only a skeleton
    - Tags
    - Categories
    - Google Analytics
    - Disqus
    - Offline support
    - Web App Manifest
    - SEO
- url: https://vagr9k.github.io/gatsby-material-starter/
  repo: https://github.com/Vagr9K/gatsby-material-starter
  description: n/a
  tags:
    - Styling:Material
  features:
    - React-MD for Material design
    - Sass/SCSS
    - Tags
    - Categories
    - Google Analytics
    - Disqus
    - Offline support
    - Web App Manifest
    - SEO
- url: https://gatsby-advanced-blog-system.danilowoz.now.sh/blog
  repo: https://github.com/danilowoz/gatsby-advanced-blog-system
  description: Create a complete blog from scratch with pagination, categories, featured posts, author, SEO, and navigation.
  tags:
    - Pagination
    - Markdown
    - SEO
  features:
    - Pagination;
    - Category and tag pages (with pagination);
    - Category list (with navigation);
    - Featured post;
    - Author page;
    - Next and prev post;
    - SEO component.
- url: https://graphcms.github.io/gatsby-graphcms-tailwindcss-example/
  repo: https://github.com/GraphCMS/gatsby-graphcms-tailwindcss-example
  description: The default Gatsby starter blog with the addition of the gatsby-source-graphql and Tailwind dependencies.
  tags:
    - Styling:Tailwind
    - CMS:Headless
  features:
    - Tailwind style library
    - GraphQL source plugin
    - Very simple boilerplate
- url: https://wonism.github.io/
  repo: https://github.com/wonism/gatsby-advanced-blog
  description: n/a
  tags:
    - Portfolio
    - Redux
  features:
    - Blog post listing with previews (image + summary) for each blog post
    - Categories and tags for blog posts with pagination
    - Search post with keyword
    - Put react application / tweet into post
    - Copy some codes in post with clicking button
    - Portfolio
    - Resume
    - Redux for managing statement (with redux-saga / reselect)

- url: https://gatsby-tailwind-emotion-starter.netlify.app/
  repo: https://github.com/muhajirdev/gatsby-tailwind-emotion-starter
  description: A Gatsby Starter with Tailwind CSS + Emotion JS
  tags:
    - Styling:Tailwind
  features:
    - ESLint Airbnb without semicolon and without .jsx extension
    - Offline support
    - Web App Manifest
- url: https://gatsby-starter-redux-firebase.netlify.app/
  repo: https://github.com/muhajirdev/gatsby-starter-redux-firebase
  description: A Gatsby + Redux + Firebase Starter. With Authentication
  tags:
    - Styling:None
    - Firebase
    - Client-side App
  features:
    - ESLint Airbnb without semicolon and without .jsx extension
    - Firebase
    - Web App Manifest
- url: https://dschau.github.io/gatsby-blog-starter-kit/
  repo: https://github.com/dschau/gatsby-blog-starter-kit
  description: n/a
  tags:
    - Blog
  features:
    - Blog post listing with previews for each blog post
    - Navigation between posts with a previous/next post button
    - Tags and tag navigation
- url: https://contentful.github.io/starter-gatsby-blog/
  repo: https://github.com/contentful/starter-gatsby-blog
  description: n/a
  tags:
    - Blog
    - CMS:Contentful
    - CMS:Headless
  features:
    - Based on the Gatsby Starter Blog
    - Includes Contentful Delivery API for production build
    - Includes Contentful Preview API for development
- url: https://react-firebase-authentication.wieruch.com/
  repo: https://github.com/the-road-to-react-with-firebase/react-gatsby-firebase-authentication
  description: n/a
  tags:
    - Firebase
  features:
    - Sign In, Sign Up, Sign Out
    - Password Forget
    - Password Change
    - Protected Routes with Authorization
    - Realtime Database with Users
- url: http://dmwl.net/gatsby-hampton-theme
  repo: https://github.com/davad/gatsby-hampton-theme
  description: n/a
  tags:
    - Styling:CSS-in-JS
  features:
    - ESLint in dev mode with the Airbnb config and Prettier formatting rules
    - Emotion for CSS-in-JS
    - A basic blog, with posts under src/pages/blog
    - A few basic components (Navigation, Layout, Link wrapper around gatsby-link))
    - Based on gatsby-starter-gatsbytheme
- url: https://orgapp.github.io/gatsby-starter-orga/
  repo: https://github.com/orgapp/gatsby-starter-orga
  description: Want to use org-mode instead of markdown? This is for you.
  tags:
    - Blog
  features:
    - Use org-mode files as source.
    - Generate post pages, can be configured to be file-based or section-based.
    - Generate posts index pages.
- url: http://2column-portfolio.surge.sh/
  repo: https://github.com/praagyajoshi/gatsby-starter-2column-portfolio
  description: n/a
  tags:
    - Portfolio
    - Styling:SCSS
  features:
    - Designed as a minimalistic portfolio website
    - Grid system using flexboxgrid
    - Styled using SCSS
    - Font icons using font-awesome
    - Google Analytics integration
    - Open Sans font using Google Fonts
    - Prerendered Open Graph tags for rich sharing
- url: https://prototypeinteractive.github.io/gatsby-react-boilerplate/
  repo: https://github.com/PrototypeInteractive/gatsby-react-boilerplate
  description: n/a
  tags:
    - Styling:Bootstrap
  features:
    - Basic configuration and folder structure
    - Uses PostCSS and Sass (with autoprefixer and pixrem)
    - Uses Bootstrap 4 grid
    - Leaves the styling to you
    - Uses data from local json files
    - Contains Node.js server code for easy, secure, and fast hosting
- url: http://capricious-spring.surge.sh/
  repo: https://github.com/noahg/gatsby-starter-blog-no-styles
  description: n/a
  tags:
    - Blog
    - Styling:None
  features:
    - Same as official gatsby-starter-blog but with all styling removed
- url: https://gatsby-starter-github-api.netlify.app/
  repo: https://github.com/lundgren2/gatsby-starter-github-api
  description: Single page starter based on gatsby-source-github-api
  tags:
    - Portfolio
    - Onepage
  features:
    - Use your GitHub as your own portfolio site
    - List your GitHub repositories
    - GitHub GraphQL API v4

- url: https://gatsby-starter-bloomer.netlify.app/
  repo: https://github.com/Cethy/gatsby-starter-bloomer
  description: n/a
  tags:
    - Styling:Bulma
  features:
    - Based on gatsby-starter-default
    - Bulma CSS Framework with its Bloomer react components
    - Font-Awesome icons
    - Includes a simple fullscreen hero w/ footer example
- url: https://gatsby-starter-bootstrap-netlify.netlify.app/
  repo: https://github.com/konsumer/gatsby-starter-bootstrap-netlify
  description: n/a
  tags:
    - Styling:Bootstrap
    - CMS:Netlify
  features:
    - Very similar to gatsby-starter-netlify-cms, slightly more configurable (e.g. set site-title in gatsby-config) with Bootstrap/Bootswatch instead of bulma
- url: https://gatstrap.netlify.app/
  repo: https://github.com/jaxx2104/gatsby-starter-bootstrap
  description: n/a
  tags:
    - Styling:Bootstrap
  features:
    - Bootstrap CSS framework
    - Single column layout
    - Basic components like SiteNavi, SitePost, SitePage
- url: http://gatsby-bulma-storybook.surge.sh/
  repo: https://github.com/gvaldambrini/gatsby-starter-bulma-storybook
  description: n/a
  tags:
    - Styling:Bulma
    - Storybook
    - Testing
  features:
    - Storybook for developing components in isolation
    - Bulma and Sass support for styling
    - CSS modules
    - Prettier & ESLint to format & check the code
    - Jest
- url: https://gatsby-starter-business.netlify.app/
  repo: https://github.com/v4iv/gatsby-starter-business
  description: n/a
  tags:
    - Styling:Bulma
    - PWA
    - CMS:Netlify
    - Disqus
    - Search
    - Pagination
  features:
    - Complete Business Website Suite - Home Page, About Page, Pricing Page, Contact Page and Blog
    - Netlify CMS for Content Management
    - SEO Friendly (Sitemap, Schemas, Meta Tags, GTM etc)
    - Bulma and Sass Support for styling
    - Progressive Web App & Offline Support
    - Tags and RSS Feed for Blog
    - Disqus and Share Support
    - Elastic-Lunr Search
    - Pagination
    - Easy Configuration using `config.js` file
- url: https://haysclark.github.io/gatsby-starter-casper/
  repo: https://github.com/haysclark/gatsby-starter-casper
  description: n/a
  tags:
    - PWA
  features:
    - Page pagination
    - CSS
    - Tags
    - Google Analytics
    - Offline support
    - Web App Manifest
    - SEO
- url: http://gatsby-starter-ceevee.surge.sh/
  repo: https://github.com/amandeepmittal/gatsby-starter-ceevee
  description: n/a
  tags:
    - Portfolio
  features:
    - Based on the Ceevee site template, design by Styleshout
    - Single Page Resume/Portfolio site
    - Target audience Developers, Designers, etc.
    - Used CSS Modules, easy to manipulate
    - FontAwsome Library for icons
    - Responsive Design, optimized for Mobile devices
- url: https://gatsby-starter-contentful-i18n.netlify.app/
  repo: https://github.com/mccrodp/gatsby-starter-contentful-i18n
  description: i18n support and language switcher for Contentful starter repo
  tags:
    - i18n
    - CMS:Contentful
    - CMS:Headless
  features:
    - Localization (Multilanguage)
    - Dynamic content from Contentful CMS
    - Integrates i18n plugin starter and using-contentful repos
- url: https://cranky-edison-12166d.netlify.app/
  repo: https://github.com/datocms/gatsby-portfolio
  description: n/a
  tags:
    - CMS:DatoCMS
    - CMS:Headless
  features:
    - Simple portfolio to quick start a site with DatoCMS
    - Contents and media from DatoCMS
    - Custom Sass style
    - SEO
- url: https://gatsby-deck.netlify.app/
  repo: https://github.com/fabe/gatsby-starter-deck
  description: n/a
  tags:
    - Presentation
  features:
    - Create presentations/slides using Gatsby.
    - Offline support.
    - Page transitions.
- url: https://gatsby-starter-default-i18n.netlify.app/
  repo: https://github.com/angeloocana/gatsby-starter-default-i18n
  description: n/a
  tags:
    - i18n
  features:
    - localization (Multilanguage)
- url: http://gatsby-dimension.surge.sh/
  repo: https://github.com/codebushi/gatsby-starter-dimension
  description: Single page starter based on the Dimension site template
  tags:
    - Portfolio
    - HTML5UP
    - Styling:SCSS
  features:
    - Designed by HTML5 UP
    - Simple one page site that’s perfect for personal portfolios
    - Fully Responsive
    - Styling with SCSS
- url: https://gatsby-docs-starter.netlify.app/
  repo: https://github.com/ericwindmill/gatsby-starter-docs
  description: n/a
  tags:
    - Documentation
    - Styling:CSS-in-JS
  features:
    - All the features from gatsby-advanced-starter, plus
    - Designed for Documentation / Tutorial Websites
    - ‘Table of Contents’ Component, Auto generates ToC from posts - just follow the file frontmatter conventions from markdown files in ‘lessons’.
    - Styled Components w/ ThemeProvider
    - Basic UI
    - A few extra components
    - Custom prismjs theme
    - React Icons
- url: https://parmsang.github.io/gatsby-starter-ecommerce/
  repo: https://github.com/parmsang/gatsby-starter-ecommerce
  description: Easy to use starter for an e-commerce store
  tags:
    - Styling:Other
    - Stripe
    - E-commerce
    - PWA
    - Authentication
  features:
    - Uses the Moltin e-commerce Api
    - Stripe checkout
    - Semantic-UI
    - Styled components
    - Google Analytics - (you enter the tracking-id)
    - React-headroom
    - ESLint & Prettier. Uses Airbnb JavaScript Style Guide
    - Authentication via Moltin (Login and Register)
- url: http://gatsby-forty.surge.sh/
  repo: https://github.com/codebushi/gatsby-starter-forty
  description: Multi-page starter based on the Forty site template
  tags:
    - Styling:SCSS
    - HTML5UP
  features:
    - Designed by HTML5 UP
    - Colorful homepage, and also includes a Landing Page and Generic Page components.
    - Many elements are available, including buttons, forms, tables, and pagination.
    - Custom grid made with CSS Grid
    - Styling with SCSS
- url: https://themes.gatsbythemes.com/gatsby-starter/
  repo: https://github.com/saschajullmann/gatsby-starter-gatsbythemes
  description: n/a
  tags:
    - Styling:CSS-in-JS
    - Blog
    - Testing
    - Linting
  features:
    - CSS-in-JS via Emotion.
    - Jest and Enzyme for testing.
    - ESLint in dev mode with the Airbnb config and Prettier formatting rules.
    - React 16.
    - A basic blog, with posts under src/pages/blog. There’s also a script which creates a new Blog entry (post.sh).
    - Data per JSON files.
    - A few basic components (Navigation, Footer, Layout).
    - Layout components make use of Styled-System.
    - Google Analytics (you just have to enter your tracking-id).
    - Gatsby-Plugin-Offline which includes Service Workers.
    - Prettier for a uniform codebase.
    - Normalize css (7.0).
    - Feather icons.
    - Font styles taken from Tachyons.
- url: https://gcn.netlify.app/
  repo: https://github.com/ryanwiemer/gatsby-starter-gcn
  description: A starter template to build amazing static websites with Gatsby, Contentful, and Netlify
  tags:
    - CMS:Contentful
    - CMS:Headless
    - Blog
    - Netlify
    - Styling:CSS-in-JS
  features:
    - CMS:Contentful integration with ready to go placeholder content
    - Netlify integration including a pre-built contact form
    - Minimal responsive design - made to customize or tear apart
    - Pagination logic
    - Styled components
    - SEO Friendly Component
    - JSON-LD Schema
    - OpenGraph sharing support
    - Sitemap Generation
    - Google Analytics
    - Progressive Web app
    - Offline Support
    - RSS Feed
    - Gatsby Standard module for linting JavaScript with StandardJS
    - Stylelint support for Styled Components to lint the CSS in JS
- url: https://alampros.github.io/gatsby-starter-grommet/
  repo: https://github.com/alampros/gatsby-starter-grommet
  description: n/a
  tags:
    - Styling:Grommet
  features:
    - Barebones configuration for using the Grommet design system
    - Uses Sass (with CSS modules support)
- url: https://gatsby-starter-hello-world-demo.netlify.app/
  repo: https://github.com/gatsbyjs/gatsby-starter-hello-world
  description: official hello world
  tags:
    - Official
  features:
    - A no-frills Gatsby install
    - No plugins, no boilerplate
    - Great for advanced users
- url: https://gatsby-starter-hello-world-tailwind-css.netlify.app/
  repo: https://github.com/ohduran/gatsby-starter-hello-world-tailwind-css
  description: hello world + Tailwind CSS
  tags:
    - Styling:Tailwind
  features:
    - One plugin, no boilerplate
    - Great for advanced users
- url: https://gatsby-starter-hero-blog.greglobinski.com/
  repo: https://github.com/greglobinski/gatsby-starter-hero-blog
  description: no description yet
  tags:
    - Styling:PostCSS
    - SEO
    - Markdown
  features:
    - Easy editable content in Markdown files (posts, pages and parts)
    - CSS with `styled-jsx` and `PostCSS`
    - SEO (sitemap generation, robot.txt, meta and OpenGraph Tags)
    - Social sharing (Twitter, Facebook, Google, LinkedIn)
    - Comments (Facebook)
    - Images lazy loading and `webp` support (gatsby-image)
    - Post categories (category based post list)
    - Full text searching (Algolia)
    - Contact form (Netlify form handling)
    - Form elements and validation with `ant-design`
    - RSS feed
    - 100% PWA (manifest.webmanifest, offline support, favicons)
    - Google Analytics
    - App favicons generator (node script)
    - Easy customizable base styles via `theme` object generated from `yaml` file (fonts, colors, sizes)
    - React v.16.3 (gatsby-plugin-react-next)
    - Components lazy loading (social sharing)
    - ESLint (google config)
    - Prettier code styling
    - webpack `BundleAnalyzerPlugin`
- url: https://gatsby-starter-i18n-lingui.netlify.app/
  repo: https://github.com/dcroitoru/gatsby-starter-i18n-lingui
  description: n/a
  tags:
    - i18n
  features:
    - Localization (Multilanguage) provided by js-lingui
    - Message extraction
    - Avoids code duplication - generates pages for each locale
    - Possibility of translated paths
- url: https://lumen.netlify.app/
  repo: https://github.com/alxshelepenok/gatsby-starter-lumen
  description: A minimal, lightweight, and mobile-first starter for creating blogs using Gatsby.
  tags:
    - Blog
    - CMS:Netlify
    - Pagination
    - Disqus
    - RSS
    - Linting
    - Testing
    - Styling:PostCSS
    - Styling:SCSS
  features:
    - Lost Grid
    - Jest testing
    - Beautiful typography inspired by matejlatin/Gutenberg
    - Mobile-First approach in development
    - Stylesheet built using SASS and BEM-Style naming
    - Syntax highlighting in code blocks
    - Sidebar menu built using a configuration block
    - Archive organized by tags and categories
    - Pagination support
    - Offline support
    - Google Analytics support
    - Disqus Comments support
- url: https://minimal-blog.lekoarts.de
  repo: https://github.com/LekoArts/gatsby-starter-minimal-blog
  description: This starter is part of a german tutorial series on Gatsby. The starter will change over time to use more advanced stuff (feel free to express your ideas in the repository). Its first priority is a minimalistic style coupled with a lot of features for the content.
  tags:
    - Blog
    - MDX
    - Styling:CSS-in-JS
    - Netlify
    - Linting
    - PWA
  features:
    - Minimal and clean white layout
    - Write your blog posts in MDX
    - Offline Support, WebApp Manifest, SEO
    - Code highlighting (with prism-react-renderer) and live preview (with react-live)
- url: https://gatsby-starter-modern-demo.netlify.app/
  repo: https://github.com/kripod/gatsby-starter-modern
  description: no description yet
  tags:
    - Linting
  features:
    - A set of strict linting rules (based on the Airbnb JavaScript Style Guide)
    - Encourage automatic code formatting
    - Prefer using Yarn for package management
    - Use EditorConfig to maintain consistent coding styles between different editors and IDEs
    - Integration with Visual Studio Code
    - Based on gatsby-starter-default
- url: https://gatsby-starter-personal-blog.greglobinski.com/
  repo: https://github.com/greglobinski/gatsby-starter-personal-blog
  description: n/a
  tags:
    - Blog
    - Markdown
    - Netlify
    - Styling:Material
  features:
    - Ready to use, but easily customizable a fully equipped theme starter
    - Easy editable content in Markdown files (posts, pages and parts)
    - ‘Like an app’ layout transitions
    - Easily restyled through theme object
    - Styling with JSS
    - Page transitions
    - Comments (Facebook)
    - Post categories
    - Post list filtering
    - Full text searching (Algolia)
    - Contact form (Netlify form handling)
    - Material UI (@next)
    - RSS feed
    - Full screen mode
    - User adjustable articles’ body copy font size
    - Social sharing (Twitter, Facebook, Google, LinkedIn)
    - PWA (manifes.json, offline support, favicons)
    - Google Analytics
    - Favicons generator (node script)
    - Components leazy loading with AsyncComponent (social sharing, info box)
    - ESLint (google config)
    - Prettier code styling
    - Custom webpack CommonsChunkPlugin settings
    - webpack BundleAnalyzerPlugin
- url: http://gatsby-photon.surge.sh/
  repo: https://github.com/codebushi/gatsby-starter-photon
  description: Single page starter based on the Photon site template
  tags:
    - HTML5UP
    - Onepage
    - Styling:SCSS
  features:
    - Designed by HTML5 UP
    - Single Page, Responsive Site
    - Custom grid made with CSS Grid
    - Styling with SCSS
- url: https://portfolio-bella.netlify.app/
  repo: https://github.com/LekoArts/gatsby-starter-portfolio-bella
  description: A portfolio starter for Gatsby. The target audience are designers and photographers. The light themed website shows your work with large images & big typography. The Onepage is powered by the Headless CMS Prismic.io. and has programmatically created pages for your projects. General settings and colors can be changed in a config & theme file.
  tags:
    - Portfolio
    - CMS:Prismic
    - CMS:Headless
    - Styling:CSS-in-JS
    - Onepage
    - PWA
    - Linting
  features:
    - Big typography & images
    - White theme
    - Prismic.io as CMS
    - Emotion for styling + Emotion-Grid
    - One-page layout with sub-pages for case studies
    - Easily configurable
    - And other good stuff (SEO, Offline Support, WebApp Manifest Support)
- url: https://cara.lekoarts.de
  repo: https://github.com/LekoArts/gatsby-starter-portfolio-cara
  description: Playful and Colorful One-Page portfolio featuring Parallax effects and animations. Especially designers and/or photographers will love this theme! Built with MDX and Theme UI.
  tags:
    - Portfolio
    - Onepage
    - Styling:CSS-in-JS
    - PWA
  features:
    - React Spring Parallax effects
    - Theme UI-based theming
    - CSS Animations and shapes
    - Light/Dark mode
- url: https://emilia.lekoarts.de
  repo: https://github.com/LekoArts/gatsby-starter-portfolio-emilia
  description: A portfolio starter for Gatsby. The target audience are designers and photographers. The dark-themed website shows your work with large images in a grid-layout (powered by CSS Grid). The transition effects on the header add a playful touch to the overall minimal design. The website has programmatically created pages for your projects (with automatic image import). General settings and colors can be changed in a config & theme file.
  tags:
    - Portfolio
    - PWA
    - Transitions
    - MDX
    - Styling:CSS-in-JS
    - Linting
    - Testing
  features:
    - Focus on big images (with gatsby-image)
    - Dark Theme with HeroPatterns Header
    - CSS Grid and styled-components
    - Page transitions
    - Cypress for End-to-End testing
    - react-spring animations
    - One-Page layout with sub-pages for projects
    - Create your projects in MDX (automatic import of images)
    - And other good stuff (SEO, Offline Support, WebApp Manifest Support)
- url: https://emma.lekoarts.de
  repo: https://github.com/LekoArts/gatsby-starter-portfolio-emma
  description: Minimalistic portfolio with full-width grid, page transitions, support for additional MDX pages, and a focus on large images. Especially designers and/or photographers will love this theme! Built with MDX and Theme UI. Using the Gatsby Theme "@lekoarts/gatsby-theme-emma".
  tags:
    - Portfolio
    - MDX
    - Transitions
    - Styling:CSS-in-JS
    - PWA
  features:
    - MDX
    - react-spring page animations
    - Optional MDX pages which automatically get added to the navigation
    - Fully customizable through the usage of Gatsby Themes (and Theme UI)
    - Light Mode / Dark Mode
    - Google Analytics Support
    - SEO (Sitemap, OpenGraph tags, Twitter tags)
    - Offline Support & WebApp Manifest
- url: https://gatsby-starter-procyon.netlify.app/
  repo: https://github.com/danielmahon/gatsby-starter-procyon
  description: n/a
  tags:
    - PWA
    - CMS:Headless
    - CMS:Other
    - Styling:Material
    - Netlify
  features:
    - Gatsby + React (server side rendering)
    - GraphCMS Headless CMS
    - DraftJS (in-place) Medium-like Editing
    - Apollo GraphQL (client-side)
    - Local caching between builds
    - Material-UI (layout, typography, components, etc)
    - Styled-Components™-like API via Material-UI
    - Netlify Deployment Friendly
    - Netlify Identity Authentication (enables editing)
    - Automatic versioning, deployment and CHANGELOG
    - Automatic rebuilds with GraphCMS and Netlify web hooks
    - PWA (Progressive Web App)
    - Google Fonts
- url: http://gatsby-starter-product-guy.surge.sh/
  repo: https://github.com/amandeepmittal/gatsby-starter-product-guy
  description: n/a
  tags:
    - Portfolio
  features:
    - Single Page
    - A portfolio Developers and Product launchers alike
    - Using Typography.js easy to switch fonts
    - All your Project/Portfolio Data in Markdown, server by GraphQL
    - Responsive Design, optimized for Mobile devices
- url: https://caki0915.github.io/gatsby-starter-redux/
  repo: https://github.com/caki0915/gatsby-starter-redux
  description: n/a
  tags:
    - Styling:CSS-in-JS
    - Redux
  features:
    - Redux and Redux-devtools.
    - Emotion with a basic theme and SSR
    - Typography.js
    - ESLint rules based on Prettier and Airbnb
- url: http://gatsby-stellar.surge.sh/
  repo: https://github.com/codebushi/gatsby-starter-stellar
  description: Single page starter based on the Stellar site template
  tags:
    - HTML5UP
    - Onepage
    - Styling:SCSS
  features:
    - Designed by HTML5 UP
    - Scroll friendly, responsive site. Can be used as a single or multi-page site.
    - Sticky Navigation when scrolling.
    - Scroll spy and smooth scrolling to different sections of the page.
    - Styling with SCSS
- url: http://gatsby-strata.surge.sh/
  repo: https://github.com/codebushi/gatsby-starter-strata
  description: Single page starter based on the Strata site template
  tags:
    - Portfolio
    - Onepage
    - HTML5UP
    - Styling:SCSS
  features:
    - Designed by HTML5 UP
    - Super Simple, single page portfolio site
    - Lightbox style React photo gallery
    - Fully Responsive
    - Styling with SCSS
- url: https://gatsby-starter-strict.netlify.app/
  repo: https://github.com/kripod/gatsby-starter-strict
  description: n/a
  tags:
    - Linting
  features:
    - A set of strict linting rules (based on the Airbnb JavaScript Style Guide)
    - lint script
    - Encourage automatic code formatting
    - format script
    - Prefer using Yarn for package management
    - Use EditorConfig to maintain consistent coding styles between different editors and IDEs
    - Integration with Visual Studio Code
    - Pre-configured auto-formatting on file save
    - Based on gatsby-starter-default
- url: https://gatsby-tachyons.netlify.app/
  repo: https://github.com/pixelsign/gatsby-starter-tachyons
  description: no description yet
  tags:
    - Styling:Other
  features:
    - Based on gatsby-starter-default
    - Using Tachyons for CSS.
- url: https://gatsby-starter-tailwind.oddstronaut.com/
  repo: https://github.com/taylorbryant/gatsby-starter-tailwind
  description: A Gatsby v2 starter styled using Tailwind, a utility-first CSS framework. Uses Purgecss to remove unused CSS.
  tags:
    - Styling:Tailwind
  features:
    - Based on gatsby-starter-default
    - Tailwind CSS Framework
    - Removes unused CSS with Purgecss
    - Includes responsive navigation and form examples
- url: http://portfolio-v3.surge.sh/
  repo: https://github.com/amandeepmittal/gatsby-portfolio-v3
  description: n/a
  tags:
    - Portfolio
  features:
    - Single Page, Timeline View
    - A portfolio Developers and Product launchers
    - Bring in Data, plug-n-play
    - Responsive Design, optimized for Mobile devices
    - Seo Friendly
    - Uses Flexbox
- url: https://gatsby-starter-typescript-plus.netlify.app/
  repo: https://github.com/resir014/gatsby-starter-typescript-plus
  description: This is a starter kit for Gatsby.js websites written in TypeScript. It includes the bare essentials for you to get started (styling, Markdown parsing, minimal toolset).
  tags:
    - Styling:CSS-in-JS
    - Language:TypeScript
    - Markdown
  features:
    - TypeScript
    - ESLint (with custom ESLint rules)
    - Markdown rendering with Remark
    - Basic component structure
    - Styling with emotion
- url: https://haysclark.github.io/gatsby-starter-typescript/
  repo: https://github.com/haysclark/gatsby-starter-typescript
  description: n/a
  tags:
    - Language:TypeScript
  features:
    - TypeScript
- url: https://fabien0102-gatsby-starter.netlify.app/
  repo: https://github.com/fabien0102/gatsby-starter
  description: n/a
  tags:
    - Language:TypeScript
    - Styling:Other
    - Testing
  features:
    - Semantic-ui for styling
    - TypeScript
    - Offline support
    - Web App Manifest
    - Jest/Enzyme testing
    - Storybook
    - Markdown linting
- url: https://gatsby-starter-wordpress.netlify.app/
  repo: https://github.com/GatsbyCentral/gatsby-starter-wordpress
  description: Gatsby starter using WordPress as the content source.
  tags:
    - Styling:CSS-in-JS
    - CMS:WordPress
  features:
    - All the features from gatsby-advanced-starter, plus
    - Leverages the WordPress plugin for Gatsby for data
    - Configured to work with WordPress Advanced Custom Fields
    - Auto generated Navigation for your WordPress Pages
    - Minimal UI and Styling — made to customize.
    - Styled Components
- url: https://www.concisejavascript.org/
  repo: https://github.com/rwieruch/open-crowd-fund
  description: n/a
  tags:
    - Stripe
    - Firebase
  features:
    - Open source crowdfunding for your own ideas
    - Alternative for Kickstarter, GoFundMe, etc.
    - Secured Credit Card payments with Stripe
    - Storing of funding information in Firebase
- url: https://www.verious.io/
  repo: https://github.com/cpinnix/verious-boilerplate
  description: n/a
  tags:
    - Styling:Other
  features:
    - Components only. Bring your own data, plugins, etc.
    - Bootstrap inspired grid system with Container, Row, Column components.
    - Simple Navigation and Dropdown components.
    - Baseline grid built in with modular scale across viewports.
    - Abstract measurements utilize REM for spacing.
    - One font to rule them all, Helvetica.
- url: https://gatsby-starter-blog-grommet.netlify.app/
  repo: https://github.com/Ganevru/gatsby-starter-blog-grommet
  description: Gatsby v2 starter for creating a blog. Based on Grommet v2 UI.
  tags:
    - Blog
    - Markdown
    - Styling:Grommet
    - Language:TypeScript
    - Linting
    - Redux
  features:
    - Grommet v2 UI
    - Easily configurable - see site-config.js in the root
    - Switch between grommet themes
    - Change between light and dark themes (with Redux)
    - Blog posts previews in card style
    - Responsive Design, optimized for Mobile devices
    - styled-components
    - TypeScript and ESLint (typescript-eslint)
    - lint-staged and husky - for linting before commit
- url: https://happy-pare-dff451.netlify.app/
  repo: https://github.com/fhavrlent/gatsby-contentful-typescript-starter
  description: Contentful and TypeScript starter based on default starter.
  tags:
    - CMS:Contentful
    - CMS:Headless
    - Language:TypeScript
    - Styling:CSS-in-JS
  features:
    - Based on default starter
    - TypeScript
    - CSS in JS (Emotion)
    - CMS:Contentful
- url: https://xylo-gatsby-bulma-starter.netlify.app/
  repo: https://github.com/xydac/xylo-gatsby-bulma-starter
  description: Gatsby v2 Starter with Bulma based on default starter.
  tags:
    - Styling:SCSS
    - Styling:Bulma
  features:
    - Based on default starter
    - Bulma Css
    - Sass based Styling
- url: https://maxpou.github.io/gatsby-starter-morning-dew/
  repo: https://github.com/maxpou/gatsby-starter-morning-dew
  description: Gatsby v2 blog starter
  tags:
    - Blog
    - Markdown
    - PWA
    - Disqus
    - SEO
    - MDX
    - Styling:CSS-in-JS
  features:
    - Blog post listing with previews (image + summary) for each blog post
    - Fully configurable
    - Multilang support (blog post only)
    - Syntax highlighting
    - css-in-js (with styled-components)
    - Fully Responsive
    - Tags
    - Google Analytics
    - Disqus comments support
    - Offline support
    - Web App Manifest
    - ESLint
    - Prettier
    - Travis CI
- url: https://gatsby-starter-blog-jumpalottahigh.netlify.app/
  repo: https://github.com/jumpalottahigh/gatsby-starter-blog-jumpalottahigh
  description: Gatsby v2 blog starter with SEO, search, filter, reading progress, mobile menu fab
  tags:
    - Blog
    - Markdown
  features:
    - Blog post listing with previews (image + summary) for each blog post
    - Google structured data
    - Mobile-friendly menu toggled with a floating action button (FAB)
    - Article read progress
    - User feedback component
- url: https://i18n.smakosh.com/
  repo: https://github.com/smakosh/gatsby-starter-i18n
  description: Gatsby v2 Starter with i18n using react-intl and more cool features.
  tags:
    - Styling:CSS-in-JS
    - i18n
  features:
    - Based on default starter
    - i18n with rtl text
    - Stateless components using Recompose
    - Font changes depending on the chosen language
    - SEO (meta tags, openGraph, structured data, Twitter and more...)
- url: https://gatsby-starter-mate.netlify.app
  repo: https://github.com/EmaSuriano/gatsby-starter-mate
  description: A portfolio starter for Gatsby integrated with Contentful CMS.
  tags:
    - Styling:CSS-in-JS
    - CMS:Contentful
    - CMS:Headless
    - Portfolio
  features:
    - Gatsby v2
    - Rebass (Styled-components system)
    - React Reveal
    - Dynamic content from Contentful
    - Offline support
    - PWA ready
    - SEO
    - Responsive design
    - Icons from font-awesome
    - Netlify Deployment Friendly
    - Medium integration
    - Social sharing (Twitter, Facebook, Google, LinkedIn)
- url: https://gatsby-starter-typescript-sass.netlify.app
  repo: https://github.com/thetrevorharmon/gatsby-starter-typescript-sass
  description: A basic starter with TypeScript and Sass built-in
  tags:
    - Language:TypeScript
    - Styling:SCSS
    - Linting
  features:
    - TypeScript and Sass support
    - TS linter with basic react rules
- url: https://gatsby-simple-contentful-starter.netlify.app/
  repo: https://github.com/cwlsn/gatsby-simple-contentful-starter
  description: A simple starter to display Contentful data in Gatsby, ready to deploy on Netlify. Comes with a detailed article detailing the process.
  tags:
    - CMS:Contentful
    - CMS:Headless
    - Markdown
    - Styling:CSS-in-JS
  features:
    - Gatsby v2
    - Query Contentful data via Gatsby's GraphQL
    - Styled-Components for CSS-in-JS
    - Simple format, easy to create your own site quickly
    - React Helmet for Header Modification
    - Remark for loading Markdown into React
- url: https://gatsby-blog-cosmicjs.netlify.app/
  repo: https://github.com/cosmicjs/gatsby-blog-cosmicjs
  description: Blog that utilizes the power of the Cosmic headless CMS for easy content management
  tags:
    - CMS:Cosmic
    - CMS:Headless
    - Blog
  features:
    - Uses the Cosmic Gatsby source plugin
- url: https://cosmicjs-gatsby-starter.netlify.app/
  repo: https://github.com/cosmicjs/gatsby-starter
  description: Simple Gatsby starter connected to the Cosmic headless CMS for easy content management
  tags:
    - CMS:Cosmic
    - CMS:Headless
  features:
    - Uses the Cosmic Gatsby source plugin
- url: https://www.gatsby-typescript-template.com/
  repo: https://github.com/ikeryo1182/gatsby-typescript-template
  description: This is a standard starter with TypeScript, TSLint, Prettier, Lint-Staged(Husky) and Sass
  tags:
    - Language:TypeScript
    - Linting
    - Styling:SCSS
  features:
    - Category and Tag for post
    - Type Safe by TypeScript
    - Format Safe by TSLint and Prettier with Lint-Staged(Husky)
- url: https://zandersparrow.github.io/gatsby-simple-redux/
  repo: https://github.com/zandersparrow/gatsby-simple-redux
  description: The default starter plus redux
  tags:
    - Redux
  features:
    - Minimal starter based on the official default
    - Includes redux and a simple counter example
- url: https://gatsby-casper.netlify.app/
  repo: https://github.com/scttcper/gatsby-casper
  description: This is a starter blog that looks like the Ghost.io default theme, casper.
  tags:
    - Blog
    - Language:TypeScript
    - Styling:CSS-in-JS
  features:
    - Emotion CSS-in-JS
    - TypeScript
    - Author and tag pages
    - RSS
- url: https://gatsby-universal.netlify.app
  repo: https://github.com/fabe/gatsby-universal
  description: An opinionated Gatsby v2 starter for state-of-the-art marketing sites
  tags:
    - Transitions
    - PWA
    - Styling:CSS-in-JS
    - Linting
    - Markdown
    - SEO
  features:
    - Page Transitions
    - IntersectionObserver, component-based
    - React Context for global UI state
    - styled-components v4
    - Generated media queries for easy use
    - Optimized with Google Lighthouse (100/100)
    - Offline support
    - Manifest support
    - Sitemap support
    - All favicons generated
    - SEO (with Schema JSONLD) & Social Tags
    - Prettier
    - ESLint
- url: https://prismic.lekoarts.de/
  repo: https://github.com/LekoArts/gatsby-starter-prismic
  description: A typography-heavy & light-themed Gatsby Starter which uses the Headless CMS Prismic.
  tags:
    - CMS:Prismic
    - CMS:Headless
    - Styling:CSS-in-JS
    - Linting
    - Blog
    - PWA
    - Testing
  features:
    - Prismic as Headless CMS
    - Uses multiple features of Prismic - Slices, Labels, Relationship fields, Custom Types
    - Emotion for Styling
    - Cypress for End-to-End testing
    - Prism.js highlighting
    - Responsive images with gatsby-image
    - Extensive SEO
    - ESLint & Prettier
- url: https://gatsby-starter-v2-casper.netlify.app/
  repo: https://github.com/GatsbyCentral/gatsby-v2-starter-casper
  description: A blog starter based on the Casper (v1.4) theme.
  tags:
    - Blog
    - PWA
  features:
    - Page pagination
    - CSS
    - Tags
    - Google Analytics
    - Offline support
    - Web App Manifest
    - SEO
- url: https://lumen-v2.netlify.app/
  repo: https://github.com/GatsbyCentral/gatsby-v2-starter-lumen
  description: A Gatsby v2 fork of the lumen starter.
  tags:
    - Blog
    - RSS
    - Disqus
  features:
    - Lost Grid.
    - Beautiful typography inspired by matejlatin/Gutenberg.
    - Mobile-First approach in development.
    - Stylesheet built using Sass and BEM-Style naming.
    - Syntax highlighting in code blocks.
    - Sidebar menu built using a configuration block.
    - Archive organized by tags and categories.
    - Automatic RSS generation.
    - Automatic Sitemap generation.
    - Offline support.
    - Google Analytics support.
    - Disqus Comments support.
- url: https://gatsby-starter-firebase.netlify.app/
  repo: https://github.com/muhajirdev/gatsby-starter-firebase
  description: A Gatsby + Firebase Starter. With Authentication
  tags:
    - Firebase
    - Client-side App
  features:
    - ESLint Airbnb without semicolon and without .jsx extension
    - Firebase
    - Web App Manifest
- url: http://gatsby-lightbox.416serg.me
  repo: https://github.com/416serg/gatsby-starter-lightbox
  description: Showcasing a custom lightbox implementation using `gatsby-image`
  tags:
    - Portfolio
    - SEO
    - Styling:CSS-in-JS
  features:
    - Features a custom, accessible lightbox with gatsby-image
    - Styled with styled-components using CSS Grid
    - React Helmet for SEO
- url: https://jackbravo.github.io/gatsby-starter-i18n-blog/
  repo: https://github.com/jackbravo/gatsby-starter-i18n-blog
  description: Same as official gatsby-starter-blog but with i18n support
  tags:
    - i18n
    - Blog
  features:
    - Translates site name and bio using .md files
    - No extra libraries needed
- url: https://calpa.me/
  repo: https://github.com/calpa/gatsby-starter-calpa-blog
  description: Blog Template X Contentful, Twitter and Facebook style
  tags:
    - Blog
    - Styling:SCSS
  features:
    - Gatsby v2, faster than faster
    - Not just Contentful content source, you can use any database
    - Custom style
    - Google Analytics
    - Gitalk
    - sitemap
    - React FontAwesome
    - SEO
    - Offline support
    - Web App Manifest
    - Styled using SCSS
    - Page pagination
    - Netlify optimization
- url: https://gatsby-starter-typescript-power-blog.majidhajian.com/
  repo: https://github.com/mhadaily/gatsby-starter-typescript-power-blog
  description: Minimal Personal Blog with Gatsby and TypeScript
  tags:
    - PWA
    - Blog
    - Language:TypeScript
    - Markdown
  features:
    - Mobile-First approach in development
    - TSLint & Prettier
    - Offline support
    - Styled Component implementation
    - Category and Tag for post
    - Dark / Light theme
    - Type Safe by TypeScript
    - Purge CSS
    - Format Safe by TSLint, StyleLint and Prettier with Lint-Staged(Husky)
    - Blog page
    - Syntax highlighting in code blocks
    - Pagination Ready
    - Ready to deploy to GitHub Pages or Netlify
    - Automatic RSS generation
    - Automatic Sitemap generation
- url: https://gatsby-starter-kontent.netlify.app
  repo: https://github.com/Kentico/gatsby-starter-kontent
  description: Gatsby starter site with Kentico Kontent based on default Gatsby starter
  tags:
    - CMS:Headless
    - CMS:Kontent
    - Netlify
  features:
    - Comes with React Helmet for adding site meta tags
    - Includes plugins for offline support out of the box
    - Kentico Kontent integration
- url: https://gatsby-starter-storybook.netlify.app/
  repo: https://github.com/markoradak/gatsby-starter-storybook
  description: Gatsby starter site with Storybook
  tags:
    - Storybook
    - Styling:CSS-in-JS
    - Linting
  features:
    - Gatsby v2 support
    - Storybook v4 support
    - Styled Components v4 support
    - Styled Reset, ESLint, Netlify Conf
- url: https://jamstack-hackathon-starter.netlify.app/
  repo: https://github.com/sw-yx/jamstack-hackathon-starter
  description: A JAMstack app with authenticated routes, static marketing pages, etc. with Gatsby, Netlify Identity, and Netlify Functions
  tags:
    - Netlify
    - Client-side App
  features:
    - Netlify Identity
    - Netlify Functions
    - Static Marketing pages and Dynamic Client-side Authenticated App pages
- url: https://collective.github.io/gatsby-starter-plone/
  repo: https://github.com/collective/gatsby-starter-plone
  description: A Gatsby starter template to build static sites using Plone as the content source
  tags:
    - CMS:Other
    - CMS:Headless
    - SEO
    - PWA
  features:
    - Creates 1-1 copy of source Plone site
    - Auto generated navigation and breadcrumbs
    - Progressive Web App features
    - Optimized for performance
    - Minimal UI and Styling
- url: https://gatsby-tutorial-starter.netlify.app/
  repo: https://github.com/justinformentin/gatsby-v2-tutorial-starter
  description: Simple, modern designed blog with post lists, tags, and easily customizable code.
  tags:
    - Blog
    - Linting
    - PWA
    - SEO
    - Styling:CSS-in-JS
    - Markdown
  features:
    - Blog post listing with image, summary, date, and tags.
    - Post Tags
    - Post List Filtering
    - Typography.js
    - Emotion styling
    - Syntax Highlighting in Code Blocks
    - Gatsby Image
    - Fully Responsive
    - Offline Support
    - Web App Manifest
    - SEO
    - PWA
    - Sitemap generation
    - Schema.org JSON-LD
    - CircleCI Integration
    - Codeclimate Integration
    - Google Analytics
    - Twitter and OpenGraph Tags
    - ESLint
    - Prettier Code Styling
- url: https://avivero.github.io/gatsby-redux-starter/
  repo: https://github.com/AVivero/gatsby-redux-starter
  description: Gatsby starter site with Redux, Sass, Bootstrap, CSS Modules, and Material Icons
  tags:
    - Redux
    - Styling:SCSS
    - Styling:Bootstrap
    - Styling:Material
    - Linting
  features:
    - Gatsby v2 support
    - Redux support
    - Sass support
    - Bootstrap v4 support
    - Css Modules support
    - ESLint, Prettier
- url: https://gatsby-typescript-boilerplate.netlify.app/
  repo: https://github.com/leachjustin18/gatsby-typescript-boilerplate
  description: Opinionated Gatsby v2 starter with TypeScript.
  tags:
    - Language:TypeScript
    - PWA
    - Styling:SCSS
    - Styling:PostCSS
  features:
    - TSLint with Airbnb & Prettier configurations
    - Prettier
    - Stylelint
    - Offline support
    - Type Safe by TypeScript
    - Format on commit with Lint-Staged(Husky)
    - Favicon generation
    - Sitemap generation
    - Autoprefixer with browser list
    - CSS nano
    - CSS MQ Packer
    - Lazy load image(s) with plugin sharp
    - Gatsby Image
    - Netlify optimizations
- url: https://danshai.github.io/gatsbyv2-scientific-blog-machine-learning/
  repo: https://github.com/DanShai/gatsbyv2-scientific-blog-machine-learning
  description: Machine learning ready and scientific blog starter
  tags:
    - Blog
    - Linting
  features:
    - Write easly your scientific blog with katex and publish your research
    - Machine learning ready with tensorflowjs
    - Manipulate csv data
    - draw with graph mermaid
    - display charts with chartjs
- url: https://gatsby-tailwind-styled-components.netlify.app/
  repo: https://github.com/muhajirdev/gatsby-tailwind-styled-components-starter
  description: A Gatsby Starter with Tailwind CSS + Styled Components
  tags:
    - Styling:Tailwind
  features:
    - ESLint Airbnb without semicolon and without .jsx extension
    - Offline support
    - Web App Manifest
- url: https://gatsby-starter-mobx.netlify.app
  repo: https://github.com/borekb/gatsby-starter-mobx
  description: MobX + TypeScript + TSLint + Prettier
  tags:
    - Language:TypeScript
    - Linting
    - Testing
  features:
    - Gatsby v2 + TypeScript
    - MobX with decorators
    - Two examples from @mweststrate's Egghead course
    - .editorconfig & Prettier
    - TSLint
    - Jest
- url: https://tender-raman-99e09b.netlify.app/
  repo: https://github.com/amandeepmittal/gatsby-bulma-quickstart
  description: A Bulma CSS + Gatsby Starter Kit
  tags:
    - Styling:Bulma
    - Styling:SCSS
  features:
    - Uses Bulma CSS
    - Sass based Styling
    - Responsive Design
    - Google Analytics Integration
    - Uses Gatsby v2
    - SEO
- url: https://gatsby-starter-notes.netlify.app/
  repo: https://github.com/patricoferris/gatsby-starter-notes
  description: Gatsby starter for creating notes organised by subject and topic
  tags:
    - Markdown
    - Pagination
  features:
    - Create by topic per subject notes that are organised using pagination
    - Support for code syntax highlighting
    - Support for mathematical expressions
    - Support for images
- url: https://gatsby-starter-ttag.netlify.app/
  repo: https://github.com/ttag-org/gatsby-starter-ttag
  description: Gatsby starter with the minimum required to demonstrate using ttag for precompiled internationalization of strings.
  tags:
    - i18n
  features:
    - Support for precompiled string internationalization using ttag and it's babel plugin
- url: https://gatsby-starter-typescript.netlify.app/
  repo: https://github.com/goblindegook/gatsby-starter-typescript
  description: Gatsby starter using TypeScript.
  tags:
    - Markdown
    - Pagination
    - Language:TypeScript
    - PWA
    - Linting
  features:
    - Markdown and MDX
    - Local search powered by Lunr
    - Syntax highlighting
    - Images
    - Styling with Emotion
    - Testing with Jest and react-testing-library
- url: https://gatsby-netlify-cms-example.netlify.app/
  repo: https://github.com/robertcoopercode/gatsby-netlify-cms
  description: Gatsby starter using Netlify CMS
  tags:
    - CMS:Netlify
    - Styling:SCSS
  features:
    - Example of a website for a local developer meetup group
    - NetlifyCMS used for easy data entry
    - Mobile-friendly design
    - Styling done with Sass
    - Gatsby version 2
- url: https://gatsby-typescript-starter-blog.netlify.app/
  repo: https://github.com/frnki/gatsby-typescript-starter-blog
  description: A starter blog for TypeScript-based Gatsby projects with minimal settings.
  tags:
    - Language:TypeScript
    - Blog
  features:
    - TypeScript & TSLint
    - No Styling (No Typography.js)
    - Minimal settings based on official starter blog
- url: https://gatsby-serif.netlify.app/
  repo: https://github.com/jugglerx/gatsby-serif-theme
  description: Multi-page/content-type starter using Markdown and SCSS. Serif is a beautiful small business theme for Gatsby. The theme is fully responsive, blazing fast, and artfully illustrated.
  tags:
    - Styling:SCSS
    - Markdown
    - Linting
  features:
    - Multiple "content types" for `services`, `team` and `testimonials` using Markdown as the source
    - Graphql query in `gatsby-node.js` using aliases that creates pages and templates by content type based on the folder `src/pages/services`, `src/pages/team`
    - SCSS
    - Responsive design
    - Bootstrap 4 grid and media queries only
    - Responsive menu
    - Royalty free illustrations included
    - SEO titles & meta using `gatsby-plugin-react-helmet`
    - ESLint & Prettier
- url: https://awesome-gatsby-starter.netlify.app/
  repo: https://github.com/South-Paw/awesome-gatsby-starter
  description: Starter with a preconfigured MDX, Storybook, and ESLint environment for component first development of your next Gatsby site.
  tags:
    - MDX
    - Markdown
    - Storybook
    - Styling:CSS-in-JS
    - Linting
  features:
    - Gatsby MDX for JSX in Markdown loading, parsing, and rendering of pages
    - Storybook for isolated component development
    - styled-components for CSS-in-JS
    - ESLint with Airbnb's config
    - Prettier integrated into ESLint
    - A few example components and pages with stories and simple site structure
- url: https://santosfrancisco.github.io/gatsby-starter-cv/
  repo: https://github.com/santosfrancisco/gatsby-starter-cv
  description: A simple starter to get up and developing your digital curriculum with Gatsby'
  tags:
    - Styling:CSS-in-JS
    - PWA
    - Onepage
  features:
    - Gatsby v2
    - Based on default starter
    - Google Analytics
    - Web App Manifest
    - SEO
    - Styling with styled-components
    - Responsive Design, optimized for Mobile devices
- url: https://vigilant-leakey-a4f8cd.netlify.app/
  repo: https://github.com/agneym/gatsby-blog-starter
  description: Minimal Blog Starter Template with Styled Components.
  tags:
    - Markdown
    - Styling:CSS-in-JS
    - Blog
  features:
    - Markdown loading, parsing, and rendering of pages
    - Minimal UI for blog
    - Styled-components for CSS-in-JS
    - Prettier added as pre-commit hook
    - Google Analytics
    - Image Optimisation
    - Code Styling and Formatting in markdown
    - Responsive Design
- url: https://inspiring-me-lwz7512.netlify.app/
  repo: https://github.com/lwz7512/gatsby-netlify-identity-starter
  description: Gatsby Netlify Identity Starter with NIW auth support, and content gating, as well as a responsive layout.
  tags:
    - Netlify
    - Pagination
  features:
    - Mobile Screen support
    - Privacy control for post content view & profile page
    - User authentication by Netlify Identity Widget/Service
    - Pagination for posts
    - Navigation menu with active status
- url: https://gatsby-starter-event-calendar.netlify.app/
  repo: https://github.com/EmaSuriano/gatsby-starter-event-calendar
  description: Gatsby Starter to display information about events from Google Spreadsheets with Calendars
  tags:
    - Linting
    - Styling:Grommet
    - PWA
    - SEO
    - Google Sheets
  features:
    - Grommet
    - Theming
    - Google Spreadsheet integration
    - PWA
    - A11y
    - SEO
    - Netlify Deployment Friendly
    - ESLint with Airbnb's config
    - Prettier integrated into ESLint
- url: https://gatsby-starter-tech-blog.netlify.app/
  repo: https://github.com/email2vimalraj/gatsby-starter-tech-blog
  description: A simple tech blog starter kit for Gatsby
  tags:
    - Blog
    - Portfolio
  features:
    - Markdown based blog
    - Filter blog posts by Tags
    - Easy customization
    - Using styled components
    - Minimal styles
    - Best scoring by Lighthouse
    - SEO support
    - PWA support
    - Offline support
- url: https://infallible-brown-28846b.netlify.app/
  repo: https://github.com/tylergreulich/gatsby-typescript-mdx-prismjs-starter
  description: Gatsby starter using TypeScript, MDX, Prismjs, and styled-components
  tags:
    - Language:TypeScript
    - Linting
    - Testing
    - Styling:CSS-in-JS
    - MDX
  features:
    - Gatsby v2 + TypeScript
    - Syntax highlighting with Prismjs
    - MDX
    - Jest
    - react-testing-library
    - styled-components
- url: https://hardcore-darwin-d7328f.netlify.app/
  repo: https://github.com/agneym/gatsby-careers-page
  description: A Careers Page for startups using Gatsby
  tags:
    - Markdown
    - Styling:CSS-in-JS
  features:
    - Careers Listing
    - Application Format
    - Markdown for creating job description
    - styled-components
- url: https://saikrishna.me/
  repo: https://github.com/s-kris/gatsby-minimal-portfolio-blog
  description: A minimal portfolio website with blog using Gatsby. Suitable for developers.
  tags:
    - Portfolio
    - Blog
  features:
    - Portfolio Page
    - Timline (Journey) page
    - Minimal
- url: https://gatsby-starter-blog-mdx-demo.netlify.app
  repo: https://github.com/hagnerd/gatsby-starter-blog-mdx
  description: A fork of the Official Gatsby Starter Blog with support for MDX out of the box.
  tags:
    - MDX
    - Blog
  features:
    - MDX
    - Blog
    - RSS Feed
- url: https://gatsby-tailwindcss-sass-starter-demo.netlify.app/
  repo: https://github.com/durianstack/gatsby-tailwindcss-sass-starter
  description: Just another Gatsby Tailwind with SASS starter
  tags:
    - Styling:Tailwind
    - Styling:SCSS
  features:
    - Tailwind, A Utility-First CSS Framework for Rapid UI Development
    - SASS/SCSS
    - Comes with React Helmet for adding site meta tags
    - Includes plugins for offline support out of the box
    - PurgeCSS to shave off unused styles
- url: https://tyra-starter.netlify.app/
  repo: https://github.com/madelyneriksen/gatsby-starter-tyra
  description: A feminine Gatsby Starter Optimized for SEO
  tags:
    - SEO
    - Blog
    - Styling:Other
  features:
    - Integration with Social Media and Mailchimp.
    - Styled with Tachyons.
    - Rich structured data on blog posts for SEO.
    - Pagination and category pages.
- url: https://gatsby-starter-styled.netlify.app/
  repo: https://github.com/gregoralbrecht/gatsby-starter-styled
  description: Yet another simple starter with Styled-System, Typography.js, SEO, and Google Analytics.
  tags:
    - Styling:CSS-in-JS
    - PWA
    - SEO
  features:
    - Styled-Components
    - Styled-System
    - Rebass Grid
    - Typography.js to easily set up font styles
    - Google Analytics
    - Prettier, ESLint & Stylelint
    - SEO (meta tags and schema.org via JSON-LD)
    - Offline support
    - Web App Manifest
- url: https://gatsby.ghost.org/
  repo: https://github.com/TryGhost/gatsby-starter-ghost
  description: Build lightning-fast, modern publications with Ghost and Gatsby
  tags:
    - CMS:Headless
    - Blog
  features:
    - Ghost integration with ready to go placeholder content and webhooks support
    - Minimal responsive design
    - Pagination for posts, tags, and authors
    - SEO Friendly Meta
    - JSON-LD Schema
    - OpenGraph structured data
    - Twitter Cards meta
    - Sitemap Generation
    - XML Sitemaps
    - Progressive Web App
    - Offline Support
    - RSS Feed
    - Netlify integration ready to deploy
- url: https://traveler-blog.netlify.app/
  repo: https://github.com/QingpingMeng/gatsby-starter-traveler-blog
  description: A fork of the Official Gatsby Starter Blog to build a traveler blog with images support
  tags:
    - Blog
    - PWA
    - SEO
    - Styling:Material
    - Styling:CSS-in-JS
  features:
    - Netlify integration ready to deploy
    - Material UI
    - styled-components
    - GitHub markdown css support
- url: https://create-ueno-app.netlify.app
  repo: https://github.com/ueno-llc/ueno-gatsby-starter
  description: Opinionated Gatsby starter by Ueno.
  tags:
    - Language:TypeScript
    - Styling:SCSS
    - Linting
    - Transitions
  features:
    - GraphQL hybrid
    - SEO friendly
    - GSAP ready
    - Nice Devtools
    - GsapTools
    - Ueno plugins
    - SVG to React component
    - Ueno's TSlint
    - Decorators
- url: https://gatsby-snyung-starter.netlify.app/
  repo: https://github.com/SeonHyungJo/gatsby-snyung-starter
  description: Basic starter template for You
  tags:
    - CMS:Contentful
    - Markdown
    - Linting
    - Pagination
    - Portfolio
    - SEO
    - Styling:SCSS
    - Transitions
  features:
    - SASS/SCSS
    - Add Utterances
    - Nice Pagination
    - Comes with React Helmet for adding site meta tags
    - Create Yout Name Card for writing meta data
- url: https://gatsby-contentstack-starter.netlify.app/
  repo: https://github.com/contentstack/gatsby-starter-contentstack
  description: A Gatsby starter powered by Headless CMS Contentstack.
  tags:
    - CMS:Headless
    - Blog
  features:
    - Includes Contentstack Delivery API for any environment
    - Dynamic content from Contentstack CMS
- url: https://gatsby-craftcms-barebones.netlify.app
  repo: https://github.com/frankievalentine/gatsby-craftcms-barebones
  description: Barebones setup for using Craft CMS and Gatsby locally.
  tags:
    - CMS:Headless
  features:
    - Full setup instructions included
    - Documented to get you set up with Craft CMS quickly
    - Code referenced in repo
- url: https://gatsby-starter-buttercms.netlify.app/
  repo: https://github.com/ButterCMS/gatsby-starter-buttercms
  description: A starter template for spinning up a Gatsby+ ButterCMS site
  tags:
    - Blog
    - SEO
    - CMS:Headless
  features:
    - Fully functioning blog
    - Navigation between posts with a previous/next post button
    - FAQ Knowledge Base
    - CMS Powered Homepage
    - Customer Case Study example marketing pages
- url: https://master.d2f5ek3dnwfe9v.amplifyapp.com/
  repo: https://github.com/dabit3/gatsby-auth-starter-aws-amplify
  description: This Gatsby starter uses AWS Amplify to implement authentication flow for signing up/signing in users as well as protected client side routing.
  tags:
    - AWS
    - Authentication
  features:
    - AWS Amplify
    - Full authentication workflow
    - Registration form
    - Signup form
    - User sign in
- url: https://gatsby-starter.mdbootstrap.com/
  repo: https://github.com/anna-morawska/gatsby-material-design-for-bootstrap
  description: A simple starter which lets you quickly start developing with Gatsby and Material Design For Bootstrap
  tags:
    - Styling:Material
  features:
    - React Bootstrap with Material Design css framework.
    - Free for personal and commercial use
    - Fully responsive
- url: https://frosty-ride-4ff3b9.netlify.app/
  repo: https://github.com/damassi/gatsby-starter-typescript-rebass-netlifycms
  description:
    A Gatsby starter built on top of MDX (React + Markdown), NetlifyCMS (with
    MDX and netlify-cms-backend-fs support -- no need to deploy), TypeScript,
    Rebass for UI, Styled Components, and Jest for testing. Very little visual
    styling has been applied so that you can bring your own :)
  tags:
    - MDX
    - CMS:Netlify
    - Language:TypeScript
    - Styling:Other
    - Styling:CSS-in-JS
    - Testing
  features:
    - MDX - Markdown + React
    - Netlify CMS (with MDX support)
    - Read and write to local file system via netlify-cms-backend-fs
    - TypeScript
    - Rebass
    - Styled Components
    - Jest
- url: https://bluepeter.github.io/gatsby-material-ui-business-starter/
  repo: https://github.com/bluepeter/gatsby-material-ui-business-starter
  description: Beautiful Gatsby Material Design Business Starter
  tags:
    - Styling:Material
  features:
    - Uses the popular, well-maintained Material UI React component library
    - Material Design theme and icons
    - Rotating home page carousel
    - Simple setup without opinionated setup
    - Fully instrumented for successful PROD deployments
    - Stylus for simple CSS
- url: https://example-company-website-gatsby-sanity-combo.netlify.app/
  repo: https://github.com/sanity-io/example-company-website-gatsby-sanity-combo
  description: This example combines Gatsby site generation with Sanity.io content management in a neat company website.
  tags:
    - CMS:sanity.io
    - CMS:Headless
    - Blog
  features:
    - Out-of-the-box headless CMS
    - Real-time content preview in Development
    - Fast & frugal builds
    - No accidental missing fields/types
    - Full Render Control with Portable Text
    - gatsby-image support
    - Content types for company info, pages, projects, people, and blog posts
- url: https://gatsby-starter-oss.netlify.app/
  repo: https://github.com/robinmetral/gatsby-starter-oss
  description: A Gatsby starter to showcase your open-source projects.
  tags:
    - Portfolio
    - Styling:Theme-UI
    - Styling:CSS-in-JS
    - Onepage
    - PWA
    - SEO
    - Testing
    - Linting
  features:
    - 🐙🐈 Pull your pinned repos from GitHub
    - 👩‍🎤 Style with Emotion
    - ✨ Themeable with Theme UI
    - 🚀 Powered by gatsby-theme-oss
    - 💯 100/100 Lighthouse scores
- url: https://gatsby-starter-docz.netlify.app/
  repo: https://github.com/RobinCsl/gatsby-starter-docz
  description: Simple starter where building your own documentation with Docz is possible
  tags:
    - Documentation
  features:
    - Generate nice documentation with Docz, in addition to generating your normal Gatsby site
    - Document your React components in .mdx files
- url: https://gatsby-starter-santa-fe.netlify.app/
  repo: https://github.com/osogrizz/gatsby-starter-santa-fe
  description: A place for artist or designers to display their creations
  tags:
    - Styling:CSS-in-JS
  features:
    - SEO friendly
    - Built-in Google Fonts support
    - Contact Form
    - Customizable Design Template
- url: https://gatsby-hello-friend.now.sh
  repo: https://github.com/panr/gatsby-starter-hello-friend
  description: A simple starter for Gatsby. That's it.
  tags:
    - Pagination
    - Markdown
    - Blog
    - Portfolio
    - Styling:PostCSS
  features:
    - Dark/light mode, depending on your preferences
    - Great reading experience thanks to Inter font, made by Rasmus Andersson
    - Nice code highlighting thanks to PrismJS
    - Responsive youtube/vimeo etc. videos
    - Elastic menu
    - Fully responsive site
- url: https://lgcolella.github.io/gatsby-starter-developer-blog/
  repo: https://github.com/lgcolella/gatsby-starter-developer-blog
  description: A starter to create SEO-friendly, fast, multilanguage, responsive, and highly customizable technical blogs/portfolios with the most common features out of the box.
  tags:
    - Blog
    - Portfolio
    - i18n
  features:
    - Multilanguage posts
    - Pagination and image preview for posts
    - Tags
    - SEO
    - Social share buttons
    - Disqus for comments
    - Highlighting for code syntax in posts
    - Dark and light themes available
    - Various available icon sets
    - RSS Feed
    - Web app manifest
- url: https://gatsby.magicsoup.io/
  repo: https://github.com/magicsoup-io/gatsby-starter-magicsoup
  description: A production-ready Gatsby starter using magicsoup.io
  tags:
    - SEO
    - Markdown
    - Styling:CSS-in-JS
    - Testing
  features:
    - Optimized images with gatsby-image.
    - SEO friendly with react-helmet, gatsby-plugin-sitemap and Google Webmaster Tools!
    - Responsive UIs with magicsoup.io/stock.
    - Static content with gatsby-transform-remark or gatsby-transform-json.
    - Convert Markdown to StyledComponents!
    - Webfonts with gatsby-plugin-web-font-loader.
    - SSR ready!
    - Testing with Jest!
- url: https://foxandgeese.github.io/tiny-agency/
  repo: https://github.com/foxandgeese/tiny-agency
  description: Simple Gatsby.js starter that uses material design and that's perfect for tiny agencies.
  tags:
    - Styling:Material
  features:
    - Uses the popular, well-maintained Material UI React component library
    - Material Design theme and icons
    - Simple setup without opinionated setup
    - Fully instrumented for successful PROD deployments
- url: https://gatsby-shopify-starter.netlify.app/
  repo: https://github.com/AlexanderProd/gatsby-shopify-starter
  description: Kick off your next, e-commerce experience with this Gatsby starter. It is based on the default Gatsby starter to be easily modifiable.
  tags:
    - CMS:Headless
    - SEO
    - E-commerce
    - Styling:CSS-in-JS
  features:
    - Shopping Cart
    - Shopify Integration
    - Product Grid
    - Shopify Store Credentials included
    - Optimized images with gatsby-image.
    - SEO
- url: https://gatsby-starter-hello-world-shopify.netlify.app/
  repo: https://github.com/ohduran/gatsby-starter-hello-world-shopify
  description: Boilerplate with the barebones to set up your Shopify Store using Gatsby
  tags:
    - E-commerce
  features:
    - Shopping Cart
    - Shopify Integration
    - Product Grid
    - Shopify Store Credentials included
- url: https://gatejs.netlify.app
  repo: https://github.com/sarasate/gate
  description: API Doc generator inspired by Stripe's API docs
  tags:
    - Documentation
    - Markdown
    - Onepage
  features:
    - API documentation from markdown sources
    - Code samples separated by language
    - Syntax highlighting
    - Everything in a single page
- url: https://hopeful-keller-943d65.netlify.app
  repo: https://github.com/iwilsonq/gatsby-starter-reasonml
  description: Gatsby starter to create static sites using type-safe ReasonML
  tags:
    - Language:Other
    - Blog
    - Styling:CSS-in-JS
  features:
    - Gatsby v2 support
    - bs-platform v4 support
    - Similar to gatsby-starter-blog
- url: https://gatsby-starter-blog-amp-to-pwa.netlify.app/
  repo: https://github.com/tomoyukikashiro/gatsby-starter-blog-amp-to-pwa
  description: Gatsby starter blog with AMP to PWA Strategy
  tags:
    - Blog
    - AMP
    - PWA
  features:
    - Similar to gatsby-starter-blog
    - Support AMP to PWA strategy
- url: https://cvluca.github.io/gatsby-starter-markdown/
  repo: https://github.com/cvluca/gatsby-starter-markdown
  description: Boilerplate for a markdown-based website (Documentation, Blog, etc.)
  tags:
    - Markdown
    - Redux
    - Styling:Ant Design
  features:
    - Responsive Web Design
    - Auto generated Sidebar
    - Auto generated Anchor
- url: https://gatsby-starter-wordpress-community.netlify.app/
  repo: https://github.com/pablovila/gatsby-starter-wordpress-community
  description: Starter using gatsby-source-wordpress to display posts and pages from a WordPress site
  tags:
    - CMS:WordPress
    - Styling:Bulma
    - Blog
    - Pagination
  features:
    - Gatsby v2 support
    - Responsive Web Design
    - WordPress support
    - Bulma and Sass Support for styling
    - Pagination logic
- url: https://gatsby-blogger.netlify.app/
  repo: https://github.com/aslammultidots/blogger
  description: A simple, clean, and modern designed blog with a firebase authentication feature and easily customizable code.
  tags:
    - Blog
    - Redux
    - Disqus
    - CMS:Contentful
    - Firebase
  features:
    - Minimal and clean white layout.
    - Dynamic content from Contentful.
    - Blog post listing with previews (image + summary) for each blog post.
    - Disqus commenting system for each blog post.
    - Search post with keyword.
    - Firebase for Authentication.
    - Protected Routes with Authorization.
    - Contact form integration.
- url: https://gatsby-starter-styled-components.netlify.app/
  repo: https://github.com/blakenoll/gatsby-starter-styled-components
  description: The Gatsby default starter modified to use styled-components
  tags:
    - Styling:CSS-in-JS
  features:
    - styled-components
    - sticky footer
- url: https://magazine-example.livingdocs.io/
  repo: https://github.com/livingdocsIO/gatsby-magazine-example
  description: This magazine-starter helps you start out with Livingdocs as a headless CMS.
  tags:
    - Blog
    - CMS:Headless
  features:
    - Minimal and clean white layout.
    - Dynamic content from Livingdocs.
    - Built-in component library.
    - Robust template and theme.
- url: https://gatsby-starter-intl.tomekskuta.pl
  repo: https://github.com/tomekskuta/gatsby-starter-intl
  description: Gatsby v2 i18n starter which makes static pages for every locale and detect your browsers lang. i18n with react-intl.
  tags:
    - i18n
    - Testing
  features:
    - static pages for every language
    - detects your browser locale
    - uses react-intl
    - based on Gatsby Default Starter
    - unit tests with Jest
- url: https://cape.netlify.app/
  repo: https://github.com/juhi-trivedi/cape
  description: A Gatsby - CMS:Contentful demo with Netlify.
  tags:
    - Blog
    - Netlify
    - CMS:Contentful
    - Styling:Bootstrap
  features:
    - Fecthing Dynamic content from Contentful.
    - Blog post listing with previews (image + summary) for each blog post.
    - Contact form integration with Netlify.
    - Grid system inspired by Bootstrap.
- url: https://gatsby-starter-infinite-scroll.baobab.fi/
  repo: https://github.com/baobabKoodaa/gatsby-starter-infinite-scroll
  description: Infinite Scroll and Pagination with 10k photos
  tags:
    - Infinite Scroll
    - Pagination
    - Styling:CSS-in-JS
  features:
    - Infinite Scroll (default mode)
    - Pagination (fallback for users without JS)
    - Toggle between these modes in demo
    - Efficient implementation (only fetch the data that's needed, ship initial items with the page instead of fetch, etc.)
- url: https://jodie.lekoarts.de/
  repo: https://github.com/LekoArts/gatsby-starter-portfolio-jodie
  description: Image-heavy photography portfolio with colorful accents & great typography
  tags:
    - Portfolio
    - PWA
    - Transitions
    - Styling:CSS-in-JS
    - Linting
    - Testing
    - Language:TypeScript
  features:
    - Configurable with theming, CSS Grid & a yaml file for navigation
    - Create your projects by editing a yaml file and putting images into a folder
    - Shows your Instagram posts
    - TypeScript
    - Cypress for End-to-End testing
    - react-spring for animations & transitions
    - Uses styled-components + styled-system
    - SEO with Sitemap, Schema.org JSONLD, Tags
    - Responsive images with gatsby-image
- url: https://amazing-jones-e61bda.netlify.app/
  repo: https://github.com/WebCu/gatsby-material-kit-react
  description: Adaptation of Material Kit React to Gatsby
  tags:
    - Styling:Material
  features:
    - 60 Handcrafted Components
    - 4 Customized Plugins
    - 3 Example Pages
- url: https://relaxed-bhaskara-5abd0a.netlify.app/
  repo: https://github.com/LekovicMilos/gatsby-starter-portfolio
  description: Gatsby portfolio starter for creating a quick portfolio
  tags:
    - Portfolio
  features:
    - Showcase of portfolio items
    - About me page
- url: https://gatsby-typescript-scss-docker-starter.netlify.app/
  repo: https://github.com/OFranke/gatsby-typescript-scss-docker
  description: Gatsby starter TypeScript, SCSS, Docker
  tags:
    - Language:TypeScript
    - Styling:SCSS
    - Linting
  features:
    - Format & Commit Safe by ESLint, StyleLint and Prettier with Lint-Staged (Husky), optimized for VS Code
    - Typings for scss files are automatically generated
    - Responsiveness from the beginning through easy breakpoint configuration
    - Enforce the DRY principle, no hardcoded and repeated `margin`, `font-size`, `color`, `box-shadow`, `border-radius` ... properties anymore
    - Docker ready - you can run Gatsby dev mode on your machine environment or with docker-compose
- url: https://prismic-i18n.lekoarts.de/
  repo: https://github.com/LekoArts/gatsby-starter-prismic-i18n
  description: Based on gatsby-starter-prismic with Internationalization (i18n) support.
  tags:
    - CMS:Prismic
    - CMS:Headless
    - Styling:CSS-in-JS
    - Linting
    - Blog
    - PWA
    - Testing
    - i18n
  features:
    - Prismic as Headless CMS
    - Uses multiple features of Prismic - Slices, Labels, Relationship fields, Custom Types, Internationalization
    - Emotion for Styling
    - i18n without any third-party libaries
    - Cypress for End-to-End testing
    - Prism.js highlighting
    - Responsive images with gatsby-image
    - Extensive SEO
    - ESLint & Prettier
- url: https://gatsby-starter-landing-page.netlify.app/
  repo: https://github.com/gillkyle/gatsby-starter-landing-page
  description: Single page starter for minimal landing pages
  tags:
    - Onepage
  features:
    - Gatsby image
    - Google Analytics
    - Minimal design
- url: https://thakkaryash94.github.io/gatsby-github-personal-website/
  repo: https://github.com/thakkaryash94/gatsby-github-personal-website
  description: It is a conversion of original GitHub personal website repo which is written in ruby for JS developers. This repository gives you the code you'll need to kickstart a personal website that showcases your work as a software developer. And when you manage the code in a GitHub repository, it will automatically render a webpage with the owner's profile information, including a photo, bio, and repositories.
  tags:
    - Portfolio
    - Onepage
  features:
    - layout config either stacked or sidebar
    - theme dark/light mode
    - post support
- url: https://gatsby-starter-default-intl.netlify.app
  repo: https://github.com/wiziple/gatsby-starter-default-intl
  description: The default Gatsby starter with features of multi-language URL routes and browser language detection.
  tags:
    - i18n
  features:
    - Localization (Multilanguage) provided by react-intl.
    - Support automatic redirection based on user's preferred language in browser provided by browser-lang.
    - Support multi-language url routes within a single page component. That means you don't have to create separate pages such as pages/en/index.js or pages/ko/index.js.
    - Based on gatsby-starter-default with least modification.
- url: https://gatsby-starter-julia.netlify.app/
  repo: https://github.com/niklasmtj/gatsby-starter-julia
  description: A minimal blog starter template built with Gatsby
  tags:
    - Markdown
    - Blog
  features:
    - Landingpage
    - Blogoverview
    - Markdown sourcing
    - Estimated reading time
    - Styled component with @emotion
    - Netlify deployment friendly
    - Nunito font as npm module
    - Site meta tags with React Helmet
- url: https://agalp.imedadel.me
  repo: https://github.com/ImedAdel/automatic-gatsbyjs-app-landing-page
  description: Automatically generate iOS app landing page using Gatsby
  tags:
    - Onepage
    - PWA
    - SEO
  features:
    - One Configuration file
    - Automatically generate a landing page for your iOS app
    - List app features
    - App Store and Play Store buttons
    - App screenshot and video preview
    - Easily add social media accounts and contact info in the footer via the site-config.js file.
    - Pick custom Font Awesome icons for the feature list via the site-config.js file.
    - Built using Prettier and Styled-Components
    - Easily integrate Google Analytics by adding your ID to site-config.js file.
- url: https://gatsby-starter-shopify-app.firebaseapp.com/install
  repo: https://github.com/gil--/gatsby-starter-shopify-app
  description: Easily create Serverless Shopify Admin Apps powered by Gatsby and Firebase Functions
  tags:
    - Shopify
    - Firebase
  features:
    - 🗄 Firebase Firestore Realtime DB
    - ⚡️ Serverless Functions API layer (Firebase Functions)
    - 💼 Admin API (Graphql) Serverless Proxy
    - 🎨 Shopify Polaris (AppProvider, etc.)
    - 💰 Application Charge Logic (30 days) with variable trial duration
    - 📡 Webhook Validation & Creation
    - 🔑 GDPR Ready (Including GDPR Webhooks)
    - 🏗 CircleCI Config for easy continuous deployments to Firebase
- url: https://gatsby-starter-paperbase.netlify.app/
  repo: https://github.com/willcode4food/gatsby-starter-paperbase
  description: A Gatsby starter that implements the Paperbase Premium Theme from MaterialUI
  tags:
    - Styling:Material
    - Styling:CSS-in-JS
  features:
    - MaterialUI Paperbase theme in Gatsby!
    - Create professional looking admin tools and dashboards
    - Responsive Design
    - MaterialUI Paper Components
    - MaterialUI Tab Components
- url: https://gatsby-starter-devto.netlify.app/
  repo: https://github.com/geocine/gatsby-starter-devto
  description: A Gatsby starter template that leverages the Dev.to API
  tags:
    - Blog
    - Styling:CSS-in-JS
  features:
    - Blog post listing with previews (image + summary) for each blog post
- url: https://gatsby-starter-framer-x.netlify.app/
  repo: https://github.com/simulieren/gatsby-starter-framer-x
  description: A Gatsby starter template that is connected to a Framer X project
  tags:
    - Language:TypeScript
  features:
    - TypeScript support
    - Easily work in Gatsby and Framer X at the same time
- url: https://gatsby-firebase-hosting.firebaseapp.com/
  repo: https://github.com/bijenkorf-james-wakefield/gatsby-firebase-hosting-starter
  description: A starter with configuration for Firebase Hosting and Cloud Build deployment.
  tags:
    - Firebase
    - Linting
  features:
    - Linting with ESLint
    - Jest Unit testing configuration
    - Lint-staged on precommit hook
    - Commitizen for conventional commit messages
    - Configuration for Firebase hosting
    - Configuration for Cloud Build deployment
    - Clear documentation to have your site deployed on Firebase behind SSL in no time!
- url: https://lewis-gatsby-starter-blog.netlify.app/
  repo: https://github.com/lewislbr/lewis-gatsby-starter-blog
  description: A simple custom Gatsby starter template to start a new blog or personal website.
  tags:
    - Blog
    - Styling:CSS-in-JS
    - Markdown
    - Portfolio
    - SEO
  features:
    - Blog post listing with summary preview for each blog post.
    - Automatically creates blog pages from Markdown files.
    - CSS in JS with styled-components.
    - Optimized images.
    - Offline capabilities.
    - Auto-generated sitemap and robots.txt.
- url: https://gatsby-starter-stripe.netlify.app/
  repo: https://github.com/brxck/gatsby-starter-stripe
  description: A minimal starter to create a storefront with Gatsby, Stripe, & Netlify Functions.
  tags:
    - Stripe
    - E-commerce
    - Styling:None
  features:
    - Statically generate based on Stripe inventory
    - Dynamically update with live inventory & availability data
    - Checkout powered by Stripe
    - Serverless functions interact with Stripe API
    - Shopping cart persisted in local storage
    - Responsive images with gatsby-image
- url: https://www.jannikbuschke.de/gatsby-antd-docs/
  repo: https://github.com/jannikbuschke/gatsby-antd-docs
  description: A template for documentation websites
  tags:
    - Documentation
    - Language:TypeScript
    - Styling:Ant Design
    - Markdown
    - MDX
  features:
    - Markdown
    - MDX with mdxjs
    - Syntax highlighting with prismjs
    - Anchors
    - Sidebar
    - Sitecontents
    - Landingpage
- url: https://gatsby-starter.haezl.at
  repo: https://github.com/haezl/gatsby-starter-haezl
  description: A lightweight, mobile-first blog starter with infinite scroll and Material-UI design for Gatsby.
  tags:
    - Blog
    - Language:TypeScript
    - Linting
    - Styling:CSS-in-JS
    - Styling:Material
    - Markdown
    - PWA
  features:
    - Landing Page
    - Portfolio section
    - Blog post listing with a preview for each post
    - Infinite scroll instead of next and previous buttons
    - Blog posts generated from Markdown files
    - About Page
    - Responsive Design
    - PWA (Progressive Web App) support
    - MobX
    - Customizable
- url: https://gatsby-starter-fine.netlify.app/
  repo: https://github.com/toboko/gatsby-starter-fine
  description: A multi-response and light, mobile-first blog starter with columns layout and SEO optimization.
  tags:
    - Blog
    - Markdown
    - Portfolio
    - SEO
  features:
    - Blog
    - Portfolio section
    - Customizable
    - Markdown
    - Optimized images
    - Sitemap Page
    - Seo Ready
- url: https://ugglr.github.io/gatsby-clean-portfolio/
  repo: https://github.com/ugglr/gatsby-clean-portfolio
  description: A clean themed Software Engineer Portfolio site, showcasing soft skills on the front page, features project card showcases, about page. Responsive through react-bootstrap components together with custom CSS style sheets. SEO configured, just need to add google analytics tracking code.
  tags:
    - Portfolio
    - SEO
    - Styling:Bootstrap
  features:
    - Resume
    - CV
    - google analytics
    - easy favicon swap
    - Gatsby SEO plugin
    - Clean layout
    - White theme
    - grid using react-bootstrap
    - bootstrap4 classes available
    - font-awesome Library for icons
    - Portfolio site for developers
    - custom project cards
    - easily extendable to include blog page
    - Responsive design
- url: https://gatsby-documentation-starter.netlify.app/
  repo: https://github.com/whoisryosuke/gatsby-documentation-starter
  description: Automatically generate docs for React components using MDX, react-docgen, and Gatsby
  tags:
    - Documentation
    - MDX
    - SEO
  features:
    - Parses all React components (functional, stateful, even stateless!) for JS Docblocks and Prop Types.
    - MDX - Write your docs in Markdown and include React components using JSX!
    - Lightweight (only what you need)
    - Modular (easily fits in any React project!)
    - Props table component
    - Customizable sidebar navigation
    - Includes SEO plugins Google Analytics, Offline, Manifest, Helmet.
- url: http://gatsby-absurd.surge.sh/
  repo: https://github.com/ajayns/gatsby-absurd
  description: A Gatsby starter using illustrations from https://absurd.design/
  tags:
    - Onepage
    - Styling:CSS-in-JS
  features:
    - Uses surreal illustrations from absurd.design.
    - Landing page structure split into sections
    - Basic UX/UX elements ready. navbar, smooth scrolling, faqs, theming
    - Convenient image handling and data separation
- url: https://gatsby-starter-quiz.netlify.app/
  repo: https://github.com/raphadeluca/gatsby-starter-quiz
  description: Create rich quizzes with Gatsby & MDX. No need for a database or headless CMS. Manage your data directly in your MDX file's frontmatter and write your content in the body. Customize your HTML tags, use React components from a library or write your own. Navigation will be automatically created between each question.
  tags:
    - MDX
  features:
    - Data quiz in the frontmatter
    - Rich customizable content with MDX
    - Green / Red alert footer on user's answer
    - Navigation generated based on the index of each question
- url: https://gatsby-starter-accessibility.netlify.app/
  repo: https://github.com/benrobertsonio/gatsby-starter-accessibility
  description: The default Gatsby starter with powerful accessibility tools built-in.
  tags:
    - Storybook
    - Linting
  features:
    - 🔍 eslint-plugin-jsx-a11y for catching accessibility issues while authoring code
    - ✅ lint:staged for adding a pre-commit hook to catch accessibility linting errors
    - 📣 react-axe for console reporting of accessibility errors in the DOM during development
    - 📖 storybook setup for accessibility reporting on individual components
- url: https://gatsby-theme-ggt-material-ui-blog.netlify.app/
  repo: https://github.com/avatar-kaleb/gatsby-starter-ggt-material-ui-blog
  description: Starter material-ui blog utilizing a Gatsby theme!
  tags:
    - Blog
    - MDX
  features:
    - Uses MDX with Gatsby theme for quick and easy set up
    - Material-ui design with optional config passed into the theme options
    - Gradient background with sitemap, rss feed, and offline capabilities
- url: https://gatsby-starter-blog-typescript.netlify.app/
  repo: https://github.com/gperl27/Gatsby-Starter-Blog-Typescript
  description: Gatsby starter blog with TypeScript
  tags:
    - Blog
    - Language:TypeScript
    - Styling:CSS-in-JS
  features:
    - Includes all features that come with Gatsby's official starter blog
    - TypeScript for type-safety out of the box
    - Styled components in favor of inline styles
    - Transition Link for nice page transitions
    - Type definitions from GraphQL schema (with code generation)
- url: https://gatsby-starter-sass.netlify.app/
  repo: https://github.com/colbyfayock/gatsby-starter-sass
  description: A Gatsby starter with Sass and no assumptions!
  tags:
    - Styling:SCSS
  features:
    - Sass stylesheets to manage your CSS (SCSS flavored)
    - Simple, minimal base setup to get started
    - No baked in configurations or assumptions
- url: https://billyjacoby.github.io/gatsby-react-bootstrap-starter/
  repo: https://github.com/billyjacoby/gatsby-react-bootstrap-starter
  description: Gatsby starter with react-bootstrap and react-icons
  tags:
    - Styling:Bootstrap
    - Styling:SCSS
  features:
    - SASS stylesheets to make styling components easy
    - Sample navbar that sticks to the top of the page on scroll
    - Includes react-icons to make adding icons to your app super simple
- url: https://gatsbystartermdb.netlify.app
  repo: https://github.com/jjcav84/mdbreact-gatsby-starter
  description: Gatsby starter built with MDBootstrap React free version
  tags:
    - Styling:Bootstrap
  features:
    - Material Design, Bootstrap, and React
    - Contact form and Google Map components
    - Animation
    - documentation and component library can be found at mdboostrap's website
- url: https://gatsby-starter-primer.netlify.app/
  repo: https://github.com/thomaswangio/gatsby-starter-primer
  description: A Gatsby starter featuring GitHub Primer Design System and React components
  tags:
    - Styling:Other
    - Styling:CSS-in-JS
    - SEO
    - Landing Page
  features:
    - Primer React Components
    - Styled Components
    - Gatsby Image
    - Better SEO component with appropriate OG image and appropriate fallback meta tags
- url: https://pranshuchittora.github.io/gatsby-material-boilerplate
  repo: https://github.com/pranshuchittora/gatsby-material-boilerplate
  description: A simple starter to get up and developing quickly with Gatsby in material design
  tags:
    - Styling:Material
  features:
    - Material design
    - Sass/SCSS
    - Tags
    - Categories
    - Google Analytics
    - Offline support
    - Web App Manifest
    - SEO
- url: https://anubhavsrivastava.github.io/gatsby-starter-hyperspace
  repo: https://github.com/anubhavsrivastava/gatsby-starter-hyperspace
  description: Single page starter based on the Hyperspace site template, with landing, custom, and Elements(Component) page
  tags:
    - HTML5UP
    - Styling:SCSS
    - Onepage
    - Landing Page
  features:
    - Designed by HTML5 UP
    - Simple one page site that’s perfect for personal portfolios
    - Fully Responsive
    - Styling with SCSS
    - Offline support
    - Web App Manifest
- url: https://anubhavsrivastava.github.io/gatsby-starter-identity
  repo: https://github.com/anubhavsrivastava/gatsby-starter-identity
  description: Single page starter based on the Identity site template by HTML5 up, suitable for a one-page portfolio.
  tags:
    - HTML5UP
    - Styling:SCSS
    - Onepage
    - Landing Page
    - PWA
  features:
    - Designed by HTML5 UP
    - Simple one page personal portfolio
    - Fully Responsive
    - Styling with SCSS
    - Offline support
    - Web App Manifest
- url: https://hopeful-ptolemy-cd840b.netlify.app/
  repo: https://github.com/tonydiaz/gatsby-landing-page-starter
  description: A simple landing page starter for idea validation using material-ui. Includes email signup form and pricing section.
  tags:
    - Styling:Material
    - Landing Page
  features:
    - SEO
    - Mailchimp integration
    - Material-UI components
    - Responsive
    - Pricing section
    - Benefits section
    - Email signup form
    - Easily configurable
    - Includes standard Gatsby starter features
- url: https://anubhavsrivastava.github.io/gatsby-starter-aerial
  repo: https://github.com/anubhavsrivastava/gatsby-starter-aerial
  description: Single page starter based on the Aerial site template by HTML5 up, suitable for a one-page personal page.
  tags:
    - HTML5UP
    - Styling:SCSS
    - Onepage
    - Landing Page
    - PWA
  features:
    - Designed by HTML5 UP
    - Simple one page personal portfolio
    - Fully Responsive
    - Styling with SCSS
    - Offline support
    - Web App Manifest
- url: https://anubhavsrivastava.github.io/gatsby-starter-eventually
  repo: https://github.com/anubhavsrivastava/gatsby-starter-eventually
  description: Single page starter based on the Eventually site template by HTML5 up, suitable for an upcoming product page.
  tags:
    - HTML5UP
    - Styling:SCSS
    - Landing Page
    - PWA
  features:
    - Designed by HTML5 UP
    - Fully Responsive
    - Styling with SCSS
    - Offline support
    - Web App Manifest
- url: https://jovial-jones-806326.netlify.app/
  repo: https://github.com/GabeAtWork/gatsby-elm-starter
  description: An Elm-in-Gatsby integration, based on gatsby-plugin-elm
  tags:
    - Language:Other
  features:
    - Elm language integration
- url: https://anubhavsrivastava.github.io/gatsby-starter-readonly
  repo: https://github.com/anubhavsrivastava/gatsby-starter-readonly
  description: Single page starter based on the ReadOnly site template by HTML5 up, with landing and Elements(Component) page
  tags:
    - HTML5UP
    - Onepage
    - Styling:SCSS
    - Landing Page
    - PWA
  features:
    - Designed by HTML5 UP
    - Fully Responsive
    - Styling with SCSS
    - Offline support
    - Web App Manifest
- url: https://anubhavsrivastava.github.io/gatsby-starter-prologue
  repo: https://github.com/anubhavsrivastava/gatsby-starter-prologue
  description: Single page starter based on the Prologue site template by HTML5 up, for portfolio pages
  tags:
    - HTML5UP
    - Onepage
    - Styling:SCSS
    - Portfolio
    - PWA
  features:
    - Designed by HTML5 UP
    - Fully Responsive
    - Styling with SCSS
    - Offline support
    - Web App Manifest
- url: https://gatsby-london.netlify.app
  repo: https://github.com/ImedAdel/gatsby-london
  description: A custom, image-centric theme for Gatsby.
  tags:
    - Portfolio
    - Blog
    - Styling:PostCSS
  features:
    - Post thumbnails in the homepage
    - Built with PostCSS
    - Made for image-centeric portfolios
    - Based on London for Ghost
- url: https://anubhavsrivastava.github.io/gatsby-starter-overflow
  repo: https://github.com/anubhavsrivastava/gatsby-starter-overflow
  description: Single page starter based on the Overflow site template by HTML5 up, with landing and Elements(Component) page
  tags:
    - HTML5UP
    - Onepage
    - Styling:SCSS
    - Portfolio
    - PWA
  features:
    - Designed by HTML5 UP
    - Fully Responsive
    - Image Gallery
    - Styling with SCSS
    - Offline support
    - Web App Manifest
- url: https://cosmicjs.com/apps/gatsby-agency-portfolio/demo
  repo: https://github.com/cosmicjs/gatsby-agency-portfolio
  description: Static Webpage for displaying your agency's skills and past work.  Implements 4 sections for displaying information about your company, A home page, information about services, projects, and the people in your organization.
  tags:
    - Blog
    - Portfolio
    - CMS:Cosmic
  features:
    - Landing Page
    - Home
    - Services
    - Projects
    - People
- url: https://cosmicjs.com/apps/gatsby-localization-app-starter/demo
  repo: https://github.com/cosmicjs/gatsby-localization-app-starter
  description: A localized Gatsby starter application powered by Cosmic.
  tags:
    - CMS:Cosmic
    - i18n
  features:
    - Gatsby localization starter app
- url: https://cosmicjs.com/apps/gatsby-docs/demo
  repo: https://github.com/cosmicjs/gatsby-docs-app
  description: Be able to view and create documentation using Gatsby and Cosmic. Leveraging the speed and high powered APIs of the Gatsby framework and the simplicity and scalability of Cosmic.
  tags:
    - CMS:Cosmic
    - Documentation
  features:
    - manage docs in static web file format for zippy delivery
- url: https://cosmicjs.com/apps/gatsby-ecommerce-website/demo
  repo: https://github.com/a9kitkumar/Gatsby-Ecommerce
  description: A localized Gatsby starter application powered by Cosmic.
  tags:
    - CMS:Cosmic
    - E-commerce
  features:
    - Stores products, orders using Cosmic as a database and a server
- url: https://harshil1712.github.io/gatsby-starter-googlesheets/
  repo: https://github.com/harshil1712/gatsby-starter-googlesheets
  description: A starter using Google Sheets as a data source
  tags:
    - Google Sheets
    - SEO
    - Blog
  features:
    - Uses Google Sheets for data
    - Easily configurable
- url: https://the-plain-gatsby.netlify.app/
  repo: https://github.com/wangonya/the-plain-gatsby
  description: A simple minimalist starter for your personal blog.
  tags:
    - Blog
    - Markdown
  features:
    - Minimalist design
    - Next and previous blog post navigation
    - About page
    - Markdown support
- url: https://gatsby-starter-blockstack.openintents.org
  repo: https://github.com/friedger/gatsby-starter-blockstack
  description: A starter using Blockstack on client side
  tags:
    - Authentication
  features:
    - Uses Blockstack
    - Client side app
- url: https://anubhavsrivastava.github.io/gatsby-starter-multiverse
  repo: https://github.com/anubhavsrivastava/gatsby-starter-multiverse
  description: Single page starter based on the Multiverse site template by HTML5 up, with landing and Elements(Component) page
  tags:
    - HTML5UP
    - Onepage
    - Styling:SCSS
    - Portfolio
    - PWA
  features:
    - Designed by HTML5 UP
    - Fully Responsive
    - Image Gallery
    - Styling with SCSS
    - Offline support
    - Web App Manifest
- url: https://anubhavsrivastava.github.io/gatsby-starter-highlights
  repo: https://github.com/anubhavsrivastava/gatsby-starter-highlights
  description: Single page starter based on the Highlights site template by HTML5 up, with landing and Elements(Component) page
  tags:
    - HTML5UP
    - Onepage
    - Styling:SCSS
    - Portfolio
    - PWA
  features:
    - Designed by HTML5 UP
    - Fully Responsive
    - Image Gallery
    - Styling with SCSS
    - Offline support
    - Web App Manifest
- url: https://gatsby-starter-material-business-markdown.netlify.app/
  repo: https://github.com/ANOUN/gatsby-starter-material-business-markdown
  description: A clean, modern starter for businesses using Material Design Components
  tags:
    - Blog
    - Markdown
    - PWA
    - Styling:Material
    - Styling:SCSS
  features:
    - Minimal, Modern Business Website Design
    - Material Design Components
    - MDC React Components
    - MDC Theming
    - Blog
    - Home Page
    - Contact Page
    - Contact Form
    - About Page
    - Mobile-First approach in development
    - Fully Responsive
    - Markdown
    - PWA
- url: https://gatsby-starter-default-typescript.netlify.app/
  repo: https://github.com/andykenward/gatsby-starter-default-typescript
  description: Starter Default TypeScript
  tags:
    - Language:TypeScript
  features:
    - TypeScript
    - Typing generation for GraphQL using GraphQL Code Generator
    - Comes with React Helmet for adding site meta tags
    - Based on Gatsby Starter Default
- url: http://gatsbyhoney.davshoward.com/
  repo: https://github.com/davshoward/gatsby-starter-honey
  description: A delicious baseline for Gatsby (v2).
  tags:
    - Styling:PostCSS
    - SEO
  features:
    - Gatsby v2
    - SEO (including robots.txt, sitemap generation, automated yet customisable metadata, and social sharing data)
    - Google Analytics
    - PostCSS support
    - Developer environment variables
    - Accessibility support
    - Based on Gatsby Starter Default
- url: https://material-ui-starter.netlify.app/
  repo: https://github.com/dominicabela/gatsby-starter-material-ui
  description: This starter includes Material UI boilerplate and configuration files along with the standard Gatsby configuration files. It provides a starting point for developing Gatsby apps with the Material UI framework.
  tags:
    - SEO
    - Styling:Material
  features:
    - Material UI Framework
    - Roboto Typeface (self hosted)
    - SEO
    - Offline Support
    - Based on Gatsby Default Starter
- url: https://developer-diary.netlify.app/
  repo: https://github.com/willjw3/gatsby-starter-developer-diary
  description: A blog template created with web developers in mind. Totally usable right out of the box, but minimalist enough to be easily modifiable.
  tags:
    - Blog
    - Markdown
    - Pagination
    - SEO
  features:
    - Ready to go - Blog author name, author image, etc,... can be easily added using a config file
    - Blog posts created as markdown files
    - Gatsby v.2
    - Mobile responsive
    - Pagination
    - Category and tag pages
    - Social media sharing icons in each post
    - Icons from React Icons (Font Awesome, Devicons, etc,...)
    - Beautiful tech-topic tags to attach to your web-development-related blog posts
    - Developer-relevant social media icon links, including GitHub, Stack Overflow, and freeCodeCamp
- url: https://anubhavsrivastava.github.io/gatsby-starter-paradigmshift
  repo: https://github.com/anubhavsrivastava/gatsby-starter-paradigmshift
  description: Single page starter based on the Paradigm Shift site template by HTML5 up, with landing and Elements(Component) page
  tags:
    - HTML5UP
    - Onepage
    - Styling:SCSS
    - Portfolio
    - PWA
  features:
    - Designed by HTML5 UP
    - Fully Responsive
    - Image Gallery
    - Styling with SCSS
    - Offline support
    - Web App Manifest
- url: https://dazzling-heyrovsky-62d4f9.netlify.app/
  repo: https://github.com/s-kris/gatsby-starter-medium
  description: A Gatsby starter blog as close as possible to medium.
  tags:
    - Markdown
    - Styling:CSS-in-JS
  features:
    - Careers Listing
    - Mobile Responsive
- url: https://gatsby-personal-starter-blog.netlify.app
  repo: https://github.com/thomaswangio/gatsby-personal-starter-blog
  description: Gatsby starter for personal blogs! Blog configured to run at /blog and with Netlify CMS and gatsby-remark-vscode.
  tags:
    - Blog
    - Markdown
    - Styling:CSS-in-JS
    - CMS:Netlify
  features:
    - Netlify CMS
    - VSCode syntax highlighting
    - Styled Components
- url: https://anubhavsrivastava.github.io/gatsby-starter-phantom
  repo: https://github.com/anubhavsrivastava/gatsby-starter-phantom
  description: Single page starter based on the Phantom site template by HTML5 up, with landing, generic and Elements(Component) page
  tags:
    - HTML5UP
    - Onepage
    - Styling:SCSS
    - PWA
  features:
    - Designed by HTML5 UP
    - Fully Responsive
    - Styling with SCSS
    - Offline support
    - Web App Manifest
- url: https://gatsby-starter-internationalized.ack.ee/
  repo: https://github.com/AckeeCZ/gatsby-starter-internationalized
  description: A simple starter for fully internationalized websites, including route internationalization.
  tags:
    - i18n
  features:
    - internationalized page content - via react-intl
    - internationalized routes - via language configuration
    - lightweight - includes only internationalization code
    - LocalizedLink - built-in link component handling route generation
    - LanguageSwitcher - built-in language switcher component
- url: https://gatsby-starter-bee.netlify.app/
  repo: https://github.com/JaeYeopHan/gatsby-starter-bee
  description: A simple starter for a blog with fresh UI.
  tags:
    - Blog
    - Netlify
    - Disqus
    - SEO
  features:
    - Code highlight with Fira Code font
    - Emoji (emojione)
    - Social share feature (Twitter, Facebook)
    - Comment feature (Disqus, utterances)
    - Sponsor service (Buy-me-a-coffee)
    - CLI Tool
- url: https://hasura.io/learn/graphql/react/introduction/
  repo: https://github.com/hasura/gatsby-gitbook-starter
  description: A starter to generate docs/tutorial websites based on the GitBook theme.
  tags:
    - Documentation
    - MDX
    - Markdown
    - SEO
  features:
    - Write in Markdown / MDX and generate responsive documentation/tutorial web apps
    - Fully Configurable
    - Syntax highlighting with Prismjs
    - Code diffing with +/-
    - Google Analytics Integration
    - SEO Tags with MDX frontmatter
    - Edit on GitHub button
    - Fully Customisable with rich embeds using React in MDX.
    - Search integration with Algolia
- url: https://gatsby-starter-blog-with-lunr.netlify.app/
  repo: https://github.com/lukewhitehouse/gatsby-starter-blog-with-lunr
  description: Building upon Gatsby's blog starter with a Lunr.js powered Site Search.
  tags:
    - Blog
    - Search
  features:
    - Same as the official starter blog
    - Integration with Lunr.js
- url: https://rg-portfolio.netlify.app/
  repo: https://github.com/rohitguptab/rg-portfolio
  description: Kick-off your Portfolio website with RG-Portfolio gatsby starter. We have used Gatsby + Contentful.
  tags:
    - Portfolio
    - CMS:Contentful
    - PWA
    - Blog
    - SEO
    - Disqus
    - Gallery
    - Landing Page
    - Markdown
    - Netlify
    - Styling:Bootstrap
  features:
    - Blogs listing with each blog post.
    - Contact form with Email notification using formspree.io.
    - Photos and Blogs page listing.
    - Different types of sections like About, Service, Blogs, Work, Testimonials, Photos, and contact.
    - All settings manage from contentful for example Header Menu, Homepage sections, blogs, and photos, etc.
    - Social share in blog details pages with comment ( Disqus ).
    - PWA
- url: https://oneshopper.netlify.app
  repo: https://github.com/rohitguptab/OneShopper
  description: This Starter is created for e-commerce site with Gatsby + Contentful and snipcart
  tags:
    - E-commerce
    - CMS:Contentful
    - Blog
    - SEO
    - Disqus
  features:
    - Blog post listing with previews for each blog post.
    - Store page listing all the Products and includes features like Rating, Price, Checkout, More then one Product images with tabbing.
    - Contact form with Email notification.
    - Index pages design with Latest Post, Latest Blog, Deal of week and Banner.
- url: https://anubhavsrivastava.github.io/gatsby-starter-spectral
  repo: https://github.com/anubhavsrivastava/gatsby-starter-spectral
  description: Single page starter based on the Spectral site template by HTML5 up, with landing, Generic and Elements(Component) page
  tags:
    - HTML5UP
    - Onepage
    - Styling:SCSS
    - Portfolio
    - PWA
  features:
    - Designed by HTML5 UP
    - Fully Responsive
    - Styling with SCSS
    - Offline support
    - Web App Manifest
- url: https://anubhavsrivastava.github.io/gatsby-starter-directive
  repo: https://github.com/anubhavsrivastava/gatsby-starter-directive
  description: Single page starter based on the Directive site template by HTML5 up, with landing and Elements(Component) page
  tags:
    - HTML5UP
    - Onepage
    - Styling:SCSS
    - Portfolio
    - PWA
  features:
    - Designed by HTML5 UP
    - Fully Responsive
    - Styling with SCSS
    - Offline support
    - Web App Manifest
- url: https://histaff.io/
  repo: https://github.com/histaff/website-static
  description: It's a beautiful starter static website which useful plugins based on Gatsby
  tags:
    - Styling:SCSS
    - Landing Page
    - Onepage
  features:
    - Fully Responsive
    - Styling with SCSS
    - Very similar to gatsby-starter-netlify-cms, slightly more configurable (e.g. set site-title in gatsby-config) with Bootstrap/Bootswatch instead of bulma
    - LocalizedLink - built-in link component handling route generation
- url: https://gatsby-kea-starter.netlify.app/
  repo: https://github.com/benjamin-glitsos/gatsby-kea-starter
  description: Gatsby starter with redux and sagas made simpler by the Kea library
  tags:
    - Redux
  features:
    - The Kea library makes redux and sagas extremely simple and concise
- url: https://anubhavsrivastava.github.io/gatsby-starter-solidstate
  repo: https://github.com/anubhavsrivastava/gatsby-starter-solidstate
  description: Single page starter based on the Solid State site template by HTML5 up, with landing, Generic and Elements(Component) page
  tags:
    - HTML5UP
    - Onepage
    - Styling:SCSS
    - Portfolio
    - PWA
  features:
    - Designed by HTML5 UP
    - Fully Responsive
    - Styling with SCSS
    - Offline support
    - Web App Manifest
- url: https://yellowcake.netlify.app/
  repo: https://github.com/thriveweb/yellowcake
  description: A starter project for creating lightning-fast websites with Gatsby v2 and Netlify-CMS v2 + Uploadcare integration.
  tags:
    - CMS:Netlify
    - Netlify
    - Blog
    - SEO
  features:
    - Uploadcare
    - Netlify Form
    - Category list (with navigation)
    - Featured post
    - Next and prev post
    - SEO component
- url: https://anubhavsrivastava.github.io/gatsby-starter-fractal
  repo: https://github.com/anubhavsrivastava/gatsby-starter-fractal
  description: Single page starter based on the Fractal site template by HTML5 up, with landing and Elements(Component) page
  tags:
    - HTML5UP
    - Onepage
    - Styling:SCSS
    - Portfolio
    - PWA
  features:
    - Designed by HTML5 UP
    - Fully Responsive
    - Styling with SCSS
    - Offline support
    - Web App Manifest
- url: https://minimal-gatsby-ts-starter.netlify.app/
  repo: https://github.com/TheoBr/minimal-gatsby-typescript-starter
  description: Minimal TypeScript Starter
  tags:
    - Language:TypeScript
  features:
    - TypeScript
    - ESLint + optional rule enforcement with Husky
    - Prettier
    - Netlify ready
    - Minimal
- url: https://gatsby-typescript-starter-default.netlify.app/
  repo: https://github.com/RobertoMSousa/gatsby-typescript-starter-default
  description: Simple Gatsby starter using TypeScript and ESLint instead of outdated tslint.
  tags:
    - Language:TypeScript
    - SEO
    - Linting
  features:
    - Comes with React Helmet for adding site meta tags
    - Includes plugins for offline support out of the box
    - TypeScript
    - Prettier & ESLint to format & check the code
- url: https://gatsby-starter-carraway.netlify.app/
  repo: https://github.com/endymion1818/gatsby-starter-carraway
  description: a Gatsby starter theme with Accessibility features, TypeScript, Jest, some basic UI elements, and a CircleCI pipeline
  tags:
    - Language:TypeScript
    - Pagination
    - Search
    - Testing
  features:
    - Paginated post archive
    - Site search with Lunr.js
    - Categories and category archive pages
    - Minimal CSS defaults using styled-components, including system font stack
    - Some fundamental Accessibility features including tabbable navigation & "Skip to content" link
    - UI elements including multi-column layout using CSS Grid (with float fallback), header component with logo, basic navigation & search and a footer with 3-column layout, logo and 2 menu areas
    - TypeScript & Testing including some sensible TypeScript defaults, tests with @testing-library/react, pre-commit and pre-push hooks. Set up includes enums for repeating values such as font & background colours
    - Setup for a CircleCI pipeline so you can run the above tests in branches before merging to master
    - Markdown posts _and_ pages (pages don't appear in the post archive)
- url: https://www.quietboy.net
  repo: https://github.com/zhouyuexie/gatsby-starter-quiet
  description: Gatsby out of the box blog, use TypeScript and highly customized style.
  tags:
    - Language:TypeScript
    - Styling:SCSS
    - SEO
    - Linting
    - RSS
    - Pagination
    - PWA
  features:
    - TypeScript
    - TsLint & Prettier
    - Tag list
    - Custom page layout
    - Switch the dark mode according to the system theme
    - Scss
    - Pagination
- url: https://compassionate-morse-5204bf.netlify.app/
  repo: https://github.com/deamme/gatsby-starter-prismic-resume
  description: Gatsby Resume/CV page with Prismic integration
  tags:
    - CMS:Prismic
    - CMS:Headless
    - Styling:CSS-in-JS
    - Onepage
    - Linting
  features:
    - One-page resume/CV
    - Prismic as Headless CMS
    - Emotion for styling
    - Uses multiple features of Prismic - Slices, Labels, Custom Types
    - ESLint & Prettier
- url: https://anubhavsrivastava.github.io/gatsby-starter-resume
  repo: https://github.com/anubhavsrivastava/gatsby-starter-resume
  description: Single page starter based on the Resume site template by startbootstrap for resume/portfolio page
  tags:
    - Onepage
    - Styling:SCSS
    - PWA
  features:
    - Designed by startbootstrap
    - Fully Responsive
    - Styling with SCSS
    - Offline support
    - Web App Manifest
- url: https://gatsby-starter-typescript-jest.netlify.app/
  repo: https://github.com/denningk/gatsby-starter-typescript-jest
  description: Barebones Gatsby starter with TypeScript, Jest, GitLab-CI, and other useful configurations
  tags:
    - Language:TypeScript
    - Testing
    - AWS
    - Linting
    - SEO
  features:
    - All components from default Gatsby starter converted to TypeScript
    - Jest testing configured for TypeScript with ts-jest
    - Detailed guide on how to deploy using AWS S3 buckets included in README
    - .gitlab-ci.yml file with blanks that can be customized for any Gatsby project
    - Configurations for EditorConfig, Prettier, and ESLint (for TypeScript)
- url: https://gatsby-starter-apollo.smakosh.com/app/
  repo: https://github.com/smakosh/gatsby-apollo-starter
  description: Gatsby Apollo starter - with client side routing
  tags:
    - Client-side App
    - SEO
    - Styling:CSS-in-JS
  features:
    - Apollo provider & Client side routing
    - ESLint/Prettier configured
    - Easy to customize
    - Nice project structure
    - Flex Grid components easy to customize
- url: https://portfolio.smakosh.com/
  repo: https://github.com/smakosh/gatsby-portfolio-dev
  description: A portfolio for developers
  tags:
    - Portfolio
    - SEO
    - Netlify
    - Onepage
    - Styling:CSS-in-JS
  features:
    - ESLint/Prettier configured
    - Scores 100% on a11y / Performance / PWA / SEO
    - PWA (desktop & mobile)
    - Easy to customize
    - Nice project structure
    - Amazing illustrations by Undraw.co
    - Tablet & mobile friendly
    - Continuous deployment with Netlify
    - A contact form protected by Google Recaptcha
    - Can be deployed with one click
    - Functional components with Recompose React Hooks! ready to migrate to React hooks!
    - Fetches your GitHub pinned projects with most stars (You could customize this if you wish)
- url: https://github.com/smakosh/gatsby-airtable-starter
  repo: https://github.com/smakosh/gatsby-airtable-starter
  description: Gatsby Airtable starter
  tags:
    - SEO
    - Netlify
    - Client-side App
    - Styling:CSS-in-JS
  features:
    - Static content fetched from Airtable
    - Dynamic content with CRUD operations with Airtable REST API
    - Well structured files/folders
    - Custom React Hooks
    - Custom Helpers instead of using third party libraries
    - Dynamic & Static containers
    - Global state management ready with useReducer & useContext
    - Dummy auth but ready to add real requests
- url: https://github.com/smakosh/gatsby-app-starter-rest-api
  repo: https://github.com/smakosh/gatsby-app-starter-rest-api
  description: Gatsby REST API starter
  tags:
    - Authentication
    - Client-side App
    - Styling:CSS-in-JS
  features:
    - Dynamic content with CRUD operations with a REST API
    - Well structured files/folders
    - Custom React Hooks
    - Auth with a JWT approach
    - Custom Helpers instead of using third party libraries
    - Dynamic containers
    - Global state management ready with useReducer & useContext
- url: https://gatsbyjs-starter-tailwindplay.appseed.us/
  repo: https://github.com/app-generator/gatsbyjs-starter-tailwindplay
  description: A Gatsby v2 starter styled using Tailwind, a utility-first CSS framework. Uses Purgecss to remove unused CSS.
  tags:
    - Styling:Tailwind
  features:
    - Based on gatsby-starter-tailwind
    - Tailwind CSS Framework
    - Removes unused CSS with Purgecss
- url: https://act-labs.github.io/
  repo: https://github.com/act-labs/gatsby-starter-act-blog
  description: Gatsby starter for blog/documentation using MDX, Ant Design, gatsby-plugin-combine.
  tags:
    - Blog
    - Documentation
    - Styling:Ant Design
    - Markdown
    - MDX
    - SEO
  features:
    - Posts and snippets;
    - SEO component;
    - Ant Design UI components;
    - Markdown and MDX for pages;
    - A customized webpack and babel configuration, for complex profecianal web apps with node.js, Jest tests, etc;
    - Progressively build more and more complex pages using gatsby-plugin-combine.
- url: https://gatsby-ghub.netlify.app/resume-book/
  repo: https://github.com/dwyfrequency/gatsby-ghub
  description: A resume builder app with authenticated routes, static marketing pages, and dynamic resume creation
  tags:
    - Authentication
    - Netlify
    - Client-side App
  features:
    - Netlify Identity
    - Static Marketing pages and Dynamic Client-side Authenticated App pages
    - SEO component
    - Apollo GraphQL (client-side)
- url: https://lewis-gatsby-starter-i18n.netlify.app
  repo: https://github.com/lewislbr/lewis-gatsby-starter-i18n
  description: A simple custom Gatsby starter template to start a new multilanguage website.
  tags:
    - i18n
    - Styling:CSS-in-JS
    - Portfolio
    - SEO
  features:
    - Automatically detects user browser language.
    - CSS in JS with styled-components.
    - Optimized images.
    - Offline capabilities.
    - Auto-generated sitemap and robots.txt.
- url: https://gatsby-snipcart-starter.netlify.app/
  repo: https://github.com/issydennis/gatsby-snipcart
  description: A simple e-commerce shop built using Gatsby and Snipcart.
  tags:
    - E-commerce
    - Styling:CSS-in-JS
    - Markdown
  features:
    - Minimal design to allow for simple customisation.
    - Snipcart integration provides an easy-to-use shopping cart and checkout.
    - Individual product pages with custom fields.
    - Products defined using markdown.
    - Styled components.
    - Gatsby image for optimised product images.
- url: https://anubhavsrivastava.github.io/gatsby-starter-stylish
  repo: https://github.com/anubhavsrivastava/gatsby-starter-stylish
  description: Single page starter based on the Stylish Portfolio site template by startbootstrap for portfolio page
  tags:
    - Onepage
    - Portfolio
    - Styling:SCSS
    - PWA
  features:
    - Designed by startbootstrap
    - Fully Responsive
    - Styling with SCSS
    - Offline support
    - Web App Manifest
- url: https://lewis-gatsby-starter-basic.netlify.app
  repo: https://github.com/lewislbr/lewis-gatsby-starter-basic
  description: A simple custom basic Gatsby starter template to start a new website.
  tags:
    - Styling:CSS-in-JS
    - SEO
  features:
    - Bare-bones starter.
    - CSS in JS with styled-components.
    - Optimized images.
    - Offline capabilities.
    - Auto-generated sitemap and robots.txt.
- url: https://myclicks.netlify.app/
  repo: https://github.com/himali-patel/MyClicks
  description: A simple Gatsby starter template to create a portfolio website with Contentful and Netlify.
  tags:
    - Blog
    - Netlify
    - CMS:Contentful
    - Styling:Bootstrap
    - Disqus
    - SEO
  features:
    - Fecthing Dynamic content from Contentful.
    - Blog post listing with previews, Disqus implementation and social sharing for each blog post.
    - Contact form integration with Netlify.
    - Portfolio Result Filteration according to Category.
    - Index pages design with Recent Blogs and Intagram Feed.
- url: https://gatsby-starter-typescript-graphql.netlify.app
  repo: https://github.com/spawnia/gatsby-starter-typescript-graphql
  description: A Gatsby starter with typesafe GraphQL using TypeScript
  tags:
    - Language:TypeScript
    - Linting
    - Portfolio
    - Styling:CSS-in-JS
  features:
    - Type safety with TypeScript
    - Typesafe GraphQL with graphql-code-generator
    - ESLint with TypeScript support
    - Styling with styled-components
- url: https://gatsby-tailwind-serif.netlify.app/
  repo: https://github.com/windedge/gatsby-tailwind-serif
  description: A Gatsby theme based on gatsby-serif-theme, rewrite with Tailwind CSS.
  tags:
    - Styling:Tailwind
    - Markdown
  features:
    - Based on gatsby-serif-theme
    - Tailwind CSS Framework
    - Removes unused CSS with Purgecss
    - Responsive design
    - Suitable for small business website
- url: https://mystifying-mclean-5c7fce.netlify.app
  repo: https://github.com/renvrant/gatsby-mdx-netlify-cms-starter
  description: An extension of the default starter with Netlify CMS and MDX support.
  tags:
    - MDX
    - Markdown
    - Netlify
    - CMS:Netlify
    - Styling:None
  features:
    - MDX and Netlify CMS support
    - Use React components in Netlify CMS Editor and other markdown files
    - Allow editors to choose a page template
    - Replace HTML tags with React components upon rendering Markdown, enabling design systems
    - Hide pages from being editable by the CMS
    - Minimal and extensible
- url: https://gatsby-airtable-advanced-starter.marcomelilli.com
  repo: https://github.com/marcomelilli/gatsby-airtable-advanced-starter
  description: A Gatsby Starter Blog using Airtable as backend
  tags:
    - Airtable
    - Blog
    - Styling:None
  features:
    - Dynamic content from Airtable
    - Does not contain any UI frameworks
    - Tags
    - Categories
    - Authors
    - Disqus
    - Offline support
    - Web App Manifest
    - SEO
- url: https://contentful-starter.netlify.app/
  repo: https://github.com/algokun/gatsby_contentful_starter
  description: An Awesome Starter Kit to help you get going with Contentful and Gatsby
  tags:
    - Blog
    - CMS:Contentful
    - CMS:Headless
  features:
    - Bare-bones starter.
    - Dynamic content from Contentful CMS
    - Ready made Components
    - Responsive Design
    - Includes Contentful Delivery API for production build
- url: https://gatsby-simple-blog.thundermiracle.com
  repo: https://github.com/thundermiracle/gatsby-simple-blog
  description: A gatsby-starter-blog with overreacted looking and tags, breadcrumbs, Disqus, i18n, and ESLint supported
  tags:
    - i18n
    - Blog
    - Netlify
    - Linting
    - Disqus
    - Testing
  features:
    - Easily Configurable
    - Tags
    - Breadcrumbs
    - Tags
    - Disqus
    - i18n
    - ESLint
    - Jest
- url: https://anubhavsrivastava.github.io/gatsby-starter-grayscale
  repo: https://github.com/anubhavsrivastava/gatsby-starter-grayscale
  description: Single page starter based on the Grayscale site template by startbootstrap for portfolio page
  tags:
    - Onepage
    - Portfolio
    - Styling:SCSS
    - PWA
  features:
    - Designed by startbootstrap
    - Fully Responsive
    - Styling with SCSS
    - Offline support
    - Web App Manifest
- url: https://gatsby-all-in.netlify.app
  repo: https://github.com/Gherciu/gatsby-all-in
  description: A starter that includes the most popular js libraries, already pre-configured and ready for use.
  tags:
    - Linting
    - Netlify
    - Styling:Tailwind
  features:
    - Tailwind CSS Framework
    - Antd UI Framework pre-configured
    - Redux for managing state
    - ESLint and Stylelint to enforce code style
- url: http://demo.nagui.me
  repo: https://github.com/kimnagui/gatsby-starter-nagui
  description: A Gatsby starter that full responsive blog.
  tags:
    - Blog
    - AWS
    - Pagination
    - SEO
    - Styling:CSS-in-JS
  features:
    - Tags & Categorys.
    - Pagination.
    - Show Recent Posts for category.
    - Styled-Components.
    - Mobile-First CSS.
    - Syntax highlighting in code blocks using PrismJS(Dracula).
    - Google Analytics.
    - Deploy AWS S3.
- url: https://anubhavsrivastava.github.io/gatsby-starter-newage
  repo: https://github.com/anubhavsrivastava/gatsby-starter-newage
  description: Single page starter based on the new age site template by startbootstrap for portfolio page/Mobile app launch
  tags:
    - Onepage
    - Portfolio
    - Styling:SCSS
    - PWA
  features:
    - Designed by startbootstrap
    - Fully Responsive
    - Styling with SCSS
    - Offline support
    - Web App Manifest
- url: https://gatsby-starter-krisp.netlify.app/
  repo: https://github.com/algokun/gatsby-starter-krisp
  description: A minimal, clean and responsive starter built with gatsby
  tags:
    - Styling:Bootstrap
    - Onepage
    - Portfolio
    - Netlify
    - Markdown
  features:
    - Styled-Components.
    - Mobile-First CSS.
    - Responsive Design, optimized for Mobile devices
- url: https://gatsby-datocms-starter.netlify.app/
  repo: https://github.com/brohlson/gatsby-datocms-starter
  description: An SEO-friendly DatoCMS starter with styled-components, page transitions, and out-of-the-box blog post support.
  tags:
    - CMS:DatoCMS
    - Styling:CSS-in-JS
    - Blog
    - Portfolio
    - SEO
  features:
    - Page Transitions
    - Blog Post Template
    - Sitemap & Robots.txt generation
- url: https://elemental.netlify.app/
  repo: https://github.com/akzhy/gatsby-starter-elemental
  description: A highly customizable portfolio starter with grid support.
  tags:
    - Blog
    - Portfolio
    - SEO
  features:
    - Highly Customizable
    - Portfolio Template
    - Blog Post Template
    - SEO Friendly
- url: https://gatsby-starter-apollo.netlify.app/
  repo: https://github.com/piducancore/gatsby-starter-apollo-netlify
  description: This project is an easy way to start developing fullstack apps with Gatsby and Apollo Server (using Netlify Lambda functions). For developing we use Netlify Dev to bring all of this magic to our local machine.
  tags:
    - Netlify
  features:
    - Apollo Client
    - Apollo Server running on Netlify functions
    - Netlify Dev for local development
- url: https://gatsby-starter-blog-and-portfolio.netlify.app/
  repo: https://github.com/alisalahio/gatsby-starter-blog-and-portfolio
  description: Just gatsby-starter-blog, with portfolio section added
  tags:
    - Blog
    - Portfolio
  features:
    - Basic setup for a full-featured blog
    - Basic setup for a portfolio
    - Support for an RSS feed
    - Google Analytics support
    - Automatic optimization of images in Markdown posts
    - Support for code syntax highlighting
    - Includes plugins for easy, beautiful typography
    - Includes React Helmet to allow editing site meta tags
    - Includes plugins for offline support out of the box
- url: https://www.attejuvonen.fi
  repo: https://github.com/baobabKoodaa/blog
  description: Blog with all the Bells and Whistles
  tags:
    - Blog
    - Infinite Scroll
    - Pagination
    - SEO
    - Markdown
  features:
    - Write blog posts into Markdown files (easy to format and content will not be married to any platform).
    - Expandable
    - Responsive and streamlined design.
    - Blazing fast UX
    - Autogenerated tracedSVG image placeholders are stylized to create a smooth look and transition as the image loads without the page jumping around.
    - Posts organized by tags.
    - Teasers of posts are generated to front page with infinite scroll which gracefully degrades into pagination.
    - Allow readers to be notified of updates with RSS feed and email newsletter.
    - Contact Form.
- url: https://novela.narative.co
  repo: https://github.com/narative/gatsby-starter-novela
  description: Welcome to Novela, the simplest way to start publishing with Gatsby.
  tags:
    - Blog
    - MDX
    - Portfolio
    - Pagination
    - SEO
  features:
    - Beautifully Designed
    - Multiple Homepage Layouts
    - Toggleable Light and Dark Mode
    - Simple Customization with Theme UI
    - Highlight-to-Share
    - Read Time and Progress
    - MDX support and inline code
    - Accessibility in Mind
- url: https://gatsby-starter-fashion-portfolio.netlify.app/
  repo: https://github.com/shobhitchittora/gatsby-starter-fashion-portfolio
  description: A Gatsby starter for a professional and minimal fashion portfolio.
  tags:
    - Blog
    - Client-side App
    - Landing Page
    - Portfolio
    - Styling:Other
  features:
    - A minimal and simple starter for your fashion portfolio
    - No need for any CMS, work with all your data and images locally.
    - Separate components for different pages and grid
    - Uses gatsby-image to load images
    - Built using the old school CSS.
- url: https://gatsby-theme-profile-builder.netlify.app/
  repo: https://github.com/ashr81/gatsby-theme-profile-builder
  description: Simple theme to build your personal portfolio and publish your articles using Contentful CMS.
  tags:
    - Landing Page
    - Portfolio
    - Styling:CSS-in-JS
    - Blog
    - CMS:Contentful
  features:
    - Mobile Screen support
    - Out of the box support with Contentful CMS for articles.
    - Toggleable Light and Dark Mode
    - Profile image with links to your GitHub and Twitter.
- url: https://prist.marguerite.io/
  repo: https://github.com/margueriteroth/gatsby-prismic-starter-prist
  description: A light-themed starter powered by Gatsby v2 and Prismic to showcase portfolios and blogs.
  tags:
    - Blog
    - CMS:Prismic
    - Landing Page
    - Netlify
    - Portfolio
    - SEO
    - Styling:CSS-in-JS
  features:
    - Landing page with customizable Hero, Portfolio preview, and About component
    - Emotion styled components
    - Blog layout and pages
    - Portfolio layout and pages
    - Google Analytics
    - Mobile ready
- url: https://demos.simplecode.io/gatsby/crafty/
  repo: https://github.com/simplecode-io/gatsby-crafty-theme
  description: SEO-friendly, fast, and fully responsive Gatsby starter with minimal plugins, utilizing JSON files as a content source.
  tags:
    - SEO
    - Portfolio
    - CMS:Other
    - Styling:Other
  features:
    - Beautiful and simple design
    - 100/100 Google Lighthouse score
    - SEO Optimized
    - Includes header/footer/sidebar (on Mobile)
    - CSS based sidebar
    - CSS based Modals
    - Content is fetched from JSON Files
    - Only one extra plugin from default Gatsby starter
- url: https://gatsby-starter-profile-site.netlify.app/
  repo: https://github.com/Mr404Found/gatsby-starter-profile-site
  description: A minimal and clean starter build with gatsby.
  tags:
    - Landing Page
    - Netlify
    - Portfolio
    - SEO
    - Styling:CSS-in-JS
  features:
    - Simple Design
    - Made by Sumanth
- url: https://the404blog.netlify.app
  repo: https://github.com/algokun/the404blog
  description: An Awesome Starter Blog to help you get going with Gatsby and Markdown
  tags:
    - Blog
    - Markdown
    - Search
    - Styling:CSS-in-JS
  features:
    - Bare-bones starter.
    - Dynamic content with Markdown
    - Ready made Components
    - Responsive Design
    - Includes Search Feature.
    - Syntax Highlight in Code.
    - Styling in Bootstrap
- url: https://gatsby-starter-unicorn.netlify.app/
  repo: https://github.com/algokun/gatsby_starter_unicorn
  description: An Awesome Starter Blog to help you get going with Gatsby and Markdown
  tags:
    - Blog
    - Markdown
    - Styling:CSS-in-JS
  features:
    - Bare-bones starter.
    - Dynamic content with Markdown
    - Ready made Components
    - Responsive Design
    - Syntax Highlight in Code.
- url: https://gatsby-starter-organization.netlify.app/
  repo: https://github.com/geocine/gatsby-starter-organization
  description: A Gatsby starter template for organization pages. Using the Gatsby theme "@geocine/gatsby-theme-organization"
  tags:
    - Styling:CSS-in-JS
    - Landing Page
    - Portfolio
    - Onepage
  features:
    - React Bootstrap styles
    - Theme UI and EmotionJS CSS-in-JS
    - A landing page with all your organization projects, configurable through a YML file.
    - Configurable logo, favicon, organization name and title
- url: https://gatsby-starter-interviews.netlify.app/
  repo: https://github.com/rmagon/gatsby-starter-interviews
  description: A Gatsby starter template for structured Q&A or Interview sessions
  tags:
    - SEO
    - Blog
    - Styling:SCSS
  features:
    - Minimalist design for interviews
    - Beautifully presented questions and answers
    - Option to read all answers to a specific question
    - Share interview on social channels
    - All content in simple json files
- url: https://gatsby-starter-photo-book.netlify.app/
  repo: https://github.com/baobabKoodaa/gatsby-starter-photo-book
  description: A Gatsby starter for sharing photosets.
  tags:
    - Gallery
    - Infinite Scroll
    - Pagination
    - Transitions
  features:
    - Gallery with auto-generated thumbnails are presented on CSS Grid with infinite scroll.
    - Beautiful "postcard" view for photos with fullscreen toggle.
    - Both views are responsive with minimal whitespace and polished UX.
    - Many performance optimizations for image delivery (both by Gatsby & way beyond what Gatsby can do).
- url: https://gatsby-typescript-scss-starter.netlify.app/
  repo: https://github.com/GrantBartlett/gatsby-typescript-starter
  description: A simple starter project using TypeScript and SCSS
  tags:
    - Language:TypeScript
    - Styling:SCSS
    - SEO
  features:
    - Pages and components are classes.
    - A skeleton SCSS project added with prefixing
- url: https://portfolio-by-mohan.netlify.app/
  repo: https://github.com/algokun/gatsby_starter_portfolio
  description: An Official Starter for Gatsby Tech Blog Theme
  tags:
    - SEO
    - Blog
  features:
    - Styling using Styled-Components
    - Search using ElasticLunr
    - Theme by gatsby-tech-blog-theme
    - Deployed in Netlify
- url: https://brevifolia-gatsby-forestry.netlify.app/
  repo: https://github.com/kendallstrautman/brevifolia-gatsby-forestry
  description: A minimal starter blog built with Gatsby & Forestry CMS
  tags:
    - CMS:Forestry.io
    - Blog
    - Markdown
    - Styling:SCSS
  features:
    - Blog post listing with previews (image + summary) for each blog post
    - Minimalist, responsive design & typography
    - Create new markdown posts dynamically
    - Configured to work automatically with Forestry CMS
    - Customizable 'info' page
    - Simple layout & scss architecture, easily extensible
- url: https://gatsby-firebase-starter.netlify.app/
  repo: https://github.com/ovidiumihaibelciug/gatsby-firebase-starter
  description: Starter / Project Boilerplate for Authentication and creating Dynamic pages from collections with Firebase and Gatsby.js
  tags:
    - Firebase
    - SEO
    - Styling:SCSS
    - Authentication
    - PWA
  features:
    - Authentication with Firebase
    - Programmatically create pages from a firestore collection
    - Protected Routes with Authorization
    - Email verification
    - Includes React Helmet to allow editing site meta tags
    - Includes plugins for offline support out of the box
- url: https://gatsby-typescript-minimal.netlify.app/
  repo: https://github.com/benbarber/gatsby-typescript-minimal
  description: A minimal, bare-bones TypeScript starter for Gatsby
  tags:
    - Language:TypeScript
    - Styling:CSS-in-JS
    - SEO
  features:
    - Bare-bones starter
    - TypeScript
    - TSLint
    - Prettier
    - Styled Components
    - Sitemap Generation
    - Google Analytics
- url: https://agility-gatsby-starter-gatsbycloud.netlify.app
  repo: https://github.com/agility/agility-gatsby-starter
  description: Get started with Gatsby and Agility CMS using a minimal blog.
  tags:
    - CMS:Agility CMS
    - Blog
    - SEO
  features:
    - A bare-bones starter Blog to get you off and running with Agility CMS and Gatsby.
- url: https://gatsby-starter-dot.netlify.app/
  repo: https://github.com/chronisp/gatsby-starter
  description: Gatsby Starter for creating portfolio & blog.
  tags:
    - Blog
    - CMS:Headless
    - CMS:Contentful
    - Netlify
    - Portfolio
    - Redux
    - SEO
    - Styling:Material
  features:
    - Extensible & responsive design using Material UI (palette, typography & breakpoints configuration)
    - Blog integration with Contentful CMS (GraphQL queries)
    - Redux (connect actions & props easily using custom HOF)
    - Support for Netlify deployment
    - SEO
    - Prettier code styling
- url: https://johnjkerr.github.io/gatsby-creative/
  repo: https://github.com/JohnJKerr/gatsby-creative
  description: Gatsby implementation of the Start Bootstrap Creative template
  tags:
    - Gallery
    - Portfolio
    - Styling:Bootstrap
    - Styling:SCSS
  features:
    - Start Bootstrap Creative template converted to React/Gatsby
    - React Scrollspy used to track page position
    - React Bootstrap used to create modal portfolio carousel
    - GitHub Actions deployment to GitHub Pages demonstrated
- url: https://bonneville.netlify.app/
  repo: https://github.com/bagseye/bonneville
  description: A starter blog template for Gatsby
  tags:
    - Blog
    - SEO
  features:
    - Extensible & responsive design
    - Blog integration
    - SEO
- url: https://gatsby-starter-i18next-sanity.netlify.app/en
  repo: https://github.com/johannesspohr/gatsby-starter-i18next-sanity
  description: A basic starter which integrates translations with i18next and localized sanity input.
  tags:
    - i18n
    - CMS:sanity.io
  features:
    - Showcases advanced i18n techniques with i18next and sanity.io
    - Correct URLs for the languages (language in the path, translated slugs)
    - Multilanguage content from sanity
    - Snippets translation
    - Optimized bundle size (don't ship all translations at once)
    - Alternate links to other languages
    - Sitemap with language information
    - Localized 404 pages
- url: https://gatsby-skeleton.netlify.app/
  repo: https://github.com/msallent/gatsby-skeleton
  description: Gatsby starter with TypeScript and all sort of linting
  tags:
    - Language:TypeScript
    - Styling:CSS-in-JS
    - SEO
  features:
    - TypeScript
    - Styled-Components
    - ESLint
    - Prettier
    - Stylelint
    - SEO
- url: https://nehalem.netlify.app/
  repo: https://github.com/nehalist/gatsby-starter-nehalem
  description: A starter for the Gatsby Nehalem Theme
  tags:
    - Blog
    - Language:TypeScript
    - Markdown
    - Search
    - SEO
  features:
    - Fully responsive
    - Highly optimized (Lighthouse score ~400)
    - SEO optimized (with open graph, Twitter Card, JSON-LD, RSS and sitemap)
    - Syntax highlighting
    - Search functionality
    - Multi navigations
    - Static pages
    - Fully typed with TypeScript
    - Tagging
    - Theming
    - Customizable
- url: https://gatsby-starter-headless-wp.netlify.app
  repo: https://github.com/crock/gatsby-starter-headless-wordpress
  description: A starter Gatsby site to quickly implement a site for headless WordPress
  tags:
    - Blog
    - CMS:Headless
    - CMS:WordPress
  features:
    - New Header
    - Responsive
    - Sidebar that displays recent blog posts
- url: https://gatsby-advanced-blog-starter.netlify.app
  repo: https://github.com/aman29271/gatsby-advanced-blog-starter
  description: A pre-built Gatsby Starter Tech-blog
  tags:
    - Blog
    - Markdown
  features:
    - Highly Optimised
    - Image optimised with blur-up effect
    - Responsive
    - Code  highlighting
    - tagging
    - Sass compiled
- url: https://anubhavsrivastava.github.io/gatsby-starter-casual
  repo: https://github.com/anubhavsrivastava/gatsby-starter-casual
  description: Multi-page starter based on the Casual site template by startbootstrap for portfolio
  tags:
    - Onepage
    - Styling:SCSS
    - PWA
  features:
    - Designed by startbootstrap
    - Fully Responsive
    - Styling with SCSS
    - Offline support
    - Web App Manifest
- url: https://gatsby-starter-ts-hello-world.netlify.app
  repo: https://github.com/hdorgeval/gatsby-starter-ts-hello-world
  description: TypeScript version of official hello world
  tags:
    - Language:TypeScript
  features:
    - TypeScript
    - ESLint
    - Type checking
    - no boilerplate
    - Great for advanced users
    - VSCode ready
- url: https://grommet-file.netlify.app/
  repo: https://github.com/metinsenturk/gatsby-starter-grommet-file
  description: Grommet-File is made with Grommet V2 and a blog starter
  tags:
    - Blog
    - Markdown
    - SEO
    - Portfolio
    - Styling:Grommet
  features:
    - Responsive Design
    - Pagination
    - Page creation
    - Content is Markdown files
    - Google Analytics
    - Grommet V2 User Interface
    - Support for RSS feed
    - SEO friendly
    - Mobile and responsive
    - Sitemap & Robots.txt generation
    - Optimized images with gatsby-image
- url: https://gatsby-wordpress-typescript-scss-blog.netlify.app/
  repo: https://github.com/sagar7993/gatsby-wordpress-typescript-scss-blog
  description: A Gatsby starter template for a WordPress blog, built using TypeScript, SCSS, and Ant Design
  tags:
    - Blog
    - CMS:WordPress
    - CMS:Headless
    - Language:TypeScript
    - Pagination
    - PWA
    - SEO
    - Portfolio
    - Styling:SCSS
  features:
    - TypeScript for type-safe code
    - Source content from WordPress CMS
    - Auto generated Pagination for your WordPress Posts
    - Auto generated Navigation for next and previous post at the end Post
    - Auto generated pages for tags and categories sourced from WordPress
    - SCSS stylesheets
    - PWA with offline support
    - Ant Design for UI components and theming
    - Jest and Enzyme Testing framework support for snapshots and unit tests.
    - Responsive Design
    - Google Analytics
    - Comments using Staticman
    - Images within WordPress post/page content downloaded to static folder and transformed to webp format during build
    - Social widgets
    - Instagram feed of any profile (no API token needed)
    - Pinterest pin-it button on hovering on images (no API token needed)
    - Twitter timeline and follow button (no API token needed)
    - Facebook timeline and like button (no API token needed)
    - SEO friendly
    - Web app manifest
    - Mobile optimized and responsive
    - Sitemap.xml & Robots.txt generation
    - Optimized images with gatsby-image
    - Git pre-commit and pre-push hooks using Husky
    - TSLint formatting
    - Highly optimized with excellent lighthouse audit score
- url: https://gatsby-starter-typescript-deluxe.netlify.app/
  repo: https://github.com/gojutin/gatsby-starter-typescript-deluxe
  description: A Gatsby starter with TypeScript, Storybook, Styled Components, Framer Motion, Jest, and more.
  tags:
    - Language:TypeScript
    - Styling:CSS-in-JS
    - Storybook
    - SEO
    - Linting
    - Testing
  features:
    - TypeScript for type-safe code.
    - Styled-Components for all your styles.
    - Framer Motion for awesome animations.
    - gatsby-image and gatsby-transformer-sharp for optimized images.
    - gatsby-plugin-manifest + SEO component for an SEO-friendly PWA.
    - Storybook with add-ons for showing off your awesome components.
    - Jest and React Testing library for snapshots and unit tests.
    - ESLint (with TSLint and Prettier) to make your code look its best.
    - React Axe and React A11y for accessibility so that your site is awesome for everyone.
- url: https://gatsby-markdown-blog-starter.netlify.app/
  repo: https://github.com/ammarjabakji/gatsby-markdown-blog-starter
  description: Gatsby v2 starter for creating a markdown blog. Based on Gatsby Advanced Starter.
  tags:
    - Blog
    - Markdown
    - SEO
    - PWA
  features:
    - Gatsby v2 support
    - Responsive Design
    - Pagination
    - Content is Markdown files
    - Google Analytics
    - Support for RSS feed
    - SEO friendly
    - Sitemap & Robots.txt generation
    - Sass support
    - Css Modules support
    - Web App Manifest
    - Offline support
    - htaccess support
    - Typography.js
    - Integration with Social Media
- url: https://gatsby-starter-bloomer-db0aaf.netlify.app
  repo: https://github.com/zlutfi/gatsby-starter-bloomer
  description: Barebones starter website with Bloomer React components for Bulma.
  tags:
    - PWA
    - Styling:Bulma
    - Styling:SCSS
  features:
    - Bloomer React Commponents
    - Bulma CSS Framework
    - Uses SCSS for styling
    - Font Awesome Support
    - Progressive Web App
- url: https://gatsby-starter-mdbreact.netlify.app
  repo: https://github.com/zlutfi/gatsby-starter-mdbreact
  description: Barebones starter website with Material Design Bootstrap React components.
  tags:
    - PWA
    - Styling:Bootstrap
    - Styling:Material
    - Styling:SCSS
  features:
    - MDBReact React Commponents
    - Bootstrap CSS Framework with Material Design Bootstrap styling
    - Uses SCSS for styling
    - Font Awesome Support
    - Progressive Web App
- url: https://gatsby-starter-ts-pwa.netlify.app/
  repo: https://github.com/markselby9/gatsby-starter-typescript-pwa
  description: The default Gatsby starter fork with TypeScript and PWA support added
  tags:
    - Language:TypeScript
    - PWA
  features:
    - Minimum changes based on default starter template for TypeScript and PWA
    - Added TypeScript support with ESLint and tsc check
    - Support GitHub Actions CI/CD workflow (beta)
- url: https://iceberg-gatsby-multilang.netlify.app/
  repo: https://github.com/diogorodrigues/iceberg-gatsby-multilang
  description: Gatsby multi-language starter. Internationalization / i18n without third party plugins or packages for Posts and Pages. Different URLs depending on the language. Focused on SEO, PWA, Image Optimization, Styled Components, and more. This starter also integrates with Netlify CMS to manage all pages, posts, and images.
  tags:
    - Blog
    - CMS:Headless
    - CMS:Netlify
    - i18n
    - Netlify
    - Markdown
    - Pagination
    - PWA
    - SEO
    - Styling:CSS-in-JS
  features:
    - Translations by using GraphQL, hooks and context API
    - Content in markdown for pages and posts in different languages
    - General translations for any content
    - Creation of menu by using translations and GraphQL
    - Netlify CMS to manage all pages, posts and images
    - Styled Components to styles
    - All important seetings for speedy and optimized images
    - Blog Posts list with pagination
    - Focus on SEO
    - PWA
- url: https://flexible-gatsby.netlify.app/
  repo: https://github.com/wangonya/flexible-gatsby
  description: A simple and clean theme for Gatsby
  tags:
    - Blog
    - Markdown
  features:
    - Google Analytics
    - Simple design
    - Markdown support
- url: https://gatsby-starter-leaflet.netlify.app/
  repo: https://github.com/colbyfayock/gatsby-starter-leaflet
  description: A Gatsby starter with Leaflet!
  tags:
    - Landing Page
    - Linting
    - Styling:SCSS
    - Testing
  features:
    - Simple landing page to get started with Leaflet
    - Includes Leaflet and React Leaflet
    - Starts with some basic Sass stylesheets for styling
    - Linting and testing preconfigured
- url: https://gatsby-starter-luke.netlify.app/
  repo: https://github.com/lukethacoder/luke-gatsby-starter
  description: An opinionated starter using TypeScript, styled-components (emotion flavoured), React Hooks & react-spring. Built as a BYOS (bring your own source) so you can get up and running with whatever data you choose.
  tags:
    - Language:TypeScript
    - Transitions
    - Styling:CSS-in-JS
    - Linting
  features:
    - TypeScript
    - react-spring animations
    - BYOS (bring your own source)
    - Emotion for styling components
    - Minimal Design
    - React Hooks (IntersectionObserver, KeyUp, LocalStorage)
- url: https://friendly-cray-96d631.netlify.app/
  repo: https://github.com/PABlond/Gatsby-TypeScript-Starter-Blog
  description: Project boilerplate of a blog app. The starter was built using Gatsby and TypeScript.
  tags:
    - Markdown
    - Language:TypeScript
    - SEO
    - PWA
    - Styling:SCSS
  features:
    - A complete responsive theme built wiss Scss
    - Easy editable posts in Markdown files
    - SEO component
    - Optimized with Google Lighthouse
- url: https://gatsby-starter-material-album.netlify.app
  repo: https://github.com/JoeTrubenstein/gatsby-starter-material-album
  description: A simple portfolio starter based on the Material UI Album Layout
  tags:
    - Gallery
    - Portfolio
    - Styling:Material
  features:
    - Pagination
    - Material UI
    - Exif Data Parsing
- url: https://peaceful-ptolemy-d7beb4.netlify.app
  repo: https://github.com/TRamos5/gatsby-contentful-starter
  description: A starter template for an awesome static blog utilizing Contentful as a CMS and deployed to Netlify.
  tags:
    - CMS:Contentful
    - CMS:Headless
    - Blog
    - Netlify
    - Markdown
    - Styling:CSS-in-JS
  features:
    - Netlify integration with pre built contact form
    - "CMS: Contentful integration with placeholders included"
    - Mobile friendly responsive design made to be customized or leave as is
    - Separate components for everything
    - ...and more
- url: https://gatsby-tailwind-emotion-starter-demo.netlify.app/
  repo: https://github.com/pauloelias/gatsby-tailwind-emotion-starter
  description: Gatsby starter using the latest Tailwind CSS and Emotion.
  tags:
    - Styling:Tailwind
    - Styling:CSS-in-JS
    - Styling:PostCSS
  features:
    - Tailwind CSS for rapid development
    - Emotion with `twin.macro` for flexible styled components
    - PostCSS configured out-of-the-box to write your own custom CSS
    - postcss-preset-env to write tomorrow's CSS today
    - Bare bones starter to help you hit the ground running
- url: https://gatsby-starter-grayscale-promo.netlify.app/
  repo: https://github.com/gannochenko/gatsby-starter-grayscale-promo
  description: one-page promo site
  tags:
    - Language:TypeScript
    - Styling:CSS-in-JS
    - Linting
    - Markdown
    - Onepage
    - CMS:Netlify
    - Landing Page
  features:
    - Styled-Components
    - NetlifyCMS
    - TypeScript
    - Basic design
- url: https://gatsby-starter-mdx-website-blog.netlify.app/
  repo: https://github.com/doakheggeness/gatsby-starter-mdx-website-blog
  description: Gatsby website and blog starter utilizing MDX for adding components to MDX pages and posts. Incorporates Emotion.
  tags:
    - MDX
    - Blog
    - Styling:CSS-in-JS
  features:
    - Create pages and posts using MDX
    - Incorporates the CSS-in-JS library Emotion
    - Visual effects
- url: https://gatsby-starter-zurgbot.netlify.app/
  repo: https://github.com/zurgbot/gatsby-starter-zurgbot
  description: The ultimate force of starter awesomeness in the galaxy of Gatsby
  tags:
    - Linting
    - PWA
    - SEO
    - Styling:Bulma
    - Styling:SCSS
    - Testing
  features:
    - Sass (SCSS Flavored) CSS
    - Bulma CSS Framework
    - React Helmet <head> Management
    - React Icons SVG Icon Components (Including Font Awesome and others)
    - ESLint for JS linting
    - Prettier for JS formatting
    - StyleLint for Scss linting and formatting
    - Jest for a test framework
    - Enzyme for testing with React
    - Husky for git hooks, particularly precommit management
    - Lint Staged to run commands only on staged files
- url: https://martin2844.github.io/gatsby-starter-dev-portfolio/
  repo: https://github.com/martin2844/gatsby-starter-dev-portfolio
  description: A Gatsby minimalistic portfolio site, with a blog and about section
  tags:
    - Portfolio
    - Blog
    - Markdown
  features:
    - createPages API
    - Responsive
    - Minimalistic
    - Blazing fast (LINK)
    - Graphql queries
    - Sass
    - Markdown
- url: https://wataruoguchi-gatsby-starter-typescript-contentful.netlify.app/
  repo: https://github.com/wataruoguchi/gatsby-starter-typescript-contentful
  description: Simple TypeScript starter with Contentful Integration
  tags:
    - Language:TypeScript
    - CMS:Contentful
    - Netlify
    - Blog
  features:
    - Simple
    - TypeScript
    - Contentful
    - Supports Contentful Rich Text
    - Prettier & ESLint & StyleLint to format & check the code
    - Husky & lint-staged to automate checking
- url: https://gatsby-starter-point.netlify.app/
  repo: https://github.com/teaware/gatsby-starter-point
  description: A humble Gatsby starter for blog
  tags:
    - Blog
    - Markdown
    - Netlify
  features:
    - SASS
    - SEO
    - Dark Mode
    - Google Analytics
- url: https://gatsby-typescript-storybook-starter.netlify.app/
  repo: https://github.com/RobertoMSousa/gatsby-typescript-storybook-starter
  description: A Gatsby starter with Storybook, tags, and ESLint
  tags:
    - Language:TypeScript
    - Styling:CSS-in-JS
    - Storybook
    - Markdown
    - Linting
  features:
    - Storybook
    - Simple
    - TypeScript
    - Contentful
    - Prettier & ESLint & StyleLint to format & check the code
    - Storybook
    - Jest and React Testing library for snapshots and unit tests.
    - Styled-Components for all your styles.
- url: https://semantic-ui-docs-gatsby.netlify.app/
  repo: https://github.com/whoisryosuke/semantic-ui-docs-gatsby
  description: Documentation starter using Semantic UI and MDX
  tags:
    - Documentation
    - Linting
    - Markdown
    - MDX
    - PWA
    - SEO
  features:
    - Easy starter for documentation-style sites
    - Use SUI React components anywhere in MDX
    - SASS/LESS support
    - Live code component
    - Customizable sidebar
    - Offline-ready
    - Responsive design
    - Nodemon for restarting dev server on changes
    - webpack aliasing for components, assets, etc
- url: https://gatsby-starter-saas-marketing.netlify.app/
  repo: https://github.com/keegn/gatsby-starter-saas-marketing
  description: A simple one-page marketing site starter for SaaS companies and products
  tags:
    - Onepage
    - Styling:CSS-in-JS
    - Landing Page
  features:
    - Responsive
    - Netlify ready
    - Styled-Components
    - Minimal design and easy to customize
    - Great for software or product related marketing sites
- url: https://react-landnig-page.netlify.app/
  repo: https://github.com/zilahir/react-landing-page
  description: Landing page with GraphCMS
  tags:
    - Redux
    - Styling:SCSS
    - Styling:CSS-in-JS
    - Netlify
  features:
    - Team section
    - Clients section
    - Map
    - Netlify ready
    - Styled-Components
    - Good for app showcase for startups
    - Prettier & ESLint & StyleLint to format & check the code
    - Husky & lint-staged to automate checking
- url: https://gatsby-strapi-starter.netlify.app/
  repo: https://github.com/jeremylynch/gatsby-strapi-starter
  description: Get started with Strapi, Bootstrap (reactstrap), and Gatsby FAST!
  tags:
    - CMS:Strapi
    - Styling:Bootstrap
  features:
    - Strapi
    - Bootstrap
    - Reactstrap
- url: https://kontent-template-gatsby-landing-page-photon.netlify.app
  repo: https://github.com/Simply007/kontent-template-gatsby-landing-page-photon
  description: Kentico Kontent based starter based on Photon starter by HTML5 UP
  tags:
    - CMS:Headless
    - CMS:Kontent
    - Netlify
    - Landing Page
    - HTML5UP
    - Styling:SCSS
  features:
    - Kentico Kontent CaaS platform as the data source
    - Landing page divided by section.
    - Support for code syntax highlighting
    - Includes plugins for easy, beautiful typography
    - Includes React Helmet to allow editing site meta tags
    - Includes plugins for offline support out of the box
    - Font awesome
    - Material Icons
    - CSS Grid
- url: https://gatsby-starter-typescript-blog-forms.netlify.app/
  repo: https://github.com/joerneu/gatsby-starter-typescript-blog-forms
  description: Gatsby starter for a website in TypeScript with a homepage, blog, and forms
  tags:
    - Blog
    - Language:TypeScript
    - Linting
    - Markdown
    - MDX
    - CMS:Netlify
    - SEO
    - Styling:CSS-in-JS
  features:
    - TypeScript for type safety, IDE comfort and error checking during development and build time
    - ESLint and Prettier for safety and consistent code style
    - Uses the official Gatsby Blog Core theme for data processing
    - Functional components and React Hooks
    - SEO component with React Helmet
    - Minimal responsive styling with React Emotion that can easily be extended
    - Theming of components and Markdown (MDX) with Emotion Theming
    - Forms with Formite (React Hooks Form library)
    - Accessible UI components implemented with Reakit and styling based on mini.css
    - Netlify CMS to create and edit blog posts
    - Small bundle size
- url: https://gatsby-tailwind-styled-components-storybook-starter.netlify.app/
  repo: https://github.com/denvash/gatsby-tailwind-styled-components-storybook-starter
  description: Tailwind CSS + Styled-Components + Storybook starter for Gatsby
  tags:
    - Storybook
    - Styling:Tailwind
    - Styling:CSS-in-JS
    - Styling:PostCSS
    - Netlify
  features:
    - Tailwind CSS v1
    - Styled-Components v5
    - Storybook v5
    - PostCSS
    - Deploy Storybook
    - Documentation
- url: https://gatsby-tfs-starter.netlify.app/
  repo: https://github.com/tiagofsanchez/gatsby-tfs-starter
  description: a gatsby-advanced-starter with Theme UI styling
  tags:
    - RSS
    - SEO
    - Blog
    - MDX
  features:
    - React Helmet <head> Management
    - SVG Icon
- url: https://lam.aesthetic.codes/
  repo: https://github.com/vaporwavy/gatsby-london-after-midnight
  description: A custom, image-centric theme for Gatsby. Advanced from the Gatsby starter London.
  tags:
    - Blog
    - Portfolio
    - Gallery
    - SEO
    - Markdown
    - HTML5UP
    - CMS:Netlify
    - Styling:PostCSS
  features:
    - Support tags
    - Easily change the theme color
    - Post thumbnails in the homepage
    - Built with PostCSS
    - Made for image-centric portfolios
    - Based on London for Gatsby
- url: https://alipiry-gatsby-starter-typescript.netlify.app/
  repo: https://github.com/alipiry/gatsby-starter-typescript
  description: The default Gatsby starter with TypeScript
  tags:
    - Language:TypeScript
    - Linting
    - Netlify
  features:
    - Type Checking With TypeScript
    - Powerful Linting With ESLint
- url: https://gatsby-typescript-tailwind.netlify.app/
  repo: https://github.com/impulse/gatsby-typescript-tailwind
  description: Gatsby starter with TypeScript and Tailwind CSS
  tags:
    - Language:TypeScript
    - Styling:Tailwind
    - Styling:PostCSS
    - Netlify
  features:
    - Simple
    - TSLint
    - Tailwind CSS v1
    - PostCSS + PurgeCSS
- url: https://gatsby-starter-blog-tailwindcss-demo.netlify.app/
  repo: https://github.com/andrezzoid/gatsby-starter-blog-tailwindcss
  description: Gatsby blog starter with Tailwind CSS
  tags:
    - Blog
    - SEO
    - Markdown
    - Styling:Tailwind
    - Styling:PostCSS
  features:
    - Based on the official Gatsby starter blog
    - Uses Tailwind CSS
    - Uses PostCSS
- url: https://gatsby-minimalist-starter.netlify.app/
  repo: https://github.com/dylanesque/Gatsby-Minimalist-Starter
  description: A minimalist, general-purpose Gatsby starter
  tags:
    - SEO
    - Markdown
    - Styling:CSS-in-JS
  features:
    - Less starting boilerplate than the Gatsby default starter
    - Layout.css includes checklist of initial design system decisions to make
    - Uses Emotion
    - Uses CSS-In-JS
- url: https://gastby-starter-zeevo.netlify.app/
  repo: https://github.com/zeevosec/gatsby-starter-zeevo
  description: Yet another Blog starter with a different style
  tags:
    - Blog
    - Markdown
    - SEO
  features:
    - Extendable
    - Feature filters
    - Performant
- url: https://gatsby-theme-phoenix-demo.netlify.app
  repo: https://github.com/arshad/gatsby-theme-phoenix
  description: A personal blogging and portfolio theme for Gatsby with great typography and dark mode.
  tags:
    - Blog
    - Portfolio
    - SEO
    - MDX
    - Styling:Tailwind
    - Styling:PostCSS
  features:
    - MDX - Posts, Pages and Projects
    - Tags/Categories
    - Dark mode
    - Customizable with Tailwind CSS
    - Code highlighting with Prism
    - RSS feed
- url: https://gatsby-starter-landed.netlify.app/
  repo: https://github.com/vasrush/gatsby-starter-landed
  description: A Gatsby theme based on Landed template by HTML5UP
  tags:
    - HTML5UP
    - Landing Page
    - Portfolio
    - Linting
    - Styling:SCSS
    - Transitions
    - SEO
  features:
    - Includes sections to easily create landing pages
    - React Helmet <head> Management
    - Easily update menus & submenus in gatsby-config file
    - Integrates react-scroll and react-reveal for transitions
    - ESLint and Prettier for safety and consistent code style
    - Offline-ready
    - Responsive design
    - Left, Right and no sidebar templates
    - Font awesome icons
    - HTML5UP Design
- url: https://tina-starter-grande.netlify.app/
  repo: https://github.com/tinacms/tina-starter-grande
  description: Feature-rich Gatsby starter with full TinaCMS integration
  tags:
    - Blog
    - Markdown
    - SEO
    - Netlify
    - Pagination
    - CMS:Other
    - Styling:CSS-in-JS
  features:
    - Fully integrated with TinaCMS for easy editing
    - Blocks based page & form builder
    - Styled Components
    - Code syntax highlighting
    - Light/Dark mode
- url: https://amelie-blog.netlify.app/
  repo: https://github.com/tobyau/gatsby-starter-amelie
  description: A minimal and mobile-friendly blog template
  tags:
    - Blog
    - SEO
    - Markdown
  features:
    - Responsive design
    - Customizable content through markdown files
    - SEO component with React Helmet
- url: https://chronoblog.now.sh
  repo: https://github.com/Ganevru/gatsby-starter-chronoblog
  description: Chronoblog is a Gatsby js theme specifically designed to create a personal website. The main idea of ​​Chronoblog is to allow you not only to write a personal blog but also to keep a record of everything important that you have done.
  tags:
    - Blog
    - Portfolio
    - MDX
    - Markdown
    - SEO
    - Styling:CSS-in-JS
    - Linting
  features:
    - Starter for Chronoblog Gatsby Theme
- url: https://gatsby-eth-dapp-starter.netlify.app
  repo: https://github.com/robsecord/gatsby-eth-dapp-starter
  description: Gatsby Starter for Ethereum Dapps using Web3 with Multiple Account Management Integrations
  tags:
    - Client-side App
    - Netlify
    - Authentication
  features:
    - Ethereum Web3 Authentication - Multiple Integrations
    - ConsenSys Rimble UI Integration
    - Styled Components
    - Coinbase, Fortmatic, Metamask, WalletConnect, and more
    - dFuse Blockchain Streaming and Notifications
- url: https://gatsby-starter-theme-antv.antv.vision
  repo: https://github.com/antvis/gatsby-starter-theme-antv
  description: ⚛️ Polished Gatsby theme for documentation site
  tags:
    - Documentation
    - Markdown
    - Language:TypeScript
    - Styling:Ant Design
    - i18n
  features:
    - ⚛ Prerendered static site
    - 🌎 Internationalization support by i18next
    - 📝 Markdown-based documentation and menus
    - 🎬 Examples with live playground
    - 🏗 Unified Theme and Layout
    - 🆙 Easy customized header nav
    - 🧩 Built-in home page components
- url: https://gatsby-starter-cafe.netlify.app
  repo: https://github.com/crolla97/gatsby-starter-cafe
  description: Gatsby starter for creating a single page cafe website using Contentful and Leaflet
  tags:
    - CMS:Contentful
    - Styling:SCSS
    - Landing Page
    - Onepage
  features:
    - Leaflet interactive map
    - Instagram Feed
    - Contentful for menu item storage
    - Responsive design
- url: https://gatsby-firebase-simple-auth.netlify.app/
  repo: https://github.com/marcomelilli/gatsby-firebase-simple-auth
  description: A simple Firebase Authentication Starter with protected routes
  tags:
    - Firebase
    - Authentication
    - Styling:Tailwind
  features:
    - Authentication with Firebase
    - Protected Routes with Authorization
- url: https://demo.gatsbystorefront.com/
  repo: https://github.com/GatsbyStorefront/gatsby-starter-storefront-shopify
  description: Lightning fast PWA storefront for Shopify
  tags:
    - CMS:Headless
    - Shopify
    - SEO
    - PWA
    - E-commerce
    - Styling:CSS-in-JS
  features:
    - Gatsby Storefront
    - gatsby-theme-storefront-shopify
    - Shopify Integration
    - Shopping Cart
    - PWA
    - Optimized images with gatsby-image.
    - SEO
    - A11y
- url: https://keturah.netlify.app/
  repo: https://github.com/giocare/gatsby-starter-keturah
  description: A portfolio starter for developers
  tags:
    - Portfolio
    - SEO
    - Markdown
  features:
    - Target Audience Developers
    - Designed To Resemble A Terminal And Text Editor
    - Responsive Design
    - FontAwesome Icon Library
    - Easily Customize Content Using Markdown Files
    - SEO Friendly Component
    - Social Media Icons Provided
- url: https://gatsby-lander.surge.sh/
  repo: https://github.com/codebushi/gatsby-starter-lander
  description: Single page starter built with Tailwind CSS
  tags:
    - Onepage
    - Linting
    - Styling:Tailwind
  features:
    - Simple One Page Site
    - Landing Page Design
    - Fully Responsive
    - Styling with Tailwind
- url: https://gatsby-starter-papan01.netlify.app/
  repo: https://github.com/papan01/gatsby-starter-papan01
  description: A Gatsby starter for creating a markdown blog.
  tags:
    - Linting
    - Blog
    - Styling:SCSS
    - Markdown
    - Pagination
    - PWA
    - SEO
  features:
    - SSR React Code Splitting(loadable-components)
    - Theme Toggle(light/dark)
    - Pagination
    - SEO(Sitemap, Schema.org, OpenGraph tags, Twitter tag)
    - Web application manifest and offline support
    - Google Analytics
    - Disqus
    - RSS
    - ESLint(Airbnb) for linting
    - Prettier code formatting
    - gh-pages for deploying to GitHub Pages
- url: https://gatsby-starter-boilerplatev-kontent-demo.netlify.app/
  repo: https://github.com/viperfx07/gatsby-starter-boilerplatev-kontent
  description: A Gatsby starter using BoilerplateV for Kentico Kontent.
  tags:
    - Blog
    - CMS:Headless
    - CMS:Kontent
    - Styling:Bootstrap
    - Styling:CSS-in-JS
    - Linting
  features:
    - Sass (SCSS Flavored) CSS
    - ITCSS Structure of CSS (with glob added for css)
    - Bootstrap CSS Framework
    - React Helmet <head> Management
    - ESLint(Airbnb) for JS linting
    - Prettier for JS formatting
- url: https://www.cryptocatalyst.net/
  repo: https://github.com/n8tb1t/gatsby-starter-cryptocurrency
  description: A full-fledged cryptocurrency Gatsby starter portal with landing page, blog, roadmap, devs team, and docs.
  tags:
    - Linting
    - Blog
    - Styling:SCSS
    - Markdown
    - Pagination
    - PWA
    - SEO
  features:
    - Beautiful Mobile-first design.
    - modular SCSS styles.
    - Configurable color scheme.
    - Advanced config options.
    - Advanced landing page.
    - Blog Component.
    - Live comments.
    - Roadmap component.
    - Developers page component.
    - Algolia advanced search index, with content chunks.
    - Docs component.
    - No outdated codebase, use only react hooks.
    - Easy to modify react components.
    - SEO (Sitemap, OpenGraph tags, Twitter tags)
    - Google Analytics Support
    - Offline Support & WebApp Manifest
    - Easy to modify assets.
- url: https://chronoblog-profile.now.sh
  repo: https://github.com/Ganevru/gatsby-starter-chronoblog-profile
  description: This starter will help you launch a personal website with a simple text feed on the main page. This starter looks simple and neat, but at the same time, it has great potential for organizing your content using tags, dates, and search. The homepage is organized in compact feeds. The display of content in these feeds is based on the tags of this content (for example, only content with a podcast tag gets into the feed with podcasts).
  tags:
    - Blog
    - Portfolio
    - MDX
    - Markdown
    - SEO
    - Styling:CSS-in-JS
    - Linting
  features:
    - Specially designed to create a personal website (in a simple and strict "text" style)
    - Universal text feed divided into categories
    - Search and Tags for organizing content
    - A simple change of primary and secondary colors of the site, fonts, radius of curvature of elements, etc (thanks to Theme UI theming)
    - Clean and Universal UI
    - Mobile friendly, all elements and custom images are adapted to any screen
    - Light/Dark mode
    - Easy customization of icons and links to your social networks
    - MDX for the main menu of the site, footer and other elements of the site
    - MDX for pages and content
    - Code syntax highlighting
    - SEO (OpenGraph and Twitter) out of the box with default settings that make sense (thanks to React Helmet)
- url: https://chronoblog-hacker.now.sh
  repo: https://github.com/Ganevru/gatsby-starter-chronoblog-hacker
  description: A dark (but with ability to switch to light) starter that uses the Source Code Pro font (optional) and minimalistic UI
  tags:
    - Blog
    - Portfolio
    - MDX
    - Markdown
    - SEO
    - Styling:CSS-in-JS
    - Linting
  features:
    - Specially designed to create a personal website
    - Search and Tags for organizing content
    - A simple change of primary and secondary colors of the site, fonts, radius of curvature of elements, etc (thanks to Theme UI theming)
    - Clean and Minimalistic UI
    - Mobile friendly, all elements and custom images are adapted to any screen
    - Light/Dark mode
    - Easy customization of icons and links to your social networks
    - MDX for the main menu of the site, footer and other elements of the site
    - MDX for pages and content
    - Code syntax highlighting
    - SEO (OpenGraph and Twitter) out of the box with default settings that make sense (thanks to React Helmet)
- url: https://gatsby-starter-tailwind2-emotion-styled-components.netlify.app/
  repo: https://github.com/chrish-d/gatsby-starter-tailwind2-emotion-styled-components
  description: A (reasonably) unopinionated Gatsby starter, including; Tailwind 2 and Emotion. Use Tailwind utilities with Emotion powered CSS-in-JS to produce component scoped CSS (no need for utilities like Purge CSS, etc).
  tags:
    - Styling:CSS-in-JS
    - Styling:Tailwind
  features:
    - Utility-first CSS using Tailwind 2.
    - CSS scoped within components (no "bleeding").
    - Only compiles the CSS you use (no need to use PurgeCSS/similar).
    - Automatically gives you Critical CSS with inline stlyes.
    - Hybrid of PostCSS and CSS-in-JS to give you Tailwind base styles.
- url: https://5e0a570d6afb0ef0fb162f0f--wizardly-bassi-e4658f.netlify.app/
  repo: https://github.com/adamistheanswer/gatsby-starter-baysik-blog
  description: A basic and themeable starter for creating blogs in Gatsby.
  tags:
    - Blog
    - Portfolio
    - MDX
    - Markdown
    - SEO
    - Styling:CSS-in-JS
    - Linting
  features:
    - Specially designed to create a personal website
    - Clean and Minimalistic UI
    - Facebook Comments
    - Mobile friendly, all elements and custom images are adapted to any screen
    - Light/Dark mode
    - Prettier code formatting
    - RSS
    - Links to your social networks
    - MDX for pages and content
    - Code syntax highlighting
    - SEO (OpenGraph and Twitter) out of the box with default settings that make sense (thanks to React Helmet)
- url: https://gatsby-starter-robin.netlify.app/
  repo: https://github.com/robinmetral/gatsby-starter-robin
  description: Gatsby Default Starter with state-of-the-art tooling
  tags:
    - MDX
    - Styling:CSS-in-JS
    - Linting
    - Testing
    - Storybook
  features:
    - 📚 Write in MDX
    - 👩‍🎤 Style with Emotion
    - 💅 Linting with ESLint and Prettier
    - 📝 Unit and integration testing with Jest and react-testing-library
    - 💯 E2E browser testing with Cypress
    - 📓 Visual testing with Storybook
    - ✔️ CI with GitHub Actions
    - ⚡ CD with Netlify
- url: https://help.dferber.de
  repo: https://github.com/dferber90/gatsby-starter-help-center
  description: A themeable starter for a help center
  tags:
    - Documentation
    - Markdown
    - MDX
    - Search
  features:
    - Manage content in Markdown and YAML files
    - Multiple authors possible
    - Apply your own theme
    - Usable in any language
    - SEO friendly
    - Easy to add Analytics
- url: https://evaluates2.github.io/Gatsby-Starter-TypeScript-Redux-TDD-BDD
  repo: https://github.com/Evaluates2/Gatsby-Starter-TypeScript-Redux-TDD-BDD
  description: An awesome Gatsby starter template that takes care of the tooling setup, allowing you and your team to dive right into building ultra-fast React applications quickly and deploy them with confidence! 📦
  tags:
    - Redux
    - Language:TypeScript
    - Linting
    - Testing
    - Styling:None
  features:
    - 📚 Written in TypeScript.
    - 💡 Redux preconfigured (with local-storage integration.
    - 💅 Linting with TSLint and Prettier.
    - 📝 Unit testing with Jest and react-test-renderer.
    - 💯 Behavior-driven E2E browser testing with Cypress + Cucumber.js plugin.
    - 📓 Steps for deploying to Gh-pages
    - ✔️ CI with TravisCI
    - ⚡ Steps for deploying to GitHub Pages, AWS S3, or Netlify.
- url: https://gatsby-resume-starter.netlify.app/
  repo: https://github.com/barancezayirli/gatsby-starter-resume-cms
  description: Resume starter styled using Tailwind with Netlify CMS as headless CMS.
  tags:
    - CMS:Headless
    - SEO
    - PWA
    - Portfolio
  features:
    - One-page resume/CV
    - PWA
    - Multiple Netlify CMS widgets
    - Netlify CMS as Headless CMS
    - Tailwind for styling with theming
    - Optimized build process (purge css)
    - Basic SEO, site metadata
    - Prettier
    - Social media links
- url: https://gatsby-starter-default-nostyles.netlify.app/
  repo: https://github.com/JuanJavier1979/gatsby-starter-default-nostyles
  description: The default Gatsby starter with no styles.
  tags:
    - Styling:None
  features:
    - Based on gatsby-starter-default
    - No styles
- url: https://greater-gatsby.now.sh
  repo: https://github.com/rbutera/greater-gatsby
  description: Barebones and lightweight starter with TypeScript, PostCSS, Tailwind CSS, and Storybook.
  tags:
    - PWA
    - Language:TypeScript
    - Styling:Tailwind
  features:
    - Lightweight & Barebones
    - includes Storybook
    - Full TypeScript support
    - Uses styled-components Global Styles API for consistency in styling across application and Storybook
- url: https://gatsby-simplefolio.netlify.app/
  repo: https://github.com/cobidev/gatsby-simplefolio
  description: A clean, beautiful and responsive portfolio template for Developers ⚡️
  tags:
    - Portfolio
    - PWA
    - SEO
    - Onepage
  features:
    - Modern UI Design
    - Reveal Animations
    - Fully Responsive
    - Easy site customization
    - Configurable color scheme
    - OnePage portfolio site
    - Fast image optimization
- url: https://gatsby-starter-hpp.netlify.app/
  repo: https://github.com/hppRC/gatsby-starter-hpp
  description: All in one Gatsby skeleton based TypeScript, emotion, and unstated-next.
  tags:
    - MDX
    - SEO
    - PWA
    - Linting
    - Styling:CSS-in-JS
    - Language:TypeScript
  features:
    - PWA
    - TypeScript
    - Absolute import
    - Useful ready made custom hooks
    - Ready made form component for Netlify form
    - Global CSS component and Reset CSS component
    - Advanced SEO components(ex. default twitter ogp image, sitemaps, robot.txt)
    - Prettier, ESLint
    - unstated-next(useful easy state library)
- url: https://gatsby-typescript-emotion-storybook.netlify.app/
  repo: https://github.com/duncanleung/gatsby-typescript-emotion-storybook
  description: Config for TypeScript + Emotion + Storybook + React Intl + SVGR + Jest.
  tags:
    - Language:TypeScript
    - Styling:CSS-in-JS
    - Storybook
    - i18n
    - Linting
    - Testing
  features:
    - 💻 TypeScript
    - 📓 Visual testing with Storybook
    - 👩‍🎤 CSS-in-JS styling with Emotion
    - 💅 Linting with ESLint and Prettier
    - 🌎 React Intl internationalization support
    - 🖼️ SVG support with SVGR
    - 📝 Unit and integration testing with Jest and react-testing-library
    - ⚡ CD with Netlify
- url: https://felco-gsap.netlify.app
  repo: https://github.com/AshfaqKabir/Felco-Gsap-Gatsby-Starter
  description: Minimal Multipurpose Gsap Gatsby Landing Page. Helps Getting Started With Gsap and Netlify Forms.
  tags:
    - Portfolio
    - Styling:CSS-in-JS
  features:
    - Minimal 3 Page Responsive Layout
    - Multipurpose Gatsby Theme
    - Working Netlify Form
    - Gsap For Modern Animtaions
    - Styled Components for responsive component based styling with theming
    - Basic SEO, site metadata
    - Prettier
- url: https://gatsby-starter-fusion-blog.netlify.app/
  repo: https://github.com/robertistok/gatsby-starter-fusion-blog
  description: Easy to configure blog starter with a modern, minimal theme
  tags:
    - Language:TypeScript
    - Styling:CSS-in-JS
    - Netlify
    - Markdown
    - Blog
    - SEO
  features:
    - Featured/Latest posts
    - Sticky header
    - Easy to customize -> edit config.ts with your info
    - Meta tags for improved SEO with React Helmet
    - Transform links to bitly links automatically
    - Codesyntax
    - Code syntax highlighting
- url: https://gatsby-bootstrap-italia-starter.dej611.now.sh/
  repo: https://github.com/italia/design-italia-gatsby-starterkit
  description: Gatsby starter project using the Bootstrap Italia design kit from Italian Digital Team
  tags:
    - Styling:Bootstrap
    - SEO
    - Linting
  features:
    - Bootstrap Italia - design-react-kit
    - Prettier
    - Sticky header
    - Complete header
    - Homepage and service templates pages ready to use
    - Meta tags for improved SEO with React Helmet
- url: https://gatsby-starter-webcomic.netlify.app
  repo: https://github.com/JLDevOps/gatsby-starter-webcomic
  description: Gatsby blog starter that focuses on webcomics and art with a minimalistic UI.
  tags:
    - Markdown
    - MDX
    - Netlify
    - Pagination
    - Search
    - Styling:Bootstrap
    - RSS
    - SEO
  features:
    - Designed to focus on blog posts with images.
    - Search capability on blog posts
    - Displays the latest posts
    - Displays all the tags from the site
    - Pagination between blog posts
    - Has a "archive" page that categorizes and displays all the blog posts by date
    - Mobile friendly
- url: https://gatsby-starter-material-emotion.netlify.app
  repo: https://github.com/liketurbo/gatsby-starter-material-emotion
  description: Gatsby starter of Material-UI with Emotion 👩‍🎤
  tags:
    - Language:TypeScript
    - SEO
    - Styling:Material
    - Styling:CSS-in-JS
  features:
    - Based on Gatsby Default Starter
    - Material-UI
    - Emotion
    - Roboto Typeface
    - SEO
    - TypeScript
- url: https://flex.arshad.io
  repo: https://github.com/arshad/gatsby-starter-flex
  description: A Gatsby starter for the Flex theme.
  tags:
    - SEO
    - MDX
    - Styling:CSS-in-JS
  features:
    - MDX Blocks for your Gatsby site.
    - Customizable, extendable and accessible.
    - Theme UI
    - SEO and Open graphs support
    - Color modes
    - Code Highlighting
- url: https://london-night-day.netlify.app/
  repo: https://github.com/jooplaan/gatsby-london-night-and-day
  description: A custom, image-centric dark and light mode aware theme for Gatsby. Advanced from the Gatsby starter London After Midnight.
  tags:
    - Blog
    - Portfolio
    - Gallery
    - SEO
    - Markdown
    - Styling:SCSS
    - HTML5UP
    - CMS:Netlify
  features:
    - Support tags
    - Easily change the theme color
    - Post thumbnails in the homepage
    - Made for image-centric portfolios
    - Using the London After Midnight is now “Dark mode” (the default), and the original London as “Light mode”.
    - Removed Google Fonts, using system fonts in stead (for speed and privacy :)
    - Use SASS
- url: https://the-gatsby-bootcamp-blog.netlify.app
  repo: https://github.com/SafdarJamal/gatsby-bootcamp-blog
  description: A minimal blogging site built with Gatsby using Contentful and hosted on Netlify.
  tags:
    - Blog
    - CMS:Contentful
    - Netlify
    - Styling:SCSS
    - SEO
    - Portfolio
  features:
    - Basic setup for a full-featured blog
    - Includes React Helmet to allow editing site meta tags
    - Uses SCSS for styling
    - Minimal responsive design
    - Styled components
    - SEO Friendly Meta
- url: https://gatsby-starter-catalyst-hydrogen.netlify.app/
  repo: https://github.com/ehowey/gatsby-starter-catalyst-hydrogen
  description: A full-featured starter for a freelance writer or journalist to display a portfolio of their work. SANITY.io is used as the CMS. Based on Gatsby Theme Catalyst. Uses MDX and Theme UI.
  tags:
    - Styling:Theme-UI
    - CMS:sanity.io
    - SEO
    - PWA
    - Portfolio
  features:
    - Based on Gatsby Theme Catalyst series of themes
    - MDX
    - Theme UI integration for easy to change design tokens
    - SEO optimized to include social media images and Twitter handles
    - Tight integration with SANITY.io including a predefined content studio.
    - A full tutorial is available in the docs.
- url: https://rocketdocs.netlify.app/
  repo: https://github.com/Rocketseat/gatsby-starter-rocket-docs
  description: Out of the box Gatsby Starter for creating documentation websites easily and quickly.
  tags:
    - SEO
    - MDX
    - Documentation
    - Linting
    - Markdown
    - PWA
    - Styling:CSS-in-JS
  features:
    - MDX for docs;
    - Responsive and mobile friendly;
    - Code highlighting with prism-react-renderer and react-live support;
    - SEO (Sitemap, schema.org data, Open Graph and Twitter tags).
    - Google Analytics integration;
    - Custom docs schema;
    - Offline Support & WebApp Manifest;
    - Yaml-based sidebar navigation;
- url: https://gatsby-starter-typescript-default.netlify.app/
  repo: https://github.com/lianghx-319/gatsby-starter-typescript-default
  description: Only TypeScript Gatsby starter base on Default starter
  tags:
    - Language:TypeScript
  features:
    - All features same as gatsby-starter-default
    - Only support TypeScript using gatsby-typescript-plugin
- url: https://gatsby-starter-catalyst.netlify.app/
  repo: https://github.com/ehowey/gatsby-starter-catalyst
  description: A boilerplate starter to accelerate your Gatsby development process. Based on Gatsby Theme Catalyst. Uses MDX for content and Theme UI for styling. Includes a core theme, a header theme, and a footer theme.
  tags:
    - MDX
    - Styling:Theme-UI
    - SEO
    - PWA
  features:
    - Based on Gatsby Theme Catalyst series of themes and starters.
    - Theme options are used to enable some simple layout changes.
    - Latent component shadowing allows for easy shadowing and swapping of layout components such as the header and footer.
    - Theme UI is deeply integrated with design tokens and variants throughout.
    - Uses a Tailwind preset to enable you to focus on design elements.
    - Color mode switching available by default.
    - SEO optimized to include social media images and Twitter handles.
    - React Scroll for one page, anchor based navigation is available.
    - Code highlighting via Prism.
- url: https://gatsby-starter-default-dark-mode.netlify.app/
  repo: https://github.com/alexandreramosdev/gatsby-starter-default-dark-mode
  description: A simple starter to get developing quickly with Gatsby, dark mode, and styled-components.
  tags:
    - Styling:CSS-in-JS
    - Onepage
    - Linting
  features:
    - Dark mode
    - Styled Components
    - Comes with React Helmet for adding site meta tags
    - Includes plugins for offline support out of the box
- url: https://eager-memento.netlify.app/
  repo: https://github.com/Mr404Found/gatsby-memento-blogpost
  description: A responsive gatsby portfolio starter to show off or to flex your skills in a single page
  tags:
    - Netlify
    - Markdown
    - Blog
    - Styling:Bootstrap
  features:
    - React Bootstrap
    - Responsive webpage
    - TypeWriter Effect
- url: https://gatsby-starter-wilde-creations.netlify.app/
  repo: https://github.com/georgewilde/gatsby-starter-wilde-creations
  description: Barebones starter with a minimal number of components to kick off a TypeScript and Styled Components project.
  tags:
    - Styling:CSS-in-JS
    - PWA
    - Testing
    - Linting
    - Language:TypeScript
  features:
    - ✔️ Gatsby
    - ✔️ TypeScript
    - ✔️ Styled Components
    - ✔️ Helmet
    - ✔️ Storybook
    - ✔️ Jest
    - ✔️ ESLint
    - ✔️ Husky
    - ✔️ Prettier
    - ✔️ React Testing Library
    - ✔️ Stylelint
    - ✔️ Offline support
    - ✔️ PWA ready
    - ✔️ SEO
    - ✔️ Responsive design
    - ✔️ Netlify Deployment Friendly
    - ✔️ Highly optimized (Lighthouse score 4 x 100)
- url: https://gatsby-starter-typescript-deploy.netlify.app/
  repo: https://github.com/jongwooo/gatsby-starter-typescript
  description: TypeScript version of the default Gatsby starter🔮
  tags:
    - Language:TypeScript
    - Linting
    - Netlify
    - Testing
  features:
    - TypeScript
    - ESLint for JS linting
    - Prettier code formatting
    - Jest for testing
    - Deploy to Netlify through GitHub Actions
- url: https://answer.netlify.app/
  repo: https://github.com/passwd10/gatsby-starter-answer
  description: A simple Gatsby blog to show your Future Action on top of the page
  tags:
    - Blog
    - Markdown
    - Netlify
    - Disqus
  features:
    - Emoji
    - Social Icon(fontawesome)
    - Google Analytics
    - Disqus
    - Resume
    - Place plan on the top
- url: https://gatsby-portfolio-starter.netlify.app/
  repo: https://github.com/Judionit/gatsby-portfolio-starter
  description: A simple Gatsby portfolio starter
  tags:
    - Netlify
    - Styling:CSS-in-JS
    - Onepage
    - Portfolio
  features:
    - Styled components
    - Responsive webpage
    - Portfolio
- url: https://wp-graphql-gatsby-starter.netlify.app/
  repo: https://github.com/n8finch/wp-graphql-gatsby-starter
  description: A super simple, bare-bone starter based on the Gatsby Starter for the front end and the WP GraphQL plugin on your WordPress install. This is a basic "headless CMS" setup. This starter will pull posts, pages, categories, tags, and a menu from your WordPress site. You should use either the TwentyNineteen or TwentyTwenty WordPress themes on your WordPress install. See the starter repo for more detailed instructions on getting set up. The example here uses the WordPress Theme Unit Test Data for post and page dummy content. Find something wrong? Issues are welcome on the starter repository.
  tags:
    - Blog
    - CMS:Headless
    - CMS:WordPress
    - Netlify
  features:
    - WP GraphQL plugin integration
    - Light/Dark Mode
    - React Helmet for SEO
    - Integrated navigation
    - Verbose (i.e., not D.R.Y.) GraphQL queries to get data from
    - Includes plugins for offline support out of the box
- url: https://gatsby-starter-docz-netlifycms.netlify.app/
  repo: https://github.com/colbyfayock/gatsby-starter-docz-netlifycms
  description: Quickly deploy Docz documentation powered by Netlify CMS!
  tags:
    - CMS:Netlify
    - Documentation
    - Netlify
  features:
    - Docz documentation powered by Gatsby
    - Netlify CMS to manage content
- url: https://keanu-pattern.netlify.app/
  repo: https://github.com/Mr404Found/gatsby-keanu-blog
  description: A responsive and super simple gatsby portfolio starter and extendable for blog also used yaml parsing
  tags:
    - Netlify
    - SEO
    - Blog
    - Landing Page
    - Styling:Other
  features:
    - Attractive Design
    - Responsive webpage
    - Responsive Card Design
    - Gatsby
    - yaml parsing
    - Automatic page Generation by adding content
- url: https://gatsby-contentful-portfolio-blog.netlify.app/
  repo: https://github.com/escapemanuele/gatsby-contentful-blog-portfolio
  description: Simple gatsby starter for integration with Contentful. The result is a clean and nice website for businesses or freelancers with a blog and a portfolio.
  tags:
    - Blog
    - CMS:Headless
    - CMS:Contentful
    - Portfolio
    - PWA
    - Testing
  features:
    - Styled components
    - Responsive webpage
    - Portfolio
    - Blog
    - Testing
    - PWA
- url: https://example-site-for-square-starter.netlify.app/
  repo: https://github.com/jonniebigodes/example-site-for-square-starter
  description: A barebones starter to help you kickstart your next Gatsby project with Square payments
  tags:
    - Square
    - Netlify
    - SEO
    - E-commerce
  features:
    - Serverless
    - Gatsby
    - Square
- url: https://gatsby-animate.netlify.app/
  repo: https://github.com/Mr404Found/gatsby-animate-starter
  description: A responsive and super simple gatsby starter with awesome animations to components and to build your online solutions website. stay tuned more features coming soon
  tags:
    - Netlify
    - SEO
    - Blog
    - Landing Page
    - Styling:Other
  features:
    - Attractive Design
    - Responsive webpage
    - Services
    - Animations
    - yaml parsing
    - Component Animations
    - ReactReveal Library
- url: https://gatsby-starter-instagram-baseweb.netlify.app/
  repo: https://github.com/timrodz/gatsby-starter-instagram-baseweb
  description: 🎢 A portfolio based on your latest Instagram posts, implemented with the Base Web Design System by Uber. It features out-of-the-box responsive layouts, easy-to-implement components, and CSS-in-JS styling.
  tags:
    - Landing Page
    - Portfolio
    - Gallery
    - SEO
    - Netlify
    - Styling:CSS-in-JS
    - Styling:Other
  features:
    - Display your Instagram posts (Up to the last 12 with no API key).
    - Plug & Play configuration. All you need is an Instagram username!
    - Lightweight & Minimalist page structure. Let your work show itself.
    - Responsive design.
    - Simple React functional components (FC).
    - Google Analytics ready.
    - Continuous deployment via Netlify or Vercel.
- url: https://gatsby-starter-mountain.netlify.app/
  repo: https://github.com/artezan/gatsby-starter-mountain
  description: Blog theme that combines the new powerful MDX with the old WordPress. Built with WP/MDX and Theme UI
  tags:
    - Styling:CSS-in-JS
    - PWA
    - MDX
    - CMS:WordPress
    - Landing Page
    - Blog
  features:
    - gatsby-theme-wordpress-mdx
    - Theme UI
    - react-animate-on-scroll
    - Responsive Design
    - SEO friendly
    - Optimized images with gatsby-image
    - Git pre-commit and pre-push hooks using Husky
    - Highly optimized with excellent lighthouse audit score
    - Light/Dark mode
    - CSS Animations
    - Mountain style
- url: https://gatsby-starter-redux-storybook.netlify.app/
  repo: https://github.com/fabianunger/gatsby-starter-redux-storybook
  description: Gatsby Starter that has Redux (persist) and Storybook implemented.
  tags:
    - Redux
    - Storybook
    - PWA
    - Styling:CSS-in-JS
    - SEO
  features:
    - Redux + Redux Persist implemented also for Storybook
    - PWA
    - ESLint
    - SEO ready
- url: https://dospolov.com
  repo: https://github.com/dospolov/gatsby-starter-blog-and-cv
  description: Gatsby starter for Blog and CV.
  tags:
    - Blog
    - CMS:Netlify
    - Pagination
    - Portfolio
    - Disqus
    - RSS
    - Styling:Ant Design
    - Styling:Tailwind
  features:
    - Archive organized by tags and categories
    - Pagination support
    - Offline support
    - Google Analytics support
    - Disqus Comments support
- url: https://gatsby-starter-typescript-themes.netlify.app/
  repo: https://github.com/room-js/gatsby-starter-typescript-themes
  description: Gatsby TypeScript starter with light/dark themes based on CSS variables
  tags:
    - Language:TypeScript
    - Styling:SCSS
  features:
    - Light and Dark themes based on CSS variables (persisted state)
    - Font Awesome
    - Normalize.css
- url: https://gatsby-notion-demo.netlify.app/
  repo: https://github.com/conradlin/gatsby-starter-strata-notion
  description: Gatsby starter utilizing Notion as a CMS based on the strata site template
  tags:
    - Blog
    - PWA
    - SEO
    - Styling:SCSS
  features:
    - Super simple, portfolio + blog + newsletter site
    - Utilizing Notion as a CMS
    - Fully Responsive
    - Styling with SCSS
- url: https://sumanth.netlify.app/
  repo: https://github.com/Mr404Found/gatsby-sidedrawer
  description: A responsive and super simple gatsby site with awesome navbar and stay tuned more features coming soon
  tags:
    - Netlify
    - SEO
    - Blog
    - Landing Page
    - Styling:Other
  features:
    - Attractive Design
    - Responsive webpage
    - Animations
    - Component Animations
    - ReactReveal Library
    - Side Drawer
    - Sidebar
    - Navbar
- url: https://userbase-gatsby-starter.jacobneterer.com
  repo: https://github.com/jneterer/userbase-gatsby-starter
  description: Another TODO app - a Gatsby starter for Userbase, Tailwind CSS, SCSS, and TypeScript.
  tags:
    - Styling:Tailwind
    - Styling:SCSS
    - Language:TypeScript
    - Authentication
    - Netlify
    - SEO
  features:
    - Userbase for authentication and end-to-end encrypted data management
    - All user and data APIs
    - Tailwind CSS and SCSS for styling
    - TypeScript for easier debugging and development, strict types, etc
    - Netlify for hosting
- url: https://gatsby-simple-blog-with-asciidoctor-demo.netlify.app
  repo: https://github.com/hitsuji-no-shippo/gatsby-simple-blog-with-asciidoctor
  description: A Gatsby blog with Asciidoctor. Forked from thundermiracle/gatsby-simple-blog.
  tags:
    - Blog
    - i18n
    - Netlify
    - Disqus
    - RSS
    - SEO
    - Linting
    - Testing
  features:
    - Asciidoc support
    - Easily Configurable
    - Tags
    - Edit on GitHub
    - i18n
    - SEO
    - Light and Dark themes
    - Google Analytics
    - RSS
    - Disqus
    - Breadcrumbs
    - ESLint
- url: https://barcadia.netlify.app/
  repo: https://github.com/bagseye/barcadia
  description: A super-fast site using Gatsby
  tags:
    - Blog
    - CMS:Headless
    - CMS:Contentful
    - Portfolio
  features:
    - Styled components
    - Responsive webpage
    - Portfolio
    - Blog
- url: https://gatsby-starter-clean-resume.netlify.app/
  repo: https://github.com/masoudkarimif/gatsby-starter-clean-resume
  description: A Gatsby Starter Template for Putting Your Resume Online Super Quick!
  tags:
    - Netlify
    - Pagination
    - Styling:Other
    - SEO
  features:
    - Easy setup
    - Completely customizable using only gatsby-config.js file
    - Uses Milligram for styling
    - Fully responsive
    - Clean minimalist design
    - Page transition
    - Five different themes (great-gatsby, master-yoda, wonder-woman, darth-vader, luke-lightsaber)
    - Includes React Helmet for title and description tags
    - Includes Google Analytics plugin
- url: https://gatsby-starter-i18n-bulma.netlify.app
  repo: https://github.com/kalwalt/gatsby-starter-i18n-bulma
  description: A gatsby starter with Bulma and optimized slug for better SEO.
  tags:
    - i18n
    - Netlify
    - CMS:Netlify
    - Styling:Bulma
    - Styling:SCSS
    - Gallery
    - SEO
    - Markdown
    - PWA
    - Blog
  features:
    - Multilanguage support with i18n
    - Slug switcher (multilanguage)
    - Uses Bulma for styling
    - Netlify CMS
    - React Images with Modal
    - FontAwesome icons
    - Animate.css with WOW
    - Robots.txt
    - Sitemap
    - PWA
- url: https://ghost-attila-preview.draftbox.co/
  repo: https://github.com/draftbox-co/gatsby-attila-theme-starter
  description: A Gatsby starter for creating blogs from headless Ghost CMS.
  tags:
    - Blog
    - CMS:Headless
    - SEO
    - Styling:SCSS
    - Pagination
  features:
    - Attila standard Ghost theme
    - Data sourcing from headless Ghost
    - Responsive design
    - SEO optimized
    - OpenGraph structured data
    - Twitter Cards meta
    - Sitemap Generation
    - XML Sitemaps
    - Progressive Web App
    - Offline Support
    - RSS Feed
    - Composable and extensible
- url: https://gatsby-contentful-portfolio.netlify.app/
  repo: https://github.com/wkocjan/gatsby-contentful-portfolio
  description: Gatsby portfolio theme integrated with Contentful
  tags:
    - CMS:Contentful
    - CMS:Headless
    - Gallery
    - Portfolio
    - SEO
    - Styling:Tailwind
  features:
    - Clean minimalist design
    - Contentful integration with ready to go placeholder content
    - Responsive design
    - Uses Tailwind CSS for styling
    - Font Awesome icons
    - Robots.txt
    - SEO optimized
    - OpenGraph structured data
    - Integration with Mailchimp
- url: https://gatsby-graphcms-ecommerce-starter.netlify.app
  repo: https://github.com/GraphCMS/gatsby-graphcms-ecommerce-starter
  description: Swag store built with GraphCMS, Stripe, Gatsby, Postmark, and Printful.
  tags:
    - E-commerce
    - i18n
    - Netlify
    - Styling:Tailwind
    - CMS:Other
    - Stripe
  features:
    - Dropshipping by Printful
    - Printful inventory enhanced by GraphCMS
    - Custom GraphQL API for handling checkout and payment
    - Postmark for order notifications
    - Strong Customer Authentication
- url: https://koop-blog.netlify.app/
  repo: https://github.com/bagseye/koop-blog
  description: A simple blog platform using Gatsby and MDX
  tags:
    - Blog
    - Markdown
    - MDX
  features:
    - Responsive design
    - Styled 404 page
    - Lightweight
    - Styled Components
- url: https://gatsby-blog-mdx.now.sh/
  repo: https://github.com/EllisMin/gatsby-blog-mdx
  description: A ready-to-use, customizable personal blog with minimalist design
  tags:
    - Blog
    - MDX
    - Markdown
    - Netlify
    - SEO
    - Styling:Other
    - Documentation
  features:
    - Simple blog with responsive design
    - Light / Dark Mode Switch
    - MDX & Markdown to create post & About page
    - Code syntax highlighting (Light / Dark)
    - Facebook | Disqus | Utterances comments
    - Social Media Links & Share buttons
    - SEO + Sitemap + RSS
    - Googly Analytics Support
    - Easy & Highly Customizable
- url: https://gatsby-airtable-listing.netlify.app/
  repo: https://github.com/wkocjan/gatsby-airtable-listing
  description: Airtable theme for Gatsby
  tags:
    - Airtable
    - SEO
    - Styling:Tailwind
  features:
    - Airtable integration
    - Modals with previous/next navigation
    - Responsive design
    - Uses Tailwind CSS for styling
    - Font Awesome icons
    - Clean minimalist design
    - SEO optimized
    - Robots.txt
    - OpenGraph structured data
- url: https://gatsby-starter-personality.netlify.app/
  repo: https://github.com/matheusquintaes/gatsby-starter-personality
  description: A free responsive Gatsby Starter
  tags:
    - Portfolio
    - Gallery
  features:
    - SEO
    - Page transition
    - Fully responsive
    - Styling:CSS-in-JS
- url: https://seattleservicerelief.com/
  repo: https://github.com/service-relief/gatsby-starter-service-relief
  description: Localized index of resources for your city.
  tags:
    - Airtable
    - Netlify
    - SEO
    - Styling:Tailwind
  features:
    - generates a static website using Gatsby
    - uses Airtable to manage your listings and categories
    - includes an Airtable form to collect local submissions and add them to Airtable for approval
    - can be personalized to a city or region without touching a line of code
    - one-click deployment via Netlify
- url: https://shards-gatsby-starter.netlify.app/
  repo: https://github.com/wcisco17/gatsby-typescript-shards-starter
  description: Portfolio with TypeScript and Shards UI
  tags:
    - Language:TypeScript
    - Portfolio
    - Netlify
    - PWA
    - Styling:Bootstrap
  features:
    - Portfollio Starter that includes Shards Ui component library and TypeScript generator.
    - TypeScript
    - TypeScript Generator
    - Styled-Components
    - Shards UI
    - Bootstrap
- url: https://gatsby-sanity-developer-portfolio-starter.jacobneterer.com/
  repo: https://github.com/jneterer/gatsby-sanity-developer-portfolio-starter
  description: A Gatsby + Sanity CMS starter project for developer portfolios. Also built using Tailwind CSS, SCSS, and TypeScript.
  tags:
    - CMS:sanity.io
    - Portfolio
    - Styling:Tailwind
    - Styling:SCSS
    - Language:TypeScript
    - Netlify
    - SEO
  features:
    - Developer portfolio using Gatsby + Sanity CMS
    - Edit your profile, projects, and tags all in Sanity CMS without any code commits
    - Tailwind CSS and SCSS for styling
    - TypeScript for easier debugging and development, strict types, etc
    - Netlify for hosting
    - SEO Capabilities
- url: https://serene-ramanujan-285722.netlify.app/
  repo: https://github.com/kunalJa/gatsby-starter-math-blog
  description: Responsive math-focused blog with MDX and Latex built-in
  tags:
    - MDX
    - Blog
    - PWA
    - Storybook
    - Styling:Other
    - SEO
  features:
    - Mobile friendly and fully responsive
    - Easy to configure (just change site.config.js)
    - MDX
    - Latex with Katex
    - Storybook with tested components included
    - Uses Tachyons for styling
    - Easy to create new posts
- url: https://gatsby-starter-canada-pandemic.netlify.app/
  repo: https://github.com/masoudkarimif/gatsby-starter-canada-pandemic
  description: A Gatsby starter template for covering pandemics in Canada
  tags:
    - AWS
    - Onepage
    - Styling:Other
  features:
    - Interactive SVG map using D3
    - Responsive design
    - Styled 404 page
    - Google Analytics support
    - Includes React Helmet
    - Clean minimalist design
    - Completely customizable using only gatsby-config.js file
- url: https://builderio.github.io/gatsby-starter-builder/
  repo: https://github.com/BuilderIO/gatsby-starter-builder
  description: Gatsby starter with drag + drop page building with your React components via Builder.io
  tags:
    - CMS:Other
    - CMS:Headless
  features:
    - Builder.io integration with sample pages/header/footer.
    - Drag and drop page editing and creations.
    - Lots of built-in templates, widgets, or bring in your own custom components.
    - Uses @builder.io/gatsby plugin to dynamically create pages published on the editor.
    - SEO
- url: https://gatsby-starter-reason-blog.netlify.app/
  repo: https://github.com/mukul-rathi/gatsby-starter-reason-blog
  description: The Gatsby Starter Blog using ReasonML!
  tags:
    - Blog
    - Styling:CSS-in-JS
    - Language:Other
  features:
    - Basic setup for a full-featured type-safe blog
    - ReasonML support out-of-the-box
    - ReasonReact v3 JSX syntax
    - CSS-in-Reason support
    - StaticQuery GraphQL support in ReasonML
    - Similar to gatsby-starter-blog

- url: https://gct.mozart409.space/
  repo: https://github.com/Mozart409/gatsby-custom-tailwind
  description: A minimal Tailwind CSS starter, with custom fonts, purgecss, automatic linting when committing to master, awesome lighthouse audit, custom Vercel/serve server for production build, visible to all in your network, so you can test it with your phone.
  tags:
    - Linting
    - PWA
    - SEO
    - Styling:Tailwind
    - Styling:PostCSS
  features:
    - Minimal Tailwind Starter
    - Custom Fonts predefined
    - Automatic Linting on Commit using husky and pretty-quick
    - Custom server to test Production Builds on your local network via Vercel/serve
    - Extensive Readme in the repo
- url: https://gatsby-redux-toolkit-typescript.netlify.app/
  repo: https://github.com/saimirkapaj/gatsby-redux-toolkit-typescript-starter
  description: Gatsby Starter using Redux-Toolkit, TypeScript, Styled Components, and Tailwind CSS.
  tags:
    - Redux
    - Language:TypeScript
    - Styling:Tailwind
  features:
    - Redux-Toolkit
    - TypeScript
    - Styled Components
    - Tailwind CSS
    - Removes unused CSS with Purgecss
    - Font Awesome Icons
    - Responsive Design
    - Change between light and dark themes
    - SEO
    - React Helmet
    - Offline Support
- url: https://gatsby-ts-tw-styled-eslint.netlify.app
  repo: https://github.com/Miloshinjo/gatsby-ts-tw-styled-eslint-starter
  description: Gatsby starter with TypeScript, Tailwind CSS, @emotion/styled, and ESLint.
  tags:
    - Linting
    - Styling:CSS-in-JS
    - Styling:Tailwind
    - Language:TypeScript
  features:
    - TypeScript support
    - CSS-in-JS with @emotion/styled (like styled components)
    - Tailwind CSS (1.2) support
    - ESLint with Airbnb settings
- url: https://mik3y.github.io/gatsby-starter-basic-bootstrap/
  repo: https://github.com/mik3y/gatsby-starter-basic-bootstrap
  description: A barebones starter featuring react-bootstrap and deliberately little else
  tags:
    - Styling:Bootstrap
    - Styling:SCSS
  features:
    - Uses react-bootstrap, sass, and little else
    - Skeleton starter, based on gatsby-starter-default
    - Optional easy integration of themes from Bootswatch.com
- url: https://gatsby-starter-songc.netlify.app/
  repo: https://github.com/FFM-TEAM/gatsby-starter-song
  description: A Gatsby starter for blog style with fresh UI.
  tags:
    - Blog
    - Netlify
    - SEO
    - Language:TypeScript
    - Styling:CSS-in-JS
  features:
    - Emoji (emojione)
    - Code syntax highlighting (atom-one-light Style)
    - Mobile friendly and fully responsive
    - Comment feature ( utterances)
    - Post side PostTOC
    - Simple fresh design like Medium
    - Readability
- url: https://gatsby-starter-kontent-lumen.netlify.app/
  repo: https://github.com/Kentico/gatsby-starter-kontent-lumen
  description: A minimal, lightweight, and mobile-first starter for creating blogs uses Gatsby and Kentico Kontent CMS. Inspired by Lumen.
  tags:
    - SEO
    - CMS:Headless
    - CMS:Kontent
    - Netlify
    - Styling:SCSS
    - Blog
  features:
    - Kentico Kontent CaaS platform as the data source.
    - Mobile-First approach in development.
    - Archive organized by tags and categories.
    - Automatic Sitemap generation.
    - Lost Grid.
    - Beautiful typography inspired by matejlatin/Gutenberg.
    - Stylesheet built using Sass and BEM-Style naming.
    - Syntax highlighting in code blocks.
    - Google Analytics support.
- url: https://dindim-production.netlify.app/
  repo: https://github.com/lorenzogm/gatsby-ecommerce-starter
  description: Gatsby starter to create an ecommerce website with Netlify and Stripe. Setup and release your shop in a few minutes.
  tags:
    - Client-side App
    - E-commerce
    - Firebase
    - Netlify
    - SEO
    - Stripe
    - Styling:CSS-in-JS
  features:
    - 100% Free. No subscriptions, just pay a fee to Stripe when you sell a product.
    - Home Page to list all your products.
    - Category Page to list products by category.
    - Product Detail Page. Define several colors and sizes for the same product
    - Cart Page with the summary of your cart before checkout.
    - Checkout Page powered by Stripe.
    - Scripts to create/update/delete your products in Stripe.
    - Analytics with Firebase
- url: https://gatsby-starter-ts.now.sh/
  repo: https://github.com/jpedroschmitz/gatsby-starter-ts
  description: A TypeScript starter for Gatsby. No plugins and styling. Exactly the necessary to start!
  tags:
    - Language:TypeScript
    - Styling:None
    - Linting
  features:
    - TypeScript
    - ESLint and Prettier
    - Husky and lint-staged
    - Commitizen and Commitlint
    - TypeScript absolute paths
- url: https://rolwinreevan.com
  repo: https://github.com/rolwin100/rolwinreevan_gatsby_blog
  description: This starter consists of Ant Design System you can use it for your personal blog. I have given a lot of time in developing this starter because I found that there were not many starters with a very good design. Please give a star to this project if you have like it to encourage me 😄. Thank you.
  tags:
    - Blog
    - Portfolio
    - Markdown
    - SEO
    - PWA
  features:
    - Blog designed using Markdown.
    - Beautifully designed landing page.
    - First project in the starters list to use Ant Design.
    - Supports SSR and is also a PWA.
- url: https://gatsby-antd-starter.netlify.app/
  repo: https://github.com/alienCY/gatsby-antd-starter
  description: Gatsby starter with Ant Design (antd)
  tags:
    - Styling:Ant Design
    - SEO
  features:
    - Ant Design components
    - A really nice header.
- url: https://gatsby-starter-typescript.surge.sh
  repo: https://github.com/kurttomlinson/gatsby-starter-typescript
  description: A TypeScript starter with auto-generated GraphQL types, TS errors in the develop console, and gatsby-node.ts support!
  tags:
    - Language:TypeScript
  features:
    - TypeScript
    - Auto-generated types from GraphQL queries
    - TypeScript errors in the develop console
    - Support for typed GraphQL queries in gatsby-node.ts
    - Based on gatsby-starter-default
- url: https://www.dyuzz.club/
  repo: https://github.com/Dyuzz/Gatsby-Blog-Starter-Dyuzz
  description: A Gatsby starter for creating blogs.
  tags:
    - Blog
    - PWA
    - SEO
    - CMS:Netlify
    - Pagination
  features:
    - Blog designed using Markdown.
    - Beautifully designed landing page.
    - Gatsby v2
    - Google Analytics
    - Web App Manifest
    - Netlify Support
    - Gitalk Comment
    - SiteMap
    - Netlify CMS Support
    - TOC（TableOfContexts）
    - Pagination
    - SEO
    - Phone browser Support
- url: https://dropinblog-gatsby-starter.netlify.app/
  repo: https://github.com/DropInBlog/gatsby-starter
  description: A quick and simple Gatsby solution for the simplest blogging solution
  tags:
    - Blog
    - Netlify
    - Pagination
    - SEO
    - CMS:Headless
    - Styling:SCSS
    - Styling:CSS-in-JS
    - Styling:Tailwind
  features:
    - Pagination
    - Beautifully designed landing page.
    - Includes Chakra-UI and Tailwind CSS
- url: https://gatsby-material-typescript-starter.netlify.app
  repo: https://github.com/Junscuzzy/gatsby-material-typescript-starter
  description: A simple starter using TypeScript, ESLint, Prettier & @Material-ui
  tags:
    - Language:TypeScript
    - Linting
    - Netlify
    - SEO
    - Styling:Material
  features:
    - TypeScript in front-side & node-side
    - Prettier, ESLint and Type-check well configured together
    - Material-ui SSR compatible with build-in light/dark theme
    - Content sourcing free
    - Functional react (Hooks & functions instead Class)
    - Responsive design
    - SEO optimized
    - Styled 404 page
    - Google Analytics support
- url: https://gatsby-starter-takeshape-startup.netlify.app
  repo: https://github.com/colbyfayock/gatsby-starter-takeshape-startup
  description: Integrate TakeShape CMS using a ready to go TakeShape Startup project!
  tags:
    - Blog
    - CMS:Other
    - CMS:Headless
    - Landing Page
    - Styling:SCSS
  features:
    - Integrate TakeShape CMS
    - Preconfigured to work with the TakeShape Startup project
- url: https://gatsby-startbootstrap-agency.netlify.app/
  repo: https://github.com/thundermiracle/gatsby-startbootstrap-agency
  description: Gatsby version of startbootstrap-agency with i18n supported.
  tags:
    - Portfolio
    - PWA
    - SEO
    - Gallery
    - Landing Page
    - Onepage
    - Markdown
    - Netlify
    - Styling:Bootstrap
    - i18n
    - Netlify
    - Linting
  features:
    - Easily Configurable
    - Different types of sections
    - i18n
    - SEO
    - Google Analytics
    - Prettier, ESLint
- url: https://gatsby-typescript-tailwind-twin-styled-component-starter.netlify.app/
  repo: https://github.com/DevHausStudio/Gatsby-Typescript-Tailwind-Twin-Styled-Component-Starter
  description: Barebones and lightweight starter with TypeScript, Styled-Components, Tailwind CSS, Twin Macro.
  tags:
    - Language:TypeScript
    - Styling:Tailwind
    - Styling:CSS-in-JS
    - Netlify
  features:
    - Gatsby v2
    - TypeScript
    - Tailwind CSS
    - Style-Components
    - CSS-in-JS
    - Code Readability
    - Barebones
- url: https://dlford.github.io/gatsby-typescript-starter-minimalist/
  repo: https://github.com/dlford/gatsby-typescript-starter-minimalist
  description: A minimalist Gatsby TypeScript starter, because less is more
  tags:
    - Language:TypeScript
    - Linting
    - Styling:Other
  features:
    - Don't use `React.FC` (See `https://github.com/facebook/create-react-app/pull/8177`)
    - Minimalist
    - Prettier / ESLint pre-configured
    - CSS Reset / CSS Modules
    - Style Builder page for adjusting global styles
- url: https://flotiq-starter-products.herokuapp.com/
  repo: https://github.com/flotiq/gatsby-starter-products
  description: A Gatsby e-commerce starter with products sourced from Flotiq.
  tags:
    - CMS:Headless
    - E-commerce
    - CMS:Other
  features:
    - Snipcart e-commerce starter
    - Flotiq CMS as a product source
    - Deploy to Heroku
- url: https://goodpraxis.coop
  repo: https://github.com/GoodPraxis/gp-gatsby-starter-ts-sass-jest
  description: A solid, basic Gatsby starter used by Good Praxis suitable for many different types of projects
  tags:
    - Language:TypeScript
    - Styling:SCSS
    - SEO
    - Testing
  features:
    - TypeScript support
    - SCSS for styling
    - JEST tests
    - Simple SEO setup
- url: https://gatsby-markdown-personal-website.netlify.app/
  repo: https://github.com/SaimirKapaj/gatsby-markdown-personal-website
  description: Gatsby Markdown Personal Website Starter, using Styled Components, Tailwind CSS, and Framer Motion.
  tags:
    - Blog
    - Portfolio
    - Markdown
    - Styling:Tailwind
  features:
    - Markdown
    - Framer Motion
    - Page Transition
    - Styled Components
    - Tailwind CSS
    - Removes unused CSS with Purgecss
    - Font Awesome Icons
    - Responsive Design
    - SEO
    - React Helmet
    - Offline Support
    - Gatsby Image
- url: https://flotiq-starter-recipes.herokuapp.com
  repo: https://github.com/flotiq/gatsby-starter-recipes
  description: A Gatsby culinary starter with recipes sourced from Flotiq.
  tags:
    - CMS:Headless
    - Gallery
    - Pagination
    - CMS:Other
  features:
    - Recipes starter
    - Culinary recipes
    - Flotiq CMS as a recipe source
- url: https://gatsby-markdown-typescript-personal-website.netlify.app/
  repo: https://github.com/SaimirKapaj/gatsby-markdown-typescript-personal-website
  description: Gatsby Markdown Personal Website Starter, using TypeScript, Styled Components, Tailwind CSS, and Framer Motion.
  tags:
    - Blog
    - Portfolio
    - Markdown
    - Language:TypeScript
    - Styling:Tailwind
  features:
    - Markdown
    - TypeScript
    - Framer Motion
    - Page Transition
    - Styled Components
    - Tailwind CSS
    - Removes unused CSS with Purgecss
    - Font Awesome Icons
    - Responsive Design
    - SEO
    - React Helmet
    - Offline Support
    - Gatsby Image
- url: https://thestartup.netlify.app/
  repo: https://github.com/bagseye/startup
  description: A startup template perfect for brochure sites and small businesses
  tags:
    - Landing Page
    - Onepage
    - Portfolio
    - Styling:CSS-in-JS
  features:
    - Font Awesome Icons
    - Responsive Design
    - Style-Components
- url: https://gatsby-starter-tailwind-css.netlify.app/
  repo: https://github.com/melanienolan/gatsby-starter-tailwind-css
  description: A Gatsby starter with Tailwind CSS. Uses Tailwind CSS v1.4.1 and includes built-in support for PurgeCSS.
  tags:
    - Landing Page
    - Onepage
    - Styling:Tailwind
  features:
    - Simple boilerplate site using Tailwind CSS
    - PurgeCSS support to remove unused styles
    - PostCSS including Autoprefixer
    - React Helmet for better SEO
- url: https://wp-balsa-preview.draftbox.co/
  repo: https://github.com/draftbox-co/gatsby-wordpress-balsa-starter
  description: A Gatsby starter for creating blogs from headless WordPress CMS.
  tags:
    - Blog
    - SEO
    - CMS:WordPress
    - Styling:Other
    - Pagination
  features:
    - Balsa Skin by Draftbox
    - Data sourcing from headless WordPress
    - Responsive design
    - SEO optimized
    - OpenGraph structured data
    - Twitter Cards meta
    - Sitemap Generation
    - XML Sitemaps
    - Progressive Web Ap
- url: https://gatsby-typescript-eslint-prettier-starter.netlify.app/
  repo: https://github.com/Tielem/gatsby-typescript-eslint-prettier-starter
  description: This Gatsby starter is an adaptation of the default Gatsby starter with TypeScript, ESlint and Prettier added and pre-configured, bringing you everything you need to get up and running with Gatsby in a type-safe and style-safe way.
  tags:
    - Language:TypeScript
    - Linting
    - Styling:None
  features:
    - TypeScript compile (gatsby-plugin-ts), not Babel transpile (gatsby-plugin-typescript)
    - Type errors cause gatsby develop and gatsby build to stop
    - Makes use of ESlint with Airbnb's TypeScript config, to ensure code styling both in JavaScript and TypeScript
    - Linting errors cause gatsby develop and gatsby build to stop
    - Good starter template to add additional features (such as Markdown or Headless CMS) in a type safe and style safe way
    - Dependencies are automatically kept up to date with [Renovate](https://renovate.whitesourcesoftware.com/)
- url: https://gatsby-basic-typescript-starter.netlify.app/
  repo: https://github.com/noahub/gatsby-typescript-starter
  description: This starter ships with the main Gatsby configuration files you need to build a basic site using React and TypeScript.
  tags:
    - Language:TypeScript
    - Styling:CSS-in-JS
  features:
    - TypeScript installed and configured
    - Styled Components via Emotion
    - Google Fonts enabled
    - React Helmet for SEO
    - Configured image filesystem, transformer-sharp, plugin-sharp
- url: https://gatsby-landing-page-starter.netlify.app/
  repo: https://github.com/btahir/gatsby-landing-page-starter
  description: Simple Landing Page Starter Built With Gatsby.
  tags:
    - Landing Page
    - SEO
    - PWA
    - Styling:SCSS
  features:
    - Responsive design
    - SEO optimized
    - Conversion optimized
    - Sitemap Generation
    - XML Sitemaps
    - Progressive Web App
    - Offline Support
    - Composable and extensible
- url: https://gatsby-lotus-starter.netlify.app/
  repo: https://github.com/DecliningLotus/gatsby-lotus-starter
  description: A fully featured Gatsby Bootstrap starter.
  tags:
    - Linting
    - Netlify
    - PWA
    - SEO
    - Styling:Bootstrap
    - Styling:PostCSS
    - Styling:SCSS
  features:
    - Bootstrap + React Bootstrap
    - React Icons
    - Typefaces + Font Preloader
    - SVGO Optimizations
    - Optimized SEO
    - SASS Support
    - Sitemap Generation
    - Progressive Web App
    - Offline Support
    - Semantic Release
    - Netlify + CircleCI Support
- url: https://creationspirit.github.io/gatsby-babylonjs-starter/
  repo: https://github.com/creationspirit/gatsby-babylonjs-starter
  description: A Gatsby starter with example Babylonjs scene boilerplate.
  tags:
    - Portfolio
  features:
    - Babylon.js 3D graphics
    - Built on top of Gatsby's default starter
- url: https://gatsby-starter-voyager.netlify.app/
  repo: https://github.com/gregdferrell/gatsby-starter-voyager
  description: A feature-rich starter blog.
  tags:
    - Blog
    - Markdown
    - Pagination
    - RSS
    - SEO
    - Styling:SCSS
    - Styling:Other
  features:
    - Beautiful starter blog with content in markdown
    - Responsive, mobile-first design using tachyons.scss, flexbox, SCSS & CSS modules
    - Fast, with top-notch lighthouse audit scores
    - View posts by tag & author
    - Pagination & next/prev navigation
    - Social sharing links on blog posts (twitter, facebook, pinterest)
    - SEO component with social sharing cards for twitter & facebook
    - Structured data, schema.org
    - Sitemap & RSS feed
    - Support for email subscription to Mailchimp campaign
    - Support for Google analytics
- url: https://expo-gatsby-starter.netlify.app/
  repo: https://github.com/Sidibedev/expo-gatsby-starter
  description: A simple Expo and Gatsby starter.
  tags:
    - PWA
    - SEO
  features:
    - SEO
    - PWA
    - Offline Support
    - Upload Image
    - Expo SDK
    - Image manipulation
    - 404 page
    - Navigation
- url: https://gatsby-starter-banshorian.netlify.app
  repo: https://github.com/webmaeistro/gatsby-starter-banshorian
  description: Starter for the gatsby-theme-banshorian. A creative cool-looking personal or work projects showcase/portfolio/CV. Based on byfolio.
  tags:
    - Styling:Other
    - Portfolio
    - Transitions
    - Linting
    - Testing
    - PWA
  features:
    - Gatsby v2
    - Style-Components Using @emotion
    - Edit Everything From gatsby.config
    - Developer Friendly
    - Isomorphic Skills Tiles
    - Transitions Between Pages and Menu
- url: https://a2zarslaan.github.io/gatsby-starter-sasslan/
  repo: https://github.com/a2zarslaan/gatsby-starter-sasslan
  description: A minimalistic Gatsby starter template featuring SASS and CSS 7-1 architecture.
  tags:
    - Blog
    - Portfolio
    - Markdown
  features:
    - Markdown
    - CSS 7-1 Architecture
    - GraphQL IDE
    - Page Transitions
    - Easy to edit CSS variables
    - Styled Components
    - SVG icons
    - Google fonts
    - Desktop-First Design
    - Responsive Design
    - React Helmet
    - Gatsby Remark Images
    - Code Readability
    - Progressive Web App
- url: https://pedantic-brown-bbf927.netlify.app/
  repo: https://github.com/pkino/gatsby-starter-typescript-sass
  description: A minimum starter with TypeScript, Sass, ESLint and Prettier built-in
  tags:
    - Language:TypeScript
    - Styling:SCSS
    - Linting
  features:
    - TypeScript and Sass support
    - ESLint with basic react rules
- url: https://gatsby-starter-portfolio-minimal.netlify.app/
  repo: https://github.com/konstantinmuenster/gatsby-starter-portfolio-minimal
  description: A modern one-page portfolio with a clean yet expressive design.
  tags:
    - Portfolio
    - Markdown
    - MDX
    - PWA
    - Onepage
    - Styling:CSS-in-JS
  features:
    - Quick and Easy Setup - Add content and deploy
    - Content via Markdown/MDX - No external CMS needed
    - Extendable Layout - Add more sections as you like
    - Responsive Design - With freshening Animations
    - Medium Integration - Feature your latest articles
    - Progressive Web App/PWA - Offline Support
    - Fast and Accessible
    - SEO
- url: https://gatsby-theme-clarisse.netlify.app
  repo: https://github.com/tacogator/gatsby-starter-blog-material-clarisse
  description: A minimalist blog starter with Material-UI
  tags:
    - Blog
    - SEO
    - Portfolio
    - Landing Page
    - Styling:Material
    - Markdown
    - MDX
  features:
    - SEO-ready
    - Clean design with emphasis on Call-to-action
    - Built-in Tag/Category support
    - Write post in markdown or MDX
    - Desktop and mobile responsive layout
    - Customizable branding & navigation
    - Material-UI
- url: https://ph0en1x.ru/
  repo: https://github.com/eduard-kirilov/gatsby-ts-apollo-starter
  description: This starter is a ready-made configuration that includes Gatsby, React, Redux, Apollo, GraphQL, TypeScript, Styled-Components, Material-UI, Jest, Enzyme.
  tags:
    - E-commerce
    - SEO
    - Redux
    - Language:TypeScript
    - Pagination
    - Styling:Material
  features:
    - This starter is configured to interact with GraphQL of your backend through Apollo.
    - Strong typing with TypeScript.
    - Typescript, Apollo, Mongo - backend.
    - Unit tests based on jest and enzyme.
    - In this starter, Styled-components and Material-UI can be used simultaneously.
    - This starter has tuned redux with reselect on board
    - Desktop and mobile responsive layout
- url: https://gatsby-starter-tailwind-opinionated.netlify.app/
  repo: https://github.com/mjsarfatti/gatsby-starter-tailwind-opinionated
  description: Based on the official Gatsby starter, with an opinionated Tailwind setup. Uses Purgecss to remove unused CSS.
  tags:
    - Styling:Tailwind
  features:
    - Based on gatsby-starter-default
    - Tailwind CSS Framework
    - Removes unused CSS with Purgecss
    - Works great with VS Code
    - Create React App ESLint default
    - Run Prettier through ESLint
    - Sensible Tailwind CSS configuration, great for most sites
    - Absolute imports (no more ../../../../some/components.js)
    - Typescript-ready
    - Box shadows by box-shadows.co
    - Spring transition easing
    - Tailwind forms plugin

- url: https://gatsby-starter-jest-enzyme-eslint.netlify.app
  repo: https://github.com/markbello/gatsby-starter-jest-enzyme-eslint
  description: gatsby-starter-default with Jest, Enzyme, and ESLint
  tags:
    - Testing
    - Linting
  features:
    - Jest testing set up
    - Enzyme for shallow rendering and snapshot testing
    - ESLint for linting
    - No frills, minimally opinionated
- url: https://foundation.stackrole.com/
  repo: https://github.com/stackrole/gatsby-starter-foundation
  description: A starter to launch your blazing fast personal website and a blog, Built with Gatsby and Netlify CMS. Made with ❤ by Stackrole
  tags:
    - CMS:Netlify
    - Markdown
    - Netlify
    - Pagination
    - SEO
    - Styling:SCSS
    - Blog
    - Landing Page
  features:
    - A Blog and Personal website with Netlify CMS.
    - Responsive Web Design
    - Customize content of Homepage, About and Contact page.
    - Add / Modify / Delete blog posts.
    - Edit website settings, Add Google Analytics and make it your own all with in the CMS.
    - SEO Optimized
    - OpenGraph structured data
    - Twitter Cards meta
    - Beautiful XML Sitemaps
    - Netlify Contact Form, Works right out of the box after deployment.
    - Invite collaborators into Netlify CMS, without giving access to your GitHub account via Git Gateway
    - Gatsby Incremental Builds with Netlify.
    - For more info, Take a look at readme.md on the Github repo.
- url: https://gatsby-starter-payments.netlify.app
  repo: https://github.com/moonclerk/gatsby-starter-payments
  description: A Gatsby starter for creating SaaS landing pages using MoonClerk to accept payments.
  tags:
    - Landing Page
    - Netlify
    - Onepage
    - SEO
    - Stripe
    - Styling:CSS-in-JS
  features:
    - SEO optimized
    - Landing Page
    - Fully responsive
    - Gatsby images
    - MoonClerk Payment Forms
    - Open source illustrations from Icons8
    - Google Analytics
    - Includes React Helmet to allow editing site meta tags
    - Includes plugins for easy, beautiful typography
    - Styling with styled-components
    - Organized using ABEM
- url: https://schoolfront.netlify.app
  repo: https://github.com/orzechdev/schoolfront
  description: School website starter
  tags:
    - Language:TypeScript
    - Styling:CSS-in-JS
    - CMS:WordPress
    - Blog
    - Presentation
  features:
    - Main page
    - WordPress blog
    - Contact page
    - About page
    - Open hours information
    - Offered curriculum page
    - Teachers list
    - WCAG AA support
    - SEO optimized
    - Sitemap Generation
    - Gatsby v2
    - Styled Components
    - TypeScript
- url: https://gatsby-starter-donations.netlify.app
  repo: https://github.com/moonclerk/gatsby-starter-donations
  description: A simple starter to help get up and running accepting donations using Gatsby + MoonClerk
  tags:
    - Donations
    - Landing Page
    - Netlify
    - Onepage
    - SEO
    - Stripe
    - Styling:CSS-in-JS
  features:
    - SEO optimized
    - Fully responsive
    - Gatsby images
    - MoonClerk Payment Forms
    - Open source illustrations from Icons8
    - Open source image from Unsplash
    - Google Analytics
    - Includes React Helmet to allow editing site meta tags
    - Includes plugins for easy, beautiful typography
    - Styling with styled-components
    - Organized using ABEM
- url: https://jolly-tree-003047c03.azurestaticapps.net/
  repo: https://github.com/floAr/gatsby-starter-azure_swa
  description: A simple Gatsby starter making use of the new Azure Static Web App service.
  tags:
    - Redux
    - Styling:None
    - Azure
  features:
    - CI/CD using github actions
- url: https://minimal-blog-starter.netlify.app/
  repo: https://github.com/imjamesku/gatsby-minimal-blog-starter
  description: A minimal NetlifyCMS starter based on the default starter with no additional styling
  tags:
    - CMS:Netlify
    - Styling:None
    - Blog
  features:
    - NetlifyCMS
    - Blog post list
    - SEO
- url: https://gatsbyfire.netlify.app/
  repo: https://github.com/GeorgeSteel/gatsby-fire-starter
  description: A Gatsby Starter to build a complete web app with Gatsby & Firebase by using the library reactfire
  tags:
    - Firebase
    - Authentication
    - Client-side App
  features:
    - You can build a realtime app without any `window object` issue.
    - Private/Dynamic routing made easy with reach/router.
    - Fully integrated with reactfire.
    - Easy to setup.
    - Insane Lighthouse performance.
    - FirebaseUI fully integrated & customizable for any language location.
- url: https://gatsby-starter-catalyst-helium.netlify.app/
  repo: https://github.com/ehowey/gatsby-starter-catalyst-helium
  description: A personal blog starter with large featured images, SEO optimization, dark mode, and support for many different frontmatter fields. Based on Gatsby Theme Catalyst. Uses MDX for content and Theme UI for styling. Includes a core theme, a header theme, a footer theme, and a blog theme.
  tags:
    - MDX
    - Styling:Theme-UI
    - SEO
    - PWA
    - Blog
  features:
    - Based on Gatsby Theme Catalyst series of themes and starters.
    - Theme options are used to enable some simple layout changes.
    - Designed with component shadowing in mind to allow easier customization.
    - Theme UI is deeply integrated with design tokens and variants throughout.
    - Color mode switching available by default.
    - SEO optimized to include social media images and Twitter handles.
    - React Scroll for one page, anchor based navigation is available.
    - Code highlighting via Prism.
- url: https://headless.us
  repo: https://github.com/ecomloop/headless-starter
  description: The Shopify + Gatsby starter theme for digital commerce
  tags:
    - E-commerce
    - Shopify
    - CMS:Netlify
    - Blog
  features:
    - Integrated with Shopify for pulling products
    - Checkout handled via Shopify
    - Includes variants for products
    - XML sitemap
    - Blog with Netlify CMS
    - RSS feed
    - Designed to bring headless commerce to Shopify merchants and shops
- url: http://gatsby-tailwind-starter.kosvrouvas.com/
  repo: https://github.com/kosvrouvas/gatsby-tailwindcss-starter
  description: The default Gatsby starter bundled with the latest TailwindCSS for DRY situations
  tags:
    - MDX
    - Styling:Tailwind
  features:
    - Based on Gatsby Starter Theme
    - Google Analytics
    - Sentry
- url: https://simple.rickkln.com
  repo: https://github.com/rickkln/gatsby-starter-simple
  description: Simple Gatsby starter for a small static site. Replaces Prettier with ESLint (AirBnB style), and adds TypeScript and Firebase hosting.
  tags:
    - Linting
    - Language:TypeScript
    - Firebase
    - SEO
    - Markdown
    - Portfolio
  features:
    - TypeScript is used for a better developer experience.
    - ESLint and the AirBnB TypeScript style guide help you avoid, and fix, simple issues in your code.
    - The default Gatsby formatting tool Prettier, has been removed in order to avoid conflicts with the ESLint + AirBnB TypeScript tools described above.
    - Firebase Hosting is supported and configured for Gatsby from the start.
    - Dynamic pages for blog posts in markdown is implemented.
- url: https://gatsby-starter-capacitor.netlify.app/
  repo: https://github.com/flogy/gatsby-starter-capacitor
  description: Build blazing fast mobile apps with Gatsby and Capacitor.
  tags:
    - Styling:None
  features:
    - Basic setup for hybrid mobile apps for Android and iOS
    - Demonstration on how to access Native APIs of mobile devices
- url: https://gatsby-starter-woo.surge.sh/
  repo: https://github.com/desmukh/gatsby-starter-woo
  description: Simple, clean, and responsive landing page for your product or service. This is a GatsbyJS port of StyleShout's Woo template.
  tags:
    - Landing Page
    - Onepage
    - Portfolio
  features:
    - Ported from StyleShout Woo theme
    - Fully responsive
    - Includes React Helmet to allow editing site meta tags
    - All landing page content can be customised through YAML files stored in content folder and in gatsby-config.js
- url: https://vapor.aesthetic.codes/
  repo: https://github.com/vaporwavy/gatsby-vapor
  description: A custom, simple theme for Gatsby. Made for minimalists. Completely free and fully responsive.
  tags:
    - Blog
    - SEO
    - Markdown
    - HTML5UP
    - Pagination
    - CMS:Netlify
  features:
    - Support tags
    - Post Search
    - Toggle Dark themes
- url: https://www.stefanseegerer.de/gatsby-starter-paper-css-landing-page/
  repo: https://github.com/manzanillo/gatsby-starter-paper-css-landing-page
  description: Single page starter with PaperCSS for a workshop, educational material, or other minimal landing pages
  tags:
    - Onepage
    - Landing Page
  features:
    - Landing Page
    - Google Analytics
    - PaperCSS style
- url: https://gatsby-three-ts-plus.netlify.app/
  repo: https://github.com/shunp/gatsby-three-ts-plus
  description: 3D web starter kit with Three.js and TypeScript
  tags:
    - Linting
    - Language:TypeScript
    - Styling:Tailwind
    - CMS:Netlify
    - Portfolio
  features:
    - TypeScript is used for a better developer experience.
    - Tailwind CSS Framework
    - Includes React Helmet to allow editing site meta tags
    - Desktop and mobile responsive layout
- url: https://mui-treasury.com/layout/clones/reactjs?bgColor=b6c0d4
  repo: https://github.com/mui-treasury/gatsby-mui-layout-starter
  description: Supercharge your next project with Mui Treasury Layout, built on top of Material-UI
  tags:
    - Styling:CSS-in-JS
    - Styling:Material
  features:
    - Gatsby v2
    - Material-UI
    - MuiTreasury Layout
    - Dynamic configurable
    - Offline support
    - PWA ready
    - SEO
    - Responsive design
- url: https://7sferry-gatsby-contentful-starters.netlify.app/
  repo: https://github.com/7sferry/Gatsbyan1.0
  description: Blog template for Contentful CMS with some features like comment, tags, archives, pagination, prism, tags, share and many others.
  tags:
    - Blog
    - SEO
    - CMS:Contentful
    - Pagination
  features:
    - Blog template
    - Contentful CMS
    - Facebook Comment
    - Tags
    - Archives by date
    - Pagination
    - Share Button
    - Prism for code preview
<<<<<<< HEAD
- url: https://ghost-novela-preview.draftbox.co/
  repo: https://github.com/draftbox-co/gatsby-ghost-novela-starter
  description: A Gatsby starter for creating blogs from headless Ghost CMS.
  tags:
    - AMP
    - Blog
    - CMS:Headless
    - CMS:Ghost
    - Disqus
    - Language:TypeScript
    - Markdown
    - MDX
    - Netlify
    - Pagination
    - PWA
    - RSS
    - SEO
    - Styling:CSS-in-JS
    - Styling:Theme-UI
  features:
    - Novela theme by Narrative
    - Data sourcing from headless Ghost
    - Responsive design
    - SEO optimized
    - OpenGraph structured data
    - Twitter Cards meta
    - Sitemap Generation
    - XML Sitemaps
    - Progressive Web App
    - Offline Support
    - RSS Feed
    - Composable and extensible
=======
- url: https://gatsby-starter-portfolio.herokuapp.com/
  repo: https://github.com/surudhb/gatsby-personal-site-template
  description: A minimalist dev portfolio featuring a blog, SEO, app-theming with React.Context, Bootstrap and Sass
  tags:
    - Portfolio
    - Blog
    - SEO
    - Markdown
    - MDX
    - Styling:Bootstrap
    - Styling:SCSS
    - Client-side App
  features:
    - Gatsby v2
    - Main page, Blog page, About page, Projects page, Resume page with dedicated pages for each blog-post and project
    - Uses Sass with Bootstrap to make styling super simple
    - Light/Dark mode for entire app using React's Context API
    - SEO enabled on each page with react-helmet
    - Features optimized image rendering using gatsby-image
    - Uses open source icons from Fontawesome and icons8
    - Uses icons as links to github, resume, hackerrank on main page
    - Programmatically generates styled pages for each blog post and project written in Markdown
    - Blog posts page features a live filter tool
    - Uses site metadata to populate About page
    - Resume page generated using template Markdown files
>>>>>>> 30a9370c
<|MERGE_RESOLUTION|>--- conflicted
+++ resolved
@@ -6859,7 +6859,6 @@
     - Pagination
     - Share Button
     - Prism for code preview
-<<<<<<< HEAD
 - url: https://ghost-novela-preview.draftbox.co/
   repo: https://github.com/draftbox-co/gatsby-ghost-novela-starter
   description: A Gatsby starter for creating blogs from headless Ghost CMS.
@@ -6892,7 +6891,6 @@
     - Offline Support
     - RSS Feed
     - Composable and extensible
-=======
 - url: https://gatsby-starter-portfolio.herokuapp.com/
   repo: https://github.com/surudhb/gatsby-personal-site-template
   description: A minimalist dev portfolio featuring a blog, SEO, app-theming with React.Context, Bootstrap and Sass
@@ -6917,5 +6915,4 @@
     - Programmatically generates styled pages for each blog post and project written in Markdown
     - Blog posts page features a live filter tool
     - Uses site metadata to populate About page
-    - Resume page generated using template Markdown files
->>>>>>> 30a9370c
+    - Resume page generated using template Markdown files