- url: https://wonism.github.io/
  repo: https://github.com/wonism/gatsby-advanced-blog
  description: n/a
  tags:
    - Portfolio
    - Redux
  features:
    - Blog post listing with previews (image + summary) for each blog post
    - Categories and tags for blog posts with pagination
    - Search post with keyword
    - Put react application / tweet into post
    - Copy some codes in post with clicking button
    - Portfolio
    - Resume
    - Redux for managing statement (with redux-saga / reselect)
- url: https://vagr9k.github.io/gatsby-advanced-starter/
  repo: https://github.com/Vagr9K/gatsby-advanced-starter
  description: Great for learning about advanced features and their implementations
  tags:
    - Styling:None
  features:
    - Does not contain any UI frameworks
    - Provides only a skeleton
    - Tags
    - Categories
    - Google Analytics
    - Disqus
    - Offline support
    - Web App Manifest
    - SEO
- url: https://gatsby-tailwind-emotion-starter.netlify.com/
  repo: https://github.com/muhajirframe/gatsby-tailwind-emotion-starter
  description: A Gatsby Starter with Tailwind CSS + Emotion JS
  tags:
    - Styling:Tailwind
  features:
    - Eslint Airbnb without semicolon and without .jsx extension
    - Offline support
    - Web App Manifest
- url: https://gatsby-starter-redux-firebase.netlify.com/
  repo: https://github.com/muhajirframe/gatsby-starter-redux-firebase
  description: A Gatsby + Redux + Firebase Starter. With Authentication
  tags:
    - Styling:None
    - Firebase
    - Client-side App
  features:
    - Eslint Airbnb without semicolon and without .jsx extension
    - Firebase
    - Web App Manifest
- url: https://dschau.github.io/gatsby-blog-starter-kit/
  repo: https://github.com/dschau/gatsby-blog-starter-kit
  description: n/a
  tags:
    - Blog
  features:
    - Blog post listing with previews for each blog post
    - Navigation between posts with a previous/next post button
    - Tags and tag navigation
- url: https://contentful-userland.github.io/gatsby-contentful-starter/
  repo: https://github.com/contentful-userland/gatsby-contentful-starter
  description: n/a
  tags:
    - Blog
    - Contentful
    - Headless CMS
  features:
    - Based on the Gatsby Starter Blog
    - Includes Contentful Delivery API for production build
    - Includes Contentful Preview API for development
- url: https://react-firebase-authentication.wieruch.com/
  repo: https://github.com/the-road-to-react-with-firebase/react-gatsby-firebase-authentication
  description: n/a
  tags:
    - Firebase
  features:
    - Sign In, Sign Up, Sign Out
    - Password Forget
    - Password Change
    - Protected Routes with Authorization
    - Realtime Database with Users
- url: http://dmwl.net/gatsby-hampton-theme
  repo: https://github.com/davad/gatsby-hampton-theme
  description: n/a
  tags:
    - Styling:CSS-in-JS
  features:
    - Eslint in dev mode with the airbnb config and prettier formatting rules
    - Emotion for CSS-in-JS
    - A basic blog, with posts under src/pages/blog
    - A few basic components (Navigation, Layout, Link wrapper around gatsby-link))
    - Based on gatsby-starter-gatsbytheme
- url: https://vagr9k.github.io/gatsby-material-starter/
  repo: https://github.com/Vagr9K/gatsby-material-starter
  description: n/a
  tags:
    - Styling:Material
  features:
    - React-MD for Material design
    - Sass/SCSS
    - Tags
    - Categories
    - Google Analytics
    - Disqus
    - Offline support
    - Web App Manifest
    - SEO
- url: https://xiaoxinghu.github.io/gatsby-orga/
  repo: https://github.com/xiaoxinghu/gatsby-orga
  description: n/a
  tags:
    - Orga
  features:
    - Parses org-mode files with Orga.
- url: http://2column-portfolio.surge.sh/
  repo: https://github.com/praagyajoshi/gatsby-starter-2column-portfolio
  description: n/a
  tags:
    - Portfolio
    - Styling:SCSS
  features:
    - Designed as a minimalistic portfolio website
    - Grid system using flexboxgrid
    - Styled using SCSS
    - Font icons using font-awesome
    - Google Analytics integration
    - Open Sans font using Google Fonts
    - Prerendered Open Graph tags for rich sharing
- url: https://prototypeinteractive.github.io/gatsby-react-boilerplate/
  repo: https://github.com/PrototypeInteractive/gatsby-react-boilerplate
  description: n/a
  tags:
    - Styling:Bootstrap
  features:
    - Basic configuration and folder structure
    - Uses PostCSS and Sass (with autoprefixer and pixrem)
    - Uses Bootstrap 4 grid
    - Leaves the styling to you
    - Uses data from local json files
    - Contains Node.js server code for easy, secure, and fast hosting
- url: http://capricious-spring.surge.sh/
  repo: https://github.com/noahg/gatsby-starter-blog-no-styles
  description: n/a
  tags:
    - Blog
    - Styling:None
  features:
    - Same as official gatsby-starter-blog but with all styling removed
- url: https://gatsby-starter-blog-demo.netlify.com/
  repo: https://github.com/gatsbyjs/gatsby-starter-blog
  description: official blog
  tags:
    - Official
    - Blog
  features:
    - Basic setup for a full-featured blog
    - Support for an RSS feed
    - Google Analytics support
    - Automatic optimization of images in Markdown posts
    - Support for code syntax highlighting
    - Includes plugins for easy, beautiful typography
    - Includes React Helmet to allow editing site meta tags
    - Includes plugins for offline support out of the box
- url: https://gatsby-starter-bloomer.netlify.com/
  repo: https://github.com/Cethy/gatsby-starter-bloomer
  description: n/a
  tags:
    - Styling:Bulma
  features:
    - Based on gatsby-starter-default
    - Bulma CSS Framework with its Bloomer react components
    - Font-Awesome icons
    - Includes a simple fullscreen hero w/ footer example
- url: https://gatsby-starter-bootstrap-netlify.netlify.com/
  repo: https://github.com/konsumer/gatsby-starter-bootstrap-netlify
  description: n/a
  tags:
    - Styling:Bootstrap
    - Netlify CMS
  features:
    - Very similar to gatsby-starter-netlify-cms, slightly more configurable (eg set site-title in gatsby-config) with Bootstrap/Bootswatch instead of bulma
- url: https://gatstrap.netlify.com/
  repo: https://github.com/jaxx2104/gatsby-starter-bootstrap
  description: n/a
  tags:
    - Styling:Bootstrap
  features:
    - Bootstrap CSS framework
    - Single column layout
    - Basic components like SiteNavi, SitePost, SitePage
- url: http://gatsby-bulma-storybook.surge.sh/
  repo: https://github.com/gvaldambrini/gatsby-starter-bulma-storybook
  description: n/a
  tags:
    - Styling:Bulma
    - Storybook
  features:
    - Storybook for developing components in isolation
    - Bulma and Sass support for styling
    - CSS modules
    - Prettier & eslint to format & check the code
    - Jest
- url: https://gatsby-starter-business.netlify.com/
  repo: https://github.com/v4iv/gatsby-starter-business
  description: n/a
  tags:
    - Styling:Bulma
    - PWA
    - Netlify CMS
    - Disqus
    - Search
    - Pagination
  features:
    - Complete Business Website Suite - Home Page, About Page, Pricing Page, Contact Page and Blog
    - Netlify CMS for Content Management
    - SEO Friendly (Sitemap, Schemas, Meta Tags, GTM etc)
    - Bulma and Sass Support for styling
    - Progressive Web App & Offline Support
    - Tags and RSS Feed for Blog
    - Disqus and Share Support
    - Elastic-Lunr Search
    - Pagination
    - Easy Configuration using `config.js` file
- url: https://haysclark.github.io/gatsby-starter-casper/
  repo: https://github.com/haysclark/gatsby-starter-casper
  description: n/a
  tags:
    - PWA
  features:
    - Page pagination
    - CSS
    - Tags
    - Google Analytics
    - Offline support
    - Web App Manifest
    - SEO
- url: http://gatsby-starter-ceevee.surge.sh/
  repo: https://github.com/amandeepmittal/gatsby-starter-ceevee
  description: n/a
  tags:
    - Portfolio
  features:
    - Based on the Ceevee site template, design by Styleshout
    - Single Page Resume/Portfolio site
    - Target audience Developers, Designers, etc.
    - Used CSS Modules, easy to manipulate
    - FontAwsome Library for icons
    - Responsive Design, optimized for Mobile devices
- url: https://gatsby-starter-contentful-i18n.netlify.com/
  repo: https://github.com/mccrodp/gatsby-starter-contentful-i18n
  description: n/a
  tags:
    - i18n
    - Contentful
    - Headless CMS
  features:
    - Localization (Multilanguage)
    - Dynamic content from Contentful CMS
    - Integrates i18n plugin starter and using-contentful repos
- url: http://cranky-edison-12166d.netlify.com/
  repo: https://github.com/datocms/gatsby-portfolio
  description: n/a
  tags:
    - DatoCMS
    - Headless CMS
  features:
    - Simple portfolio to quick start a site with DatoCMS
    - Contents and media from DatoCMS
    - Custom Sass style
    - SEO
- url: https://gatsby-deck.netlify.com/
  repo: https://github.com/fabe/gatsby-starter-deck
  description: n/a
  tags:
    - Presentation
  features:
    - Create presentations/slides using Gatsby.
    - Offline support.
    - Page transitions.
- url: https://gatsby-starter-default-i18n.netlify.com/
  repo: https://github.com/angeloocana/gatsby-starter-default-i18n
  description: n/a
  tags:
    - i18n
  features:
    - localization (Multilanguage)
- url: https://gatsby-starter-default-demo.netlify.com/
  repo: https://github.com/gatsbyjs/gatsby-starter-default
  description: official default
  tags:
    - Official
  features:
    - Comes with React Helmet for adding site meta tags
    - Includes plugins for offline support out of the box
- url: http://gatsby-dimension.surge.sh/
  repo: https://github.com/codebushi/gatsby-starter-dimension
  description: Single page starter based on the Dimension site template
  tags:
    - Portfolio
    - HTML5UP
    - Styling:SCSS
  features:
    - Designed by HTML5 UP
    - Simple one page site that’s perfect for personal portfolios
    - Fully Responsive
    - Styling with SCSS
- url: https://gatsby-docs-starter.netlify.com/
  repo: https://github.com/ericwindmill/gatsby-starter-docs
  description: n/a
  tags:
    - Documentation
    - Styling:CSS-in-JS
  features:
    - All the features from gatsby-advanced-starter, plus
    - Designed for Documentation / Tutorial Websites
    - ‘Table of Contents’ Component, Auto generates ToC from posts - just follow the file frontmatter conventions from markdown files in ‘lessons’.
    - Styled Components w/ ThemeProvider
    - Basic UI
    - A few extra components
    - Custom prismjs theme
    - React Icons
- url: https://parmsang.github.io/gatsby-starter-ecommerce/
  repo: https://github.com/parmsang/gatsby-starter-ecommerce
  description: no description yet
  tags:
    - Styling:Semantic
    - Stripe
    - Moltin
  features:
    - Uses the Moltin eCommerce Api
    - React 16 (gatsby-plugin-react-next)
    - Stripe checkout
    - Semantic-UI
    - Styled components
    - Google Analytics - (you enter the tracking-id)
    - React-headroom
    - Eslint & Prettier. Uses Airbnb JavaScript Style Guide
    - Authentication via Moltin (Login and Register)
- url: http://gatsby-forty.surge.sh/
  repo: https://github.com/codebushi/gatsby-starter-forty
  description: Multi-page starter based on the Forty site template
  tags:
    - Styling:SCSS
    - HTML5UP
  features:
    - Designed by HTML5 UP
    - Colorful homepage, and also includes a Landing Page and Generic Page components.
    - Many elements are available, including buttons, forms, tables, and pagination.
    - Custom grid made with CSS Grid
    - Styling with SCSS
- url: https://themes.gatsbythemes.com/gatsby-starter/
  repo: https://github.com/saschajullmann/gatsby-starter-gatsbythemes
  description: n/a
  tags:
    - Styling:CSS-in-JS
    - Blog
  features:
    - CSS-in-JS via Emotion.
    - Jest and Enzyme for testing.
    - Eslint in dev mode with the airbnb config and prettier formatting rules.
    - React 16.
    - A basic blog, with posts under src/pages/blog. There’s also a script which creates a new Blog entry (post.sh).
    - Data per JSON files.
    - A few basic components (Navigation, Footer, Layout).
    - Layout components make use of Styled-System.
    - Google Analytics (you just have to enter your tracking-id).
    - Gatsby-Plugin-Offline which includes Service Workers.
    - Prettier for a uniform codebase.
    - Normalize css (7.0).
    - Feather icons.
    - Font styles taken from Tachyons.
- url: https://gcn.netlify.com/
  repo: https://github.com/ryanwiemer/gatsby-starter-gcn
  description: A starter template to build amazing static websites with Gatsby, Contentful and Netlify
  tags:
    - Contentful
    - Headless CMS
    - Blog
    - Netlify Form
    - Styling:CSS-in-JS
  features:
    - Contentful integration with ready to go placeholder content
    - Netlify integration including a pre-built contact form
    - Minimal responsive design - made to customize or tear apart
    - Pagination logic
    - Styled components
    - SEO Friendly Component
    - JSON-LD Schema
    - OpenGraph sharing support
    - Sitemap Generation
    - Google Analytics
    - Progressive Web app
    - Offline Support
    - RSS Feed
    - Gatsby Standard module for linting JavaScript with StandardJS
    - Stylelint support for Styled Components to lint the CSS in JS
- url: https://alampros.github.io/gatsby-starter-grommet/
  repo: https://github.com/alampros/gatsby-starter-grommet
  description: n/a
  tags:
    - Styling:Grommet
  features:
    - Barebones configuration for using the Grommet design system
    - Uses Sass (with CSS modules support)
- url: https://gatsby-starter-hello-world-demo.netlify.com/
  repo: https://github.com/gatsbyjs/gatsby-starter-hello-world
  description: official hello world
  tags:
    - Official
  features:
    - A no-frills Gatsby install
    - No plugins, no boilerplate
    - Great for advanced users
- url: https://gatsby-starter-hero-blog.greglobinski.com/
  repo: https://github.com/greglobinski/gatsby-starter-hero-blog
  description: no description yet
  tags:
    - Styling:PostCSS
    - SEO
    - Markdown
  features:
    - Easy editable content in Markdown files (posts, pages and parts)
    - CSS with `styled-jsx` and `PostCSS`
    - SEO (sitemap generation, robot.txt, meta and OpenGraph Tags)
    - Social sharing (Twitter, Facebook, Google, LinkedIn)
    - Comments (Facebook)
    - Images lazy loading and `webp` support (gatsby-image)
    - Post categories (category based post list)
    - Full text searching (Algolia)
    - Contact form (Netlify form handling)
    - Form elements and validation with `ant-design`
    - RSS feed
    - 100% PWA (manifest.webmanifest, offline support, favicons)
    - Google Analytics
    - App favicons generator (node script)
    - Easy customizable base styles via `theme` object generated from `yaml` file (fonts, colors, sizes)
    - React v.16.3 (gatsby-plugin-react-next)
    - Components lazy loading (social sharing)
    - ESLint (google config)
    - Prettier code styling
    - Webpack `BundleAnalyzerPlugin`
- url: https://gatsby-starter-i18n-lingui.netlify.com/
  repo: https://github.com/dcroitoru/gatsby-starter-i18n-lingui
  description: n/a
  tags:
    - i18n
  features:
    - Localization (Multilanguage) provided by js-lingui
    - Message extraction
    - Avoids code duplication - generates pages for each locale
    - Possibility of translated paths
- url: https://lumen.netlify.com/
  repo: https://github.com/alxshelepenok/gatsby-starter-lumen
  description: n/a
  tags:
    - RSS
    - Disqus
  features:
    - Lost Grid.
    - Beautiful typography inspired by matejlatin/Gutenberg.
    - Mobile-First approach in development.
    - Stylesheet built using Sass and BEM-Style naming.
    - Syntax highlighting in code blocks.
    - Sidebar menu built using a configuration block.
    - Archive organized by tags and categories.
    - Automatic RSS generation.
    - Automatic Sitemap generation.
    - Offline support.
    - Google Analytics support.
    - Disqus Comments support.
- url: https://minimal-blog.netlify.com/
  repo: https://github.com/LekoArts/gatsby-starter-minimal-blog
  description: This starter is part of a german tutorial series on Gatsby. The starter will change over time to use more advanced stuff (feel free to express your ideas in the repository). Its first priority is a minimalistic style coupled with a lot of features for the content.
  tags:
    - Blog
  features:
    - Minimal and clean white layout
    - Offline Support, WebApp Manifest, SEO
    - Automatic Favicons
    - Typography.js
- url: https://gatsby-starter-modern-demo.netlify.com/
  repo: https://github.com/kripod/gatsby-starter-modern
  description: no description yet
  tags:
    - Linting
  features:
    - A set of strict linting rules (based on the Airbnb JavaScript Style Guide)
    - Encourage automatic code formatting
    - Prefer using Yarn for package management
    - Use EditorConfig to maintain consistent coding styles between different editors and IDEs
    - Integration with Visual Studio Code
    - Based on gatsby-starter-default
- url: https://gatsby-netlify-cms.netlify.com/
  repo: https://github.com/netlify-templates/gatsby-starter-netlify-cms
  description: n/a
  tags:
    - Blog
    - Styling:Bulma
    - Netlify CMS
  features:
    - A simple blog built with Netlify CMS
    - Basic directory organization
    - Uses Bulma for styling
    - Visit the repo to learn how to set up authentication, and begin modeling your content.
- url: https://gatsby-starter-personal-blog.greglobinski.com/
  repo: https://github.com/greglobinski/gatsby-starter-personal-blog
  description: n/a
  tags:
    - Blog
    - Markdown
    - Algolia
    - Netlify Form
    - Styling:Material
  features:
    - Ready to use, but easily customizable a fully equipped theme starter
    - Easy editable content in Markdown files (posts, pages and parts)
    - ‘Like an app’ layout transitions
    - Easily restyled through theme object
    - Styling with JSS
    - Page transitions
    - Comments (Facebook)
    - Post categories
    - Post list filtering
    - Full text searching (Algolia)
    - Contact form (Netlify form handling)
    - Material UI (@next)
    - RSS feed
    - Full screen mode
    - User adjustable articles’ body copy font size
    - Social sharing (Twitter, Facebook, Google, LinkedIn)
    - PWA (manifes.json, offline support, favicons)
    - Google Analytics
    - Favicons generator (node script)
    - Components leazy loading with AsyncComponent (social sharing, info box)
    - ESLint (google config)
    - Prettier code styling
    - Custom webpack CommonsChunkPlugin settings
    - Webpack BundleAnalyzerPlugin
- url: http://gatsby-photon.surge.sh/
  repo: https://github.com/codebushi/gatsby-starter-photon
  description: Single page starter based on the Photon site template
  tags:
    - HTML5UP
    - Styling:SCSS
  features:
    - Designed by HTML5 UP
    - Single Page, Responsive Site
    - Custom grid made with CSS Grid
    - Styling with SCSS
- url: https://portfolio-bella.netlify.com/
  repo: https://github.com/LekoArts/gatsby-starter-portfolio-bella
  description: A portfolio starter for Gatsby. The target audience are designers and photographers. The light themed website shows your work with large images & big typography. The Onepage is powered by the Headless CMS Prismic.io. and has programmatically created pages for your projects. General settings and colors can be changed in a config & theme file.
  tags:
    - Portfolio
    - Prismic
    - Headless CMS
    - Styling:CSS-in-JS
    - Onepage
    - PWA
  features:
    - Big typography & images
    - White theme
    - Prismic.io as CMS
    - Emotion for styling + Emotion-Grid
    - One-page layout with sub-pages for case studies
    - Easily configurable
    - And other good stuff (SEO, Offline Support, WebApp Manifest Support)
- url: https://portfolio-cara.netlify.com/
  repo: https://github.com/LekoArts/gatsby-starter-portfolio-cara
  description: A portfolio starter for Gatsby. The target audience are designers and photographers. The playful & colorful Onepage has beautiful parallax effects (made possible by React Spring) and has a Hero, Projects, About and Contact section. The styling is defined by TailwindCSS which enables easy edits and a consistent look. General settings and colors can be changed in a config & theme file.
  tags:
    - Portfolio
    - Onepage
    - Styling:CSS-in-JS
    - Styling:Tailwind
    - PWA
  features:
    - React Spring
    - TailwindCSS & Emotion
    - Playful & Colorful One-Page website with Parallax effect
    - Easily configurable
    - And other good stuff (SEO, Responsive images, Offline Support, WebApp Manifest Support)
- url: https://portfolio-emilia.netlify.com/
  repo: https://github.com/LekoArts/gatsby-starter-portfolio-emilia
  description: A portfolio starter for Gatsby. The target audience are designers and photographers. The dark themed website shows your work with large images in a grid-layout (powered by CSS Grid). The transition effects on the header add a playful touch to the overall minimal design. The website is a Onepage design with programmatically created pages for your projects. General settings and colors can be changed in a config & theme file.
  tags:
    - Portfolio
    - Onepage
    - PWA
    - Transitions
    - Markdown
    - Styling:CSS-in-JS
  features:
    - Focus on big images (with gatsby-image)
    - Dark Theme with HeroPatterns Header
    - CSS Grid and Emotion
    - One-Page layout with sub-pages for projects
    - React Overdrive transitions
    - Create your projects in Markdown (automatic import of images)
    - And other good stuff (SEO, Offline Support, WebApp Manifest Support)
- url: https://portfolio-emma.netlify.com/
  repo: https://github.com/LekoArts/gatsby-starter-portfolio-emma
  description: A portfolio starter for Gatsby. The target audience are designers and photographers. The light themed website shows your work with large images in a full-width grid-layout. The randomized color overlays add a playful touch to the overall minimal design. The website has three pages (Index, About, Contact) and programmatically created pages for your projects. General settings and colors can be changed in a config & theme file.
  tags:
    - Portfolio
    - Markdown
    - Styling:CSS-in-JS
    - PWA
  features:
    - Full-width photo grid-layout (with gatsby-image)
    - Minimalistic light theme with large images
    - Create your projects in Markdown
    - Styling with Emotion and Typography.js
    - Easily configurable
    - And other good stuff (SEO, Offline Support, WebApp Manifest Support)
- url: https://gatsby-starter-procyon.netlify.com/
  repo: https://github.com/danielmahon/gatsby-starter-procyon
  description: n/a
  tags:
    - PWA
    - GraphCMS
    - Headless CMS
    - Apollo Client
    - Styling:Material
    - Netlify Identity
  features:
    - Gatsby + ReactJS (server side rendering)
    - GraphCMS Headless CMS
    - DraftJS (in-place) Medium-like Editing
    - Apollo GraphQL (client-side)
    - Local caching between builds
    - Material-UI (layout, typography, components, etc)
    - Styled-Components™-like API via Material-UI
    - Netlify Deployment Friendly
    - Netlify Identity Authentication (enables editing)
    - Automatic versioning, deployment and CHANGELOG
    - Automatic rebuilds with GraphCMS and Netlify web hooks
    - PWA (Progressive Web App)
    - Google Fonts
- url: http://gatsby-starter-product-guy.surge.sh/
  repo: https://github.com/amandeepmittal/gatsby-starter-product-guy
  description: n/a
  tags:
    - Portfolio
  features:
    - Single Page
    - A portfolio Developers and Product launchers alike
    - Using Typography.js easy to switch fonts
    - All your Project/Portfolio Data in Markdown, server by GraphQL
    - Responsive Design, optimized for Mobile devices
- url: https://caki0915.github.io/gatsby-starter-redux/
  repo: https://github.com/caki0915/gatsby-starter-redux
  description: n/a
  tags:
    - Styling:CSS-in-JS
    - Redux
  features:
    - Redux and Redux-devtools.
    - Emotion with a basic theme and SSR
    - Typography.js
    - Eslint rules based on Prettier and Airbnb
- url: http://gatsby-stellar.surge.sh/
  repo: https://github.com/codebushi/gatsby-starter-stellar
  description: Single page starter based on the Stellar site template
  tags:
    - HTML5UP
    - Styling:SCSS
  features:
    - Designed by HTML5 UP
    - Scroll friendly, responsive site. Can be used as a single or multi-page site.
    - Sticky Navigation when scrolling.
    - Scroll spy and smooth scrolling to different sections of the page.
    - Styling with SCSS
- url: http://gatsby-strata.surge.sh/
  repo: https://github.com/codebushi/gatsby-starter-strata
  description: Single page starter based on the Strata site template
  tags:
    - Portfolio
    - HTML5UP
    - Styling:SCSS
  features:
    - Designed by HTML5 UP
    - Super Simple, single page portfolio site
    - Lightbox style React photo gallery
    - Fully Responsive
    - Styling with SCSS
- url: https://gatsby-starter-strict.netlify.com/
  repo: https://github.com/kripod/gatsby-starter-strict
  description: n/a
  tags:
    - Linting
  features:
    - A set of strict linting rules (based on the Airbnb JavaScript Style Guide)
    - lint script
    - Encourage automatic code formatting
    - format script
    - Prefer using Yarn for package management
    - Use EditorConfig to maintain consistent coding styles between different editors and IDEs
    - Integration with Visual Studio Code
    - Pre-configured auto-formatting on file save
    - Based on gatsby-starter-default
- url: https://gatsby-tachyons.netlify.com/
  repo: https://github.com/pixelsign/gatsby-starter-tachyons
  description: no description yet
  tags:
    - Styling:Tachyons
  features:
    - Based on gatsby-starter-default
    - Using Tachyons for CSS.
- url: https://quizzical-mcclintock-0226ac.netlify.com/
  repo: https://github.com/taylorbryant/gatsby-starter-tailwind
  description: n/a
  tags:
    - Styling:Tailwind
  features:
    - Based on gatsby-starter-default
    - Tailwind CSS Framework
    - Removes unused CSS with Purgecss
    - Includes responsive navigation and form examples
- url: http://portfolio-v3.surge.sh/
  repo: https://github.com/amandeepmittal/gatsby-portfolio-v3
  description: n/a
  tags:
    - Portfolio
  features:
    - Single Page, Timeline View
    - A portfolio Developers and Product launchers
    - Bring in Data, plug-n-play
    - Responsive Design, optimized for Mobile devices
    - Seo Friendly
    - Uses Flexbox
- url: https://gatsby-starter-typescript-plus.netlify.com/
  repo: https://github.com/resir014/gatsby-starter-typescript-plus
  description: n/a
  tags:
    - Styling:CSS-in-JS
    - TypeScript
    - Markdown
  features:
    - TypeScript
    - TSLint (with custom TSLint rules)
    - Markdown rendering with Remark
    - Basic component structure
    - Styling with styled-components
- url: https://haysclark.github.io/gatsby-starter-typescript/
  repo: https://github.com/haysclark/gatsby-starter-typescript
  description: n/a
  tags:
    - TypeScript
  features:
    - TypeScript
- url: https://fabien0102-gatsby-starter.netlify.com/
  repo: https://github.com/fabien0102/gatsby-starter
  description: n/a
  tags:
    - TypeScript
    - Styling:Semantic
  features:
    - Semantic-ui for styling
    - TypeScript
    - Offline support
    - Web App Manifest
    - Jest/Enzyme testing
    - Storybook
    - Markdown linting
- url: https://gatsby-starter-wordpress.netlify.com/
  repo: https://github.com/GatsbyCentral/gatsby-starter-wordpress
  description: Gatsby starter using WordPress as the content source.
  tags:
    - Styling:CSS-in-JS
    - Wordpress
  features:
    - All the features from gatsby-advanced-starter, plus
    - Leverages the WordPress plugin for Gatsby for data
    - Configured to work with WordPress Advanced Custom Fields
    - Auto generated Navigation for your Wordpress Pages
    - Minimal UI and Styling — made to customize.
    - Styled Components
- url: https://www.concisejavascript.org/
  repo: https://github.com/rwieruch/open-crowd-fund
  description: n/a
  tags:
    - Stripe
    - Firebase
  features:
    - Open source crowdfunding for your own ideas
    - Alternative for Kickstarter, GoFundMe, etc.
    - Secured Credit Card payments with Stripe
    - Storing of funding information in Firebase
- url: https://www.verious.io/
  repo: https://github.com/cpinnix/verious-boilerplate
  description: n/a
  tags:
    - Styling:Other
  features:
    - Components only. Bring your own data, plugins, etc.
    - Bootstrap inspired grid system with Container, Row, Column components.
    - Simple Navigation and Dropdown components.
    - Baseline grid built in with modular scale across viewports.
    - Abstract measurements utilize REM for spacing.
    - One font to rule them all, Helvetica.
- url: https://ganevru.github.io/gatsby-starter-blog-grommet
  repo: https://github.com/Ganevru/gatsby-starter-blog-grommet
  description: GatsbyJS v2 starter for creating a blog. Based on Grommet v2 UI.
  tags:
    - Blog
    - Markdown
    - Styling:Grommet
  features:
    - Grommet v2 UI
    - Easily configurable - see site-config.js in the root
    - Blog posts previews in card style
    - Responsive Design, optimized for Mobile devices
    - styled-components
    - JavaScript Standard Style
- url: https://happy-pare-dff451.netlify.com/
  repo: https://github.com/fhavrlent/gatsby-contentful-typescript-starter
  description: Contentful and TypeScript starter based on default starter.
  tags:
    - Contentful
    - Headless CMS
    - TypeScript
    - Styling:CSS-in-JS
  features:
    - Based on default starter
    - TypeScript
    - CSS in JS (Emotion)
    - Contentful
- url: https://xylo-gatsby-bulma-starter.netlify.com/
  repo: https://github.com/xydac/xylo-gatsby-bulma-starter
  description: Gatsby v2 Starter with Bulma based on default starter.
  tags:
    - Styling:SCSS
    - Styling:Bulma
  features:
    - Based on default starter
    - Bulma Css
    - Sass based Styling
- url: https://maxpou.github.io/gatsby-starter-morning-dew/
  repo: https://github.com/maxpou/gatsby-starter-morning-dew
  description: Gatsby v2 blog starter
  tags:
    - Blog
    - Markdown
    - PWA
    - Disqus
    - SEO
    - Styling:CSS-in-JS
  features:
    - Blog post listing with previews (image + summary) for each blog post
    - Fully configurable
    - Multilang support (blog post only)
    - Syntax highlighting
    - css-in-js (with styled-components)
    - Fully Responsive
    - Tags
    - Google Analytics
    - Disqus comments support
    - Offline support
    - Web App Manifest
    - ESLint
    - Prettier
    - Travis CI
- url: https://gatsby-starter-blog-jumpalottahigh.netlify.com/
  repo: https://github.com/jumpalottahigh/gatsby-starter-blog-jumpalottahigh
  description: Gatsby v2 blog starter with SEO, search, filter, reading progress, mobile menu fab
  tags:
    - Blog
    - Markdown
  features:
    - Blog post listing with previews (image + summary) for each blog post
    - Google structured data
    - Mobile-friendly menu toggled with a floating action button (FAB)
    - Article read progress
    - User feedback component
- url: https://i18n.smakosh.com/
  repo: https://github.com/smakosh/gatsby-starter-i18n
  description: Gatsby v2 Starter with i18n using react-intl and more cool features.
  tags:
    - Styling:CSS-in-JS
    - i18n
    - Formik
    - Yup
    - Netlify Form
  features:
    - Based on default starter
    - i18n with rtl text
    - Stateless components using Recompose
    - Font changes depending on the chosen language
    - SEO (meta tags, openGraph, structured data, twitter and more...)
- url: https://gatsby-starter-mate.netlify.com
  repo: https://github.com/EmaSuriano/gatsby-starter-mate
  description: A portfolio starter for Gatsby integrated with Contentful CMS.
  tags:
    - Styling:CSS-in-JS
    - Contentful
    - Headless CMS
    - Portfolio
  features:
    - Gatsby v2
    - Rebass (Styled-components system)
    - React Reveal
    - Dynamic content from Contentful
    - Offline support
    - PWA ready
    - SEO
    - Responsive design
    - Icons from font-awesome
    - Netlify Deployment Friendly
    - Medium integration
    - Social sharing (Twitter, Facebook, Google, LinkedIn)
- url: https://gatsby-starter-typescript-sass.netlify.com
  repo: https://github.com/tdharmon/gatsby-starter-typescript-sass
  description: A basic starter with Typescript and Sass built in
  tags:
    - TypeScript
    - Styling:SCSS
    - Linting
  features:
    - TypeScript and Sass support
    - TS linter with basic react rules
- url: https://gatsby-simple-contentful-starter.netlify.com/
  repo: https://github.com/cwlsn/gatsby-simple-contentful-starter
  description: A simple starter to display Contentful data in Gatsby, ready to deploy on Netlify. Comes with a detailed article detailing the process.
  tags:
    - Contentful
    - Headless CMS
    - Markdown
    - Styling:CSS-in-JS
  features:
    - Gatsby v2
    - Query Contentful data via Gatsby's GraphQL
    - Styled-Components for CSS-in-JS
    - Simple format, easy to create your own site quickly
    - React Helmet for Header Modification
    - Remark for loading Markdown into React
- url: https://gatsby-blog-cosmicjs.netlify.com/
  repo: https://github.com/cosmicjs/gatsby-blog-cosmicjs
  description: Blog that utilizes the power of the Cosmic JS headless CMS for easy content management
  tags:
    - Cosmic JS
    - Headless CMS
    - Blog
  features:
    - Uses the Cosmic JS Gatsby source plugin
- url: https://cosmicjs-gatsby-starter.netlify.com/
  repo: https://github.com/cosmicjs/gatsby-starter
  description: Simple Gatsby starter connected to the Cosmic JS headless CMS for easy content management
  tags:
    - Cosmic JS
    - Headless CMS
  features:
    - Uses the Cosmic JS Gatsby source plugin
- url: https://www.gatsby-typescript-template.com/
  repo: https://github.com/ikeryo1182/gatsby-typescript-template
  description: This is a standard starter with Typescript, TSLint, Prettier, Lint-Staged(Husky) and Sass
  tags:
    - TypeScript
    - Linting
    - Styling:SCSS
  features:
    - Category and Tag for post
    - Type Safe by TypeScript
    - Format Safe by TSLint and Prettier with Lint-Staged(Husky)
- url: https://zandersparrow.github.io/gatsby-simple-redux/
  repo: https://github.com/zandersparrow/gatsby-simple-redux
  description: The default starter plus redux
  tags:
    - Redux
  features:
    - Minimal starter based on the official default
    - Includes redux and a simple counter example
- url: https://gatsby-casper.netlify.com/
  repo: https://github.com/scttcper/gatsby-casper
  description: This is a starter blog that looks like the Ghost.io default theme, casper.
  tags:
    - Blog
    - TypeScript
    - Styling:CSS-in-JS
  features:
    - Emotion CSS-in-JS
    - Typescript
    - Author and tag pages
    - RSS
- url: https://gatsby-universal.netlify.com
  repo: https://github.com/fabe/gatsby-universal
  description: An opinionated Gatsby v2 starter for state-of-the-art marketing sites
  tags:
    - Transitions
    - PWA
    - Styling:CSS-in-JS
    - Linting
    - Markdown
    - SEO
  features:
    - Page Transitions
    - IntersectionObserver, component-based
    - React Context for global UI state
    - styled-components v4
    - Generated media queries for easy use
    - Optimized with Google Lighthouse (100/100)
    - Offline support
    - Manifest support
    - Sitemap support
    - All favicons generated
    - SEO (with Schema JSONLD) & Social Tags
    - Prettier
    - ESLint
- url: https://gatsby-starter-prismic.netlify.com/
  repo: https://github.com/LekoArts/gatsby-starter-prismic
  description: A typography-heavy & light-themed Gatsby Starter which uses the Headless CMS Prismic.
  tags:
    - Prismic
    - Headless CMS
    - Styling:CSS-in-JS
    - SEO
    - Blog
    - PWA
  features:
    - Prismic as Headless CMS
    - Uses multiple features of Prismic - Slices, Labels, Relationship fields, Custom Types
    - Emotion for Styling
    - Prism.js highlighting
    - Responsive images with gatsby-image
    - Extensive SEO
    - ESLint & Prettier
- url: https://gatsby-starter-v2-casper.netlify.com/
  repo: https://github.com/GatsbyCentral/gatsby-v2-starter-casper
  description: A blog starter based on the Casper (v1.4) theme.
  tags:
    - Blog
    - PWA
  features:
    - Page pagination
    - CSS
    - Tags
    - Google Analytics
    - Offline support
    - Web App Manifest
    - SEO
- url: https://lumen-v2.netlify.com/
  repo: https://github.com/GatsbyCentral/gatsby-v2-starter-lumen
  description: A Gatsby v2 fork of the lumen starter.
  tags:
    - Blog
    - RSS
    - Disqus
  features:
    - Lost Grid.
    - Beautiful typography inspired by matejlatin/Gutenberg.
    - Mobile-First approach in development.
    - Stylesheet built using Sass and BEM-Style naming.
    - Syntax highlighting in code blocks.
    - Sidebar menu built using a configuration block.
    - Archive organized by tags and categories.
    - Automatic RSS generation.
    - Automatic Sitemap generation.
    - Offline support.
    - Google Analytics support.
    - Disqus Comments support.
- url: https://gatsby-starter-firebase.netlify.com/
  repo: https://github.com/muhajirframe/gatsby-starter-firebase
  description: A Gatsby + Firebase Starter. With Authentication
  tags:
    - Styling:None
    - Firebase
    - Client-side App
  features:
    - Eslint Airbnb without semicolon and without .jsx extension
    - Firebase
    - Web App Manifest
- url: http://gatsby-lightbox.416serg.me
  repo: https://github.com/416serg/gatsby-starter-lightbox
  description: Showcasing a custom lightbox implementation using `gatsby-image`
  tags:
    - Portfolio
    - SEO
    - Styling:CSS-in-JS
  features:
    - Features a custom, accessible lightbox with gatsby-image
    - Styled with styled-components using CSS Grid
    - React Helmet for SEO
- url: https://stoic-swirles-4bd808.netlify.com/
  repo: https://github.com/cardiv/gatsby-starter-antd
  description: Gatsby's default starter configured for use with the Antd component library, modular imports and less.
  tags:
    - Antd
    - Styling:Less
  features:
    - Fork of Gatsby's default starter
    - React Helmet, Manifest and offline support retained
    - Antd component library pre-installed
    - Uses gatsby-plugin-antd for modular imports
    - Customize the theme of Antd with `modifyVars`
- url: http://jackbravo.github.io/gatsby-starter-i18n-blog/
  repo: https://github.com/jackbravo/gatsby-starter-i18n-blog
  description: Same as official gatsby-starter-blog but with i18n support
  tags:
    - i18n
    - Blog
  features:
    - Translates site name and bio using .md files
    - No extra libraries needed
- url: https://calpa.me/
  repo: https://github.com/calpa/gatsby-starter-calpa-blog
  description: Blog Template X Contentful, Twitter and Facebook style
  tags:
    - Blog
    - Styling:SCSS
  features:
    - GatsbyJS v2, faster than faster
    - Not just Contentful content source, you can use any database
    - Custom style
    - Google Analytics
    - Gitalk
    - sitemap
    - React FontAwesome
    - SEO
    - Offline support
    - Web App Manifest
    - Styled using SCSS
    - Page pagination
    - Netlify optimization
- url: https://gatsby-starter-typescript-power-blog.majidhajian.com/
  repo: https://github.com/mhadaily/gatsby-starter-typescript-power-blog
  description: Minimal Personal Blog with Gatsby and Typescript
  tags:
    - PWA
    - Blog
    - TypeScript
    - Markdown
  features:
    - Mobile-First approach in development
    - TSLint & Prettier
    - Offline support
    - Category and Tag for post
    - Type Safe by TypeScript
    - Format Safe by TSLint, StyleLint and Prettier with Lint-Staged(Husky)
    - Blog page
    - Syntax highlighting in code blocks
    - Pagination Ready
    - Ready to deploy to Github pages
    - Automatic RSS generation
    - Automatic Sitemap generation
- url: https://gatsby-starter-kentico-cloud.netlify.com/
  repo: https://github.com/Kentico/gatsby-starter-kentico-cloud
  description: Gatsby starter site with Kentico Cloud
  tags:
    - Kentico Cloud
    - Headless CMS
  features:
    - Gatsby v2 support
    - Content item <-> content type relationships
    - Language variants relationships
    - Linked items elements relationships
    - Content items in Rich text elements relationships
    - Reverse link relationships
- url: https://gatsby-starter-storybook.netlify.com/
  repo: https://github.com/markoradak/gatsby-starter-storybook
  description: Gatsby starter site with Storybook
  tags:
    - Storybook
    - Styling:CSS-in-JS
    - Linting
  features:
    - Gatsby v2 support
    - Storybook v4 support
    - Styled Components v4 support
    - Styled Reset, ESLint, Netlify Conf
- url: https://jamstack-hackathon-starter.netlify.com/
  repo: https://github.com/sw-yx/jamstack-hackathon-starter
  description: A JAMstack app with authenticated routes, static marketing pages, etc. with Gatsby, Netlify Identity, and Netlify Functions
  tags:
    - Netlify Identity
    - Netlify Functions
    - Client-side App
  features:
    - Netlify Identity
    - Netlify Functions
    - Static Marketing pages and Dynamic Client-side Authenticated App pages
- url: https://collective.github.io/gatsby-starter-plone/
  repo: https://github.com/collective/gatsby-starter-plone
  description: A Gatsby starter template to build static sites using Plone as the content source
  tags:
    - Plone
    - Headless CMS
    - SEO
    - PWA
  features:
    - Creates 1-1 copy of source Plone site
    - Auto generated navigation and breadcrumbs
    - Progressive Web App features
    - Optimized for performance
    - Minimal UI and Styling
- url: https://gatsby-tutorial-starter.netlify.com/
  repo: https://github.com/justinformentin/gatsby-v2-tutorial-starter
  description: Simple, modern desgined blog with post lists, tags, and easily customizable code.
  tags:
    - Blog
    - Linting
    - PWA
    - SEO
    - Styling:CSS-in-JS
    - Markdown
  features:
    - Blog post listing with image, summary, date, and tags.
    - Post Tags
    - Post List Filtering
    - Typography.js
    - Emotion styling
    - Syntax Highlighting in Code Blocks
    - Gatsby Image
    - Fully Responsive
    - Offline Support
    - Web App Manifest
    - SEO
    - PWA
    - Sitemap generation
    - Schema.org JSON-LD
    - CircleCI Integration
    - Codeclimate Integration
    - Google Analytics
    - Twitter and OpenGraph Tags
    - ESLint
    - Prettier Code Styling
- url: https://avivero.github.io/gatsby-redux-starter/
  repo: https://github.com/AVivero/gatsby-redux-starter
  description: Gatsby starter site with Redux, Sass, Bootstrap, Css Modules and Material Icons
  tags:
    - Redux
    - Styling:SCSS
    - Styling:Bootstrap
    - Styling:Material
    - Linting
  features:
    - Gatsby v2 support
    - Redux support
    - Sass support
    - Bootstrap v4 support
    - Css Modules support
    - ESLint, Prettier
- url: https://gatsby-typescript-boilerplate.netlify.com/
  repo: https://github.com/leachjustin18/gatsby-typescript-boilerplate
  description: Opinionated Gatsby v2 starter with TypeScript.
  tags:
    - TypeScript
    - PWA
    - Styling:SCSS
    - Styling:PostCSS
  features:
    - TSLint with airbnb & prettier configurations
    - Prettier
    - Stylelint
    - Offline support
    - Type Safe by TypeScript
    - Format on commit with Lint-Staged(Husky)
    - Favicon generation
    - Sitemap generation
    - Autoprefixer with browser list
    - CSS nano
    - CSS MQ Packer
    - Lazy load image(s) with plugin sharp
    - Gatsby Image
    - Netlify optimizations
- url: https://danshai.github.io/gatsbyv2-scientific-blog-machine-learning/
  repo: https://github.com/DanShai/gatsbyv2-scientific-blog-machine-learning
  description: Machine learning ready and scientific blog starter
  tags:
    - Blog
    - Katex
    - Tensorflow
    - CSV
    - Charts
    - Linting
  features:
    - Write easly your scientific blog with katex and publish your research
    - Machine learning ready with tensorflowjs
    - Manipulate csv data
    - draw with graph mermaid
    - display charts with chartjs
- url: https://gatsby-tailwind-styled-components.netlify.com/
  repo: https://github.com/muhajirframe/gatsby-tailwind-styled-components-starter
  description: A Gatsby Starter with Tailwind CSS + Styled Components
  tags:
    - Styling:Tailwind
  features:
    - Eslint Airbnb without semicolon and without .jsx extension
    - Offline support
    - Web App Manifest
- url: https://gatsby-starter-mobx.netlify.com
  repo: https://github.com/borekb/gatsby-starter-mobx
  description: MobX + TypeScript + TSLint + Prettier
  tags:
    - MobX
    - TypeScript
    - Linting
  features:
    - Gatsby v2 + TypeScript
    - MobX with decorators
    - Two examples from @mweststrate's Egghead course
    - .editorconfig & Prettier
    - TSLint
    - Jest
- url: https://tender-raman-99e09b.netlify.com/
  repo: https://github.com/amandeepmittal/gatsby-bulma-quickstart
  description: A Bulma CSS + GatsbyJS Starter Kit
  tags:
    - Styling:Bulma
    - Styling:SCSS
  features:
    - Uses Bulma CSS
    - Sass based Styling
    - Responsive Design
    - Google Analytics Integration
    - Uses Gatsby v2
    - SEO
- url: http://starter-ghost-blog.surge.sh/
  repo: https://github.com/little-wolf-studio/gatsby-starter-ghost-blog
  description: Ghost Blog Starter Kit
  tags:
    - Ghost
    - Blog
    - Linting
    - Headless CMS
    - Styling:CSS-in-JS
  features:
    - Uses the Ghost CMS source
    - Renders pages for posts, tags and authors
    - Responsive Design
    - Google Analytics Integration
    - Uses Gatsby v2
    - ESLint and Prettier
    - Offline support
- url: https://gatsby-starter-notes.netlify.com/
  repo: https://github.com/patricoferris/gatsby-starter-notes
  description: Gatsby starter for creating notes organised by subject and topic
  tags:
    - Markdown
    - Pagination
  features:
    - Create by topic per subject notes that are organised using pagination
    - Support for code syntax highlighting
    - Support for mathematical expressions
    - Support for images
- url: https://gatsby-starter-ttag.netlify.com/
  repo: https://github.com/ttag-org/gatsby-starter-ttag
  description: Gatsby starter with the minimum required to demonstrate using ttag for precompiled internationalization of strings.
  tags:
    - i18n
  features:
    - Support for precompiled string internationalization using ttag and it's babel plugin
- url: https://gatsby-starter-typescript.netlify.com/
  repo: https://github.com/goblindegook/gatsby-starter-typescript
  description: Gatsby starter using TypeScript.
  tags:
    - Markdown
    - Pagination
    - TypeScript
    - PWA
    - Linting
  features:
    - Markdown
    - Local search powered by Lunr
    - Syntax highlighting
    - Images
- url: https://gatsby-netlify-cms-example.netlify.com/
  repo: https://github.com/robertcoopercode/gatsby-netlify-cms
  description: Gatsby starter using Netlify CMS
  tags:
    - Netlify CMS
    - Styling:SCSS
  features:
    - Example of a website for a local developer meetup group
    - NetlifyCMS used for easy data entry
    - Mobile-friendly design
    - Styling done with Sass
    - Gatsby version 2
- url: https://gatsby-typescript-starter-blog.netlify.com/
  repo: https://github.com/frnki/gatsby-typescript-starter-blog
  description: A starter blog for TypeScript-based Gatsby projects with minimal settings.
  tags:
    - TypeScript
    - Blog
    - Styling:None
  features:
    - Typescrip & TSLint
    - No Styling (No Typography.js)
    - Minimal settings based on official starter blog
- url: https://gatsby-serif.netlify.com/
  repo: https://github.com/jugglerx/gatsby-serif-theme
  description: Multi page/content-type starter using Markdown and SCSS. Serif is a beautiful small business theme for Gatsby. The theme is fully responsive, blazing fast and artfully illustrated.
  tags:
    - Styling:SCSS
    - Markdown
    - Linting
  features:
    - Multiple "content types" for `services`, `team` and `testimonials` using Markdown as the source
    - Graphql query in `gatsby-node.js` using aliases that creates pages and templates by content type based on the folder `src/pages/services`, `src/pages/team`
    - SCSS
    - Responsive design
    - Bootstrap 4 grid and media queries only
    - Responsive menu
    - Royalty free illustrations included
    - SEO titles & meta using `gatsby-plugin-react-helmet`
    - Eslint & Prettier
- url: https://awesome-gatsby-starter.netlify.com/
  repo: https://github.com/South-Paw/awesome-gatsby-starter
  description: Starter with a preconfigured MDX, Storybook and ESLint environment for component first development of your next Gatsby site.
  tags:
    - MDX
    - Markdown
    - Storybook
    - Styling:CSS-in-JS
    - Linting
  features:
    - Gatsby MDX for JSX in Markdown loading, parsing, and rendering of pages
    - Storybook for isolated component development
    - styled-components for CSS-in-JS
    - ESLint with Airbnb's config
    - Prettier integrated into ESLint
    - Jest for component testing
    - A few example components and pages with stories and simple site structure
<<<<<<< HEAD
- url: https://gatsby-starter-event-calendar.netlify.com/
  repo: https://github.com/EmaSuriano/gatsby-starter-event-calendar
  description: Gatsby Starter to display information about events from Google Spreadsheets with Calendars
  tags:
    - Linting
    - Styling:Grommet
    - PWA
    - SEO
    - Google Spreadsheet
  features:
    - Grommet
    - Google Spreadsheet integration
    - PWA
    - A11y
    - SEO
    - Netlify Deployment Friendly
    - ESLint with Airbnb's config
    - Prettier integrated into ESLint
=======
- url: https://devchico.com/gatsby-starter-cv/
  repo: https://github.com/santosfrancisco/gatsby-starter-cv
  description: A simple starter to get up and developing your digital curriculum with GatsbyJS'
  tags:
    - Styling:CSS-in-JS
    - PWA
    - Onepage
  features:
    - Gatsby v2
    - Based on default starter
    - Google Analytics
    - Web App Manifest
    - SEO
    - Styling with styled-components
    - Responsive Design, optimized for Mobile devices
- url: https://vigilant-leakey-a4f8cd.netlify.com/
  repo: https://github.com/BoyWithSilverWings/gatsby-blog-starter
  description: Minimal Blog Starter Template with Styled Components.
  tags:
    - Markdown
    - Styling:CSS-in-JS
    - Blog
  features:
    - Markdown loading, parsing, and rendering of pages
    - Minimal UI for blog
    - Styled-components for CSS-in-JS
    - Prettier added as pre-commit hook
    - Google Analytics
    - Image Optimisation
    - Code Styling and Formatting in markdown
    - Responsive Design
- url: https://inspiring-me-lwz7512.netlify.com/
  repo: https://github.com/lwz7512/gatsby-netlify-identity-starter
  description: Gatsby Netlify Identity Starter with NIW auth support, and content gating, as well as responsive layout.
  tags:
    - Netlify Identity
    - Pagination
  features:
    - Mobile Screen support
    - Privacy control for post content view & profile page
    - User authentication by Netlify Identity Widget/Service
    - Pagination for posts
    - Navigation menu with active status
>>>>>>> 672e2b30
<|MERGE_RESOLUTION|>--- conflicted
+++ resolved
@@ -1420,26 +1420,6 @@
     - Prettier integrated into ESLint
     - Jest for component testing
     - A few example components and pages with stories and simple site structure
-<<<<<<< HEAD
-- url: https://gatsby-starter-event-calendar.netlify.com/
-  repo: https://github.com/EmaSuriano/gatsby-starter-event-calendar
-  description: Gatsby Starter to display information about events from Google Spreadsheets with Calendars
-  tags:
-    - Linting
-    - Styling:Grommet
-    - PWA
-    - SEO
-    - Google Spreadsheet
-  features:
-    - Grommet
-    - Google Spreadsheet integration
-    - PWA
-    - A11y
-    - SEO
-    - Netlify Deployment Friendly
-    - ESLint with Airbnb's config
-    - Prettier integrated into ESLint
-=======
 - url: https://devchico.com/gatsby-starter-cv/
   repo: https://github.com/santosfrancisco/gatsby-starter-cv
   description: A simple starter to get up and developing your digital curriculum with GatsbyJS'
@@ -1483,4 +1463,22 @@
     - User authentication by Netlify Identity Widget/Service
     - Pagination for posts
     - Navigation menu with active status
->>>>>>> 672e2b30
+- url: https://gatsby-starter-event-calendar.netlify.com/
+  repo: https://github.com/EmaSuriano/gatsby-starter-event-calendar
+  description: Gatsby Starter to display information about events from Google Spreadsheets with Calendars
+  tags:
+    - Linting
+    - Styling:Grommet
+    - PWA
+    - SEO
+    - Google Spreadsheet
+  features:
+    - Grommet
+    - Theming
+    - Google Spreadsheet integration
+    - PWA
+    - A11y
+    - SEO
+    - Netlify Deployment Friendly
+    - ESLint with Airbnb's config
+    - Prettier integrated into ESLint