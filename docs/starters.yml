--- conflicted
+++ resolved
@@ -2767,7 +2767,6 @@
     - Developer enviornment variables
     - Accessibility support
     - Based on Gatsby Starter Default
-<<<<<<< HEAD
 - url: https://material-ui-starter.netlify.com/
   repo: https://github.com/dominicabela/gatsby-starter-material-ui
   description: This starter includes Material UI boilerplate and configuration files along with the standard Gatsby configuration files. It provides a starting point for developing Gatsby apps with the Material UI framework.
@@ -2783,7 +2782,6 @@
     - SEO
     - Offline Support
     - Based on Gatsby Default Starter
-=======
 - url: https://developer-diary.netlify.com/
   repo: https://github.com/willjw3/gatsby-starter-developer-diary
   description: A blog template created with web developers in mind. Totally usable right out of the box, but minimalist enough to be easily modifiable.
@@ -2802,5 +2800,4 @@
     - Social media sharing icons in each post
     - Icons from React Icons (Font Awesome, Devicons, etc,...)
     - Beautiful tech-topic tags to attach to your web-development-related blog posts
-    - Developer-relevant social media icon links, including GitHub, Stack Overflow, and freeCodeCamp
->>>>>>> 3b701798
+    - Developer-relevant social media icon links, including GitHub, Stack Overflow, and freeCodeCamp