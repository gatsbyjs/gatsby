- url: https://authenticaysh.netlify.com/
  repo: https://github.com/ben-siewert/gatsby-starter-auth-aws-amplify
  description: Full-featured Auth with AWS Amplify & AWS Cognito
  tags:
    - AWS
    - Authentication
  features:
    - Full-featured AWS Authentication with Cognito
    - Error feedback in forms
    - Password Reset
    - Multi-Factor Authentication
    - Styling with Bootstrap and Sass
- url: https://gatsby-starter-blog-demo.netlify.com/
  repo: https://github.com/gatsbyjs/gatsby-starter-blog
  description: official blog
  tags:
    - Official
    - Blog
  features:
    - Basic setup for a full-featured blog
    - Support for an RSS feed
    - Google Analytics support
    - Automatic optimization of images in Markdown posts
    - Support for code syntax highlighting
    - Includes plugins for easy, beautiful typography
    - Includes React Helmet to allow editing site meta tags
    - Includes plugins for offline support out of the box
- url: https://gatsby-starter-default-demo.netlify.com/
  repo: https://github.com/gatsbyjs/gatsby-starter-default
  description: official default
  tags:
    - Official
  features:
    - Comes with React Helmet for adding site meta tags
    - Includes plugins for offline support out of the box
- url: https://gatsby-netlify-cms.netlify.com/
  repo: https://github.com/netlify-templates/gatsby-starter-netlify-cms
  description: n/a
  tags:
    - Blog
    - Styling:Bulma
    - CMS:Netlify
  features:
    - A simple blog built with Netlify CMS
    - Basic directory organization
    - Uses Bulma for styling
    - Visit the repo to learn how to set up authentication, and begin modeling your content.
- url: https://vagr9k.github.io/gatsby-advanced-starter/
  repo: https://github.com/Vagr9K/gatsby-advanced-starter
  description: Great for learning about advanced features and their implementations
  tags:
    - Blog
    - Styling:None
  features:
    - Does not contain any UI frameworks
    - Provides only a skeleton
    - Tags
    - Categories
    - Google Analytics
    - Disqus
    - Offline support
    - Web App Manifest
    - SEO
- url: https://vagr9k.github.io/gatsby-material-starter/
  repo: https://github.com/Vagr9K/gatsby-material-starter
  description: n/a
  tags:
    - Styling:Material
  features:
    - React-MD for Material design
    - Sass/SCSS
    - Tags
    - Categories
    - Google Analytics
    - Disqus
    - Offline support
    - Web App Manifest
    - SEO
- url: https://gatsby-advanced-blog-system.danilowoz.now.sh/blog
  repo: https://github.com/danilowoz/gatsby-advanced-blog-system
  description: Create a complete blog from scratch with pagination, categories, featured posts, author, SEO and navigation.
  tags:
    - Pagination
    - Markdown
    - SEO
  features:
    - Pagination;
    - Category and tag pages (with pagination);
    - Category list (with navigation);
    - Featured post;
    - Author page;
    - Next and prev post;
    - SEO component.
- url: https://graphcms.github.io/gatsby-graphcms-tailwindcss-example/
  repo: https://github.com/GraphCMS/gatsby-graphcms-tailwindcss-example
  description: The default Gatsby starter blog with the addition of the gatsby-source-graphql and tailwind dependencies.
  tags:
    - Styling:Tailwind
    - CMS:Headless
  features:
    - Tailwind style library
    - GraphQL source plugin
    - Very simple boilerplate
- url: https://wonism.github.io/
  repo: https://github.com/wonism/gatsby-advanced-blog
  description: n/a
  tags:
    - Portfolio
    - Redux
  features:
    - Blog post listing with previews (image + summary) for each blog post
    - Categories and tags for blog posts with pagination
    - Search post with keyword
    - Put react application / tweet into post
    - Copy some codes in post with clicking button
    - Portfolio
    - Resume
    - Redux for managing statement (with redux-saga / reselect)

- url: https://gatsby-tailwind-emotion-starter.netlify.com/
  repo: https://github.com/muhajirdev/gatsby-tailwind-emotion-starter
  description: A Gatsby Starter with Tailwind CSS + Emotion JS
  tags:
    - Styling:Tailwind
  features:
    - Eslint Airbnb without semicolon and without .jsx extension
    - Offline support
    - Web App Manifest
- url: https://gatsby-starter-redux-firebase.netlify.com/
  repo: https://github.com/muhajirdev/gatsby-starter-redux-firebase
  description: A Gatsby + Redux + Firebase Starter. With Authentication
  tags:
    - Styling:None
    - Firebase
    - Client-side App
  features:
    - Eslint Airbnb without semicolon and without .jsx extension
    - Firebase
    - Web App Manifest
- url: https://dschau.github.io/gatsby-blog-starter-kit/
  repo: https://github.com/dschau/gatsby-blog-starter-kit
  description: n/a
  tags:
    - Blog
  features:
    - Blog post listing with previews for each blog post
    - Navigation between posts with a previous/next post button
    - Tags and tag navigation
- url: https://contentful-userland.github.io/gatsby-contentful-starter/
  repo: https://github.com/contentful-userland/gatsby-contentful-starter
  description: n/a
  tags:
    - Blog
    - CMS:Contentful
    - CMS:Headless
  features:
    - Based on the Gatsby Starter Blog
    - Includes Contentful Delivery API for production build
    - Includes Contentful Preview API for development
- url: https://react-firebase-authentication.wieruch.com/
  repo: https://github.com/the-road-to-react-with-firebase/react-gatsby-firebase-authentication
  description: n/a
  tags:
    - Firebase
  features:
    - Sign In, Sign Up, Sign Out
    - Password Forget
    - Password Change
    - Protected Routes with Authorization
    - Realtime Database with Users
- url: http://dmwl.net/gatsby-hampton-theme
  repo: https://github.com/davad/gatsby-hampton-theme
  description: n/a
  tags:
    - Styling:CSS-in-JS
  features:
    - Eslint in dev mode with the airbnb config and prettier formatting rules
    - Emotion for CSS-in-JS
    - A basic blog, with posts under src/pages/blog
    - A few basic components (Navigation, Layout, Link wrapper around gatsby-link))
    - Based on gatsby-starter-gatsbytheme
- url: https://xiaoxinghu.github.io/gatsby-orga/
  repo: https://github.com/xiaoxinghu/gatsby-orga
  description: n/a
  tags:
    - Blog
  features:
    - Parses org-mode files with Orga.
- url: http://2column-portfolio.surge.sh/
  repo: https://github.com/praagyajoshi/gatsby-starter-2column-portfolio
  description: n/a
  tags:
    - Portfolio
    - Styling:SCSS
  features:
    - Designed as a minimalistic portfolio website
    - Grid system using flexboxgrid
    - Styled using SCSS
    - Font icons using font-awesome
    - Google Analytics integration
    - Open Sans font using Google Fonts
    - Prerendered Open Graph tags for rich sharing
- url: https://prototypeinteractive.github.io/gatsby-react-boilerplate/
  repo: https://github.com/PrototypeInteractive/gatsby-react-boilerplate
  description: n/a
  tags:
    - Styling:Bootstrap
  features:
    - Basic configuration and folder structure
    - Uses PostCSS and Sass (with autoprefixer and pixrem)
    - Uses Bootstrap 4 grid
    - Leaves the styling to you
    - Uses data from local json files
    - Contains Node.js server code for easy, secure, and fast hosting
- url: http://capricious-spring.surge.sh/
  repo: https://github.com/noahg/gatsby-starter-blog-no-styles
  description: n/a
  tags:
    - Blog
    - Styling:None
  features:
    - Same as official gatsby-starter-blog but with all styling removed
- url: https://gatsby-starter-github-api.netlify.com/
  repo: https://github.com/lundgren2/gatsby-starter-github-api
  description: Single page starter based on gatsby-source-github-api
  tags:
    - Portfolio
    - Onepage
  features:
    - Use your GitHub as your own portfolio site
    - List your GitHub repositories
    - GitHub GraphQL API v4

- url: https://gatsby-starter-bloomer.netlify.com/
  repo: https://github.com/Cethy/gatsby-starter-bloomer
  description: n/a
  tags:
    - Styling:Bulma
  features:
    - Based on gatsby-starter-default
    - Bulma CSS Framework with its Bloomer react components
    - Font-Awesome icons
    - Includes a simple fullscreen hero w/ footer example
- url: https://gatsby-starter-bootstrap-netlify.netlify.com/
  repo: https://github.com/konsumer/gatsby-starter-bootstrap-netlify
  description: n/a
  tags:
    - Styling:Bootstrap
    - CMS:Netlify
  features:
    - Very similar to gatsby-starter-netlify-cms, slightly more configurable (eg set site-title in gatsby-config) with Bootstrap/Bootswatch instead of bulma
- url: https://gatstrap.netlify.com/
  repo: https://github.com/jaxx2104/gatsby-starter-bootstrap
  description: n/a
  tags:
    - Styling:Bootstrap
  features:
    - Bootstrap CSS framework
    - Single column layout
    - Basic components like SiteNavi, SitePost, SitePage
- url: http://gatsby-bulma-storybook.surge.sh/
  repo: https://github.com/gvaldambrini/gatsby-starter-bulma-storybook
  description: n/a
  tags:
    - Styling:Bulma
    - Storybook
    - Testing
  features:
    - Storybook for developing components in isolation
    - Bulma and Sass support for styling
    - CSS modules
    - Prettier & eslint to format & check the code
    - Jest
- url: https://gatsby-starter-business.netlify.com/
  repo: https://github.com/v4iv/gatsby-starter-business
  description: n/a
  tags:
    - Styling:Bulma
    - PWA
    - CMS:Netlify
    - Disqus
    - Search
    - Pagination
  features:
    - Complete Business Website Suite - Home Page, About Page, Pricing Page, Contact Page and Blog
    - Netlify CMS for Content Management
    - SEO Friendly (Sitemap, Schemas, Meta Tags, GTM etc)
    - Bulma and Sass Support for styling
    - Progressive Web App & Offline Support
    - Tags and RSS Feed for Blog
    - Disqus and Share Support
    - Elastic-Lunr Search
    - Pagination
    - Easy Configuration using `config.js` file
- url: https://haysclark.github.io/gatsby-starter-casper/
  repo: https://github.com/haysclark/gatsby-starter-casper
  description: n/a
  tags:
    - PWA
  features:
    - Page pagination
    - CSS
    - Tags
    - Google Analytics
    - Offline support
    - Web App Manifest
    - SEO
- url: http://gatsby-starter-ceevee.surge.sh/
  repo: https://github.com/amandeepmittal/gatsby-starter-ceevee
  description: n/a
  tags:
    - Portfolio
  features:
    - Based on the Ceevee site template, design by Styleshout
    - Single Page Resume/Portfolio site
    - Target audience Developers, Designers, etc.
    - Used CSS Modules, easy to manipulate
    - FontAwsome Library for icons
    - Responsive Design, optimized for Mobile devices
- url: https://gatsby-starter-contentful-i18n.netlify.com/
  repo: https://github.com/mccrodp/gatsby-starter-contentful-i18n
  description: i18n support and language switcher for Contentful starter repo
  tags:
    - i18n
    - CMS:Contentful
    - CMS:Headless
  features:
    - Localization (Multilanguage)
    - Dynamic content from Contentful CMS
    - Integrates i18n plugin starter and using-contentful repos
- url: http://cranky-edison-12166d.netlify.com/
  repo: https://github.com/datocms/gatsby-portfolio
  description: n/a
  tags:
    - CMS:DatoCMS
    - CMS:Headless
  features:
    - Simple portfolio to quick start a site with DatoCMS
    - Contents and media from DatoCMS
    - Custom Sass style
    - SEO
- url: https://gatsby-deck.netlify.com/
  repo: https://github.com/fabe/gatsby-starter-deck
  description: n/a
  tags:
    - Presentation
  features:
    - Create presentations/slides using Gatsby.
    - Offline support.
    - Page transitions.
- url: https://gatsby-starter-default-i18n.netlify.com/
  repo: https://github.com/angeloocana/gatsby-starter-default-i18n
  description: n/a
  tags:
    - i18n
  features:
    - localization (Multilanguage)
- url: http://gatsby-dimension.surge.sh/
  repo: https://github.com/codebushi/gatsby-starter-dimension
  description: Single page starter based on the Dimension site template
  tags:
    - Portfolio
    - HTML5UP
    - Styling:SCSS
  features:
    - Designed by HTML5 UP
    - Simple one page site that’s perfect for personal portfolios
    - Fully Responsive
    - Styling with SCSS
- url: https://gatsby-docs-starter.netlify.com/
  repo: https://github.com/ericwindmill/gatsby-starter-docs
  description: n/a
  tags:
    - Documentation
    - Styling:CSS-in-JS
  features:
    - All the features from gatsby-advanced-starter, plus
    - Designed for Documentation / Tutorial Websites
    - ‘Table of Contents’ Component, Auto generates ToC from posts - just follow the file frontmatter conventions from markdown files in ‘lessons’.
    - Styled Components w/ ThemeProvider
    - Basic UI
    - A few extra components
    - Custom prismjs theme
    - React Icons
- url: https://parmsang.github.io/gatsby-starter-ecommerce/
  repo: https://github.com/parmsang/gatsby-starter-ecommerce
  description: Easy to use starter for an e-commerce store
  tags:
    - Styling:Other
    - Stripe
    - eCommerce
    - PWA
    - Authentication
  features:
    - Uses the Moltin eCommerce Api
    - Stripe checkout
    - Semantic-UI
    - Styled components
    - Google Analytics - (you enter the tracking-id)
    - React-headroom
    - Eslint & Prettier. Uses Airbnb JavaScript Style Guide
    - Authentication via Moltin (Login and Register)
- url: http://gatsby-forty.surge.sh/
  repo: https://github.com/codebushi/gatsby-starter-forty
  description: Multi-page starter based on the Forty site template
  tags:
    - Styling:SCSS
    - HTML5UP
  features:
    - Designed by HTML5 UP
    - Colorful homepage, and also includes a Landing Page and Generic Page components.
    - Many elements are available, including buttons, forms, tables, and pagination.
    - Custom grid made with CSS Grid
    - Styling with SCSS
- url: https://themes.gatsbythemes.com/gatsby-starter/
  repo: https://github.com/saschajullmann/gatsby-starter-gatsbythemes
  description: n/a
  tags:
    - Styling:CSS-in-JS
    - Blog
    - Testing
    - Linting
  features:
    - CSS-in-JS via Emotion.
    - Jest and Enzyme for testing.
    - Eslint in dev mode with the airbnb config and prettier formatting rules.
    - React 16.
    - A basic blog, with posts under src/pages/blog. There’s also a script which creates a new Blog entry (post.sh).
    - Data per JSON files.
    - A few basic components (Navigation, Footer, Layout).
    - Layout components make use of Styled-System.
    - Google Analytics (you just have to enter your tracking-id).
    - Gatsby-Plugin-Offline which includes Service Workers.
    - Prettier for a uniform codebase.
    - Normalize css (7.0).
    - Feather icons.
    - Font styles taken from Tachyons.
- url: https://gcn.netlify.com/
  repo: https://github.com/ryanwiemer/gatsby-starter-gcn
  description: A starter template to build amazing static websites with Gatsby, Contentful and Netlify
  tags:
    - CMS:Contentful
    - CMS:Headless
    - Blog
    - Netlify
    - Styling:CSS-in-JS
  features:
    - CMS:Contentful integration with ready to go placeholder content
    - Netlify integration including a pre-built contact form
    - Minimal responsive design - made to customize or tear apart
    - Pagination logic
    - Styled components
    - SEO Friendly Component
    - JSON-LD Schema
    - OpenGraph sharing support
    - Sitemap Generation
    - Google Analytics
    - Progressive Web app
    - Offline Support
    - RSS Feed
    - Gatsby Standard module for linting JavaScript with StandardJS
    - Stylelint support for Styled Components to lint the CSS in JS
- url: https://alampros.github.io/gatsby-starter-grommet/
  repo: https://github.com/alampros/gatsby-starter-grommet
  description: n/a
  tags:
    - Styling:Grommet
  features:
    - Barebones configuration for using the Grommet design system
    - Uses Sass (with CSS modules support)
- url: https://gatsby-starter-hello-world-demo.netlify.com/
  repo: https://github.com/gatsbyjs/gatsby-starter-hello-world
  description: official hello world
  tags:
    - Official
  features:
    - A no-frills Gatsby install
    - No plugins, no boilerplate
    - Great for advanced users
- url: https://gatsby-starter-hero-blog.greglobinski.com/
  repo: https://github.com/greglobinski/gatsby-starter-hero-blog
  description: no description yet
  tags:
    - Styling:PostCSS
    - SEO
    - Markdown
  features:
    - Easy editable content in Markdown files (posts, pages and parts)
    - CSS with `styled-jsx` and `PostCSS`
    - SEO (sitemap generation, robot.txt, meta and OpenGraph Tags)
    - Social sharing (Twitter, Facebook, Google, LinkedIn)
    - Comments (Facebook)
    - Images lazy loading and `webp` support (gatsby-image)
    - Post categories (category based post list)
    - Full text searching (Algolia)
    - Contact form (Netlify form handling)
    - Form elements and validation with `ant-design`
    - RSS feed
    - 100% PWA (manifest.webmanifest, offline support, favicons)
    - Google Analytics
    - App favicons generator (node script)
    - Easy customizable base styles via `theme` object generated from `yaml` file (fonts, colors, sizes)
    - React v.16.3 (gatsby-plugin-react-next)
    - Components lazy loading (social sharing)
    - ESLint (google config)
    - Prettier code styling
    - Webpack `BundleAnalyzerPlugin`
- url: https://gatsby-starter-i18n-lingui.netlify.com/
  repo: https://github.com/dcroitoru/gatsby-starter-i18n-lingui
  description: n/a
  tags:
    - i18n
  features:
    - Localization (Multilanguage) provided by js-lingui
    - Message extraction
    - Avoids code duplication - generates pages for each locale
    - Possibility of translated paths
- url: https://lumen.netlify.com/
  repo: https://github.com/alxshelepenok/gatsby-starter-lumen
  description: A minimal, lightweight and mobile-first starter for creating blogs uses Gatsby.
  tags:
    - Blog
    - CMS:Netlify
    - Pagination
    - Disqus
    - RSS
    - Linting
    - Testing
    - Styling:PostCSS
    - Styling:SCSS
  features:
    - Lost Grid
    - Jest testing
    - Beautiful typography inspired by matejlatin/Gutenberg
    - Mobile-First approach in development
    - Stylesheet built using SASS and BEM-Style naming
    - Syntax highlighting in code blocks
    - Sidebar menu built using a configuration block
    - Archive organized by tags and categories
    - Pagination support
    - Offline support
    - Google Analytics support
    - Disqus Comments support
- url: https://minimal-blog.lekoarts.de
  repo: https://github.com/LekoArts/gatsby-starter-minimal-blog
  description: This starter is part of a german tutorial series on Gatsby. The starter will change over time to use more advanced stuff (feel free to express your ideas in the repository). Its first priority is a minimalistic style coupled with a lot of features for the content.
  tags:
    - Blog
    - MDX
    - Styling:CSS-in-JS
    - Netlify
    - Linting
    - PWA
  features:
    - Minimal and clean white layout
    - Write your blog posts in MDX
    - Offline Support, WebApp Manifest, SEO
    - Code highlighting (with prism-react-renderer) and live preview (with react-live)
- url: https://gatsby-starter-modern-demo.netlify.com/
  repo: https://github.com/kripod/gatsby-starter-modern
  description: no description yet
  tags:
    - Linting
  features:
    - A set of strict linting rules (based on the Airbnb JavaScript Style Guide)
    - Encourage automatic code formatting
    - Prefer using Yarn for package management
    - Use EditorConfig to maintain consistent coding styles between different editors and IDEs
    - Integration with Visual Studio Code
    - Based on gatsby-starter-default
- url: https://gatsby-starter-personal-blog.greglobinski.com/
  repo: https://github.com/greglobinski/gatsby-starter-personal-blog
  description: n/a
  tags:
    - Blog
    - Markdown
    - Netlify
    - Styling:Material
  features:
    - Ready to use, but easily customizable a fully equipped theme starter
    - Easy editable content in Markdown files (posts, pages and parts)
    - ‘Like an app’ layout transitions
    - Easily restyled through theme object
    - Styling with JSS
    - Page transitions
    - Comments (Facebook)
    - Post categories
    - Post list filtering
    - Full text searching (Algolia)
    - Contact form (Netlify form handling)
    - Material UI (@next)
    - RSS feed
    - Full screen mode
    - User adjustable articles’ body copy font size
    - Social sharing (Twitter, Facebook, Google, LinkedIn)
    - PWA (manifes.json, offline support, favicons)
    - Google Analytics
    - Favicons generator (node script)
    - Components leazy loading with AsyncComponent (social sharing, info box)
    - ESLint (google config)
    - Prettier code styling
    - Custom webpack CommonsChunkPlugin settings
    - Webpack BundleAnalyzerPlugin
- url: http://gatsby-photon.surge.sh/
  repo: https://github.com/codebushi/gatsby-starter-photon
  description: Single page starter based on the Photon site template
  tags:
    - HTML5UP
    - Styling:SCSS
  features:
    - Designed by HTML5 UP
    - Single Page, Responsive Site
    - Custom grid made with CSS Grid
    - Styling with SCSS
- url: https://portfolio-bella.netlify.com/
  repo: https://github.com/LekoArts/gatsby-starter-portfolio-bella
  description: A portfolio starter for Gatsby. The target audience are designers and photographers. The light themed website shows your work with large images & big typography. The Onepage is powered by the Headless CMS Prismic.io. and has programmatically created pages for your projects. General settings and colors can be changed in a config & theme file.
  tags:
    - Portfolio
    - CMS:Prismic
    - CMS:Headless
    - Styling:CSS-in-JS
    - Onepage
    - PWA
    - Linting
  features:
    - Big typography & images
    - White theme
    - Prismic.io as CMS
    - Emotion for styling + Emotion-Grid
    - One-page layout with sub-pages for case studies
    - Easily configurable
    - And other good stuff (SEO, Offline Support, WebApp Manifest Support)
- url: https://cara.lekoarts.de
  repo: https://github.com/LekoArts/gatsby-starter-portfolio-cara
  description: Playful and Colorful One-Page portfolio featuring Parallax effects and animations. Especially designers and/or photographers will love this theme! Built with MDX and Theme UI.
  tags:
    - Portfolio
    - Onepage
    - Styling:CSS-in-JS
    - PWA
  features:
    - React Spring Parallax effects
    - Theme UI-based theming
    - CSS Animations and shapes
    - Light/Dark mode
- url: https://emilia.lekoarts.de
  repo: https://github.com/LekoArts/gatsby-starter-portfolio-emilia
  description: A portfolio starter for Gatsby. The target audience are designers and photographers. The dark themed website shows your work with large images in a grid-layout (powered by CSS Grid). The transition effects on the header add a playful touch to the overall minimal design. The website has programmatically created pages for your projects (with automatic image import). General settings and colors can be changed in a config & theme file.
  tags:
    - Portfolio
    - PWA
    - Transitions
    - MDX
    - Styling:CSS-in-JS
    - Linting
    - Testing
  features:
    - Focus on big images (with gatsby-image)
    - Dark Theme with HeroPatterns Header
    - CSS Grid and styled-components
    - Page transitions
    - Cypress for End-to-End testing
    - react-spring animations
    - One-Page layout with sub-pages for projects
    - Create your projects in MDX (automatic import of images)
    - And other good stuff (SEO, Offline Support, WebApp Manifest Support)
- url: https://emma.lekoarts.de
  repo: https://github.com/LekoArts/gatsby-starter-portfolio-emma
  description: Minimalistic portfolio with full-width grid, page transitions, support for additional MDX pages, and a focus on large images. Especially designers and/or photographers will love this theme! Built with MDX and Theme UI. Using the Gatsby Theme "@lekoarts/gatsby-theme-emma".
  tags:
    - Portfolio
    - MDX
    - Transitions
    - Styling:CSS-in-JS
    - PWA
  features:
    - MDX
    - react-spring page animations
    - Optional MDX pages which automatically get added to the navigation
    - Fully customizable through the usage of Gatsby Themes (and Theme UI)
    - Light Mode / Dark Mode
    - Google Analytics Support
    - SEO (Sitemap, OpenGraph tags, Twitter tags)
    - Offline Support & WebApp Manifest
- url: https://gatsby-starter-procyon.netlify.com/
  repo: https://github.com/danielmahon/gatsby-starter-procyon
  description: n/a
  tags:
    - PWA
    - CMS:Headless
    - CMS:Other
    - Styling:Material
    - Netlify
  features:
    - Gatsby + ReactJS (server side rendering)
    - GraphCMS Headless CMS
    - DraftJS (in-place) Medium-like Editing
    - Apollo GraphQL (client-side)
    - Local caching between builds
    - Material-UI (layout, typography, components, etc)
    - Styled-Components™-like API via Material-UI
    - Netlify Deployment Friendly
    - Netlify Identity Authentication (enables editing)
    - Automatic versioning, deployment and CHANGELOG
    - Automatic rebuilds with GraphCMS and Netlify web hooks
    - PWA (Progressive Web App)
    - Google Fonts
- url: http://gatsby-starter-product-guy.surge.sh/
  repo: https://github.com/amandeepmittal/gatsby-starter-product-guy
  description: n/a
  tags:
    - Portfolio
  features:
    - Single Page
    - A portfolio Developers and Product launchers alike
    - Using Typography.js easy to switch fonts
    - All your Project/Portfolio Data in Markdown, server by GraphQL
    - Responsive Design, optimized for Mobile devices
- url: https://caki0915.github.io/gatsby-starter-redux/
  repo: https://github.com/caki0915/gatsby-starter-redux
  description: n/a
  tags:
    - Styling:CSS-in-JS
    - Redux
  features:
    - Redux and Redux-devtools.
    - Emotion with a basic theme and SSR
    - Typography.js
    - Eslint rules based on Prettier and Airbnb
- url: http://gatsby-stellar.surge.sh/
  repo: https://github.com/codebushi/gatsby-starter-stellar
  description: Single page starter based on the Stellar site template
  tags:
    - HTML5UP
    - Styling:SCSS
  features:
    - Designed by HTML5 UP
    - Scroll friendly, responsive site. Can be used as a single or multi-page site.
    - Sticky Navigation when scrolling.
    - Scroll spy and smooth scrolling to different sections of the page.
    - Styling with SCSS
- url: http://gatsby-strata.surge.sh/
  repo: https://github.com/codebushi/gatsby-starter-strata
  description: Single page starter based on the Strata site template
  tags:
    - Portfolio
    - HTML5UP
    - Styling:SCSS
  features:
    - Designed by HTML5 UP
    - Super Simple, single page portfolio site
    - Lightbox style React photo gallery
    - Fully Responsive
    - Styling with SCSS
- url: https://gatsby-starter-strict.netlify.com/
  repo: https://github.com/kripod/gatsby-starter-strict
  description: n/a
  tags:
    - Linting
  features:
    - A set of strict linting rules (based on the Airbnb JavaScript Style Guide)
    - lint script
    - Encourage automatic code formatting
    - format script
    - Prefer using Yarn for package management
    - Use EditorConfig to maintain consistent coding styles between different editors and IDEs
    - Integration with Visual Studio Code
    - Pre-configured auto-formatting on file save
    - Based on gatsby-starter-default
- url: https://gatsby-tachyons.netlify.com/
  repo: https://github.com/pixelsign/gatsby-starter-tachyons
  description: no description yet
  tags:
    - Styling:Other
  features:
    - Based on gatsby-starter-default
    - Using Tachyons for CSS.
- url: https://quizzical-mcclintock-0226ac.netlify.com/
  repo: https://github.com/taylorbryant/gatsby-starter-tailwind
  description: A Gatsby v2 starter styled using Tailwind, a utility-first CSS framework. Uses Purgecss to remove unused CSS.
  tags:
    - Styling:Tailwind
  features:
    - Based on gatsby-starter-default
    - Tailwind CSS Framework
    - Removes unused CSS with Purgecss
    - Includes responsive navigation and form examples
- url: http://portfolio-v3.surge.sh/
  repo: https://github.com/amandeepmittal/gatsby-portfolio-v3
  description: n/a
  tags:
    - Portfolio
  features:
    - Single Page, Timeline View
    - A portfolio Developers and Product launchers
    - Bring in Data, plug-n-play
    - Responsive Design, optimized for Mobile devices
    - Seo Friendly
    - Uses Flexbox
- url: https://gatsby-starter-typescript-plus.netlify.com/
  repo: https://github.com/resir014/gatsby-starter-typescript-plus
  description: This is a starter kit for Gatsby.js websites written in TypeScript. It includes the bare essentials for you to get started (styling, Markdown parsing, minimal toolset).
  tags:
    - Styling:CSS-in-JS
    - Language:TypeScript
    - Markdown
  features:
    - TypeScript
    - TSLint (with custom TSLint rules)
    - Markdown rendering with Remark
    - Basic component structure
    - Styling with emotion
- url: https://haysclark.github.io/gatsby-starter-typescript/
  repo: https://github.com/haysclark/gatsby-starter-typescript
  description: n/a
  tags:
    - Language:TypeScript
  features:
    - TypeScript
- url: https://fabien0102-gatsby-starter.netlify.com/
  repo: https://github.com/fabien0102/gatsby-starter
  description: n/a
  tags:
    - Language:TypeScript
    - Styling:Other
    - Testing
  features:
    - Semantic-ui for styling
    - TypeScript
    - Offline support
    - Web App Manifest
    - Jest/Enzyme testing
    - Storybook
    - Markdown linting
- url: https://gatsby-starter-wordpress.netlify.com/
  repo: https://github.com/GatsbyCentral/gatsby-starter-wordpress
  description: Gatsby starter using WordPress as the content source.
  tags:
    - Styling:CSS-in-JS
    - CMS:Wordpress
  features:
    - All the features from gatsby-advanced-starter, plus
    - Leverages the WordPress plugin for Gatsby for data
    - Configured to work with WordPress Advanced Custom Fields
    - Auto generated Navigation for your Wordpress Pages
    - Minimal UI and Styling — made to customize.
    - Styled Components
- url: https://www.concisejavascript.org/
  repo: https://github.com/rwieruch/open-crowd-fund
  description: n/a
  tags:
    - Stripe
    - Firebase
  features:
    - Open source crowdfunding for your own ideas
    - Alternative for Kickstarter, GoFundMe, etc.
    - Secured Credit Card payments with Stripe
    - Storing of funding information in Firebase
- url: https://www.verious.io/
  repo: https://github.com/cpinnix/verious-boilerplate
  description: n/a
  tags:
    - Styling:Other
  features:
    - Components only. Bring your own data, plugins, etc.
    - Bootstrap inspired grid system with Container, Row, Column components.
    - Simple Navigation and Dropdown components.
    - Baseline grid built in with modular scale across viewports.
    - Abstract measurements utilize REM for spacing.
    - One font to rule them all, Helvetica.
- url: https://gatsby-starter-blog-grommet.netlify.com/
  repo: https://github.com/Ganevru/gatsby-starter-blog-grommet
  description: GatsbyJS v2 starter for creating a blog. Based on Grommet v2 UI.
  tags:
    - Blog
    - Markdown
    - Styling:Grommet
    - Language:TypeScript
    - Linting
    - Redux
  features:
    - Grommet v2 UI
    - Easily configurable - see site-config.js in the root
    - Switch between grommet themes
    - Change between light and dark themes (with Redux)
    - Blog posts previews in card style
    - Responsive Design, optimized for Mobile devices
    - styled-components
    - TypeScript and ESLint (typescript-eslint)
    - lint-staged and husky - for linting before commit
- url: https://happy-pare-dff451.netlify.com/
  repo: https://github.com/fhavrlent/gatsby-contentful-typescript-starter
  description: Contentful and TypeScript starter based on default starter.
  tags:
    - CMS:Contentful
    - CMS:Headless
    - Language:TypeScript
    - Styling:CSS-in-JS
  features:
    - Based on default starter
    - TypeScript
    - CSS in JS (Emotion)
    - CMS:Contentful
- url: https://xylo-gatsby-bulma-starter.netlify.com/
  repo: https://github.com/xydac/xylo-gatsby-bulma-starter
  description: Gatsby v2 Starter with Bulma based on default starter.
  tags:
    - Styling:SCSS
    - Styling:Bulma
  features:
    - Based on default starter
    - Bulma Css
    - Sass based Styling
- url: https://maxpou.github.io/gatsby-starter-morning-dew/
  repo: https://github.com/maxpou/gatsby-starter-morning-dew
  description: Gatsby v2 blog starter
  tags:
    - Blog
    - Markdown
    - PWA
    - Disqus
    - SEO
    - Styling:CSS-in-JS
  features:
    - Blog post listing with previews (image + summary) for each blog post
    - Fully configurable
    - Multilang support (blog post only)
    - Syntax highlighting
    - css-in-js (with styled-components)
    - Fully Responsive
    - Tags
    - Google Analytics
    - Disqus comments support
    - Offline support
    - Web App Manifest
    - ESLint
    - Prettier
    - Travis CI
- url: https://gatsby-starter-blog-jumpalottahigh.netlify.com/
  repo: https://github.com/jumpalottahigh/gatsby-starter-blog-jumpalottahigh
  description: Gatsby v2 blog starter with SEO, search, filter, reading progress, mobile menu fab
  tags:
    - Blog
    - Markdown
  features:
    - Blog post listing with previews (image + summary) for each blog post
    - Google structured data
    - Mobile-friendly menu toggled with a floating action button (FAB)
    - Article read progress
    - User feedback component
- url: https://i18n.smakosh.com/
  repo: https://github.com/smakosh/gatsby-starter-i18n
  description: Gatsby v2 Starter with i18n using react-intl and more cool features.
  tags:
    - Styling:CSS-in-JS
    - i18n
  features:
    - Based on default starter
    - i18n with rtl text
    - Stateless components using Recompose
    - Font changes depending on the chosen language
    - SEO (meta tags, openGraph, structured data, twitter and more...)
- url: https://gatsby-starter-mate.netlify.com
  repo: https://github.com/EmaSuriano/gatsby-starter-mate
  description: A portfolio starter for Gatsby integrated with Contentful CMS.
  tags:
    - Styling:CSS-in-JS
    - CMS:Contentful
    - CMS:Headless
    - Portfolio
  features:
    - Gatsby v2
    - Rebass (Styled-components system)
    - React Reveal
    - Dynamic content from Contentful
    - Offline support
    - PWA ready
    - SEO
    - Responsive design
    - Icons from font-awesome
    - Netlify Deployment Friendly
    - Medium integration
    - Social sharing (Twitter, Facebook, Google, LinkedIn)
- url: https://gatsby-starter-typescript-sass.netlify.com
  repo: https://github.com/thetrevorharmon/gatsby-starter-typescript-sass
  description: A basic starter with TypeScript and Sass built in
  tags:
    - Language:TypeScript
    - Styling:SCSS
    - Linting
  features:
    - TypeScript and Sass support
    - TS linter with basic react rules
- url: https://gatsby-simple-contentful-starter.netlify.com/
  repo: https://github.com/cwlsn/gatsby-simple-contentful-starter
  description: A simple starter to display Contentful data in Gatsby, ready to deploy on Netlify. Comes with a detailed article detailing the process.
  tags:
    - CMS:Contentful
    - CMS:Headless
    - Markdown
    - Styling:CSS-in-JS
  features:
    - Gatsby v2
    - Query Contentful data via Gatsby's GraphQL
    - Styled-Components for CSS-in-JS
    - Simple format, easy to create your own site quickly
    - React Helmet for Header Modification
    - Remark for loading Markdown into React
- url: https://gatsby-blog-cosmicjs.netlify.com/
  repo: https://github.com/cosmicjs/gatsby-blog-cosmicjs
  description: Blog that utilizes the power of the Cosmic JS headless CMS for easy content management
  tags:
    - CMS:Cosmic JS
    - CMS:Headless
    - Blog
  features:
    - Uses the Cosmic JS Gatsby source plugin
- url: https://cosmicjs-gatsby-starter.netlify.com/
  repo: https://github.com/cosmicjs/gatsby-starter
  description: Simple Gatsby starter connected to the Cosmic JS headless CMS for easy content management
  tags:
    - CMS:Cosmic JS
    - CMS:Headless
  features:
    - Uses the Cosmic JS Gatsby source plugin
- url: https://www.gatsby-typescript-template.com/
  repo: https://github.com/ikeryo1182/gatsby-typescript-template
  description: This is a standard starter with TypeScript, TSLint, Prettier, Lint-Staged(Husky) and Sass
  tags:
    - Language:TypeScript
    - Linting
    - Styling:SCSS
  features:
    - Category and Tag for post
    - Type Safe by TypeScript
    - Format Safe by TSLint and Prettier with Lint-Staged(Husky)
- url: https://zandersparrow.github.io/gatsby-simple-redux/
  repo: https://github.com/zandersparrow/gatsby-simple-redux
  description: The default starter plus redux
  tags:
    - Redux
  features:
    - Minimal starter based on the official default
    - Includes redux and a simple counter example
- url: https://gatsby-casper.netlify.com/
  repo: https://github.com/scttcper/gatsby-casper
  description: This is a starter blog that looks like the Ghost.io default theme, casper.
  tags:
    - Blog
    - Language:TypeScript
    - Styling:CSS-in-JS
  features:
    - Emotion CSS-in-JS
    - TypeScript
    - Author and tag pages
    - RSS
- url: https://gatsby-universal.netlify.com
  repo: https://github.com/fabe/gatsby-universal
  description: An opinionated Gatsby v2 starter for state-of-the-art marketing sites
  tags:
    - Transitions
    - PWA
    - Styling:CSS-in-JS
    - Linting
    - Markdown
    - SEO
  features:
    - Page Transitions
    - IntersectionObserver, component-based
    - React Context for global UI state
    - styled-components v4
    - Generated media queries for easy use
    - Optimized with Google Lighthouse (100/100)
    - Offline support
    - Manifest support
    - Sitemap support
    - All favicons generated
    - SEO (with Schema JSONLD) & Social Tags
    - Prettier
    - ESLint
- url: https://prismic.lekoarts.de/
  repo: https://github.com/LekoArts/gatsby-starter-prismic
  description: A typography-heavy & light-themed Gatsby Starter which uses the Headless CMS Prismic.
  tags:
    - CMS:Prismic
    - CMS:Headless
    - Styling:CSS-in-JS
    - Linting
    - Blog
    - PWA
    - Testing
  features:
    - Prismic as Headless CMS
    - Uses multiple features of Prismic - Slices, Labels, Relationship fields, Custom Types
    - Emotion for Styling
    - Cypress for End-to-End testing
    - Prism.js highlighting
    - Responsive images with gatsby-image
    - Extensive SEO
    - ESLint & Prettier
- url: https://gatsby-starter-v2-casper.netlify.com/
  repo: https://github.com/GatsbyCentral/gatsby-v2-starter-casper
  description: A blog starter based on the Casper (v1.4) theme.
  tags:
    - Blog
    - PWA
  features:
    - Page pagination
    - CSS
    - Tags
    - Google Analytics
    - Offline support
    - Web App Manifest
    - SEO
- url: https://lumen-v2.netlify.com/
  repo: https://github.com/GatsbyCentral/gatsby-v2-starter-lumen
  description: A Gatsby v2 fork of the lumen starter.
  tags:
    - Blog
    - RSS
    - Disqus
  features:
    - Lost Grid.
    - Beautiful typography inspired by matejlatin/Gutenberg.
    - Mobile-First approach in development.
    - Stylesheet built using Sass and BEM-Style naming.
    - Syntax highlighting in code blocks.
    - Sidebar menu built using a configuration block.
    - Archive organized by tags and categories.
    - Automatic RSS generation.
    - Automatic Sitemap generation.
    - Offline support.
    - Google Analytics support.
    - Disqus Comments support.
- url: https://gatsby-starter-firebase.netlify.com/
  repo: https://github.com/muhajirdev/gatsby-starter-firebase
  description: A Gatsby + Firebase Starter. With Authentication
  tags:
    - Firebase
    - Client-side App
  features:
    - Eslint Airbnb without semicolon and without .jsx extension
    - Firebase
    - Web App Manifest
- url: http://gatsby-lightbox.416serg.me
  repo: https://github.com/416serg/gatsby-starter-lightbox
  description: Showcasing a custom lightbox implementation using `gatsby-image`
  tags:
    - Portfolio
    - SEO
    - Styling:CSS-in-JS
  features:
    - Features a custom, accessible lightbox with gatsby-image
    - Styled with styled-components using CSS Grid
    - React Helmet for SEO
- url: http://jackbravo.github.io/gatsby-starter-i18n-blog/
  repo: https://github.com/jackbravo/gatsby-starter-i18n-blog
  description: Same as official gatsby-starter-blog but with i18n support
  tags:
    - i18n
    - Blog
  features:
    - Translates site name and bio using .md files
    - No extra libraries needed
- url: https://calpa.me/
  repo: https://github.com/calpa/gatsby-starter-calpa-blog
  description: Blog Template X Contentful, Twitter and Facebook style
  tags:
    - Blog
    - Styling:SCSS
  features:
    - GatsbyJS v2, faster than faster
    - Not just Contentful content source, you can use any database
    - Custom style
    - Google Analytics
    - Gitalk
    - sitemap
    - React FontAwesome
    - SEO
    - Offline support
    - Web App Manifest
    - Styled using SCSS
    - Page pagination
    - Netlify optimization
- url: https://gatsby-starter-typescript-power-blog.majidhajian.com/
  repo: https://github.com/mhadaily/gatsby-starter-typescript-power-blog
  description: Minimal Personal Blog with Gatsby and TypeScript
  tags:
    - PWA
    - Blog
    - Language:TypeScript
    - Markdown
  features:
    - Mobile-First approach in development
    - TSLint & Prettier
    - Offline support
    - Category and Tag for post
    - Type Safe by TypeScript
    - Format Safe by TSLint, StyleLint and Prettier with Lint-Staged(Husky)
    - Blog page
    - Syntax highlighting in code blocks
    - Pagination Ready
    - Ready to deploy to GitHub Pages
    - Automatic RSS generation
    - Automatic Sitemap generation
- url: https://gatsby-starter-kentico-cloud.netlify.com/
  repo: https://github.com/Kentico/gatsby-starter-kentico-cloud
  description: Gatsby starter site with Kentico Cloud
  tags:
    - CMS:Headless
  features:
    - Gatsby v2 support
    - Content item <-> content type relationships
    - Language variants relationships
    - Linked items elements relationships
    - Content items in Rich text elements relationships
    - Reverse link relationships
- url: https://gatsby-starter-storybook.netlify.com/
  repo: https://github.com/markoradak/gatsby-starter-storybook
  description: Gatsby starter site with Storybook
  tags:
    - Storybook
    - Styling:CSS-in-JS
    - Linting
  features:
    - Gatsby v2 support
    - Storybook v4 support
    - Styled Components v4 support
    - Styled Reset, ESLint, Netlify Conf
- url: https://jamstack-hackathon-starter.netlify.com/
  repo: https://github.com/sw-yx/jamstack-hackathon-starter
  description: A JAMstack app with authenticated routes, static marketing pages, etc. with Gatsby, Netlify Identity, and Netlify Functions
  tags:
    - Netlify
    - Client-side App
  features:
    - Netlify Identity
    - Netlify Functions
    - Static Marketing pages and Dynamic Client-side Authenticated App pages
- url: https://collective.github.io/gatsby-starter-plone/
  repo: https://github.com/collective/gatsby-starter-plone
  description: A Gatsby starter template to build static sites using Plone as the content source
  tags:
    - CMS:Other
    - CMS:Headless
    - SEO
    - PWA
  features:
    - Creates 1-1 copy of source Plone site
    - Auto generated navigation and breadcrumbs
    - Progressive Web App features
    - Optimized for performance
    - Minimal UI and Styling
- url: https://gatsby-tutorial-starter.netlify.com/
  repo: https://github.com/justinformentin/gatsby-v2-tutorial-starter
  description: Simple, modern designed blog with post lists, tags, and easily customizable code.
  tags:
    - Blog
    - Linting
    - PWA
    - SEO
    - Styling:CSS-in-JS
    - Markdown
  features:
    - Blog post listing with image, summary, date, and tags.
    - Post Tags
    - Post List Filtering
    - Typography.js
    - Emotion styling
    - Syntax Highlighting in Code Blocks
    - Gatsby Image
    - Fully Responsive
    - Offline Support
    - Web App Manifest
    - SEO
    - PWA
    - Sitemap generation
    - Schema.org JSON-LD
    - CircleCI Integration
    - Codeclimate Integration
    - Google Analytics
    - Twitter and OpenGraph Tags
    - ESLint
    - Prettier Code Styling
- url: https://avivero.github.io/gatsby-redux-starter/
  repo: https://github.com/AVivero/gatsby-redux-starter
  description: Gatsby starter site with Redux, Sass, Bootstrap, Css Modules and Material Icons
  tags:
    - Redux
    - Styling:SCSS
    - Styling:Bootstrap
    - Styling:Material
    - Linting
  features:
    - Gatsby v2 support
    - Redux support
    - Sass support
    - Bootstrap v4 support
    - Css Modules support
    - ESLint, Prettier
- url: https://gatsby-typescript-boilerplate.netlify.com/
  repo: https://github.com/leachjustin18/gatsby-typescript-boilerplate
  description: Opinionated Gatsby v2 starter with TypeScript.
  tags:
    - Language:TypeScript
    - PWA
    - Styling:SCSS
    - Styling:PostCSS
  features:
    - TSLint with airbnb & prettier configurations
    - Prettier
    - Stylelint
    - Offline support
    - Type Safe by TypeScript
    - Format on commit with Lint-Staged(Husky)
    - Favicon generation
    - Sitemap generation
    - Autoprefixer with browser list
    - CSS nano
    - CSS MQ Packer
    - Lazy load image(s) with plugin sharp
    - Gatsby Image
    - Netlify optimizations
- url: https://danshai.github.io/gatsbyv2-scientific-blog-machine-learning/
  repo: https://github.com/DanShai/gatsbyv2-scientific-blog-machine-learning
  description: Machine learning ready and scientific blog starter
  tags:
    - Blog
    - Linting
  features:
    - Write easly your scientific blog with katex and publish your research
    - Machine learning ready with tensorflowjs
    - Manipulate csv data
    - draw with graph mermaid
    - display charts with chartjs
- url: https://gatsby-tailwind-styled-components.netlify.com/
  repo: https://github.com/muhajirdev/gatsby-tailwind-styled-components-starter
  description: A Gatsby Starter with Tailwind CSS + Styled Components
  tags:
    - Styling:Tailwind
  features:
    - Eslint Airbnb without semicolon and without .jsx extension
    - Offline support
    - Web App Manifest
- url: https://gatsby-starter-mobx.netlify.com
  repo: https://github.com/borekb/gatsby-starter-mobx
  description: MobX + TypeScript + TSLint + Prettier
  tags:
    - Language:TypeScript
    - Linting
    - Testing
  features:
    - Gatsby v2 + TypeScript
    - MobX with decorators
    - Two examples from @mweststrate's Egghead course
    - .editorconfig & Prettier
    - TSLint
    - Jest
- url: https://tender-raman-99e09b.netlify.com/
  repo: https://github.com/amandeepmittal/gatsby-bulma-quickstart
  description: A Bulma CSS + GatsbyJS Starter Kit
  tags:
    - Styling:Bulma
    - Styling:SCSS
  features:
    - Uses Bulma CSS
    - Sass based Styling
    - Responsive Design
    - Google Analytics Integration
    - Uses Gatsby v2
    - SEO
- url: https://gatsby-starter-notes.netlify.com/
  repo: https://github.com/patricoferris/gatsby-starter-notes
  description: Gatsby starter for creating notes organised by subject and topic
  tags:
    - Markdown
    - Pagination
  features:
    - Create by topic per subject notes that are organised using pagination
    - Support for code syntax highlighting
    - Support for mathematical expressions
    - Support for images
- url: https://gatsby-starter-ttag.netlify.com/
  repo: https://github.com/ttag-org/gatsby-starter-ttag
  description: Gatsby starter with the minimum required to demonstrate using ttag for precompiled internationalization of strings.
  tags:
    - i18n
  features:
    - Support for precompiled string internationalization using ttag and it's babel plugin
- url: https://gatsby-starter-typescript.netlify.com/
  repo: https://github.com/goblindegook/gatsby-starter-typescript
  description: Gatsby starter using TypeScript.
  tags:
    - Markdown
    - Pagination
    - Language:TypeScript
    - PWA
    - Linting
  features:
    - Markdown and MDX
    - Local search powered by Lunr
    - Syntax highlighting
    - Images
    - Styling with Emotion
    - Testing with Jest and react-testing-library
- url: https://gatsby-netlify-cms-example.netlify.com/
  repo: https://github.com/robertcoopercode/gatsby-netlify-cms
  description: Gatsby starter using Netlify CMS
  tags:
    - CMS:Netlify
    - Styling:SCSS
  features:
    - Example of a website for a local developer meetup group
    - NetlifyCMS used for easy data entry
    - Mobile-friendly design
    - Styling done with Sass
    - Gatsby version 2
- url: https://gatsby-typescript-starter-blog.netlify.com/
  repo: https://github.com/frnki/gatsby-typescript-starter-blog
  description: A starter blog for TypeScript-based Gatsby projects with minimal settings.
  tags:
    - Language:TypeScript
    - Blog
  features:
    - Typescrip & TSLint
    - No Styling (No Typography.js)
    - Minimal settings based on official starter blog
- url: https://gatsby-serif.netlify.com/
  repo: https://github.com/jugglerx/gatsby-serif-theme
  description: Multi page/content-type starter using Markdown and SCSS. Serif is a beautiful small business theme for Gatsby. The theme is fully responsive, blazing fast and artfully illustrated.
  tags:
    - Styling:SCSS
    - Markdown
    - Linting
  features:
    - Multiple "content types" for `services`, `team` and `testimonials` using Markdown as the source
    - Graphql query in `gatsby-node.js` using aliases that creates pages and templates by content type based on the folder `src/pages/services`, `src/pages/team`
    - SCSS
    - Responsive design
    - Bootstrap 4 grid and media queries only
    - Responsive menu
    - Royalty free illustrations included
    - SEO titles & meta using `gatsby-plugin-react-helmet`
    - Eslint & Prettier
- url: https://awesome-gatsby-starter.netlify.com/
  repo: https://github.com/South-Paw/awesome-gatsby-starter
  description: Starter with a preconfigured MDX, Storybook and ESLint environment for component first development of your next Gatsby site.
  tags:
    - MDX
    - Markdown
    - Storybook
    - Styling:CSS-in-JS
    - Linting
  features:
    - Gatsby MDX for JSX in Markdown loading, parsing, and rendering of pages
    - Storybook for isolated component development
    - styled-components for CSS-in-JS
    - ESLint with Airbnb's config
    - Prettier integrated into ESLint
    - A few example components and pages with stories and simple site structure
- url: https://santosfrancisco.github.io/gatsby-starter-cv/
  repo: https://github.com/santosfrancisco/gatsby-starter-cv
  description: A simple starter to get up and developing your digital curriculum with GatsbyJS'
  tags:
    - Styling:CSS-in-JS
    - PWA
    - Onepage
  features:
    - Gatsby v2
    - Based on default starter
    - Google Analytics
    - Web App Manifest
    - SEO
    - Styling with styled-components
    - Responsive Design, optimized for Mobile devices
- url: https://vigilant-leakey-a4f8cd.netlify.com/
  repo: https://github.com/BoyWithSilverWings/gatsby-blog-starter
  description: Minimal Blog Starter Template with Styled Components.
  tags:
    - Markdown
    - Styling:CSS-in-JS
    - Blog
  features:
    - Markdown loading, parsing, and rendering of pages
    - Minimal UI for blog
    - Styled-components for CSS-in-JS
    - Prettier added as pre-commit hook
    - Google Analytics
    - Image Optimisation
    - Code Styling and Formatting in markdown
    - Responsive Design
- url: https://inspiring-me-lwz7512.netlify.com/
  repo: https://github.com/lwz7512/gatsby-netlify-identity-starter
  description: Gatsby Netlify Identity Starter with NIW auth support, and content gating, as well as responsive layout.
  tags:
    - Netlify
    - Pagination
  features:
    - Mobile Screen support
    - Privacy control for post content view & profile page
    - User authentication by Netlify Identity Widget/Service
    - Pagination for posts
    - Navigation menu with active status
- url: https://gatsby-starter-event-calendar.netlify.com/
  repo: https://github.com/EmaSuriano/gatsby-starter-event-calendar
  description: Gatsby Starter to display information about events from Google Spreadsheets with Calendars
  tags:
    - Linting
    - Styling:Grommet
    - PWA
    - SEO
    - Google Sheets
  features:
    - Grommet
    - Theming
    - Google Spreadsheet integration
    - PWA
    - A11y
    - SEO
    - Netlify Deployment Friendly
    - ESLint with Airbnb's config
    - Prettier integrated into ESLint
- url: https://gatsby-starter-tech-blog.netlify.com/
  repo: https://github.com/email2vimalraj/gatsby-starter-tech-blog
  description: A simple tech blog starter kit for gatsbyjs
  tags:
    - Blog
    - Portfolio
  features:
    - Markdown based blog
    - Filter blog posts by Tags
    - Easy customization
    - Using styled components
    - Minimal styles
    - Best scoring by Lighthouse
    - SEO support
    - PWA support
    - Offline support
- url: https://infallible-brown-28846b.netlify.com/
  repo: https://github.com/tylergreulich/gatsby-typescript-mdx-prismjs-starter
  description: Gatsby starter using TypeScript, MDX, Prismjs, and styled-components
  tags:
    - Language:TypeScript
    - Linting
    - Testing
    - Styling:CSS-in-JS
    - MDX
  features:
    - Gatsby v2 + TypeScript
    - Syntax highlighting with Prismjs
    - MDX
    - Jest
    - react-testing-library
    - styled-components
- url: https://hardcore-darwin-d7328f.netlify.com/
  repo: https://github.com/BoyWithSilverWings/gatsby-careers-page
  description: A Careers Page for startups using Gatsby
  tags:
    - Markdown
    - Styling:CSS-in-JS
  features:
    - Careers Listing
    - Application Format
    - Markdown for creating job description
    - styled-components
- url: https://saikrishna.me/
  repo: https://github.com/s-kris/gatsby-minimal-portfolio-blog
  description: A minimal portfolio website with blog using Gatsby. Suitable for developers.
  tags:
    - Portfolio
    - Blog
  features:
    - Portfolio Page
    - Timline (Journey) page
    - Minimal
- url: https://gatsby-starter-blog-mdx-demo.netlify.com
  repo: https://github.com/hagnerd/gatsby-starter-blog-mdx
  description: A fork of the Official Gatsby Starter Blog with support for MDX out of the box.
  tags:
    - MDX
    - Blog
  features:
    - MDX
    - Blog
    - RSS Feed
- url: https://gatsby-tailwindcss-sass-starter-demo.netlify.com/
  repo: https://github.com/durianstack/gatsby-tailwindcss-sass-starter
  description: Just another Gatsby Tailwind with SASS starter
  tags:
    - Styling:Tailwind
    - Styling:SCSS
  features:
    - Tailwind, A Utility-First CSS Framework for Rapid UI Development
    - SASS/SCSS
    - Comes with React Helmet for adding site meta tags
    - Includes plugins for offline support out of the box
    - PurgeCSS to shave off unused styles
- url: https://tyra-starter.netlify.com/
  repo: https://github.com/madelyneriksen/gatsby-starter-tyra
  description: A feminine GatsbyJS Starter Optimized for SEO
  tags:
    - SEO
    - Blog
    - Styling:Other
  features:
    - Integration with Social Media and Mailchimp.
    - Styled with Tachyons.
    - Rich structured data on blog posts for SEO.
    - Pagination and category pages.
- url: https://gatsby-starter-styled.netlify.com/
  repo: https://github.com/gregoralbrecht/gatsby-starter-styled
  description: Yet another simple starter with Styled-System, Typography.js, SEO and Google Analytics.
  tags:
    - Styling:CSS-in-JS
    - PWA
    - SEO
  features:
    - Styled-Components
    - Styled-System
    - Rebass Grid
    - Typography.js to easily set up font styles
    - Google Analytics
    - Prettier, ESLint & Stylelint
    - SEO (meta tags and schema.org via JSON-LD)
    - Offline support
    - Web App Manifest
- url: https://gatsby.ghost.org/
  repo: https://github.com/TryGhost/gatsby-starter-ghost
  description: Build lightning-fast, modern publications with Ghost and Gatsby
  tags:
    - CMS:Headless
    - Blog
  features:
    - Ghost integration with ready to go placeholder content and webhooks support
    - Minimal responsive design
    - Pagination for posts, tags, and authors
    - SEO Friendly Meta
    - JSON-LD Schema
    - OpenGraph structured data
    - Twitter Cards meta
    - Sitemap Generation
    - XML Sitemaps
    - Progressive Web App
    - Offline Support
    - RSS Feed
    - Netlify integration ready to deploy
- url: https://traveler-blog.netlify.com/
  repo: https://github.com/QingpingMeng/gatsby-starter-traveler-blog
  description: A fork of the Official Gatsby Starter Blog to build a travler blog with images support
  tags:
    - Blog
    - PWA
    - SEO
    - Styling:Material
    - Styling:CSS-in-JS
  features:
    - Netlify integration ready to deploy
    - Material UI
    - styled-components
    - GitHub markdown css support
- url: https://create-ueno-app.netlify.com
  repo: https://github.com/ueno-llc/ueno-gatsby-starter
  description: Opinionated Gatsby starter by Ueno.
  tags:
    - Language:TypeScript
    - Styling:SCSS
    - Linting
    - Transitions
  features:
    - GraphQL hybrid
    - SEO friendly
    - GSAP ready
    - Nice Devtools
    - GsapTools
    - Ueno plugins
    - SVG to React component
    - Ueno's TSlint
    - Decorators
- url: https://gatsby-sseon-starter.netlify.com/
  repo: https://github.com/SeonHyungJo/gatsby-sseon-starter
  description: Simple starter template for Gatsby
  tags:
    - Blog
    - Disqus
    - Markdown
    - Styling:SCSS
  features:
    - SASS/SCSS
    - Comes with React Helmet for adding site meta tags
    - Add Disqus
    - Nice Pagination
- url: https://gatsby-contentstack-starter.netlify.com/
  repo: https://github.com/contentstack/gatsby-starter-contentstack
  description: A Gatsby starter powered by Headless CMS Contentstack.
  tags:
    - CMS:Headless
    - Blog
  features:
    - Includes Contentstack Delivery API for any environment
    - Dynamic content from Contentstack CMS
- url: https://gatsby-craftcms-barebones.netlify.com
  repo: https://github.com/frankievalentine/gatsby-craftcms-barebones
  description: Barebones setup for using Craft CMS and Gatsby locally.
  tags:
    - CMS:Headless
  features:
    - Full setup instructions included
    - Documented to get you set up with Craft CMS quickly
    - Code referenced in repo
- url: https://gatsby-starter-buttercms.netlify.com/
  repo: https://github.com/ButterCMS/gatsby-starter-buttercms
  description: A starter template for spinning up a Gatsby+ ButterCMS site
  tags:
    - Blog
    - SEO
    - CMS:Headless
  features:
    - Fully functioning blog
    - Navigation between posts with a previous/next post button
    - FAQ Knowledge Base
    - CMS Powered Homepage
    - Customer Case Study example marketing pages
- url: https://master.d2f5ek3dnwfe9v.amplifyapp.com/
  repo: https://github.com/dabit3/gatsby-auth-starter-aws-amplify
  description: This Gatsby starter uses AWS Amplify to implement authentication flow for signing up/signing in users as well as protected client side routing.
  tags:
    - AWS
    - Authentication
  features:
    - AWS Amplify
    - Full authentication workflow
    - Registration form
    - Signup form
    - User sign in
- url: https://gatsby-starter.mdbootstrap.com/
  repo: https://github.com/anna-morawska/gatsby-material-design-for-bootstrap
  description: A simple starter which lets you quickly start developing with Gatsby and Material Design For Bootstrap
  tags:
    - Styling:Material
  features:
    - React Bootstrap with Material Design css framework.
    - Free for personal and commercial use
    - Fully responsive
- url: https://frosty-ride-4ff3b9.netlify.com/
  repo: https://github.com/damassi/gatsby-starter-typescript-rebass-netlifycms
  description:
    A Gatsby starter built on top of MDX (React + Markdown), NetlifyCMS (with
    MDX and netlify-cms-backend-fs support -- no need to deploy), TypeScript,
    Rebass for UI, Styled Components, and Jest for testing. Very little visual
    styling has been applied so that you can bring your own :)
  tags:
    - MDX
    - CMS:Netlify
    - Language:TypeScript
    - Styling:Other
    - Styling:CSS-in-JS
    - Testing
  features:
    - MDX - Markdown + React
    - Netlify CMS (with MDX support)
    - Read and write to local file system via netlify-cms-backend-fs
    - TypeScript
    - Rebass
    - Styled Components
    - Jest
- url: https://bluepeter.github.io/gatsby-material-ui-business-starter/
  repo: https://github.com/bluepeter/gatsby-material-ui-business-starter
  description: Beautiful Gatsby Material Design Business Starter
  tags:
    - Styling:Material
  features:
    - Uses the popular, well-maintained Material UI React component library
    - Material Design theme and icons
    - Rotating home page carousel
    - Simple setup without opinionated setup
    - Fully instrumented for successful PROD deployments
    - Stylus for simple CSS
- url: https://example-company-website-gatsby-sanity-combo.netlify.com/
  repo: https://github.com/sanity-io/example-company-website-gatsby-sanity-combo
  description: This examples combines Gatsby site generation with Sanity.io content management in a neat company website.
  tags:
    - CMS:sanity.io
    - CMS:Headless
    - Blog
  features:
    - Out-of-the-box headless CMS
    - Real-time content preview in Development
    - Fast & frugal builds
    - No accidental missing fields/types
    - Full Render Control with Portable Text
    - gatsby-image support
    - Content types for company info, pages, projects, people, and blog posts
- url: https://gatsby-starter-under-construction.netlify.com/
  repo: https://github.com/robinmetral/gatsby-starter-under-construction
  description: Blazing fast "Under Construction" page with a blazing quick setup.
  tags:
    - Onepage
    - Styling:CSS-in-JS
    - SEO
    - PWA
  features:
    - Configure everything in gatsby-config.js
    - Creative CSS3 background patterns by Lea Verou
    - Built-in Google Fonts support
    - Social icons with react-social-icons
- url: https://gatsby-starter-docz.netlify.com/
  repo: https://github.com/RobinCsl/gatsby-starter-docz
  description: Simple starter where building your own documentation with Docz is possible
  tags:
    - Documentation
  features:
    - Generate nice documentation with Docz, in addition to generating your normal Gatsby site
    - Document your React components in .mdx files
- url: https://gatsby-starter-santa-fe.netlify.com/
  repo: https://github.com/osogrizz/gatsby-starter-santa-fe
  description: A place for artist or designers to display their creations
  tags:
    - Styling:CSS-in-JS
  features:
    - SEO friendly
    - Built-in Google Fonts support
    - Contact Form
    - Customizable Design Template
- url: https://gatsby-hello-friend.now.sh
  repo: https://github.com/panr/gatsby-starter-hello-friend
  description: A simple starter for Gatsby. That's it.
  tags:
    - Pagination
    - Markdown
    - Blog
    - Portfolio
    - Styling:PostCSS
  features:
    - Dark/light mode, depending on your preferences
    - Great reading experience thanks to Inter font, made by Rasmus Andersson
    - Nice code highlighting thanks to PrismJS
    - Responsive youtube/vimeo etc. videos
    - Elastic menu
    - Fully responsive site
- url: https://lgcolella.github.io/gatsby-starter-developer-blog/
  repo: https://github.com/lgcolella/gatsby-starter-developer-blog
  description: A starter to create SEO-friendly, fast, multilanguage, responsive and highly customizable technical blogs/portfolios with the most common features out of the box.
  tags:
    - Blog
    - Portfolio
    - i18n
  features:
    - Multilanguage posts
    - Pagination and image preview for posts
    - Tags
    - SEO
    - Social share buttons
    - Disqus for comments
    - Highlighting for code syntax in posts
    - Dark and light themes available
    - Various available icon sets
    - RSS Feed
    - Web app manifest
- url: https://gatsby.magicsoup.io/
  repo: https://github.com/magicsoup-io/gatsby-starter-magicsoup
  description: A production ready gatsby starter using magicsoup.io
  tags:
    - SEO
    - Markdown
    - Styling:CSS-in-JS
    - Testing
  features:
    - Optimized images with gatsby-image.
    - SEO friendly with react-helmet, gatsby-plugin-sitemap and Google Webmaster Tools!
    - Responsive UIs with magicsoup.io/stock.
    - Static content with gatsby-transform-remark or gatsby-transform-json.
    - Convert Markdown to StyledComponents!
    - Webfonts with gatsby-plugin-web-font-loader.
    - SSR ready!
    - Testing with Jest!
- url: https://foxandgeese.github.io/tiny-agency/
  repo: https://github.com/foxandgeese/tiny-agency
  description: Simple Gatsby.js starter that uses material design and that's perfect for tiny agencies.
  tags:
    - Styling:Material
  features:
    - Uses the popular, well-maintained Material UI React component library
    - Material Design theme and icons
    - Simple setup without opinionated setup
    - Fully instrumented for successful PROD deployments
- url: https://gatsby-shopify.alexander-productions.de/
  repo: https://github.com/AlexanderProd/gatsby-shopify-starter
  description: Kick off your next, ecommerce experience with this Gatsby starter. It is based on the default Gatsby starter to be easily modifiable.
  tags:
    - CMS:Headless
    - SEO
    - eCommerce
    - Styling:CSS-in-JS
  features:
    - Shopping Cart
    - Shopify Integration
    - Product Grid
    - Shopify Store Credentials included
    - Optimized images with gatsby-image.
    - SEO
- url: https://gatejs.netlify.com
  repo: https://github.com/sarasate/gate
  description: API Doc generator inspired by Stripe's API docs
  tags:
    - Documentation
    - Markdown
    - Onepage
  features:
    - API documentation from markdown sources
    - Code samples separated by language
    - Syntax highlighting
    - Everything in a single page
- url: https://hopeful-keller-943d65.netlify.com
  repo: https://github.com/iwilsonq/gatsby-starter-reasonml
  description: Gatsby starter to create static sites using type-safe ReasonML
  tags:
    - Language:Other
    - Blog
    - Styling:CSS-in-JS
  features:
    - Gatsby v2 support
    - bs-platform v4 support
    - Similar to gatsby-starter-blog
- url: https://gatsby-starter-blog-amp-to-pwa.netlify.com/
  repo: https://github.com/tomoyukikashiro/gatsby-starter-blog-amp-to-pwa
  description: Gatsby starter blog with AMP to PWA Strategy
  tags:
    - Blog
    - AMP
    - PWA
  features:
    - Similar to gatsby-starter-blog
    - Support AMP to PWA strategy
- url: https://cvluca.github.io/gatsby-starter-markdown/
  repo: https://github.com/cvluca/gatsby-starter-markdown
  description: Boilerplate for markdown-based website (Documentation, Blog, etc.)
  tags:
    - Markdown
    - Redux
    - Styling:Ant Design
  features:
    - Responsive Web Design
    - Auto generated Sidebar
    - Auto generated Anchor
- url: https://gatsby-starter-wordpress-community.netlify.com/
  repo: https://github.com/pablovila/gatsby-starter-wordpress-community
  description: Starter using gatsby-source-wordpress to display posts and pages from a WordPress site
  tags:
    - CMS:Wordpress
    - Styling:Bulma
    - Blog
    - Pagination
  features:
    - Gatsby v2 support
    - Responsive Web Design
    - WordPress support
    - Bulma and Sass Support for styling
    - Pagination logic
- url: https://gatsby-blogger.netlify.com/
  repo: https://github.com/aslammultidots/blogger
  description: A Simple, clean and modern designed blog with firebase authentication feature and easily customizable code.
  tags:
    - Blog
    - Redux
    - Disqus
    - CMS:Contentful
    - Firebase
  features:
    - Minimal and clean white layout.
    - Dynamic content from Contentful.
    - Blog post listing with previews (image + summary) for each blog post.
    - Disqus commenting system for each blog post.
    - Search post with keyword.
    - Firebase for Authentication.
    - Protected Routes with Authorization.
    - Contact form integration.
- url: https://gatsby-starter-styled-components.netlify.com/
  repo: https://github.com/blakenoll/gatsby-starter-styled-components
  description: The Gatsby default starter modified to use styled-components
  tags:
    - Styling:CSS-in-JS
  features:
    - styled-components
    - sticky footer
- url: https://magazine-example.livingdocs.io/
  repo: https://github.com/livingdocsIO/gatsby-magazine-example
  description: This magazine-starter helps you start out with Livingdocs as a headless CMS.
  tags:
    - Blog
    - CMS:Headless
  features:
    - Minimal and clean white layout.
    - Dynamic content from Livingdocs.
    - Built-in component library.
    - Robust template and theme.
- url: https://gatsby-starter-intl.tomekskuta.pl
  repo: https://github.com/tomekskuta/gatsby-starter-intl
  description: Gatsby v2 i18n starter which makes static pages for every locale and detect your browsers lang. i18n with react-intl.
  tags:
    - i18n
    - Testing
  features:
    - static pages for every language
    - detects your browser locale
    - uses react-intl
    - based on Gatsby Default Starter
    - unit tests with Jest
- url: https://cape.netlify.com/
  repo: https://github.com/juhi-trivedi/cape
  description: A Gatsby - CMS:Contentful demo with Netlify.
  tags:
    - Blog
    - Netlify
    - CMS:Contentful
    - Styling:Bootstrap
  features:
    - Fecthing Dynamic content from Contentful.
    - Blog post listing with previews (image + summary) for each blog post.
    - Contact form integration with Netlify.
    - Grid system inspired by Bootstrap.
- url: https://gatsby-starter-infinite-scroll.baobab.fi/
  repo: https://github.com/baobabKoodaa/gatsby-starter-infinite-scroll
  description: Infinite Scroll and Pagination with 10k photos
  tags:
    - Infinite Scroll
    - Pagination
    - Styling:CSS-in-JS
  features:
    - Infinite Scroll (default mode)
    - Pagination (fallback for users without JS)
    - Toggle between these modes in demo
    - Efficient implementation (only fetch the data that's needed, ship initial items with the page instead of fetch, etc.)
- url: https://jodie.lekoarts.de/
  repo: https://github.com/LekoArts/gatsby-starter-portfolio-jodie
  description: Image-heavy photography portfolio with colorful accents & great typography
  tags:
    - Portfolio
    - PWA
    - Transitions
    - Styling:CSS-in-JS
    - Linting
    - Testing
    - Language:TypeScript
  features:
    - Configurable with theming, CSS Grid & a yaml file for navigation
    - Create your projects by editing a yaml file and putting images into a folder
    - Shows your Instagram posts
    - TypeScript
    - Cypress for End-to-End testing
    - react-spring for animations & transitions
    - Uses styled-components + styled-system
    - SEO with Sitemap, Schema.org JSONLD, Tags
    - Responsive images with gatsby-image
- url: https://amazing-jones-e61bda.netlify.com/
  repo: https://github.com/WebCu/gatsby-material-kit-react
  description: Adaptation of Material Kit React to Gatsby
  tags:
    - Styling:Material
  features:
    - 60 Handcrafted Components
    - 4 Customized Plugins
    - 3 Example Pages
- url: https://relaxed-bhaskara-5abd0a.netlify.com/
  repo: https://github.com/LekovicMilos/gatsby-starter-portfolio
  description: Gatsby portfolio starter for creating quick portfolio
  tags:
    - Portfolio
  features:
    - Showcase of portfolio items
    - About me page
- url: https://gatsby-typescript-scss-docker-starter.netlify.com/
  repo: https://github.com/OFranke/gatsby-typescript-scss-docker
  description: Gatsby starter TypeScript, SCSS, Docker
  tags:
    - Language:TypeScript
    - Styling:SCSS
    - Linting
  features:
    - Format & Commit Safe by ESLint, StyleLint and Prettier with Lint-Staged (Husky), optimized for VS Code
    - Typings for scss files are automatically generated
    - Responsiveness from the beginning through easy breakpoint configuration
    - Enforce the DRY principle, no hardcoded and repeated `margin`, `font-size`, `color`, `box-shadow`, `border-radius` ... properties anymore
    - Docker ready - you can run gatsby dev mode on your machine environment or with docker-compose
- url: https://prismic-i18n.lekoarts.de/
  repo: https://github.com/LekoArts/gatsby-starter-prismic-i18n
  description: Based on gatsby-starter-prismic with Internationalization (i18n) support.
  tags:
    - CMS:Prismic
    - CMS:Headless
    - Styling:CSS-in-JS
    - Linting
    - Blog
    - PWA
    - Testing
    - i18n
  features:
    - Prismic as Headless CMS
    - Uses multiple features of Prismic - Slices, Labels, Relationship fields, Custom Types, Internationalization
    - Emotion for Styling
    - i18n without any third-party libaries
    - Cypress for End-to-End testing
    - Prism.js highlighting
    - Responsive images with gatsby-image
    - Extensive SEO
    - ESLint & Prettier
- url: https://gatsby-starter-landing-page.netlify.com/
  repo: https://github.com/gillkyle/gatsby-starter-landing-page
  description: Single page starter for minimal landing pages
  tags:
    - Onepage
  features:
    - Gatsby image
    - Google Analytics
    - Minimal design
- url: https://thakkaryash94.github.io/gatsby-github-personal-website/
  repo: https://github.com/thakkaryash94/gatsby-github-personal-website
  description: It is a conversion of original GitHub personal website repo which is written in ruby for JS developers. This repository gives you the code you'll need to kickstart a personal website that showcases your work as a software developer. And when you manage the code in a GitHub repository, it will automatically render a webpage with the owner's profile information, including a photo, bio, and repositories.
  tags:
    - Portfolio
    - Onepage
  features:
    - layout config either stacked or sidebar
    - theme dark/light mode
    - post support
- url: http://gatsby-starter-default-intl.netlify.com
  repo: https://github.com/wiziple/gatsby-starter-default-intl
  description: The default Gatsby starter with features of multi-language url routes and browser language detection.
  tags:
    - i18n
  features:
    - Localization (Multilanguage) provided by react-intl.
    - Support automatic redirection based on user's preferred language in browser provided by browser-lang.
    - Support multi-language url routes within a single page component. That means you don't have to create separate pages such as pages/en/index.js or pages/ko/index.js.
    - Based on gatsby-starter-default with least modification.
- url: https://gatsby-starter-julia.netlify.com/
  repo: https://github.com/niklasmtj/gatsby-starter-julia
  description: A minimal blog starter template built with Gatsby
  tags:
    - Markdown
    - Blog
  features:
    - Landingpage
    - Blogoverview
    - Markdown sourcing
    - Estimated reading time
    - Styled component with @emotion
    - Netlify deployment friendly
    - Nunito font as npm module
    - Site meta tags with React Helmet
- url: https://agalp.imedadel.me
  repo: https://github.com/ImedAdel/automatic-gatsbyjs-app-landing-page
  description: Automatically generate iOS app landing page using GatsbyJS
  tags:
    - Onepage
    - PWA
    - SEO
  features:
    - One Configuration file
    - Automatically generate a landing page for your iOS app
    - List app features
    - App Store and Play Store buttons
    - App screenshot and video preview
    - Easily add social media accounts and contact info in the footer via the site-config.js file.
    - Pick custom Font Awesome icons for the feature list via the site-config.js file.
    - Built using Prettier and Styled-Components
    - Easily integrate Google Analytics by adding your ID to site-config.js file.
- url: https://gatsby-starter-shopify-app.firebaseapp.com/install
  repo: https://github.com/gil--/gatsby-starter-shopify-app
  description: Easily create Serverless Shopify Admin Apps powered by Gatsby and Firebase Functions
  tags:
    - Shopify
    - Firebase
  features:
    - 🗄 Firebase Firestore Realtime DB
    - ⚡️ Serverless Functions API layer (Firebase Functions)
    - 💼 Admin API (Graphql) Serverless Proxy
    - 🎨 Shopify Polaris (AppProvider, etc.)
    - 💰 Application Charge Logic (30 days) with variable trial duration
    - 📡 Webhook Validation & Creation
    - 🔑 GDPR Ready (Including GDPR Webhooks)
    - 🏗 CircleCI Config for easy continuous deployments to Firebase
- url: https://gatsby-starter-paperbase.netlify.com/
  repo: https://github.com/willcode4food/gatsby-starter-paperbase
  description: A Gatsby starter that implements the Paperbase Premium Theme from MaterialUI
  tags:
    - Styling:Material
    - Styling:CSS-in-JS
  features:
    - MaterialUI Paperbase theme in Gatsby!
    - Create professional looking admin tools and dashboards
    - Responsive Design
    - MaterialUI Paper Components
    - MaterialUI Tab Components
- url: https://gatsby-starter-devto.netlify.com/
  repo: https://github.com/geocine/gatsby-starter-devto
  description: A GatsbyJS starter template that leverages the Dev.to API
  tags:
    - Blog
    - Styling:CSS-in-JS
  features:
    - Blog post listing with previews (image + summary) for each blog post
- url: https://gatsby-starter-framer-x.netlify.com/
  repo: https://github.com/simulieren/gatsby-starter-framer-x
  description: A GatsbyJS starter template that is connected to a Framer X project
  tags:
    - Language:TypeScript
  features:
    - TypeScript support
    - Easily work in GatsbyJS and Framer X at the same time
- url: https://gatsby-firebase-hosting.firebaseapp.com/
  repo: https://github.com/bijenkorf-james-wakefield/gatsby-firebase-hosting-starter
  description: A starter with configuration for Firebase Hosting and Cloud Build deployment.
  tags:
    - Firebase
    - Linting
  features:
    - Linting with ESLint
    - Jest Unit testing configuration
    - Lint-staged on precommit hook
    - Commitizen for conventional commit messages
    - Configuration for Firebase hosting
    - Configuration for Cloud Build deployment
    - Clear documentation to have your site deployed on Firebase behind SSL in no time!
- url: https://lewis-gatsby-starter-blog.firebaseapp.com
  repo: https://github.com/lewislbr/lewis-gatsby-starter-blog
  description: A simple custom Gatsby starter template to start a new blog or personal website.
  tags:
    - Blog
    - Styling:CSS-in-JS
    - Markdown
    - PWA
    - Portfolio
    - SEO
  features:
    - Blog post listing with summary preview for each blog post.
    - Automatically creates blog pages from Markdown files.
    - CSS in JS with styled-components.
    - Optimized images.
    - Offline capabilities.
    - Auto-generated sitemap and robots.txt.
- url: https://gatsby-starter-stripe.netlify.com/
  repo: https://github.com/brxck/gatsby-starter-stripe
  description: A minimal starter to create a storefront with Gatsby, Stripe, & Netlify Functions.
  tags:
    - Stripe
    - eCommerce
    - Styling:None
  features:
    - Statically generate based on Stripe inventory
    - Dynamically update with live inventory & availability data
    - Checkout powered by Stripe
    - Serverless functions interact with Stripe API
    - Shopping cart persisted in local storage
    - Responsive images with gatsby-image
- url: https://www.jannikbuschke.de/gatsby-antd-docs/
  repo: https://github.com/jannikbuschke/gatsby-antd-docs
  description: A template for documentation websites
  tags:
    - Documentation
    - Language:TypeScript
    - Styling:Ant Design
    - Markdown
    - MDX
  features:
    - Markdown
    - MDX with mdxjs
    - Syntax highlighting with prismjs
    - Anchors
    - Sidebar
    - Sitecontents
    - Landingpage
- url: https://gatsby-starter.haezl.at
  repo: https://github.com/haezl/gatsby-starter-haezl
  description: A lightweight, mobile first blog starter with infinite scroll and Material-UI design for Gatsby.
  tags:
    - Blog
    - Language:TypeScript
    - Linting
    - Styling:CSS-in-JS
    - Styling:Material
    - Markdown
    - PWA
  features:
    - Landing Page
    - Portfolio section
    - Blog post listing with a preview for each post
    - Infinite scroll instead of next and previous buttons
    - Blog posts generated from Markdown files
    - About Page
    - Responsive Design
    - PWA (Progressive Web App) support
    - MobX
    - Customizable
- url: https://gatsby-starter-fine.netlify.com/
  repo: https://github.com/toboko/gatsby-starter-fine
  description: A mutli-response and light, mobile first blog starter with columns layout and Seo optimization.
  tags:
    - Blog
    - Markdown
    - Portfolio
    - SEO
  features:
    - Blog
    - Portfolio section
    - Customizable
    - Markdown
    - Optimized images
    - Sitemap Page
    - Seo Ready
- url: https://ugglr.github.io/gatsby-clean-portfolio/
  repo: https://github.com/ugglr/gatsby-clean-portfolio
  description: A clean themed Software Engineer Portfolio site, showcasing soft skills on the front page, features project card showcases, about page. Responsive through react-bootstrap components together with custom CSS style sheets. SEO configured, just need to add google analytics tracking code.
  tags:
    - Portfolio
    - SEO
    - Styling:Bootstrap
  features:
    - Resume
    - CV
    - google analytics
    - easy favicon swap
    - Gatsby SEO plugin
    - Clean layout
    - White theme
    - grid using react-bootstrap
    - bootstrap4 classes available
    - font-awesome Library for icons
    - Portfolio site for developers
    - custom project cards
    - easily extendable to include blog page
    - Responsive design
- url: https://gatsby-documentation-starter.netlify.com/
  repo: https://github.com/whoisryosuke/gatsby-documentation-starter
  description: Automatically generate docs for React components using MDX, react-docgen, and GatsbyJS
  tags:
    - Documentation
    - MDX
    - SEO
  features:
    - Parses all React components (functional, stateful, even stateless!) for JS Docblocks and Prop Types.
    - MDX - Write your docs in Markdown and include React components using JSX!
    - Lightweight (only what you need)
    - Modular (easily fits in any React project!)
    - Props table component
    - Customizable sidebar navigation
    - Includes SEO plugins Google Analytics, Offline, Manifest, Helmet.
- url: http://gatsby-absurd.surge.sh/
  repo: https://github.com/ajayns/gatsby-absurd
  description: A Gatsby starter using illustrations from https://absurd.design/
  tags:
    - Onepage
    - Styling:CSS-in-JS
  features:
    - Uses surreal illustrations from absurd.design.
    - Landing page structure split into sections
    - Basic UX/UX elements ready. navbar, smooth scrolling, faqs, theming
    - Convenient image handling and data separation
- url: https://gatsby-starter-quiz.netlify.com/
  repo: https://github.com/raphadeluca/gatsby-starter-quiz
  description: Create rich quizzes with Gatsby & Mdx. No need of database or headless CMS. Manage your data directly in your Mdx file's frontmatter and write your content in the body. Customize your HTML tags, use react components from a library or write your owns. Navigation will be automatically created between each question.
  tags:
    - MDX
  features:
    - Data quiz in the frontmatter
    - Rich customizable content with MDX
    - Green / Red alert footer on user's answer
    - Navigation generated based on the index of each question
- url: https://gatsby-starter-accessibility.netlify.com/
  repo: https://github.com/benjamingrobertson/gatsby-starter-accessibility
  description: The default Gatsby starter with powerful accessibility tools built-in.
  tags:
    - Storybook
    - Linting
  features:
    - 🔍 eslint-plugin-jsx-a11y for catching accessibility issues while authoring code
    - ✅ lint:staged for adding a pre-commit hook to catch accessibility linting errors
    - 📣 react-axe for console reporting of accessibility errors in the DOM during development
    - 📖 storybook setup for accessibility reporting on individual components
- url: https://gatsby-theme-ggt-material-ui-blog.netlify.com/
  repo: https://github.com/greatgatsbyjsthemes/gatsby-starter-ggt-material-ui-blog
  description: Starter material-ui blog utilizing a Gatsby theme!
  tags:
    - Blog
    - MDX
  features:
    - Uses MDX with Gatsby theme for quick and easy set up
    - Material-ui design with optional config passed into the theme options
    - Gradient background with sitemap, rss feed, and offline capabilities
- url: https://gatsby-starter-blog-typescript.netlify.com/
  repo: https://github.com/gperl27/Gatsby-Starter-Blog-Typescript
  description: Gatsby starter blog with TypeScript
  tags:
    - Blog
    - Language:TypeScript
    - Styling:CSS-in-JS
  features:
    - Includes all features that come with Gatsby's official starter blog
    - TypeScript for type-safety out of the box
    - Styled components in favor of inline styles
    - Transition Link for nice page transitions
    - Type definitions from GraphQL schema (with code generation)
    - Type definitions from grapql schema (with code generation)
- url: https://gatsby-starter-sass.netlify.com/
  repo: https://github.com/colbyfayock/gatsby-starter-sass
  description: A Gatsby starter with Sass and no assumptions!
  tags:
    - Styling:SCSS
  features:
    - Sass stylesheets to manage your CSS (SCSS flavored)
    - Simple, minimal base setup to get started
    - No baked in configurations or assumptions
- url: https://billyjacoby.github.io/gatsby-react-bootstrap-starter/
  repo: https://github.com/billyjacoby/gatsby-react-bootstrap-starter
  description: GatsbyJS starter with react-bootstrap and react-icons
  tags:
    - Styling:Bootstrap
    - Styling:SCSS
  features:
    - SASS stylesheets to make styling components easy
    - Sample navbar that sticks to the top of the page on scroll
    - Includes react-icons to make adding icons to your app super simple
- url: https://gatsbystartermdb.netlify.com
  repo: https://github.com/jjcav84/mdbreact-gatsby-starter
  description: GatsbyJS starter built with MDBootstrap React free version
  tags:
    - Styling:Bootstrap
  features:
    - Material Design, Bootstrap, and React
    - Contact form and Google Map components
    - Animation
    - documentation and component library can be found at mdboostrap's website
- url: https://gatsby-starter-primer.netlify.com/
  repo: https://github.com/thomaswangio/gatsby-starter-primer
  description: A Gatsby starter featuring GitHub Primer Design System and React components
  tags:
    - Styling:Other
    - Styling:CSS-in-JS
    - SEO
    - Landing Page
  features:
    - Primer React Components
    - Styled Components
    - Gatsby Image
    - Better SEO component with appropriate OG image and appropriate fallback meta tags
- url: https://pranshuchittora.github.io/gatsby-material-boilerplate
  repo: https://github.com/pranshuchittora/gatsby-material-boilerplate
  description: A simple starter to get up and developing quickly with Gatsby in material design
  tags:
    - Styling:Material
  features:
    - Material design
    - Sass/SCSS
    - Tags
    - Categories
    - Google Analytics
    - Offline support
    - Web App Manifest
    - SEO
- url: https://anubhavsrivastava.github.io/gatsby-starter-hyperspace
  repo: https://github.com/anubhavsrivastava/gatsby-starter-hyperspace
  description: Single page starter based on the Hyperspace site template, with landing, custom and Elements(Component) page
  tags:
    - HTML5UP
    - Styling:SCSS
    - Onepage
    - Landing Page
  features:
    - Designed by HTML5 UP
    - Simple one page site that’s perfect for personal portfolios
    - Fully Responsive
    - Styling with SCSS
    - Offline support
    - Web App Manifest
- url: https://anubhavsrivastava.github.io/gatsby-starter-identity
  repo: https://github.com/anubhavsrivastava/gatsby-starter-identity
  description: Single page starter based on the Identity site template by HTML5 up, suitable for one page portfolio.
  tags:
    - HTML5UP
    - Styling:SCSS
    - Onepage
    - Landing Page
    - PWA
  features:
    - Designed by HTML5 UP
    - Simple one page personal portfolio
    - Fully Responsive
    - Styling with SCSS
    - Offline support
    - Web App Manifest
- url: https://hopeful-ptolemy-cd840b.netlify.com/
  repo: https://github.com/tonydiaz/gatsby-landing-page-starter
  description: A simple landing page starter for idea validation using material-ui. Includes email signup form and pricing section.
  tags:
    - Styling:Material
    - Landing Page
  features:
    - SEO
    - Mailchimp integration
    - Material-UI components
    - Responsive
    - Pricing section
    - Benefits section
    - Email signup form
    - Easily configurable
    - Includes standard gatsby starter features
- url: https://anubhavsrivastava.github.io/gatsby-starter-aerial
  repo: https://github.com/anubhavsrivastava/gatsby-starter-aerial
  description: Single page starter based on the Aerial site template by HTML5 up, suitable for one page personal page.
  tags:
    - HTML5UP
    - Styling:SCSS
    - Onepage
    - Landing Page
    - PWA
  features:
    - Designed by HTML5 UP
    - Simple one page personal portfolio
    - Fully Responsive
    - Styling with SCSS
    - Offline support
    - Web App Manifest
- url: https://anubhavsrivastava.github.io/gatsby-starter-eventually
  repo: https://github.com/anubhavsrivastava/gatsby-starter-eventually
  description: Single page starter based on the Eventually site template by HTML5 up, suitable for upcoming product page.
  tags:
    - HTML5UP
    - Styling:SCSS
    - Landing Page
    - PWA
  features:
    - Designed by HTML5 UP
    - Fully Responsive
    - Styling with SCSS
    - Offline support
    - Web App Manifest
- url: https://jovial-jones-806326.netlify.com/
  repo: https://github.com/GabeAtWork/gatsby-elm-starter
  description: An Elm-in-Gatsby integration, based on gatsby-plugin-elm
  tags:
    - Language:Other
  features:
    - Elm language integration
- url: https://anubhavsrivastava.github.io/gatsby-starter-readonly
  repo: https://github.com/anubhavsrivastava/gatsby-starter-readonly
  description: Single page starter based on the ReadOnly site template by HTML5 up, with landing and Elements(Component) page
  tags:
    - HTML5UP
    - Onepage
    - Styling:SCSS
    - Landing Page
    - PWA
  features:
    - Designed by HTML5 UP
    - Fully Responsive
    - Styling with SCSS
    - Offline support
    - Web App Manifest
- url: https://anubhavsrivastava.github.io/gatsby-starter-prologue
  repo: https://github.com/anubhavsrivastava/gatsby-starter-prologue
  description: Single page starter based on the Prologue site template by HTML5 up, for portfolio pages
  tags:
    - HTML5UP
    - Onepage
    - Styling:SCSS
    - Portfolio
    - PWA
  features:
    - Designed by HTML5 UP
    - Fully Responsive
    - Styling with SCSS
    - Offline support
    - Web App Manifest
- url: https://gatsby-london.netlify.com
  repo: https://github.com/ImedAdel/gatsby-london
  description: A custom, image-centric theme for Gatsby.
  tags:
    - Portfolio
    - Blog
    - Styling:PostCSS
  features:
    - Post thumbnails in the homepage
    - Built with PostCSS
    - Made for image-centeric portfolios
    - Based on London for Ghost
- url: https://anubhavsrivastava.github.io/gatsby-starter-overflow
  repo: https://github.com/anubhavsrivastava/gatsby-starter-overflow
  description: Single page starter based on the Overflow site template by HTML5 up, with landing and Elements(Component) page
  tags:
    - HTML5UP
    - Onepage
    - Styling:SCSS
    - Portfolio
    - PWA
  features:
    - Designed by HTML5 UP
    - Fully Responsive
    - Image Gallery
    - Styling with SCSS
    - Offline support
    - Web App Manifest
- url: https://cosmicjs.com/apps/gatsby-agency-portfolio/demo
  repo: https://github.com/cosmicjs/gatsby-agency-portfolio
  description: Static Webpage for displaying your agencies skills and past work.  Implements 4 sections for displaying information about your company, A home page, information about services, projects, and the people in your organization.
  tags:
    - Blog
    - Portfolio
    - CMS:Cosmic JS
  features:
    - Landing Page
    - Home
    - Services
    - Projects
    - People
- url: https://cosmicjs.com/apps/gatsby-localization-app-starter/demo
  repo: https://github.com/cosmicjs/gatsby-localization-app-starter
  description: A localized Gatsby starter application powered by Cosmic JS.
  tags:
    - CMS:Cosmic JS
    - i18n
  features:
    - Gatsby localization starter app
- url: https://cosmicjs.com/apps/gatsby-docs/demo
  repo: https://github.com/cosmicjs/gatsby-docs-app
  description: Be able to view and create documentation using Gatsby and Cosmic JS. Leveraging the speed and high powered APIs of the Gatsby framework and the simplicity and scalability of Cosmic JS.
  tags:
    - CMS:Cosmic JS
    - Documentation
  features:
    - manage docs in static web file format for zippy delivery
- url: https://cosmicjs.com/apps/gatsby-ecommerce-website/demo
  repo: https://github.com/a9kitkumar/Gatsby-Ecommerce
  description: A localized Gatsby starter application powered by Cosmic JS.
  tags:
    - CMS:Cosmic JS
    - eCommerce
  features:
    - Stores products, orders using Cosmic JS as a database and a server
- url: https://harshil1712.github.io/gatsby-starter-googlesheets/
  repo: https://github.com/harshil1712/gatsby-starter-googlesheets
  description: A starter using Google Sheets as data source
  tags:
    - Google Sheets
    - SEO
    - Blog
  features:
    - Uses Google Sheets for data
    - Easily configurable
- url: https://the-plain-gatsby.netlify.com/
  repo: https://github.com/wangonya/the-plain-gatsby
  description: A simple minimalist starter for your personal blog.
  tags:
    - Blog
    - Markdown
  features:
    - Minimalist design
    - Next and previous blog post navigation
    - About page
    - Markdown support
- url: https://gatsby-starter-blockstack.openintents.org
  repo: https://github.com/friedger/gatsby-starter-blockstack
  description: A starter using Blockstack on client side
  tags:
    - Authentication
  features:
    - Uses Blockstack
    - Client side app
- url: https://anubhavsrivastava.github.io/gatsby-starter-multiverse
  repo: https://github.com/anubhavsrivastava/gatsby-starter-multiverse
  description: Single page starter based on the Multiverse site template by HTML5 up, with landing and Elements(Component) page
  tags:
    - HTML5UP
    - Onepage
    - Styling:SCSS
    - Portfolio
    - PWA
  features:
    - Designed by HTML5 UP
    - Fully Responsive
    - Image Gallery
    - Styling with SCSS
    - Offline support
    - Web App Manifest
- url: https://anubhavsrivastava.github.io/gatsby-starter-highlights
  repo: https://github.com/anubhavsrivastava/gatsby-starter-highlights
  description: Single page starter based on the Highlights site template by HTML5 up, with landing and Elements(Component) page
  tags:
    - HTML5UP
    - Onepage
    - Styling:SCSS
    - Portfolio
    - PWA
  features:
    - Designed by HTML5 UP
    - Fully Responsive
    - Image Gallery
    - Styling with SCSS
    - Offline support
    - Web App Manifest
- url: https://gatsby-starter-material-business-markdown.netlify.com/
  repo: https://github.com/ANOUN/gatsby-starter-material-business-markdown
  description: A clean, modern starter for businesses using Material Design Components
  tags:
    - Blog
    - Markdown
    - PWA
    - Styling:Material
    - Styling:SCSS
  features:
    - Minimal, Modern Business Website Design
    - Material Design Components
    - MDC React Components
    - MDC Theming
    - Blog
    - Home Page
    - Contact Page
    - Contact Form
    - About Page
    - Mobile-First approach in development
    - Fully Responsive
    - Markdown
    - PWA
- url: https://gatsby-starter-default-typescript.netlify.com/
  repo: https://github.com/andykenward/gatsby-starter-default-typescript
  description: Starter Default TypeScript
  tags:
    - Language:TypeScript
  features:
    - TypeScript
    - Typing generation for GraphQL using GraphQL Code Generator
    - Comes with React Helmet for adding site meta tags
    - Based on Gatsby Starter Default
- url: http://gatsbyhoney.davshoward.com/
  repo: https://github.com/davshoward/gatsby-starter-honey
  description: A delicious baseline for Gatsby (v2).
  tags:
    - Styling:PostCSS
    - SEO
  features:
    - Gatsby v2
    - SEO (including robots.txt, sitemap generation, automated yet customisable metadata, and social sharing data)
    - Google Analytics
    - PostCSS support
    - Developer environment variables
    - Accessibility support
    - Based on Gatsby Starter Default
- url: https://material-ui-starter.netlify.com/
  repo: https://github.com/dominicabela/gatsby-starter-material-ui
  description: This starter includes Material UI boilerplate and configuration files along with the standard Gatsby configuration files. It provides a starting point for developing Gatsby apps with the Material UI framework.
  tags:
    - SEO
    - Styling:Material
  features:
    - Material UI Framework
    - Roboto Typeface (self hosted)
    - SEO
    - Offline Support
    - Based on Gatsby Default Starter
- url: https://developer-diary.netlify.com/
  repo: https://github.com/willjw3/gatsby-starter-developer-diary
  description: A blog template created with web developers in mind. Totally usable right out of the box, but minimalist enough to be easily modifiable.
  tags:
    - Blog
    - Markdown
    - Pagination
    - SEO
  features:
    - Ready to go - Blog author name, author image, etc,... can be easily added using a config file
    - Blog posts created as markdown files
    - Gatsby v.2
    - Mobile responsive
    - Pagination
    - Category and tag pages
    - Social media sharing icons in each post
    - Icons from React Icons (Font Awesome, Devicons, etc,...)
    - Beautiful tech-topic tags to attach to your web-development-related blog posts
    - Developer-relevant social media icon links, including GitHub, Stack Overflow, and freeCodeCamp
- url: https://anubhavsrivastava.github.io/gatsby-starter-paradigmshift
  repo: https://github.com/anubhavsrivastava/gatsby-starter-paradigmshift
  description: Single page starter based on the Paradigm Shift site template by HTML5 up, with landing and Elements(Component) page
  tags:
    - HTML5UP
    - Onepage
    - Styling:SCSS
    - Portfolio
    - PWA
  features:
    - Designed by HTML5 UP
    - Fully Responsive
    - Image Gallery
    - Styling with SCSS
    - Offline support
    - Web App Manifest
- url: https://dazzling-heyrovsky-62d4f9.netlify.com/
  repo: https://github.com/s-kris/gatsby-starter-medium
  description: A GatsbyJS starter blog as close as possible to medium.
  tags:
    - Markdown
    - Styling:CSS-in-JS
  features:
    - Careers Listing
    - Mobile Responsive
- url: https://gatsby-personal-starter-blog.netlify.com
  repo: https://github.com/thomaswangio/gatsby-personal-starter-blog
  description: Gatsby starter for personal blogs! Blog configured to run at /blog and with Netlify CMS and gatsby-remark-vscode.
  tags:
    - Blog
    - Markdown
    - Styling:CSS-in-JS
    - CMS:Netlify
  features:
    - Netlify CMS
    - VSCode syntax highlighting
    - Styled Components
- url: https://anubhavsrivastava.github.io/gatsby-starter-phantom
  repo: https://github.com/anubhavsrivastava/gatsby-starter-phantom
  description: Single page starter based on the Phantom site template by HTML5 up, with landing, generic and Elements(Component) page
  tags:
    - HTML5UP
    - Onepage
    - Styling:SCSS
    - PWA
  features:
    - Designed by HTML5 UP
    - Fully Responsive
    - Styling with SCSS
    - Offline support
    - Web App Manifest
- url: https://gatsby-starter-internationalized.ack.ee/
  repo: https://github.com/AckeeCZ/gatsby-starter-internationalized
  description: A simple starter for fully internationalized websites, including route internationalization.
  tags:
    - i18n
  features:
    - internationalized page content - via react-intl
    - internationalized routes - via language configuration
    - lightweight - includes only internationalization code
    - LocalizedLink - built-in link component handling route generation
    - LanguageSwitcher - built-in language switcher component
- url: https://gatsby-starter-bee.netlify.com/
  repo: https://github.com/JaeYeopHan/gatsby-starter-bee
  description: A simple starter for blog with fresh UI.
  tags:
    - Blog
    - Netlify
    - Disqus
    - SEO
  features:
    - Code highlight with Fira Code font
    - Emoji (emojione)
    - Social share feature (Twitter, Facebook)
    - Comment feature (disqus, utterances)
    - Sponsor service (Buy-me-a-coffee)
    - CLI Tool
- url: https://learn.hasura.io/graphql/react/introduction
  repo: https://github.com/hasura/gatsby-gitbook-starter
  description: A starter to generate docs/tutorial websites based on GitBook theme.
  tags:
    - Documentation
    - MDX
    - Markdown
    - SEO
  features:
    - Write in Markdown / MDX and generate responsive documentation/tutorial web apps
    - Fully Configurable
    - Syntax highlighting with Prismjs
    - Code diffing with +/-
    - Google Analytics Integration
    - SEO Tags with MDX frontmatter
    - Edit on GitHub button
    - Fully Customisable with rich embeds using React in MDX.
- url: https://gatsby-starter-blog-with-lunr.netlify.com/
  repo: https://github.com/lukewhitehouse/gatsby-starter-blog-with-lunr
  description: Building upon Gatsby's blog starter with a Lunr.js powered Site Search.
  tags:
    - Blog
    - Search
  features:
    - Same as the official starter blog
    - Integration with Lunr.js
- url: https://oneshopper.netlify.com
  repo: https://github.com/rohitguptab/OneShopper
  description: This Starter is created for Ecommerce site with Gatsby + Contentful and snipcart
  tags:
    - eCommerce
    - CMS:Contentful
    - Blog
    - SEO
    - Disqus
  features:
    - Blog post listing with previews for each blog post.
    - Store page listing all the Products and includes features like Rating, Price, Checkout, More then one Product images with tabbing.
    - Contact form with Email notification.
    - Index pages design with Latest Post, Latest Blog, Deal of week and Banner.
- url: https://anubhavsrivastava.github.io/gatsby-starter-spectral
  repo: https://github.com/anubhavsrivastava/gatsby-starter-spectral
  description: Single page starter based on the Spectral site template by HTML5 up, with landing, Generic and Elements(Component) page
  tags:
    - HTML5UP
    - Onepage
    - Styling:SCSS
    - Portfolio
    - PWA
  features:
    - Designed by HTML5 UP
    - Fully Responsive
    - Styling with SCSS
    - Offline support
    - Web App Manifest
- url: https://anubhavsrivastava.github.io/gatsby-starter-directive
  repo: https://github.com/anubhavsrivastava/gatsby-starter-directive
  description: Single page starter based on the Directive site template by HTML5 up, with landing and Elements(Component) page
  tags:
    - HTML5UP
    - Onepage
    - Styling:SCSS
    - Portfolio
    - PWA
  features:
    - Designed by HTML5 UP
    - Fully Responsive
    - Styling with SCSS
    - Offline support
    - Web App Manifest
- url: https://histaff.io/
  repo: https://github.com/histaff/website-static
  description: It's a beautiful starter static website which useful plugins based on Gatsby
  tags:
    - Styling:SCSS
    - Landing Page
    - Onepage
  features:
    - Fully Responsive
    - Styling with SCSS
    - Very similar to gatsby-starter-netlify-cms, slightly more configurable (eg set site-title in gatsby-config) with Bootstrap/Bootswatch instead of bulma
    - LocalizedLink - built-in link component handling route generation
- url: https://gatsby-kea-starter.netlify.com/
  repo: https://github.com/benjamin-glitsos/gatsby-kea-starter
  description: Gatsby starter with redux and sagas made simpler by the Kea library
  tags:
    - Redux
  features:
    - The Kea library makes redux and sagas extremely simple and concise
- url: https://anubhavsrivastava.github.io/gatsby-starter-solidstate
  repo: https://github.com/anubhavsrivastava/gatsby-starter-solidstate
  description: Single page starter based on the Solid State site template by HTML5 up, with landing, Generic and Elements(Component) page
  tags:
    - HTML5UP
    - Onepage
    - Styling:SCSS
    - Portfolio
    - PWA
  features:
    - Designed by HTML5 UP
    - Fully Responsive
    - Styling with SCSS
    - Offline support
    - Web App Manifest
- url: https://yellowcake.netlify.com/
  repo: https://github.com/thriveweb/yellowcake
  description: A starter project for creating lightning-fast websites with Gatsby v2 and Netlify-CMS v2 + Uploadcare integration.
  tags:
    - CMS:Netlify
    - Netlify
    - Blog
    - SEO
  features:
    - Uploadcare
    - Netlify Form
    - Category list (with navigation)
    - Featured post
    - Next and prev post
    - SEO component
- url: https://anubhavsrivastava.github.io/gatsby-starter-fractal
  repo: https://github.com/anubhavsrivastava/gatsby-starter-fractal
  description: Single page starter based on the Fractal site template by HTML5 up, with landing and Elements(Component) page
  tags:
    - HTML5UP
    - Onepage
    - Styling:SCSS
    - Portfolio
    - PWA
  features:
    - Designed by HTML5 UP
    - Fully Responsive
    - Styling with SCSS
    - Offline support
    - Web App Manifest
- url: https://minimal-gatsby-ts-starter.netlify.com/
  repo: https://github.com/TheoBr/minimal-gatsby-typescript-starter
  description: Minimal TypeScript Starter
  tags:
    - Language:TypeScript
  features:
    - TypeScript
    - ESLint + optional rule enforcement with Husky
    - Prettier
    - Netlify ready
    - Minimal
- url: https://gatsby-typescript-starter-default.netlify.com/
  repo: https://github.com/RobertoMSousa/gatsby-typescript-starter-default
  description: Simple gatsby starter using typescript and eslint instead of outdated tslint.
  tags:
    - Language:TypeScript
    - SEO
    - Linting
  features:
    - Comes with React Helmet for adding site meta tags
    - Includes plugins for offline support out of the box
    - TypeScript
    - Prettier & eslint to format & check the code
- url: https://gatsby-starter-carraway.netlify.com/
  repo: https://github.com/endymion1818/gatsby-starter-carraway
  description: a Gatsby starter theme with Accessibility features, TypeScript, Jest, some basic UI elements, and a CircleCI pipeline
  tags:
    - Language:TypeScript
    - Pagination
    - Search
    - Testing
  features:
    - Paginated post archive
    - Site search with Lunr.js
    - Categories and category archive pages
    - Minimal CSS defaults using styled-components, including system font stack
    - Some fundamental Accessibility features including tabbable navigation & "Skip to content" link
    - UI elements including multi-column layout using CSS Grid (with float fallback), header component with logo, basic navigation & search and a footer with 3-column layout, logo and 2 menu areas
    - TypeScript & Testing including some sensible TypeScript defaults, tests with @testing-library/react, pre-commit and pre-push hooks. Set up includes enums for repeating values such as font & background colours
    - Setup for a CircleCI pipeline so you can run the above tests in branches before merging to master
    - Markdown posts _and_ pages (pages don't appear in the post archive)
- url: https://www.quietboy.net
  repo: https://github.com/zhouyuexie/gatsby-starter-quiet
  description: Gatsby out of the box blog, use TypeScript and highly customized style.
  tags:
    - Language:TypeScript
    - Styling:SCSS
    - SEO
    - Linting
    - RSS
    - Pagination
    - PWA
  features:
    - TypeScript
    - TsLint & Prettier
    - Tag list
    - Custom page layout
    - Switch the dark mode according to the system theme
    - Scss
    - Pagination
- url: https://compassionate-morse-5204bf.netlify.com/
  repo: https://github.com/deamme/gatsby-starter-prismic-resume
  description: Gatsby Resume/CV page with Prismic integration
  tags:
    - CMS:Prismic
    - CMS:Headless
    - Styling:CSS-in-JS
    - Onepage
    - Linting
  features:
    - One-page resume/CV
    - Prismic as Headless CMS
    - Emotion for styling
    - Uses multiple features of Prismic - Slices, Labels, Custom Types
    - ESLint & Prettier
- url: https://anubhavsrivastava.github.io/gatsby-starter-resume
  repo: https://github.com/anubhavsrivastava/gatsby-starter-resume
  description: Single page starter based on the Resume site template by startbootstrap for resume/portfolio page
  tags:
    - Onepage
    - Styling:SCSS
    - PWA
  features:
    - Designed by startbootstrap
    - Fully Responsive
    - Styling with SCSS
    - Offline support
    - Web App Manifest
- url: https://gatsby-starter-typescript-jest.netlify.com/
  repo: https://github.com/denningk/gatsby-starter-typescript-jest
  description: Barebones Gatsby starter with TypeScript, Jest, GitLab-CI, and other useful configurations
  tags:
    - Language:TypeScript
    - Testing
    - AWS
    - Linting
    - SEO
  features:
    - All components from default Gatsby starter converted to TypeScript
    - Jest testing configured for TypeScript with ts-jest
    - Detailed guide on how to deploy using AWS S3 buckets included in README
    - .gitlab-ci.yml file with blanks that can be customized for any Gatsby project
    - Configurations for EditorConfig, Prettier, and ESLint (for TypeScript)
- url: https://gatsby-starter-apollo.smakosh.com/app/
  repo: https://github.com/smakosh/gatsby-apollo-starter
  description: Gatsby Apollo starter - with client side routing
  tags:
    - Client-side App
    - SEO
    - Styling:CSS-in-JS
  features:
    - Apollo provider & Client side routing
    - Eslint/Prettier configured
    - Easy to customize
    - Nice project structure
    - Flex Grid components easy to customize
- url: https://portfolio.smakosh.com/
  repo: https://github.com/smakosh/gatsby-portfolio-dev
  description: A portfolio for developers
  tags:
    - Portfolio
    - SEO
    - Netlify
    - Onepage
    - Styling:CSS-in-JS
  features:
    - Eslint/Prettier configured
    - Scores 100% on a11y / Performance / PWA / SEO
    - PWA (desktop & mobile)
    - Easy to customize
    - Nice project structure
    - Amazing illustrations by Undraw.co
    - Tablet & mobile friendly
    - Continuous deployment with Netlify
    - A contact form protected by Google Recaptcha
    - Can be deployed with one click
    - Functional components with Recompose React Hooks! ready to migrate to React hooks!
    - Fetches your Github pinned projects with most stars (You could customize this if you wish)
- url: https://github.com/smakosh/gatsby-airtable-starter
  repo: https://github.com/smakosh/gatsby-airtable-starter
  description: Gatsby Airtable starter
  tags:
    - SEO
    - Netlify
    - Client-side App
    - Styling:CSS-in-JS
  features:
    - Static content fetched from Airtable
    - Dynamic content with CRUD operations with Airtable REST API
    - Well structured files/folders
    - Custom React Hooks
    - Custom Helpers instead of using third party libraries
    - Dynamic & Static containers
    - Global state management ready with useReducer & useContext
    - Dummy auth but ready to add real requests
- url: https://github.com/smakosh/gatsby-app-starter-rest-api
  repo: https://github.com/smakosh/gatsby-app-starter-rest-api
  description: Gatsby REST API starter
  tags:
    - Authentication
    - Client-side App
    - Styling:CSS-in-JS
  features:
    - Dynamic content with CRUD operations with a REST API
    - Well structured files/folders
    - Custom React Hooks
    - Auth with a JWT approach
    - Custom Helpers instead of using third party libraries
    - Dynamic containers
    - Global state management ready with useReducer & useContext
- url: https://gatsbyjs-starter-tailwindplay.appseed.us/
  repo: https://github.com/app-generator/gatsbyjs-starter-tailwindplay
  description: A Gatsby v2 starter styled using Tailwind, a utility-first CSS framework. Uses Purgecss to remove unused CSS.
  tags:
    - Styling:Tailwind
  features:
    - Based on gatsby-starter-tailwind
    - Tailwind CSS Framework
    - Removes unused CSS with Purgecss
- url: https://act-labs.github.io/
  repo: https://github.com/act-labs/gatsby-starter-act-blog
  description: Gatsby starter for blog/documentation using MDX, Ant Design, gatsby-plugin-combine.
  tags:
    - Blog
    - Documentation
    - Styling:Ant Design
    - Markdown
    - MDX
    - SEO
  features:
    - Posts and snippets;
    - SEO component;
    - Ant Design UI components;
    - Markdown and MDX for pages;
    - A customized webpack and babel configuration, for complex profecianal web apps with node.js, Jest tests, etc;
    - Progressively build more and more complex pages using gatsby-plugin-combine.
- url: https://gatsby-ghub.netlify.com/resume-book/
  repo: https://github.com/dwyfrequency/gatsby-ghub
  description: A resume builder app with authenticated routes, static marketing pages, and dynamic resume creation
  tags:
    - Authentication
    - Netlify
    - Client-side App
  features:
    - Netlify Identity
    - Static Marketing pages and Dynamic Client-side Authenticated App pages
    - SEO component
    - Apollo GraphQL (client-side)
- url: https://lewis-gatsby-starter-i18n.firebaseapp.com
  repo: https://github.com/lewislbr/lewis-gatsby-starter-i18n
  description: A simple custom Gatsby starter template to start a new multilanguage website.
  tags:
    - i18n
    - Styling:CSS-in-JS
    - PWA
    - Portfolio
    - SEO
  features:
    - Automatically detects user browser language.
    - CSS in JS with styled-components.
    - Optimized images.
    - Offline capabilities.
    - Auto-generated sitemap and robots.txt.
    - Google Analytics
- url: https://gatsby-snipcart-starter.netlify.com/
  repo: https://github.com/issydennis/gatsby-snipcart
  description: A simple e-commerce shop built using Gatsby and Snipcart.
  tags:
    - eCommerce
    - Styling:CSS-in-JS
    - Markdown
  features:
    - Minimal design to allow for simple customisation.
    - Snipcart integration provides an easy-to-use shopping cart and checkout.
    - Individual product pages with custom fields.
    - Products defined using markdown.
    - Styled components.
    - Gatsby image for optimised product images.
- url: https://anubhavsrivastava.github.io/gatsby-starter-stylish
  repo: https://github.com/anubhavsrivastava/gatsby-starter-stylish
  description: Single page starter based on the Stylish Portfolio site template by startbootstrap for portfolio page
  tags:
    - Onepage
    - Portfolio
    - Styling:SCSS
    - PWA
  features:
    - Designed by startbootstrap
    - Fully Responsive
    - Styling with SCSS
    - Offline support
    - Web App Manifest
- url: https://lewis-gatsby-starter-basic.firebaseapp.com
  repo: https://github.com/lewislbr/lewis-gatsby-starter-basic
  description: A simple custom basic Gatsby starter template to start a new website.
  tags:
    - Styling:CSS-in-JS
    - PWA
    - SEO
  features:
    - Bare-bones starter.
    - CSS in JS with styled-components.
    - Optimized images.
    - Offline capabilities.
    - Auto-generated sitemap and robots.txt.
- url: https://myclicks.netlify.com/
  repo: https://github.com/himali-patel/MyClicks
  description: A simple Gatsby starter template to create portfolio website with contentful and Netlify.
  tags:
    - Blog
    - Netlify
    - CMS:Contentful
    - Styling:Bootstrap
    - Disqus
    - SEO
  features:
    - Fecthing Dynamic content from Contentful.
    - Blog post listing with previews, disqus implementation and social sharing for each blog post.
    - Contact form integration with Netlify.
    - Portfolio Result Filteration according to Category.
    - Index pages design with Recent Blogs and Intagram Feed.
- url: https://gatsby-starter-typescript-graphql.netlify.com
  repo: https://github.com/spawnia/gatsby-starter-typescript-graphql
  description: A Gatsby starter with typesafe GraphQL using TypeScript
  tags:
    - Language:TypeScript
    - Linting
    - Portfolio
    - Styling:CSS-in-JS
  features:
    - Type safety with TypeScript
    - Typesafe GraphQL with graphql-code-generator
    - ESLint with TypeScript support
    - Styling with styled-components
- url: https://gatsby-tailwind-serif.netlify.com/
  repo: https://github.com/windedge/gatsby-tailwind-serif
  description: A Gatsby theme based on gatsby-serif-theme, rewrite with Tailwind CSS.
  tags:
    - Styling:Tailwind
    - Markdown
  features:
    - Based on gatsby-serif-theme
    - Tailwind CSS Framework
    - Removes unused CSS with Purgecss
    - Responsive design
    - Suitable for small business website
- url: https://mystifying-mclean-5c7fce.netlify.com
  repo: https://github.com/renvrant/gatsby-mdx-netlify-cms-starter
  description: An extension of the default starter with Netlify CMS and MDX support.
  tags:
    - MDX
    - Markdown
    - Netlify
    - CMS:Netlify
    - Styling:None
  features:
    - MDX and Netlify CMS support
    - Use React components in Netlify CMS Editor and other markdown files
    - Allow editors to choose a page template
    - Replace HTML tags with React components upon rendering Markdown, enabling design systems
    - Hide pages from being editable by the CMS
    - Minimal and extensible
- url: https://gatsby-airtable-advanced-starter.marcomelilli.com
  repo: https://github.com/marcomelilli/gatsby-airtable-advanced-starter
  description: A Gatsby Starter Blog using Airtable as backend
  tags:
    - Airtable
    - Blog
    - Styling:None
  features:
    - Dynamic content from Airtable
    - Does not contain any UI frameworks
    - Tags
    - Categories
    - Authors
    - Disqus
    - Offline support
    - Web App Manifest
    - SEO
- url: https://contentful-starter.netlify.com/
  repo: https://github.com/mohanmonu777/gatsby_contentful_starter
  description: An Awesome Starter Kit to help you get going with Contentful and Gatsby
  tags:
    - Blog
    - CMS:Contentful
    - CMS:Headless
  features:
    - Bare-bones starter.
    - Dynamic content from Contentful CMS
    - Ready made Components
    - Responsive Design
    - Includes Contentful Delivery API for production build
- url: https://gatsby-simple-blog.thundermiracle.com
  repo: https://github.com/thundermiracle/gatsby-simple-blog
  description: A gatsby-starter-blog with overreacted looking and tags, breadcrumbs, disqus, i18n, eslint supported
  tags:
    - i18n
    - Blog
    - Netlify
    - Linting
    - Disqus
    - Testing
  features:
    - Easily Configurable
    - Tags
    - Breadcrumbs
    - Tags
    - Disqus
    - i18n
    - ESLint
    - Jest
- url: https://anubhavsrivastava.github.io/gatsby-starter-grayscale
  repo: https://github.com/anubhavsrivastava/gatsby-starter-grayscale
  description: Single page starter based on the Grayscale site template by startbootstrap for portfolio page
  tags:
    - Onepage
    - Portfolio
    - Styling:SCSS
    - PWA
  features:
    - Designed by startbootstrap
    - Fully Responsive
    - Styling with SCSS
    - Offline support
    - Web App Manifest
- url: https://gatsby-all-in.netlify.com
  repo: https://github.com/Gherciu/gatsby-all-in
  description: A starter that includes the most popular js libraries, already pre-configured and ready for use.
  tags:
    - Linting
    - Netlify
    - Styling:Tailwind
  features:
    - Tailwind CSS Framework
    - Antd UI Framework pre-configured
    - Redux for managing state
    - Eslint and Stylelint to enforce code style
- url: http://demo.nagui.me
  repo: https://github.com/kimnagui/gatsby-starter-nagui
  description: A gatsby starter that full responsive blog.
  tags:
    - Blog
    - AWS
    - Pagination
    - SEO
    - Styling:CSS-in-JS
  features:
    - Tags & Categorys.
    - Pagination.
    - Show Recent Posts for category.
    - Styled-Components.
    - Mobile-First CSS.
    - Syntax highlighting in code blocks using PrismJS(Dracula).
    - Google Analytics.
    - Deploy AWS S3.
- url: https://anubhavsrivastava.github.io/gatsby-starter-newage
  repo: https://github.com/anubhavsrivastava/gatsby-starter-newage
  description: Single page starter based on the new age site template by startbootstrap for portfolio page/Mobile app launch
  tags:
    - Onepage
    - Portfolio
    - Styling:SCSS
    - PWA
  features:
    - Designed by startbootstrap
    - Fully Responsive
    - Styling with SCSS
    - Offline support
    - Web App Manifest
- url: https://gatsby-starter-krisp.netlify.com/
  repo: https://github.com/mohanmonu777/gatsby-starter-krisp
  description: A minimal, clean and responsive starter built with gatsby
  tags:
    - Styling:Bootstrap
    - Onepage
    - Portfolio
    - Netlify
    - Markdown
  features:
    - Styled-Components.
    - Mobile-First CSS.
    - Responsive Design, optimized for Mobile devices
- url: https://gatsby-datocms-starter.netlify.com/
  repo: https://github.com/brohlson/gatsby-datocms-starter
  description: An SEO-friendly DatoCMS starter with styled-components, page transitions, and out-of-the-box blog post support.
  tags:
    - CMS:DatoCMS
    - Styling:CSS-in-JS
    - Blog
    - Portfolio
    - SEO
  features:
    - Page Transitions
    - Blog Post Template
    - Sitemap & Robots.txt generation
- url: https://elemental.netlify.com/
  repo: https://github.com/akzhy/gatsby-starter-elemental
  description: A highly customizable portfolio starter with grid support.
  tags:
    - Blog
    - Portfolio
    - SEO
  features:
    - Highly Customizable
    - Portfolio Template
    - Blog Post Template
    - SEO Friendly
- url: https://gatsby-starter-apollo.netlify.com/
  repo: https://github.com/piducancore/gatsby-starter-apollo-netlify
  description: This project is an easy way to start developing fullstack apps with Gatsby and Apollo Server (using Netlify Lambda functions). For developing we use Netlify Dev to bring all of this magic to our local machine.
  tags:
    - Netlify
  features:
    - Apollo Client
    - Apollo Server running on Netlify functions
    - Netlify Dev for local development
- url: https://gatsby-starter-blog-and-portfolio.netlify.com/
  repo: https://github.com/alisalahio/gatsby-starter-blog-and-portfolio
  description: Just gatsby-starter-blog , with portfolio section added
  tags:
    - Blog
    - Portfolio
  features:
    - Basic setup for a full-featured blog
    - Basic setup for a portfolio
    - Support for an RSS feed
    - Google Analytics support
    - Automatic optimization of images in Markdown posts
    - Support for code syntax highlighting
    - Includes plugins for easy, beautiful typography
    - Includes React Helmet to allow editing site meta tags
    - Includes plugins for offline support out of the box
- url: https://advancedblog.netlify.com/
  repo: https://github.com/Bvlktech/AdvancedBlog
  description: Advanced Blog Starter for GatsbyJS
  tags:
    - CMS:Netlify
    - Styling:CSS-in-JS
    - Blog
    - SEO
  features:
    - A simple landing page with blog functionality built with Netlify CMS
    - Create Blog posts from Netlify CMS
    - Basic directory organization
    - Uses Styled-Components for styling
    - Blazing fast loading times thanks to pre-rendered HTML and automatic chunk loading of JS files
    - Uses gatbsy-image with Netlify-CMS preview support
    - Separate components for everything
    - Netlify deploy configuration
    - Perfect score on Lighthouse for SEO, Accessibility and Performance and PWA!
    - ..and more
- url: https://www.attejuvonen.fi
  repo: https://github.com/baobabKoodaa/blog
  description: Blog with all the Bells and Whistles
  tags:
    - Blog
    - Infinite Scroll
    - Pagination
    - SEO
    - Markdown
  features:
    - Write blog posts into Markdown files (easy to format and content will not be married to any platform).
    - Expandable
    - Responsive and streamlined design.
    - Blazing fast UX
    - Autogenerated tracedSVG image placeholders are stylized to create a smooth look and transition as the image loads without the page jumping around.
    - Posts organized by tags.
    - Teasers of posts are generated to front page with infinite scroll which gracefully degrades into pagination.
    - Allow readers to be notified of updates with RSS feed and email newsletter.
    - Contact Form.
- url: https://novela.narative.co
  repo: https://github.com/narative/gatsby-starter-novela
  description: Welcome to Novela, the simplest way to start publishing with Gatsby.
  tags:
    - Blog
    - MDX
    - Portfolio
    - Pagination
    - SEO
  features:
    - Beautifully Designed
    - Multiple Homepage Layouts
    - Toggleable Light and Dark Mode
    - Simple Customization with Theme UI
    - Highlight-to-Share
    - Read Time and Progress
    - MDX support and inline code
    - Accessibility in Mind
- url: https://gatsby-starter-fashion-portfolio.netlify.com/
  repo: https://github.com/shobhitchittora/gatsby-starter-fashion-portfolio
  description: A Gatsby starter for a professional and minimal fashion portfolio.
  tags:
    - Blog
    - Client-side App
    - Landing Page
    - Portfolio
    - Styling:Other
  features:
    - A minimal and simple starter for your fashion portfolio
    - No need for any CMS, work with all your data and images locally.
    - Separate components for different pages and grid
    - Uses gatsby-image to load images
    - Built using the old school CSS.
- url: https://gatsby-theme-profile-builder.netlify.com/
  repo: https://github.com/ashr81/gatsby-theme-profile-builder
  description: Simple theme to build your personal portfolio and publish your articles using Contentful CMS.
  tags:
    - Landing Page
    - Portfolio
    - Styling:CSS-in-JS
    - Blog
    - CMS:Contentful
  features:
    - Mobile Screen support
    - Out of the box support with Contentful CMS for articles.
    - Toggleable Light and Dark Mode
    - Profile image with links to your github and twitter.
- url: https://prist.marguerite.io/
  repo: https://github.com/margueriteroth/gatsby-prismic-starter-prist
  description: A light-themed starter powered by Gatsby v2 and Prismic to showcase portfolios and blogs.
  tags:
    - Blog
    - CMS:Prismic
    - Landing Page
    - Netlify
    - Portfolio
    - SEO
    - Styling:CSS-in-JS
  features:
    - Landing page with customizable Hero, Portfolio preview, and About component
    - Emotion styled components
    - Blog layout and pages
    - Portfolio layout and pages
    - Google Analytics
    - Mobile ready
- url: https://demos.simplecode.io/gatsby/crafty/
  repo: https://github.com/simplecode-io/gatsby-crafty-theme
  description: SEO-friendly, fast, and fully responsive Gatsby starter with minimal plugins, utilizing JSON files as a content source.
  tags:
    - SEO
    - Portfolio
    - CMS:Other
    - Styling:Other
  features:
    - Beautiful and simple design
    - 100/100 Google Lighthouse score
    - SEO Optimized
    - Includes header/footer/sidebar (on Mobile)
    - CSS based sidebar
    - CSS based Modals
    - Content is fetched from JSON Files
    - Only one extra plugin from default gatsby starter
- url: https://gatsby-starter-profile-site.netlify.com/
  repo: https://github.com/Mr404Found/gatsby-starter-profile-site
  description: A minimal and clean starter build with gatsby.
  tags:
    - Landing Page
    - Netlify
    - Portfolio
    - SEO
    - Styling:CSS-in-JS
  features:
    - Simple Design
    - Made by Sumanth
- url: http://the404blog.netlify.com
  repo: https://github.com/mohanmonu777/the404blog
  description: An Awesome Starter Blog to help you get going with Gatsby and Markdown
  tags:
    - Blog
    - Markdown
    - Search
    - Styling:CSS-in-JS
  features:
    - Bare-bones starter.
    - Dynamic content with Markdown
    - Ready made Components
    - Responsive Design
    - Includes Search Feature.
    - Syntax Highlight in Code.
    - Styling in Bootstrap
- url: https://gatsby-starter-unicorn.netlify.com/
  repo: https://github.com/mohanmonu777/gatsby_starter_unicorn
  description: An Awesome Starter Blog to help you get going with Gatsby and Markdown
  tags:
    - Blog
    - Markdown
    - Styling:CSS-in-JS
  features:
    - Bare-bones starter.
    - Dynamic content with Markdown
    - Ready made Components
    - Responsive Design
    - Syntax Highlight in Code.
- url: https://gatsby-starter-organization.netlify.com/
  repo: https://github.com/geocine/gatsby-starter-organization
  description: A Gatsby starter template for organization pages. Using the Gatsby theme "@geocine/gatsby-theme-organization"
  tags:
    - Styling:CSS-in-JS
    - Landing Page
    - Portfolio
    - Onepage
  features:
    - React Bootstrap styles
    - Theme-UI and EmotionJS CSS-in-JS
    - A landing page with all your organization projects, configurable through a YML file.
    - Configurable logo, favicon, organization name and title
- url: https://gatsby-starter-interviews.netlify.com/
  repo: https://github.com/rmagon/gatsby-starter-interviews
  description: A Gatsby starter template for structured Q&A or Interview sessions
  tags:
    - SEO
    - Blog
    - Styling:SCSS
  features:
    - Minimalist design for interviews
    - Beautifully presented questions and answers
    - Option to read all answers to a specific question
    - Share interview on social channels
    - All content in simple json files
- url: https://gatsby-starter-photo-book.netlify.com/
  repo: https://github.com/baobabKoodaa/gatsby-starter-photo-book
  description: A Gatsby starter for sharing photosets.
  tags:
    - Gallery
    - Infinite Scroll
    - Pagination
    - Transitions
  features:
    - Gallery with auto-generated thumbnails are presented on CSS Grid with infinite scroll.
    - Beautiful "postcard" view for photos with fullscreen toggle.
    - Both views are responsive with minimal whitespace and polished UX.
    - Many performance optimizations for image delivery (both by Gatsby & way beyond what Gatsby can do).
- url: https://ghs.ksmorano.com/
  repo: https://github.com/ksmorano/gatsby-hasura-starter
  description: A boilerplate for a Gatsby app paired with a Hasura project as the backend.
  tags:
    - Hasura
    - Styling:Bulma
  features:
    - Demonstrates both query and mutation from the linked Hasura project.
    - Uses apollo react hooks for query and mutation.
- url: https://gatsby-typescript-scss-starter.netlify.com/
  repo: https://github.com/GrantBartlett/gatsby-typescript-starter
  description: A simple starter project using TypeScript and SCSS
  tags:
    - Language:TypeScript
    - Styling:SCSS
    - SEO
  features:
    - Pages and components are classes.
    - A skeleton SCSS project added with prefixing
- url: https://brevifolia-gatsby-forestry.netlify.com/
  repo: https://github.com/kendallstrautman/brevifolia-gatsby-forestry
  description: A minimal starter blog built with Gatsby & Forestry CMS
  tags:
    - CMS:Forestry.io
    - Blog
    - Markdown
    - Styling:SCSS
  features:
    - Blog post listing with previews (image + summary) for each blog post
    - Minimalist, responsive design & typography
    - Create new markdown posts dynamically
    - Configured to work automatically with Forestry CMS
    - Customizable 'info' page
    - Simple layout & scss architecture, easily extensible
- url: https://gatsby-firebase-starter.netlify.com/
  repo: https://github.com/ovidiumihaibelciug/gatsby-firebase-starter
  description: Starter / Project Boilerplate for Authentication and creating Dynamic pages from collections with Firebase and Gatsby.js
  tags:
    - Firebase
    - SEO
    - Styling:SCSS
    - Authentication
    - PWA
  features:
    - Authentication with Firebase
    - Programmatically create pages from a firestore collection
    - Protected Routes with Authorization
    - Email verification
    - Includes React Helmet to allow editing site meta tags
    - Includes plugins for offline support out of the box
- url: https://gatsby-typescript-minimal.netlify.com/
  repo: https://github.com/benbarber/gatsby-typescript-minimal
  description: A minimal, bare-bones Typescript starter for Gatsby
  tags:
    - Language:TypeScript
    - Styling:CSS-in-JS
    - SEO
  features:
    - Bare-bones starter
    - TypeScript
    - TSLint
    - Prettier
    - Styled Components
    - Sitemap Generation
    - Google Analytics
- url: https://agility-gatsby-starter.netlify.com
  repo: https://github.com/agility/agility-gatsby-starter
  description: Get started with Gatsby and Agility CMS using a minimal blog.
  tags:
    - CMS:Other
    - Blog
    - SEO
  features:
    - A bare-bones starter Blog to get you off and running with Agility CMS and Gatsby.
- url: https://gatsby-starter-dot.netlify.com/
  repo: https://github.com/chronisp/gatsby-starter
  description: Gatsby Starter for creating portfolio & blog.
  tags:
    - Blog
    - CMS:Headless
    - CMS:Contentful
    - Netlify
    - Portfolio
    - Redux
    - SEO
    - Styling:Material
  features:
    - Extensible & responsive design using Material UI (palette, typography & breakpoints configuration)
    - Blog integration with Contentful CMS (GraphQL queries)
    - Redux (connect actions & props easily using custom HOF)
    - Support for Netlify deployment
    - SEO
    - Prettier code styling
<<<<<<< HEAD
- url: https://johnjkerr.github.io/gatsby-creative/
  repo: https://github.com/JohnJKerr/gatsby-creative
  description: Gatsby implementation of the Start Bootstrap Creative template
  tags:
    - Gallery
    - Portfolio
    - Styling:Bootstrap
    - Styling:SCSS
  features:
    - Start Bootstrap Creative template converted to React/Gatsby
    - React Scrollspy used to track page position
    - React Bootstrap used to create modal portfolio carousel
    - GitHub Actions deployment to GitHub Pages demonstrated
=======
- url: https://bonneville.netlify.com/
  repo: https://github.com/bagseye/bonneville
  description: A starter blog template for Gatsby
  tags:
    - Blog
    - SEO
  features:
    - Extensible & responsive design
    - Blog integration
    - SEO
>>>>>>> dddac073
<|MERGE_RESOLUTION|>--- conflicted
+++ resolved
@@ -3771,7 +3771,6 @@
     - Support for Netlify deployment
     - SEO
     - Prettier code styling
-<<<<<<< HEAD
 - url: https://johnjkerr.github.io/gatsby-creative/
   repo: https://github.com/JohnJKerr/gatsby-creative
   description: Gatsby implementation of the Start Bootstrap Creative template
@@ -3785,7 +3784,6 @@
     - React Scrollspy used to track page position
     - React Bootstrap used to create modal portfolio carousel
     - GitHub Actions deployment to GitHub Pages demonstrated
-=======
 - url: https://bonneville.netlify.com/
   repo: https://github.com/bagseye/bonneville
   description: A starter blog template for Gatsby
@@ -3795,5 +3793,4 @@
   features:
     - Extensible & responsive design
     - Blog integration
-    - SEO
->>>>>>> dddac073
+    - SEO