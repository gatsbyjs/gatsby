- url: https://mdx-cms-docs.netlify.app/
  repo: https://github.com/danielcurtis/gatsby-starter-netlify-docs
  description: An accessible and blazing fast documentation starter for Gatsby integrated with Netlify CMS.
  tags:
    - CMS:Netlify
    - CMS:Headless
    - Documentation
    - MDX
    - Markdown
    - Netlify
  features:
    - Netlify CMS for Creating, Updating, and Deleting MDX files
    - Fully-Configurable Landing Page from Netlify CMS
    - Accessible and Fast with a Perfect Lighthouse Score
    - Clean, Repsponsive User Interface
    - Table of Contents & Toggleable Main-Menu
    - Configurable Dark and Light Mode Themes
    - Google Analytics Support
    - MDX Embeds for Tweets, Repl.it, YouTube and More
- url: https://gatsby-pod6.netlify.app/
  repo: https://github.com/zag/gatsby-starter-pod6
  description: A minimal, lightweight, and mobile-first starter for creating blogs with pod6 markup language.
  tags:
    - Blog
    - CMS:Netlify
    - Pagination
    - RSS
    - Linting
    - Styling:PostCSS
    - Styling:SCSS
  features:
    - Lost Grid
    - Jest testing
    - Beautiful typography inspired by matejlatin/Gutenberg
    - Mobile-First approach in development
    - Sidebar menu built using a configuration block
    - Pagination support
    - Sitemap Generation
    - Offline support
    - Google Analytics support
    - Create pages and posts in pod6 markup language
- url: https://ghost-balsa-preview.draftbox.co/
  repo: https://github.com/draftbox-co/gatsby-ghost-balsa-starter
  description: A Gatsby starter for creating blogs from headless Ghost CMS.
  tags:
    - Blog
    - CMS:Headless
    - SEO
    - Styling:SCSS
  features:
    - Balsa theme by Draftbox
    - Data sourcing from headless Ghost
    - Responsive design
    - SEO optimized
    - OpenGraph structured data
    - Twitter Cards meta
    - Sitemap Generation
    - XML Sitemaps
    - Progressive Web App
    - Offline Support
    - RSS Feed
    - Composable and extensible
- url: https://gatsby-typescript-markdown-starter.vercel.app/
  repo: https://github.com/caelinsutch/gatsby-typescript-markdown-starter
  description: A Gatsby starter with TypeScript and Markdown Preconfigured to Make a Portfolio.
  tags:
    - Blog
    - SEO
    - Styling:SCSS
    - Styling:CSS-in-JS
    - Markdown
    - Portfolio
  features:
    - Eslint/Prettier configured
    - Easy to customize
    - Typescript pre configured
    - Markdown posts with PrismJS code styling
    - Categories based off a yaml file
    - Preconfigured with Gatsby Image
    - High Lighthouse Scores
    - Easy to understand product structure
    - CSS in JS with Emotion
    - Sass stylesheets
    - React Helmet for SEO best practices and metatags
    - SEO optimized
    - Projects page, categories, home, 404 page
    - Responsive
- url: https://gatsby-starter-wordpress-twenty-twenty.netlify.app/
  repo: https://github.com/henrikwirth/gatsby-starter-wordpress-twenty-twenty
  description: A port of the WordPress Twenty Twenty theme to Gatsby.
  tags:
    - Blog
    - CMS:WordPress
    - Styling:Other
    - Pagination
  features:
    - Data sourcing from WordPress
    - Uses WPGraphQL as an API
    - Using the new gatsby-wordpress-source@v4
    - Responsive design
    - Works well with Gatsby Cloud incremental updates
- url: https://22boxes-gatsby-uno.netlify.app/
  repo: https://github.com/iamtherealgd/gatsby-starter-22boxes-uno
  description: A Gatsby starter for creating blogs and showcasing your work
  tags:
    - Blog
    - Portfolio
    - Markdown
    - SEO
  features:
    - Work and About pages
    - Work page with blog type content management
    - Personal webiste to create content and put your portfolio items
    - Landing pages for your work items, not just links
- url: https://wp-libre-preview.draftbox.co/
  repo: https://github.com/draftbox-co/gatsby-wordpress-libre-starter
  description: A Gatsby starter for creating blogs from headless WordPress CMS.
  tags:
    - Blog
    - SEO
    - CMS:WordPress
    - Styling:Other
    - Pagination
  features:
    - WordPress Libre 2 skin
    - Data sourcing from headless WordPress
    - Responsive design
    - SEO optimized
    - OpenGraph structured data
    - Twitter Cards meta
    - Sitemap Generation
    - XML Sitemaps
    - Progressive Web App
- url: https://delog-w3layouts.netlify.app/
  repo: https://github.com/W3Layouts/gatsby-starter-delog
  description: A Gatsby Starter built with Netlify CMS to launch your dream blog with a click.
  tags:
    - Blog
    - CMS:Netlify
  features:
    - Simple blog designed for designer and developers
    - Manage Posts with Netlify CMS
    - Option to add featured image and meta description while adding posts
- url: https://styxlab.github.io
  repo: https://github.com/styxlab/gatsby-starter-try-ghost
  description: A Gatsby starter for creating blogs from headless Ghost CMS.
  tags:
    - Blog
    - CMS:Headless
    - SEO
    - Styling:PostCSS
  features:
    - Casper standard Ghost theme
    - Data sourcing from headless Ghost
    - Sticky navigation headers
    - Hover on author avatar
    - Responsive design
    - SEO optimized
    - Styled 404 page
    - OpenGraph structured data
    - Twitter Cards meta
    - Sitemap Generation
    - XML Sitemaps
    - Progressive Web App
    - Offline Support
    - RSS Feed
    - Composable and extensible
- url: https://gatsby-theme-sky-lite.netlify.app
  repo: https://github.com/vim-labs/gatsby-theme-sky-lite-starter
  description: A lightweight Gatsby starter with Material-UI and MDX Markdown support.
  tags:
    - Blog
    - Styling:Material
  features:
    - Lightweight
    - Markdown
    - MDX
    - MaterialUI Components
    - React Icons
- url: https://authenticaysh.netlify.app/
  repo: https://github.com/seabeams/gatsby-starter-auth-aws-amplify
  description: Full-featured Auth with AWS Amplify & AWS Cognito
  tags:
    - AWS
    - Authentication
  features:
    - Full-featured AWS Authentication with Cognito
    - Error feedback in forms
    - Password Reset
    - Multi-Factor Authentication
    - Styling with Bootstrap and Sass
- url: https://gatsby-starter-blog-demo.netlify.app/
  repo: https://github.com/gatsbyjs/gatsby-starter-blog
  description: official blog
  tags:
    - Official
    - Blog
  features:
    - Basic setup for a full-featured blog
    - Support for an RSS feed
    - Google Analytics support
    - Automatic optimization of images in Markdown posts
    - Support for code syntax highlighting
    - Includes plugins for easy, beautiful typography
    - Includes React Helmet to allow editing site meta tags
    - Includes plugins for offline support out of the box
- url: https://gatsby-starter-default-demo.netlify.app/
  repo: https://github.com/gatsbyjs/gatsby-starter-default
  description: official default
  tags:
    - Official
  features:
    - Comes with React Helmet for adding site meta tags
    - Includes plugins for offline support out of the box
- url: https://gatsby-netlify-cms.netlify.app/
  repo: https://github.com/netlify-templates/gatsby-starter-netlify-cms
  description: n/a
  tags:
    - Blog
    - Styling:Bulma
    - CMS:Netlify
  features:
    - A simple blog built with Netlify CMS
    - Basic directory organization
    - Uses Bulma for styling
    - Visit the repo to learn how to set up authentication, and begin modeling your content.
- url: https://vagr9k.github.io/gatsby-advanced-starter/
  repo: https://github.com/Vagr9K/gatsby-advanced-starter
  description: Great for learning about advanced features and their implementations
  tags:
    - Blog
    - Styling:None
  features:
    - Does not contain any UI frameworks
    - Provides only a skeleton
    - Tags
    - Categories
    - Google Analytics
    - Disqus
    - Offline support
    - Web App Manifest
    - SEO
- url: https://vagr9k.github.io/gatsby-material-starter/
  repo: https://github.com/Vagr9K/gatsby-material-starter
  description: n/a
  tags:
    - Styling:Material
  features:
    - React-MD for Material design
    - Sass/SCSS
    - Tags
    - Categories
    - Google Analytics
    - Disqus
    - Offline support
    - Web App Manifest
    - SEO
- url: https://gatsby-advanced-blog-system.danilowoz.now.sh/blog
  repo: https://github.com/danilowoz/gatsby-advanced-blog-system
  description: Create a complete blog from scratch with pagination, categories, featured posts, author, SEO, and navigation.
  tags:
    - Pagination
    - Markdown
    - SEO
  features:
    - Pagination;
    - Category and tag pages (with pagination);
    - Category list (with navigation);
    - Featured post;
    - Author page;
    - Next and prev post;
    - SEO component.
- url: https://graphcms.github.io/gatsby-graphcms-tailwindcss-example/
  repo: https://github.com/GraphCMS/gatsby-graphcms-tailwindcss-example
  description: The default Gatsby starter blog with the addition of the gatsby-source-graphql and Tailwind dependencies.
  tags:
    - Styling:Tailwind
    - CMS:Headless
  features:
    - Tailwind style library
    - GraphQL source plugin
    - Very simple boilerplate
- url: https://wonism.github.io/
  repo: https://github.com/wonism/gatsby-advanced-blog
  description: n/a
  tags:
    - Portfolio
    - Redux
  features:
    - Blog post listing with previews (image + summary) for each blog post
    - Categories and tags for blog posts with pagination
    - Search post with keyword
    - Put react application / tweet into post
    - Copy some codes in post with clicking button
    - Portfolio
    - Resume
    - Redux for managing statement (with redux-saga / reselect)

- url: https://gatsby-tailwind-emotion-starter.netlify.app/
  repo: https://github.com/muhajirdev/gatsby-tailwind-emotion-starter
  description: A Gatsby Starter with Tailwind CSS + Emotion JS
  tags:
    - Styling:Tailwind
  features:
    - ESLint Airbnb without semicolon and without .jsx extension
    - Offline support
    - Web App Manifest
- url: https://gatsby-starter-redux-firebase.netlify.app/
  repo: https://github.com/muhajirdev/gatsby-starter-redux-firebase
  description: A Gatsby + Redux + Firebase Starter. With Authentication
  tags:
    - Styling:None
    - Firebase
    - Client-side App
  features:
    - ESLint Airbnb without semicolon and without .jsx extension
    - Firebase
    - Web App Manifest
- url: https://dschau.github.io/gatsby-blog-starter-kit/
  repo: https://github.com/dschau/gatsby-blog-starter-kit
  description: n/a
  tags:
    - Blog
  features:
    - Blog post listing with previews for each blog post
    - Navigation between posts with a previous/next post button
    - Tags and tag navigation
- url: https://contentful.github.io/starter-gatsby-blog/
  repo: https://github.com/contentful/starter-gatsby-blog
  description: n/a
  tags:
    - Blog
    - CMS:Contentful
    - CMS:Headless
  features:
    - Based on the Gatsby Starter Blog
    - Includes Contentful Delivery API for production build
    - Includes Contentful Preview API for development
- url: https://react-firebase-authentication.wieruch.com/
  repo: https://github.com/the-road-to-react-with-firebase/react-gatsby-firebase-authentication
  description: n/a
  tags:
    - Firebase
  features:
    - Sign In, Sign Up, Sign Out
    - Password Forget
    - Password Change
    - Protected Routes with Authorization
    - Realtime Database with Users
- url: http://dmwl.net/gatsby-hampton-theme
  repo: https://github.com/davad/gatsby-hampton-theme
  description: n/a
  tags:
    - Styling:CSS-in-JS
  features:
    - ESLint in dev mode with the Airbnb config and Prettier formatting rules
    - Emotion for CSS-in-JS
    - A basic blog, with posts under src/pages/blog
    - A few basic components (Navigation, Layout, Link wrapper around gatsby-link))
    - Based on gatsby-starter-gatsbytheme
- url: https://orgapp.github.io/gatsby-starter-orga/
  repo: https://github.com/orgapp/gatsby-starter-orga
  description: Want to use org-mode instead of markdown? This is for you.
  tags:
    - Blog
  features:
    - Use org-mode files as source.
    - Generate post pages, can be configured to be file-based or section-based.
    - Generate posts index pages.
- url: http://2column-portfolio.surge.sh/
  repo: https://github.com/praagyajoshi/gatsby-starter-2column-portfolio
  description: n/a
  tags:
    - Portfolio
    - Styling:SCSS
  features:
    - Designed as a minimalistic portfolio website
    - Grid system using flexboxgrid
    - Styled using SCSS
    - Font icons using font-awesome
    - Google Analytics integration
    - Open Sans font using Google Fonts
    - Prerendered Open Graph tags for rich sharing
- url: https://prototypeinteractive.github.io/gatsby-react-boilerplate/
  repo: https://github.com/PrototypeInteractive/gatsby-react-boilerplate
  description: n/a
  tags:
    - Styling:Bootstrap
  features:
    - Basic configuration and folder structure
    - Uses PostCSS and Sass (with autoprefixer and pixrem)
    - Uses Bootstrap 4 grid
    - Leaves the styling to you
    - Uses data from local json files
    - Contains Node.js server code for easy, secure, and fast hosting
- url: http://capricious-spring.surge.sh/
  repo: https://github.com/noahg/gatsby-starter-blog-no-styles
  description: n/a
  tags:
    - Blog
    - Styling:None
  features:
    - Same as official gatsby-starter-blog but with all styling removed
- url: https://gatsby-starter-github-api.netlify.app/
  repo: https://github.com/lundgren2/gatsby-starter-github-api
  description: Single page starter based on gatsby-source-github-api
  tags:
    - Portfolio
    - Onepage
  features:
    - Use your GitHub as your own portfolio site
    - List your GitHub repositories
    - GitHub GraphQL API v4
- url: https://gatsby-starter-github-repositories.netlify.app
  repo: https://github.com/tool3/gatsby-starter-github-repositories
  description: Single page starter based on gatsby-source-github-api and gatsby-starter-github-api
  tags:
    - Portfolio
    - Onepage
  features:
    - Use your GitHub as your own portfolio site
    - List your GitHub repositories
    - GitHub GraphQL API v4

- url: https://gatsby-starter-bloomer.netlify.app/
  repo: https://github.com/Cethy/gatsby-starter-bloomer
  description: n/a
  tags:
    - Styling:Bulma
  features:
    - Based on gatsby-starter-default
    - Bulma CSS Framework with its Bloomer react components
    - Font-Awesome icons
    - Includes a simple fullscreen hero w/ footer example
- url: https://gatsby-starter-bootstrap-netlify.netlify.app/
  repo: https://github.com/konsumer/gatsby-starter-bootstrap-netlify
  description: n/a
  tags:
    - Styling:Bootstrap
    - CMS:Netlify
  features:
    - Very similar to gatsby-starter-netlify-cms, slightly more configurable (e.g. set site-title in gatsby-config) with Bootstrap/Bootswatch instead of bulma
- url: https://gatstrap.netlify.app/
  repo: https://github.com/jaxx2104/gatsby-starter-bootstrap
  description: n/a
  tags:
    - Styling:Bootstrap
  features:
    - Bootstrap CSS framework
    - Single column layout
    - Basic components like SiteNavi, SitePost, SitePage
- url: http://gatsby-bulma-storybook.surge.sh/
  repo: https://github.com/gvaldambrini/gatsby-starter-bulma-storybook
  description: n/a
  tags:
    - Styling:Bulma
    - Storybook
    - Testing
  features:
    - Storybook for developing components in isolation
    - Bulma and Sass support for styling
    - CSS modules
    - Prettier & ESLint to format & check the code
    - Jest
- url: https://gatsby-starter-business.netlify.app/
  repo: https://github.com/v4iv/gatsby-starter-business
  description: n/a
  tags:
    - Styling:Bulma
    - PWA
    - CMS:Netlify
    - Disqus
    - Search
    - Pagination
  features:
    - Complete Business Website Suite - Home Page, About Page, Pricing Page, Contact Page and Blog
    - Netlify CMS for Content Management
    - SEO Friendly (Sitemap, Schemas, Meta Tags, GTM etc)
    - Bulma and Sass Support for styling
    - Progressive Web App & Offline Support
    - Tags and RSS Feed for Blog
    - Disqus and Share Support
    - Elastic-Lunr Search
    - Pagination
    - Easy Configuration using `config.js` file
- url: https://haysclark.github.io/gatsby-starter-casper/
  repo: https://github.com/haysclark/gatsby-starter-casper
  description: n/a
  tags:
    - PWA
  features:
    - Page pagination
    - CSS
    - Tags
    - Google Analytics
    - Offline support
    - Web App Manifest
    - SEO
- url: http://gatsby-starter-ceevee.surge.sh/
  repo: https://github.com/amandeepmittal/gatsby-starter-ceevee
  description: n/a
  tags:
    - Portfolio
  features:
    - Based on the Ceevee site template, design by Styleshout
    - Single Page Resume/Portfolio site
    - Target audience Developers, Designers, etc.
    - Used CSS Modules, easy to manipulate
    - FontAwsome Library for icons
    - Responsive Design, optimized for Mobile devices
- url: https://gatsby-starter-contentful-i18n.netlify.app/
  repo: https://github.com/mccrodp/gatsby-starter-contentful-i18n
  description: i18n support and language switcher for Contentful starter repo
  tags:
    - i18n
    - CMS:Contentful
    - CMS:Headless
  features:
    - Localization (Multilanguage)
    - Dynamic content from Contentful CMS
    - Integrates i18n plugin starter and using-contentful repos
- url: https://cranky-edison-12166d.netlify.app/
  repo: https://github.com/datocms/gatsby-portfolio
  description: n/a
  tags:
    - CMS:DatoCMS
    - CMS:Headless
  features:
    - Simple portfolio to quick start a site with DatoCMS
    - Contents and media from DatoCMS
    - Custom Sass style
    - SEO
- url: https://gatsby-deck.netlify.app/
  repo: https://github.com/fabe/gatsby-starter-deck
  description: n/a
  tags:
    - Presentation
  features:
    - Create presentations/slides using Gatsby.
    - Offline support.
    - Page transitions.
- url: https://gatsby-starter-default-i18n.netlify.app/
  repo: https://github.com/angeloocana/gatsby-starter-default-i18n
  description: n/a
  tags:
    - i18n
  features:
    - localization (Multilanguage)
- url: http://gatsby-dimension.surge.sh/
  repo: https://github.com/codebushi/gatsby-starter-dimension
  description: Single page starter based on the Dimension site template
  tags:
    - Portfolio
    - HTML5UP
    - Styling:SCSS
  features:
    - Designed by HTML5 UP
    - Simple one page site that’s perfect for personal portfolios
    - Fully Responsive
    - Styling with SCSS
- url: https://gatsby-docs-starter.netlify.app/
  repo: https://github.com/ericwindmill/gatsby-starter-docs
  description: n/a
  tags:
    - Documentation
    - Styling:CSS-in-JS
  features:
    - All the features from gatsby-advanced-starter, plus
    - Designed for Documentation / Tutorial Websites
    - ‘Table of Contents’ Component, Auto generates ToC from posts - just follow the file frontmatter conventions from markdown files in ‘lessons’.
    - Styled Components w/ ThemeProvider
    - Basic UI
    - A few extra components
    - Custom prismjs theme
    - React Icons
- url: https://parmsang.github.io/gatsby-starter-ecommerce/
  repo: https://github.com/parmsang/gatsby-starter-ecommerce
  description: Easy to use starter for an e-commerce store
  tags:
    - Styling:Other
    - Stripe
    - E-commerce
    - PWA
    - Authentication
  features:
    - Uses the Moltin e-commerce Api
    - Stripe checkout
    - Semantic-UI
    - Styled components
    - Google Analytics - (you enter the tracking-id)
    - React-headroom
    - ESLint & Prettier. Uses Airbnb JavaScript Style Guide
    - Authentication via Moltin (Login and Register)
- url: http://gatsby-forty.surge.sh/
  repo: https://github.com/codebushi/gatsby-starter-forty
  description: Multi-page starter based on the Forty site template
  tags:
    - Styling:SCSS
    - HTML5UP
  features:
    - Designed by HTML5 UP
    - Colorful homepage, and also includes a Landing Page and Generic Page components.
    - Many elements are available, including buttons, forms, tables, and pagination.
    - Custom grid made with CSS Grid
    - Styling with SCSS
- url: https://themes.gatsbythemes.com/gatsby-starter/
  repo: https://github.com/saschajullmann/gatsby-starter-gatsbythemes
  description: n/a
  tags:
    - Styling:CSS-in-JS
    - Blog
    - Testing
    - Linting
  features:
    - CSS-in-JS via Emotion.
    - Jest and Enzyme for testing.
    - ESLint in dev mode with the Airbnb config and Prettier formatting rules.
    - React 16.
    - A basic blog, with posts under src/pages/blog. There’s also a script which creates a new Blog entry (post.sh).
    - Data per JSON files.
    - A few basic components (Navigation, Footer, Layout).
    - Layout components make use of Styled-System.
    - Google Analytics (you just have to enter your tracking-id).
    - Gatsby-Plugin-Offline which includes Service Workers.
    - Prettier for a uniform codebase.
    - Normalize css (7.0).
    - Feather icons.
    - Font styles taken from Tachyons.
- url: https://gcn.netlify.app/
  repo: https://github.com/ryanwiemer/gatsby-starter-gcn
  description: A starter template to build amazing static websites with Gatsby, Contentful, and Netlify
  tags:
    - CMS:Contentful
    - CMS:Headless
    - Blog
    - Netlify
    - Styling:CSS-in-JS
  features:
    - CMS:Contentful integration with ready to go placeholder content
    - Netlify integration including a pre-built contact form
    - Minimal responsive design - made to customize or tear apart
    - Pagination logic
    - Styled components
    - SEO Friendly Component
    - JSON-LD Schema
    - OpenGraph sharing support
    - Sitemap Generation
    - Google Analytics
    - Progressive Web app
    - Offline Support
    - RSS Feed
    - Gatsby Standard module for linting JavaScript with StandardJS
    - Stylelint support for Styled Components to lint the CSS in JS
- url: https://alampros.github.io/gatsby-starter-grommet/
  repo: https://github.com/alampros/gatsby-starter-grommet
  description: n/a
  tags:
    - Styling:Grommet
  features:
    - Barebones configuration for using the Grommet design system
    - Uses Sass (with CSS modules support)
- url: https://gatsby-starter-hello-world-demo.netlify.app/
  repo: https://github.com/gatsbyjs/gatsby-starter-hello-world
  description: official hello world
  tags:
    - Official
  features:
    - A no-frills Gatsby install
    - No plugins, no boilerplate
    - Great for advanced users
- url: https://gatsby-starter-hello-world-tailwind-css.netlify.app/
  repo: https://github.com/ohduran/gatsby-starter-hello-world-tailwind-css
  description: hello world + Tailwind CSS
  tags:
    - Styling:Tailwind
  features:
    - One plugin, no boilerplate
    - Great for advanced users
- url: https://gatsby-starter-hero-blog.greglobinski.com/
  repo: https://github.com/greglobinski/gatsby-starter-hero-blog
  description: no description yet
  tags:
    - Styling:PostCSS
    - SEO
    - Markdown
  features:
    - Easy editable content in Markdown files (posts, pages and parts)
    - CSS with `styled-jsx` and `PostCSS`
    - SEO (sitemap generation, robot.txt, meta and OpenGraph Tags)
    - Social sharing (Twitter, Facebook, Google, LinkedIn)
    - Comments (Facebook)
    - Images lazy loading and `webp` support (gatsby-image)
    - Post categories (category based post list)
    - Full text searching (Algolia)
    - Contact form (Netlify form handling)
    - Form elements and validation with `ant-design`
    - RSS feed
    - 100% PWA (manifest.webmanifest, offline support, favicons)
    - Google Analytics
    - App favicons generator (node script)
    - Easy customizable base styles via `theme` object generated from `yaml` file (fonts, colors, sizes)
    - React v.16.3 (gatsby-plugin-react-next)
    - Components lazy loading (social sharing)
    - ESLint (google config)
    - Prettier code styling
    - webpack `BundleAnalyzerPlugin`
- url: https://gatsby-starter-i18n-lingui.netlify.app/
  repo: https://github.com/dcroitoru/gatsby-starter-i18n-lingui
  description: n/a
  tags:
    - i18n
  features:
    - Localization (Multilanguage) provided by js-lingui
    - Message extraction
    - Avoids code duplication - generates pages for each locale
    - Possibility of translated paths
- url: https://lumen.netlify.app/
  repo: https://github.com/alxshelepenok/gatsby-starter-lumen
  description: A minimal, lightweight, and mobile-first starter for creating blogs using Gatsby.
  tags:
    - Blog
    - CMS:Netlify
    - Pagination
    - Disqus
    - RSS
    - Linting
    - Testing
    - Styling:PostCSS
    - Styling:SCSS
  features:
    - Lost Grid
    - Jest testing
    - Beautiful typography inspired by matejlatin/Gutenberg
    - Mobile-First approach in development
    - Stylesheet built using SASS and BEM-Style naming
    - Syntax highlighting in code blocks
    - Sidebar menu built using a configuration block
    - Archive organized by tags and categories
    - Pagination support
    - Offline support
    - Google Analytics support
    - Disqus Comments support
- url: https://minimal-blog.lekoarts.de
  repo: https://github.com/LekoArts/gatsby-starter-minimal-blog
  description: This starter is part of a german tutorial series on Gatsby. The starter will change over time to use more advanced stuff (feel free to express your ideas in the repository). Its first priority is a minimalistic style coupled with a lot of features for the content.
  tags:
    - Blog
    - MDX
    - Styling:CSS-in-JS
    - Netlify
    - Linting
    - PWA
  features:
    - Minimal and clean white layout
    - Write your blog posts in MDX
    - Offline Support, WebApp Manifest, SEO
    - Code highlighting (with prism-react-renderer) and live preview (with react-live)
- url: https://gatsby-starter-modern-demo.netlify.app/
  repo: https://github.com/kripod/gatsby-starter-modern
  description: no description yet
  tags:
    - Linting
  features:
    - A set of strict linting rules (based on the Airbnb JavaScript Style Guide)
    - Encourage automatic code formatting
    - Prefer using Yarn for package management
    - Use EditorConfig to maintain consistent coding styles between different editors and IDEs
    - Integration with Visual Studio Code
    - Based on gatsby-starter-default
- url: https://gatsby-starter-personal-blog.greglobinski.com/
  repo: https://github.com/greglobinski/gatsby-starter-personal-blog
  description: n/a
  tags:
    - Blog
    - Markdown
    - Netlify
    - Styling:Material
  features:
    - Ready to use, but easily customizable a fully equipped theme starter
    - Easy editable content in Markdown files (posts, pages and parts)
    - ‘Like an app’ layout transitions
    - Easily restyled through theme object
    - Styling with JSS
    - Page transitions
    - Comments (Facebook)
    - Post categories
    - Post list filtering
    - Full text searching (Algolia)
    - Contact form (Netlify form handling)
    - Material UI (@next)
    - RSS feed
    - Full screen mode
    - User adjustable articles’ body copy font size
    - Social sharing (Twitter, Facebook, Google, LinkedIn)
    - PWA (manifes.json, offline support, favicons)
    - Google Analytics
    - Favicons generator (node script)
    - Components leazy loading with AsyncComponent (social sharing, info box)
    - ESLint (google config)
    - Prettier code styling
    - Custom webpack CommonsChunkPlugin settings
    - webpack BundleAnalyzerPlugin
- url: http://gatsby-photon.surge.sh/
  repo: https://github.com/codebushi/gatsby-starter-photon
  description: Single page starter based on the Photon site template
  tags:
    - HTML5UP
    - Onepage
    - Styling:SCSS
  features:
    - Designed by HTML5 UP
    - Single Page, Responsive Site
    - Custom grid made with CSS Grid
    - Styling with SCSS
- url: https://portfolio-bella.netlify.app/
  repo: https://github.com/LekoArts/gatsby-starter-portfolio-bella
  description: A portfolio starter for Gatsby. The target audience are designers and photographers. The light themed website shows your work with large images & big typography. The Onepage is powered by the Headless CMS Prismic.io. and has programmatically created pages for your projects. General settings and colors can be changed in a config & theme file.
  tags:
    - Portfolio
    - CMS:Prismic
    - CMS:Headless
    - Styling:CSS-in-JS
    - Onepage
    - PWA
    - Linting
  features:
    - Big typography & images
    - White theme
    - Prismic.io as CMS
    - Emotion for styling + Emotion-Grid
    - One-page layout with sub-pages for case studies
    - Easily configurable
    - And other good stuff (SEO, Offline Support, WebApp Manifest Support)
- url: https://cara.lekoarts.de
  repo: https://github.com/LekoArts/gatsby-starter-portfolio-cara
  description: Playful and Colorful One-Page portfolio featuring Parallax effects and animations. Especially designers and/or photographers will love this theme! Built with MDX and Theme UI.
  tags:
    - Portfolio
    - Onepage
    - Styling:CSS-in-JS
    - PWA
  features:
    - React Spring Parallax effects
    - Theme UI-based theming
    - CSS Animations and shapes
    - Light/Dark mode
- url: https://emilia.lekoarts.de
  repo: https://github.com/LekoArts/gatsby-starter-portfolio-emilia
  description: A portfolio starter for Gatsby. The target audience are designers and photographers. The dark-themed website shows your work with large images in a grid-layout (powered by CSS Grid). The transition effects on the header add a playful touch to the overall minimal design. The website has programmatically created pages for your projects (with automatic image import). General settings and colors can be changed in a config & theme file.
  tags:
    - Portfolio
    - PWA
    - Transitions
    - MDX
    - Styling:CSS-in-JS
    - Linting
    - Testing
  features:
    - Focus on big images (with gatsby-image)
    - Dark Theme with HeroPatterns Header
    - CSS Grid and styled-components
    - Page transitions
    - Cypress for End-to-End testing
    - react-spring animations
    - One-Page layout with sub-pages for projects
    - Create your projects in MDX (automatic import of images)
    - And other good stuff (SEO, Offline Support, WebApp Manifest Support)
- url: https://emma.lekoarts.de
  repo: https://github.com/LekoArts/gatsby-starter-portfolio-emma
  description: Minimalistic portfolio with full-width grid, page transitions, support for additional MDX pages, and a focus on large images. Especially designers and/or photographers will love this theme! Built with MDX and Theme UI. Using the Gatsby Theme "@lekoarts/gatsby-theme-emma".
  tags:
    - Portfolio
    - MDX
    - Transitions
    - Styling:CSS-in-JS
    - PWA
  features:
    - MDX
    - react-spring page animations
    - Optional MDX pages which automatically get added to the navigation
    - Fully customizable through the usage of Gatsby Themes (and Theme UI)
    - Light Mode / Dark Mode
    - Google Analytics Support
    - SEO (Sitemap, OpenGraph tags, Twitter tags)
    - Offline Support & WebApp Manifest
- url: https://gatsby-starter-procyon.netlify.app/
  repo: https://github.com/danielmahon/gatsby-starter-procyon
  description: n/a
  tags:
    - PWA
    - CMS:Headless
    - CMS:Other
    - Styling:Material
    - Netlify
  features:
    - Gatsby + React (server side rendering)
    - GraphCMS Headless CMS
    - DraftJS (in-place) Medium-like Editing
    - Apollo GraphQL (client-side)
    - Local caching between builds
    - Material-UI (layout, typography, components, etc)
    - Styled-Components™-like API via Material-UI
    - Netlify Deployment Friendly
    - Netlify Identity Authentication (enables editing)
    - Automatic versioning, deployment and CHANGELOG
    - Automatic rebuilds with GraphCMS and Netlify web hooks
    - PWA (Progressive Web App)
    - Google Fonts
- url: http://gatsby-starter-product-guy.surge.sh/
  repo: https://github.com/amandeepmittal/gatsby-starter-product-guy
  description: n/a
  tags:
    - Portfolio
  features:
    - Single Page
    - A portfolio Developers and Product launchers alike
    - Using Typography.js easy to switch fonts
    - All your Project/Portfolio Data in Markdown, server by GraphQL
    - Responsive Design, optimized for Mobile devices
- url: https://caki0915.github.io/gatsby-starter-redux/
  repo: https://github.com/caki0915/gatsby-starter-redux
  description: n/a
  tags:
    - Styling:CSS-in-JS
    - Redux
  features:
    - Redux and Redux-devtools.
    - Emotion with a basic theme and SSR
    - Typography.js
    - ESLint rules based on Prettier and Airbnb
- url: http://gatsby-stellar.surge.sh/
  repo: https://github.com/codebushi/gatsby-starter-stellar
  description: Single page starter based on the Stellar site template
  tags:
    - HTML5UP
    - Onepage
    - Styling:SCSS
  features:
    - Designed by HTML5 UP
    - Scroll friendly, responsive site. Can be used as a single or multi-page site.
    - Sticky Navigation when scrolling.
    - Scroll spy and smooth scrolling to different sections of the page.
    - Styling with SCSS
- url: http://gatsby-strata.surge.sh/
  repo: https://github.com/codebushi/gatsby-starter-strata
  description: Single page starter based on the Strata site template
  tags:
    - Portfolio
    - Onepage
    - HTML5UP
    - Styling:SCSS
  features:
    - Designed by HTML5 UP
    - Super Simple, single page portfolio site
    - Lightbox style React photo gallery
    - Fully Responsive
    - Styling with SCSS
- url: https://gatsby-starter-strict.netlify.app/
  repo: https://github.com/kripod/gatsby-starter-strict
  description: n/a
  tags:
    - Linting
  features:
    - A set of strict linting rules (based on the Airbnb JavaScript Style Guide)
    - lint script
    - Encourage automatic code formatting
    - format script
    - Prefer using Yarn for package management
    - Use EditorConfig to maintain consistent coding styles between different editors and IDEs
    - Integration with Visual Studio Code
    - Pre-configured auto-formatting on file save
    - Based on gatsby-starter-default
- url: https://gatsby-tachyons.netlify.app/
  repo: https://github.com/pixelsign/gatsby-starter-tachyons
  description: no description yet
  tags:
    - Styling:Other
  features:
    - Based on gatsby-starter-default
    - Using Tachyons for CSS.
- url: https://gatsby-starter-tailwind.oddstronaut.com/
  repo: https://github.com/taylorbryant/gatsby-starter-tailwind
  description: A Gatsby v2 starter styled using Tailwind, a utility-first CSS framework. Uses Purgecss to remove unused CSS.
  tags:
    - Styling:Tailwind
  features:
    - Based on gatsby-starter-default
    - Tailwind CSS Framework
    - Removes unused CSS with Purgecss
    - Includes responsive navigation and form examples
- url: http://portfolio-v3.surge.sh/
  repo: https://github.com/amandeepmittal/gatsby-portfolio-v3
  description: n/a
  tags:
    - Portfolio
  features:
    - Single Page, Timeline View
    - A portfolio Developers and Product launchers
    - Bring in Data, plug-n-play
    - Responsive Design, optimized for Mobile devices
    - Seo Friendly
    - Uses Flexbox
- url: https://gatsby-starter-typescript-plus.netlify.app/
  repo: https://github.com/resir014/gatsby-starter-typescript-plus
  description: This is a starter kit for Gatsby.js websites written in TypeScript. It includes the bare essentials for you to get started (styling, Markdown parsing, minimal toolset).
  tags:
    - Styling:CSS-in-JS
    - Language:TypeScript
    - Markdown
  features:
    - TypeScript
    - ESLint (with custom ESLint rules)
    - Markdown rendering with Remark
    - Basic component structure
    - Styling with emotion
- url: https://haysclark.github.io/gatsby-starter-typescript/
  repo: https://github.com/haysclark/gatsby-starter-typescript
  description: n/a
  tags:
    - Language:TypeScript
  features:
    - TypeScript
- url: https://fabien0102-gatsby-starter.netlify.app/
  repo: https://github.com/fabien0102/gatsby-starter
  description: n/a
  tags:
    - Language:TypeScript
    - Styling:Other
    - Testing
  features:
    - Semantic-ui for styling
    - TypeScript
    - Offline support
    - Web App Manifest
    - Jest/Enzyme testing
    - Storybook
    - Markdown linting
- url: https://gatsby-starter-wordpress.netlify.app/
  repo: https://github.com/GatsbyCentral/gatsby-starter-wordpress
  description: Gatsby starter using WordPress as the content source.
  tags:
    - Styling:CSS-in-JS
    - CMS:WordPress
  features:
    - All the features from gatsby-advanced-starter, plus
    - Leverages the WordPress plugin for Gatsby for data
    - Configured to work with WordPress Advanced Custom Fields
    - Auto generated Navigation for your WordPress Pages
    - Minimal UI and Styling — made to customize.
    - Styled Components
- url: https://www.concisejavascript.org/
  repo: https://github.com/rwieruch/open-crowd-fund
  description: n/a
  tags:
    - Stripe
    - Firebase
  features:
    - Open source crowdfunding for your own ideas
    - Alternative for Kickstarter, GoFundMe, etc.
    - Secured Credit Card payments with Stripe
    - Storing of funding information in Firebase
- url: https://www.verious.io/
  repo: https://github.com/cpinnix/verious-boilerplate
  description: n/a
  tags:
    - Styling:Other
  features:
    - Components only. Bring your own data, plugins, etc.
    - Bootstrap inspired grid system with Container, Row, Column components.
    - Simple Navigation and Dropdown components.
    - Baseline grid built in with modular scale across viewports.
    - Abstract measurements utilize REM for spacing.
    - One font to rule them all, Helvetica.
- url: https://gatsby-starter-blog-grommet.netlify.app/
  repo: https://github.com/Ganevru/gatsby-starter-blog-grommet
  description: Gatsby v2 starter for creating a blog. Based on Grommet v2 UI.
  tags:
    - Blog
    - Markdown
    - Styling:Grommet
    - Language:TypeScript
    - Linting
    - Redux
  features:
    - Grommet v2 UI
    - Easily configurable - see site-config.js in the root
    - Switch between grommet themes
    - Change between light and dark themes (with Redux)
    - Blog posts previews in card style
    - Responsive Design, optimized for Mobile devices
    - styled-components
    - TypeScript and ESLint (typescript-eslint)
    - lint-staged and husky - for linting before commit
- url: https://happy-pare-dff451.netlify.app/
  repo: https://github.com/fhavrlent/gatsby-contentful-typescript-starter
  description: Contentful and TypeScript starter based on default starter.
  tags:
    - CMS:Contentful
    - CMS:Headless
    - Language:TypeScript
    - Styling:CSS-in-JS
  features:
    - Based on default starter
    - TypeScript
    - CSS in JS (Emotion)
    - CMS:Contentful
- url: https://xylo-gatsby-bulma-starter.netlify.app/
  repo: https://github.com/xydac/xylo-gatsby-bulma-starter
  description: Gatsby v2 Starter with Bulma based on default starter.
  tags:
    - Styling:SCSS
    - Styling:Bulma
  features:
    - Based on default starter
    - Bulma Css
    - Sass based Styling
- url: https://maxpou.github.io/gatsby-starter-morning-dew/
  repo: https://github.com/maxpou/gatsby-starter-morning-dew
  description: Gatsby v2 blog starter
  tags:
    - Blog
    - Markdown
    - PWA
    - Disqus
    - SEO
    - MDX
    - Styling:CSS-in-JS
  features:
    - Blog post listing with previews (image + summary) for each blog post
    - Fully configurable
    - Multilang support (blog post only)
    - Syntax highlighting
    - css-in-js (with styled-components)
    - Fully Responsive
    - Tags
    - Google Analytics
    - Disqus comments support
    - Offline support
    - Web App Manifest
    - ESLint
    - Prettier
    - Travis CI
- url: https://gatsby-starter-blog-jumpalottahigh.netlify.app/
  repo: https://github.com/jumpalottahigh/gatsby-starter-blog-jumpalottahigh
  description: Gatsby v2 blog starter with SEO, search, filter, reading progress, mobile menu fab
  tags:
    - Blog
    - Markdown
  features:
    - Blog post listing with previews (image + summary) for each blog post
    - Google structured data
    - Mobile-friendly menu toggled with a floating action button (FAB)
    - Article read progress
    - User feedback component
- url: https://i18n.smakosh.com/
  repo: https://github.com/smakosh/gatsby-starter-i18n
  description: Gatsby v2 Starter with i18n using react-intl and more cool features.
  tags:
    - Styling:CSS-in-JS
    - i18n
  features:
    - Based on default starter
    - i18n with rtl text
    - Stateless components using Recompose
    - Font changes depending on the chosen language
    - SEO (meta tags, openGraph, structured data, Twitter and more...)
- url: https://gatsby-starter-mate.netlify.app
  repo: https://github.com/EmaSuriano/gatsby-starter-mate
  description: A portfolio starter for Gatsby integrated with Contentful CMS.
  tags:
    - Styling:CSS-in-JS
    - CMS:Contentful
    - CMS:Headless
    - Portfolio
  features:
    - Gatsby v2
    - Rebass (Styled-components system)
    - React Reveal
    - Dynamic content from Contentful
    - Offline support
    - PWA ready
    - SEO
    - Responsive design
    - Icons from font-awesome
    - Netlify Deployment Friendly
    - Medium integration
    - Social sharing (Twitter, Facebook, Google, LinkedIn)
- url: https://gatsby-starter-typescript-sass.netlify.app
  repo: https://github.com/thetrevorharmon/gatsby-starter-typescript-sass
  description: A basic starter with TypeScript and Sass built-in
  tags:
    - Language:TypeScript
    - Styling:SCSS
    - Linting
  features:
    - TypeScript and Sass support
    - TS linter with basic react rules
- url: https://gatsby-simple-contentful-starter.netlify.app/
  repo: https://github.com/cwlsn/gatsby-simple-contentful-starter
  description: A simple starter to display Contentful data in Gatsby, ready to deploy on Netlify. Comes with a detailed article detailing the process.
  tags:
    - CMS:Contentful
    - CMS:Headless
    - Markdown
    - Styling:CSS-in-JS
  features:
    - Gatsby v2
    - Query Contentful data via Gatsby's GraphQL
    - Styled-Components for CSS-in-JS
    - Simple format, easy to create your own site quickly
    - React Helmet for Header Modification
    - Remark for loading Markdown into React
- url: https://gatsby-blog-cosmicjs.netlify.app/
  repo: https://github.com/cosmicjs/gatsby-blog-cosmicjs
  description: Blog that utilizes the power of the Cosmic headless CMS for easy content management
  tags:
    - CMS:Cosmic
    - CMS:Headless
    - Blog
  features:
    - Uses the Cosmic Gatsby source plugin
- url: https://cosmicjs-gatsby-starter.netlify.app/
  repo: https://github.com/cosmicjs/gatsby-starter
  description: Simple Gatsby starter connected to the Cosmic headless CMS for easy content management
  tags:
    - CMS:Cosmic
    - CMS:Headless
  features:
    - Uses the Cosmic Gatsby source plugin
- url: https://www.gatsby-typescript-template.com/
  repo: https://github.com/ikeryo1182/gatsby-typescript-template
  description: This is a standard starter with TypeScript, TSLint, Prettier, Lint-Staged(Husky) and Sass
  tags:
    - Language:TypeScript
    - Linting
    - Styling:SCSS
  features:
    - Category and Tag for post
    - Type Safe by TypeScript
    - Format Safe by TSLint and Prettier with Lint-Staged(Husky)
- url: https://zandersparrow.github.io/gatsby-simple-redux/
  repo: https://github.com/zandersparrow/gatsby-simple-redux
  description: The default starter plus redux
  tags:
    - Redux
  features:
    - Minimal starter based on the official default
    - Includes redux and a simple counter example
- url: https://gatsby-casper.netlify.app/
  repo: https://github.com/scttcper/gatsby-casper
  description: This is a starter blog that looks like the Ghost.io default theme, casper.
  tags:
    - Blog
    - Language:TypeScript
    - Styling:CSS-in-JS
  features:
    - Emotion CSS-in-JS
    - TypeScript
    - Author and tag pages
    - RSS
- url: https://gatsby-universal.netlify.app
  repo: https://github.com/fabe/gatsby-universal
  description: An opinionated Gatsby v2 starter for state-of-the-art marketing sites
  tags:
    - Transitions
    - PWA
    - Styling:CSS-in-JS
    - Linting
    - Markdown
    - SEO
  features:
    - Page Transitions
    - IntersectionObserver, component-based
    - React Context for global UI state
    - styled-components v4
    - Generated media queries for easy use
    - Optimized with Google Lighthouse (100/100)
    - Offline support
    - Manifest support
    - Sitemap support
    - All favicons generated
    - SEO (with Schema JSONLD) & Social Tags
    - Prettier
    - ESLint
- url: https://prismic.lekoarts.de/
  repo: https://github.com/LekoArts/gatsby-starter-prismic
  description: A typography-heavy & light-themed Gatsby Starter which uses the Headless CMS Prismic.
  tags:
    - CMS:Prismic
    - CMS:Headless
    - Styling:CSS-in-JS
    - Linting
    - Blog
    - PWA
    - Testing
  features:
    - Prismic as Headless CMS
    - Uses multiple features of Prismic - Slices, Labels, Relationship fields, Custom Types
    - Emotion for Styling
    - Cypress for End-to-End testing
    - Prism.js highlighting
    - Responsive images with gatsby-image
    - Extensive SEO
    - ESLint & Prettier
- url: https://gatsby-starter-v2-casper.netlify.app/
  repo: https://github.com/GatsbyCentral/gatsby-v2-starter-casper
  description: A blog starter based on the Casper (v1.4) theme.
  tags:
    - Blog
    - PWA
  features:
    - Page pagination
    - CSS
    - Tags
    - Google Analytics
    - Offline support
    - Web App Manifest
    - SEO
- url: https://lumen-v2.netlify.app/
  repo: https://github.com/GatsbyCentral/gatsby-v2-starter-lumen
  description: A Gatsby v2 fork of the lumen starter.
  tags:
    - Blog
    - RSS
    - Disqus
  features:
    - Lost Grid.
    - Beautiful typography inspired by matejlatin/Gutenberg.
    - Mobile-First approach in development.
    - Stylesheet built using Sass and BEM-Style naming.
    - Syntax highlighting in code blocks.
    - Sidebar menu built using a configuration block.
    - Archive organized by tags and categories.
    - Automatic RSS generation.
    - Automatic Sitemap generation.
    - Offline support.
    - Google Analytics support.
    - Disqus Comments support.
- url: https://gatsby-starter-firebase.netlify.app/
  repo: https://github.com/muhajirdev/gatsby-starter-firebase
  description: A Gatsby + Firebase Starter. With Authentication
  tags:
    - Firebase
    - Client-side App
  features:
    - ESLint Airbnb without semicolon and without .jsx extension
    - Firebase
    - Web App Manifest
- url: http://gatsby-lightbox.416serg.me
  repo: https://github.com/416serg/gatsby-starter-lightbox
  description: Showcasing a custom lightbox implementation using `gatsby-image`
  tags:
    - Portfolio
    - SEO
    - Styling:CSS-in-JS
  features:
    - Features a custom, accessible lightbox with gatsby-image
    - Styled with styled-components using CSS Grid
    - React Helmet for SEO
- url: https://jackbravo.github.io/gatsby-starter-i18n-blog/
  repo: https://github.com/jackbravo/gatsby-starter-i18n-blog
  description: Same as official gatsby-starter-blog but with i18n support
  tags:
    - i18n
    - Blog
  features:
    - Translates site name and bio using .md files
    - No extra libraries needed
- url: https://calpa.me/
  repo: https://github.com/calpa/gatsby-starter-calpa-blog
  description: Blog Template X Contentful, Twitter and Facebook style
  tags:
    - Blog
    - Styling:SCSS
  features:
    - Gatsby v2, faster than faster
    - Not just Contentful content source, you can use any database
    - Custom style
    - Google Analytics
    - Gitalk
    - sitemap
    - React FontAwesome
    - SEO
    - Offline support
    - Web App Manifest
    - Styled using SCSS
    - Page pagination
    - Netlify optimization
- url: https://gatsby-starter-typescript-power-blog.majidhajian.com/
  repo: https://github.com/mhadaily/gatsby-starter-typescript-power-blog
  description: Minimal Personal Blog with Gatsby and TypeScript
  tags:
    - PWA
    - Blog
    - Language:TypeScript
    - Markdown
  features:
    - Mobile-First approach in development
    - TSLint & Prettier
    - Offline support
    - Styled Component implementation
    - Category and Tag for post
    - Dark / Light theme
    - Type Safe by TypeScript
    - Purge CSS
    - Format Safe by TSLint, StyleLint and Prettier with Lint-Staged(Husky)
    - Blog page
    - Syntax highlighting in code blocks
    - Pagination Ready
    - Ready to deploy to GitHub Pages or Netlify
    - Automatic RSS generation
    - Automatic Sitemap generation
- url: https://gatsby-starter-kontent.netlify.app
  repo: https://github.com/Kentico/gatsby-starter-kontent
  description: Gatsby starter site with Kentico Kontent based on default Gatsby starter
  tags:
    - CMS:Headless
    - CMS:Kontent
    - Netlify
  features:
    - Comes with React Helmet for adding site meta tags
    - Includes plugins for offline support out of the box
    - Kentico Kontent integration
- url: https://gatsby-starter-storybook.netlify.app/
  repo: https://github.com/markoradak/gatsby-starter-storybook
  description: Gatsby starter site with Storybook
  tags:
    - Storybook
    - Styling:CSS-in-JS
    - Linting
  features:
    - Gatsby v2 support
    - Storybook v4 support
    - Styled Components v4 support
    - Styled Reset, ESLint, Netlify Conf
- url: https://jamstack-hackathon-starter.netlify.app/
  repo: https://github.com/sw-yx/jamstack-hackathon-starter
  description: A JAMstack app with authenticated routes, static marketing pages, etc. with Gatsby, Netlify Identity, and Netlify Functions
  tags:
    - Netlify
    - Client-side App
  features:
    - Netlify Identity
    - Netlify Functions
    - Static Marketing pages and Dynamic Client-side Authenticated App pages
- url: https://collective.github.io/gatsby-starter-plone/
  repo: https://github.com/collective/gatsby-starter-plone
  description: A Gatsby starter template to build static sites using Plone as the content source
  tags:
    - CMS:Other
    - CMS:Headless
    - SEO
    - PWA
  features:
    - Creates 1-1 copy of source Plone site
    - Auto generated navigation and breadcrumbs
    - Progressive Web App features
    - Optimized for performance
    - Minimal UI and Styling
- url: https://gatsby-tutorial-starter.netlify.app/
  repo: https://github.com/justinformentin/gatsby-v2-tutorial-starter
  description: Simple, modern designed blog with post lists, tags, and easily customizable code.
  tags:
    - Blog
    - Linting
    - PWA
    - SEO
    - Styling:CSS-in-JS
    - Markdown
  features:
    - Blog post listing with image, summary, date, and tags.
    - Post Tags
    - Post List Filtering
    - Typography.js
    - Emotion styling
    - Syntax Highlighting in Code Blocks
    - Gatsby Image
    - Fully Responsive
    - Offline Support
    - Web App Manifest
    - SEO
    - PWA
    - Sitemap generation
    - Schema.org JSON-LD
    - CircleCI Integration
    - Codeclimate Integration
    - Google Analytics
    - Twitter and OpenGraph Tags
    - ESLint
    - Prettier Code Styling
- url: https://avivero.github.io/gatsby-redux-starter/
  repo: https://github.com/AVivero/gatsby-redux-starter
  description: Gatsby starter site with Redux, Sass, Bootstrap, CSS Modules, and Material Icons
  tags:
    - Redux
    - Styling:SCSS
    - Styling:Bootstrap
    - Styling:Material
    - Linting
  features:
    - Gatsby v2 support
    - Redux support
    - Sass support
    - Bootstrap v4 support
    - Css Modules support
    - ESLint, Prettier
- url: https://gatsby-typescript-boilerplate.netlify.app/
  repo: https://github.com/leachjustin18/gatsby-typescript-boilerplate
  description: Opinionated Gatsby v2 starter with TypeScript.
  tags:
    - Language:TypeScript
    - PWA
    - Styling:SCSS
    - Styling:PostCSS
  features:
    - TSLint with Airbnb & Prettier configurations
    - Prettier
    - Stylelint
    - Offline support
    - Type Safe by TypeScript
    - Format on commit with Lint-Staged(Husky)
    - Favicon generation
    - Sitemap generation
    - Autoprefixer with browser list
    - CSS nano
    - CSS MQ Packer
    - Lazy load image(s) with plugin sharp
    - Gatsby Image
    - Netlify optimizations
- url: https://danshai.github.io/gatsbyv2-scientific-blog-machine-learning/
  repo: https://github.com/DanShai/gatsbyv2-scientific-blog-machine-learning
  description: Machine learning ready and scientific blog starter
  tags:
    - Blog
    - Linting
  features:
    - Write easly your scientific blog with katex and publish your research
    - Machine learning ready with tensorflowjs
    - Manipulate csv data
    - draw with graph mermaid
    - display charts with chartjs
- url: https://gatsby-tailwind-styled-components.netlify.app/
  repo: https://github.com/muhajirdev/gatsby-tailwind-styled-components-starter
  description: A Gatsby Starter with Tailwind CSS + Styled Components
  tags:
    - Styling:Tailwind
  features:
    - ESLint Airbnb without semicolon and without .jsx extension
    - Offline support
    - Web App Manifest
- url: https://gatsby-starter-mobx.netlify.app
  repo: https://github.com/borekb/gatsby-starter-mobx
  description: MobX + TypeScript + TSLint + Prettier
  tags:
    - Language:TypeScript
    - Linting
    - Testing
  features:
    - Gatsby v2 + TypeScript
    - MobX with decorators
    - Two examples from @mweststrate's Egghead course
    - .editorconfig & Prettier
    - TSLint
    - Jest
- url: https://tender-raman-99e09b.netlify.app/
  repo: https://github.com/amandeepmittal/gatsby-bulma-quickstart
  description: A Bulma CSS + Gatsby Starter Kit
  tags:
    - Styling:Bulma
    - Styling:SCSS
  features:
    - Uses Bulma CSS
    - Sass based Styling
    - Responsive Design
    - Google Analytics Integration
    - Uses Gatsby v2
    - SEO
- url: https://gatsby-starter-notes.netlify.app/
  repo: https://github.com/patricoferris/gatsby-starter-notes
  description: Gatsby starter for creating notes organised by subject and topic
  tags:
    - Markdown
    - Pagination
  features:
    - Create by topic per subject notes that are organised using pagination
    - Support for code syntax highlighting
    - Support for mathematical expressions
    - Support for images
- url: https://gatsby-starter-ttag.netlify.app/
  repo: https://github.com/ttag-org/gatsby-starter-ttag
  description: Gatsby starter with the minimum required to demonstrate using ttag for precompiled internationalization of strings.
  tags:
    - i18n
  features:
    - Support for precompiled string internationalization using ttag and it's babel plugin
- url: https://gatsby-starter-typescript.netlify.app/
  repo: https://github.com/goblindegook/gatsby-starter-typescript
  description: Gatsby starter using TypeScript.
  tags:
    - Markdown
    - Pagination
    - Language:TypeScript
    - PWA
    - Linting
  features:
    - Markdown and MDX
    - Local search powered by Lunr
    - Syntax highlighting
    - Images
    - Styling with Emotion
    - Testing with Jest and react-testing-library
- url: https://gatsby-netlify-cms-example.netlify.app/
  repo: https://github.com/robertcoopercode/gatsby-netlify-cms
  description: Gatsby starter using Netlify CMS
  tags:
    - CMS:Netlify
    - Styling:SCSS
  features:
    - Example of a website for a local developer meetup group
    - NetlifyCMS used for easy data entry
    - Mobile-friendly design
    - Styling done with Sass
    - Gatsby version 2
- url: https://gatsby-typescript-starter-blog.netlify.app/
  repo: https://github.com/frnki/gatsby-typescript-starter-blog
  description: A starter blog for TypeScript-based Gatsby projects with minimal settings.
  tags:
    - Language:TypeScript
    - Blog
  features:
    - TypeScript & TSLint
    - No Styling (No Typography.js)
    - Minimal settings based on official starter blog
- url: https://gatsby-serif.netlify.app/
  repo: https://github.com/jugglerx/gatsby-serif-theme
  description: Multi-page/content-type starter using Markdown and SCSS. Serif is a beautiful small business theme for Gatsby. The theme is fully responsive, blazing fast, and artfully illustrated.
  tags:
    - Styling:SCSS
    - Markdown
    - Linting
  features:
    - Multiple "content types" for `services`, `team` and `testimonials` using Markdown as the source
    - Graphql query in `gatsby-node.js` using aliases that creates pages and templates by content type based on the folder `src/pages/services`, `src/pages/team`
    - SCSS
    - Responsive design
    - Bootstrap 4 grid and media queries only
    - Responsive menu
    - Royalty free illustrations included
    - SEO titles & meta using `gatsby-plugin-react-helmet`
    - ESLint & Prettier
- url: https://awesome-gatsby-starter.netlify.app/
  repo: https://github.com/South-Paw/awesome-gatsby-starter
  description: Starter with a preconfigured MDX, Storybook, and ESLint environment for component first development of your next Gatsby site.
  tags:
    - MDX
    - Markdown
    - Storybook
    - Styling:CSS-in-JS
    - Linting
  features:
    - Gatsby MDX for JSX in Markdown loading, parsing, and rendering of pages
    - Storybook for isolated component development
    - styled-components for CSS-in-JS
    - ESLint with Airbnb's config
    - Prettier integrated into ESLint
    - A few example components and pages with stories and simple site structure
- url: https://awesome-gatsby-starter-ts.netlify.app/
  repo: https://github.com/South-Paw/awesome-gatsby-starter-ts
  description: TypeScript starter with a preconfigured MDX, Storybook, and ESLint environment for component first development of your next Gatsby site.
  tags:
    - Language:TypeScript
    - MDX
    - Markdown
    - Storybook
    - Styling:CSS-in-JS
    - Linting
  features:
    - Gatsby MDX for JSX in Markdown loading, parsing, and rendering of pages
    - Storybook for isolated component development
    - styled-components for CSS-in-JS
    - ESLint with Airbnb's config
    - Prettier integrated into ESLint
    - A few example components and pages with stories and simple site structure
- url: https://santosfrancisco.github.io/gatsby-starter-cv/
  repo: https://github.com/santosfrancisco/gatsby-starter-cv
  description: A simple starter to get up and developing your digital curriculum with Gatsby'
  tags:
    - Styling:CSS-in-JS
    - PWA
    - Onepage
  features:
    - Gatsby v2
    - Based on default starter
    - Google Analytics
    - Web App Manifest
    - SEO
    - Styling with styled-components
    - Responsive Design, optimized for Mobile devices
- url: https://vigilant-leakey-a4f8cd.netlify.app/
  repo: https://github.com/agneym/gatsby-blog-starter
  description: Minimal Blog Starter Template with Styled Components.
  tags:
    - Markdown
    - Styling:CSS-in-JS
    - Blog
  features:
    - Markdown loading, parsing, and rendering of pages
    - Minimal UI for blog
    - Styled-components for CSS-in-JS
    - Prettier added as pre-commit hook
    - Google Analytics
    - Image Optimisation
    - Code Styling and Formatting in markdown
    - Responsive Design
- url: https://inspiring-me-lwz7512.netlify.app/
  repo: https://github.com/lwz7512/gatsby-netlify-identity-starter
  description: Gatsby Netlify Identity Starter with NIW auth support, and content gating, as well as a responsive layout.
  tags:
    - Netlify
    - Pagination
  features:
    - Mobile Screen support
    - Privacy control for post content view & profile page
    - User authentication by Netlify Identity Widget/Service
    - Pagination for posts
    - Navigation menu with active status
- url: https://gatsby-starter-event-calendar.netlify.app/
  repo: https://github.com/EmaSuriano/gatsby-starter-event-calendar
  description: Gatsby Starter to display information about events from Google Spreadsheets with Calendars
  tags:
    - Linting
    - Styling:Grommet
    - PWA
    - SEO
    - Google Sheets
  features:
    - Grommet
    - Theming
    - Google Spreadsheet integration
    - PWA
    - A11y
    - SEO
    - Netlify Deployment Friendly
    - ESLint with Airbnb's config
    - Prettier integrated into ESLint
- url: https://gatsby-starter-tech-blog.netlify.app/
  repo: https://github.com/email2vimalraj/gatsby-starter-tech-blog
  description: A simple tech blog starter kit for Gatsby
  tags:
    - Blog
    - Portfolio
  features:
    - Markdown based blog
    - Filter blog posts by Tags
    - Easy customization
    - Using styled components
    - Minimal styles
    - Best scoring by Lighthouse
    - SEO support
    - PWA support
    - Offline support
- url: https://infallible-brown-28846b.netlify.app/
  repo: https://github.com/tylergreulich/gatsby-typescript-mdx-prismjs-starter
  description: Gatsby starter using TypeScript, MDX, Prismjs, and styled-components
  tags:
    - Language:TypeScript
    - Linting
    - Testing
    - Styling:CSS-in-JS
    - MDX
  features:
    - Gatsby v2 + TypeScript
    - Syntax highlighting with Prismjs
    - MDX
    - Jest
    - react-testing-library
    - styled-components
- url: https://hardcore-darwin-d7328f.netlify.app/
  repo: https://github.com/agneym/gatsby-careers-page
  description: A Careers Page for startups using Gatsby
  tags:
    - Markdown
    - Styling:CSS-in-JS
  features:
    - Careers Listing
    - Application Format
    - Markdown for creating job description
    - styled-components
- url: https://saikrishna.me/
  repo: https://github.com/s-kris/gatsby-minimal-portfolio-blog
  description: A minimal portfolio website with blog using Gatsby. Suitable for developers.
  tags:
    - Portfolio
    - Blog
  features:
    - Portfolio Page
    - Timline (Journey) page
    - Minimal
- url: https://gatsby-starter-blog-mdx-demo.netlify.app
  repo: https://github.com/hagnerd/gatsby-starter-blog-mdx
  description: A fork of the Official Gatsby Starter Blog with support for MDX out of the box.
  tags:
    - MDX
    - Blog
  features:
    - MDX
    - Blog
    - RSS Feed
- url: https://gatsby-tailwindcss-sass-starter-demo.netlify.app/
  repo: https://github.com/durianstack/gatsby-tailwindcss-sass-starter
  description: Just another Gatsby Tailwind with SASS starter
  tags:
    - Styling:Tailwind
    - Styling:SCSS
  features:
    - Tailwind, A Utility-First CSS Framework for Rapid UI Development
    - SASS/SCSS
    - Comes with React Helmet for adding site meta tags
    - Includes plugins for offline support out of the box
    - PurgeCSS to shave off unused styles
- url: https://tyra-starter.netlify.app/
  repo: https://github.com/madelyneriksen/gatsby-starter-tyra
  description: A feminine Gatsby Starter Optimized for SEO
  tags:
    - SEO
    - Blog
    - Styling:Other
  features:
    - Integration with Social Media and Mailchimp.
    - Styled with Tachyons.
    - Rich structured data on blog posts for SEO.
    - Pagination and category pages.
- url: https://gatsby-starter-styled.netlify.app/
  repo: https://github.com/gregoralbrecht/gatsby-starter-styled
  description: Yet another simple starter with Styled-System, Typography.js, SEO, and Google Analytics.
  tags:
    - Styling:CSS-in-JS
    - PWA
    - SEO
  features:
    - Styled-Components
    - Styled-System
    - Rebass Grid
    - Typography.js to easily set up font styles
    - Google Analytics
    - Prettier, ESLint & Stylelint
    - SEO (meta tags and schema.org via JSON-LD)
    - Offline support
    - Web App Manifest
- url: https://gatsby.ghost.org/
  repo: https://github.com/TryGhost/gatsby-starter-ghost
  description: Build lightning-fast, modern publications with Ghost and Gatsby
  tags:
    - CMS:Headless
    - Blog
  features:
    - Ghost integration with ready to go placeholder content and webhooks support
    - Minimal responsive design
    - Pagination for posts, tags, and authors
    - SEO Friendly Meta
    - JSON-LD Schema
    - OpenGraph structured data
    - Twitter Cards meta
    - Sitemap Generation
    - XML Sitemaps
    - Progressive Web App
    - Offline Support
    - RSS Feed
    - Netlify integration ready to deploy
- url: https://traveler-blog.netlify.app/
  repo: https://github.com/QingpingMeng/gatsby-starter-traveler-blog
  description: A fork of the Official Gatsby Starter Blog to build a traveler blog with images support
  tags:
    - Blog
    - PWA
    - SEO
    - Styling:Material
    - Styling:CSS-in-JS
  features:
    - Netlify integration ready to deploy
    - Material UI
    - styled-components
    - GitHub markdown css support
- url: https://create-ueno-app.netlify.app
  repo: https://github.com/ueno-llc/ueno-gatsby-starter
  description: Opinionated Gatsby starter by Ueno.
  tags:
    - Language:TypeScript
    - Styling:SCSS
    - Linting
    - Transitions
  features:
    - GraphQL hybrid
    - SEO friendly
    - GSAP ready
    - Nice Devtools
    - GsapTools
    - Ueno plugins
    - SVG to React component
    - Ueno's TSlint
    - Decorators
- url: https://gatsby-snyung-starter.netlify.app/
  repo: https://github.com/SeonHyungJo/gatsby-snyung-starter
  description: Basic starter template for You
  tags:
    - CMS:Contentful
    - Markdown
    - Linting
    - Pagination
    - Portfolio
    - SEO
    - Styling:SCSS
    - Transitions
  features:
    - SASS/SCSS
    - Add Utterances
    - Nice Pagination
    - Comes with React Helmet for adding site meta tags
    - Create Yout Name Card for writing meta data
- url: https://gatsby-contentstack-starter.netlify.app/
  repo: https://github.com/contentstack/gatsby-starter-contentstack
  description: A Gatsby starter powered by Headless CMS Contentstack.
  tags:
    - CMS:Headless
    - Blog
  features:
    - Includes Contentstack Delivery API for any environment
    - Dynamic content from Contentstack CMS
- url: https://gatsby-craftcms-barebones.netlify.app
  repo: https://github.com/frankievalentine/gatsby-craftcms-barebones
  description: Barebones setup for using Craft CMS and Gatsby locally.
  tags:
    - CMS:Headless
  features:
    - Full setup instructions included
    - Documented to get you set up with Craft CMS quickly
    - Code referenced in repo
- url: https://gatsby-starter-buttercms.netlify.app/
  repo: https://github.com/ButterCMS/gatsby-starter-buttercms
  description: A starter template for spinning up a Gatsby+ ButterCMS site
  tags:
    - Blog
    - SEO
    - CMS:Headless
  features:
    - Fully functioning blog
    - Navigation between posts with a previous/next post button
    - FAQ Knowledge Base
    - CMS Powered Homepage
    - Customer Case Study example marketing pages
- url: https://master.d2f5ek3dnwfe9v.amplifyapp.com/
  repo: https://github.com/dabit3/gatsby-auth-starter-aws-amplify
  description: This Gatsby starter uses AWS Amplify to implement authentication flow for signing up/signing in users as well as protected client side routing.
  tags:
    - AWS
    - Authentication
  features:
    - AWS Amplify
    - Full authentication workflow
    - Registration form
    - Signup form
    - User sign in
- url: https://gatsby-starter.mdbootstrap.com/
  repo: https://github.com/anna-morawska/gatsby-material-design-for-bootstrap
  description: A simple starter which lets you quickly start developing with Gatsby and Material Design For Bootstrap
  tags:
    - Styling:Material
  features:
    - React Bootstrap with Material Design css framework.
    - Free for personal and commercial use
    - Fully responsive
- url: https://frosty-ride-4ff3b9.netlify.app/
  repo: https://github.com/damassi/gatsby-starter-typescript-rebass-netlifycms
  description:
    A Gatsby starter built on top of MDX (React + Markdown), NetlifyCMS (with
    MDX and netlify-cms-backend-fs support -- no need to deploy), TypeScript,
    Rebass for UI, Styled Components, and Jest for testing. Very little visual
    styling has been applied so that you can bring your own :)
  tags:
    - MDX
    - CMS:Netlify
    - Language:TypeScript
    - Styling:Other
    - Styling:CSS-in-JS
    - Testing
  features:
    - MDX - Markdown + React
    - Netlify CMS (with MDX support)
    - Read and write to local file system via netlify-cms-backend-fs
    - TypeScript
    - Rebass
    - Styled Components
    - Jest
- url: https://bluepeter.github.io/gatsby-material-ui-business-starter/
  repo: https://github.com/bluepeter/gatsby-material-ui-business-starter
  description: Beautiful Gatsby Material Design Business Starter
  tags:
    - Styling:Material
  features:
    - Uses the popular, well-maintained Material UI React component library
    - Material Design theme and icons
    - Rotating home page carousel
    - Simple setup without opinionated setup
    - Fully instrumented for successful PROD deployments
    - Stylus for simple CSS
- url: https://example-company-website-gatsby-sanity-combo.netlify.app/
  repo: https://github.com/sanity-io/example-company-website-gatsby-sanity-combo
  description: This example combines Gatsby site generation with Sanity.io content management in a neat company website.
  tags:
    - CMS:sanity.io
    - CMS:Headless
    - Blog
  features:
    - Out-of-the-box headless CMS
    - Real-time content preview in Development
    - Fast & frugal builds
    - No accidental missing fields/types
    - Full Render Control with Portable Text
    - gatsby-image support
    - Content types for company info, pages, projects, people, and blog posts
- url: https://gatsby-starter-oss.netlify.app/
  repo: https://github.com/robinmetral/gatsby-starter-oss
  description: A Gatsby starter to showcase your open-source projects.
  tags:
    - Portfolio
    - Styling:Theme-UI
    - Styling:CSS-in-JS
    - Onepage
    - PWA
    - SEO
    - Testing
    - Linting
  features:
    - 🐙🐈 Pull your pinned repos from GitHub
    - 👩‍🎤 Style with Emotion
    - ✨ Themeable with Theme UI
    - 🚀 Powered by gatsby-theme-oss
    - 💯 100/100 Lighthouse scores
- url: https://gatsby-starter-docz.netlify.app/
  repo: https://github.com/RobinCsl/gatsby-starter-docz
  description: Simple starter where building your own documentation with Docz is possible
  tags:
    - Documentation
  features:
    - Generate nice documentation with Docz, in addition to generating your normal Gatsby site
    - Document your React components in .mdx files
- url: https://gatsby-starter-santa-fe.netlify.app/
  repo: https://github.com/osogrizz/gatsby-starter-santa-fe
  description: A place for artist or designers to display their creations
  tags:
    - Styling:CSS-in-JS
  features:
    - SEO friendly
    - Built-in Google Fonts support
    - Contact Form
    - Customizable Design Template
- url: https://gatsby-hello-friend.now.sh
  repo: https://github.com/panr/gatsby-starter-hello-friend
  description: A simple starter for Gatsby. That's it.
  tags:
    - Pagination
    - Markdown
    - Blog
    - Portfolio
    - Styling:PostCSS
  features:
    - Dark/light mode, depending on your preferences
    - Great reading experience thanks to Inter font, made by Rasmus Andersson
    - Nice code highlighting thanks to PrismJS
    - Responsive youtube/vimeo etc. videos
    - Elastic menu
    - Fully responsive site
- url: https://lgcolella.github.io/gatsby-starter-developer-blog/
  repo: https://github.com/lgcolella/gatsby-starter-developer-blog
  description: A starter to create SEO-friendly, fast, multilanguage, responsive, and highly customizable technical blogs/portfolios with the most common features out of the box.
  tags:
    - Blog
    - Portfolio
    - i18n
  features:
    - Multilanguage posts
    - Pagination and image preview for posts
    - Tags
    - SEO
    - Social share buttons
    - Disqus for comments
    - Highlighting for code syntax in posts
    - Dark and light themes available
    - Various available icon sets
    - RSS Feed
    - Web app manifest
- url: https://gatsby.magicsoup.io/
  repo: https://github.com/magicsoup-io/gatsby-starter-magicsoup
  description: A production-ready Gatsby starter using magicsoup.io
  tags:
    - SEO
    - Markdown
    - Styling:CSS-in-JS
    - Testing
  features:
    - Optimized images with gatsby-image.
    - SEO friendly with react-helmet, gatsby-plugin-sitemap and Google Webmaster Tools!
    - Responsive UIs with magicsoup.io/stock.
    - Static content with gatsby-transform-remark or gatsby-transform-json.
    - Convert Markdown to StyledComponents!
    - Webfonts with gatsby-plugin-web-font-loader.
    - SSR ready!
    - Testing with Jest!
- url: https://foxandgeese.github.io/tiny-agency/
  repo: https://github.com/foxandgeese/tiny-agency
  description: Simple Gatsby.js starter that uses material design and that's perfect for tiny agencies.
  tags:
    - Styling:Material
  features:
    - Uses the popular, well-maintained Material UI React component library
    - Material Design theme and icons
    - Simple setup without opinionated setup
    - Fully instrumented for successful PROD deployments
- url: https://gatsby-shopify-starter.netlify.app/
  repo: https://github.com/AlexanderProd/gatsby-shopify-starter
  description: Kick off your next, e-commerce experience with this Gatsby starter. It is based on the default Gatsby starter to be easily modifiable.
  tags:
    - CMS:Headless
    - SEO
    - E-commerce
    - Styling:CSS-in-JS
  features:
    - Shopping Cart
    - Shopify Integration
    - Product Grid
    - Shopify Store Credentials included
    - Optimized images with gatsby-image.
    - SEO
- url: https://gatsby-starter-hello-world-shopify.netlify.app/
  repo: https://github.com/ohduran/gatsby-starter-hello-world-shopify
  description: Boilerplate with the barebones to set up your Shopify Store using Gatsby
  tags:
    - E-commerce
  features:
    - Shopping Cart
    - Shopify Integration
    - Product Grid
    - Shopify Store Credentials included
- url: https://gatejs.netlify.app
  repo: https://github.com/sarasate/gate
  description: API Doc generator inspired by Stripe's API docs
  tags:
    - Documentation
    - Markdown
    - Onepage
  features:
    - API documentation from markdown sources
    - Code samples separated by language
    - Syntax highlighting
    - Everything in a single page
- url: https://hopeful-keller-943d65.netlify.app
  repo: https://github.com/iwilsonq/gatsby-starter-reasonml
  description: Gatsby starter to create static sites using type-safe ReasonML
  tags:
    - Language:Other
    - Blog
    - Styling:CSS-in-JS
  features:
    - Gatsby v2 support
    - bs-platform v4 support
    - Similar to gatsby-starter-blog
- url: https://gatsby-starter-blog-amp-to-pwa.netlify.app/
  repo: https://github.com/tomoyukikashiro/gatsby-starter-blog-amp-to-pwa
  description: Gatsby starter blog with AMP to PWA Strategy
  tags:
    - Blog
    - AMP
    - PWA
  features:
    - Similar to gatsby-starter-blog
    - Support AMP to PWA strategy
- url: https://cvluca.github.io/gatsby-starter-markdown/
  repo: https://github.com/cvluca/gatsby-starter-markdown
  description: Boilerplate for a markdown-based website (Documentation, Blog, etc.)
  tags:
    - Markdown
    - Redux
    - Styling:Ant Design
  features:
    - Responsive Web Design
    - Auto generated Sidebar
    - Auto generated Anchor
- url: https://gatsby-starter-wordpress-community.netlify.app/
  repo: https://github.com/pablovila/gatsby-starter-wordpress-community
  description: Starter using gatsby-source-wordpress to display posts and pages from a WordPress site
  tags:
    - CMS:WordPress
    - Styling:Bulma
    - Blog
    - Pagination
  features:
    - Gatsby v2 support
    - Responsive Web Design
    - WordPress support
    - Bulma and Sass Support for styling
    - Pagination logic
- url: https://gatsby-blogger.netlify.app/
  repo: https://github.com/aslammultidots/blogger
  description: A simple, clean, and modern designed blog with a firebase authentication feature and easily customizable code.
  tags:
    - Blog
    - Redux
    - Disqus
    - CMS:Contentful
    - Firebase
  features:
    - Minimal and clean white layout.
    - Dynamic content from Contentful.
    - Blog post listing with previews (image + summary) for each blog post.
    - Disqus commenting system for each blog post.
    - Search post with keyword.
    - Firebase for Authentication.
    - Protected Routes with Authorization.
    - Contact form integration.
- url: https://gatsby-starter-styled-components.netlify.app/
  repo: https://github.com/blakenoll/gatsby-starter-styled-components
  description: The Gatsby default starter modified to use styled-components
  tags:
    - Styling:CSS-in-JS
  features:
    - styled-components
    - sticky footer
- url: https://magazine-example.livingdocs.io/
  repo: https://github.com/livingdocsIO/gatsby-magazine-example
  description: This magazine-starter helps you start out with Livingdocs as a headless CMS.
  tags:
    - Blog
    - CMS:Headless
  features:
    - Minimal and clean white layout.
    - Dynamic content from Livingdocs.
    - Built-in component library.
    - Robust template and theme.
- url: https://gatsby-starter-intl.tomekskuta.pl
  repo: https://github.com/tomekskuta/gatsby-starter-intl
  description: Gatsby v2 i18n starter which makes static pages for every locale and detect your browsers lang. i18n with react-intl.
  tags:
    - i18n
    - Testing
  features:
    - static pages for every language
    - detects your browser locale
    - uses react-intl
    - based on Gatsby Default Starter
    - unit tests with Jest
- url: https://cape.netlify.app/
  repo: https://github.com/juhi-trivedi/cape
  description: A Gatsby - CMS:Contentful demo with Netlify.
  tags:
    - Blog
    - Netlify
    - CMS:Contentful
    - Styling:Bootstrap
  features:
    - Fecthing Dynamic content from Contentful.
    - Blog post listing with previews (image + summary) for each blog post.
    - Contact form integration with Netlify.
    - Grid system inspired by Bootstrap.
- url: https://gatsby-starter-infinite-scroll.baobab.fi/
  repo: https://github.com/baobabKoodaa/gatsby-starter-infinite-scroll
  description: Infinite Scroll and Pagination with 10k photos
  tags:
    - Infinite Scroll
    - Pagination
    - Styling:CSS-in-JS
  features:
    - Infinite Scroll (default mode)
    - Pagination (fallback for users without JS)
    - Toggle between these modes in demo
    - Efficient implementation (only fetch the data that's needed, ship initial items with the page instead of fetch, etc.)
- url: https://jodie.lekoarts.de/
  repo: https://github.com/LekoArts/gatsby-starter-portfolio-jodie
  description: Image-heavy photography portfolio with colorful accents & great typography
  tags:
    - Portfolio
    - PWA
    - Transitions
    - Styling:CSS-in-JS
    - Linting
    - Testing
    - Language:TypeScript
  features:
    - Configurable with theming, CSS Grid & a yaml file for navigation
    - Create your projects by editing a yaml file and putting images into a folder
    - Shows your Instagram posts
    - TypeScript
    - Cypress for End-to-End testing
    - react-spring for animations & transitions
    - Uses styled-components + styled-system
    - SEO with Sitemap, Schema.org JSONLD, Tags
    - Responsive images with gatsby-image
- url: https://amazing-jones-e61bda.netlify.app/
  repo: https://github.com/WebCu/gatsby-material-kit-react
  description: Adaptation of Material Kit React to Gatsby
  tags:
    - Styling:Material
  features:
    - 60 Handcrafted Components
    - 4 Customized Plugins
    - 3 Example Pages
- url: https://relaxed-bhaskara-5abd0a.netlify.app/
  repo: https://github.com/LekovicMilos/gatsby-starter-portfolio
  description: Gatsby portfolio starter for creating a quick portfolio
  tags:
    - Portfolio
  features:
    - Showcase of portfolio items
    - About me page
- url: https://gatsby-typescript-scss-docker-starter.netlify.app/
  repo: https://github.com/OFranke/gatsby-typescript-scss-docker
  description: Gatsby starter TypeScript, SCSS, Docker
  tags:
    - Language:TypeScript
    - Styling:SCSS
    - Linting
  features:
    - Format & Commit Safe by ESLint, StyleLint and Prettier with Lint-Staged (Husky), optimized for VS Code
    - Typings for scss files are automatically generated
    - Responsiveness from the beginning through easy breakpoint configuration
    - Enforce the DRY principle, no hardcoded and repeated `margin`, `font-size`, `color`, `box-shadow`, `border-radius` ... properties anymore
    - Docker ready - you can run Gatsby dev mode on your machine environment or with docker-compose
- url: https://prismic-i18n.lekoarts.de/
  repo: https://github.com/LekoArts/gatsby-starter-prismic-i18n
  description: Based on gatsby-starter-prismic with Internationalization (i18n) support.
  tags:
    - CMS:Prismic
    - CMS:Headless
    - Styling:CSS-in-JS
    - Linting
    - Blog
    - PWA
    - Testing
    - i18n
  features:
    - Prismic as Headless CMS
    - Uses multiple features of Prismic - Slices, Labels, Relationship fields, Custom Types, Internationalization
    - Emotion for Styling
    - i18n without any third-party libaries
    - Cypress for End-to-End testing
    - Prism.js highlighting
    - Responsive images with gatsby-image
    - Extensive SEO
    - ESLint & Prettier
- url: https://gatsby-starter-landing-page.netlify.app/
  repo: https://github.com/gillkyle/gatsby-starter-landing-page
  description: Single page starter for minimal landing pages
  tags:
    - Onepage
  features:
    - Gatsby image
    - Google Analytics
    - Minimal design
- url: https://thakkaryash94.github.io/gatsby-github-personal-website/
  repo: https://github.com/thakkaryash94/gatsby-github-personal-website
  description: It is a conversion of original GitHub personal website repo which is written in ruby for JS developers. This repository gives you the code you'll need to kickstart a personal website that showcases your work as a software developer. And when you manage the code in a GitHub repository, it will automatically render a webpage with the owner's profile information, including a photo, bio, and repositories.
  tags:
    - Portfolio
    - Onepage
  features:
    - layout config either stacked or sidebar
    - theme dark/light mode
    - post support
- url: https://gatsby-starter-default-intl.netlify.app
  repo: https://github.com/wiziple/gatsby-starter-default-intl
  description: The default Gatsby starter with features of multi-language URL routes and browser language detection.
  tags:
    - i18n
  features:
    - Localization (Multilanguage) provided by react-intl.
    - Support automatic redirection based on user's preferred language in browser provided by browser-lang.
    - Support multi-language url routes within a single page component. That means you don't have to create separate pages such as pages/en/index.js or pages/ko/index.js.
    - Based on gatsby-starter-default with least modification.
- url: https://gatsby-starter-julia.netlify.app/
  repo: https://github.com/niklasmtj/gatsby-starter-julia
  description: A minimal blog starter template built with Gatsby
  tags:
    - Markdown
    - Blog
  features:
    - Landingpage
    - Blogoverview
    - Markdown sourcing
    - Estimated reading time
    - Styled component with @emotion
    - Netlify deployment friendly
    - Nunito font as npm module
    - Site meta tags with React Helmet
- url: https://agalp.imedadel.me
  repo: https://github.com/ImedAdel/automatic-gatsbyjs-app-landing-page
  description: Automatically generate iOS app landing page using Gatsby
  tags:
    - Onepage
    - PWA
    - SEO
  features:
    - One Configuration file
    - Automatically generate a landing page for your iOS app
    - List app features
    - App Store and Play Store buttons
    - App screenshot and video preview
    - Easily add social media accounts and contact info in the footer via the site-config.js file.
    - Pick custom Font Awesome icons for the feature list via the site-config.js file.
    - Built using Prettier and Styled-Components
    - Easily integrate Google Analytics by adding your ID to site-config.js file.
- url: https://gatsby-starter-shopify-app.firebaseapp.com/install
  repo: https://github.com/gil--/gatsby-starter-shopify-app
  description: Easily create Serverless Shopify Admin Apps powered by Gatsby and Firebase Functions
  tags:
    - Shopify
    - Firebase
  features:
    - 🗄 Firebase Firestore Realtime DB
    - ⚡️ Serverless Functions API layer (Firebase Functions)
    - 💼 Admin API (Graphql) Serverless Proxy
    - 🎨 Shopify Polaris (AppProvider, etc.)
    - 💰 Application Charge Logic (30 days) with variable trial duration
    - 📡 Webhook Validation & Creation
    - 🔑 GDPR Ready (Including GDPR Webhooks)
    - 🏗 CircleCI Config for easy continuous deployments to Firebase
- url: https://gatsby-starter-paperbase.netlify.app/
  repo: https://github.com/willcode4food/gatsby-starter-paperbase
  description: A Gatsby starter that implements the Paperbase Premium Theme from MaterialUI
  tags:
    - Styling:Material
    - Styling:CSS-in-JS
  features:
    - MaterialUI Paperbase theme in Gatsby!
    - Create professional looking admin tools and dashboards
    - Responsive Design
    - MaterialUI Paper Components
    - MaterialUI Tab Components
- url: https://gatsby-starter-devto.netlify.app/
  repo: https://github.com/geocine/gatsby-starter-devto
  description: A Gatsby starter template that leverages the Dev.to API
  tags:
    - Blog
    - Styling:CSS-in-JS
  features:
    - Blog post listing with previews (image + summary) for each blog post
- url: https://gatsby-starter-framer-x.netlify.app/
  repo: https://github.com/simulieren/gatsby-starter-framer-x
  description: A Gatsby starter template that is connected to a Framer X project
  tags:
    - Language:TypeScript
  features:
    - TypeScript support
    - Easily work in Gatsby and Framer X at the same time
- url: https://gatsby-firebase-hosting.firebaseapp.com/
  repo: https://github.com/bijenkorf-james-wakefield/gatsby-firebase-hosting-starter
  description: A starter with configuration for Firebase Hosting and Cloud Build deployment.
  tags:
    - Firebase
    - Linting
  features:
    - Linting with ESLint
    - Jest Unit testing configuration
    - Lint-staged on precommit hook
    - Commitizen for conventional commit messages
    - Configuration for Firebase hosting
    - Configuration for Cloud Build deployment
    - Clear documentation to have your site deployed on Firebase behind SSL in no time!
- url: https://lewis-gatsby-starter-blog.netlify.app/
  repo: https://github.com/lewislbr/lewis-gatsby-starter-blog
  description: A simple custom Gatsby starter template to start a new blog or personal website.
  tags:
    - Blog
    - Styling:CSS-in-JS
    - Markdown
    - Portfolio
    - SEO
  features:
    - Blog post listing with summary preview for each blog post.
    - Automatically creates blog pages from Markdown files.
    - CSS in JS with styled-components.
    - Optimized images.
    - Offline capabilities.
    - Auto-generated sitemap and robots.txt.
- url: https://gatsby-starter-stripe.netlify.app/
  repo: https://github.com/brxck/gatsby-starter-stripe
  description: A minimal starter to create a storefront with Gatsby, Stripe, & Netlify Functions.
  tags:
    - Stripe
    - E-commerce
    - Styling:None
  features:
    - Statically generate based on Stripe inventory
    - Dynamically update with live inventory & availability data
    - Checkout powered by Stripe
    - Serverless functions interact with Stripe API
    - Shopping cart persisted in local storage
    - Responsive images with gatsby-image
- url: https://www.jannikbuschke.de/gatsby-antd-docs/
  repo: https://github.com/jannikbuschke/gatsby-antd-docs
  description: A template for documentation websites
  tags:
    - Documentation
    - Language:TypeScript
    - Styling:Ant Design
    - Markdown
    - MDX
  features:
    - Markdown
    - MDX with mdxjs
    - Syntax highlighting with prismjs
    - Anchors
    - Sidebar
    - Sitecontents
    - Landingpage
- url: https://gatsby-starter.haezl.at
  repo: https://github.com/haezl/gatsby-starter-haezl
  description: A lightweight, mobile-first blog starter with infinite scroll and Material-UI design for Gatsby.
  tags:
    - Blog
    - Language:TypeScript
    - Linting
    - Styling:CSS-in-JS
    - Styling:Material
    - Markdown
    - PWA
  features:
    - Landing Page
    - Portfolio section
    - Blog post listing with a preview for each post
    - Infinite scroll instead of next and previous buttons
    - Blog posts generated from Markdown files
    - About Page
    - Responsive Design
    - PWA (Progressive Web App) support
    - MobX
    - Customizable
- url: https://gatsby-starter-fine.netlify.app/
  repo: https://github.com/toboko/gatsby-starter-fine
  description: A multi-response and light, mobile-first blog starter with columns layout and SEO optimization.
  tags:
    - Blog
    - Markdown
    - Portfolio
    - SEO
  features:
    - Blog
    - Portfolio section
    - Customizable
    - Markdown
    - Optimized images
    - Sitemap Page
    - Seo Ready
- url: https://ugglr.github.io/gatsby-clean-portfolio/
  repo: https://github.com/ugglr/gatsby-clean-portfolio
  description: A clean themed Software Engineer Portfolio site, showcasing soft skills on the front page, features project card showcases, about page. Responsive through react-bootstrap components together with custom CSS style sheets. SEO configured, just need to add google analytics tracking code.
  tags:
    - Portfolio
    - SEO
    - Styling:Bootstrap
  features:
    - Resume
    - CV
    - google analytics
    - easy favicon swap
    - Gatsby SEO plugin
    - Clean layout
    - White theme
    - grid using react-bootstrap
    - bootstrap4 classes available
    - font-awesome Library for icons
    - Portfolio site for developers
    - custom project cards
    - easily extendable to include blog page
    - Responsive design
- url: https://gatsby-documentation-starter.netlify.app/
  repo: https://github.com/whoisryosuke/gatsby-documentation-starter
  description: Automatically generate docs for React components using MDX, react-docgen, and Gatsby
  tags:
    - Documentation
    - MDX
    - SEO
  features:
    - Parses all React components (functional, stateful, even stateless!) for JS Docblocks and Prop Types.
    - MDX - Write your docs in Markdown and include React components using JSX!
    - Lightweight (only what you need)
    - Modular (easily fits in any React project!)
    - Props table component
    - Customizable sidebar navigation
    - Includes SEO plugins Google Analytics, Offline, Manifest, Helmet.
- url: http://gatsby-absurd.surge.sh/
  repo: https://github.com/ajayns/gatsby-absurd
  description: A Gatsby starter using illustrations from https://absurd.design/
  tags:
    - Onepage
    - Styling:CSS-in-JS
  features:
    - Uses surreal illustrations from absurd.design.
    - Landing page structure split into sections
    - Basic UX/UX elements ready. navbar, smooth scrolling, faqs, theming
    - Convenient image handling and data separation
- url: https://gatsby-starter-quiz.netlify.app/
  repo: https://github.com/raphadeluca/gatsby-starter-quiz
  description: Create rich quizzes with Gatsby & MDX. No need for a database or headless CMS. Manage your data directly in your MDX file's frontmatter and write your content in the body. Customize your HTML tags, use React components from a library or write your own. Navigation will be automatically created between each question.
  tags:
    - MDX
  features:
    - Data quiz in the frontmatter
    - Rich customizable content with MDX
    - Green / Red alert footer on user's answer
    - Navigation generated based on the index of each question
- url: https://gatsby-starter-accessibility.netlify.app/
  repo: https://github.com/benrobertsonio/gatsby-starter-accessibility
  description: The default Gatsby starter with powerful accessibility tools built-in.
  tags:
    - Storybook
    - Linting
  features:
    - 🔍 eslint-plugin-jsx-a11y for catching accessibility issues while authoring code
    - ✅ lint:staged for adding a pre-commit hook to catch accessibility linting errors
    - 📣 react-axe for console reporting of accessibility errors in the DOM during development
    - 📖 storybook setup for accessibility reporting on individual components
- url: https://gatsby-theme-ggt-material-ui-blog.netlify.app/
  repo: https://github.com/avatar-kaleb/gatsby-starter-ggt-material-ui-blog
  description: Starter material-ui blog utilizing a Gatsby theme!
  tags:
    - Blog
    - MDX
  features:
    - Uses MDX with Gatsby theme for quick and easy set up
    - Material-ui design with optional config passed into the theme options
    - Gradient background with sitemap, rss feed, and offline capabilities
- url: https://gatsby-starter-blog-typescript.netlify.app/
  repo: https://github.com/gperl27/Gatsby-Starter-Blog-Typescript
  description: Gatsby starter blog with TypeScript
  tags:
    - Blog
    - Language:TypeScript
    - Styling:CSS-in-JS
  features:
    - Includes all features that come with Gatsby's official starter blog
    - TypeScript for type-safety out of the box
    - Styled components in favor of inline styles
    - Transition Link for nice page transitions
    - Type definitions from GraphQL schema (with code generation)
- url: https://gatsby-starter-sass.netlify.app/
  repo: https://github.com/colbyfayock/gatsby-starter-sass
  description: A Gatsby starter with Sass and no assumptions!
  tags:
    - Styling:SCSS
  features:
    - Sass stylesheets to manage your CSS (SCSS flavored)
    - Simple, minimal base setup to get started
    - No baked in configurations or assumptions
- url: https://billyjacoby.github.io/gatsby-react-bootstrap-starter/
  repo: https://github.com/billyjacoby/gatsby-react-bootstrap-starter
  description: Gatsby starter with react-bootstrap and react-icons
  tags:
    - Styling:Bootstrap
    - Styling:SCSS
  features:
    - SASS stylesheets to make styling components easy
    - Sample navbar that sticks to the top of the page on scroll
    - Includes react-icons to make adding icons to your app super simple
- url: https://gatsbystartermdb.netlify.app
  repo: https://github.com/jjcav84/mdbreact-gatsby-starter
  description: Gatsby starter built with MDBootstrap React free version
  tags:
    - Styling:Bootstrap
  features:
    - Material Design, Bootstrap, and React
    - Contact form and Google Map components
    - Animation
    - documentation and component library can be found at mdboostrap's website
- url: https://gatsby-starter-primer.netlify.app/
  repo: https://github.com/thomaswangio/gatsby-starter-primer
  description: A Gatsby starter featuring GitHub Primer Design System and React components
  tags:
    - Styling:Other
    - Styling:CSS-in-JS
    - SEO
    - Landing Page
  features:
    - Primer React Components
    - Styled Components
    - Gatsby Image
    - Better SEO component with appropriate OG image and appropriate fallback meta tags
- url: https://pranshuchittora.github.io/gatsby-material-boilerplate
  repo: https://github.com/pranshuchittora/gatsby-material-boilerplate
  description: A simple starter to get up and developing quickly with Gatsby in material design
  tags:
    - Styling:Material
  features:
    - Material design
    - Sass/SCSS
    - Tags
    - Categories
    - Google Analytics
    - Offline support
    - Web App Manifest
    - SEO
- url: https://anubhavsrivastava.github.io/gatsby-starter-hyperspace
  repo: https://github.com/anubhavsrivastava/gatsby-starter-hyperspace
  description: Single page starter based on the Hyperspace site template, with landing, custom, and Elements(Component) page
  tags:
    - HTML5UP
    - Styling:SCSS
    - Onepage
    - Landing Page
  features:
    - Designed by HTML5 UP
    - Simple one page site that’s perfect for personal portfolios
    - Fully Responsive
    - Styling with SCSS
    - Offline support
    - Web App Manifest
- url: https://anubhavsrivastava.github.io/gatsby-starter-identity
  repo: https://github.com/anubhavsrivastava/gatsby-starter-identity
  description: Single page starter based on the Identity site template by HTML5 up, suitable for a one-page portfolio.
  tags:
    - HTML5UP
    - Styling:SCSS
    - Onepage
    - Landing Page
    - PWA
  features:
    - Designed by HTML5 UP
    - Simple one page personal portfolio
    - Fully Responsive
    - Styling with SCSS
    - Offline support
    - Web App Manifest
- url: https://hopeful-ptolemy-cd840b.netlify.app/
  repo: https://github.com/tonydiaz/gatsby-landing-page-starter
  description: A simple landing page starter for idea validation using material-ui. Includes email signup form and pricing section.
  tags:
    - Styling:Material
    - Landing Page
  features:
    - SEO
    - Mailchimp integration
    - Material-UI components
    - Responsive
    - Pricing section
    - Benefits section
    - Email signup form
    - Easily configurable
    - Includes standard Gatsby starter features
- url: https://anubhavsrivastava.github.io/gatsby-starter-aerial
  repo: https://github.com/anubhavsrivastava/gatsby-starter-aerial
  description: Single page starter based on the Aerial site template by HTML5 up, suitable for a one-page personal page.
  tags:
    - HTML5UP
    - Styling:SCSS
    - Onepage
    - Landing Page
    - PWA
  features:
    - Designed by HTML5 UP
    - Simple one page personal portfolio
    - Fully Responsive
    - Styling with SCSS
    - Offline support
    - Web App Manifest
- url: https://anubhavsrivastava.github.io/gatsby-starter-eventually
  repo: https://github.com/anubhavsrivastava/gatsby-starter-eventually
  description: Single page starter based on the Eventually site template by HTML5 up, suitable for an upcoming product page.
  tags:
    - HTML5UP
    - Styling:SCSS
    - Landing Page
    - PWA
  features:
    - Designed by HTML5 UP
    - Fully Responsive
    - Styling with SCSS
    - Offline support
    - Web App Manifest
- url: https://jovial-jones-806326.netlify.app/
  repo: https://github.com/GabeAtWork/gatsby-elm-starter
  description: An Elm-in-Gatsby integration, based on gatsby-plugin-elm
  tags:
    - Language:Other
  features:
    - Elm language integration
- url: https://anubhavsrivastava.github.io/gatsby-starter-readonly
  repo: https://github.com/anubhavsrivastava/gatsby-starter-readonly
  description: Single page starter based on the ReadOnly site template by HTML5 up, with landing and Elements(Component) page
  tags:
    - HTML5UP
    - Onepage
    - Styling:SCSS
    - Landing Page
    - PWA
  features:
    - Designed by HTML5 UP
    - Fully Responsive
    - Styling with SCSS
    - Offline support
    - Web App Manifest
- url: https://anubhavsrivastava.github.io/gatsby-starter-prologue
  repo: https://github.com/anubhavsrivastava/gatsby-starter-prologue
  description: Single page starter based on the Prologue site template by HTML5 up, for portfolio pages
  tags:
    - HTML5UP
    - Onepage
    - Styling:SCSS
    - Portfolio
    - PWA
  features:
    - Designed by HTML5 UP
    - Fully Responsive
    - Styling with SCSS
    - Offline support
    - Web App Manifest
- url: https://gatsby-london.netlify.app
  repo: https://github.com/ImedAdel/gatsby-london
  description: A custom, image-centric theme for Gatsby.
  tags:
    - Portfolio
    - Blog
    - Styling:PostCSS
  features:
    - Post thumbnails in the homepage
    - Built with PostCSS
    - Made for image-centeric portfolios
    - Based on London for Ghost
- url: https://anubhavsrivastava.github.io/gatsby-starter-overflow
  repo: https://github.com/anubhavsrivastava/gatsby-starter-overflow
  description: Single page starter based on the Overflow site template by HTML5 up, with landing and Elements(Component) page
  tags:
    - HTML5UP
    - Onepage
    - Styling:SCSS
    - Portfolio
    - PWA
  features:
    - Designed by HTML5 UP
    - Fully Responsive
    - Image Gallery
    - Styling with SCSS
    - Offline support
    - Web App Manifest
- url: https://cosmicjs.com/apps/gatsby-agency-portfolio/demo
  repo: https://github.com/cosmicjs/gatsby-agency-portfolio
  description: Static Webpage for displaying your agency's skills and past work.  Implements 4 sections for displaying information about your company, A home page, information about services, projects, and the people in your organization.
  tags:
    - Blog
    - Portfolio
    - CMS:Cosmic
  features:
    - Landing Page
    - Home
    - Services
    - Projects
    - People
- url: https://cosmicjs.com/apps/gatsby-localization-app-starter/demo
  repo: https://github.com/cosmicjs/gatsby-localization-app-starter
  description: A localized Gatsby starter application powered by Cosmic.
  tags:
    - CMS:Cosmic
    - i18n
  features:
    - Gatsby localization starter app
- url: https://cosmicjs.com/apps/gatsby-docs/demo
  repo: https://github.com/cosmicjs/gatsby-docs-app
  description: Be able to view and create documentation using Gatsby and Cosmic. Leveraging the speed and high powered APIs of the Gatsby framework and the simplicity and scalability of Cosmic.
  tags:
    - CMS:Cosmic
    - Documentation
  features:
    - manage docs in static web file format for zippy delivery
- url: https://cosmicjs.com/apps/gatsby-ecommerce-website/demo
  repo: https://github.com/a9kitkumar/Gatsby-Ecommerce
  description: A localized Gatsby starter application powered by Cosmic.
  tags:
    - CMS:Cosmic
    - E-commerce
  features:
    - Stores products, orders using Cosmic as a database and a server
- url: https://harshil1712.github.io/gatsby-starter-googlesheets/
  repo: https://github.com/harshil1712/gatsby-starter-googlesheets
  description: A starter using Google Sheets as a data source
  tags:
    - Google Sheets
    - SEO
    - Blog
  features:
    - Uses Google Sheets for data
    - Easily configurable
- url: https://the-plain-gatsby.netlify.app/
  repo: https://github.com/wangonya/the-plain-gatsby
  description: A simple minimalist starter for your personal blog.
  tags:
    - Blog
    - Markdown
  features:
    - Minimalist design
    - Next and previous blog post navigation
    - About page
    - Markdown support
- url: https://gatsby-starter-blockstack.openintents.org
  repo: https://github.com/friedger/gatsby-starter-blockstack
  description: A starter using Blockstack on client side
  tags:
    - Authentication
  features:
    - Uses Blockstack
    - Client side app
- url: https://anubhavsrivastava.github.io/gatsby-starter-multiverse
  repo: https://github.com/anubhavsrivastava/gatsby-starter-multiverse
  description: Single page starter based on the Multiverse site template by HTML5 up, with landing and Elements(Component) page
  tags:
    - HTML5UP
    - Onepage
    - Styling:SCSS
    - Portfolio
    - PWA
  features:
    - Designed by HTML5 UP
    - Fully Responsive
    - Image Gallery
    - Styling with SCSS
    - Offline support
    - Web App Manifest
- url: https://anubhavsrivastava.github.io/gatsby-starter-highlights
  repo: https://github.com/anubhavsrivastava/gatsby-starter-highlights
  description: Single page starter based on the Highlights site template by HTML5 up, with landing and Elements(Component) page
  tags:
    - HTML5UP
    - Onepage
    - Styling:SCSS
    - Portfolio
    - PWA
  features:
    - Designed by HTML5 UP
    - Fully Responsive
    - Image Gallery
    - Styling with SCSS
    - Offline support
    - Web App Manifest
- url: https://gatsby-starter-material-business-markdown.netlify.app/
  repo: https://github.com/ANOUN/gatsby-starter-material-business-markdown
  description: A clean, modern starter for businesses using Material Design Components
  tags:
    - Blog
    - Markdown
    - PWA
    - Styling:Material
    - Styling:SCSS
  features:
    - Minimal, Modern Business Website Design
    - Material Design Components
    - MDC React Components
    - MDC Theming
    - Blog
    - Home Page
    - Contact Page
    - Contact Form
    - About Page
    - Mobile-First approach in development
    - Fully Responsive
    - Markdown
    - PWA
- url: https://gatsby-starter-default-typescript.netlify.app/
  repo: https://github.com/andykenward/gatsby-starter-default-typescript
  description: Starter Default TypeScript
  tags:
    - Language:TypeScript
  features:
    - TypeScript
    - Typing generation for GraphQL using GraphQL Code Generator
    - Comes with React Helmet for adding site meta tags
    - Based on Gatsby Starter Default
- url: http://gatsbyhoney.davshoward.com/
  repo: https://github.com/davshoward/gatsby-starter-honey
  description: A delicious baseline for Gatsby (v2).
  tags:
    - Styling:PostCSS
    - SEO
  features:
    - Gatsby v2
    - SEO (including robots.txt, sitemap generation, automated yet customisable metadata, and social sharing data)
    - Google Analytics
    - PostCSS support
    - Developer environment variables
    - Accessibility support
    - Based on Gatsby Starter Default
- url: https://material-ui-starter.netlify.app/
  repo: https://github.com/dominicabela/gatsby-starter-material-ui
  description: This starter includes Material UI boilerplate and configuration files along with the standard Gatsby configuration files. It provides a starting point for developing Gatsby apps with the Material UI framework.
  tags:
    - SEO
    - Styling:Material
  features:
    - Material UI Framework
    - Roboto Typeface (self hosted)
    - SEO
    - Offline Support
    - Based on Gatsby Default Starter
- url: https://developer-diary.netlify.app/
  repo: https://github.com/willjw3/gatsby-starter-developer-diary
  description: A blog template created with web developers in mind. Totally usable right out of the box, but minimalist enough to be easily modifiable.
  tags:
    - Blog
    - Markdown
    - Pagination
    - SEO
  features:
    - Ready to go - Blog author name, author image, etc,... can be easily added using a config file
    - Blog posts created as markdown files
    - Gatsby v.2
    - Mobile responsive
    - Pagination
    - Category and tag pages
    - Social media sharing icons in each post
    - Icons from React Icons (Font Awesome, Devicons, etc,...)
    - Beautiful tech-topic tags to attach to your web-development-related blog posts
    - Developer-relevant social media icon links, including GitHub, Stack Overflow, and freeCodeCamp
- url: https://anubhavsrivastava.github.io/gatsby-starter-paradigmshift
  repo: https://github.com/anubhavsrivastava/gatsby-starter-paradigmshift
  description: Single page starter based on the Paradigm Shift site template by HTML5 up, with landing and Elements(Component) page
  tags:
    - HTML5UP
    - Onepage
    - Styling:SCSS
    - Portfolio
    - PWA
  features:
    - Designed by HTML5 UP
    - Fully Responsive
    - Image Gallery
    - Styling with SCSS
    - Offline support
    - Web App Manifest
- url: https://dazzling-heyrovsky-62d4f9.netlify.app/
  repo: https://github.com/s-kris/gatsby-starter-medium
  description: A Gatsby starter blog as close as possible to medium.
  tags:
    - Markdown
    - Styling:CSS-in-JS
  features:
    - Careers Listing
    - Mobile Responsive
- url: https://gatsby-personal-starter-blog.netlify.app
  repo: https://github.com/thomaswangio/gatsby-personal-starter-blog
  description: Gatsby starter for personal blogs! Blog configured to run at /blog and with Netlify CMS and gatsby-remark-vscode.
  tags:
    - Blog
    - Markdown
    - Styling:CSS-in-JS
    - CMS:Netlify
  features:
    - Netlify CMS
    - VSCode syntax highlighting
    - Styled Components
- url: https://anubhavsrivastava.github.io/gatsby-starter-phantom
  repo: https://github.com/anubhavsrivastava/gatsby-starter-phantom
  description: Single page starter based on the Phantom site template by HTML5 up, with landing, generic and Elements(Component) page
  tags:
    - HTML5UP
    - Onepage
    - Styling:SCSS
    - PWA
  features:
    - Designed by HTML5 UP
    - Fully Responsive
    - Styling with SCSS
    - Offline support
    - Web App Manifest
- url: https://gatsby-starter-internationalized.ack.ee/
  repo: https://github.com/AckeeCZ/gatsby-starter-internationalized
  description: A simple starter for fully internationalized websites, including route internationalization.
  tags:
    - i18n
  features:
    - internationalized page content - via react-intl
    - internationalized routes - via language configuration
    - lightweight - includes only internationalization code
    - LocalizedLink - built-in link component handling route generation
    - LanguageSwitcher - built-in language switcher component
- url: https://gatsby-starter-bee.netlify.app/
  repo: https://github.com/JaeYeopHan/gatsby-starter-bee
  description: A simple starter for a blog with fresh UI.
  tags:
    - Blog
    - Netlify
    - Disqus
    - SEO
  features:
    - Code highlight with Fira Code font
    - Emoji (emojione)
    - Social share feature (Twitter, Facebook)
    - Comment feature (Disqus, utterances)
    - Sponsor service (Buy-me-a-coffee)
    - CLI Tool
- url: https://hasura.io/learn/graphql/react/introduction/
  repo: https://github.com/hasura/gatsby-gitbook-starter
  description: A starter to generate docs/tutorial websites based on the GitBook theme.
  tags:
    - Documentation
    - MDX
    - Markdown
    - SEO
  features:
    - Write in Markdown / MDX and generate responsive documentation/tutorial web apps
    - Fully Configurable
    - Syntax highlighting with Prismjs
    - Code diffing with +/-
    - Google Analytics Integration
    - SEO Tags with MDX frontmatter
    - Edit on GitHub button
    - Fully Customisable with rich embeds using React in MDX.
    - Search integration with Algolia
- url: https://gatsby-starter-blog-with-lunr.netlify.app/
  repo: https://github.com/lukewhitehouse/gatsby-starter-blog-with-lunr
  description: Building upon Gatsby's blog starter with a Lunr.js powered Site Search.
  tags:
    - Blog
    - Search
  features:
    - Same as the official starter blog
    - Integration with Lunr.js
- url: https://rg-portfolio.netlify.app/
  repo: https://github.com/rohitguptab/rg-portfolio
  description: Kick-off your Portfolio website with RG-Portfolio gatsby starter. We have used Gatsby + Contentful.
  tags:
    - Portfolio
    - CMS:Contentful
    - PWA
    - Blog
    - SEO
    - Disqus
    - Gallery
    - Landing Page
    - Markdown
    - Netlify
    - Styling:Bootstrap
  features:
    - Blogs listing with each blog post.
    - Contact form with Email notification using formspree.io.
    - Photos and Blogs page listing.
    - Different types of sections like About, Service, Blogs, Work, Testimonials, Photos, and contact.
    - All settings manage from contentful for example Header Menu, Homepage sections, blogs, and photos, etc.
    - Social share in blog details pages with comment ( Disqus ).
    - PWA
- url: https://oneshopper.netlify.app
  repo: https://github.com/rohitguptab/OneShopper
  description: This Starter is created for e-commerce site with Gatsby + Contentful and snipcart
  tags:
    - E-commerce
    - CMS:Contentful
    - Blog
    - SEO
    - Disqus
  features:
    - Blog post listing with previews for each blog post.
    - Store page listing all the Products and includes features like Rating, Price, Checkout, More then one Product images with tabbing.
    - Contact form with Email notification.
    - Index pages design with Latest Post, Latest Blog, Deal of week and Banner.
- url: https://anubhavsrivastava.github.io/gatsby-starter-spectral
  repo: https://github.com/anubhavsrivastava/gatsby-starter-spectral
  description: Single page starter based on the Spectral site template by HTML5 up, with landing, Generic and Elements(Component) page
  tags:
    - HTML5UP
    - Onepage
    - Styling:SCSS
    - Portfolio
    - PWA
  features:
    - Designed by HTML5 UP
    - Fully Responsive
    - Styling with SCSS
    - Offline support
    - Web App Manifest
- url: https://anubhavsrivastava.github.io/gatsby-starter-directive
  repo: https://github.com/anubhavsrivastava/gatsby-starter-directive
  description: Single page starter based on the Directive site template by HTML5 up, with landing and Elements(Component) page
  tags:
    - HTML5UP
    - Onepage
    - Styling:SCSS
    - Portfolio
    - PWA
  features:
    - Designed by HTML5 UP
    - Fully Responsive
    - Styling with SCSS
    - Offline support
    - Web App Manifest
- url: https://histaff.io/
  repo: https://github.com/histaff/website-static
  description: It's a beautiful starter static website which useful plugins based on Gatsby
  tags:
    - Styling:SCSS
    - Landing Page
    - Onepage
  features:
    - Fully Responsive
    - Styling with SCSS
    - Very similar to gatsby-starter-netlify-cms, slightly more configurable (e.g. set site-title in gatsby-config) with Bootstrap/Bootswatch instead of bulma
    - LocalizedLink - built-in link component handling route generation
- url: https://gatsby-kea-starter.netlify.app/
  repo: https://github.com/benjamin-glitsos/gatsby-kea-starter
  description: Gatsby starter with redux and sagas made simpler by the Kea library
  tags:
    - Redux
  features:
    - The Kea library makes redux and sagas extremely simple and concise
- url: https://anubhavsrivastava.github.io/gatsby-starter-solidstate
  repo: https://github.com/anubhavsrivastava/gatsby-starter-solidstate
  description: Single page starter based on the Solid State site template by HTML5 up, with landing, Generic and Elements(Component) page
  tags:
    - HTML5UP
    - Onepage
    - Styling:SCSS
    - Portfolio
    - PWA
  features:
    - Designed by HTML5 UP
    - Fully Responsive
    - Styling with SCSS
    - Offline support
    - Web App Manifest
- url: https://yellowcake.netlify.app/
  repo: https://github.com/thriveweb/yellowcake
  description: A starter project for creating lightning-fast websites with Gatsby v2 and Netlify-CMS v2 + Uploadcare integration.
  tags:
    - CMS:Netlify
    - Netlify
    - Blog
    - SEO
  features:
    - Uploadcare
    - Netlify Form
    - Category list (with navigation)
    - Featured post
    - Next and prev post
    - SEO component
- url: https://anubhavsrivastava.github.io/gatsby-starter-fractal
  repo: https://github.com/anubhavsrivastava/gatsby-starter-fractal
  description: Single page starter based on the Fractal site template by HTML5 up, with landing and Elements(Component) page
  tags:
    - HTML5UP
    - Onepage
    - Styling:SCSS
    - Portfolio
    - PWA
  features:
    - Designed by HTML5 UP
    - Fully Responsive
    - Styling with SCSS
    - Offline support
    - Web App Manifest
- url: https://minimal-gatsby-ts-starter.netlify.app/
  repo: https://github.com/TheoBr/minimal-gatsby-typescript-starter
  description: Minimal TypeScript Starter
  tags:
    - Language:TypeScript
  features:
    - TypeScript
    - ESLint + optional rule enforcement with Husky
    - Prettier
    - Netlify ready
    - Minimal
- url: https://gatsby-typescript-starter-default.netlify.app/
  repo: https://github.com/RobertoMSousa/gatsby-typescript-starter-default
  description: Simple Gatsby starter using TypeScript and ESLint instead of outdated tslint.
  tags:
    - Language:TypeScript
    - SEO
    - Linting
  features:
    - Comes with React Helmet for adding site meta tags
    - Includes plugins for offline support out of the box
    - TypeScript
    - Prettier & ESLint to format & check the code
- url: https://gatsby-starter-carraway.netlify.app/
  repo: https://github.com/endymion1818/gatsby-starter-carraway
  description: a Gatsby starter theme with Accessibility features, TypeScript, Jest, some basic UI elements, and a CircleCI pipeline
  tags:
    - Language:TypeScript
    - Pagination
    - Search
    - Testing
  features:
    - Paginated post archive
    - Site search with Lunr.js
    - Categories and category archive pages
    - Minimal CSS defaults using styled-components, including system font stack
    - Some fundamental Accessibility features including tabbable navigation & "Skip to content" link
    - UI elements including multi-column layout using CSS Grid (with float fallback), header component with logo, basic navigation & search and a footer with 3-column layout, logo and 2 menu areas
    - TypeScript & Testing including some sensible TypeScript defaults, tests with @testing-library/react, pre-commit and pre-push hooks. Set up includes enums for repeating values such as font & background colours
    - Setup for a CircleCI pipeline so you can run the above tests in branches before merging to master
    - Markdown posts _and_ pages (pages don't appear in the post archive)
- url: https://www.quietboy.net
  repo: https://github.com/zhouyuexie/gatsby-starter-quiet
  description: Gatsby out of the box blog, use TypeScript and highly customized style.
  tags:
    - Language:TypeScript
    - Styling:SCSS
    - SEO
    - Linting
    - RSS
    - Pagination
    - PWA
  features:
    - TypeScript
    - TsLint & Prettier
    - Tag list
    - Custom page layout
    - Switch the dark mode according to the system theme
    - Scss
    - Pagination
- url: https://compassionate-morse-5204bf.netlify.app/
  repo: https://github.com/deamme/gatsby-starter-prismic-resume
  description: Gatsby Resume/CV page with Prismic integration
  tags:
    - CMS:Prismic
    - CMS:Headless
    - Styling:CSS-in-JS
    - Onepage
    - Linting
  features:
    - One-page resume/CV
    - Prismic as Headless CMS
    - Emotion for styling
    - Uses multiple features of Prismic - Slices, Labels, Custom Types
    - ESLint & Prettier
- url: https://anubhavsrivastava.github.io/gatsby-starter-resume
  repo: https://github.com/anubhavsrivastava/gatsby-starter-resume
  description: Single page starter based on the Resume site template by startbootstrap for resume/portfolio page
  tags:
    - Onepage
    - Styling:SCSS
    - PWA
  features:
    - Designed by startbootstrap
    - Fully Responsive
    - Styling with SCSS
    - Offline support
    - Web App Manifest
- url: https://gatsby-starter-typescript-jest.netlify.app/
  repo: https://github.com/denningk/gatsby-starter-typescript-jest
  description: Barebones Gatsby starter with TypeScript, Jest, GitLab-CI, and other useful configurations
  tags:
    - Language:TypeScript
    - Testing
    - AWS
    - Linting
    - SEO
  features:
    - All components from default Gatsby starter converted to TypeScript
    - Jest testing configured for TypeScript with ts-jest
    - Detailed guide on how to deploy using AWS S3 buckets included in README
    - .gitlab-ci.yml file with blanks that can be customized for any Gatsby project
    - Configurations for EditorConfig, Prettier, and ESLint (for TypeScript)
- url: https://gatsby-starter-apollo.smakosh.com/app/
  repo: https://github.com/smakosh/gatsby-apollo-starter
  description: Gatsby Apollo starter - with client side routing
  tags:
    - Client-side App
    - SEO
    - Styling:CSS-in-JS
  features:
    - Apollo provider & Client side routing
    - ESLint/Prettier configured
    - Easy to customize
    - Nice project structure
    - Flex Grid components easy to customize
- url: https://portfolio.smakosh.com/
  repo: https://github.com/smakosh/gatsby-portfolio-dev
  description: A portfolio for developers
  tags:
    - Portfolio
    - SEO
    - Netlify
    - Onepage
    - Styling:CSS-in-JS
  features:
    - ESLint/Prettier configured
    - Scores 100% on a11y / Performance / PWA / SEO
    - PWA (desktop & mobile)
    - Easy to customize
    - Nice project structure
    - Amazing illustrations by Undraw.co
    - Tablet & mobile friendly
    - Continuous deployment with Netlify
    - A contact form protected by Google Recaptcha
    - Can be deployed with one click
    - Functional components with Recompose React Hooks! ready to migrate to React hooks!
    - Fetches your GitHub pinned projects with most stars (You could customize this if you wish)
- url: https://github.com/smakosh/gatsby-airtable-starter
  repo: https://github.com/smakosh/gatsby-airtable-starter
  description: Gatsby Airtable starter
  tags:
    - SEO
    - Netlify
    - Client-side App
    - Styling:CSS-in-JS
  features:
    - Static content fetched from Airtable
    - Dynamic content with CRUD operations with Airtable REST API
    - Well structured files/folders
    - Custom React Hooks
    - Custom Helpers instead of using third party libraries
    - Dynamic & Static containers
    - Global state management ready with useReducer & useContext
    - Dummy auth but ready to add real requests
- url: https://github.com/smakosh/gatsby-app-starter-rest-api
  repo: https://github.com/smakosh/gatsby-app-starter-rest-api
  description: Gatsby REST API starter
  tags:
    - Authentication
    - Client-side App
    - Styling:CSS-in-JS
  features:
    - Dynamic content with CRUD operations with a REST API
    - Well structured files/folders
    - Custom React Hooks
    - Auth with a JWT approach
    - Custom Helpers instead of using third party libraries
    - Dynamic containers
    - Global state management ready with useReducer & useContext
- url: https://gatsbyjs-starter-tailwindplay.appseed.us/
  repo: https://github.com/app-generator/gatsbyjs-starter-tailwindplay
  description: A Gatsby v2 starter styled using Tailwind, a utility-first CSS framework. Uses Purgecss to remove unused CSS.
  tags:
    - Styling:Tailwind
  features:
    - Based on gatsby-starter-tailwind
    - Tailwind CSS Framework
    - Removes unused CSS with Purgecss
- url: https://act-labs.github.io/
  repo: https://github.com/act-labs/gatsby-starter-act-blog
  description: Gatsby starter for blog/documentation using MDX, Ant Design, gatsby-plugin-combine.
  tags:
    - Blog
    - Documentation
    - Styling:Ant Design
    - Markdown
    - MDX
    - SEO
  features:
    - Posts and snippets;
    - SEO component;
    - Ant Design UI components;
    - Markdown and MDX for pages;
    - A customized webpack and babel configuration, for complex profecianal web apps with node.js, Jest tests, etc;
    - Progressively build more and more complex pages using gatsby-plugin-combine.
- url: https://gatsby-ghub.netlify.app/resume-book/
  repo: https://github.com/dwyfrequency/gatsby-ghub
  description: A resume builder app with authenticated routes, static marketing pages, and dynamic resume creation
  tags:
    - Authentication
    - Netlify
    - Client-side App
  features:
    - Netlify Identity
    - Static Marketing pages and Dynamic Client-side Authenticated App pages
    - SEO component
    - Apollo GraphQL (client-side)
- url: https://lewis-gatsby-starter-i18n.netlify.app
  repo: https://github.com/lewislbr/lewis-gatsby-starter-i18n
  description: A simple custom Gatsby starter template to start a new multilanguage website.
  tags:
    - i18n
    - Styling:CSS-in-JS
    - Portfolio
    - SEO
  features:
    - Automatically detects user browser language.
    - CSS in JS with styled-components.
    - Optimized images.
    - Offline capabilities.
    - Auto-generated sitemap and robots.txt.
- url: https://gatsby-snipcart-starter.netlify.app/
  repo: https://github.com/issydennis/gatsby-snipcart
  description: A simple e-commerce shop built using Gatsby and Snipcart.
  tags:
    - E-commerce
    - Styling:CSS-in-JS
    - Markdown
  features:
    - Minimal design to allow for simple customisation.
    - Snipcart integration provides an easy-to-use shopping cart and checkout.
    - Individual product pages with custom fields.
    - Products defined using markdown.
    - Styled components.
    - Gatsby image for optimised product images.
- url: https://anubhavsrivastava.github.io/gatsby-starter-stylish
  repo: https://github.com/anubhavsrivastava/gatsby-starter-stylish
  description: Single page starter based on the Stylish Portfolio site template by startbootstrap for portfolio page
  tags:
    - Onepage
    - Portfolio
    - Styling:SCSS
    - PWA
  features:
    - Designed by startbootstrap
    - Fully Responsive
    - Styling with SCSS
    - Offline support
    - Web App Manifest
- url: https://lewis-gatsby-starter-basic.netlify.app
  repo: https://github.com/lewislbr/lewis-gatsby-starter-basic
  description: A simple custom basic Gatsby starter template to start a new website.
  tags:
    - Styling:CSS-in-JS
    - SEO
  features:
    - Bare-bones starter.
    - CSS in JS with styled-components.
    - Optimized images.
    - Offline capabilities.
    - Auto-generated sitemap and robots.txt.
- url: https://myclicks.netlify.app/
  repo: https://github.com/himali-patel/MyClicks
  description: A simple Gatsby starter template to create a portfolio website with Contentful and Netlify.
  tags:
    - Blog
    - Netlify
    - CMS:Contentful
    - Styling:Bootstrap
    - Disqus
    - SEO
  features:
    - Fecthing Dynamic content from Contentful.
    - Blog post listing with previews, Disqus implementation and social sharing for each blog post.
    - Contact form integration with Netlify.
    - Portfolio Result Filteration according to Category.
    - Index pages design with Recent Blogs and Intagram Feed.
- url: https://gatsby-starter-typescript-graphql.netlify.app
  repo: https://github.com/spawnia/gatsby-starter-typescript-graphql
  description: A Gatsby starter with typesafe GraphQL using TypeScript
  tags:
    - Language:TypeScript
    - Linting
    - Portfolio
    - Styling:CSS-in-JS
  features:
    - Type safety with TypeScript
    - Typesafe GraphQL with graphql-code-generator
    - ESLint with TypeScript support
    - Styling with styled-components
- url: https://gatsby-tailwind-serif.netlify.app/
  repo: https://github.com/windedge/gatsby-tailwind-serif
  description: A Gatsby theme based on gatsby-serif-theme, rewrite with Tailwind CSS.
  tags:
    - Styling:Tailwind
    - Markdown
  features:
    - Based on gatsby-serif-theme
    - Tailwind CSS Framework
    - Removes unused CSS with Purgecss
    - Responsive design
    - Suitable for small business website
- url: https://mystifying-mclean-5c7fce.netlify.app
  repo: https://github.com/renvrant/gatsby-mdx-netlify-cms-starter
  description: An extension of the default starter with Netlify CMS and MDX support.
  tags:
    - MDX
    - Markdown
    - Netlify
    - CMS:Netlify
    - Styling:None
  features:
    - MDX and Netlify CMS support
    - Use React components in Netlify CMS Editor and other markdown files
    - Allow editors to choose a page template
    - Replace HTML tags with React components upon rendering Markdown, enabling design systems
    - Hide pages from being editable by the CMS
    - Minimal and extensible
- url: https://gatsby-airtable-advanced-starter.marcomelilli.com
  repo: https://github.com/marcomelilli/gatsby-airtable-advanced-starter
  description: A Gatsby Starter Blog using Airtable as backend
  tags:
    - Airtable
    - Blog
    - Styling:None
  features:
    - Dynamic content from Airtable
    - Does not contain any UI frameworks
    - Tags
    - Categories
    - Authors
    - Disqus
    - Offline support
    - Web App Manifest
    - SEO
- url: https://contentful-starter.netlify.app/
  repo: https://github.com/algokun/gatsby_contentful_starter
  description: An Awesome Starter Kit to help you get going with Contentful and Gatsby
  tags:
    - Blog
    - CMS:Contentful
    - CMS:Headless
  features:
    - Bare-bones starter.
    - Dynamic content from Contentful CMS
    - Ready made Components
    - Responsive Design
    - Includes Contentful Delivery API for production build
- url: https://gatsby-simple-blog.thundermiracle.com
  repo: https://github.com/thundermiracle/gatsby-simple-blog
  description: A gatsby-starter-blog with overreacted looking and tags, breadcrumbs, Disqus, i18n, and ESLint supported
  tags:
    - i18n
    - Blog
    - Netlify
    - Linting
    - Disqus
    - Testing
  features:
    - Easily Configurable
    - Tags
    - Breadcrumbs
    - Tags
    - Disqus
    - i18n
    - ESLint
    - Jest
- url: https://anubhavsrivastava.github.io/gatsby-starter-grayscale
  repo: https://github.com/anubhavsrivastava/gatsby-starter-grayscale
  description: Single page starter based on the Grayscale site template by startbootstrap for portfolio page
  tags:
    - Onepage
    - Portfolio
    - Styling:SCSS
    - PWA
  features:
    - Designed by startbootstrap
    - Fully Responsive
    - Styling with SCSS
    - Offline support
    - Web App Manifest
- url: https://gatsby-all-in.netlify.app
  repo: https://github.com/Gherciu/gatsby-all-in
  description: A starter that includes the most popular js libraries, already pre-configured and ready for use.
  tags:
    - Linting
    - Netlify
    - Styling:Tailwind
  features:
    - Tailwind CSS Framework
    - Antd UI Framework pre-configured
    - Redux for managing state
    - ESLint and Stylelint to enforce code style
- url: http://demo.nagui.me
  repo: https://github.com/kimnagui/gatsby-starter-nagui
  description: A Gatsby starter that full responsive blog.
  tags:
    - Blog
    - AWS
    - Pagination
    - SEO
    - Styling:CSS-in-JS
  features:
    - Tags & Categorys.
    - Pagination.
    - Show Recent Posts for category.
    - Styled-Components.
    - Mobile-First CSS.
    - Syntax highlighting in code blocks using PrismJS(Dracula).
    - Google Analytics.
    - Deploy AWS S3.
- url: https://anubhavsrivastava.github.io/gatsby-starter-newage
  repo: https://github.com/anubhavsrivastava/gatsby-starter-newage
  description: Single page starter based on the new age site template by startbootstrap for portfolio page/Mobile app launch
  tags:
    - Onepage
    - Portfolio
    - Styling:SCSS
    - PWA
  features:
    - Designed by startbootstrap
    - Fully Responsive
    - Styling with SCSS
    - Offline support
    - Web App Manifest
- url: https://gatsby-starter-krisp.netlify.app/
  repo: https://github.com/algokun/gatsby-starter-krisp
  description: A minimal, clean and responsive starter built with gatsby
  tags:
    - Styling:Bootstrap
    - Onepage
    - Portfolio
    - Netlify
    - Markdown
  features:
    - Styled-Components.
    - Mobile-First CSS.
    - Responsive Design, optimized for Mobile devices
- url: https://gatsby-datocms-starter.netlify.app/
  repo: https://github.com/brohlson/gatsby-datocms-starter
  description: An SEO-friendly DatoCMS starter with styled-components, page transitions, and out-of-the-box blog post support.
  tags:
    - CMS:DatoCMS
    - Styling:CSS-in-JS
    - Blog
    - Portfolio
    - SEO
  features:
    - Page Transitions
    - Blog Post Template
    - Sitemap & Robots.txt generation
- url: https://elemental.netlify.app/
  repo: https://github.com/akzhy/gatsby-starter-elemental
  description: A highly customizable portfolio starter with grid support.
  tags:
    - Blog
    - Portfolio
    - SEO
  features:
    - Highly Customizable
    - Portfolio Template
    - Blog Post Template
    - SEO Friendly
- url: https://gatsby-starter-apollo.netlify.app/
  repo: https://github.com/piducancore/gatsby-starter-apollo-netlify
  description: This project is an easy way to start developing fullstack apps with Gatsby and Apollo Server (using Netlify Lambda functions). For developing we use Netlify Dev to bring all of this magic to our local machine.
  tags:
    - Netlify
  features:
    - Apollo Client
    - Apollo Server running on Netlify functions
    - Netlify Dev for local development
- url: https://gatsby-starter-blog-and-portfolio.netlify.app/
  repo: https://github.com/alisalahio/gatsby-starter-blog-and-portfolio
  description: Just gatsby-starter-blog, with portfolio section added
  tags:
    - Blog
    - Portfolio
  features:
    - Basic setup for a full-featured blog
    - Basic setup for a portfolio
    - Support for an RSS feed
    - Google Analytics support
    - Automatic optimization of images in Markdown posts
    - Support for code syntax highlighting
    - Includes plugins for easy, beautiful typography
    - Includes React Helmet to allow editing site meta tags
    - Includes plugins for offline support out of the box
- url: https://www.attejuvonen.fi
  repo: https://github.com/baobabKoodaa/blog
  description: Blog with all the Bells and Whistles
  tags:
    - Blog
    - Infinite Scroll
    - Pagination
    - SEO
    - Markdown
  features:
    - Write blog posts into Markdown files (easy to format and content will not be married to any platform).
    - Expandable
    - Responsive and streamlined design.
    - Blazing fast UX
    - Autogenerated tracedSVG image placeholders are stylized to create a smooth look and transition as the image loads without the page jumping around.
    - Posts organized by tags.
    - Teasers of posts are generated to front page with infinite scroll which gracefully degrades into pagination.
    - Allow readers to be notified of updates with RSS feed and email newsletter.
    - Contact Form.
- url: https://novela.narative.co
  repo: https://github.com/narative/gatsby-starter-novela
  description: Welcome to Novela, the simplest way to start publishing with Gatsby.
  tags:
    - Blog
    - MDX
    - Portfolio
    - Pagination
    - SEO
  features:
    - Beautifully Designed
    - Multiple Homepage Layouts
    - Toggleable Light and Dark Mode
    - Simple Customization with Theme UI
    - Highlight-to-Share
    - Read Time and Progress
    - MDX support and inline code
    - Accessibility in Mind
- url: https://gatsby-starter-fashion-portfolio.netlify.app/
  repo: https://github.com/shobhitchittora/gatsby-starter-fashion-portfolio
  description: A Gatsby starter for a professional and minimal fashion portfolio.
  tags:
    - Blog
    - Client-side App
    - Landing Page
    - Portfolio
    - Styling:Other
  features:
    - A minimal and simple starter for your fashion portfolio
    - No need for any CMS, work with all your data and images locally.
    - Separate components for different pages and grid
    - Uses gatsby-image to load images
    - Built using the old school CSS.
- url: https://gatsby-theme-profile-builder.netlify.app/
  repo: https://github.com/ashr81/gatsby-theme-profile-builder
  description: Simple theme to build your personal portfolio and publish your articles using Contentful CMS.
  tags:
    - Landing Page
    - Portfolio
    - Styling:CSS-in-JS
    - Blog
    - CMS:Contentful
  features:
    - Mobile Screen support
    - Out of the box support with Contentful CMS for articles.
    - Toggleable Light and Dark Mode
    - Profile image with links to your GitHub and Twitter.
- url: https://prist.marguerite.io/
  repo: https://github.com/margueriteroth/gatsby-prismic-starter-prist
  description: A light-themed starter powered by Gatsby v2 and Prismic to showcase portfolios and blogs.
  tags:
    - Blog
    - CMS:Prismic
    - Landing Page
    - Netlify
    - Portfolio
    - SEO
    - Styling:CSS-in-JS
  features:
    - Landing page with customizable Hero, Portfolio preview, and About component
    - Emotion styled components
    - Blog layout and pages
    - Portfolio layout and pages
    - Google Analytics
    - Mobile ready
- url: https://demos.simplecode.io/gatsby/crafty/
  repo: https://github.com/simplecode-io/gatsby-crafty-theme
  description: SEO-friendly, fast, and fully responsive Gatsby starter with minimal plugins, utilizing JSON files as a content source.
  tags:
    - SEO
    - Portfolio
    - CMS:Other
    - Styling:Other
  features:
    - Beautiful and simple design
    - 100/100 Google Lighthouse score
    - SEO Optimized
    - Includes header/footer/sidebar (on Mobile)
    - CSS based sidebar
    - CSS based Modals
    - Content is fetched from JSON Files
    - Only one extra plugin from default Gatsby starter
- url: https://gatsby-starter-profile-site.netlify.app/
  repo: https://github.com/Mr404Found/gatsby-starter-profile-site
  description: A minimal and clean starter build with gatsby.
  tags:
    - Landing Page
    - Netlify
    - Portfolio
    - SEO
    - Styling:CSS-in-JS
  features:
    - Simple Design
    - Made by Sumanth
- url: https://the404blog.netlify.app
  repo: https://github.com/algokun/the404blog
  description: An Awesome Starter Blog to help you get going with Gatsby and Markdown
  tags:
    - Blog
    - Markdown
    - Search
    - Styling:CSS-in-JS
  features:
    - Bare-bones starter.
    - Dynamic content with Markdown
    - Ready made Components
    - Responsive Design
    - Includes Search Feature.
    - Syntax Highlight in Code.
    - Styling in Bootstrap
- url: https://gatsby-starter-unicorn.netlify.app/
  repo: https://github.com/algokun/gatsby_starter_unicorn
  description: An Awesome Starter Blog to help you get going with Gatsby and Markdown
  tags:
    - Blog
    - Markdown
    - Styling:CSS-in-JS
  features:
    - Bare-bones starter.
    - Dynamic content with Markdown
    - Ready made Components
    - Responsive Design
    - Syntax Highlight in Code.
- url: https://gatsby-starter-organization.netlify.app/
  repo: https://github.com/geocine/gatsby-starter-organization
  description: A Gatsby starter template for organization pages. Using the Gatsby theme "@geocine/gatsby-theme-organization"
  tags:
    - Styling:CSS-in-JS
    - Landing Page
    - Portfolio
    - Onepage
  features:
    - React Bootstrap styles
    - Theme UI and EmotionJS CSS-in-JS
    - A landing page with all your organization projects, configurable through a YML file.
    - Configurable logo, favicon, organization name and title
- url: https://gatsby-starter-interviews.netlify.app/
  repo: https://github.com/rmagon/gatsby-starter-interviews
  description: A Gatsby starter template for structured Q&A or Interview sessions
  tags:
    - SEO
    - Blog
    - Styling:SCSS
  features:
    - Minimalist design for interviews
    - Beautifully presented questions and answers
    - Option to read all answers to a specific question
    - Share interview on social channels
    - All content in simple json files
- url: https://gatsby-starter-photo-book.netlify.app/
  repo: https://github.com/baobabKoodaa/gatsby-starter-photo-book
  description: A Gatsby starter for sharing photosets.
  tags:
    - Gallery
    - Infinite Scroll
    - Pagination
    - Transitions
  features:
    - Gallery with auto-generated thumbnails are presented on CSS Grid with infinite scroll.
    - Beautiful "postcard" view for photos with fullscreen toggle.
    - Both views are responsive with minimal whitespace and polished UX.
    - Many performance optimizations for image delivery (both by Gatsby & way beyond what Gatsby can do).
- url: https://gatsby-typescript-scss-starter.netlify.app/
  repo: https://github.com/GrantBartlett/gatsby-typescript-starter
  description: A simple starter project using TypeScript and SCSS
  tags:
    - Language:TypeScript
    - Styling:SCSS
    - SEO
  features:
    - Pages and components are classes.
    - A skeleton SCSS project added with prefixing
- url: https://portfolio-by-mohan.netlify.app/
  repo: https://github.com/algokun/gatsby_starter_portfolio
  description: An Official Starter for Gatsby Tech Blog Theme
  tags:
    - SEO
    - Blog
  features:
    - Styling using Styled-Components
    - Search using ElasticLunr
    - Theme by gatsby-tech-blog-theme
    - Deployed in Netlify
- url: https://brevifolia-gatsby-forestry.netlify.app/
  repo: https://github.com/kendallstrautman/brevifolia-gatsby-forestry
  description: A minimal starter blog built with Gatsby & Forestry CMS
  tags:
    - CMS:Forestry.io
    - Blog
    - Markdown
    - Styling:SCSS
  features:
    - Blog post listing with previews (image + summary) for each blog post
    - Minimalist, responsive design & typography
    - Create new markdown posts dynamically
    - Configured to work automatically with Forestry CMS
    - Customizable 'info' page
    - Simple layout & scss architecture, easily extensible
- url: https://gatsby-firebase-starter.netlify.app/
  repo: https://github.com/ovidiumihaibelciug/gatsby-firebase-starter
  description: Starter / Project Boilerplate for Authentication and creating Dynamic pages from collections with Firebase and Gatsby.js
  tags:
    - Firebase
    - SEO
    - Styling:SCSS
    - Authentication
    - PWA
  features:
    - Authentication with Firebase
    - Programmatically create pages from a firestore collection
    - Protected Routes with Authorization
    - Email verification
    - Includes React Helmet to allow editing site meta tags
    - Includes plugins for offline support out of the box
- url: https://gatsby-typescript-minimal.netlify.app/
  repo: https://github.com/benbarber/gatsby-typescript-minimal
  description: A minimal, bare-bones TypeScript starter for Gatsby
  tags:
    - Language:TypeScript
    - Styling:CSS-in-JS
    - SEO
  features:
    - Bare-bones starter
    - TypeScript
    - TSLint
    - Prettier
    - Styled Components
    - Sitemap Generation
    - Google Analytics
- url: https://agility-gatsby-starter-gatsbycloud.netlify.app
  repo: https://github.com/agility/agility-gatsby-starter
  description: Get started with Gatsby and Agility CMS using a minimal blog.
  tags:
    - CMS:Agility CMS
    - Blog
    - SEO
  features:
    - A bare-bones starter Blog to get you off and running with Agility CMS and Gatsby.
- url: https://gatsby-starter-dot.netlify.app/
  repo: https://github.com/chronisp/gatsby-starter
  description: Gatsby Starter for creating portfolio & blog.
  tags:
    - Blog
    - CMS:Headless
    - CMS:Contentful
    - Netlify
    - Portfolio
    - Redux
    - SEO
    - Styling:Material
  features:
    - Extensible & responsive design using Material UI (palette, typography & breakpoints configuration)
    - Blog integration with Contentful CMS (GraphQL queries)
    - Redux (connect actions & props easily using custom HOF)
    - Support for Netlify deployment
    - SEO
    - Prettier code styling
- url: https://johnjkerr.github.io/gatsby-creative/
  repo: https://github.com/JohnJKerr/gatsby-creative
  description: Gatsby implementation of the Start Bootstrap Creative template
  tags:
    - Gallery
    - Portfolio
    - Styling:Bootstrap
    - Styling:SCSS
  features:
    - Start Bootstrap Creative template converted to React/Gatsby
    - React Scrollspy used to track page position
    - React Bootstrap used to create modal portfolio carousel
    - GitHub Actions deployment to GitHub Pages demonstrated
- url: https://bonneville.netlify.app/
  repo: https://github.com/bagseye/bonneville
  description: A starter blog template for Gatsby
  tags:
    - Blog
    - SEO
  features:
    - Extensible & responsive design
    - Blog integration
    - SEO
- url: https://gatsby-starter-i18next-sanity.netlify.app/en
  repo: https://github.com/johannesspohr/gatsby-starter-i18next-sanity
  description: A basic starter which integrates translations with i18next and localized sanity input.
  tags:
    - i18n
    - CMS:sanity.io
  features:
    - Showcases advanced i18n techniques with i18next and sanity.io
    - Correct URLs for the languages (language in the path, translated slugs)
    - Multilanguage content from sanity
    - Snippets translation
    - Optimized bundle size (don't ship all translations at once)
    - Alternate links to other languages
    - Sitemap with language information
    - Localized 404 pages
- url: https://gatsby-skeleton.netlify.app/
  repo: https://github.com/msallent/gatsby-skeleton
  description: Gatsby starter with TypeScript and all sort of linting
  tags:
    - Language:TypeScript
    - Styling:CSS-in-JS
    - SEO
  features:
    - TypeScript
    - Styled-Components
    - ESLint
    - Prettier
    - Stylelint
    - SEO
- url: https://nehalem.netlify.app/
  repo: https://github.com/nehalist/gatsby-starter-nehalem
  description: A starter for the Gatsby Nehalem Theme
  tags:
    - Blog
    - Language:TypeScript
    - Markdown
    - Search
    - SEO
  features:
    - Fully responsive
    - Highly optimized (Lighthouse score ~400)
    - SEO optimized (with open graph, Twitter Card, JSON-LD, RSS and sitemap)
    - Syntax highlighting
    - Search functionality
    - Multi navigations
    - Static pages
    - Fully typed with TypeScript
    - Tagging
    - Theming
    - Customizable
- url: https://gatsby-starter-headless-wp.netlify.app
  repo: https://github.com/crock/gatsby-starter-headless-wordpress
  description: A starter Gatsby site to quickly implement a site for headless WordPress
  tags:
    - Blog
    - CMS:Headless
    - CMS:WordPress
  features:
    - New Header
    - Responsive
    - Sidebar that displays recent blog posts
- url: https://gatsby-advanced-blog-starter.netlify.app
  repo: https://github.com/aman29271/gatsby-advanced-blog-starter
  description: A pre-built Gatsby Starter Tech-blog
  tags:
    - Blog
    - Markdown
  features:
    - Highly Optimised
    - Image optimised with blur-up effect
    - Responsive
    - Code  highlighting
    - tagging
    - Sass compiled
- url: https://anubhavsrivastava.github.io/gatsby-starter-casual
  repo: https://github.com/anubhavsrivastava/gatsby-starter-casual
  description: Multi-page starter based on the Casual site template by startbootstrap for portfolio
  tags:
    - Onepage
    - Styling:SCSS
    - PWA
  features:
    - Designed by startbootstrap
    - Fully Responsive
    - Styling with SCSS
    - Offline support
    - Web App Manifest
- url: https://gatsby-starter-ts-hello-world.netlify.app
  repo: https://github.com/hdorgeval/gatsby-starter-ts-hello-world
  description: TypeScript version of official hello world
  tags:
    - Language:TypeScript
  features:
    - TypeScript
    - ESLint
    - Type checking
    - no boilerplate
    - Great for advanced users
    - VSCode ready
- url: https://grommet-file.netlify.app/
  repo: https://github.com/metinsenturk/gatsby-starter-grommet-file
  description: Grommet-File is made with Grommet V2 and a blog starter
  tags:
    - Blog
    - Markdown
    - SEO
    - Portfolio
    - Styling:Grommet
  features:
    - Responsive Design
    - Pagination
    - Page creation
    - Content is Markdown files
    - Google Analytics
    - Grommet V2 User Interface
    - Support for RSS feed
    - SEO friendly
    - Mobile and responsive
    - Sitemap & Robots.txt generation
    - Optimized images with gatsby-image
- url: https://gatsby-wordpress-typescript-scss-blog.netlify.app/
  repo: https://github.com/sagar7993/gatsby-wordpress-typescript-scss-blog
  description: A Gatsby starter template for a WordPress blog, built using TypeScript, SCSS, and Ant Design
  tags:
    - Blog
    - CMS:WordPress
    - CMS:Headless
    - Language:TypeScript
    - Pagination
    - PWA
    - SEO
    - Portfolio
    - Styling:SCSS
  features:
    - TypeScript for type-safe code
    - Source content from WordPress CMS
    - Auto generated Pagination for your WordPress Posts
    - Auto generated Navigation for next and previous post at the end Post
    - Auto generated pages for tags and categories sourced from WordPress
    - SCSS stylesheets
    - PWA with offline support
    - Ant Design for UI components and theming
    - Jest and Enzyme Testing framework support for snapshots and unit tests.
    - Responsive Design
    - Google Analytics
    - Comments using Staticman
    - Images within WordPress post/page content downloaded to static folder and transformed to webp format during build
    - Social widgets
    - Instagram feed of any profile (no API token needed)
    - Pinterest pin-it button on hovering on images (no API token needed)
    - Twitter timeline and follow button (no API token needed)
    - Facebook timeline and like button (no API token needed)
    - SEO friendly
    - Web app manifest
    - Mobile optimized and responsive
    - Sitemap.xml & Robots.txt generation
    - Optimized images with gatsby-image
    - Git pre-commit and pre-push hooks using Husky
    - TSLint formatting
    - Highly optimized with excellent lighthouse audit score
- url: https://gatsby-starter-typescript-deluxe.netlify.app/
  repo: https://github.com/gojutin/gatsby-starter-typescript-deluxe
  description: A Gatsby starter with TypeScript, Storybook, Styled Components, Framer Motion, Jest, and more.
  tags:
    - Language:TypeScript
    - Styling:CSS-in-JS
    - Storybook
    - SEO
    - Linting
    - Testing
  features:
    - TypeScript for type-safe code.
    - Styled-Components for all your styles.
    - Framer Motion for awesome animations.
    - gatsby-image and gatsby-transformer-sharp for optimized images.
    - gatsby-plugin-manifest + SEO component for an SEO-friendly PWA.
    - Storybook with add-ons for showing off your awesome components.
    - Jest and React Testing library for snapshots and unit tests.
    - ESLint (with TSLint and Prettier) to make your code look its best.
    - React Axe and React A11y for accessibility so that your site is awesome for everyone.
- url: https://gatsby-markdown-blog-starter.netlify.app/
  repo: https://github.com/ammarjabakji/gatsby-markdown-blog-starter
  description: Gatsby v2 starter for creating a markdown blog. Based on Gatsby Advanced Starter.
  tags:
    - Blog
    - Markdown
    - SEO
    - PWA
  features:
    - Gatsby v2 support
    - Responsive Design
    - Pagination
    - Content is Markdown files
    - Google Analytics
    - Support for RSS feed
    - SEO friendly
    - Sitemap & Robots.txt generation
    - Sass support
    - Css Modules support
    - Web App Manifest
    - Offline support
    - htaccess support
    - Typography.js
    - Integration with Social Media
- url: https://gatsby-starter-bloomer-db0aaf.netlify.app
  repo: https://github.com/zlutfi/gatsby-starter-bloomer
  description: Barebones starter website with Bloomer React components for Bulma.
  tags:
    - PWA
    - Styling:Bulma
    - Styling:SCSS
  features:
    - Bloomer React Commponents
    - Bulma CSS Framework
    - Uses SCSS for styling
    - Font Awesome Support
    - Progressive Web App
- url: https://gatsby-starter-mdbreact.netlify.app
  repo: https://github.com/zlutfi/gatsby-starter-mdbreact
  description: Barebones starter website with Material Design Bootstrap React components.
  tags:
    - PWA
    - Styling:Bootstrap
    - Styling:Material
    - Styling:SCSS
  features:
    - MDBReact React Commponents
    - Bootstrap CSS Framework with Material Design Bootstrap styling
    - Uses SCSS for styling
    - Font Awesome Support
    - Progressive Web App
- url: https://gatsby-starter-ts-pwa.netlify.app/
  repo: https://github.com/markselby9/gatsby-starter-typescript-pwa
  description: The default Gatsby starter fork with TypeScript and PWA support added
  tags:
    - Language:TypeScript
    - PWA
  features:
    - Minimum changes based on default starter template for TypeScript and PWA
    - Added TypeScript support with ESLint and tsc check
    - Support GitHub Actions CI/CD workflow (beta)
- url: https://iceberg-gatsby-multilang.netlify.app/
  repo: https://github.com/diogorodrigues/iceberg-gatsby-multilang
  description: Gatsby multi-language starter. Internationalization / i18n without third party plugins or packages for Posts and Pages. Different URLs depending on the language. Focused on SEO, PWA, Image Optimization, Styled Components, and more. This starter also integrates with Netlify CMS to manage all pages, posts, and images.
  tags:
    - Blog
    - CMS:Headless
    - CMS:Netlify
    - i18n
    - Netlify
    - Markdown
    - Pagination
    - PWA
    - SEO
    - Styling:CSS-in-JS
  features:
    - Translations by using GraphQL, hooks and context API
    - Content in markdown for pages and posts in different languages
    - General translations for any content
    - Creation of menu by using translations and GraphQL
    - Netlify CMS to manage all pages, posts and images
    - Styled Components to styles
    - All important seetings for speedy and optimized images
    - Blog Posts list with pagination
    - Focus on SEO
    - PWA
- url: https://flexible-gatsby.netlify.app/
  repo: https://github.com/wangonya/flexible-gatsby
  description: A simple and clean theme for Gatsby
  tags:
    - Blog
    - Markdown
  features:
    - Google Analytics
    - Simple design
    - Markdown support
- url: https://gatsby-starter-leaflet.netlify.app/
  repo: https://github.com/colbyfayock/gatsby-starter-leaflet
  description: A Gatsby starter with Leaflet!
  tags:
    - Landing Page
    - Linting
    - Styling:SCSS
    - Testing
  features:
    - Simple landing page to get started with Leaflet
    - Includes Leaflet and React Leaflet
    - Starts with some basic Sass stylesheets for styling
    - Linting and testing preconfigured
- url: https://gatsby-starter-luke.netlify.app/
  repo: https://github.com/lukethacoder/luke-gatsby-starter
  description: An opinionated starter using TypeScript, styled-components (emotion flavoured), React Hooks & react-spring. Built as a BYOS (bring your own source) so you can get up and running with whatever data you choose.
  tags:
    - Language:TypeScript
    - Transitions
    - Styling:CSS-in-JS
    - Linting
  features:
    - TypeScript
    - react-spring animations
    - BYOS (bring your own source)
    - Emotion for styling components
    - Minimal Design
    - React Hooks (IntersectionObserver, KeyUp, LocalStorage)
- url: https://friendly-cray-96d631.netlify.app/
  repo: https://github.com/PABlond/Gatsby-TypeScript-Starter-Blog
  description: Project boilerplate of a blog app. The starter was built using Gatsby and TypeScript.
  tags:
    - Markdown
    - Language:TypeScript
    - SEO
    - PWA
    - Styling:SCSS
  features:
    - A complete responsive theme built wiss Scss
    - Easy editable posts in Markdown files
    - SEO component
    - Optimized with Google Lighthouse
- url: https://gatsby-starter-material-album.netlify.app
  repo: https://github.com/JoeTrubenstein/gatsby-starter-material-album
  description: A simple portfolio starter based on the Material UI Album Layout
  tags:
    - Gallery
    - Portfolio
    - Styling:Material
  features:
    - Pagination
    - Material UI
    - Exif Data Parsing
- url: https://peaceful-ptolemy-d7beb4.netlify.app
  repo: https://github.com/TRamos5/gatsby-contentful-starter
  description: A starter template for an awesome static blog utilizing Contentful as a CMS and deployed to Netlify.
  tags:
    - CMS:Contentful
    - CMS:Headless
    - Blog
    - Netlify
    - Markdown
    - Styling:CSS-in-JS
  features:
    - Netlify integration with pre built contact form
    - "CMS: Contentful integration with placeholders included"
    - Mobile friendly responsive design made to be customized or leave as is
    - Separate components for everything
    - ...and more
- url: https://gatsby-tailwind-emotion-starter-demo.netlify.app/
  repo: https://github.com/pauloelias/gatsby-tailwind-emotion-starter
  description: Gatsby starter using the latest Tailwind CSS and Emotion.
  tags:
    - Styling:Tailwind
    - Styling:CSS-in-JS
    - Styling:PostCSS
  features:
    - Tailwind CSS for rapid development
    - Emotion with `twin.macro` for flexible styled components
    - PostCSS configured out-of-the-box to write your own custom CSS
    - postcss-preset-env to write tomorrow's CSS today
    - Bare bones starter to help you hit the ground running
- url: https://gatsby-starter-grayscale-promo.netlify.app/
  repo: https://github.com/gannochenko/gatsby-starter-grayscale-promo
  description: one-page promo site
  tags:
    - Language:TypeScript
    - Styling:CSS-in-JS
    - Linting
    - Markdown
    - Onepage
    - CMS:Netlify
    - Landing Page
  features:
    - Styled-Components
    - NetlifyCMS
    - TypeScript
    - Basic design
- url: https://gatsby-starter-mdx-website-blog.netlify.app/
  repo: https://github.com/doakheggeness/gatsby-starter-mdx-website-blog
  description: Gatsby website and blog starter utilizing MDX for adding components to MDX pages and posts. Incorporates Emotion.
  tags:
    - MDX
    - Blog
    - Styling:CSS-in-JS
  features:
    - Create pages and posts using MDX
    - Incorporates the CSS-in-JS library Emotion
    - Visual effects
- url: https://gatsby-starter-zurgbot.netlify.app/
  repo: https://github.com/zurgbot/gatsby-starter-zurgbot
  description: The ultimate force of starter awesomeness in the galaxy of Gatsby
  tags:
    - Linting
    - PWA
    - SEO
    - Styling:Bulma
    - Styling:SCSS
    - Testing
  features:
    - Sass (SCSS Flavored) CSS
    - Bulma CSS Framework
    - React Helmet <head> Management
    - React Icons SVG Icon Components (Including Font Awesome and others)
    - ESLint for JS linting
    - Prettier for JS formatting
    - StyleLint for Scss linting and formatting
    - Jest for a test framework
    - Enzyme for testing with React
    - Husky for git hooks, particularly precommit management
    - Lint Staged to run commands only on staged files
- url: https://martin2844.github.io/gatsby-starter-dev-portfolio/
  repo: https://github.com/martin2844/gatsby-starter-dev-portfolio
  description: A Gatsby minimalistic portfolio site, with a blog and about section
  tags:
    - Portfolio
    - Blog
    - Markdown
  features:
    - createPages API
    - Responsive
    - Minimalistic
    - Blazing fast (LINK)
    - Graphql queries
    - Sass
    - Markdown
- url: https://wataruoguchi-gatsby-starter-typescript-contentful.netlify.app/
  repo: https://github.com/wataruoguchi/gatsby-starter-typescript-contentful
  description: Simple TypeScript starter with Contentful Integration
  tags:
    - Language:TypeScript
    - CMS:Contentful
    - Netlify
    - Blog
  features:
    - Simple
    - TypeScript
    - Contentful
    - Supports Contentful Rich Text
    - Prettier & ESLint & StyleLint to format & check the code
    - Husky & lint-staged to automate checking
- url: https://gatsby-starter-point.netlify.app/
  repo: https://github.com/teaware/gatsby-starter-point
  description: A humble Gatsby starter for blog
  tags:
    - Blog
    - Markdown
    - Netlify
  features:
    - SASS
    - SEO
    - Dark Mode
    - Google Analytics
- url: https://gatsby-typescript-storybook-starter.netlify.app/
  repo: https://github.com/RobertoMSousa/gatsby-typescript-storybook-starter
  description: A Gatsby starter with Storybook, tags, and ESLint
  tags:
    - Language:TypeScript
    - Styling:CSS-in-JS
    - Storybook
    - Markdown
    - Linting
  features:
    - Storybook
    - Simple
    - TypeScript
    - Contentful
    - Prettier & ESLint & StyleLint to format & check the code
    - Storybook
    - Jest and React Testing library for snapshots and unit tests.
    - Styled-Components for all your styles.
- url: https://semantic-ui-docs-gatsby.netlify.app/
  repo: https://github.com/whoisryosuke/semantic-ui-docs-gatsby
  description: Documentation starter using Semantic UI and MDX
  tags:
    - Documentation
    - Linting
    - Markdown
    - MDX
    - PWA
    - SEO
  features:
    - Easy starter for documentation-style sites
    - Use SUI React components anywhere in MDX
    - SASS/LESS support
    - Live code component
    - Customizable sidebar
    - Offline-ready
    - Responsive design
    - Nodemon for restarting dev server on changes
    - webpack aliasing for components, assets, etc
- url: https://gatsby-starter-saas-marketing.netlify.app/
  repo: https://github.com/keegn/gatsby-starter-saas-marketing
  description: A simple one-page marketing site starter for SaaS companies and products
  tags:
    - Onepage
    - Styling:CSS-in-JS
    - Landing Page
  features:
    - Responsive
    - Netlify ready
    - Styled-Components
    - Minimal design and easy to customize
    - Great for software or product related marketing sites
- url: https://react-landnig-page.netlify.app/
  repo: https://github.com/zilahir/react-landing-page
  description: Landing page with GraphCMS
  tags:
    - Redux
    - Styling:SCSS
    - Styling:CSS-in-JS
    - Netlify
  features:
    - Team section
    - Clients section
    - Map
    - Netlify ready
    - Styled-Components
    - Good for app showcase for startups
    - Prettier & ESLint & StyleLint to format & check the code
    - Husky & lint-staged to automate checking
- url: https://gatsby-strapi-starter.netlify.app/
  repo: https://github.com/jeremylynch/gatsby-strapi-starter
  description: Get started with Strapi, Bootstrap (reactstrap), and Gatsby FAST!
  tags:
    - CMS:Strapi
    - Styling:Bootstrap
  features:
    - Strapi
    - Bootstrap
    - Reactstrap
- url: https://kontent-template-gatsby-landing-page-photon.netlify.app
  repo: https://github.com/Simply007/kontent-template-gatsby-landing-page-photon
  description: Kentico Kontent based starter based on Photon starter by HTML5 UP
  tags:
    - CMS:Headless
    - CMS:Kontent
    - Netlify
    - Landing Page
    - HTML5UP
    - Styling:SCSS
  features:
    - Kentico Kontent CaaS platform as the data source
    - Landing page divided by section.
    - Support for code syntax highlighting
    - Includes plugins for easy, beautiful typography
    - Includes React Helmet to allow editing site meta tags
    - Includes plugins for offline support out of the box
    - Font awesome
    - Material Icons
    - CSS Grid
- url: https://gatsby-starter-typescript-blog-forms.netlify.app/
  repo: https://github.com/joerneu/gatsby-starter-typescript-blog-forms
  description: Gatsby starter for a website in TypeScript with a homepage, blog, and forms
  tags:
    - Blog
    - Language:TypeScript
    - Linting
    - Markdown
    - MDX
    - CMS:Netlify
    - SEO
    - Styling:CSS-in-JS
  features:
    - TypeScript for type safety, IDE comfort and error checking during development and build time
    - ESLint and Prettier for safety and consistent code style
    - Uses the official Gatsby Blog Core theme for data processing
    - Functional components and React Hooks
    - SEO component with React Helmet
    - Minimal responsive styling with React Emotion that can easily be extended
    - Theming of components and Markdown (MDX) with Emotion Theming
    - Forms with Formite (React Hooks Form library)
    - Accessible UI components implemented with Reakit and styling based on mini.css
    - Netlify CMS to create and edit blog posts
    - Small bundle size
- url: https://gatsby-tailwind-styled-components-storybook-starter.netlify.app/
  repo: https://github.com/denvash/gatsby-tailwind-styled-components-storybook-starter
  description: Tailwind CSS + Styled-Components + Storybook starter for Gatsby
  tags:
    - Storybook
    - Styling:Tailwind
    - Styling:CSS-in-JS
    - Styling:PostCSS
    - Netlify
  features:
    - Tailwind CSS v1
    - Styled-Components v5
    - Storybook v5
    - PostCSS
    - Deploy Storybook
    - Documentation
- url: https://gatsby-tfs-starter.netlify.app/
  repo: https://github.com/tiagofsanchez/gatsby-tfs-starter
  description: a gatsby-advanced-starter with Theme UI styling
  tags:
    - RSS
    - SEO
    - Blog
    - MDX
  features:
    - React Helmet <head> Management
    - SVG Icon
- url: https://lam.aesthetic.codes/
  repo: https://github.com/vaporwavy/gatsby-london-after-midnight
  description: A custom, image-centric theme for Gatsby. Advanced from the Gatsby starter London.
  tags:
    - Blog
    - Portfolio
    - Gallery
    - SEO
    - Markdown
    - HTML5UP
    - CMS:Netlify
    - Styling:PostCSS
  features:
    - Support tags
    - Easily change the theme color
    - Post thumbnails in the homepage
    - Built with PostCSS
    - Made for image-centric portfolios
    - Based on London for Gatsby
- url: https://alipiry-gatsby-starter-typescript.netlify.app/
  repo: https://github.com/alipiry/gatsby-starter-typescript
  description: The default Gatsby starter with TypeScript
  tags:
    - Language:TypeScript
    - Linting
    - Netlify
  features:
    - Type Checking With TypeScript
    - Powerful Linting With ESLint
- url: https://gatsby-typescript-tailwind.netlify.app/
  repo: https://github.com/impulse/gatsby-typescript-tailwind
  description: Gatsby starter with TypeScript and Tailwind CSS
  tags:
    - Language:TypeScript
    - Styling:Tailwind
    - Styling:PostCSS
    - Netlify
  features:
    - Simple
    - TSLint
    - Tailwind CSS v1
    - PostCSS + PurgeCSS
- url: https://gatsby-starter-blog-tailwindcss-demo.netlify.app/
  repo: https://github.com/andrezzoid/gatsby-starter-blog-tailwindcss
  description: Gatsby blog starter with Tailwind CSS
  tags:
    - Blog
    - SEO
    - Markdown
    - Styling:Tailwind
    - Styling:PostCSS
  features:
    - Based on the official Gatsby starter blog
    - Uses Tailwind CSS
    - Uses PostCSS
- url: https://gatsby-minimalist-starter.netlify.app/
  repo: https://github.com/dylanesque/Gatsby-Minimalist-Starter
  description: A minimalist, general-purpose Gatsby starter
  tags:
    - SEO
    - Markdown
    - Styling:CSS-in-JS
  features:
    - Less starting boilerplate than the Gatsby default starter
    - Layout.css includes checklist of initial design system decisions to make
    - Uses Emotion
    - Uses CSS-In-JS
- url: https://gastby-starter-zeevo.netlify.app/
  repo: https://github.com/zeevosec/gatsby-starter-zeevo
  description: Yet another Blog starter with a different style
  tags:
    - Blog
    - Markdown
    - SEO
  features:
    - Extendable
    - Feature filters
    - Performant
- url: https://gatsby-theme-phoenix-demo.netlify.app
  repo: https://github.com/arshad/gatsby-theme-phoenix
  description: A personal blogging and portfolio theme for Gatsby with great typography and dark mode.
  tags:
    - Blog
    - Portfolio
    - SEO
    - MDX
    - Styling:Tailwind
    - Styling:PostCSS
  features:
    - MDX - Posts, Pages and Projects
    - Tags/Categories
    - Dark mode
    - Customizable with Tailwind CSS
    - Code highlighting with Prism
    - RSS feed
- url: https://gatsby-starter-landed.netlify.app/
  repo: https://github.com/vasrush/gatsby-starter-landed
  description: A Gatsby theme based on Landed template by HTML5UP
  tags:
    - HTML5UP
    - Landing Page
    - Portfolio
    - Linting
    - Styling:SCSS
    - Transitions
    - SEO
  features:
    - Includes sections to easily create landing pages
    - React Helmet <head> Management
    - Easily update menus & submenus in gatsby-config file
    - Integrates react-scroll and react-reveal for transitions
    - ESLint and Prettier for safety and consistent code style
    - Offline-ready
    - Responsive design
    - Left, Right and no sidebar templates
    - Font awesome icons
    - HTML5UP Design
- url: https://tina-starter-grande.netlify.app/
  repo: https://github.com/tinacms/tina-starter-grande
  description: Feature-rich Gatsby starter with full TinaCMS integration
  tags:
    - Blog
    - Markdown
    - SEO
    - Netlify
    - Pagination
    - CMS:Other
    - Styling:CSS-in-JS
  features:
    - Fully integrated with TinaCMS for easy editing
    - Blocks based page & form builder
    - Styled Components
    - Code syntax highlighting
    - Light/Dark mode
- url: https://amelie-blog.netlify.app/
  repo: https://github.com/tobyau/gatsby-starter-amelie
  description: A minimal and mobile-friendly blog template
  tags:
    - Blog
    - SEO
    - Markdown
  features:
    - Responsive design
    - Customizable content through markdown files
    - SEO component with React Helmet
- url: https://chronoblog.now.sh
  repo: https://github.com/Ganevru/gatsby-starter-chronoblog
  description: Chronoblog is a Gatsby js theme specifically designed to create a personal website. The main idea of ​​Chronoblog is to allow you not only to write a personal blog but also to keep a record of everything important that you have done.
  tags:
    - Blog
    - Portfolio
    - MDX
    - Markdown
    - SEO
    - Styling:CSS-in-JS
    - Linting
  features:
    - Starter for Chronoblog Gatsby Theme
- url: https://gatsby-eth-dapp-starter.netlify.app
  repo: https://github.com/robsecord/gatsby-eth-dapp-starter
  description: Gatsby Starter for Ethereum Dapps using Web3 with Multiple Account Management Integrations
  tags:
    - Client-side App
    - Netlify
    - Authentication
  features:
    - Ethereum Web3 Authentication - Multiple Integrations
    - ConsenSys Rimble UI Integration
    - Styled Components
    - Coinbase, Fortmatic, Metamask, WalletConnect, and more
    - dFuse Blockchain Streaming and Notifications
- url: https://gatsby-starter-theme-antv.antv.vision
  repo: https://github.com/antvis/gatsby-starter-theme-antv
  description: ⚛️ Polished Gatsby theme for documentation site
  tags:
    - Documentation
    - Markdown
    - Language:TypeScript
    - Styling:Ant Design
    - i18n
  features:
    - ⚛ Prerendered static site
    - 🌎 Internationalization support by i18next
    - 📝 Markdown-based documentation and menus
    - 🎬 Examples with live playground
    - 🏗 Unified Theme and Layout
    - 🆙 Easy customized header nav
    - 🧩 Built-in home page components
- url: https://gatsby-starter-cafe.netlify.app
  repo: https://github.com/crolla97/gatsby-starter-cafe
  description: Gatsby starter for creating a single page cafe website using Contentful and Leaflet
  tags:
    - CMS:Contentful
    - Styling:SCSS
    - Landing Page
    - Onepage
  features:
    - Leaflet interactive map
    - Instagram Feed
    - Contentful for menu item storage
    - Responsive design
- url: https://gatsby-firebase-simple-auth.netlify.app/
  repo: https://github.com/marcomelilli/gatsby-firebase-simple-auth
  description: A simple Firebase Authentication Starter with protected routes
  tags:
    - Firebase
    - Authentication
    - Styling:Tailwind
  features:
    - Authentication with Firebase
    - Protected Routes with Authorization
- url: https://demo.gatsbystorefront.com/
  repo: https://github.com/GatsbyStorefront/gatsby-starter-storefront-shopify
  description: Lightning fast PWA storefront for Shopify
  tags:
    - CMS:Headless
    - Shopify
    - SEO
    - PWA
    - E-commerce
    - Styling:CSS-in-JS
  features:
    - Gatsby Storefront
    - gatsby-theme-storefront-shopify
    - Shopify Integration
    - Shopping Cart
    - PWA
    - Optimized images with gatsby-image.
    - SEO
    - A11y
- url: https://keturah.netlify.app/
  repo: https://github.com/giocare/gatsby-starter-keturah
  description: A portfolio starter for developers
  tags:
    - Portfolio
    - SEO
    - Markdown
  features:
    - Target Audience Developers
    - Designed To Resemble A Terminal And Text Editor
    - Responsive Design
    - FontAwesome Icon Library
    - Easily Customize Content Using Markdown Files
    - SEO Friendly Component
    - Social Media Icons Provided
- url: https://gatsby-lander.surge.sh/
  repo: https://github.com/codebushi/gatsby-starter-lander
  description: Single page starter built with Tailwind CSS
  tags:
    - Onepage
    - Linting
    - Styling:Tailwind
  features:
    - Simple One Page Site
    - Landing Page Design
    - Fully Responsive
    - Styling with Tailwind
- url: https://gatsby-starter-papan01.netlify.app/
  repo: https://github.com/papan01/gatsby-starter-papan01
  description: A Gatsby starter for creating a markdown blog.
  tags:
    - Linting
    - Blog
    - Styling:SCSS
    - Markdown
    - Pagination
    - PWA
    - SEO
  features:
    - SSR React Code Splitting(loadable-components)
    - Theme Toggle(light/dark)
    - Pagination
    - SEO(Sitemap, Schema.org, OpenGraph tags, Twitter tag)
    - Web application manifest and offline support
    - Google Analytics
    - Disqus
    - RSS
    - ESLint(Airbnb) for linting
    - Prettier code formatting
    - gh-pages for deploying to GitHub Pages
- url: https://gatsby-starter-boilerplatev-kontent-demo.netlify.app/
  repo: https://github.com/viperfx07/gatsby-starter-boilerplatev-kontent
  description: A Gatsby starter using BoilerplateV for Kentico Kontent.
  tags:
    - Blog
    - CMS:Headless
    - CMS:Kontent
    - Styling:Bootstrap
    - Styling:CSS-in-JS
    - Linting
  features:
    - Sass (SCSS Flavored) CSS
    - ITCSS Structure of CSS (with glob added for css)
    - Bootstrap CSS Framework
    - React Helmet <head> Management
    - ESLint(Airbnb) for JS linting
    - Prettier for JS formatting
- url: https://www.cryptocatalyst.net/
  repo: https://github.com/n8tb1t/gatsby-starter-cryptocurrency
  description: A full-fledged cryptocurrency Gatsby starter portal with landing page, blog, roadmap, devs team, and docs.
  tags:
    - Linting
    - Blog
    - Styling:SCSS
    - Markdown
    - Pagination
    - PWA
    - SEO
  features:
    - Beautiful Mobile-first design.
    - modular SCSS styles.
    - Configurable color scheme.
    - Advanced config options.
    - Advanced landing page.
    - Blog Component.
    - Live comments.
    - Roadmap component.
    - Developers page component.
    - Algolia advanced search index, with content chunks.
    - Docs component.
    - No outdated codebase, use only react hooks.
    - Easy to modify react components.
    - SEO (Sitemap, OpenGraph tags, Twitter tags)
    - Google Analytics Support
    - Offline Support & WebApp Manifest
    - Easy to modify assets.
- url: https://chronoblog-profile.now.sh
  repo: https://github.com/Ganevru/gatsby-starter-chronoblog-profile
  description: This starter will help you launch a personal website with a simple text feed on the main page. This starter looks simple and neat, but at the same time, it has great potential for organizing your content using tags, dates, and search. The homepage is organized in compact feeds. The display of content in these feeds is based on the tags of this content (for example, only content with a podcast tag gets into the feed with podcasts).
  tags:
    - Blog
    - Portfolio
    - MDX
    - Markdown
    - SEO
    - Styling:CSS-in-JS
    - Linting
  features:
    - Specially designed to create a personal website (in a simple and strict "text" style)
    - Universal text feed divided into categories
    - Search and Tags for organizing content
    - A simple change of primary and secondary colors of the site, fonts, radius of curvature of elements, etc (thanks to Theme UI theming)
    - Clean and Universal UI
    - Mobile friendly, all elements and custom images are adapted to any screen
    - Light/Dark mode
    - Easy customization of icons and links to your social networks
    - MDX for the main menu of the site, footer and other elements of the site
    - MDX for pages and content
    - Code syntax highlighting
    - SEO (OpenGraph and Twitter) out of the box with default settings that make sense (thanks to React Helmet)
- url: https://chronoblog-hacker.now.sh
  repo: https://github.com/Ganevru/gatsby-starter-chronoblog-hacker
  description: A dark (but with ability to switch to light) starter that uses the Source Code Pro font (optional) and minimalistic UI
  tags:
    - Blog
    - Portfolio
    - MDX
    - Markdown
    - SEO
    - Styling:CSS-in-JS
    - Linting
  features:
    - Specially designed to create a personal website
    - Search and Tags for organizing content
    - A simple change of primary and secondary colors of the site, fonts, radius of curvature of elements, etc (thanks to Theme UI theming)
    - Clean and Minimalistic UI
    - Mobile friendly, all elements and custom images are adapted to any screen
    - Light/Dark mode
    - Easy customization of icons and links to your social networks
    - MDX for the main menu of the site, footer and other elements of the site
    - MDX for pages and content
    - Code syntax highlighting
    - SEO (OpenGraph and Twitter) out of the box with default settings that make sense (thanks to React Helmet)
- url: https://gatsby-starter-tailwind2-emotion-styled-components.netlify.app/
  repo: https://github.com/chrish-d/gatsby-starter-tailwind2-emotion-styled-components
  description: A (reasonably) unopinionated Gatsby starter, including; Tailwind 2 and Emotion. Use Tailwind utilities with Emotion powered CSS-in-JS to produce component scoped CSS (no need for utilities like Purge CSS, etc).
  tags:
    - Styling:CSS-in-JS
    - Styling:Tailwind
  features:
    - Utility-first CSS using Tailwind 2.
    - CSS scoped within components (no "bleeding").
    - Only compiles the CSS you use (no need to use PurgeCSS/similar).
    - Automatically gives you Critical CSS with inline stlyes.
    - Hybrid of PostCSS and CSS-in-JS to give you Tailwind base styles.
- url: https://5e0a570d6afb0ef0fb162f0f--wizardly-bassi-e4658f.netlify.app/
  repo: https://github.com/adamistheanswer/gatsby-starter-baysik-blog
  description: A basic and themeable starter for creating blogs in Gatsby.
  tags:
    - Blog
    - Portfolio
    - MDX
    - Markdown
    - SEO
    - Styling:CSS-in-JS
    - Linting
  features:
    - Specially designed to create a personal website
    - Clean and Minimalistic UI
    - Facebook Comments
    - Mobile friendly, all elements and custom images are adapted to any screen
    - Light/Dark mode
    - Prettier code formatting
    - RSS
    - Links to your social networks
    - MDX for pages and content
    - Code syntax highlighting
    - SEO (OpenGraph and Twitter) out of the box with default settings that make sense (thanks to React Helmet)
- url: https://gatsby-starter-robin.netlify.app/
  repo: https://github.com/robinmetral/gatsby-starter-robin
  description: Gatsby Default Starter with state-of-the-art tooling
  tags:
    - MDX
    - Styling:CSS-in-JS
    - Linting
    - Testing
    - Storybook
  features:
    - 📚 Write in MDX
    - 👩‍🎤 Style with Emotion
    - 💅 Linting with ESLint and Prettier
    - 📝 Unit and integration testing with Jest and react-testing-library
    - 💯 E2E browser testing with Cypress
    - 📓 Visual testing with Storybook
    - ✔️ CI with GitHub Actions
    - ⚡ CD with Netlify
- url: https://help.dferber.de
  repo: https://github.com/dferber90/gatsby-starter-help-center
  description: A themeable starter for a help center
  tags:
    - Documentation
    - Markdown
    - MDX
    - Search
  features:
    - Manage content in Markdown and YAML files
    - Multiple authors possible
    - Apply your own theme
    - Usable in any language
    - SEO friendly
    - Easy to add Analytics
- url: https://evaluates2.github.io/Gatsby-Starter-TypeScript-Redux-TDD-BDD
  repo: https://github.com/Evaluates2/Gatsby-Starter-TypeScript-Redux-TDD-BDD
  description: An awesome Gatsby starter template that takes care of the tooling setup, allowing you and your team to dive right into building ultra-fast React applications quickly and deploy them with confidence! 📦
  tags:
    - Redux
    - Language:TypeScript
    - Linting
    - Testing
    - Styling:None
  features:
    - 📚 Written in TypeScript.
    - 💡 Redux preconfigured (with local-storage integration.
    - 💅 Linting with TSLint and Prettier.
    - 📝 Unit testing with Jest and react-test-renderer.
    - 💯 Behavior-driven E2E browser testing with Cypress + Cucumber.js plugin.
    - 📓 Steps for deploying to Gh-pages
    - ✔️ CI with TravisCI
    - ⚡ Steps for deploying to GitHub Pages, AWS S3, or Netlify.
- url: https://gatsby-resume-starter.netlify.app/
  repo: https://github.com/barancezayirli/gatsby-starter-resume-cms
  description: Resume starter styled using Tailwind with Netlify CMS as headless CMS.
  tags:
    - CMS:Headless
    - SEO
    - PWA
    - Portfolio
  features:
    - One-page resume/CV
    - PWA
    - Multiple Netlify CMS widgets
    - Netlify CMS as Headless CMS
    - Tailwind for styling with theming
    - Optimized build process (purge css)
    - Basic SEO, site metadata
    - Prettier
    - Social media links
- url: https://gatsby-starter-default-nostyles.netlify.app/
  repo: https://github.com/JuanJavier1979/gatsby-starter-default-nostyles
  description: The default Gatsby starter with no styles.
  tags:
    - Styling:None
  features:
    - Based on gatsby-starter-default
    - No styles
- url: https://greater-gatsby.now.sh
  repo: https://github.com/rbutera/greater-gatsby
  description: Barebones and lightweight starter with TypeScript, PostCSS, Tailwind CSS, and Storybook.
  tags:
    - PWA
    - Language:TypeScript
    - Styling:Tailwind
  features:
    - Lightweight & Barebones
    - includes Storybook
    - Full TypeScript support
    - Uses styled-components Global Styles API for consistency in styling across application and Storybook
- url: https://gatsby-simplefolio.netlify.app/
  repo: https://github.com/cobidev/gatsby-simplefolio
  description: A clean, beautiful and responsive portfolio template for Developers ⚡️
  tags:
    - Portfolio
    - PWA
    - SEO
    - Onepage
  features:
    - Modern UI Design
    - Reveal Animations
    - Fully Responsive
    - Easy site customization
    - Configurable color scheme
    - OnePage portfolio site
    - Fast image optimization
- url: https://gatsby-starter-hpp.netlify.app/
  repo: https://github.com/hppRC/gatsby-starter-hpp
  description: All in one Gatsby skeleton based TypeScript, emotion, and unstated-next.
  tags:
    - MDX
    - SEO
    - PWA
    - Linting
    - Styling:CSS-in-JS
    - Language:TypeScript
  features:
    - PWA
    - TypeScript
    - Absolute import
    - Useful ready made custom hooks
    - Ready made form component for Netlify form
    - Global CSS component and Reset CSS component
    - Advanced SEO components(ex. default twitter ogp image, sitemaps, robot.txt)
    - Prettier, ESLint
    - unstated-next(useful easy state library)
- url: https://gatsby-typescript-emotion-storybook.netlify.app/
  repo: https://github.com/duncanleung/gatsby-typescript-emotion-storybook
  description: Config for TypeScript + Emotion + Storybook + React Intl + SVGR + Jest.
  tags:
    - Language:TypeScript
    - Styling:CSS-in-JS
    - Storybook
    - i18n
    - Linting
    - Testing
  features:
    - 💻 TypeScript
    - 📓 Visual testing with Storybook
    - 👩‍🎤 CSS-in-JS styling with Emotion
    - 💅 Linting with ESLint and Prettier
    - 🌎 React Intl internationalization support
    - 🖼️ SVG support with SVGR
    - 📝 Unit and integration testing with Jest and react-testing-library
    - ⚡ CD with Netlify
- url: https://felco-gsap.netlify.app
  repo: https://github.com/AshfaqKabir/Felco-Gsap-Gatsby-Starter
  description: Minimal Multipurpose Gsap Gatsby Landing Page. Helps Getting Started With Gsap and Netlify Forms.
  tags:
    - Portfolio
    - Styling:CSS-in-JS
  features:
    - Minimal 3 Page Responsive Layout
    - Multipurpose Gatsby Theme
    - Working Netlify Form
    - Gsap For Modern Animtaions
    - Styled Components for responsive component based styling with theming
    - Basic SEO, site metadata
    - Prettier
- url: https://gatsby-starter-fusion-blog.netlify.app/
  repo: https://github.com/robertistok/gatsby-starter-fusion-blog
  description: Easy to configure blog starter with a modern, minimal theme
  tags:
    - Language:TypeScript
    - Styling:CSS-in-JS
    - Netlify
    - Markdown
    - Blog
    - SEO
  features:
    - Featured/Latest posts
    - Sticky header
    - Easy to customize -> edit config.ts with your info
    - Meta tags for improved SEO with React Helmet
    - Transform links to bitly links automatically
    - Codesyntax
    - Code syntax highlighting
- url: https://gatsby-bootstrap-italia-starter.dej611.now.sh/
  repo: https://github.com/italia/design-italia-gatsby-starterkit
  description: Gatsby starter project using the Bootstrap Italia design kit from Italian Digital Team
  tags:
    - Styling:Bootstrap
    - SEO
    - Linting
  features:
    - Bootstrap Italia - design-react-kit
    - Prettier
    - Sticky header
    - Complete header
    - Homepage and service templates pages ready to use
    - Meta tags for improved SEO with React Helmet
- url: https://gatsby-starter-webcomic.netlify.app
  repo: https://github.com/JLDevOps/gatsby-starter-webcomic
  description: Gatsby blog starter that focuses on webcomics and art with a minimalistic UI.
  tags:
    - Markdown
    - MDX
    - Netlify
    - Pagination
    - Search
    - Styling:Bootstrap
    - RSS
    - SEO
  features:
    - Designed to focus on blog posts with images.
    - Search capability on blog posts
    - Displays the latest posts
    - Displays all the tags from the site
    - Pagination between blog posts
    - Has a "archive" page that categorizes and displays all the blog posts by date
    - Mobile friendly
- url: https://gatsby-starter-material-emotion.netlify.app
  repo: https://github.com/liketurbo/gatsby-starter-material-emotion
  description: Gatsby starter of Material-UI with Emotion 👩‍🎤
  tags:
    - Language:TypeScript
    - SEO
    - Styling:Material
    - Styling:CSS-in-JS
  features:
    - Based on Gatsby Default Starter
    - Material-UI
    - Emotion
    - Roboto Typeface
    - SEO
    - TypeScript
- url: https://flex.arshad.io
  repo: https://github.com/arshad/gatsby-starter-flex
  description: A Gatsby starter for the Flex theme.
  tags:
    - SEO
    - MDX
    - Styling:CSS-in-JS
  features:
    - MDX Blocks for your Gatsby site.
    - Customizable, extendable and accessible.
    - Theme UI
    - SEO and Open graphs support
    - Color modes
    - Code Highlighting
- url: https://london-night-day.netlify.app/
  repo: https://github.com/jooplaan/gatsby-london-night-and-day
  description: A custom, image-centric dark and light mode aware theme for Gatsby. Advanced from the Gatsby starter London After Midnight.
  tags:
    - Blog
    - Portfolio
    - Gallery
    - SEO
    - Markdown
    - Styling:SCSS
    - HTML5UP
    - CMS:Netlify
  features:
    - Support tags
    - Easily change the theme color
    - Post thumbnails in the homepage
    - Made for image-centric portfolios
    - Using the London After Midnight is now “Dark mode” (the default), and the original London as “Light mode”.
    - Removed Google Fonts, using system fonts in stead (for speed and privacy :)
    - Use SASS
- url: https://the-gatsby-bootcamp-blog.netlify.app
  repo: https://github.com/SafdarJamal/gatsby-bootcamp-blog
  description: A minimal blogging site built with Gatsby using Contentful and hosted on Netlify.
  tags:
    - Blog
    - CMS:Contentful
    - Netlify
    - Styling:SCSS
    - SEO
    - Portfolio
  features:
    - Basic setup for a full-featured blog
    - Includes React Helmet to allow editing site meta tags
    - Uses SCSS for styling
    - Minimal responsive design
    - Styled components
    - SEO Friendly Meta
- url: https://gatsby-starter-catalyst-hydrogen.netlify.app/
  repo: https://github.com/ehowey/gatsby-starter-catalyst-hydrogen
  description: A full-featured starter for a freelance writer or journalist to display a portfolio of their work. SANITY.io is used as the CMS. Based on Gatsby Theme Catalyst. Uses MDX and Theme UI.
  tags:
    - Styling:Theme-UI
    - CMS:sanity.io
    - SEO
    - PWA
    - Portfolio
  features:
    - Based on Gatsby Theme Catalyst series of themes
    - MDX
    - Theme UI integration for easy to change design tokens
    - SEO optimized to include social media images and Twitter handles
    - Tight integration with SANITY.io including a predefined content studio.
    - A full tutorial is available in the docs.
- url: https://rocketdocs.netlify.app/
  repo: https://github.com/Rocketseat/gatsby-starter-rocket-docs
  description: Out of the box Gatsby Starter for creating documentation websites easily and quickly.
  tags:
    - SEO
    - MDX
    - Documentation
    - Linting
    - Markdown
    - PWA
    - Styling:CSS-in-JS
  features:
    - MDX for docs;
    - Responsive and mobile friendly;
    - Code highlighting with prism-react-renderer and react-live support;
    - SEO (Sitemap, schema.org data, Open Graph and Twitter tags).
    - Google Analytics integration;
    - Custom docs schema;
    - Offline Support & WebApp Manifest;
    - Yaml-based sidebar navigation;
- url: https://gatsby-starter-typescript-default.netlify.app/
  repo: https://github.com/lianghx-319/gatsby-starter-typescript-default
  description: Only TypeScript Gatsby starter base on Default starter
  tags:
    - Language:TypeScript
  features:
    - All features same as gatsby-starter-default
    - Only support TypeScript using gatsby-typescript-plugin
- url: https://gatsby-starter-catalyst.netlify.app/
  repo: https://github.com/ehowey/gatsby-starter-catalyst
  description: A boilerplate starter to accelerate your Gatsby development process. Based on Gatsby Theme Catalyst. Uses MDX for content and Theme UI for styling. Includes a core theme, a header theme, and a footer theme.
  tags:
    - MDX
    - Styling:Theme-UI
    - SEO
    - PWA
  features:
    - Based on Gatsby Theme Catalyst series of themes and starters.
    - Theme options are used to enable some simple layout changes.
    - Latent component shadowing allows for easy shadowing and swapping of layout components such as the header and footer.
    - Theme UI is deeply integrated with design tokens and variants throughout.
    - Uses a Tailwind preset to enable you to focus on design elements.
    - Color mode switching available by default.
    - SEO optimized to include social media images and Twitter handles.
    - React Scroll for one page, anchor based navigation is available.
    - Code highlighting via Prism.
- url: https://gatsby-starter-default-dark-mode.netlify.app/
  repo: https://github.com/alexandreramosdev/gatsby-starter-default-dark-mode
  description: A simple starter to get developing quickly with Gatsby, dark mode, and styled-components.
  tags:
    - Styling:CSS-in-JS
    - Onepage
    - Linting
  features:
    - Dark mode
    - Styled Components
    - Comes with React Helmet for adding site meta tags
    - Includes plugins for offline support out of the box
- url: https://eager-memento.netlify.app/
  repo: https://github.com/Mr404Found/gatsby-memento-blogpost
  description: A responsive gatsby portfolio starter to show off or to flex your skills in a single page
  tags:
    - Netlify
    - Markdown
    - Blog
    - Styling:Bootstrap
  features:
    - React Bootstrap
    - Responsive webpage
    - TypeWriter Effect
- url: https://gatsby-starter-wilde-creations.netlify.app/
  repo: https://github.com/georgewilde/gatsby-starter-wilde-creations
  description: Barebones starter with a minimal number of components to kick off a TypeScript and Styled Components project.
  tags:
    - Styling:CSS-in-JS
    - PWA
    - Testing
    - Linting
    - Language:TypeScript
  features:
    - ✔️ Gatsby
    - ✔️ TypeScript
    - ✔️ Styled Components
    - ✔️ Helmet
    - ✔️ Storybook
    - ✔️ Jest
    - ✔️ ESLint
    - ✔️ Husky
    - ✔️ Prettier
    - ✔️ React Testing Library
    - ✔️ Stylelint
    - ✔️ Offline support
    - ✔️ PWA ready
    - ✔️ SEO
    - ✔️ Responsive design
    - ✔️ Netlify Deployment Friendly
    - ✔️ Highly optimized (Lighthouse score 4 x 100)
- url: https://gatsby-starter-typescript-deploy.netlify.app/
  repo: https://github.com/jongwooo/gatsby-starter-typescript
  description: TypeScript version of the default Gatsby starter🔮
  tags:
    - Language:TypeScript
    - Linting
    - Netlify
    - Testing
  features:
    - TypeScript
    - ESLint for JS linting
    - Prettier code formatting
    - Jest for testing
    - Deploy to Netlify through GitHub Actions
- url: https://answer.netlify.app/
  repo: https://github.com/passwd10/gatsby-starter-answer
  description: A simple Gatsby blog to show your Future Action on top of the page
  tags:
    - Blog
    - Markdown
    - Netlify
    - Disqus
  features:
    - Emoji
    - Social Icon(fontawesome)
    - Google Analytics
    - Disqus
    - Resume
    - Place plan on the top
- url: https://gatsby-portfolio-starter.netlify.app/
  repo: https://github.com/Judionit/gatsby-portfolio-starter
  description: A simple Gatsby portfolio starter
  tags:
    - Netlify
    - Styling:CSS-in-JS
    - Onepage
    - Portfolio
  features:
    - Styled components
    - Responsive webpage
    - Portfolio
- url: https://wp-graphql-gatsby-starter.netlify.app/
  repo: https://github.com/n8finch/wp-graphql-gatsby-starter
  description: A super simple, bare-bone starter based on the Gatsby Starter for the front end and the WP GraphQL plugin on your WordPress install. This is a basic "headless CMS" setup. This starter will pull posts, pages, categories, tags, and a menu from your WordPress site. You should use either the TwentyNineteen or TwentyTwenty WordPress themes on your WordPress install. See the starter repo for more detailed instructions on getting set up. The example here uses the WordPress Theme Unit Test Data for post and page dummy content. Find something wrong? Issues are welcome on the starter repository.
  tags:
    - Blog
    - CMS:Headless
    - CMS:WordPress
    - Netlify
  features:
    - WP GraphQL plugin integration
    - Light/Dark Mode
    - React Helmet for SEO
    - Integrated navigation
    - Verbose (i.e., not D.R.Y.) GraphQL queries to get data from
    - Includes plugins for offline support out of the box
- url: https://gatsby-starter-docz-netlifycms.netlify.app/
  repo: https://github.com/colbyfayock/gatsby-starter-docz-netlifycms
  description: Quickly deploy Docz documentation powered by Netlify CMS!
  tags:
    - CMS:Netlify
    - Documentation
    - Netlify
  features:
    - Docz documentation powered by Gatsby
    - Netlify CMS to manage content
- url: https://keanu-pattern.netlify.app/
  repo: https://github.com/Mr404Found/gatsby-keanu-blog
  description: A responsive and super simple gatsby portfolio starter and extendable for blog also used yaml parsing
  tags:
    - Netlify
    - SEO
    - Blog
    - Landing Page
    - Styling:Other
  features:
    - Attractive Design
    - Responsive webpage
    - Responsive Card Design
    - Gatsby
    - yaml parsing
    - Automatic page Generation by adding content
- url: https://gatsby-contentful-portfolio-blog.netlify.app/
  repo: https://github.com/escapemanuele/gatsby-contentful-blog-portfolio
  description: Simple gatsby starter for integration with Contentful. The result is a clean and nice website for businesses or freelancers with a blog and a portfolio.
  tags:
    - Blog
    - CMS:Headless
    - CMS:Contentful
    - Portfolio
    - PWA
    - Testing
  features:
    - Styled components
    - Responsive webpage
    - Portfolio
    - Blog
    - Testing
    - PWA
- url: https://example-site-for-square-starter.netlify.app/
  repo: https://github.com/jonniebigodes/example-site-for-square-starter
  description: A barebones starter to help you kickstart your next Gatsby project with Square payments
  tags:
    - Square
    - Netlify
    - SEO
    - E-commerce
  features:
    - Serverless
    - Gatsby
    - Square
- url: https://gatsby-animate.netlify.app/
  repo: https://github.com/Mr404Found/gatsby-animate-starter
  description: A responsive and super simple gatsby starter with awesome animations to components and to build your online solutions website. stay tuned more features coming soon
  tags:
    - Netlify
    - SEO
    - Blog
    - Landing Page
    - Styling:Other
  features:
    - Attractive Design
    - Responsive webpage
    - Services
    - Animations
    - yaml parsing
    - Component Animations
    - ReactReveal Library
- url: https://gatsby-starter-instagram-baseweb.netlify.app/
  repo: https://github.com/timrodz/gatsby-starter-instagram-baseweb
  description: 🎢 A portfolio based on your latest Instagram posts, implemented with the Base Web Design System by Uber. It features out-of-the-box responsive layouts, easy-to-implement components, and CSS-in-JS styling.
  tags:
    - Landing Page
    - Portfolio
    - Gallery
    - SEO
    - Netlify
    - Styling:CSS-in-JS
    - Styling:Other
  features:
    - Display your Instagram posts (Up to the last 12 with no API key).
    - Plug & Play configuration. All you need is an Instagram username!
    - Lightweight & Minimalist page structure. Let your work show itself.
    - Responsive design.
    - Simple React functional components (FC).
    - Google Analytics ready.
    - Continuous deployment via Netlify or Vercel.
- url: https://gatsby-starter-mountain.netlify.app/
  repo: https://github.com/artezan/gatsby-starter-mountain
  description: Blog theme that combines the new powerful MDX with the old WordPress. Built with WP/MDX and Theme UI
  tags:
    - Styling:CSS-in-JS
    - PWA
    - MDX
    - CMS:WordPress
    - Landing Page
    - Blog
  features:
    - gatsby-theme-wordpress-mdx
    - Theme UI
    - react-animate-on-scroll
    - Responsive Design
    - SEO friendly
    - Optimized images with gatsby-image
    - Git pre-commit and pre-push hooks using Husky
    - Highly optimized with excellent lighthouse audit score
    - Light/Dark mode
    - CSS Animations
    - Mountain style
- url: https://gatsby-starter-redux-storybook.netlify.app/
  repo: https://github.com/fabianunger/gatsby-starter-redux-storybook
  description: Gatsby Starter that has Redux (persist) and Storybook implemented.
  tags:
    - Redux
    - Storybook
    - PWA
    - Styling:CSS-in-JS
    - SEO
  features:
    - Redux + Redux Persist implemented also for Storybook
    - PWA
    - ESLint
    - SEO ready
- url: https://dospolov.com
  repo: https://github.com/dospolov/gatsby-starter-blog-and-cv
  description: Gatsby starter for Blog and CV.
  tags:
    - Blog
    - CMS:Netlify
    - Pagination
    - Portfolio
    - Disqus
    - RSS
    - Styling:Ant Design
    - Styling:Tailwind
  features:
    - Archive organized by tags and categories
    - Pagination support
    - Offline support
    - Google Analytics support
    - Disqus Comments support
- url: https://gatsby-starter-typescript-themes.netlify.app/
  repo: https://github.com/room-js/gatsby-starter-typescript-themes
  description: Gatsby TypeScript starter with light/dark themes based on CSS variables
  tags:
    - Language:TypeScript
    - Styling:SCSS
  features:
    - Light and Dark themes based on CSS variables (persisted state)
    - Font Awesome
    - Normalize.css
- url: https://gatsby-notion-demo.netlify.app/
  repo: https://github.com/conradlin/gatsby-starter-strata-notion
  description: Gatsby starter utilizing Notion as a CMS based on the strata site template
  tags:
    - Blog
    - PWA
    - SEO
    - Styling:SCSS
  features:
    - Super simple, portfolio + blog + newsletter site
    - Utilizing Notion as a CMS
    - Fully Responsive
    - Styling with SCSS
- url: https://sumanth.netlify.app/
  repo: https://github.com/Mr404Found/gatsby-sidedrawer
  description: A responsive and super simple gatsby site with awesome navbar and stay tuned more features coming soon
  tags:
    - Netlify
    - SEO
    - Blog
    - Landing Page
    - Styling:Other
  features:
    - Attractive Design
    - Responsive webpage
    - Animations
    - Component Animations
    - ReactReveal Library
    - Side Drawer
    - Sidebar
    - Navbar
- url: https://userbase-gatsby-starter.jacobneterer.com
  repo: https://github.com/jneterer/userbase-gatsby-starter
  description: Another TODO app - a Gatsby starter for Userbase, Tailwind CSS, SCSS, and TypeScript.
  tags:
    - Styling:Tailwind
    - Styling:SCSS
    - Language:TypeScript
    - Authentication
    - Netlify
    - SEO
  features:
    - Userbase for authentication and end-to-end encrypted data management
    - All user and data APIs
    - Tailwind CSS and SCSS for styling
    - TypeScript for easier debugging and development, strict types, etc
    - Netlify for hosting
- url: https://gatsby-simple-blog-with-asciidoctor-demo.netlify.app
  repo: https://github.com/hitsuji-no-shippo/gatsby-simple-blog-with-asciidoctor
  description: A Gatsby blog with Asciidoctor. Forked from thundermiracle/gatsby-simple-blog.
  tags:
    - Blog
    - i18n
    - Netlify
    - Disqus
    - RSS
    - SEO
    - Linting
    - Testing
  features:
    - Asciidoc support
    - Easily Configurable
    - Tags
    - Edit on GitHub
    - i18n
    - SEO
    - Light and Dark themes
    - Google Analytics
    - RSS
    - Disqus
    - Breadcrumbs
    - ESLint
- url: https://barcadia.netlify.app/
  repo: https://github.com/bagseye/barcadia
  description: A super-fast site using Gatsby
  tags:
    - Blog
    - CMS:Headless
    - CMS:Contentful
    - Portfolio
  features:
    - Styled components
    - Responsive webpage
    - Portfolio
    - Blog
- url: https://gatsby-starter-clean-resume.netlify.app/
  repo: https://github.com/masoudkarimif/gatsby-starter-clean-resume
  description: A Gatsby Starter Template for Putting Your Resume Online Super Quick!
  tags:
    - Netlify
    - Pagination
    - Styling:Other
    - SEO
  features:
    - Easy setup
    - Completely customizable using only gatsby-config.js file
    - Uses Milligram for styling
    - Fully responsive
    - Clean minimalist design
    - Page transition
    - Five different themes (great-gatsby, master-yoda, wonder-woman, darth-vader, luke-lightsaber)
    - Includes React Helmet for title and description tags
    - Includes Google Analytics plugin
- url: https://gatsby-starter-i18n-bulma.netlify.app
  repo: https://github.com/kalwalt/gatsby-starter-i18n-bulma
  description: A gatsby starter with Bulma and optimized slug for better SEO.
  tags:
    - i18n
    - Netlify
    - CMS:Netlify
    - Styling:Bulma
    - Styling:SCSS
    - Gallery
    - SEO
    - Markdown
    - PWA
    - Blog
  features:
    - Multilanguage support with i18n
    - Slug switcher (multilanguage)
    - Uses Bulma for styling
    - Netlify CMS
    - React Images with Modal
    - FontAwesome icons
    - Animate.css with WOW
    - Robots.txt
    - Sitemap
    - PWA
- url: https://ghost-attila-preview.draftbox.co/
  repo: https://github.com/draftbox-co/gatsby-attila-theme-starter
  description: A Gatsby starter for creating blogs from headless Ghost CMS.
  tags:
    - Blog
    - CMS:Headless
    - SEO
    - Styling:SCSS
    - Pagination
  features:
    - Attila standard Ghost theme
    - Data sourcing from headless Ghost
    - Responsive design
    - SEO optimized
    - OpenGraph structured data
    - Twitter Cards meta
    - Sitemap Generation
    - XML Sitemaps
    - Progressive Web App
    - Offline Support
    - RSS Feed
    - Composable and extensible
- url: https://gatsby-contentful-portfolio.netlify.app/
  repo: https://github.com/wkocjan/gatsby-contentful-portfolio
  description: Gatsby portfolio theme integrated with Contentful
  tags:
    - CMS:Contentful
    - CMS:Headless
    - Gallery
    - Portfolio
    - SEO
    - Styling:Tailwind
  features:
    - Clean minimalist design
    - Contentful integration with ready to go placeholder content
    - Responsive design
    - Uses Tailwind CSS for styling
    - Font Awesome icons
    - Robots.txt
    - SEO optimized
    - OpenGraph structured data
    - Integration with Mailchimp
- url: https://gatsby-graphcms-ecommerce-starter.netlify.app
  repo: https://github.com/GraphCMS/gatsby-graphcms-ecommerce-starter
  description: Swag store built with GraphCMS, Stripe, Gatsby, Postmark, and Printful.
  tags:
    - E-commerce
    - i18n
    - Netlify
    - Styling:Tailwind
    - CMS:Other
    - Stripe
  features:
    - Dropshipping by Printful
    - Printful inventory enhanced by GraphCMS
    - Custom GraphQL API for handling checkout and payment
    - Postmark for order notifications
    - Strong Customer Authentication
- url: https://koop-blog.netlify.app/
  repo: https://github.com/bagseye/koop-blog
  description: A simple blog platform using Gatsby and MDX
  tags:
    - Blog
    - Markdown
    - MDX
  features:
    - Responsive design
    - Styled 404 page
    - Lightweight
    - Styled Components
- url: https://gatsby-blog-mdx.now.sh/
  repo: https://github.com/EllisMin/gatsby-blog-mdx
  description: A ready-to-use, customizable personal blog with minimalist design
  tags:
    - Blog
    - MDX
    - Markdown
    - Netlify
    - SEO
    - Styling:Other
    - Documentation
  features:
    - Simple blog with responsive design
    - Light / Dark Mode Switch
    - MDX & Markdown to create post & About page
    - Code syntax highlighting (Light / Dark)
    - Facebook | Disqus | Utterances comments
    - Social Media Links & Share buttons
    - SEO + Sitemap + RSS
    - Googly Analytics Support
    - Easy & Highly Customizable
- url: https://gatsby-airtable-listing.netlify.app/
  repo: https://github.com/wkocjan/gatsby-airtable-listing
  description: Airtable theme for Gatsby
  tags:
    - Airtable
    - SEO
    - Styling:Tailwind
  features:
    - Airtable integration
    - Modals with previous/next navigation
    - Responsive design
    - Uses Tailwind CSS for styling
    - Font Awesome icons
    - Clean minimalist design
    - SEO optimized
    - Robots.txt
    - OpenGraph structured data
- url: https://gatsby-starter-personality.netlify.app/
  repo: https://github.com/matheusquintaes/gatsby-starter-personality
  description: A free responsive Gatsby Starter
  tags:
    - Portfolio
    - Gallery
  features:
    - SEO
    - Page transition
    - Fully responsive
    - Styling:CSS-in-JS
- url: https://seattleservicerelief.com/
  repo: https://github.com/service-relief/gatsby-starter-service-relief
  description: Localized index of resources for your city.
  tags:
    - Airtable
    - Netlify
    - SEO
    - Styling:Tailwind
  features:
    - generates a static website using Gatsby
    - uses Airtable to manage your listings and categories
    - includes an Airtable form to collect local submissions and add them to Airtable for approval
    - can be personalized to a city or region without touching a line of code
    - one-click deployment via Netlify
- url: https://shards-gatsby-starter.netlify.app/
  repo: https://github.com/wcisco17/gatsby-typescript-shards-starter
  description: Portfolio with TypeScript and Shards UI
  tags:
    - Language:TypeScript
    - Portfolio
    - Netlify
    - PWA
    - Styling:Bootstrap
  features:
    - Portfollio Starter that includes Shards Ui component library and TypeScript generator.
    - TypeScript
    - TypeScript Generator
    - Styled-Components
    - Shards UI
    - Bootstrap
- url: https://gatsby-sanity-developer-portfolio-starter.jacobneterer.com/
  repo: https://github.com/jneterer/gatsby-sanity-developer-portfolio-starter
  description: A Gatsby + Sanity CMS starter project for developer portfolios. Also built using Tailwind CSS, SCSS, and TypeScript.
  tags:
    - CMS:sanity.io
    - Portfolio
    - Styling:Tailwind
    - Styling:SCSS
    - Language:TypeScript
    - Netlify
    - SEO
  features:
    - Developer portfolio using Gatsby + Sanity CMS
    - Edit your profile, projects, and tags all in Sanity CMS without any code commits
    - Tailwind CSS and SCSS for styling
    - TypeScript for easier debugging and development, strict types, etc
    - Netlify for hosting
    - SEO Capabilities
- url: https://serene-ramanujan-285722.netlify.app/
  repo: https://github.com/kunalJa/gatsby-starter-math-blog
  description: Responsive math-focused blog with MDX and Latex built-in
  tags:
    - MDX
    - Blog
    - PWA
    - Storybook
    - Styling:Other
    - SEO
  features:
    - Mobile friendly and fully responsive
    - Easy to configure (just change site.config.js)
    - MDX
    - Latex with Katex
    - Storybook with tested components included
    - Uses Tachyons for styling
    - Easy to create new posts
- url: https://gatsby-starter-canada-pandemic.netlify.app/
  repo: https://github.com/masoudkarimif/gatsby-starter-canada-pandemic
  description: A Gatsby starter template for covering pandemics in Canada
  tags:
    - AWS
    - Onepage
    - Styling:Other
  features:
    - Interactive SVG map using D3
    - Responsive design
    - Styled 404 page
    - Google Analytics support
    - Includes React Helmet
    - Clean minimalist design
    - Completely customizable using only gatsby-config.js file
- url: https://builderio.github.io/gatsby-starter-builder/
  repo: https://github.com/BuilderIO/gatsby-starter-builder
  description: Gatsby starter with drag + drop page building with your React components via Builder.io
  tags:
    - CMS:Other
    - CMS:Headless
  features:
    - Builder.io integration with sample pages/header/footer.
    - Drag and drop page editing and creations.
    - Lots of built-in templates, widgets, or bring in your own custom components.
    - Uses @builder.io/gatsby plugin to dynamically create pages published on the editor.
    - SEO
- url: https://gatsby-starter-reason-blog.netlify.app/
  repo: https://github.com/mukul-rathi/gatsby-starter-reason-blog
  description: The Gatsby Starter Blog using ReasonML!
  tags:
    - Blog
    - Styling:CSS-in-JS
    - Language:Other
  features:
    - Basic setup for a full-featured type-safe blog
    - ReasonML support out-of-the-box
    - ReasonReact v3 JSX syntax
    - CSS-in-Reason support
    - StaticQuery GraphQL support in ReasonML
    - Similar to gatsby-starter-blog

- url: https://gct.mozart409.space/
  repo: https://github.com/Mozart409/gatsby-custom-tailwind
  description: A minimal Tailwind CSS starter, with custom fonts, purgecss, automatic linting when committing to master, awesome lighthouse audit, custom Vercel/serve server for production build, visible to all in your network, so you can test it with your phone.
  tags:
    - Linting
    - PWA
    - SEO
    - Styling:Tailwind
    - Styling:PostCSS
  features:
    - Minimal Tailwind Starter
    - Custom Fonts predefined
    - Automatic Linting on Commit using husky and pretty-quick
    - Custom server to test Production Builds on your local network via Vercel/serve
    - Extensive Readme in the repo
- url: https://gatsby-redux-toolkit-typescript.netlify.app/
  repo: https://github.com/saimirkapaj/gatsby-redux-toolkit-typescript-starter
  description: Gatsby Starter using Redux-Toolkit, TypeScript, Styled Components, and Tailwind CSS.
  tags:
    - Redux
    - Language:TypeScript
    - Styling:Tailwind
  features:
    - Redux-Toolkit
    - TypeScript
    - Styled Components
    - Tailwind CSS
    - Removes unused CSS with Purgecss
    - Font Awesome Icons
    - Responsive Design
    - Change between light and dark themes
    - SEO
    - React Helmet
    - Offline Support
- url: https://gatsby-ts-tw-styled-eslint.netlify.app
  repo: https://github.com/Miloshinjo/gatsby-ts-tw-styled-eslint-starter
  description: Gatsby starter with TypeScript, Tailwind CSS, @emotion/styled, and ESLint.
  tags:
    - Linting
    - Styling:CSS-in-JS
    - Styling:Tailwind
    - Language:TypeScript
  features:
    - TypeScript support
    - CSS-in-JS with @emotion/styled (like styled components)
    - Tailwind CSS (1.2) support
    - ESLint with Airbnb settings
- url: https://mik3y.github.io/gatsby-starter-basic-bootstrap/
  repo: https://github.com/mik3y/gatsby-starter-basic-bootstrap
  description: A barebones starter featuring react-bootstrap and deliberately little else
  tags:
    - Styling:Bootstrap
    - Styling:SCSS
  features:
    - Uses react-bootstrap, sass, and little else
    - Skeleton starter, based on gatsby-starter-default
    - Optional easy integration of themes from Bootswatch.com
- url: https://gatsby-starter-songc.netlify.app/
  repo: https://github.com/FFM-TEAM/gatsby-starter-song
  description: A Gatsby starter for blog style with fresh UI.
  tags:
    - Blog
    - Netlify
    - SEO
    - Language:TypeScript
    - Styling:CSS-in-JS
  features:
    - Emoji (emojione)
    - Code syntax highlighting (atom-one-light Style)
    - Mobile friendly and fully responsive
    - Comment feature ( utterances)
    - Post side PostTOC
    - Simple fresh design like Medium
    - Readability
- url: https://gatsby-starter-kontent-lumen.netlify.app/
  repo: https://github.com/Kentico/gatsby-starter-kontent-lumen
  description: A minimal, lightweight, and mobile-first starter for creating blogs uses Gatsby and Kentico Kontent CMS. Inspired by Lumen.
  tags:
    - SEO
    - CMS:Headless
    - CMS:Kontent
    - Netlify
    - Styling:SCSS
    - Blog
  features:
    - Kentico Kontent CaaS platform as the data source.
    - Mobile-First approach in development.
    - Archive organized by tags and categories.
    - Automatic Sitemap generation.
    - Lost Grid.
    - Beautiful typography inspired by matejlatin/Gutenberg.
    - Stylesheet built using Sass and BEM-Style naming.
    - Syntax highlighting in code blocks.
    - Google Analytics support.
- url: https://dindim-production.netlify.app/
  repo: https://github.com/lorenzogm/gatsby-ecommerce-starter
  description: Gatsby starter to create an ecommerce website with Netlify and Stripe. Setup and release your shop in a few minutes.
  tags:
    - Client-side App
    - E-commerce
    - Firebase
    - Netlify
    - SEO
    - Stripe
    - Styling:CSS-in-JS
  features:
    - 100% Free. No subscriptions, just pay a fee to Stripe when you sell a product.
    - Home Page to list all your products.
    - Category Page to list products by category.
    - Product Detail Page. Define several colors and sizes for the same product
    - Cart Page with the summary of your cart before checkout.
    - Checkout Page powered by Stripe.
    - Scripts to create/update/delete your products in Stripe.
    - Analytics with Firebase
- url: https://gatsby-starter-ts.now.sh/
  repo: https://github.com/jpedroschmitz/gatsby-starter-ts
  description: A TypeScript starter for Gatsby. No plugins and styling. Exactly the necessary to start!
  tags:
    - Language:TypeScript
    - Styling:None
    - Linting
  features:
    - TypeScript
    - ESLint and Prettier
    - Husky and lint-staged
    - Commitizen and Commitlint
    - TypeScript absolute paths
- url: https://rolwinreevan.com
  repo: https://github.com/rolwin100/rolwinreevan_gatsby_blog
  description: This starter consists of Ant Design System you can use it for your personal blog. I have given a lot of time in developing this starter because I found that there were not many starters with a very good design. Please give a star to this project if you have like it to encourage me 😄. Thank you.
  tags:
    - Blog
    - Portfolio
    - Markdown
    - SEO
    - PWA
  features:
    - Blog designed using Markdown.
    - Beautifully designed landing page.
    - First project in the starters list to use Ant Design.
    - Supports SSR and is also a PWA.
- url: https://gatsby-antd-starter.netlify.app/
  repo: https://github.com/alienCY/gatsby-antd-starter
  description: Gatsby starter with Ant Design (antd)
  tags:
    - Styling:Ant Design
    - SEO
  features:
    - Ant Design components
    - A really nice header.
- url: https://gatsby-starter-typescript.surge.sh
  repo: https://github.com/kurttomlinson/gatsby-starter-typescript
  description: A TypeScript starter with auto-generated GraphQL types, TS errors in the develop console, and gatsby-node.ts support!
  tags:
    - Language:TypeScript
  features:
    - TypeScript
    - Auto-generated types from GraphQL queries
    - TypeScript errors in the develop console
    - Support for typed GraphQL queries in gatsby-node.ts
    - Based on gatsby-starter-default
- url: https://www.dyuzz.club/
  repo: https://github.com/Dyuzz/Gatsby-Blog-Starter-Dyuzz
  description: A Gatsby starter for creating blogs.
  tags:
    - Blog
    - PWA
    - SEO
    - CMS:Netlify
    - Pagination
  features:
    - Blog designed using Markdown.
    - Beautifully designed landing page.
    - Gatsby v2
    - Google Analytics
    - Web App Manifest
    - Netlify Support
    - Gitalk Comment
    - SiteMap
    - Netlify CMS Support
    - TOC（TableOfContexts）
    - Pagination
    - SEO
    - Phone browser Support
- url: https://dropinblog-gatsby-starter.netlify.app/
  repo: https://github.com/DropInBlog/gatsby-starter
  description: A quick and simple Gatsby solution for the simplest blogging solution
  tags:
    - Blog
    - Netlify
    - Pagination
    - SEO
    - CMS:Headless
    - Styling:SCSS
    - Styling:CSS-in-JS
    - Styling:Tailwind
  features:
    - Pagination
    - Beautifully designed landing page.
    - Includes Chakra-UI and Tailwind CSS
- url: https://gatsby-material-typescript-starter.netlify.app
  repo: https://github.com/Junscuzzy/gatsby-material-typescript-starter
  description: A simple starter using TypeScript, ESLint, Prettier & @Material-ui
  tags:
    - Language:TypeScript
    - Linting
    - Netlify
    - SEO
    - Styling:Material
  features:
    - TypeScript in front-side & node-side
    - Prettier, ESLint and Type-check well configured together
    - Material-ui SSR compatible with build-in light/dark theme
    - Content sourcing free
    - Functional react (Hooks & functions instead Class)
    - Responsive design
    - SEO optimized
    - Styled 404 page
    - Google Analytics support
- url: https://gatsby-starter-takeshape-startup.netlify.app
  repo: https://github.com/colbyfayock/gatsby-starter-takeshape-startup
  description: Integrate TakeShape CMS using a ready to go TakeShape Startup project!
  tags:
    - Blog
    - CMS:Other
    - CMS:Headless
    - Landing Page
    - Styling:SCSS
  features:
    - Integrate TakeShape CMS
    - Preconfigured to work with the TakeShape Startup project
- url: https://gatsby-startbootstrap-agency.netlify.app/
  repo: https://github.com/thundermiracle/gatsby-startbootstrap-agency
  description: Gatsby version of startbootstrap-agency with i18n supported.
  tags:
    - Portfolio
    - PWA
    - SEO
    - Gallery
    - Landing Page
    - Onepage
    - Markdown
    - Netlify
    - Styling:Bootstrap
    - i18n
    - Netlify
    - Linting
  features:
    - Easily Configurable
    - Different types of sections
    - i18n
    - SEO
    - Google Analytics
    - Prettier, ESLint
- url: https://gatsby-typescript-tailwind-twin-styled-component-starter.netlify.app/
  repo: https://github.com/DevHausStudio/Gatsby-Typescript-Tailwind-Twin-Styled-Component-Starter
  description: Barebones and lightweight starter with TypeScript, Styled-Components, Tailwind CSS, Twin Macro.
  tags:
    - Language:TypeScript
    - Styling:Tailwind
    - Styling:CSS-in-JS
    - Netlify
  features:
    - Gatsby v2
    - TypeScript
    - Tailwind CSS
    - Style-Components
    - CSS-in-JS
    - Code Readability
    - Barebones
- url: https://dlford.github.io/gatsby-typescript-starter-minimalist/
  repo: https://github.com/dlford/gatsby-typescript-starter-minimalist
  description: A minimalist Gatsby TypeScript starter, because less is more
  tags:
    - Language:TypeScript
    - Linting
    - Styling:Other
  features:
    - Don't use `React.FC` (See `https://github.com/facebook/create-react-app/pull/8177`)
    - Minimalist
    - Prettier / ESLint pre-configured
    - CSS Reset / CSS Modules
    - Style Builder page for adjusting global styles
- url: https://flotiq-starter-products.herokuapp.com/
  repo: https://github.com/flotiq/gatsby-starter-products
  description: A Gatsby e-commerce starter with products sourced from Flotiq.
  tags:
    - CMS:Headless
    - E-commerce
    - CMS:Other
  features:
    - Snipcart e-commerce starter
    - Flotiq CMS as a product source
    - Deploy to Heroku
- url: https://goodpraxis.coop
  repo: https://github.com/GoodPraxis/gp-gatsby-starter-ts-sass-jest
  description: A solid, basic Gatsby starter used by Good Praxis suitable for many different types of projects
  tags:
    - Language:TypeScript
    - Styling:SCSS
    - SEO
    - Testing
  features:
    - TypeScript support
    - SCSS for styling
    - JEST tests
    - Simple SEO setup
- url: https://gatsby-markdown-personal-website.netlify.app/
  repo: https://github.com/SaimirKapaj/gatsby-markdown-personal-website
  description: Gatsby Markdown Personal Website Starter, using Styled Components, Tailwind CSS, and Framer Motion.
  tags:
    - Blog
    - Portfolio
    - Markdown
    - Styling:Tailwind
  features:
    - Markdown
    - Framer Motion
    - Page Transition
    - Styled Components
    - Tailwind CSS
    - Removes unused CSS with Purgecss
    - Font Awesome Icons
    - Responsive Design
    - SEO
    - React Helmet
    - Offline Support
    - Gatsby Image
- url: https://flotiq-starter-recipes.herokuapp.com
  repo: https://github.com/flotiq/gatsby-starter-recipes
  description: A Gatsby culinary starter with recipes sourced from Flotiq.
  tags:
    - CMS:Headless
    - Gallery
    - Pagination
    - CMS:Other
  features:
    - Recipes starter
    - Culinary recipes
    - Flotiq CMS as a recipe source
- url: https://gatsby-markdown-typescript-personal-website.netlify.app/
  repo: https://github.com/SaimirKapaj/gatsby-markdown-typescript-personal-website
  description: Gatsby Markdown Personal Website Starter, using TypeScript, Styled Components, Tailwind CSS, and Framer Motion.
  tags:
    - Blog
    - Portfolio
    - Markdown
    - Language:TypeScript
    - Styling:Tailwind
  features:
    - Markdown
    - TypeScript
    - Framer Motion
    - Page Transition
    - Styled Components
    - Tailwind CSS
    - Removes unused CSS with Purgecss
    - Font Awesome Icons
    - Responsive Design
    - SEO
    - React Helmet
    - Offline Support
    - Gatsby Image
- url: https://thestartup.netlify.app/
  repo: https://github.com/bagseye/startup
  description: A startup template perfect for brochure sites and small businesses
  tags:
    - Landing Page
    - Onepage
    - Portfolio
    - Styling:CSS-in-JS
  features:
    - Font Awesome Icons
    - Responsive Design
    - Style-Components
- url: https://gatsby-starter-tailwind-css.netlify.app/
  repo: https://github.com/melanienolan/gatsby-starter-tailwind-css
  description: A Gatsby starter with Tailwind CSS. Uses Tailwind CSS v1.4.1 and includes built-in support for PurgeCSS.
  tags:
    - Landing Page
    - Onepage
    - Styling:Tailwind
  features:
    - Simple boilerplate site using Tailwind CSS
    - PurgeCSS support to remove unused styles
    - PostCSS including Autoprefixer
    - React Helmet for better SEO
- url: https://wp-balsa-preview.draftbox.co/
  repo: https://github.com/draftbox-co/gatsby-wordpress-balsa-starter
  description: A Gatsby starter for creating blogs from headless WordPress CMS.
  tags:
    - Blog
    - SEO
    - CMS:WordPress
    - Styling:Other
    - Pagination
  features:
    - Balsa Skin by Draftbox
    - Data sourcing from headless WordPress
    - Responsive design
    - SEO optimized
    - OpenGraph structured data
    - Twitter Cards meta
    - Sitemap Generation
    - XML Sitemaps
    - Progressive Web Ap
- url: https://gatsby-typescript-eslint-prettier-starter.netlify.app/
  repo: https://github.com/Tielem/gatsby-typescript-eslint-prettier-starter
  description: This Gatsby starter is an adaptation of the default Gatsby starter with TypeScript, ESlint and Prettier added and pre-configured, bringing you everything you need to get up and running with Gatsby in a type-safe and style-safe way.
  tags:
    - Language:TypeScript
    - Linting
    - Styling:None
  features:
    - TypeScript compile (gatsby-plugin-ts), not Babel transpile (gatsby-plugin-typescript)
    - Type errors cause gatsby develop and gatsby build to stop
    - Makes use of ESlint with Airbnb's TypeScript config, to ensure code styling both in JavaScript and TypeScript
    - Linting errors cause gatsby develop and gatsby build to stop
    - Good starter template to add additional features (such as Markdown or Headless CMS) in a type safe and style safe way
    - Dependencies are automatically kept up to date with [Renovate](https://renovate.whitesourcesoftware.com/)
- url: https://gatsby-basic-typescript-starter.netlify.app/
  repo: https://github.com/noahub/gatsby-typescript-starter
  description: This starter ships with the main Gatsby configuration files you need to build a basic site using React and TypeScript.
  tags:
    - Language:TypeScript
    - Styling:CSS-in-JS
  features:
    - TypeScript installed and configured
    - Styled Components via Emotion
    - Google Fonts enabled
    - React Helmet for SEO
    - Configured image filesystem, transformer-sharp, plugin-sharp
- url: https://gatsby-landing-page-starter.netlify.app/
  repo: https://github.com/btahir/gatsby-landing-page-starter
  description: Simple Landing Page Starter Built With Gatsby.
  tags:
    - Landing Page
    - SEO
    - PWA
    - Styling:SCSS
  features:
    - Responsive design
    - SEO optimized
    - Conversion optimized
    - Sitemap Generation
    - XML Sitemaps
    - Progressive Web App
    - Offline Support
    - Composable and extensible
- url: https://gatsby-lotus-starter.netlify.app/
  repo: https://github.com/DecliningLotus/gatsby-lotus-starter
  description: A fully featured Gatsby Bootstrap starter.
  tags:
    - Linting
    - Netlify
    - PWA
    - SEO
    - Styling:Bootstrap
    - Styling:PostCSS
    - Styling:SCSS
  features:
    - Bootstrap + React Bootstrap
    - React Icons
    - Typefaces + Font Preloader
    - SVGO Optimizations
    - Optimized SEO
    - SASS Support
    - Sitemap Generation
    - Progressive Web App
    - Offline Support
    - Semantic Release
    - Netlify + CircleCI Support
- url: https://creationspirit.github.io/gatsby-babylonjs-starter/
  repo: https://github.com/creationspirit/gatsby-babylonjs-starter
  description: A Gatsby starter with example Babylonjs scene boilerplate.
  tags:
    - Portfolio
  features:
    - Babylon.js 3D graphics
    - Built on top of Gatsby's default starter
- url: https://gatsby-starter-voyager.netlify.app/
  repo: https://github.com/gregdferrell/gatsby-starter-voyager
  description: A feature-rich starter blog.
  tags:
    - Blog
    - Markdown
    - Pagination
    - RSS
    - SEO
    - Styling:SCSS
    - Styling:Other
  features:
    - Beautiful starter blog with content in markdown
    - Responsive, mobile-first design using tachyons.scss, flexbox, SCSS & CSS modules
    - Fast, with top-notch lighthouse audit scores
    - View posts by tag & author
    - Pagination & next/prev navigation
    - Social sharing links on blog posts (twitter, facebook, pinterest)
    - SEO component with social sharing cards for twitter & facebook
    - Structured data, schema.org
    - Sitemap & RSS feed
    - Support for email subscription to Mailchimp campaign
    - Support for Google analytics
- url: https://expo-gatsby-starter.netlify.app/
  repo: https://github.com/Sidibedev/expo-gatsby-starter
  description: A simple Expo and Gatsby starter.
  tags:
    - PWA
    - SEO
  features:
    - SEO
    - PWA
    - Offline Support
    - Upload Image
    - Expo SDK
    - Image manipulation
    - 404 page
    - Navigation
- url: https://gatsby-starter-banshorian.netlify.app
  repo: https://github.com/webmaeistro/gatsby-starter-banshorian
  description: Starter for the gatsby-theme-banshorian. A creative cool-looking personal or work projects showcase/portfolio/CV. Based on byfolio.
  tags:
    - Styling:Other
    - Portfolio
    - Transitions
    - Linting
    - Testing
    - PWA
  features:
    - Gatsby v2
    - Style-Components Using @emotion
    - Edit Everything From gatsby.config
    - Developer Friendly
    - Isomorphic Skills Tiles
    - Transitions Between Pages and Menu
- url: https://a2zarslaan.github.io/gatsby-starter-sasslan/
  repo: https://github.com/a2zarslaan/gatsby-starter-sasslan
  description: A minimalistic Gatsby starter template featuring SASS and CSS 7-1 architecture.
  tags:
    - Blog
    - Portfolio
    - Markdown
  features:
    - Markdown
    - CSS 7-1 Architecture
    - GraphQL IDE
    - Page Transitions
    - Easy to edit CSS variables
    - Styled Components
    - SVG icons
    - Google fonts
    - Desktop-First Design
    - Responsive Design
    - React Helmet
    - Gatsby Remark Images
    - Code Readability
    - Progressive Web App
- url: https://pedantic-brown-bbf927.netlify.app/
  repo: https://github.com/pkino/gatsby-starter-typescript-sass
  description: A minimum starter with TypeScript, Sass, ESLint and Prettier built-in
  tags:
    - Language:TypeScript
    - Styling:SCSS
    - Linting
  features:
    - TypeScript and Sass support
    - ESLint with basic react rules
- url: https://gatsby-starter-portfolio-minimal.netlify.app/
  repo: https://github.com/konstantinmuenster/gatsby-starter-portfolio-minimal
  description: A modern one-page portfolio with a clean yet expressive design.
  tags:
    - Portfolio
    - Markdown
    - MDX
    - PWA
    - Onepage
    - Styling:CSS-in-JS
  features:
    - Quick and Easy Setup - Add content and deploy
    - Content via Markdown/MDX - No external CMS needed
    - Extendable Layout - Add more sections as you like
    - Responsive Design - With freshening Animations
    - Medium Integration - Feature your latest articles
    - Progressive Web App/PWA - Offline Support
    - Fast and Accessible
    - SEO
- url: https://gatsby-theme-clarisse.netlify.app
  repo: https://github.com/tacogator/gatsby-starter-blog-material-clarisse
  description: A minimalist blog starter with Material-UI
  tags:
    - Blog
    - SEO
    - Portfolio
    - Landing Page
    - Styling:Material
    - Markdown
    - MDX
  features:
    - SEO-ready
    - Clean design with emphasis on Call-to-action
    - Built-in Tag/Category support
    - Write post in markdown or MDX
    - Desktop and mobile responsive layout
    - Customizable branding & navigation
    - Material-UI
- url: https://ph0en1x.ru/
  repo: https://github.com/eduard-kirilov/gatsby-ts-apollo-starter
  description: This starter is a ready-made configuration that includes Gatsby, React, Redux, Apollo, GraphQL, TypeScript, Styled-Components, Material-UI, Jest, Enzyme.
  tags:
    - E-commerce
    - SEO
    - Redux
    - Language:TypeScript
    - Pagination
    - Styling:Material
  features:
    - This starter is configured to interact with GraphQL of your backend through Apollo.
    - Strong typing with TypeScript.
    - Typescript, Apollo, Mongo - backend.
    - Unit tests based on jest and enzyme.
    - In this starter, Styled-components and Material-UI can be used simultaneously.
    - This starter has tuned redux with reselect on board
    - Desktop and mobile responsive layout
- url: https://gatsby-starter-tailwind-opinionated.netlify.app/
  repo: https://github.com/mjsarfatti/gatsby-starter-tailwind-opinionated
  description: Based on the official Gatsby starter, with an opinionated Tailwind setup. Uses Purgecss to remove unused CSS.
  tags:
    - Styling:Tailwind
  features:
    - Based on gatsby-starter-default
    - Tailwind CSS Framework
    - Removes unused CSS with Purgecss
    - Works great with VS Code
    - Create React App ESLint default
    - Run Prettier through ESLint
    - Sensible Tailwind CSS configuration, great for most sites
    - Absolute imports (no more ../../../../some/components.js)
    - Typescript-ready
    - Box shadows by box-shadows.co
    - Spring transition easing
    - Tailwind forms plugin

- url: https://gatsby-starter-jest-enzyme-eslint.netlify.app
  repo: https://github.com/markbello/gatsby-starter-jest-enzyme-eslint
  description: gatsby-starter-default with Jest, Enzyme, and ESLint
  tags:
    - Testing
    - Linting
  features:
    - Jest testing set up
    - Enzyme for shallow rendering and snapshot testing
    - ESLint for linting
    - No frills, minimally opinionated
- url: https://foundation.stackrole.com/
  repo: https://github.com/stackrole/gatsby-starter-foundation
  description: A starter to launch your blazing fast personal website and a blog, Built with Gatsby and Netlify CMS. Made with ❤ by Stackrole
  tags:
    - CMS:Netlify
    - Markdown
    - Netlify
    - Pagination
    - SEO
    - Styling:SCSS
    - Blog
    - Landing Page
  features:
    - A Blog and Personal website with Netlify CMS.
    - Responsive Web Design
    - Customize content of Homepage, About and Contact page.
    - Add / Modify / Delete blog posts.
    - Edit website settings, Add Google Analytics and make it your own all with in the CMS.
    - SEO Optimized
    - OpenGraph structured data
    - Twitter Cards meta
    - Beautiful XML Sitemaps
    - Netlify Contact Form, Works right out of the box after deployment.
    - Invite collaborators into Netlify CMS, without giving access to your GitHub account via Git Gateway
    - Gatsby Incremental Builds with Netlify.
    - For more info, Take a look at readme.md on the Github repo.
- url: https://gatsby-starter-payments.netlify.app
  repo: https://github.com/moonclerk/gatsby-starter-payments
  description: A Gatsby starter for creating SaaS landing pages using MoonClerk to accept payments.
  tags:
    - Landing Page
    - Netlify
    - Onepage
    - SEO
    - Stripe
    - Styling:CSS-in-JS
  features:
    - SEO optimized
    - Landing Page
    - Fully responsive
    - Gatsby images
    - MoonClerk Payment Forms
    - Open source illustrations from Icons8
    - Google Analytics
    - Includes React Helmet to allow editing site meta tags
    - Includes plugins for easy, beautiful typography
    - Styling with styled-components
    - Organized using ABEM
- url: https://schoolfront.netlify.app
  repo: https://github.com/orzechdev/schoolfront
  description: School website starter
  tags:
    - Language:TypeScript
    - Styling:CSS-in-JS
    - CMS:WordPress
    - Blog
    - Presentation
  features:
    - Main page
    - WordPress blog
    - Contact page
    - About page
    - Open hours information
    - Offered curriculum page
    - Teachers list
    - WCAG AA support
    - SEO optimized
    - Sitemap Generation
    - Gatsby v2
    - Styled Components
    - TypeScript
- url: https://gatsby-starter-donations.netlify.app
  repo: https://github.com/moonclerk/gatsby-starter-donations
  description: A simple starter to help get up and running accepting donations using Gatsby + MoonClerk
  tags:
    - Donations
    - Landing Page
    - Netlify
    - Onepage
    - SEO
    - Stripe
    - Styling:CSS-in-JS
  features:
    - SEO optimized
    - Fully responsive
    - Gatsby images
    - MoonClerk Payment Forms
    - Open source illustrations from Icons8
    - Open source image from Unsplash
    - Google Analytics
    - Includes React Helmet to allow editing site meta tags
    - Includes plugins for easy, beautiful typography
    - Styling with styled-components
    - Organized using ABEM
- url: https://jolly-tree-003047c03.azurestaticapps.net/
  repo: https://github.com/floAr/gatsby-starter-azure_swa
  description: A simple Gatsby starter making use of the new Azure Static Web App service.
  tags:
    - Redux
    - Styling:None
    - Azure
  features:
    - CI/CD using github actions
- url: https://minimal-blog-starter.netlify.app/
  repo: https://github.com/imjamesku/gatsby-minimal-blog-starter
  description: A minimal NetlifyCMS starter based on the default starter with no additional styling
  tags:
    - CMS:Netlify
    - Styling:None
    - Blog
  features:
    - NetlifyCMS
    - Blog post list
    - SEO
- url: https://gatsbyfire.netlify.app/
  repo: https://github.com/GeorgeSteel/gatsby-fire-starter
  description: A Gatsby Starter to build a complete web app with Gatsby & Firebase by using the library reactfire
  tags:
    - Firebase
    - Authentication
    - Client-side App
  features:
    - You can build a realtime app without any `window object` issue.
    - Private/Dynamic routing made easy with reach/router.
    - Fully integrated with reactfire.
    - Easy to setup.
    - Insane Lighthouse performance.
    - FirebaseUI fully integrated & customizable for any language location.
- url: https://gatsby-starter-catalyst-helium.netlify.app/
  repo: https://github.com/ehowey/gatsby-starter-catalyst-helium
  description: A personal blog starter with large featured images, SEO optimization, dark mode, and support for many different frontmatter fields. Based on Gatsby Theme Catalyst. Uses MDX for content and Theme UI for styling. Includes a core theme, a header theme, a footer theme, and a blog theme.
  tags:
    - MDX
    - Styling:Theme-UI
    - SEO
    - PWA
    - Blog
  features:
    - Based on Gatsby Theme Catalyst series of themes and starters.
    - Theme options are used to enable some simple layout changes.
    - Designed with component shadowing in mind to allow easier customization.
    - Theme UI is deeply integrated with design tokens and variants throughout.
    - Color mode switching available by default.
    - RSS Feed
    - SEO optimized to include social media images and Twitter handles.
    - React Scroll for one page, anchor based navigation is available.
    - Code highlighting via Prism.
- url: https://headless.us
  repo: https://github.com/ecomloop/headless-starter
  description: The Shopify + Gatsby starter theme for digital commerce
  tags:
    - E-commerce
    - Shopify
    - CMS:Netlify
    - Blog
  features:
    - Integrated with Shopify for pulling products
    - Checkout handled via Shopify
    - Includes variants for products
    - XML sitemap
    - Blog with Netlify CMS
    - RSS feed
    - Designed to bring headless commerce to Shopify merchants and shops
- url: http://gatsby-tailwind-starter.kosvrouvas.com/
  repo: https://github.com/kosvrouvas/gatsby-tailwindcss-starter
  description: The default Gatsby starter bundled with the latest TailwindCSS for DRY situations
  tags:
    - MDX
    - Styling:Tailwind
  features:
    - Based on Gatsby Starter Theme
    - Google Analytics
    - Sentry
- url: https://simple.rickkln.com
  repo: https://github.com/rickkln/gatsby-starter-simple
  description: Simple Gatsby starter for a small static site. Replaces Prettier with ESLint (AirBnB style), and adds TypeScript and Firebase hosting.
  tags:
    - Linting
    - Language:TypeScript
    - Firebase
    - SEO
    - Markdown
    - Portfolio
  features:
    - TypeScript is used for a better developer experience.
    - ESLint and the AirBnB TypeScript style guide help you avoid, and fix, simple issues in your code.
    - The default Gatsby formatting tool Prettier, has been removed in order to avoid conflicts with the ESLint + AirBnB TypeScript tools described above.
    - Firebase Hosting is supported and configured for Gatsby from the start.
    - Dynamic pages for blog posts in markdown is implemented.
- url: https://the-great-gatsby-starter.netlify.app
  repo: https://github.com/bradgarropy/gatsby-starter
  description: 🥂 the great gatsby starter
  tags:
    - Linting
    - Netlify
    - SEO
    - Styling:CSS-in-JS
  features:
    - Base scaffolding for a Gatsby site.
    - ESLint and Prettier are preconfigured.
    - Preconfigured Netlify hosting.
    - Serverless functions ready to go.
    - Style with styled-components out of the box.
    - Customizable SEO component included.
- url: https://gatsby-starter-capacitor.netlify.app/
  repo: https://github.com/flogy/gatsby-starter-capacitor
  description: Build blazing fast mobile apps with Gatsby and Capacitor.
  tags:
    - Styling:None
  features:
    - Basic setup for hybrid mobile apps for Android and iOS
    - Demonstration on how to access Native APIs of mobile devices
- url: https://gatsby-starter-woo.surge.sh/
  repo: https://github.com/desmukh/gatsby-starter-woo
  description: Simple, clean, and responsive landing page for your product or service. This is a GatsbyJS port of StyleShout's Woo template.
  tags:
    - Landing Page
    - Onepage
    - Portfolio
  features:
    - Ported from StyleShout Woo theme
    - Fully responsive
    - Includes React Helmet to allow editing site meta tags
    - All landing page content can be customised through YAML files stored in content folder and in gatsby-config.js
- url: https://code-notes-example.netlify.com/
  repo: https://github.com/MrMartineau/gatsby-starter-code-notes
  description: A starter for the "Code Notes" Gatsby theme
  tags:
    - Markdown
    - MDX
    - Documentation
    - Styling:Theme-UI
  features:
    - Notes can be written using Markdown or MDX
    - Full syntax highlighting for most programming languages
    - Notes can be tagged
    - Notes can have associated emojis 👏
    - Extra markdown features have also been added. See the demo for in-depth examples
    - Note search powered by the super-fast Flexsearch
- url: https://adityaketkar.netlify.app/
  repo: https://github.com/adityaketkar/circle-packing-personal-homepage
  description: A Customizable Personal-Website Template, Ready to Deploy in 10 mins!
  tags:
    - Landing Page
    - Onepage
    - Portfolio
  features:
    - Based on Starter "Dimension"
    - Easy to implement, data stored in JSON file
    - Includes a instructional video, can be deployed by people with no coding experience
    - Fully customizable template
- url: https://vapor.aesthetic.codes/
  repo: https://github.com/vaporwavy/gatsby-vapor
  description: A custom, simple theme for Gatsby. Made for minimalists. Completely free and fully responsive.
  tags:
    - Blog
    - SEO
    - Search
    - Markdown
    - HTML5UP
    - Pagination
    - CMS:Netlify
  features:
    - Support tags
    - Post Search
    - Toggle Dark themes
- url: https://www.stefanseegerer.de/gatsby-starter-paper-css-landing-page/
  repo: https://github.com/manzanillo/gatsby-starter-paper-css-landing-page
  description: Single page starter with PaperCSS for a workshop, educational material, or other minimal landing pages
  tags:
    - Onepage
    - Landing Page
  features:
    - Landing Page
    - Google Analytics
    - PaperCSS style
- url: https://gatsby-typescript-app-starter.netlify.app/
  repo: https://github.com/MeridjaNassim/gatsby-typescript-app-starter
  description: Minimal starter configuration for PWA using typescript with both static routes and client side routes.
  tags:
    - PWA
    - Language:TypeScript
  features:
    - PWA configuration
    - Client side App configuration , with client side routing
    - JSON data layer included
    - Minimal CSS GRID
- url: https://gatsby-three-ts-plus.netlify.app/
  repo: https://github.com/shunp/gatsby-three-ts-plus
  description: 3D web starter kit with Three.js and TypeScript
  tags:
    - Linting
    - Language:TypeScript
    - Styling:Tailwind
    - CMS:Netlify
    - Portfolio
  features:
    - TypeScript is used for a better developer experience.
    - Tailwind CSS Framework
    - Includes React Helmet to allow editing site meta tags
    - Desktop and mobile responsive layout
- url: https://mui-treasury.com/layout/clones/reactjs?bgColor=b6c0d4
  repo: https://github.com/mui-treasury/gatsby-mui-layout-starter
  description: Supercharge your next project with Mui Treasury Layout, built on top of Material-UI
  tags:
    - Styling:CSS-in-JS
    - Styling:Material
  features:
    - Gatsby v2
    - Material-UI
    - MuiTreasury Layout
    - Dynamic configurable
    - Offline support
    - PWA ready
    - SEO
    - Responsive design
- url: https://7sferry-gatsby-contentful-starters.netlify.app/
  repo: https://github.com/7sferry/Gatsbyan1.0
  description: Blog template for Contentful CMS with some features like comment, tags, archives, pagination, prism, tags, share and many others.
  tags:
    - Blog
    - SEO
    - CMS:Contentful
    - Pagination
  features:
    - Blog template
    - Contentful CMS
    - Facebook Comment
    - Tags
    - Archives by date
    - Pagination
    - Share Button
    - Prism for code preview
- url: https://gatsby-starter-catalyst-lithium.netlify.app/
  repo: https://github.com/ehowey/gatsby-starter-catalyst-lithium
  description: A personal blog starter with large featured images, SEO optimization, dark mode, and support for many different frontmatter fields. Based on Gatsby Theme Catalyst. Uses MDX for content and Theme UI for styling. Includes a core theme, a header theme, a footer theme, and a blog theme.
  tags:
    - MDX
    - Styling:Theme-UI
    - SEO
    - PWA
    - Blog
  features:
    - Based on Gatsby Theme Catalyst series of themes and starters.
    - Theme options are used to enable some simple layout changes.
    - Designed with component shadowing in mind to allow easier customization.
    - Theme UI is deeply integrated with design tokens and variants throughout.
    - Color mode switching available by default.
    - RSS Feed
    - SEO optimized to include social media images and Twitter handles.
    - React Scroll for one page, anchor based navigation is available.
    - Code highlighting via Prism.
- url: https://ghost-novela-preview.draftbox.co/
  repo: https://github.com/draftbox-co/gatsby-ghost-novela-starter
  description: A Gatsby starter for creating blogs from headless Ghost CMS.
  tags:
    - AMP
    - Blog
    - CMS:Headless
    - CMS:Ghost
    - Disqus
    - Language:TypeScript
    - Markdown
    - MDX
    - Netlify
    - Pagination
    - PWA
    - RSS
    - SEO
    - Styling:CSS-in-JS
    - Styling:Theme-UI
  features:
    - Novela theme by Narrative
    - Data sourcing from headless Ghost
    - Responsive design
    - SEO optimized
    - OpenGraph structured data
    - Twitter Cards meta
    - Sitemap Generation
    - XML Sitemaps
    - Progressive Web App
    - Offline Support
    - RSS Feed
    - Composable and extensible
- url: https://gatsby-starter-portfolio.herokuapp.com/
  repo: https://github.com/surudhb/gatsby-personal-site-template
  description: A minimalist dev portfolio featuring a blog, SEO, app-theming with React.Context, Bootstrap and Sass
  tags:
    - Portfolio
    - Blog
    - SEO
    - Markdown
    - MDX
    - Styling:Bootstrap
    - Styling:SCSS
    - Client-side App
  features:
    - Gatsby v2
    - Main page, Blog page, About page, Projects page, Resume page with dedicated pages for each blog-post and project
    - Uses Sass with Bootstrap to make styling super simple
    - Light/Dark mode for entire app using React's Context API
    - SEO enabled on each page with react-helmet
    - Features optimized image rendering using gatsby-image
    - Uses open source icons from Fontawesome and icons8
    - Uses icons as links to github, resume, hackerrank on main page
    - Programmatically generates styled pages for each blog post and project written in Markdown
    - Blog posts page features a live filter tool
    - Uses site metadata to populate About page
    - Resume page generated using template Markdown files
<<<<<<< HEAD
- url: https://github.com/MK-IT/gatsby-starter-essentials
  repo: https://github.com/MK-IT/gatsby-starter-essentials
  description: Gatsby default starter extended with tools to help you boost your development experience.
  tags:
    - Landing Page
    - E-commerce
    - Portfolio
    - Blog
    - Documentation
    - SEO
    - Linting
    - Client-side App
  features:
    - 💪 Latest JS support
    - 💎 ReactJS & PropTypes
    - ⚡️ ESLint, Prettier, EditorConfig
    - 🛠 `.env` configuration
    - 📂 Clean folder structure
    - 🚦 Pre-commit hooks
    - 🤝 Commit message linting
    - :🧗🏻‍♂️: Built-in `semver` automation
    - 🚀 Production ready
    - Many pre-installed plugins to help UX, SEO, analytics, bundling, and others
    - Layout, Header, Footer, SEO components
=======
- url: https://renyuanz.github.io/leonids/
  repo: https://github.com/renyuanz/leonids
  description: A simple, fixed sidebar two columns blog theme using tailwind to polish and Github Actions to deploy
  tags:
    - Blog
    - SEO
    - Markdown
    - Styling:Tailwind
    - Styling:PostCSS
  features:
    - All gatsby-starter-blog (the official blog theme) features
    - Light/Dark mode
    - Uses PostCSS with Tailwind to make styling pleasurable
    - Auto-deploys to Github pages with Github actions CI
    - SEO enabled on each page with react-helmet
    - Features optimized image rendering using gatsby-image
    - Writes with Markdown, your favourite writing tool
- url: https://gatsby-opinionated-starter.netlify.app/
  repo: https://github.com/datacrafts-io/gatsby-opinionated-starter
  description: Opinionated full-fledged TypeScript dev environment starter
  tags:
    - Styling:SCSS
    - Styling:Other
    - Testing
    - Language:TypeScript
    - Linting
    - Storybook
  features:
    - Storybook support
    - SCSS + SCSS Modules support
    - Jest + testing-library support
    - TypeScript support
    - ESLint support for both ES and TS
    - remark-lint support for linting markdown files
    - style-lint support for linting SCSS and SCSS Modules
    - GitHub Actions CI optional support
    - Renovate bot optional support
    - Husky optional support
    - Typography.js support
    - Netlify deploy optional support
- url: https://gatsby-starter-fresh.netlify.app
  repo: https://github.com/mishal23/gatsby-starter-fresh
  description:  A minimal GatsbyJS starter blog template using the Fresh Theme for anyone to build a blogging site
  tags:
    - Portfolio
    - Blog
    - SEO
    - Markdown
  features:
    - Gatsby v2
    - Blazing fast loading time
    - Mobile Friendly
    - High quality code
    - Component seperated code
    - Custom 404 page
    - In-built contact form powered by Formspree
    - Markdown support for new posts
    - Code syntax highlighting
    - Disqus support for comments
    - Supports PWA
    - Social Media icons
    - SEO friendly
    - Twitter Tags
    - Sitemap Generation
    - Google Analytics
- url: https://gatsby-starter-testing.netlify.app/
  repo: https://github.com/DanailMinchev/gatsby-starter-testing
  description: A simple Gatsby starter with configured testing frameworks and tools for each layer of the Test Pyramid and more.
  tags:
    - Linting
    - Storybook
    - Testing
  features:
    - Unit Testing - Jest with React Testing Library
    - Structural Testing - Jest Snapshot Testing
    - End-to-End Testing - Cypress with Cypress Testing Library
    - Accessibility Testing - axe with cypress-axe
    - Automated Visual Testing - Storybook with jest-puppeteer and jest-image-snapshot
- url: https://boogi.netlify.app
  repo: https://github.com/filipowm/boogi
  description: Create awesome documentation with modern, Gitbook-like look-and-feel.
  tags:
    - Documentation
    - PWA
    - SEO
    - Markdown
    - MDX
    - Styling:CSS-in-JS
    - CMS:Netlify
  features:
    - Customize your page to match your branding and needs
    - Responsive, GitBook-like design inspired by https://gitbook.com/
    - Light / dark mode themes for entire app
    - Custom [BooGi CLI](https://github.com/filipowm/boogi-cli) wrapping Gatsby CLI
      to start quickly, simplify codebase, easily run locally and build you BooGi-based app
    - Rich-content and rich-text features like text formatting, graphs and diagrams,
      quotes, columnar layout, emojis, feather icons, highlights, live code editor,
      syntax highlighting, external code snippets, social buttons and many many more!
    - draft pages
    - Search capabilities with [Algolia](https://www.algolia.com/)
    - local search (search in a browser without need to integrate with Algolia)
    - Progressive Web App (PWA) support - app can work entirely offline
    - Integration with Google Analytics
    - SEO friendliness
    - full screen mode
    - RSS feed
    - Edit content on Gitlab, Github or Bitbucket with edit-on-repo feature
    - Fully customizable using plain Yaml files
- url: https://texblog.akshatbisht.com/
  repo: https://github.com/aaaakshat/gatsby-starter-texblog
  description: A lightweight, LaTeX enabled starter to beautifully showcase your typeset articles.
  tags:
    - Blog
    - Markdown
    - MDX
    - SEO
    - Styling:SCSS
    - Language:TypeScript
  features:
    - Automatically generated landing page with articles organised by date
    - LaTeX support (rendered via remark-katex)
    - Custom Image component to easily add images
    - MDX to add components to articles
    - Uses SCSS for easy-to-understand naming
    - Google Analytics support
    - Responsive design
- url: https://frosty-torvalds-822eb0.netlify.app
  repo: https://github.com/willb335/gatsby-starter-hoa
  description: A template for home owner associations built with Gatsby, Contentful, and Netlify
  tags:
    - Blog
    - CMS:Headless
    - CMS:Contentful
    - Styling:CSS-in-JS
    - Netlify
  features:
    - CMS:Contentful integration with ready to go placeholder content
    - Netlify integration including a pre-built contact form
    - Pagination logic
    - Styled Components
    - SEO friendly components
    - Prebuilt events calendar
    - Material UI
>>>>>>> c83d3bc0
<|MERGE_RESOLUTION|>--- conflicted
+++ resolved
@@ -7061,7 +7061,6 @@
     - Blog posts page features a live filter tool
     - Uses site metadata to populate About page
     - Resume page generated using template Markdown files
-<<<<<<< HEAD
 - url: https://github.com/MK-IT/gatsby-starter-essentials
   repo: https://github.com/MK-IT/gatsby-starter-essentials
   description: Gatsby default starter extended with tools to help you boost your development experience.
@@ -7086,7 +7085,6 @@
     - 🚀 Production ready
     - Many pre-installed plugins to help UX, SEO, analytics, bundling, and others
     - Layout, Header, Footer, SEO components
-=======
 - url: https://renyuanz.github.io/leonids/
   repo: https://github.com/renyuanz/leonids
   description: A simple, fixed sidebar two columns blog theme using tailwind to polish and Github Actions to deploy
@@ -7229,5 +7227,4 @@
     - Styled Components
     - SEO friendly components
     - Prebuilt events calendar
-    - Material UI
->>>>>>> c83d3bc0
+    - Material UI