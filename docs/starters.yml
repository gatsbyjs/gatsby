--- conflicted
+++ resolved
@@ -3075,7 +3075,6 @@
     - Detailed guide on how to deploy using AWS S3 buckets included in README
     - .gitlab-ci.yml file with blanks that can be customized for any Gatsby project
     - Configurations for EditorConfig, Prettier, and ESLint (for TypeScript)
-<<<<<<< HEAD
 - url: https://gatsbyjs-starter-tailwindplay.appseed.us/
   repo: https://github.com/app-generator/gatsbyjs-starter-tailwindplay
   description: A Gatsby v2 starter styled using Tailwind, a utility-first CSS framework. Uses Purgecss to remove unused CSS.
@@ -3085,7 +3084,6 @@
     - Based on gatsby-starter-tailwind
     - Tailwind CSS Framework
     - Removes unused CSS with Purgecss
-=======
 - url: https://act-labs.github.io/
   repo: https://github.com/act-labs/gatsby-starter-act-blog
   description: Gatsby starter for blog/documentation using MDX, Ant Design, gatsby-plugin-combine.
@@ -3103,7 +3101,6 @@
     - Markdown and MDX for pages;
     - A customized webpack and babel configuration, for complex profecianal web apps with node.js, Jest tests, etc;
     - Progressively build more and more complex pages using gatsby-plugin-combine.
->>>>>>> e842b748
 - url: https://gatsby-ghub.netlify.com/resume-book/
   repo: https://github.com/dwyfrequency/gatsby-ghub
   description: A resume builder app with authenticated routes, static marketing pages, and dynamic resume creation
