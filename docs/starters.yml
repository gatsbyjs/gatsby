- url: https://styxlab.github.io
  repo: https://github.com/styxlab/gatsby-starter-try-ghost
  description: A Gatsby starter for creating blogs from headless Ghost CMS.
  tags:
    - Blog
    - CMS:Headless
    - SEO
    - Styling:PostCSS
  features:
    - Casper standard Ghost theme
    - Data sourcing from headless Ghost
    - Sticky navigation headers
    - Hover on author avatar
    - Responsive design
    - SEO optimized
    - Styled 404 page
    - OpenGraph structured data
    - Twitter Cards meta
    - Sitemap Generation
    - XML Sitemaps
    - Progressive Web App
    - Offline Support
    - RSS Feed
    - Composable and extensible
- url: https://gatsby-theme-sky-lite.netlify.com
  repo: https://github.com/vim-labs/gatsby-theme-sky-lite-starter
  description: A lightweight GatsbyJS starter with Material-UI and MDX Markdown support.
  tags:
    - Blog
    - Styling:Material
  features:
    - Lightweight
    - Markdown
    - MDX
    - MaterialUI Components
    - React Icons
- url: https://authenticaysh.netlify.com/
  repo: https://github.com/ben-siewert/gatsby-starter-auth-aws-amplify
  description: Full-featured Auth with AWS Amplify & AWS Cognito
  tags:
    - AWS
    - Authentication
  features:
    - Full-featured AWS Authentication with Cognito
    - Error feedback in forms
    - Password Reset
    - Multi-Factor Authentication
    - Styling with Bootstrap and Sass
- url: https://gatsby-starter-blog-demo.netlify.com/
  repo: https://github.com/gatsbyjs/gatsby-starter-blog
  description: official blog
  tags:
    - Official
    - Blog
  features:
    - Basic setup for a full-featured blog
    - Support for an RSS feed
    - Google Analytics support
    - Automatic optimization of images in Markdown posts
    - Support for code syntax highlighting
    - Includes plugins for easy, beautiful typography
    - Includes React Helmet to allow editing site meta tags
    - Includes plugins for offline support out of the box
- url: https://gatsby-starter-default-demo.netlify.com/
  repo: https://github.com/gatsbyjs/gatsby-starter-default
  description: official default
  tags:
    - Official
  features:
    - Comes with React Helmet for adding site meta tags
    - Includes plugins for offline support out of the box
- url: https://gatsby-netlify-cms.netlify.com/
  repo: https://github.com/netlify-templates/gatsby-starter-netlify-cms
  description: n/a
  tags:
    - Blog
    - Styling:Bulma
    - CMS:Netlify
  features:
    - A simple blog built with Netlify CMS
    - Basic directory organization
    - Uses Bulma for styling
    - Visit the repo to learn how to set up authentication, and begin modeling your content.
- url: https://vagr9k.github.io/gatsby-advanced-starter/
  repo: https://github.com/Vagr9K/gatsby-advanced-starter
  description: Great for learning about advanced features and their implementations
  tags:
    - Blog
    - Styling:None
  features:
    - Does not contain any UI frameworks
    - Provides only a skeleton
    - Tags
    - Categories
    - Google Analytics
    - Disqus
    - Offline support
    - Web App Manifest
    - SEO
- url: https://vagr9k.github.io/gatsby-material-starter/
  repo: https://github.com/Vagr9K/gatsby-material-starter
  description: n/a
  tags:
    - Styling:Material
  features:
    - React-MD for Material design
    - Sass/SCSS
    - Tags
    - Categories
    - Google Analytics
    - Disqus
    - Offline support
    - Web App Manifest
    - SEO
- url: https://gatsby-advanced-blog-system.danilowoz.now.sh/blog
  repo: https://github.com/danilowoz/gatsby-advanced-blog-system
  description: Create a complete blog from scratch with pagination, categories, featured posts, author, SEO and navigation.
  tags:
    - Pagination
    - Markdown
    - SEO
  features:
    - Pagination;
    - Category and tag pages (with pagination);
    - Category list (with navigation);
    - Featured post;
    - Author page;
    - Next and prev post;
    - SEO component.
- url: https://graphcms.github.io/gatsby-graphcms-tailwindcss-example/
  repo: https://github.com/GraphCMS/gatsby-graphcms-tailwindcss-example
  description: The default Gatsby starter blog with the addition of the gatsby-source-graphql and tailwind dependencies.
  tags:
    - Styling:Tailwind
    - CMS:Headless
  features:
    - Tailwind style library
    - GraphQL source plugin
    - Very simple boilerplate
- url: https://wonism.github.io/
  repo: https://github.com/wonism/gatsby-advanced-blog
  description: n/a
  tags:
    - Portfolio
    - Redux
  features:
    - Blog post listing with previews (image + summary) for each blog post
    - Categories and tags for blog posts with pagination
    - Search post with keyword
    - Put react application / tweet into post
    - Copy some codes in post with clicking button
    - Portfolio
    - Resume
    - Redux for managing statement (with redux-saga / reselect)

- url: https://gatsby-tailwind-emotion-starter.netlify.com/
  repo: https://github.com/muhajirdev/gatsby-tailwind-emotion-starter
  description: A Gatsby Starter with Tailwind CSS + Emotion JS
  tags:
    - Styling:Tailwind
  features:
    - Eslint Airbnb without semicolon and without .jsx extension
    - Offline support
    - Web App Manifest
- url: https://gatsby-starter-redux-firebase.netlify.com/
  repo: https://github.com/muhajirdev/gatsby-starter-redux-firebase
  description: A Gatsby + Redux + Firebase Starter. With Authentication
  tags:
    - Styling:None
    - Firebase
    - Client-side App
  features:
    - Eslint Airbnb without semicolon and without .jsx extension
    - Firebase
    - Web App Manifest
- url: https://dschau.github.io/gatsby-blog-starter-kit/
  repo: https://github.com/dschau/gatsby-blog-starter-kit
  description: n/a
  tags:
    - Blog
  features:
    - Blog post listing with previews for each blog post
    - Navigation between posts with a previous/next post button
    - Tags and tag navigation
- url: https://contentful-userland.github.io/gatsby-contentful-starter/
  repo: https://github.com/contentful-userland/gatsby-contentful-starter
  description: n/a
  tags:
    - Blog
    - CMS:Contentful
    - CMS:Headless
  features:
    - Based on the Gatsby Starter Blog
    - Includes Contentful Delivery API for production build
    - Includes Contentful Preview API for development
- url: https://react-firebase-authentication.wieruch.com/
  repo: https://github.com/the-road-to-react-with-firebase/react-gatsby-firebase-authentication
  description: n/a
  tags:
    - Firebase
  features:
    - Sign In, Sign Up, Sign Out
    - Password Forget
    - Password Change
    - Protected Routes with Authorization
    - Realtime Database with Users
- url: http://dmwl.net/gatsby-hampton-theme
  repo: https://github.com/davad/gatsby-hampton-theme
  description: n/a
  tags:
    - Styling:CSS-in-JS
  features:
    - Eslint in dev mode with the airbnb config and prettier formatting rules
    - Emotion for CSS-in-JS
    - A basic blog, with posts under src/pages/blog
    - A few basic components (Navigation, Layout, Link wrapper around gatsby-link))
    - Based on gatsby-starter-gatsbytheme
- url: https://orgapp.github.io/gatsby-starter-orga/
  repo: https://github.com/orgapp/gatsby-starter-orga
  description: Want to use org-mode instead of markdown? This is for you.
  tags:
    - Blog
  features:
    - Use org-mode files as source.
    - Generate post pages, can be configured to be file-based or section-based.
    - Generate posts index pages.
- url: http://2column-portfolio.surge.sh/
  repo: https://github.com/praagyajoshi/gatsby-starter-2column-portfolio
  description: n/a
  tags:
    - Portfolio
    - Styling:SCSS
  features:
    - Designed as a minimalistic portfolio website
    - Grid system using flexboxgrid
    - Styled using SCSS
    - Font icons using font-awesome
    - Google Analytics integration
    - Open Sans font using Google Fonts
    - Prerendered Open Graph tags for rich sharing
- url: https://prototypeinteractive.github.io/gatsby-react-boilerplate/
  repo: https://github.com/PrototypeInteractive/gatsby-react-boilerplate
  description: n/a
  tags:
    - Styling:Bootstrap
  features:
    - Basic configuration and folder structure
    - Uses PostCSS and Sass (with autoprefixer and pixrem)
    - Uses Bootstrap 4 grid
    - Leaves the styling to you
    - Uses data from local json files
    - Contains Node.js server code for easy, secure, and fast hosting
- url: http://capricious-spring.surge.sh/
  repo: https://github.com/noahg/gatsby-starter-blog-no-styles
  description: n/a
  tags:
    - Blog
    - Styling:None
  features:
    - Same as official gatsby-starter-blog but with all styling removed
- url: https://gatsby-starter-github-api.netlify.com/
  repo: https://github.com/lundgren2/gatsby-starter-github-api
  description: Single page starter based on gatsby-source-github-api
  tags:
    - Portfolio
    - Onepage
  features:
    - Use your GitHub as your own portfolio site
    - List your GitHub repositories
    - GitHub GraphQL API v4

- url: https://gatsby-starter-bloomer.netlify.com/
  repo: https://github.com/Cethy/gatsby-starter-bloomer
  description: n/a
  tags:
    - Styling:Bulma
  features:
    - Based on gatsby-starter-default
    - Bulma CSS Framework with its Bloomer react components
    - Font-Awesome icons
    - Includes a simple fullscreen hero w/ footer example
- url: https://gatsby-starter-bootstrap-netlify.netlify.com/
  repo: https://github.com/konsumer/gatsby-starter-bootstrap-netlify
  description: n/a
  tags:
    - Styling:Bootstrap
    - CMS:Netlify
  features:
    - Very similar to gatsby-starter-netlify-cms, slightly more configurable (e.g. set site-title in gatsby-config) with Bootstrap/Bootswatch instead of bulma
- url: https://gatstrap.netlify.com/
  repo: https://github.com/jaxx2104/gatsby-starter-bootstrap
  description: n/a
  tags:
    - Styling:Bootstrap
  features:
    - Bootstrap CSS framework
    - Single column layout
    - Basic components like SiteNavi, SitePost, SitePage
- url: http://gatsby-bulma-storybook.surge.sh/
  repo: https://github.com/gvaldambrini/gatsby-starter-bulma-storybook
  description: n/a
  tags:
    - Styling:Bulma
    - Storybook
    - Testing
  features:
    - Storybook for developing components in isolation
    - Bulma and Sass support for styling
    - CSS modules
    - Prettier & eslint to format & check the code
    - Jest
- url: https://gatsby-starter-business.netlify.com/
  repo: https://github.com/v4iv/gatsby-starter-business
  description: n/a
  tags:
    - Styling:Bulma
    - PWA
    - CMS:Netlify
    - Disqus
    - Search
    - Pagination
  features:
    - Complete Business Website Suite - Home Page, About Page, Pricing Page, Contact Page and Blog
    - Netlify CMS for Content Management
    - SEO Friendly (Sitemap, Schemas, Meta Tags, GTM etc)
    - Bulma and Sass Support for styling
    - Progressive Web App & Offline Support
    - Tags and RSS Feed for Blog
    - Disqus and Share Support
    - Elastic-Lunr Search
    - Pagination
    - Easy Configuration using `config.js` file
- url: https://haysclark.github.io/gatsby-starter-casper/
  repo: https://github.com/haysclark/gatsby-starter-casper
  description: n/a
  tags:
    - PWA
  features:
    - Page pagination
    - CSS
    - Tags
    - Google Analytics
    - Offline support
    - Web App Manifest
    - SEO
- url: http://gatsby-starter-ceevee.surge.sh/
  repo: https://github.com/amandeepmittal/gatsby-starter-ceevee
  description: n/a
  tags:
    - Portfolio
  features:
    - Based on the Ceevee site template, design by Styleshout
    - Single Page Resume/Portfolio site
    - Target audience Developers, Designers, etc.
    - Used CSS Modules, easy to manipulate
    - FontAwsome Library for icons
    - Responsive Design, optimized for Mobile devices
- url: https://gatsby-starter-contentful-i18n.netlify.com/
  repo: https://github.com/mccrodp/gatsby-starter-contentful-i18n
  description: i18n support and language switcher for Contentful starter repo
  tags:
    - i18n
    - CMS:Contentful
    - CMS:Headless
  features:
    - Localization (Multilanguage)
    - Dynamic content from Contentful CMS
    - Integrates i18n plugin starter and using-contentful repos
- url: https://cranky-edison-12166d.netlify.com/
  repo: https://github.com/datocms/gatsby-portfolio
  description: n/a
  tags:
    - CMS:DatoCMS
    - CMS:Headless
  features:
    - Simple portfolio to quick start a site with DatoCMS
    - Contents and media from DatoCMS
    - Custom Sass style
    - SEO
- url: https://gatsby-deck.netlify.com/
  repo: https://github.com/fabe/gatsby-starter-deck
  description: n/a
  tags:
    - Presentation
  features:
    - Create presentations/slides using Gatsby.
    - Offline support.
    - Page transitions.
- url: https://gatsby-starter-default-i18n.netlify.com/
  repo: https://github.com/angeloocana/gatsby-starter-default-i18n
  description: n/a
  tags:
    - i18n
  features:
    - localization (Multilanguage)
- url: http://gatsby-dimension.surge.sh/
  repo: https://github.com/codebushi/gatsby-starter-dimension
  description: Single page starter based on the Dimension site template
  tags:
    - Portfolio
    - HTML5UP
    - Styling:SCSS
  features:
    - Designed by HTML5 UP
    - Simple one page site that’s perfect for personal portfolios
    - Fully Responsive
    - Styling with SCSS
- url: https://gatsby-docs-starter.netlify.com/
  repo: https://github.com/ericwindmill/gatsby-starter-docs
  description: n/a
  tags:
    - Documentation
    - Styling:CSS-in-JS
  features:
    - All the features from gatsby-advanced-starter, plus
    - Designed for Documentation / Tutorial Websites
    - ‘Table of Contents’ Component, Auto generates ToC from posts - just follow the file frontmatter conventions from markdown files in ‘lessons’.
    - Styled Components w/ ThemeProvider
    - Basic UI
    - A few extra components
    - Custom prismjs theme
    - React Icons
- url: https://parmsang.github.io/gatsby-starter-ecommerce/
  repo: https://github.com/parmsang/gatsby-starter-ecommerce
  description: Easy to use starter for an e-commerce store
  tags:
    - Styling:Other
    - Stripe
    - eCommerce
    - PWA
    - Authentication
  features:
    - Uses the Moltin eCommerce Api
    - Stripe checkout
    - Semantic-UI
    - Styled components
    - Google Analytics - (you enter the tracking-id)
    - React-headroom
    - Eslint & Prettier. Uses Airbnb JavaScript Style Guide
    - Authentication via Moltin (Login and Register)
- url: http://gatsby-forty.surge.sh/
  repo: https://github.com/codebushi/gatsby-starter-forty
  description: Multi-page starter based on the Forty site template
  tags:
    - Styling:SCSS
    - HTML5UP
  features:
    - Designed by HTML5 UP
    - Colorful homepage, and also includes a Landing Page and Generic Page components.
    - Many elements are available, including buttons, forms, tables, and pagination.
    - Custom grid made with CSS Grid
    - Styling with SCSS
- url: https://themes.gatsbythemes.com/gatsby-starter/
  repo: https://github.com/saschajullmann/gatsby-starter-gatsbythemes
  description: n/a
  tags:
    - Styling:CSS-in-JS
    - Blog
    - Testing
    - Linting
  features:
    - CSS-in-JS via Emotion.
    - Jest and Enzyme for testing.
    - Eslint in dev mode with the airbnb config and prettier formatting rules.
    - React 16.
    - A basic blog, with posts under src/pages/blog. There’s also a script which creates a new Blog entry (post.sh).
    - Data per JSON files.
    - A few basic components (Navigation, Footer, Layout).
    - Layout components make use of Styled-System.
    - Google Analytics (you just have to enter your tracking-id).
    - Gatsby-Plugin-Offline which includes Service Workers.
    - Prettier for a uniform codebase.
    - Normalize css (7.0).
    - Feather icons.
    - Font styles taken from Tachyons.
- url: https://gcn.netlify.com/
  repo: https://github.com/ryanwiemer/gatsby-starter-gcn
  description: A starter template to build amazing static websites with Gatsby, Contentful and Netlify
  tags:
    - CMS:Contentful
    - CMS:Headless
    - Blog
    - Netlify
    - Styling:CSS-in-JS
  features:
    - CMS:Contentful integration with ready to go placeholder content
    - Netlify integration including a pre-built contact form
    - Minimal responsive design - made to customize or tear apart
    - Pagination logic
    - Styled components
    - SEO Friendly Component
    - JSON-LD Schema
    - OpenGraph sharing support
    - Sitemap Generation
    - Google Analytics
    - Progressive Web app
    - Offline Support
    - RSS Feed
    - Gatsby Standard module for linting JavaScript with StandardJS
    - Stylelint support for Styled Components to lint the CSS in JS
- url: https://alampros.github.io/gatsby-starter-grommet/
  repo: https://github.com/alampros/gatsby-starter-grommet
  description: n/a
  tags:
    - Styling:Grommet
  features:
    - Barebones configuration for using the Grommet design system
    - Uses Sass (with CSS modules support)
- url: https://gatsby-starter-hello-world-demo.netlify.com/
  repo: https://github.com/gatsbyjs/gatsby-starter-hello-world
  description: official hello world
  tags:
    - Official
  features:
    - A no-frills Gatsby install
    - No plugins, no boilerplate
    - Great for advanced users
- url: https://gatsby-starter-hero-blog.greglobinski.com/
  repo: https://github.com/greglobinski/gatsby-starter-hero-blog
  description: no description yet
  tags:
    - Styling:PostCSS
    - SEO
    - Markdown
  features:
    - Easy editable content in Markdown files (posts, pages and parts)
    - CSS with `styled-jsx` and `PostCSS`
    - SEO (sitemap generation, robot.txt, meta and OpenGraph Tags)
    - Social sharing (Twitter, Facebook, Google, LinkedIn)
    - Comments (Facebook)
    - Images lazy loading and `webp` support (gatsby-image)
    - Post categories (category based post list)
    - Full text searching (Algolia)
    - Contact form (Netlify form handling)
    - Form elements and validation with `ant-design`
    - RSS feed
    - 100% PWA (manifest.webmanifest, offline support, favicons)
    - Google Analytics
    - App favicons generator (node script)
    - Easy customizable base styles via `theme` object generated from `yaml` file (fonts, colors, sizes)
    - React v.16.3 (gatsby-plugin-react-next)
    - Components lazy loading (social sharing)
    - ESLint (google config)
    - Prettier code styling
    - Webpack `BundleAnalyzerPlugin`
- url: https://gatsby-starter-i18n-lingui.netlify.com/
  repo: https://github.com/dcroitoru/gatsby-starter-i18n-lingui
  description: n/a
  tags:
    - i18n
  features:
    - Localization (Multilanguage) provided by js-lingui
    - Message extraction
    - Avoids code duplication - generates pages for each locale
    - Possibility of translated paths
- url: https://lumen.netlify.com/
  repo: https://github.com/alxshelepenok/gatsby-starter-lumen
  description: A minimal, lightweight and mobile-first starter for creating blogs uses Gatsby.
  tags:
    - Blog
    - CMS:Netlify
    - Pagination
    - Disqus
    - RSS
    - Linting
    - Testing
    - Styling:PostCSS
    - Styling:SCSS
  features:
    - Lost Grid
    - Jest testing
    - Beautiful typography inspired by matejlatin/Gutenberg
    - Mobile-First approach in development
    - Stylesheet built using SASS and BEM-Style naming
    - Syntax highlighting in code blocks
    - Sidebar menu built using a configuration block
    - Archive organized by tags and categories
    - Pagination support
    - Offline support
    - Google Analytics support
    - Disqus Comments support
- url: https://minimal-blog.lekoarts.de
  repo: https://github.com/LekoArts/gatsby-starter-minimal-blog
  description: This starter is part of a german tutorial series on Gatsby. The starter will change over time to use more advanced stuff (feel free to express your ideas in the repository). Its first priority is a minimalistic style coupled with a lot of features for the content.
  tags:
    - Blog
    - MDX
    - Styling:CSS-in-JS
    - Netlify
    - Linting
    - PWA
  features:
    - Minimal and clean white layout
    - Write your blog posts in MDX
    - Offline Support, WebApp Manifest, SEO
    - Code highlighting (with prism-react-renderer) and live preview (with react-live)
- url: https://gatsby-starter-modern-demo.netlify.com/
  repo: https://github.com/kripod/gatsby-starter-modern
  description: no description yet
  tags:
    - Linting
  features:
    - A set of strict linting rules (based on the Airbnb JavaScript Style Guide)
    - Encourage automatic code formatting
    - Prefer using Yarn for package management
    - Use EditorConfig to maintain consistent coding styles between different editors and IDEs
    - Integration with Visual Studio Code
    - Based on gatsby-starter-default
- url: https://gatsby-starter-personal-blog.greglobinski.com/
  repo: https://github.com/greglobinski/gatsby-starter-personal-blog
  description: n/a
  tags:
    - Blog
    - Markdown
    - Netlify
    - Styling:Material
  features:
    - Ready to use, but easily customizable a fully equipped theme starter
    - Easy editable content in Markdown files (posts, pages and parts)
    - ‘Like an app’ layout transitions
    - Easily restyled through theme object
    - Styling with JSS
    - Page transitions
    - Comments (Facebook)
    - Post categories
    - Post list filtering
    - Full text searching (Algolia)
    - Contact form (Netlify form handling)
    - Material UI (@next)
    - RSS feed
    - Full screen mode
    - User adjustable articles’ body copy font size
    - Social sharing (Twitter, Facebook, Google, LinkedIn)
    - PWA (manifes.json, offline support, favicons)
    - Google Analytics
    - Favicons generator (node script)
    - Components leazy loading with AsyncComponent (social sharing, info box)
    - ESLint (google config)
    - Prettier code styling
    - Custom webpack CommonsChunkPlugin settings
    - Webpack BundleAnalyzerPlugin
- url: http://gatsby-photon.surge.sh/
  repo: https://github.com/codebushi/gatsby-starter-photon
  description: Single page starter based on the Photon site template
  tags:
    - HTML5UP
    - Onepage
    - Styling:SCSS
  features:
    - Designed by HTML5 UP
    - Single Page, Responsive Site
    - Custom grid made with CSS Grid
    - Styling with SCSS
- url: https://portfolio-bella.netlify.com/
  repo: https://github.com/LekoArts/gatsby-starter-portfolio-bella
  description: A portfolio starter for Gatsby. The target audience are designers and photographers. The light themed website shows your work with large images & big typography. The Onepage is powered by the Headless CMS Prismic.io. and has programmatically created pages for your projects. General settings and colors can be changed in a config & theme file.
  tags:
    - Portfolio
    - CMS:Prismic
    - CMS:Headless
    - Styling:CSS-in-JS
    - Onepage
    - PWA
    - Linting
  features:
    - Big typography & images
    - White theme
    - Prismic.io as CMS
    - Emotion for styling + Emotion-Grid
    - One-page layout with sub-pages for case studies
    - Easily configurable
    - And other good stuff (SEO, Offline Support, WebApp Manifest Support)
- url: https://cara.lekoarts.de
  repo: https://github.com/LekoArts/gatsby-starter-portfolio-cara
  description: Playful and Colorful One-Page portfolio featuring Parallax effects and animations. Especially designers and/or photographers will love this theme! Built with MDX and Theme UI.
  tags:
    - Portfolio
    - Onepage
    - Styling:CSS-in-JS
    - PWA
  features:
    - React Spring Parallax effects
    - Theme UI-based theming
    - CSS Animations and shapes
    - Light/Dark mode
- url: https://emilia.lekoarts.de
  repo: https://github.com/LekoArts/gatsby-starter-portfolio-emilia
  description: A portfolio starter for Gatsby. The target audience are designers and photographers. The dark themed website shows your work with large images in a grid-layout (powered by CSS Grid). The transition effects on the header add a playful touch to the overall minimal design. The website has programmatically created pages for your projects (with automatic image import). General settings and colors can be changed in a config & theme file.
  tags:
    - Portfolio
    - PWA
    - Transitions
    - MDX
    - Styling:CSS-in-JS
    - Linting
    - Testing
  features:
    - Focus on big images (with gatsby-image)
    - Dark Theme with HeroPatterns Header
    - CSS Grid and styled-components
    - Page transitions
    - Cypress for End-to-End testing
    - react-spring animations
    - One-Page layout with sub-pages for projects
    - Create your projects in MDX (automatic import of images)
    - And other good stuff (SEO, Offline Support, WebApp Manifest Support)
- url: https://emma.lekoarts.de
  repo: https://github.com/LekoArts/gatsby-starter-portfolio-emma
  description: Minimalistic portfolio with full-width grid, page transitions, support for additional MDX pages, and a focus on large images. Especially designers and/or photographers will love this theme! Built with MDX and Theme UI. Using the Gatsby Theme "@lekoarts/gatsby-theme-emma".
  tags:
    - Portfolio
    - MDX
    - Transitions
    - Styling:CSS-in-JS
    - PWA
  features:
    - MDX
    - react-spring page animations
    - Optional MDX pages which automatically get added to the navigation
    - Fully customizable through the usage of Gatsby Themes (and Theme UI)
    - Light Mode / Dark Mode
    - Google Analytics Support
    - SEO (Sitemap, OpenGraph tags, Twitter tags)
    - Offline Support & WebApp Manifest
- url: https://gatsby-starter-procyon.netlify.com/
  repo: https://github.com/danielmahon/gatsby-starter-procyon
  description: n/a
  tags:
    - PWA
    - CMS:Headless
    - CMS:Other
    - Styling:Material
    - Netlify
  features:
    - Gatsby + ReactJS (server side rendering)
    - GraphCMS Headless CMS
    - DraftJS (in-place) Medium-like Editing
    - Apollo GraphQL (client-side)
    - Local caching between builds
    - Material-UI (layout, typography, components, etc)
    - Styled-Components™-like API via Material-UI
    - Netlify Deployment Friendly
    - Netlify Identity Authentication (enables editing)
    - Automatic versioning, deployment and CHANGELOG
    - Automatic rebuilds with GraphCMS and Netlify web hooks
    - PWA (Progressive Web App)
    - Google Fonts
- url: http://gatsby-starter-product-guy.surge.sh/
  repo: https://github.com/amandeepmittal/gatsby-starter-product-guy
  description: n/a
  tags:
    - Portfolio
  features:
    - Single Page
    - A portfolio Developers and Product launchers alike
    - Using Typography.js easy to switch fonts
    - All your Project/Portfolio Data in Markdown, server by GraphQL
    - Responsive Design, optimized for Mobile devices
- url: https://caki0915.github.io/gatsby-starter-redux/
  repo: https://github.com/caki0915/gatsby-starter-redux
  description: n/a
  tags:
    - Styling:CSS-in-JS
    - Redux
  features:
    - Redux and Redux-devtools.
    - Emotion with a basic theme and SSR
    - Typography.js
    - Eslint rules based on Prettier and Airbnb
- url: http://gatsby-stellar.surge.sh/
  repo: https://github.com/codebushi/gatsby-starter-stellar
  description: Single page starter based on the Stellar site template
  tags:
    - HTML5UP
    - Onepage
    - Styling:SCSS
  features:
    - Designed by HTML5 UP
    - Scroll friendly, responsive site. Can be used as a single or multi-page site.
    - Sticky Navigation when scrolling.
    - Scroll spy and smooth scrolling to different sections of the page.
    - Styling with SCSS
- url: http://gatsby-strata.surge.sh/
  repo: https://github.com/codebushi/gatsby-starter-strata
  description: Single page starter based on the Strata site template
  tags:
    - Portfolio
    - Onepage
    - HTML5UP
    - Styling:SCSS
  features:
    - Designed by HTML5 UP
    - Super Simple, single page portfolio site
    - Lightbox style React photo gallery
    - Fully Responsive
    - Styling with SCSS
- url: https://gatsby-starter-strict.netlify.com/
  repo: https://github.com/kripod/gatsby-starter-strict
  description: n/a
  tags:
    - Linting
  features:
    - A set of strict linting rules (based on the Airbnb JavaScript Style Guide)
    - lint script
    - Encourage automatic code formatting
    - format script
    - Prefer using Yarn for package management
    - Use EditorConfig to maintain consistent coding styles between different editors and IDEs
    - Integration with Visual Studio Code
    - Pre-configured auto-formatting on file save
    - Based on gatsby-starter-default
- url: https://gatsby-tachyons.netlify.com/
  repo: https://github.com/pixelsign/gatsby-starter-tachyons
  description: no description yet
  tags:
    - Styling:Other
  features:
    - Based on gatsby-starter-default
    - Using Tachyons for CSS.
- url: https://quizzical-mcclintock-0226ac.netlify.com/
  repo: https://github.com/taylorbryant/gatsby-starter-tailwind
  description: A Gatsby v2 starter styled using Tailwind, a utility-first CSS framework. Uses Purgecss to remove unused CSS.
  tags:
    - Styling:Tailwind
  features:
    - Based on gatsby-starter-default
    - Tailwind CSS Framework
    - Removes unused CSS with Purgecss
    - Includes responsive navigation and form examples
- url: http://portfolio-v3.surge.sh/
  repo: https://github.com/amandeepmittal/gatsby-portfolio-v3
  description: n/a
  tags:
    - Portfolio
  features:
    - Single Page, Timeline View
    - A portfolio Developers and Product launchers
    - Bring in Data, plug-n-play
    - Responsive Design, optimized for Mobile devices
    - Seo Friendly
    - Uses Flexbox
- url: https://gatsby-starter-typescript-plus.netlify.com/
  repo: https://github.com/resir014/gatsby-starter-typescript-plus
  description: This is a starter kit for Gatsby.js websites written in TypeScript. It includes the bare essentials for you to get started (styling, Markdown parsing, minimal toolset).
  tags:
    - Styling:CSS-in-JS
    - Language:TypeScript
    - Markdown
  features:
    - TypeScript
    - ESLint (with custom ESLint rules)
    - Markdown rendering with Remark
    - Basic component structure
    - Styling with emotion
- url: https://haysclark.github.io/gatsby-starter-typescript/
  repo: https://github.com/haysclark/gatsby-starter-typescript
  description: n/a
  tags:
    - Language:TypeScript
  features:
    - TypeScript
- url: https://fabien0102-gatsby-starter.netlify.com/
  repo: https://github.com/fabien0102/gatsby-starter
  description: n/a
  tags:
    - Language:TypeScript
    - Styling:Other
    - Testing
  features:
    - Semantic-ui for styling
    - TypeScript
    - Offline support
    - Web App Manifest
    - Jest/Enzyme testing
    - Storybook
    - Markdown linting
- url: https://gatsby-starter-wordpress.netlify.com/
  repo: https://github.com/GatsbyCentral/gatsby-starter-wordpress
  description: Gatsby starter using WordPress as the content source.
  tags:
    - Styling:CSS-in-JS
    - CMS:WordPress
  features:
    - All the features from gatsby-advanced-starter, plus
    - Leverages the WordPress plugin for Gatsby for data
    - Configured to work with WordPress Advanced Custom Fields
    - Auto generated Navigation for your WordPress Pages
    - Minimal UI and Styling — made to customize.
    - Styled Components
- url: https://www.concisejavascript.org/
  repo: https://github.com/rwieruch/open-crowd-fund
  description: n/a
  tags:
    - Stripe
    - Firebase
  features:
    - Open source crowdfunding for your own ideas
    - Alternative for Kickstarter, GoFundMe, etc.
    - Secured Credit Card payments with Stripe
    - Storing of funding information in Firebase
- url: https://www.verious.io/
  repo: https://github.com/cpinnix/verious-boilerplate
  description: n/a
  tags:
    - Styling:Other
  features:
    - Components only. Bring your own data, plugins, etc.
    - Bootstrap inspired grid system with Container, Row, Column components.
    - Simple Navigation and Dropdown components.
    - Baseline grid built in with modular scale across viewports.
    - Abstract measurements utilize REM for spacing.
    - One font to rule them all, Helvetica.
- url: https://gatsby-starter-blog-grommet.netlify.com/
  repo: https://github.com/Ganevru/gatsby-starter-blog-grommet
  description: GatsbyJS v2 starter for creating a blog. Based on Grommet v2 UI.
  tags:
    - Blog
    - Markdown
    - Styling:Grommet
    - Language:TypeScript
    - Linting
    - Redux
  features:
    - Grommet v2 UI
    - Easily configurable - see site-config.js in the root
    - Switch between grommet themes
    - Change between light and dark themes (with Redux)
    - Blog posts previews in card style
    - Responsive Design, optimized for Mobile devices
    - styled-components
    - TypeScript and ESLint (typescript-eslint)
    - lint-staged and husky - for linting before commit
- url: https://happy-pare-dff451.netlify.com/
  repo: https://github.com/fhavrlent/gatsby-contentful-typescript-starter
  description: Contentful and TypeScript starter based on default starter.
  tags:
    - CMS:Contentful
    - CMS:Headless
    - Language:TypeScript
    - Styling:CSS-in-JS
  features:
    - Based on default starter
    - TypeScript
    - CSS in JS (Emotion)
    - CMS:Contentful
- url: https://xylo-gatsby-bulma-starter.netlify.com/
  repo: https://github.com/xydac/xylo-gatsby-bulma-starter
  description: Gatsby v2 Starter with Bulma based on default starter.
  tags:
    - Styling:SCSS
    - Styling:Bulma
  features:
    - Based on default starter
    - Bulma Css
    - Sass based Styling
- url: https://maxpou.github.io/gatsby-starter-morning-dew/
  repo: https://github.com/maxpou/gatsby-starter-morning-dew
  description: Gatsby v2 blog starter
  tags:
    - Blog
    - Markdown
    - PWA
    - Disqus
    - SEO
    - MDX
    - Styling:CSS-in-JS
  features:
    - Blog post listing with previews (image + summary) for each blog post
    - Fully configurable
    - Multilang support (blog post only)
    - Syntax highlighting
    - css-in-js (with styled-components)
    - Fully Responsive
    - Tags
    - Google Analytics
    - Disqus comments support
    - Offline support
    - Web App Manifest
    - ESLint
    - Prettier
    - Travis CI
- url: https://gatsby-starter-blog-jumpalottahigh.netlify.com/
  repo: https://github.com/jumpalottahigh/gatsby-starter-blog-jumpalottahigh
  description: Gatsby v2 blog starter with SEO, search, filter, reading progress, mobile menu fab
  tags:
    - Blog
    - Markdown
  features:
    - Blog post listing with previews (image + summary) for each blog post
    - Google structured data
    - Mobile-friendly menu toggled with a floating action button (FAB)
    - Article read progress
    - User feedback component
- url: https://i18n.smakosh.com/
  repo: https://github.com/smakosh/gatsby-starter-i18n
  description: Gatsby v2 Starter with i18n using react-intl and more cool features.
  tags:
    - Styling:CSS-in-JS
    - i18n
  features:
    - Based on default starter
    - i18n with rtl text
    - Stateless components using Recompose
    - Font changes depending on the chosen language
    - SEO (meta tags, openGraph, structured data, Twitter and more...)
- url: https://gatsby-starter-mate.netlify.com
  repo: https://github.com/EmaSuriano/gatsby-starter-mate
  description: A portfolio starter for Gatsby integrated with Contentful CMS.
  tags:
    - Styling:CSS-in-JS
    - CMS:Contentful
    - CMS:Headless
    - Portfolio
  features:
    - Gatsby v2
    - Rebass (Styled-components system)
    - React Reveal
    - Dynamic content from Contentful
    - Offline support
    - PWA ready
    - SEO
    - Responsive design
    - Icons from font-awesome
    - Netlify Deployment Friendly
    - Medium integration
    - Social sharing (Twitter, Facebook, Google, LinkedIn)
- url: https://gatsby-starter-typescript-sass.netlify.com
  repo: https://github.com/thetrevorharmon/gatsby-starter-typescript-sass
  description: A basic starter with TypeScript and Sass built in
  tags:
    - Language:TypeScript
    - Styling:SCSS
    - Linting
  features:
    - TypeScript and Sass support
    - TS linter with basic react rules
- url: https://gatsby-simple-contentful-starter.netlify.com/
  repo: https://github.com/cwlsn/gatsby-simple-contentful-starter
  description: A simple starter to display Contentful data in Gatsby, ready to deploy on Netlify. Comes with a detailed article detailing the process.
  tags:
    - CMS:Contentful
    - CMS:Headless
    - Markdown
    - Styling:CSS-in-JS
  features:
    - Gatsby v2
    - Query Contentful data via Gatsby's GraphQL
    - Styled-Components for CSS-in-JS
    - Simple format, easy to create your own site quickly
    - React Helmet for Header Modification
    - Remark for loading Markdown into React
- url: https://gatsby-blog-cosmicjs.netlify.com/
  repo: https://github.com/cosmicjs/gatsby-blog-cosmicjs
  description: Blog that utilizes the power of the Cosmic JS headless CMS for easy content management
  tags:
    - CMS:Cosmic JS
    - CMS:Headless
    - Blog
  features:
    - Uses the Cosmic JS Gatsby source plugin
- url: https://cosmicjs-gatsby-starter.netlify.com/
  repo: https://github.com/cosmicjs/gatsby-starter
  description: Simple Gatsby starter connected to the Cosmic JS headless CMS for easy content management
  tags:
    - CMS:Cosmic JS
    - CMS:Headless
  features:
    - Uses the Cosmic JS Gatsby source plugin
- url: https://www.gatsby-typescript-template.com/
  repo: https://github.com/ikeryo1182/gatsby-typescript-template
  description: This is a standard starter with TypeScript, TSLint, Prettier, Lint-Staged(Husky) and Sass
  tags:
    - Language:TypeScript
    - Linting
    - Styling:SCSS
  features:
    - Category and Tag for post
    - Type Safe by TypeScript
    - Format Safe by TSLint and Prettier with Lint-Staged(Husky)
- url: https://zandersparrow.github.io/gatsby-simple-redux/
  repo: https://github.com/zandersparrow/gatsby-simple-redux
  description: The default starter plus redux
  tags:
    - Redux
  features:
    - Minimal starter based on the official default
    - Includes redux and a simple counter example
- url: https://gatsby-casper.netlify.com/
  repo: https://github.com/scttcper/gatsby-casper
  description: This is a starter blog that looks like the Ghost.io default theme, casper.
  tags:
    - Blog
    - Language:TypeScript
    - Styling:CSS-in-JS
  features:
    - Emotion CSS-in-JS
    - TypeScript
    - Author and tag pages
    - RSS
- url: https://gatsby-universal.netlify.com
  repo: https://github.com/fabe/gatsby-universal
  description: An opinionated Gatsby v2 starter for state-of-the-art marketing sites
  tags:
    - Transitions
    - PWA
    - Styling:CSS-in-JS
    - Linting
    - Markdown
    - SEO
  features:
    - Page Transitions
    - IntersectionObserver, component-based
    - React Context for global UI state
    - styled-components v4
    - Generated media queries for easy use
    - Optimized with Google Lighthouse (100/100)
    - Offline support
    - Manifest support
    - Sitemap support
    - All favicons generated
    - SEO (with Schema JSONLD) & Social Tags
    - Prettier
    - ESLint
- url: https://prismic.lekoarts.de/
  repo: https://github.com/LekoArts/gatsby-starter-prismic
  description: A typography-heavy & light-themed Gatsby Starter which uses the Headless CMS Prismic.
  tags:
    - CMS:Prismic
    - CMS:Headless
    - Styling:CSS-in-JS
    - Linting
    - Blog
    - PWA
    - Testing
  features:
    - Prismic as Headless CMS
    - Uses multiple features of Prismic - Slices, Labels, Relationship fields, Custom Types
    - Emotion for Styling
    - Cypress for End-to-End testing
    - Prism.js highlighting
    - Responsive images with gatsby-image
    - Extensive SEO
    - ESLint & Prettier
- url: https://gatsby-starter-v2-casper.netlify.com/
  repo: https://github.com/GatsbyCentral/gatsby-v2-starter-casper
  description: A blog starter based on the Casper (v1.4) theme.
  tags:
    - Blog
    - PWA
  features:
    - Page pagination
    - CSS
    - Tags
    - Google Analytics
    - Offline support
    - Web App Manifest
    - SEO
- url: https://lumen-v2.netlify.com/
  repo: https://github.com/GatsbyCentral/gatsby-v2-starter-lumen
  description: A Gatsby v2 fork of the lumen starter.
  tags:
    - Blog
    - RSS
    - Disqus
  features:
    - Lost Grid.
    - Beautiful typography inspired by matejlatin/Gutenberg.
    - Mobile-First approach in development.
    - Stylesheet built using Sass and BEM-Style naming.
    - Syntax highlighting in code blocks.
    - Sidebar menu built using a configuration block.
    - Archive organized by tags and categories.
    - Automatic RSS generation.
    - Automatic Sitemap generation.
    - Offline support.
    - Google Analytics support.
    - Disqus Comments support.
- url: https://gatsby-starter-firebase.netlify.com/
  repo: https://github.com/muhajirdev/gatsby-starter-firebase
  description: A Gatsby + Firebase Starter. With Authentication
  tags:
    - Firebase
    - Client-side App
  features:
    - Eslint Airbnb without semicolon and without .jsx extension
    - Firebase
    - Web App Manifest
- url: http://gatsby-lightbox.416serg.me
  repo: https://github.com/416serg/gatsby-starter-lightbox
  description: Showcasing a custom lightbox implementation using `gatsby-image`
  tags:
    - Portfolio
    - SEO
    - Styling:CSS-in-JS
  features:
    - Features a custom, accessible lightbox with gatsby-image
    - Styled with styled-components using CSS Grid
    - React Helmet for SEO
- url: http://jackbravo.github.io/gatsby-starter-i18n-blog/
  repo: https://github.com/jackbravo/gatsby-starter-i18n-blog
  description: Same as official gatsby-starter-blog but with i18n support
  tags:
    - i18n
    - Blog
  features:
    - Translates site name and bio using .md files
    - No extra libraries needed
- url: https://calpa.me/
  repo: https://github.com/calpa/gatsby-starter-calpa-blog
  description: Blog Template X Contentful, Twitter and Facebook style
  tags:
    - Blog
    - Styling:SCSS
  features:
    - GatsbyJS v2, faster than faster
    - Not just Contentful content source, you can use any database
    - Custom style
    - Google Analytics
    - Gitalk
    - sitemap
    - React FontAwesome
    - SEO
    - Offline support
    - Web App Manifest
    - Styled using SCSS
    - Page pagination
    - Netlify optimization
- url: https://gatsby-starter-typescript-power-blog.majidhajian.com/
  repo: https://github.com/mhadaily/gatsby-starter-typescript-power-blog
  description: Minimal Personal Blog with Gatsby and TypeScript
  tags:
    - PWA
    - Blog
    - Language:TypeScript
    - Markdown
  features:
    - Mobile-First approach in development
    - TSLint & Prettier
    - Offline support
    - Category and Tag for post
    - Type Safe by TypeScript
    - Format Safe by TSLint, StyleLint and Prettier with Lint-Staged(Husky)
    - Blog page
    - Syntax highlighting in code blocks
    - Pagination Ready
    - Ready to deploy to GitHub Pages
    - Automatic RSS generation
    - Automatic Sitemap generation
- url: https://gatsby-starter-kontent.netlify.com
  repo: https://github.com/Kentico/gatsby-starter-kontent
  description: Gatsby starter site with Kentico Kontent
  tags:
    - CMS:Headless
    - CMS:Kontent
    - Netlify
  features:
    - Gatsby v2 support
    - Content item <-> content type relationships
    - Language variants relationships
    - Linked items elements relationships
    - Content items in Rich text elements relationships
    - Reverse link relationships
- url: https://gatsby-starter-storybook.netlify.com/
  repo: https://github.com/markoradak/gatsby-starter-storybook
  description: Gatsby starter site with Storybook
  tags:
    - Storybook
    - Styling:CSS-in-JS
    - Linting
  features:
    - Gatsby v2 support
    - Storybook v4 support
    - Styled Components v4 support
    - Styled Reset, ESLint, Netlify Conf
- url: https://jamstack-hackathon-starter.netlify.com/
  repo: https://github.com/sw-yx/jamstack-hackathon-starter
  description: A JAMstack app with authenticated routes, static marketing pages, etc. with Gatsby, Netlify Identity, and Netlify Functions
  tags:
    - Netlify
    - Client-side App
  features:
    - Netlify Identity
    - Netlify Functions
    - Static Marketing pages and Dynamic Client-side Authenticated App pages
- url: https://collective.github.io/gatsby-starter-plone/
  repo: https://github.com/collective/gatsby-starter-plone
  description: A Gatsby starter template to build static sites using Plone as the content source
  tags:
    - CMS:Other
    - CMS:Headless
    - SEO
    - PWA
  features:
    - Creates 1-1 copy of source Plone site
    - Auto generated navigation and breadcrumbs
    - Progressive Web App features
    - Optimized for performance
    - Minimal UI and Styling
- url: https://gatsby-tutorial-starter.netlify.com/
  repo: https://github.com/justinformentin/gatsby-v2-tutorial-starter
  description: Simple, modern designed blog with post lists, tags, and easily customizable code.
  tags:
    - Blog
    - Linting
    - PWA
    - SEO
    - Styling:CSS-in-JS
    - Markdown
  features:
    - Blog post listing with image, summary, date, and tags.
    - Post Tags
    - Post List Filtering
    - Typography.js
    - Emotion styling
    - Syntax Highlighting in Code Blocks
    - Gatsby Image
    - Fully Responsive
    - Offline Support
    - Web App Manifest
    - SEO
    - PWA
    - Sitemap generation
    - Schema.org JSON-LD
    - CircleCI Integration
    - Codeclimate Integration
    - Google Analytics
    - Twitter and OpenGraph Tags
    - ESLint
    - Prettier Code Styling
- url: https://avivero.github.io/gatsby-redux-starter/
  repo: https://github.com/AVivero/gatsby-redux-starter
  description: Gatsby starter site with Redux, Sass, Bootstrap, Css Modules and Material Icons
  tags:
    - Redux
    - Styling:SCSS
    - Styling:Bootstrap
    - Styling:Material
    - Linting
  features:
    - Gatsby v2 support
    - Redux support
    - Sass support
    - Bootstrap v4 support
    - Css Modules support
    - ESLint, Prettier
- url: https://gatsby-typescript-boilerplate.netlify.com/
  repo: https://github.com/leachjustin18/gatsby-typescript-boilerplate
  description: Opinionated Gatsby v2 starter with TypeScript.
  tags:
    - Language:TypeScript
    - PWA
    - Styling:SCSS
    - Styling:PostCSS
  features:
    - TSLint with airbnb & prettier configurations
    - Prettier
    - Stylelint
    - Offline support
    - Type Safe by TypeScript
    - Format on commit with Lint-Staged(Husky)
    - Favicon generation
    - Sitemap generation
    - Autoprefixer with browser list
    - CSS nano
    - CSS MQ Packer
    - Lazy load image(s) with plugin sharp
    - Gatsby Image
    - Netlify optimizations
- url: https://danshai.github.io/gatsbyv2-scientific-blog-machine-learning/
  repo: https://github.com/DanShai/gatsbyv2-scientific-blog-machine-learning
  description: Machine learning ready and scientific blog starter
  tags:
    - Blog
    - Linting
  features:
    - Write easly your scientific blog with katex and publish your research
    - Machine learning ready with tensorflowjs
    - Manipulate csv data
    - draw with graph mermaid
    - display charts with chartjs
- url: https://gatsby-tailwind-styled-components.netlify.com/
  repo: https://github.com/muhajirdev/gatsby-tailwind-styled-components-starter
  description: A Gatsby Starter with Tailwind CSS + Styled Components
  tags:
    - Styling:Tailwind
  features:
    - Eslint Airbnb without semicolon and without .jsx extension
    - Offline support
    - Web App Manifest
- url: https://gatsby-starter-mobx.netlify.com
  repo: https://github.com/borekb/gatsby-starter-mobx
  description: MobX + TypeScript + TSLint + Prettier
  tags:
    - Language:TypeScript
    - Linting
    - Testing
  features:
    - Gatsby v2 + TypeScript
    - MobX with decorators
    - Two examples from @mweststrate's Egghead course
    - .editorconfig & Prettier
    - TSLint
    - Jest
- url: https://tender-raman-99e09b.netlify.com/
  repo: https://github.com/amandeepmittal/gatsby-bulma-quickstart
  description: A Bulma CSS + GatsbyJS Starter Kit
  tags:
    - Styling:Bulma
    - Styling:SCSS
  features:
    - Uses Bulma CSS
    - Sass based Styling
    - Responsive Design
    - Google Analytics Integration
    - Uses Gatsby v2
    - SEO
- url: https://gatsby-starter-notes.netlify.com/
  repo: https://github.com/patricoferris/gatsby-starter-notes
  description: Gatsby starter for creating notes organised by subject and topic
  tags:
    - Markdown
    - Pagination
  features:
    - Create by topic per subject notes that are organised using pagination
    - Support for code syntax highlighting
    - Support for mathematical expressions
    - Support for images
- url: https://gatsby-starter-ttag.netlify.com/
  repo: https://github.com/ttag-org/gatsby-starter-ttag
  description: Gatsby starter with the minimum required to demonstrate using ttag for precompiled internationalization of strings.
  tags:
    - i18n
  features:
    - Support for precompiled string internationalization using ttag and it's babel plugin
- url: https://gatsby-starter-typescript.netlify.com/
  repo: https://github.com/goblindegook/gatsby-starter-typescript
  description: Gatsby starter using TypeScript.
  tags:
    - Markdown
    - Pagination
    - Language:TypeScript
    - PWA
    - Linting
  features:
    - Markdown and MDX
    - Local search powered by Lunr
    - Syntax highlighting
    - Images
    - Styling with Emotion
    - Testing with Jest and react-testing-library
- url: https://gatsby-netlify-cms-example.netlify.com/
  repo: https://github.com/robertcoopercode/gatsby-netlify-cms
  description: Gatsby starter using Netlify CMS
  tags:
    - CMS:Netlify
    - Styling:SCSS
  features:
    - Example of a website for a local developer meetup group
    - NetlifyCMS used for easy data entry
    - Mobile-friendly design
    - Styling done with Sass
    - Gatsby version 2
- url: https://gatsby-typescript-starter-blog.netlify.com/
  repo: https://github.com/frnki/gatsby-typescript-starter-blog
  description: A starter blog for TypeScript-based Gatsby projects with minimal settings.
  tags:
    - Language:TypeScript
    - Blog
  features:
    - TypeScript & TSLint
    - No Styling (No Typography.js)
    - Minimal settings based on official starter blog
- url: https://gatsby-serif.netlify.com/
  repo: https://github.com/jugglerx/gatsby-serif-theme
  description: Multi page/content-type starter using Markdown and SCSS. Serif is a beautiful small business theme for Gatsby. The theme is fully responsive, blazing fast and artfully illustrated.
  tags:
    - Styling:SCSS
    - Markdown
    - Linting
  features:
    - Multiple "content types" for `services`, `team` and `testimonials` using Markdown as the source
    - Graphql query in `gatsby-node.js` using aliases that creates pages and templates by content type based on the folder `src/pages/services`, `src/pages/team`
    - SCSS
    - Responsive design
    - Bootstrap 4 grid and media queries only
    - Responsive menu
    - Royalty free illustrations included
    - SEO titles & meta using `gatsby-plugin-react-helmet`
    - Eslint & Prettier
- url: https://awesome-gatsby-starter.netlify.com/
  repo: https://github.com/South-Paw/awesome-gatsby-starter
  description: Starter with a preconfigured MDX, Storybook and ESLint environment for component first development of your next Gatsby site.
  tags:
    - MDX
    - Markdown
    - Storybook
    - Styling:CSS-in-JS
    - Linting
  features:
    - Gatsby MDX for JSX in Markdown loading, parsing, and rendering of pages
    - Storybook for isolated component development
    - styled-components for CSS-in-JS
    - ESLint with Airbnb's config
    - Prettier integrated into ESLint
    - A few example components and pages with stories and simple site structure
- url: https://santosfrancisco.github.io/gatsby-starter-cv/
  repo: https://github.com/santosfrancisco/gatsby-starter-cv
  description: A simple starter to get up and developing your digital curriculum with GatsbyJS'
  tags:
    - Styling:CSS-in-JS
    - PWA
    - Onepage
  features:
    - Gatsby v2
    - Based on default starter
    - Google Analytics
    - Web App Manifest
    - SEO
    - Styling with styled-components
    - Responsive Design, optimized for Mobile devices
- url: https://vigilant-leakey-a4f8cd.netlify.com/
  repo: https://github.com/agneym/gatsby-blog-starter
  description: Minimal Blog Starter Template with Styled Components.
  tags:
    - Markdown
    - Styling:CSS-in-JS
    - Blog
  features:
    - Markdown loading, parsing, and rendering of pages
    - Minimal UI for blog
    - Styled-components for CSS-in-JS
    - Prettier added as pre-commit hook
    - Google Analytics
    - Image Optimisation
    - Code Styling and Formatting in markdown
    - Responsive Design
- url: https://inspiring-me-lwz7512.netlify.com/
  repo: https://github.com/lwz7512/gatsby-netlify-identity-starter
  description: Gatsby Netlify Identity Starter with NIW auth support, and content gating, as well as responsive layout.
  tags:
    - Netlify
    - Pagination
  features:
    - Mobile Screen support
    - Privacy control for post content view & profile page
    - User authentication by Netlify Identity Widget/Service
    - Pagination for posts
    - Navigation menu with active status
- url: https://gatsby-starter-event-calendar.netlify.com/
  repo: https://github.com/EmaSuriano/gatsby-starter-event-calendar
  description: Gatsby Starter to display information about events from Google Spreadsheets with Calendars
  tags:
    - Linting
    - Styling:Grommet
    - PWA
    - SEO
    - Google Sheets
  features:
    - Grommet
    - Theming
    - Google Spreadsheet integration
    - PWA
    - A11y
    - SEO
    - Netlify Deployment Friendly
    - ESLint with Airbnb's config
    - Prettier integrated into ESLint
- url: https://gatsby-starter-tech-blog.netlify.com/
  repo: https://github.com/email2vimalraj/gatsby-starter-tech-blog
  description: A simple tech blog starter kit for gatsbyjs
  tags:
    - Blog
    - Portfolio
  features:
    - Markdown based blog
    - Filter blog posts by Tags
    - Easy customization
    - Using styled components
    - Minimal styles
    - Best scoring by Lighthouse
    - SEO support
    - PWA support
    - Offline support
- url: https://infallible-brown-28846b.netlify.com/
  repo: https://github.com/tylergreulich/gatsby-typescript-mdx-prismjs-starter
  description: Gatsby starter using TypeScript, MDX, Prismjs, and styled-components
  tags:
    - Language:TypeScript
    - Linting
    - Testing
    - Styling:CSS-in-JS
    - MDX
  features:
    - Gatsby v2 + TypeScript
    - Syntax highlighting with Prismjs
    - MDX
    - Jest
    - react-testing-library
    - styled-components
- url: https://hardcore-darwin-d7328f.netlify.com/
  repo: https://github.com/agneym/gatsby-careers-page
  description: A Careers Page for startups using Gatsby
  tags:
    - Markdown
    - Styling:CSS-in-JS
  features:
    - Careers Listing
    - Application Format
    - Markdown for creating job description
    - styled-components
- url: https://saikrishna.me/
  repo: https://github.com/s-kris/gatsby-minimal-portfolio-blog
  description: A minimal portfolio website with blog using Gatsby. Suitable for developers.
  tags:
    - Portfolio
    - Blog
  features:
    - Portfolio Page
    - Timline (Journey) page
    - Minimal
- url: https://gatsby-starter-blog-mdx-demo.netlify.com
  repo: https://github.com/hagnerd/gatsby-starter-blog-mdx
  description: A fork of the Official Gatsby Starter Blog with support for MDX out of the box.
  tags:
    - MDX
    - Blog
  features:
    - MDX
    - Blog
    - RSS Feed
- url: https://gatsby-tailwindcss-sass-starter-demo.netlify.com/
  repo: https://github.com/durianstack/gatsby-tailwindcss-sass-starter
  description: Just another Gatsby Tailwind with SASS starter
  tags:
    - Styling:Tailwind
    - Styling:SCSS
  features:
    - Tailwind, A Utility-First CSS Framework for Rapid UI Development
    - SASS/SCSS
    - Comes with React Helmet for adding site meta tags
    - Includes plugins for offline support out of the box
    - PurgeCSS to shave off unused styles
- url: https://tyra-starter.netlify.com/
  repo: https://github.com/madelyneriksen/gatsby-starter-tyra
  description: A feminine GatsbyJS Starter Optimized for SEO
  tags:
    - SEO
    - Blog
    - Styling:Other
  features:
    - Integration with Social Media and Mailchimp.
    - Styled with Tachyons.
    - Rich structured data on blog posts for SEO.
    - Pagination and category pages.
- url: https://gatsby-starter-styled.netlify.com/
  repo: https://github.com/gregoralbrecht/gatsby-starter-styled
  description: Yet another simple starter with Styled-System, Typography.js, SEO and Google Analytics.
  tags:
    - Styling:CSS-in-JS
    - PWA
    - SEO
  features:
    - Styled-Components
    - Styled-System
    - Rebass Grid
    - Typography.js to easily set up font styles
    - Google Analytics
    - Prettier, ESLint & Stylelint
    - SEO (meta tags and schema.org via JSON-LD)
    - Offline support
    - Web App Manifest
- url: https://gatsby.ghost.org/
  repo: https://github.com/TryGhost/gatsby-starter-ghost
  description: Build lightning-fast, modern publications with Ghost and Gatsby
  tags:
    - CMS:Headless
    - Blog
  features:
    - Ghost integration with ready to go placeholder content and webhooks support
    - Minimal responsive design
    - Pagination for posts, tags, and authors
    - SEO Friendly Meta
    - JSON-LD Schema
    - OpenGraph structured data
    - Twitter Cards meta
    - Sitemap Generation
    - XML Sitemaps
    - Progressive Web App
    - Offline Support
    - RSS Feed
    - Netlify integration ready to deploy
- url: https://traveler-blog.netlify.com/
  repo: https://github.com/QingpingMeng/gatsby-starter-traveler-blog
  description: A fork of the Official Gatsby Starter Blog to build a travler blog with images support
  tags:
    - Blog
    - PWA
    - SEO
    - Styling:Material
    - Styling:CSS-in-JS
  features:
    - Netlify integration ready to deploy
    - Material UI
    - styled-components
    - GitHub markdown css support
- url: https://create-ueno-app.netlify.com
  repo: https://github.com/ueno-llc/ueno-gatsby-starter
  description: Opinionated Gatsby starter by Ueno.
  tags:
    - Language:TypeScript
    - Styling:SCSS
    - Linting
    - Transitions
  features:
    - GraphQL hybrid
    - SEO friendly
    - GSAP ready
    - Nice Devtools
    - GsapTools
    - Ueno plugins
    - SVG to React component
    - Ueno's TSlint
    - Decorators
- url: https://gatsby-snyung-starter.netlify.com/
  repo: https://github.com/SeonHyungJo/gatsby-snyung-starter
  description: Basic starter template for You
  tags:
    - CMS:Contentful
    - Markdown
    - Linting
    - Pagination
    - Portfolio
    - SEO
    - Styling:SCSS
    - Transitions
  features:
    - SASS/SCSS
    - Add Utterances
    - Nice Pagination
    - Comes with React Helmet for adding site meta tags
    - Create Yout Name Card for writing meta data
- url: https://gatsby-contentstack-starter.netlify.com/
  repo: https://github.com/contentstack/gatsby-starter-contentstack
  description: A Gatsby starter powered by Headless CMS Contentstack.
  tags:
    - CMS:Headless
    - Blog
  features:
    - Includes Contentstack Delivery API for any environment
    - Dynamic content from Contentstack CMS
- url: https://gatsby-craftcms-barebones.netlify.com
  repo: https://github.com/frankievalentine/gatsby-craftcms-barebones
  description: Barebones setup for using Craft CMS and Gatsby locally.
  tags:
    - CMS:Headless
  features:
    - Full setup instructions included
    - Documented to get you set up with Craft CMS quickly
    - Code referenced in repo
- url: https://gatsby-starter-buttercms.netlify.com/
  repo: https://github.com/ButterCMS/gatsby-starter-buttercms
  description: A starter template for spinning up a Gatsby+ ButterCMS site
  tags:
    - Blog
    - SEO
    - CMS:Headless
  features:
    - Fully functioning blog
    - Navigation between posts with a previous/next post button
    - FAQ Knowledge Base
    - CMS Powered Homepage
    - Customer Case Study example marketing pages
- url: https://master.d2f5ek3dnwfe9v.amplifyapp.com/
  repo: https://github.com/dabit3/gatsby-auth-starter-aws-amplify
  description: This Gatsby starter uses AWS Amplify to implement authentication flow for signing up/signing in users as well as protected client side routing.
  tags:
    - AWS
    - Authentication
  features:
    - AWS Amplify
    - Full authentication workflow
    - Registration form
    - Signup form
    - User sign in
- url: https://gatsby-starter.mdbootstrap.com/
  repo: https://github.com/anna-morawska/gatsby-material-design-for-bootstrap
  description: A simple starter which lets you quickly start developing with Gatsby and Material Design For Bootstrap
  tags:
    - Styling:Material
  features:
    - React Bootstrap with Material Design css framework.
    - Free for personal and commercial use
    - Fully responsive
- url: https://frosty-ride-4ff3b9.netlify.com/
  repo: https://github.com/damassi/gatsby-starter-typescript-rebass-netlifycms
  description:
    A Gatsby starter built on top of MDX (React + Markdown), NetlifyCMS (with
    MDX and netlify-cms-backend-fs support -- no need to deploy), TypeScript,
    Rebass for UI, Styled Components, and Jest for testing. Very little visual
    styling has been applied so that you can bring your own :)
  tags:
    - MDX
    - CMS:Netlify
    - Language:TypeScript
    - Styling:Other
    - Styling:CSS-in-JS
    - Testing
  features:
    - MDX - Markdown + React
    - Netlify CMS (with MDX support)
    - Read and write to local file system via netlify-cms-backend-fs
    - TypeScript
    - Rebass
    - Styled Components
    - Jest
- url: https://bluepeter.github.io/gatsby-material-ui-business-starter/
  repo: https://github.com/bluepeter/gatsby-material-ui-business-starter
  description: Beautiful Gatsby Material Design Business Starter
  tags:
    - Styling:Material
  features:
    - Uses the popular, well-maintained Material UI React component library
    - Material Design theme and icons
    - Rotating home page carousel
    - Simple setup without opinionated setup
    - Fully instrumented for successful PROD deployments
    - Stylus for simple CSS
- url: https://example-company-website-gatsby-sanity-combo.netlify.com/
  repo: https://github.com/sanity-io/example-company-website-gatsby-sanity-combo
  description: This examples combines Gatsby site generation with Sanity.io content management in a neat company website.
  tags:
    - CMS:sanity.io
    - CMS:Headless
    - Blog
  features:
    - Out-of-the-box headless CMS
    - Real-time content preview in Development
    - Fast & frugal builds
    - No accidental missing fields/types
    - Full Render Control with Portable Text
    - gatsby-image support
    - Content types for company info, pages, projects, people, and blog posts
- url: https://gatsby-starter-under-construction.netlify.com/
  repo: https://github.com/robinmetral/gatsby-starter-under-construction
  description: Blazing fast "Under Construction" page with a blazing quick setup.
  tags:
    - Onepage
    - Styling:CSS-in-JS
    - SEO
    - PWA
  features:
    - Configure everything in gatsby-config.js
    - Creative CSS3 background patterns by Lea Verou
    - Built-in Google Fonts support
    - Social icons with react-social-icons
- url: https://gatsby-starter-docz.netlify.com/
  repo: https://github.com/RobinCsl/gatsby-starter-docz
  description: Simple starter where building your own documentation with Docz is possible
  tags:
    - Documentation
  features:
    - Generate nice documentation with Docz, in addition to generating your normal Gatsby site
    - Document your React components in .mdx files
- url: https://gatsby-starter-santa-fe.netlify.com/
  repo: https://github.com/osogrizz/gatsby-starter-santa-fe
  description: A place for artist or designers to display their creations
  tags:
    - Styling:CSS-in-JS
  features:
    - SEO friendly
    - Built-in Google Fonts support
    - Contact Form
    - Customizable Design Template
- url: https://gatsby-hello-friend.now.sh
  repo: https://github.com/panr/gatsby-starter-hello-friend
  description: A simple starter for Gatsby. That's it.
  tags:
    - Pagination
    - Markdown
    - Blog
    - Portfolio
    - Styling:PostCSS
  features:
    - Dark/light mode, depending on your preferences
    - Great reading experience thanks to Inter font, made by Rasmus Andersson
    - Nice code highlighting thanks to PrismJS
    - Responsive youtube/vimeo etc. videos
    - Elastic menu
    - Fully responsive site
- url: https://lgcolella.github.io/gatsby-starter-developer-blog/
  repo: https://github.com/lgcolella/gatsby-starter-developer-blog
  description: A starter to create SEO-friendly, fast, multilanguage, responsive and highly customizable technical blogs/portfolios with the most common features out of the box.
  tags:
    - Blog
    - Portfolio
    - i18n
  features:
    - Multilanguage posts
    - Pagination and image preview for posts
    - Tags
    - SEO
    - Social share buttons
    - Disqus for comments
    - Highlighting for code syntax in posts
    - Dark and light themes available
    - Various available icon sets
    - RSS Feed
    - Web app manifest
- url: https://gatsby.magicsoup.io/
  repo: https://github.com/magicsoup-io/gatsby-starter-magicsoup
  description: A production ready Gatsby starter using magicsoup.io
  tags:
    - SEO
    - Markdown
    - Styling:CSS-in-JS
    - Testing
  features:
    - Optimized images with gatsby-image.
    - SEO friendly with react-helmet, gatsby-plugin-sitemap and Google Webmaster Tools!
    - Responsive UIs with magicsoup.io/stock.
    - Static content with gatsby-transform-remark or gatsby-transform-json.
    - Convert Markdown to StyledComponents!
    - Webfonts with gatsby-plugin-web-font-loader.
    - SSR ready!
    - Testing with Jest!
- url: https://foxandgeese.github.io/tiny-agency/
  repo: https://github.com/foxandgeese/tiny-agency
  description: Simple Gatsby.js starter that uses material design and that's perfect for tiny agencies.
  tags:
    - Styling:Material
  features:
    - Uses the popular, well-maintained Material UI React component library
    - Material Design theme and icons
    - Simple setup without opinionated setup
    - Fully instrumented for successful PROD deployments
- url: https://gatsby-shopify-starter.netlify.com/
  repo: https://github.com/AlexanderProd/gatsby-shopify-starter
  description: Kick off your next, ecommerce experience with this Gatsby starter. It is based on the default Gatsby starter to be easily modifiable.
  tags:
    - CMS:Headless
    - SEO
    - eCommerce
    - Styling:CSS-in-JS
  features:
    - Shopping Cart
    - Shopify Integration
    - Product Grid
    - Shopify Store Credentials included
    - Optimized images with gatsby-image.
    - SEO
- url: https://gatejs.netlify.com
  repo: https://github.com/sarasate/gate
  description: API Doc generator inspired by Stripe's API docs
  tags:
    - Documentation
    - Markdown
    - Onepage
  features:
    - API documentation from markdown sources
    - Code samples separated by language
    - Syntax highlighting
    - Everything in a single page
- url: https://hopeful-keller-943d65.netlify.com
  repo: https://github.com/iwilsonq/gatsby-starter-reasonml
  description: Gatsby starter to create static sites using type-safe ReasonML
  tags:
    - Language:Other
    - Blog
    - Styling:CSS-in-JS
  features:
    - Gatsby v2 support
    - bs-platform v4 support
    - Similar to gatsby-starter-blog
- url: https://gatsby-starter-blog-amp-to-pwa.netlify.com/
  repo: https://github.com/tomoyukikashiro/gatsby-starter-blog-amp-to-pwa
  description: Gatsby starter blog with AMP to PWA Strategy
  tags:
    - Blog
    - AMP
    - PWA
  features:
    - Similar to gatsby-starter-blog
    - Support AMP to PWA strategy
- url: https://cvluca.github.io/gatsby-starter-markdown/
  repo: https://github.com/cvluca/gatsby-starter-markdown
  description: Boilerplate for markdown-based website (Documentation, Blog, etc.)
  tags:
    - Markdown
    - Redux
    - Styling:Ant Design
  features:
    - Responsive Web Design
    - Auto generated Sidebar
    - Auto generated Anchor
- url: https://gatsby-starter-wordpress-community.netlify.com/
  repo: https://github.com/pablovila/gatsby-starter-wordpress-community
  description: Starter using gatsby-source-wordpress to display posts and pages from a WordPress site
  tags:
    - CMS:WordPress
    - Styling:Bulma
    - Blog
    - Pagination
  features:
    - Gatsby v2 support
    - Responsive Web Design
    - WordPress support
    - Bulma and Sass Support for styling
    - Pagination logic
- url: https://gatsby-blogger.netlify.com/
  repo: https://github.com/aslammultidots/blogger
  description: A Simple, clean and modern designed blog with firebase authentication feature and easily customizable code.
  tags:
    - Blog
    - Redux
    - Disqus
    - CMS:Contentful
    - Firebase
  features:
    - Minimal and clean white layout.
    - Dynamic content from Contentful.
    - Blog post listing with previews (image + summary) for each blog post.
    - Disqus commenting system for each blog post.
    - Search post with keyword.
    - Firebase for Authentication.
    - Protected Routes with Authorization.
    - Contact form integration.
- url: https://gatsby-starter-styled-components.netlify.com/
  repo: https://github.com/blakenoll/gatsby-starter-styled-components
  description: The Gatsby default starter modified to use styled-components
  tags:
    - Styling:CSS-in-JS
  features:
    - styled-components
    - sticky footer
- url: https://magazine-example.livingdocs.io/
  repo: https://github.com/livingdocsIO/gatsby-magazine-example
  description: This magazine-starter helps you start out with Livingdocs as a headless CMS.
  tags:
    - Blog
    - CMS:Headless
  features:
    - Minimal and clean white layout.
    - Dynamic content from Livingdocs.
    - Built-in component library.
    - Robust template and theme.
- url: https://gatsby-starter-intl.tomekskuta.pl
  repo: https://github.com/tomekskuta/gatsby-starter-intl
  description: Gatsby v2 i18n starter which makes static pages for every locale and detect your browsers lang. i18n with react-intl.
  tags:
    - i18n
    - Testing
  features:
    - static pages for every language
    - detects your browser locale
    - uses react-intl
    - based on Gatsby Default Starter
    - unit tests with Jest
- url: https://cape.netlify.com/
  repo: https://github.com/juhi-trivedi/cape
  description: A Gatsby - CMS:Contentful demo with Netlify.
  tags:
    - Blog
    - Netlify
    - CMS:Contentful
    - Styling:Bootstrap
  features:
    - Fecthing Dynamic content from Contentful.
    - Blog post listing with previews (image + summary) for each blog post.
    - Contact form integration with Netlify.
    - Grid system inspired by Bootstrap.
- url: https://gatsby-starter-infinite-scroll.baobab.fi/
  repo: https://github.com/baobabKoodaa/gatsby-starter-infinite-scroll
  description: Infinite Scroll and Pagination with 10k photos
  tags:
    - Infinite Scroll
    - Pagination
    - Styling:CSS-in-JS
  features:
    - Infinite Scroll (default mode)
    - Pagination (fallback for users without JS)
    - Toggle between these modes in demo
    - Efficient implementation (only fetch the data that's needed, ship initial items with the page instead of fetch, etc.)
- url: https://jodie.lekoarts.de/
  repo: https://github.com/LekoArts/gatsby-starter-portfolio-jodie
  description: Image-heavy photography portfolio with colorful accents & great typography
  tags:
    - Portfolio
    - PWA
    - Transitions
    - Styling:CSS-in-JS
    - Linting
    - Testing
    - Language:TypeScript
  features:
    - Configurable with theming, CSS Grid & a yaml file for navigation
    - Create your projects by editing a yaml file and putting images into a folder
    - Shows your Instagram posts
    - TypeScript
    - Cypress for End-to-End testing
    - react-spring for animations & transitions
    - Uses styled-components + styled-system
    - SEO with Sitemap, Schema.org JSONLD, Tags
    - Responsive images with gatsby-image
- url: https://amazing-jones-e61bda.netlify.com/
  repo: https://github.com/WebCu/gatsby-material-kit-react
  description: Adaptation of Material Kit React to Gatsby
  tags:
    - Styling:Material
  features:
    - 60 Handcrafted Components
    - 4 Customized Plugins
    - 3 Example Pages
- url: https://relaxed-bhaskara-5abd0a.netlify.com/
  repo: https://github.com/LekovicMilos/gatsby-starter-portfolio
  description: Gatsby portfolio starter for creating quick portfolio
  tags:
    - Portfolio
  features:
    - Showcase of portfolio items
    - About me page
- url: https://gatsby-typescript-scss-docker-starter.netlify.com/
  repo: https://github.com/OFranke/gatsby-typescript-scss-docker
  description: Gatsby starter TypeScript, SCSS, Docker
  tags:
    - Language:TypeScript
    - Styling:SCSS
    - Linting
  features:
    - Format & Commit Safe by ESLint, StyleLint and Prettier with Lint-Staged (Husky), optimized for VS Code
    - Typings for scss files are automatically generated
    - Responsiveness from the beginning through easy breakpoint configuration
    - Enforce the DRY principle, no hardcoded and repeated `margin`, `font-size`, `color`, `box-shadow`, `border-radius` ... properties anymore
    - Docker ready - you can run Gatsby dev mode on your machine environment or with docker-compose
- url: https://prismic-i18n.lekoarts.de/
  repo: https://github.com/LekoArts/gatsby-starter-prismic-i18n
  description: Based on gatsby-starter-prismic with Internationalization (i18n) support.
  tags:
    - CMS:Prismic
    - CMS:Headless
    - Styling:CSS-in-JS
    - Linting
    - Blog
    - PWA
    - Testing
    - i18n
  features:
    - Prismic as Headless CMS
    - Uses multiple features of Prismic - Slices, Labels, Relationship fields, Custom Types, Internationalization
    - Emotion for Styling
    - i18n without any third-party libaries
    - Cypress for End-to-End testing
    - Prism.js highlighting
    - Responsive images with gatsby-image
    - Extensive SEO
    - ESLint & Prettier
- url: https://gatsby-starter-landing-page.netlify.com/
  repo: https://github.com/gillkyle/gatsby-starter-landing-page
  description: Single page starter for minimal landing pages
  tags:
    - Onepage
  features:
    - Gatsby image
    - Google Analytics
    - Minimal design
- url: https://thakkaryash94.github.io/gatsby-github-personal-website/
  repo: https://github.com/thakkaryash94/gatsby-github-personal-website
  description: It is a conversion of original GitHub personal website repo which is written in ruby for JS developers. This repository gives you the code you'll need to kickstart a personal website that showcases your work as a software developer. And when you manage the code in a GitHub repository, it will automatically render a webpage with the owner's profile information, including a photo, bio, and repositories.
  tags:
    - Portfolio
    - Onepage
  features:
    - layout config either stacked or sidebar
    - theme dark/light mode
    - post support
- url: https://gatsby-starter-default-intl.netlify.com
  repo: https://github.com/wiziple/gatsby-starter-default-intl
  description: The default Gatsby starter with features of multi-language url routes and browser language detection.
  tags:
    - i18n
  features:
    - Localization (Multilanguage) provided by react-intl.
    - Support automatic redirection based on user's preferred language in browser provided by browser-lang.
    - Support multi-language url routes within a single page component. That means you don't have to create separate pages such as pages/en/index.js or pages/ko/index.js.
    - Based on gatsby-starter-default with least modification.
- url: https://gatsby-starter-julia.netlify.com/
  repo: https://github.com/niklasmtj/gatsby-starter-julia
  description: A minimal blog starter template built with Gatsby
  tags:
    - Markdown
    - Blog
  features:
    - Landingpage
    - Blogoverview
    - Markdown sourcing
    - Estimated reading time
    - Styled component with @emotion
    - Netlify deployment friendly
    - Nunito font as npm module
    - Site meta tags with React Helmet
- url: https://agalp.imedadel.me
  repo: https://github.com/ImedAdel/automatic-gatsbyjs-app-landing-page
  description: Automatically generate iOS app landing page using GatsbyJS
  tags:
    - Onepage
    - PWA
    - SEO
  features:
    - One Configuration file
    - Automatically generate a landing page for your iOS app
    - List app features
    - App Store and Play Store buttons
    - App screenshot and video preview
    - Easily add social media accounts and contact info in the footer via the site-config.js file.
    - Pick custom Font Awesome icons for the feature list via the site-config.js file.
    - Built using Prettier and Styled-Components
    - Easily integrate Google Analytics by adding your ID to site-config.js file.
- url: https://gatsby-starter-shopify-app.firebaseapp.com/install
  repo: https://github.com/gil--/gatsby-starter-shopify-app
  description: Easily create Serverless Shopify Admin Apps powered by Gatsby and Firebase Functions
  tags:
    - Shopify
    - Firebase
  features:
    - 🗄 Firebase Firestore Realtime DB
    - ⚡️ Serverless Functions API layer (Firebase Functions)
    - 💼 Admin API (Graphql) Serverless Proxy
    - 🎨 Shopify Polaris (AppProvider, etc.)
    - 💰 Application Charge Logic (30 days) with variable trial duration
    - 📡 Webhook Validation & Creation
    - 🔑 GDPR Ready (Including GDPR Webhooks)
    - 🏗 CircleCI Config for easy continuous deployments to Firebase
- url: https://gatsby-starter-paperbase.netlify.com/
  repo: https://github.com/willcode4food/gatsby-starter-paperbase
  description: A Gatsby starter that implements the Paperbase Premium Theme from MaterialUI
  tags:
    - Styling:Material
    - Styling:CSS-in-JS
  features:
    - MaterialUI Paperbase theme in Gatsby!
    - Create professional looking admin tools and dashboards
    - Responsive Design
    - MaterialUI Paper Components
    - MaterialUI Tab Components
- url: https://gatsby-starter-devto.netlify.com/
  repo: https://github.com/geocine/gatsby-starter-devto
  description: A GatsbyJS starter template that leverages the Dev.to API
  tags:
    - Blog
    - Styling:CSS-in-JS
  features:
    - Blog post listing with previews (image + summary) for each blog post
- url: https://gatsby-starter-framer-x.netlify.com/
  repo: https://github.com/simulieren/gatsby-starter-framer-x
  description: A GatsbyJS starter template that is connected to a Framer X project
  tags:
    - Language:TypeScript
  features:
    - TypeScript support
    - Easily work in GatsbyJS and Framer X at the same time
- url: https://gatsby-firebase-hosting.firebaseapp.com/
  repo: https://github.com/bijenkorf-james-wakefield/gatsby-firebase-hosting-starter
  description: A starter with configuration for Firebase Hosting and Cloud Build deployment.
  tags:
    - Firebase
    - Linting
  features:
    - Linting with ESLint
    - Jest Unit testing configuration
    - Lint-staged on precommit hook
    - Commitizen for conventional commit messages
    - Configuration for Firebase hosting
    - Configuration for Cloud Build deployment
    - Clear documentation to have your site deployed on Firebase behind SSL in no time!
- url: https://lewis-gatsby-starter-blog.netlify.com/
  repo: https://github.com/lewislbr/lewis-gatsby-starter-blog
  description: A simple custom Gatsby starter template to start a new blog or personal website.
  tags:
    - Blog
    - Styling:CSS-in-JS
    - Markdown
    - Portfolio
    - SEO
  features:
    - Blog post listing with summary preview for each blog post.
    - Automatically creates blog pages from Markdown files.
    - CSS in JS with styled-components.
    - Optimized images.
    - Offline capabilities.
    - Auto-generated sitemap and robots.txt.
- url: https://gatsby-starter-stripe.netlify.com/
  repo: https://github.com/brxck/gatsby-starter-stripe
  description: A minimal starter to create a storefront with Gatsby, Stripe, & Netlify Functions.
  tags:
    - Stripe
    - eCommerce
    - Styling:None
  features:
    - Statically generate based on Stripe inventory
    - Dynamically update with live inventory & availability data
    - Checkout powered by Stripe
    - Serverless functions interact with Stripe API
    - Shopping cart persisted in local storage
    - Responsive images with gatsby-image
- url: https://www.jannikbuschke.de/gatsby-antd-docs/
  repo: https://github.com/jannikbuschke/gatsby-antd-docs
  description: A template for documentation websites
  tags:
    - Documentation
    - Language:TypeScript
    - Styling:Ant Design
    - Markdown
    - MDX
  features:
    - Markdown
    - MDX with mdxjs
    - Syntax highlighting with prismjs
    - Anchors
    - Sidebar
    - Sitecontents
    - Landingpage
- url: https://gatsby-starter.haezl.at
  repo: https://github.com/haezl/gatsby-starter-haezl
  description: A lightweight, mobile first blog starter with infinite scroll and Material-UI design for Gatsby.
  tags:
    - Blog
    - Language:TypeScript
    - Linting
    - Styling:CSS-in-JS
    - Styling:Material
    - Markdown
    - PWA
  features:
    - Landing Page
    - Portfolio section
    - Blog post listing with a preview for each post
    - Infinite scroll instead of next and previous buttons
    - Blog posts generated from Markdown files
    - About Page
    - Responsive Design
    - PWA (Progressive Web App) support
    - MobX
    - Customizable
- url: https://gatsby-starter-fine.netlify.com/
  repo: https://github.com/toboko/gatsby-starter-fine
  description: A mutli-response and light, mobile first blog starter with columns layout and Seo optimization.
  tags:
    - Blog
    - Markdown
    - Portfolio
    - SEO
  features:
    - Blog
    - Portfolio section
    - Customizable
    - Markdown
    - Optimized images
    - Sitemap Page
    - Seo Ready
- url: https://ugglr.github.io/gatsby-clean-portfolio/
  repo: https://github.com/ugglr/gatsby-clean-portfolio
  description: A clean themed Software Engineer Portfolio site, showcasing soft skills on the front page, features project card showcases, about page. Responsive through react-bootstrap components together with custom CSS style sheets. SEO configured, just need to add google analytics tracking code.
  tags:
    - Portfolio
    - SEO
    - Styling:Bootstrap
  features:
    - Resume
    - CV
    - google analytics
    - easy favicon swap
    - Gatsby SEO plugin
    - Clean layout
    - White theme
    - grid using react-bootstrap
    - bootstrap4 classes available
    - font-awesome Library for icons
    - Portfolio site for developers
    - custom project cards
    - easily extendable to include blog page
    - Responsive design
- url: https://gatsby-documentation-starter.netlify.com/
  repo: https://github.com/whoisryosuke/gatsby-documentation-starter
  description: Automatically generate docs for React components using MDX, react-docgen, and GatsbyJS
  tags:
    - Documentation
    - MDX
    - SEO
  features:
    - Parses all React components (functional, stateful, even stateless!) for JS Docblocks and Prop Types.
    - MDX - Write your docs in Markdown and include React components using JSX!
    - Lightweight (only what you need)
    - Modular (easily fits in any React project!)
    - Props table component
    - Customizable sidebar navigation
    - Includes SEO plugins Google Analytics, Offline, Manifest, Helmet.
- url: http://gatsby-absurd.surge.sh/
  repo: https://github.com/ajayns/gatsby-absurd
  description: A Gatsby starter using illustrations from https://absurd.design/
  tags:
    - Onepage
    - Styling:CSS-in-JS
  features:
    - Uses surreal illustrations from absurd.design.
    - Landing page structure split into sections
    - Basic UX/UX elements ready. navbar, smooth scrolling, faqs, theming
    - Convenient image handling and data separation
- url: https://gatsby-starter-quiz.netlify.com/
  repo: https://github.com/raphadeluca/gatsby-starter-quiz
  description: Create rich quizzes with Gatsby & Mdx. No need of database or headless CMS. Manage your data directly in your Mdx file's frontmatter and write your content in the body. Customize your HTML tags, use react components from a library or write your owns. Navigation will be automatically created between each question.
  tags:
    - MDX
  features:
    - Data quiz in the frontmatter
    - Rich customizable content with MDX
    - Green / Red alert footer on user's answer
    - Navigation generated based on the index of each question
- url: https://gatsby-starter-accessibility.netlify.com/
  repo: https://github.com/benrobertsonio/gatsby-starter-accessibility
  description: The default Gatsby starter with powerful accessibility tools built-in.
  tags:
    - Storybook
    - Linting
  features:
    - 🔍 eslint-plugin-jsx-a11y for catching accessibility issues while authoring code
    - ✅ lint:staged for adding a pre-commit hook to catch accessibility linting errors
    - 📣 react-axe for console reporting of accessibility errors in the DOM during development
    - 📖 storybook setup for accessibility reporting on individual components
- url: https://gatsby-theme-ggt-material-ui-blog.netlify.com/
  repo: https://github.com/avatar-kaleb/gatsby-starter-ggt-material-ui-blog
  description: Starter material-ui blog utilizing a Gatsby theme!
  tags:
    - Blog
    - MDX
  features:
    - Uses MDX with Gatsby theme for quick and easy set up
    - Material-ui design with optional config passed into the theme options
    - Gradient background with sitemap, rss feed, and offline capabilities
- url: https://gatsby-starter-blog-typescript.netlify.com/
  repo: https://github.com/gperl27/Gatsby-Starter-Blog-Typescript
  description: Gatsby starter blog with TypeScript
  tags:
    - Blog
    - Language:TypeScript
    - Styling:CSS-in-JS
  features:
    - Includes all features that come with Gatsby's official starter blog
    - TypeScript for type-safety out of the box
    - Styled components in favor of inline styles
    - Transition Link for nice page transitions
    - Type definitions from GraphQL schema (with code generation)
- url: https://gatsby-starter-sass.netlify.com/
  repo: https://github.com/colbyfayock/gatsby-starter-sass
  description: A Gatsby starter with Sass and no assumptions!
  tags:
    - Styling:SCSS
  features:
    - Sass stylesheets to manage your CSS (SCSS flavored)
    - Simple, minimal base setup to get started
    - No baked in configurations or assumptions
- url: https://billyjacoby.github.io/gatsby-react-bootstrap-starter/
  repo: https://github.com/billyjacoby/gatsby-react-bootstrap-starter
  description: GatsbyJS starter with react-bootstrap and react-icons
  tags:
    - Styling:Bootstrap
    - Styling:SCSS
  features:
    - SASS stylesheets to make styling components easy
    - Sample navbar that sticks to the top of the page on scroll
    - Includes react-icons to make adding icons to your app super simple
- url: https://gatsbystartermdb.netlify.com
  repo: https://github.com/jjcav84/mdbreact-gatsby-starter
  description: GatsbyJS starter built with MDBootstrap React free version
  tags:
    - Styling:Bootstrap
  features:
    - Material Design, Bootstrap, and React
    - Contact form and Google Map components
    - Animation
    - documentation and component library can be found at mdboostrap's website
- url: https://gatsby-starter-primer.netlify.com/
  repo: https://github.com/thomaswangio/gatsby-starter-primer
  description: A Gatsby starter featuring GitHub Primer Design System and React components
  tags:
    - Styling:Other
    - Styling:CSS-in-JS
    - SEO
    - Landing Page
  features:
    - Primer React Components
    - Styled Components
    - Gatsby Image
    - Better SEO component with appropriate OG image and appropriate fallback meta tags
- url: https://pranshuchittora.github.io/gatsby-material-boilerplate
  repo: https://github.com/pranshuchittora/gatsby-material-boilerplate
  description: A simple starter to get up and developing quickly with Gatsby in material design
  tags:
    - Styling:Material
  features:
    - Material design
    - Sass/SCSS
    - Tags
    - Categories
    - Google Analytics
    - Offline support
    - Web App Manifest
    - SEO
- url: https://anubhavsrivastava.github.io/gatsby-starter-hyperspace
  repo: https://github.com/anubhavsrivastava/gatsby-starter-hyperspace
  description: Single page starter based on the Hyperspace site template, with landing, custom and Elements(Component) page
  tags:
    - HTML5UP
    - Styling:SCSS
    - Onepage
    - Landing Page
  features:
    - Designed by HTML5 UP
    - Simple one page site that’s perfect for personal portfolios
    - Fully Responsive
    - Styling with SCSS
    - Offline support
    - Web App Manifest
- url: https://anubhavsrivastava.github.io/gatsby-starter-identity
  repo: https://github.com/anubhavsrivastava/gatsby-starter-identity
  description: Single page starter based on the Identity site template by HTML5 up, suitable for one page portfolio.
  tags:
    - HTML5UP
    - Styling:SCSS
    - Onepage
    - Landing Page
    - PWA
  features:
    - Designed by HTML5 UP
    - Simple one page personal portfolio
    - Fully Responsive
    - Styling with SCSS
    - Offline support
    - Web App Manifest
- url: https://hopeful-ptolemy-cd840b.netlify.com/
  repo: https://github.com/tonydiaz/gatsby-landing-page-starter
  description: A simple landing page starter for idea validation using material-ui. Includes email signup form and pricing section.
  tags:
    - Styling:Material
    - Landing Page
  features:
    - SEO
    - Mailchimp integration
    - Material-UI components
    - Responsive
    - Pricing section
    - Benefits section
    - Email signup form
    - Easily configurable
    - Includes standard Gatsby starter features
- url: https://anubhavsrivastava.github.io/gatsby-starter-aerial
  repo: https://github.com/anubhavsrivastava/gatsby-starter-aerial
  description: Single page starter based on the Aerial site template by HTML5 up, suitable for one page personal page.
  tags:
    - HTML5UP
    - Styling:SCSS
    - Onepage
    - Landing Page
    - PWA
  features:
    - Designed by HTML5 UP
    - Simple one page personal portfolio
    - Fully Responsive
    - Styling with SCSS
    - Offline support
    - Web App Manifest
- url: https://anubhavsrivastava.github.io/gatsby-starter-eventually
  repo: https://github.com/anubhavsrivastava/gatsby-starter-eventually
  description: Single page starter based on the Eventually site template by HTML5 up, suitable for upcoming product page.
  tags:
    - HTML5UP
    - Styling:SCSS
    - Landing Page
    - PWA
  features:
    - Designed by HTML5 UP
    - Fully Responsive
    - Styling with SCSS
    - Offline support
    - Web App Manifest
- url: https://jovial-jones-806326.netlify.com/
  repo: https://github.com/GabeAtWork/gatsby-elm-starter
  description: An Elm-in-Gatsby integration, based on gatsby-plugin-elm
  tags:
    - Language:Other
  features:
    - Elm language integration
- url: https://anubhavsrivastava.github.io/gatsby-starter-readonly
  repo: https://github.com/anubhavsrivastava/gatsby-starter-readonly
  description: Single page starter based on the ReadOnly site template by HTML5 up, with landing and Elements(Component) page
  tags:
    - HTML5UP
    - Onepage
    - Styling:SCSS
    - Landing Page
    - PWA
  features:
    - Designed by HTML5 UP
    - Fully Responsive
    - Styling with SCSS
    - Offline support
    - Web App Manifest
- url: https://anubhavsrivastava.github.io/gatsby-starter-prologue
  repo: https://github.com/anubhavsrivastava/gatsby-starter-prologue
  description: Single page starter based on the Prologue site template by HTML5 up, for portfolio pages
  tags:
    - HTML5UP
    - Onepage
    - Styling:SCSS
    - Portfolio
    - PWA
  features:
    - Designed by HTML5 UP
    - Fully Responsive
    - Styling with SCSS
    - Offline support
    - Web App Manifest
- url: https://gatsby-london.netlify.com
  repo: https://github.com/ImedAdel/gatsby-london
  description: A custom, image-centric theme for Gatsby.
  tags:
    - Portfolio
    - Blog
    - Styling:PostCSS
  features:
    - Post thumbnails in the homepage
    - Built with PostCSS
    - Made for image-centeric portfolios
    - Based on London for Ghost
- url: https://anubhavsrivastava.github.io/gatsby-starter-overflow
  repo: https://github.com/anubhavsrivastava/gatsby-starter-overflow
  description: Single page starter based on the Overflow site template by HTML5 up, with landing and Elements(Component) page
  tags:
    - HTML5UP
    - Onepage
    - Styling:SCSS
    - Portfolio
    - PWA
  features:
    - Designed by HTML5 UP
    - Fully Responsive
    - Image Gallery
    - Styling with SCSS
    - Offline support
    - Web App Manifest
- url: https://cosmicjs.com/apps/gatsby-agency-portfolio/demo
  repo: https://github.com/cosmicjs/gatsby-agency-portfolio
  description: Static Webpage for displaying your agencies skills and past work.  Implements 4 sections for displaying information about your company, A home page, information about services, projects, and the people in your organization.
  tags:
    - Blog
    - Portfolio
    - CMS:Cosmic JS
  features:
    - Landing Page
    - Home
    - Services
    - Projects
    - People
- url: https://cosmicjs.com/apps/gatsby-localization-app-starter/demo
  repo: https://github.com/cosmicjs/gatsby-localization-app-starter
  description: A localized Gatsby starter application powered by Cosmic JS.
  tags:
    - CMS:Cosmic JS
    - i18n
  features:
    - Gatsby localization starter app
- url: https://cosmicjs.com/apps/gatsby-docs/demo
  repo: https://github.com/cosmicjs/gatsby-docs-app
  description: Be able to view and create documentation using Gatsby and Cosmic JS. Leveraging the speed and high powered APIs of the Gatsby framework and the simplicity and scalability of Cosmic JS.
  tags:
    - CMS:Cosmic JS
    - Documentation
  features:
    - manage docs in static web file format for zippy delivery
- url: https://cosmicjs.com/apps/gatsby-ecommerce-website/demo
  repo: https://github.com/a9kitkumar/Gatsby-Ecommerce
  description: A localized Gatsby starter application powered by Cosmic JS.
  tags:
    - CMS:Cosmic JS
    - eCommerce
  features:
    - Stores products, orders using Cosmic JS as a database and a server
- url: https://harshil1712.github.io/gatsby-starter-googlesheets/
  repo: https://github.com/harshil1712/gatsby-starter-googlesheets
  description: A starter using Google Sheets as data source
  tags:
    - Google Sheets
    - SEO
    - Blog
  features:
    - Uses Google Sheets for data
    - Easily configurable
- url: https://the-plain-gatsby.netlify.com/
  repo: https://github.com/wangonya/the-plain-gatsby
  description: A simple minimalist starter for your personal blog.
  tags:
    - Blog
    - Markdown
  features:
    - Minimalist design
    - Next and previous blog post navigation
    - About page
    - Markdown support
- url: https://gatsby-starter-blockstack.openintents.org
  repo: https://github.com/friedger/gatsby-starter-blockstack
  description: A starter using Blockstack on client side
  tags:
    - Authentication
  features:
    - Uses Blockstack
    - Client side app
- url: https://anubhavsrivastava.github.io/gatsby-starter-multiverse
  repo: https://github.com/anubhavsrivastava/gatsby-starter-multiverse
  description: Single page starter based on the Multiverse site template by HTML5 up, with landing and Elements(Component) page
  tags:
    - HTML5UP
    - Onepage
    - Styling:SCSS
    - Portfolio
    - PWA
  features:
    - Designed by HTML5 UP
    - Fully Responsive
    - Image Gallery
    - Styling with SCSS
    - Offline support
    - Web App Manifest
- url: https://anubhavsrivastava.github.io/gatsby-starter-highlights
  repo: https://github.com/anubhavsrivastava/gatsby-starter-highlights
  description: Single page starter based on the Highlights site template by HTML5 up, with landing and Elements(Component) page
  tags:
    - HTML5UP
    - Onepage
    - Styling:SCSS
    - Portfolio
    - PWA
  features:
    - Designed by HTML5 UP
    - Fully Responsive
    - Image Gallery
    - Styling with SCSS
    - Offline support
    - Web App Manifest
- url: https://gatsby-starter-material-business-markdown.netlify.com/
  repo: https://github.com/ANOUN/gatsby-starter-material-business-markdown
  description: A clean, modern starter for businesses using Material Design Components
  tags:
    - Blog
    - Markdown
    - PWA
    - Styling:Material
    - Styling:SCSS
  features:
    - Minimal, Modern Business Website Design
    - Material Design Components
    - MDC React Components
    - MDC Theming
    - Blog
    - Home Page
    - Contact Page
    - Contact Form
    - About Page
    - Mobile-First approach in development
    - Fully Responsive
    - Markdown
    - PWA
- url: https://gatsby-starter-default-typescript.netlify.com/
  repo: https://github.com/andykenward/gatsby-starter-default-typescript
  description: Starter Default TypeScript
  tags:
    - Language:TypeScript
  features:
    - TypeScript
    - Typing generation for GraphQL using GraphQL Code Generator
    - Comes with React Helmet for adding site meta tags
    - Based on Gatsby Starter Default
- url: http://gatsbyhoney.davshoward.com/
  repo: https://github.com/davshoward/gatsby-starter-honey
  description: A delicious baseline for Gatsby (v2).
  tags:
    - Styling:PostCSS
    - SEO
  features:
    - Gatsby v2
    - SEO (including robots.txt, sitemap generation, automated yet customisable metadata, and social sharing data)
    - Google Analytics
    - PostCSS support
    - Developer environment variables
    - Accessibility support
    - Based on Gatsby Starter Default
- url: https://material-ui-starter.netlify.com/
  repo: https://github.com/dominicabela/gatsby-starter-material-ui
  description: This starter includes Material UI boilerplate and configuration files along with the standard Gatsby configuration files. It provides a starting point for developing Gatsby apps with the Material UI framework.
  tags:
    - SEO
    - Styling:Material
  features:
    - Material UI Framework
    - Roboto Typeface (self hosted)
    - SEO
    - Offline Support
    - Based on Gatsby Default Starter
- url: https://developer-diary.netlify.com/
  repo: https://github.com/willjw3/gatsby-starter-developer-diary
  description: A blog template created with web developers in mind. Totally usable right out of the box, but minimalist enough to be easily modifiable.
  tags:
    - Blog
    - Markdown
    - Pagination
    - SEO
  features:
    - Ready to go - Blog author name, author image, etc,... can be easily added using a config file
    - Blog posts created as markdown files
    - Gatsby v.2
    - Mobile responsive
    - Pagination
    - Category and tag pages
    - Social media sharing icons in each post
    - Icons from React Icons (Font Awesome, Devicons, etc,...)
    - Beautiful tech-topic tags to attach to your web-development-related blog posts
    - Developer-relevant social media icon links, including GitHub, Stack Overflow, and freeCodeCamp
- url: https://anubhavsrivastava.github.io/gatsby-starter-paradigmshift
  repo: https://github.com/anubhavsrivastava/gatsby-starter-paradigmshift
  description: Single page starter based on the Paradigm Shift site template by HTML5 up, with landing and Elements(Component) page
  tags:
    - HTML5UP
    - Onepage
    - Styling:SCSS
    - Portfolio
    - PWA
  features:
    - Designed by HTML5 UP
    - Fully Responsive
    - Image Gallery
    - Styling with SCSS
    - Offline support
    - Web App Manifest
- url: https://dazzling-heyrovsky-62d4f9.netlify.com/
  repo: https://github.com/s-kris/gatsby-starter-medium
  description: A GatsbyJS starter blog as close as possible to medium.
  tags:
    - Markdown
    - Styling:CSS-in-JS
  features:
    - Careers Listing
    - Mobile Responsive
- url: https://gatsby-personal-starter-blog.netlify.com
  repo: https://github.com/thomaswangio/gatsby-personal-starter-blog
  description: Gatsby starter for personal blogs! Blog configured to run at /blog and with Netlify CMS and gatsby-remark-vscode.
  tags:
    - Blog
    - Markdown
    - Styling:CSS-in-JS
    - CMS:Netlify
  features:
    - Netlify CMS
    - VSCode syntax highlighting
    - Styled Components
- url: https://anubhavsrivastava.github.io/gatsby-starter-phantom
  repo: https://github.com/anubhavsrivastava/gatsby-starter-phantom
  description: Single page starter based on the Phantom site template by HTML5 up, with landing, generic and Elements(Component) page
  tags:
    - HTML5UP
    - Onepage
    - Styling:SCSS
    - PWA
  features:
    - Designed by HTML5 UP
    - Fully Responsive
    - Styling with SCSS
    - Offline support
    - Web App Manifest
- url: https://gatsby-starter-internationalized.ack.ee/
  repo: https://github.com/AckeeCZ/gatsby-starter-internationalized
  description: A simple starter for fully internationalized websites, including route internationalization.
  tags:
    - i18n
  features:
    - internationalized page content - via react-intl
    - internationalized routes - via language configuration
    - lightweight - includes only internationalization code
    - LocalizedLink - built-in link component handling route generation
    - LanguageSwitcher - built-in language switcher component
- url: https://gatsby-starter-bee.netlify.com/
  repo: https://github.com/JaeYeopHan/gatsby-starter-bee
  description: A simple starter for blog with fresh UI.
  tags:
    - Blog
    - Netlify
    - Disqus
    - SEO
  features:
    - Code highlight with Fira Code font
    - Emoji (emojione)
    - Social share feature (Twitter, Facebook)
    - Comment feature (disqus, utterances)
    - Sponsor service (Buy-me-a-coffee)
    - CLI Tool
- url: https://learn.hasura.io/graphql/react/introduction
  repo: https://github.com/hasura/gatsby-gitbook-starter
  description: A starter to generate docs/tutorial websites based on GitBook theme.
  tags:
    - Documentation
    - MDX
    - Markdown
    - SEO
  features:
    - Write in Markdown / MDX and generate responsive documentation/tutorial web apps
    - Fully Configurable
    - Syntax highlighting with Prismjs
    - Code diffing with +/-
    - Google Analytics Integration
    - SEO Tags with MDX frontmatter
    - Edit on GitHub button
    - Fully Customisable with rich embeds using React in MDX.
- url: https://gatsby-starter-blog-with-lunr.netlify.com/
  repo: https://github.com/lukewhitehouse/gatsby-starter-blog-with-lunr
  description: Building upon Gatsby's blog starter with a Lunr.js powered Site Search.
  tags:
    - Blog
    - Search
  features:
    - Same as the official starter blog
    - Integration with Lunr.js
- url: https://rg-portfolio.netlify.com/
  repo: https://github.com/rohitguptab/rg-portfolio
  description: Kick-off your Portfolio website with RG-Portfolio gatsby starter. We have used Gatsby + Contentful.
  tags:
    - Portfolio
    - CMS:Contentful
    - PWA
    - Blog
    - SEO
    - Disqus
    - Gallery
    - Landing Page
    - Markdown
    - Netlify
    - Styling:Bootstrap
  features:
    - Blogs listing with each blog post.
    - Contact form with Email notification using formspree.io.
    - Photos and Blogs page listing.
    - Different types of sections like About, Service, Blogs, Work, Testimonials, Photos, and contact.
    - All settings manage from contentful for example Header Menu, Homepage sections, blogs, and photos, etc.
    - Social share in blog details pages with comment ( Disqus ).
    - PWA
- url: https://oneshopper.netlify.com
  repo: https://github.com/rohitguptab/OneShopper
  description: This Starter is created for Ecommerce site with Gatsby + Contentful and snipcart
  tags:
    - eCommerce
    - CMS:Contentful
    - Blog
    - SEO
    - Disqus
  features:
    - Blog post listing with previews for each blog post.
    - Store page listing all the Products and includes features like Rating, Price, Checkout, More then one Product images with tabbing.
    - Contact form with Email notification.
    - Index pages design with Latest Post, Latest Blog, Deal of week and Banner.
- url: https://anubhavsrivastava.github.io/gatsby-starter-spectral
  repo: https://github.com/anubhavsrivastava/gatsby-starter-spectral
  description: Single page starter based on the Spectral site template by HTML5 up, with landing, Generic and Elements(Component) page
  tags:
    - HTML5UP
    - Onepage
    - Styling:SCSS
    - Portfolio
    - PWA
  features:
    - Designed by HTML5 UP
    - Fully Responsive
    - Styling with SCSS
    - Offline support
    - Web App Manifest
- url: https://anubhavsrivastava.github.io/gatsby-starter-directive
  repo: https://github.com/anubhavsrivastava/gatsby-starter-directive
  description: Single page starter based on the Directive site template by HTML5 up, with landing and Elements(Component) page
  tags:
    - HTML5UP
    - Onepage
    - Styling:SCSS
    - Portfolio
    - PWA
  features:
    - Designed by HTML5 UP
    - Fully Responsive
    - Styling with SCSS
    - Offline support
    - Web App Manifest
- url: https://histaff.io/
  repo: https://github.com/histaff/website-static
  description: It's a beautiful starter static website which useful plugins based on Gatsby
  tags:
    - Styling:SCSS
    - Landing Page
    - Onepage
  features:
    - Fully Responsive
    - Styling with SCSS
    - Very similar to gatsby-starter-netlify-cms, slightly more configurable (e.g. set site-title in gatsby-config) with Bootstrap/Bootswatch instead of bulma
    - LocalizedLink - built-in link component handling route generation
- url: https://gatsby-kea-starter.netlify.com/
  repo: https://github.com/benjamin-glitsos/gatsby-kea-starter
  description: Gatsby starter with redux and sagas made simpler by the Kea library
  tags:
    - Redux
  features:
    - The Kea library makes redux and sagas extremely simple and concise
- url: https://anubhavsrivastava.github.io/gatsby-starter-solidstate
  repo: https://github.com/anubhavsrivastava/gatsby-starter-solidstate
  description: Single page starter based on the Solid State site template by HTML5 up, with landing, Generic and Elements(Component) page
  tags:
    - HTML5UP
    - Onepage
    - Styling:SCSS
    - Portfolio
    - PWA
  features:
    - Designed by HTML5 UP
    - Fully Responsive
    - Styling with SCSS
    - Offline support
    - Web App Manifest
- url: https://yellowcake.netlify.com/
  repo: https://github.com/thriveweb/yellowcake
  description: A starter project for creating lightning-fast websites with Gatsby v2 and Netlify-CMS v2 + Uploadcare integration.
  tags:
    - CMS:Netlify
    - Netlify
    - Blog
    - SEO
  features:
    - Uploadcare
    - Netlify Form
    - Category list (with navigation)
    - Featured post
    - Next and prev post
    - SEO component
- url: https://anubhavsrivastava.github.io/gatsby-starter-fractal
  repo: https://github.com/anubhavsrivastava/gatsby-starter-fractal
  description: Single page starter based on the Fractal site template by HTML5 up, with landing and Elements(Component) page
  tags:
    - HTML5UP
    - Onepage
    - Styling:SCSS
    - Portfolio
    - PWA
  features:
    - Designed by HTML5 UP
    - Fully Responsive
    - Styling with SCSS
    - Offline support
    - Web App Manifest
- url: https://minimal-gatsby-ts-starter.netlify.com/
  repo: https://github.com/TheoBr/minimal-gatsby-typescript-starter
  description: Minimal TypeScript Starter
  tags:
    - Language:TypeScript
  features:
    - TypeScript
    - ESLint + optional rule enforcement with Husky
    - Prettier
    - Netlify ready
    - Minimal
- url: https://gatsby-typescript-starter-default.netlify.com/
  repo: https://github.com/RobertoMSousa/gatsby-typescript-starter-default
  description: Simple Gatsby starter using TypeScript and eslint instead of outdated tslint.
  tags:
    - Language:TypeScript
    - SEO
    - Linting
  features:
    - Comes with React Helmet for adding site meta tags
    - Includes plugins for offline support out of the box
    - TypeScript
    - Prettier & eslint to format & check the code
- url: https://gatsby-starter-carraway.netlify.com/
  repo: https://github.com/endymion1818/gatsby-starter-carraway
  description: a Gatsby starter theme with Accessibility features, TypeScript, Jest, some basic UI elements, and a CircleCI pipeline
  tags:
    - Language:TypeScript
    - Pagination
    - Search
    - Testing
  features:
    - Paginated post archive
    - Site search with Lunr.js
    - Categories and category archive pages
    - Minimal CSS defaults using styled-components, including system font stack
    - Some fundamental Accessibility features including tabbable navigation & "Skip to content" link
    - UI elements including multi-column layout using CSS Grid (with float fallback), header component with logo, basic navigation & search and a footer with 3-column layout, logo and 2 menu areas
    - TypeScript & Testing including some sensible TypeScript defaults, tests with @testing-library/react, pre-commit and pre-push hooks. Set up includes enums for repeating values such as font & background colours
    - Setup for a CircleCI pipeline so you can run the above tests in branches before merging to master
    - Markdown posts _and_ pages (pages don't appear in the post archive)
- url: https://www.quietboy.net
  repo: https://github.com/zhouyuexie/gatsby-starter-quiet
  description: Gatsby out of the box blog, use TypeScript and highly customized style.
  tags:
    - Language:TypeScript
    - Styling:SCSS
    - SEO
    - Linting
    - RSS
    - Pagination
    - PWA
  features:
    - TypeScript
    - TsLint & Prettier
    - Tag list
    - Custom page layout
    - Switch the dark mode according to the system theme
    - Scss
    - Pagination
- url: https://compassionate-morse-5204bf.netlify.com/
  repo: https://github.com/deamme/gatsby-starter-prismic-resume
  description: Gatsby Resume/CV page with Prismic integration
  tags:
    - CMS:Prismic
    - CMS:Headless
    - Styling:CSS-in-JS
    - Onepage
    - Linting
  features:
    - One-page resume/CV
    - Prismic as Headless CMS
    - Emotion for styling
    - Uses multiple features of Prismic - Slices, Labels, Custom Types
    - ESLint & Prettier
- url: https://anubhavsrivastava.github.io/gatsby-starter-resume
  repo: https://github.com/anubhavsrivastava/gatsby-starter-resume
  description: Single page starter based on the Resume site template by startbootstrap for resume/portfolio page
  tags:
    - Onepage
    - Styling:SCSS
    - PWA
  features:
    - Designed by startbootstrap
    - Fully Responsive
    - Styling with SCSS
    - Offline support
    - Web App Manifest
- url: https://gatsby-starter-typescript-jest.netlify.com/
  repo: https://github.com/denningk/gatsby-starter-typescript-jest
  description: Barebones Gatsby starter with TypeScript, Jest, GitLab-CI, and other useful configurations
  tags:
    - Language:TypeScript
    - Testing
    - AWS
    - Linting
    - SEO
  features:
    - All components from default Gatsby starter converted to TypeScript
    - Jest testing configured for TypeScript with ts-jest
    - Detailed guide on how to deploy using AWS S3 buckets included in README
    - .gitlab-ci.yml file with blanks that can be customized for any Gatsby project
    - Configurations for EditorConfig, Prettier, and ESLint (for TypeScript)
- url: https://gatsby-starter-apollo.smakosh.com/app/
  repo: https://github.com/smakosh/gatsby-apollo-starter
  description: Gatsby Apollo starter - with client side routing
  tags:
    - Client-side App
    - SEO
    - Styling:CSS-in-JS
  features:
    - Apollo provider & Client side routing
    - Eslint/Prettier configured
    - Easy to customize
    - Nice project structure
    - Flex Grid components easy to customize
- url: https://portfolio.smakosh.com/
  repo: https://github.com/smakosh/gatsby-portfolio-dev
  description: A portfolio for developers
  tags:
    - Portfolio
    - SEO
    - Netlify
    - Onepage
    - Styling:CSS-in-JS
  features:
    - Eslint/Prettier configured
    - Scores 100% on a11y / Performance / PWA / SEO
    - PWA (desktop & mobile)
    - Easy to customize
    - Nice project structure
    - Amazing illustrations by Undraw.co
    - Tablet & mobile friendly
    - Continuous deployment with Netlify
    - A contact form protected by Google Recaptcha
    - Can be deployed with one click
    - Functional components with Recompose React Hooks! ready to migrate to React hooks!
    - Fetches your GitHub pinned projects with most stars (You could customize this if you wish)
- url: https://github.com/smakosh/gatsby-airtable-starter
  repo: https://github.com/smakosh/gatsby-airtable-starter
  description: Gatsby Airtable starter
  tags:
    - SEO
    - Netlify
    - Client-side App
    - Styling:CSS-in-JS
  features:
    - Static content fetched from Airtable
    - Dynamic content with CRUD operations with Airtable REST API
    - Well structured files/folders
    - Custom React Hooks
    - Custom Helpers instead of using third party libraries
    - Dynamic & Static containers
    - Global state management ready with useReducer & useContext
    - Dummy auth but ready to add real requests
- url: https://github.com/smakosh/gatsby-app-starter-rest-api
  repo: https://github.com/smakosh/gatsby-app-starter-rest-api
  description: Gatsby REST API starter
  tags:
    - Authentication
    - Client-side App
    - Styling:CSS-in-JS
  features:
    - Dynamic content with CRUD operations with a REST API
    - Well structured files/folders
    - Custom React Hooks
    - Auth with a JWT approach
    - Custom Helpers instead of using third party libraries
    - Dynamic containers
    - Global state management ready with useReducer & useContext
- url: https://gatsbyjs-starter-tailwindplay.appseed.us/
  repo: https://github.com/app-generator/gatsbyjs-starter-tailwindplay
  description: A Gatsby v2 starter styled using Tailwind, a utility-first CSS framework. Uses Purgecss to remove unused CSS.
  tags:
    - Styling:Tailwind
  features:
    - Based on gatsby-starter-tailwind
    - Tailwind CSS Framework
    - Removes unused CSS with Purgecss
- url: https://act-labs.github.io/
  repo: https://github.com/act-labs/gatsby-starter-act-blog
  description: Gatsby starter for blog/documentation using MDX, Ant Design, gatsby-plugin-combine.
  tags:
    - Blog
    - Documentation
    - Styling:Ant Design
    - Markdown
    - MDX
    - SEO
  features:
    - Posts and snippets;
    - SEO component;
    - Ant Design UI components;
    - Markdown and MDX for pages;
    - A customized webpack and babel configuration, for complex profecianal web apps with node.js, Jest tests, etc;
    - Progressively build more and more complex pages using gatsby-plugin-combine.
- url: https://gatsby-ghub.netlify.com/resume-book/
  repo: https://github.com/dwyfrequency/gatsby-ghub
  description: A resume builder app with authenticated routes, static marketing pages, and dynamic resume creation
  tags:
    - Authentication
    - Netlify
    - Client-side App
  features:
    - Netlify Identity
    - Static Marketing pages and Dynamic Client-side Authenticated App pages
    - SEO component
    - Apollo GraphQL (client-side)
- url: https://lewis-gatsby-starter-i18n.netlify.com
  repo: https://github.com/lewislbr/lewis-gatsby-starter-i18n
  description: A simple custom Gatsby starter template to start a new multilanguage website.
  tags:
    - i18n
    - Styling:CSS-in-JS
    - Portfolio
    - SEO
  features:
    - Automatically detects user browser language.
    - CSS in JS with styled-components.
    - Optimized images.
    - Offline capabilities.
    - Auto-generated sitemap and robots.txt.
- url: https://gatsby-snipcart-starter.netlify.com/
  repo: https://github.com/issydennis/gatsby-snipcart
  description: A simple e-commerce shop built using Gatsby and Snipcart.
  tags:
    - eCommerce
    - Styling:CSS-in-JS
    - Markdown
  features:
    - Minimal design to allow for simple customisation.
    - Snipcart integration provides an easy-to-use shopping cart and checkout.
    - Individual product pages with custom fields.
    - Products defined using markdown.
    - Styled components.
    - Gatsby image for optimised product images.
- url: https://anubhavsrivastava.github.io/gatsby-starter-stylish
  repo: https://github.com/anubhavsrivastava/gatsby-starter-stylish
  description: Single page starter based on the Stylish Portfolio site template by startbootstrap for portfolio page
  tags:
    - Onepage
    - Portfolio
    - Styling:SCSS
    - PWA
  features:
    - Designed by startbootstrap
    - Fully Responsive
    - Styling with SCSS
    - Offline support
    - Web App Manifest
- url: https://lewis-gatsby-starter-basic.netlify.com
  repo: https://github.com/lewislbr/lewis-gatsby-starter-basic
  description: A simple custom basic Gatsby starter template to start a new website.
  tags:
    - Styling:CSS-in-JS
    - SEO
  features:
    - Bare-bones starter.
    - CSS in JS with styled-components.
    - Optimized images.
    - Offline capabilities.
    - Auto-generated sitemap and robots.txt.
- url: https://myclicks.netlify.com/
  repo: https://github.com/himali-patel/MyClicks
  description: A simple Gatsby starter template to create portfolio website with contentful and Netlify.
  tags:
    - Blog
    - Netlify
    - CMS:Contentful
    - Styling:Bootstrap
    - Disqus
    - SEO
  features:
    - Fecthing Dynamic content from Contentful.
    - Blog post listing with previews, disqus implementation and social sharing for each blog post.
    - Contact form integration with Netlify.
    - Portfolio Result Filteration according to Category.
    - Index pages design with Recent Blogs and Intagram Feed.
- url: https://gatsby-starter-typescript-graphql.netlify.com
  repo: https://github.com/spawnia/gatsby-starter-typescript-graphql
  description: A Gatsby starter with typesafe GraphQL using TypeScript
  tags:
    - Language:TypeScript
    - Linting
    - Portfolio
    - Styling:CSS-in-JS
  features:
    - Type safety with TypeScript
    - Typesafe GraphQL with graphql-code-generator
    - ESLint with TypeScript support
    - Styling with styled-components
- url: https://gatsby-tailwind-serif.netlify.com/
  repo: https://github.com/windedge/gatsby-tailwind-serif
  description: A Gatsby theme based on gatsby-serif-theme, rewrite with Tailwind CSS.
  tags:
    - Styling:Tailwind
    - Markdown
  features:
    - Based on gatsby-serif-theme
    - Tailwind CSS Framework
    - Removes unused CSS with Purgecss
    - Responsive design
    - Suitable for small business website
- url: https://mystifying-mclean-5c7fce.netlify.com
  repo: https://github.com/renvrant/gatsby-mdx-netlify-cms-starter
  description: An extension of the default starter with Netlify CMS and MDX support.
  tags:
    - MDX
    - Markdown
    - Netlify
    - CMS:Netlify
    - Styling:None
  features:
    - MDX and Netlify CMS support
    - Use React components in Netlify CMS Editor and other markdown files
    - Allow editors to choose a page template
    - Replace HTML tags with React components upon rendering Markdown, enabling design systems
    - Hide pages from being editable by the CMS
    - Minimal and extensible
- url: https://gatsby-airtable-advanced-starter.marcomelilli.com
  repo: https://github.com/marcomelilli/gatsby-airtable-advanced-starter
  description: A Gatsby Starter Blog using Airtable as backend
  tags:
    - Airtable
    - Blog
    - Styling:None
  features:
    - Dynamic content from Airtable
    - Does not contain any UI frameworks
    - Tags
    - Categories
    - Authors
    - Disqus
    - Offline support
    - Web App Manifest
    - SEO
- url: https://contentful-starter.netlify.com/
  repo: https://github.com/algokun/gatsby_contentful_starter
  description: An Awesome Starter Kit to help you get going with Contentful and Gatsby
  tags:
    - Blog
    - CMS:Contentful
    - CMS:Headless
  features:
    - Bare-bones starter.
    - Dynamic content from Contentful CMS
    - Ready made Components
    - Responsive Design
    - Includes Contentful Delivery API for production build
- url: https://gatsby-simple-blog.thundermiracle.com
  repo: https://github.com/thundermiracle/gatsby-simple-blog
  description: A gatsby-starter-blog with overreacted looking and tags, breadcrumbs, disqus, i18n, eslint supported
  tags:
    - i18n
    - Blog
    - Netlify
    - Linting
    - Disqus
    - Testing
  features:
    - Easily Configurable
    - Tags
    - Breadcrumbs
    - Tags
    - Disqus
    - i18n
    - ESLint
    - Jest
- url: https://anubhavsrivastava.github.io/gatsby-starter-grayscale
  repo: https://github.com/anubhavsrivastava/gatsby-starter-grayscale
  description: Single page starter based on the Grayscale site template by startbootstrap for portfolio page
  tags:
    - Onepage
    - Portfolio
    - Styling:SCSS
    - PWA
  features:
    - Designed by startbootstrap
    - Fully Responsive
    - Styling with SCSS
    - Offline support
    - Web App Manifest
- url: https://gatsby-all-in.netlify.com
  repo: https://github.com/Gherciu/gatsby-all-in
  description: A starter that includes the most popular js libraries, already pre-configured and ready for use.
  tags:
    - Linting
    - Netlify
    - Styling:Tailwind
  features:
    - Tailwind CSS Framework
    - Antd UI Framework pre-configured
    - Redux for managing state
    - Eslint and Stylelint to enforce code style
- url: http://demo.nagui.me
  repo: https://github.com/kimnagui/gatsby-starter-nagui
  description: A Gatsby starter that full responsive blog.
  tags:
    - Blog
    - AWS
    - Pagination
    - SEO
    - Styling:CSS-in-JS
  features:
    - Tags & Categorys.
    - Pagination.
    - Show Recent Posts for category.
    - Styled-Components.
    - Mobile-First CSS.
    - Syntax highlighting in code blocks using PrismJS(Dracula).
    - Google Analytics.
    - Deploy AWS S3.
- url: https://anubhavsrivastava.github.io/gatsby-starter-newage
  repo: https://github.com/anubhavsrivastava/gatsby-starter-newage
  description: Single page starter based on the new age site template by startbootstrap for portfolio page/Mobile app launch
  tags:
    - Onepage
    - Portfolio
    - Styling:SCSS
    - PWA
  features:
    - Designed by startbootstrap
    - Fully Responsive
    - Styling with SCSS
    - Offline support
    - Web App Manifest
- url: https://gatsby-starter-krisp.netlify.com/
  repo: https://github.com/algokun/gatsby-starter-krisp
  description: A minimal, clean and responsive starter built with gatsby
  tags:
    - Styling:Bootstrap
    - Onepage
    - Portfolio
    - Netlify
    - Markdown
  features:
    - Styled-Components.
    - Mobile-First CSS.
    - Responsive Design, optimized for Mobile devices
- url: https://gatsby-datocms-starter.netlify.com/
  repo: https://github.com/brohlson/gatsby-datocms-starter
  description: An SEO-friendly DatoCMS starter with styled-components, page transitions, and out-of-the-box blog post support.
  tags:
    - CMS:DatoCMS
    - Styling:CSS-in-JS
    - Blog
    - Portfolio
    - SEO
  features:
    - Page Transitions
    - Blog Post Template
    - Sitemap & Robots.txt generation
- url: https://elemental.netlify.com/
  repo: https://github.com/akzhy/gatsby-starter-elemental
  description: A highly customizable portfolio starter with grid support.
  tags:
    - Blog
    - Portfolio
    - SEO
  features:
    - Highly Customizable
    - Portfolio Template
    - Blog Post Template
    - SEO Friendly
- url: https://gatsby-starter-apollo.netlify.com/
  repo: https://github.com/piducancore/gatsby-starter-apollo-netlify
  description: This project is an easy way to start developing fullstack apps with Gatsby and Apollo Server (using Netlify Lambda functions). For developing we use Netlify Dev to bring all of this magic to our local machine.
  tags:
    - Netlify
  features:
    - Apollo Client
    - Apollo Server running on Netlify functions
    - Netlify Dev for local development
- url: https://gatsby-starter-blog-and-portfolio.netlify.com/
  repo: https://github.com/alisalahio/gatsby-starter-blog-and-portfolio
  description: Just gatsby-starter-blog , with portfolio section added
  tags:
    - Blog
    - Portfolio
  features:
    - Basic setup for a full-featured blog
    - Basic setup for a portfolio
    - Support for an RSS feed
    - Google Analytics support
    - Automatic optimization of images in Markdown posts
    - Support for code syntax highlighting
    - Includes plugins for easy, beautiful typography
    - Includes React Helmet to allow editing site meta tags
    - Includes plugins for offline support out of the box
- url: https://www.attejuvonen.fi
  repo: https://github.com/baobabKoodaa/blog
  description: Blog with all the Bells and Whistles
  tags:
    - Blog
    - Infinite Scroll
    - Pagination
    - SEO
    - Markdown
  features:
    - Write blog posts into Markdown files (easy to format and content will not be married to any platform).
    - Expandable
    - Responsive and streamlined design.
    - Blazing fast UX
    - Autogenerated tracedSVG image placeholders are stylized to create a smooth look and transition as the image loads without the page jumping around.
    - Posts organized by tags.
    - Teasers of posts are generated to front page with infinite scroll which gracefully degrades into pagination.
    - Allow readers to be notified of updates with RSS feed and email newsletter.
    - Contact Form.
- url: https://novela.narative.co
  repo: https://github.com/narative/gatsby-starter-novela
  description: Welcome to Novela, the simplest way to start publishing with Gatsby.
  tags:
    - Blog
    - MDX
    - Portfolio
    - Pagination
    - SEO
  features:
    - Beautifully Designed
    - Multiple Homepage Layouts
    - Toggleable Light and Dark Mode
    - Simple Customization with Theme UI
    - Highlight-to-Share
    - Read Time and Progress
    - MDX support and inline code
    - Accessibility in Mind
- url: https://gatsby-starter-fashion-portfolio.netlify.com/
  repo: https://github.com/shobhitchittora/gatsby-starter-fashion-portfolio
  description: A Gatsby starter for a professional and minimal fashion portfolio.
  tags:
    - Blog
    - Client-side App
    - Landing Page
    - Portfolio
    - Styling:Other
  features:
    - A minimal and simple starter for your fashion portfolio
    - No need for any CMS, work with all your data and images locally.
    - Separate components for different pages and grid
    - Uses gatsby-image to load images
    - Built using the old school CSS.
- url: https://gatsby-theme-profile-builder.netlify.com/
  repo: https://github.com/ashr81/gatsby-theme-profile-builder
  description: Simple theme to build your personal portfolio and publish your articles using Contentful CMS.
  tags:
    - Landing Page
    - Portfolio
    - Styling:CSS-in-JS
    - Blog
    - CMS:Contentful
  features:
    - Mobile Screen support
    - Out of the box support with Contentful CMS for articles.
    - Toggleable Light and Dark Mode
    - Profile image with links to your GitHub and Twitter.
- url: https://prist.marguerite.io/
  repo: https://github.com/margueriteroth/gatsby-prismic-starter-prist
  description: A light-themed starter powered by Gatsby v2 and Prismic to showcase portfolios and blogs.
  tags:
    - Blog
    - CMS:Prismic
    - Landing Page
    - Netlify
    - Portfolio
    - SEO
    - Styling:CSS-in-JS
  features:
    - Landing page with customizable Hero, Portfolio preview, and About component
    - Emotion styled components
    - Blog layout and pages
    - Portfolio layout and pages
    - Google Analytics
    - Mobile ready
- url: https://demos.simplecode.io/gatsby/crafty/
  repo: https://github.com/simplecode-io/gatsby-crafty-theme
  description: SEO-friendly, fast, and fully responsive Gatsby starter with minimal plugins, utilizing JSON files as a content source.
  tags:
    - SEO
    - Portfolio
    - CMS:Other
    - Styling:Other
  features:
    - Beautiful and simple design
    - 100/100 Google Lighthouse score
    - SEO Optimized
    - Includes header/footer/sidebar (on Mobile)
    - CSS based sidebar
    - CSS based Modals
    - Content is fetched from JSON Files
    - Only one extra plugin from default Gatsby starter
- url: https://gatsby-starter-profile-site.netlify.com/
  repo: https://github.com/Mr404Found/gatsby-starter-profile-site
  description: A minimal and clean starter build with gatsby.
  tags:
    - Landing Page
    - Netlify
    - Portfolio
    - SEO
    - Styling:CSS-in-JS
  features:
    - Simple Design
    - Made by Sumanth
- url: https://the404blog.netlify.com
  repo: https://github.com/algokun/the404blog
  description: An Awesome Starter Blog to help you get going with Gatsby and Markdown
  tags:
    - Blog
    - Markdown
    - Search
    - Styling:CSS-in-JS
  features:
    - Bare-bones starter.
    - Dynamic content with Markdown
    - Ready made Components
    - Responsive Design
    - Includes Search Feature.
    - Syntax Highlight in Code.
    - Styling in Bootstrap
- url: https://gatsby-starter-unicorn.netlify.com/
  repo: https://github.com/algokun/gatsby_starter_unicorn
  description: An Awesome Starter Blog to help you get going with Gatsby and Markdown
  tags:
    - Blog
    - Markdown
    - Styling:CSS-in-JS
  features:
    - Bare-bones starter.
    - Dynamic content with Markdown
    - Ready made Components
    - Responsive Design
    - Syntax Highlight in Code.
- url: https://gatsby-starter-organization.netlify.com/
  repo: https://github.com/geocine/gatsby-starter-organization
  description: A Gatsby starter template for organization pages. Using the Gatsby theme "@geocine/gatsby-theme-organization"
  tags:
    - Styling:CSS-in-JS
    - Landing Page
    - Portfolio
    - Onepage
  features:
    - React Bootstrap styles
    - Theme-UI and EmotionJS CSS-in-JS
    - A landing page with all your organization projects, configurable through a YML file.
    - Configurable logo, favicon, organization name and title
- url: https://gatsby-starter-interviews.netlify.com/
  repo: https://github.com/rmagon/gatsby-starter-interviews
  description: A Gatsby starter template for structured Q&A or Interview sessions
  tags:
    - SEO
    - Blog
    - Styling:SCSS
  features:
    - Minimalist design for interviews
    - Beautifully presented questions and answers
    - Option to read all answers to a specific question
    - Share interview on social channels
    - All content in simple json files
- url: https://gatsby-starter-photo-book.netlify.com/
  repo: https://github.com/baobabKoodaa/gatsby-starter-photo-book
  description: A Gatsby starter for sharing photosets.
  tags:
    - Gallery
    - Infinite Scroll
    - Pagination
    - Transitions
  features:
    - Gallery with auto-generated thumbnails are presented on CSS Grid with infinite scroll.
    - Beautiful "postcard" view for photos with fullscreen toggle.
    - Both views are responsive with minimal whitespace and polished UX.
    - Many performance optimizations for image delivery (both by Gatsby & way beyond what Gatsby can do).
- url: https://gatsby-typescript-scss-starter.netlify.com/
  repo: https://github.com/GrantBartlett/gatsby-typescript-starter
  description: A simple starter project using TypeScript and SCSS
  tags:
    - Language:TypeScript
    - Styling:SCSS
    - SEO
  features:
    - Pages and components are classes.
    - A skeleton SCSS project added with prefixing
- url: https://portfolio-by-mohan.netlify.com/
  repo: https://github.com/algokun/gatsby_starter_portfolio
  description: An Official Starter for Gatsby Tech Blog Theme
  tags:
    - SEO
    - Blog
  features:
    - Styling using Styled-Components
    - Search using ElasticLunr
    - Theme by gatsby-tech-blog-theme
    - Deployed in Netlify
- url: https://brevifolia-gatsby-forestry.netlify.com/
  repo: https://github.com/kendallstrautman/brevifolia-gatsby-forestry
  description: A minimal starter blog built with Gatsby & Forestry CMS
  tags:
    - CMS:Forestry.io
    - Blog
    - Markdown
    - Styling:SCSS
  features:
    - Blog post listing with previews (image + summary) for each blog post
    - Minimalist, responsive design & typography
    - Create new markdown posts dynamically
    - Configured to work automatically with Forestry CMS
    - Customizable 'info' page
    - Simple layout & scss architecture, easily extensible
- url: https://gatsby-firebase-starter.netlify.com/
  repo: https://github.com/ovidiumihaibelciug/gatsby-firebase-starter
  description: Starter / Project Boilerplate for Authentication and creating Dynamic pages from collections with Firebase and Gatsby.js
  tags:
    - Firebase
    - SEO
    - Styling:SCSS
    - Authentication
    - PWA
  features:
    - Authentication with Firebase
    - Programmatically create pages from a firestore collection
    - Protected Routes with Authorization
    - Email verification
    - Includes React Helmet to allow editing site meta tags
    - Includes plugins for offline support out of the box
- url: https://gatsby-typescript-minimal.netlify.com/
  repo: https://github.com/benbarber/gatsby-typescript-minimal
  description: A minimal, bare-bones TypeScript starter for Gatsby
  tags:
    - Language:TypeScript
    - Styling:CSS-in-JS
    - SEO
  features:
    - Bare-bones starter
    - TypeScript
    - TSLint
    - Prettier
    - Styled Components
    - Sitemap Generation
    - Google Analytics
- url: https://agility-gatsby-starter-gatsbycloud.netlify.com
  repo: https://github.com/agility/agility-gatsby-starter
  description: Get started with Gatsby and Agility CMS using a minimal blog.
  tags:
    - CMS:Agility CMS
    - Blog
    - SEO
  features:
    - A bare-bones starter Blog to get you off and running with Agility CMS and Gatsby.
- url: https://gatsby-starter-dot.netlify.com/
  repo: https://github.com/chronisp/gatsby-starter
  description: Gatsby Starter for creating portfolio & blog.
  tags:
    - Blog
    - CMS:Headless
    - CMS:Contentful
    - Netlify
    - Portfolio
    - Redux
    - SEO
    - Styling:Material
  features:
    - Extensible & responsive design using Material UI (palette, typography & breakpoints configuration)
    - Blog integration with Contentful CMS (GraphQL queries)
    - Redux (connect actions & props easily using custom HOF)
    - Support for Netlify deployment
    - SEO
    - Prettier code styling
- url: https://johnjkerr.github.io/gatsby-creative/
  repo: https://github.com/JohnJKerr/gatsby-creative
  description: Gatsby implementation of the Start Bootstrap Creative template
  tags:
    - Gallery
    - Portfolio
    - Styling:Bootstrap
    - Styling:SCSS
  features:
    - Start Bootstrap Creative template converted to React/Gatsby
    - React Scrollspy used to track page position
    - React Bootstrap used to create modal portfolio carousel
    - GitHub Actions deployment to GitHub Pages demonstrated
- url: https://bonneville.netlify.com/
  repo: https://github.com/bagseye/bonneville
  description: A starter blog template for Gatsby
  tags:
    - Blog
    - SEO
  features:
    - Extensible & responsive design
    - Blog integration
    - SEO
- url: https://gatsby-starter-i18next-sanity.netlify.com/en
  repo: https://github.com/johannesspohr/gatsby-starter-i18next-sanity
  description: A basic starter which integrates translations with i18next and localized sanity input.
  tags:
    - i18n
    - CMS:sanity.io
  features:
    - Showcases advanced i18n techniques with i18next and sanity.io
    - Correct URLs for the languages (language in the path, translated slugs)
    - Multilanguage content from sanity
    - Snippets translation
    - Optimized bundle size (don't ship all translations at once)
    - Alternate links to other languages
    - Sitemap with language information
    - Localized 404 pages
- url: https://gatsby-skeleton.netlify.com/
  repo: https://github.com/msallent/gatsby-skeleton
  description: Gatsby starter with TypeScript and all sort of linting
  tags:
    - Language:TypeScript
    - Styling:CSS-in-JS
    - SEO
  features:
    - TypeScript
    - Styled-Components
    - ESLint
    - Prettier
    - Stylelint
    - SEO
- url: https://nehalem.netlify.com/
  repo: https://github.com/nehalist/gatsby-starter-nehalem
  description: A starter for the Gatsby Nehalem Theme
  tags:
    - Blog
    - Language:TypeScript
    - Markdown
    - Search
    - SEO
  features:
    - Fully responsive
    - Highly optimized (Lighthouse score ~400)
    - SEO optimized (with open graph, Twitter Card, JSON-LD, RSS and sitemap)
    - Syntax highlighting
    - Search functionality
    - Multi navigations
    - Static pages
    - Fully typed with TypeScript
    - Tagging
    - Theming
    - Customizable
- url: https://gatsby-starter-headless-wp.netlify.com
  repo: https://github.com/crock/gatsby-starter-headless-wordpress
  description: A starter Gatsby site to quickly implement a site for headless WordPress
  tags:
    - Blog
    - CMS:Headless
    - CMS:WordPress
  features:
    - New Header
    - Responsive
    - Sidebar that displays recent blog posts
- url: https://gatsby-advanced-blog-starter.netlify.com
  repo: https://github.com/aman29271/gatsby-advanced-blog-starter
  description: A pre-built Gatsby Starter Tech-blog
  tags:
    - Blog
    - Markdown
  features:
    - Highly Optimised
    - Image optimised with blur-up effect
    - Responsive
    - Code  highlighting
    - tagging
    - Sass compiled
- url: https://anubhavsrivastava.github.io/gatsby-starter-casual
  repo: https://github.com/anubhavsrivastava/gatsby-starter-casual
  description: Multi page starter based on the Casual site template by startbootstrap for portfolio
  tags:
    - Onepage
    - Styling:SCSS
    - PWA
  features:
    - Designed by startbootstrap
    - Fully Responsive
    - Styling with SCSS
    - Offline support
    - Web App Manifest
- url: https://gatsby-starter-ts-hello-world.netlify.com
  repo: https://github.com/hdorgeval/gatsby-starter-ts-hello-world
  description: TypeScript version of official hello world
  tags:
    - Language:TypeScript
  features:
    - TypeScript
    - ESLint
    - Type checking
    - no boilerplate
    - Great for advanced users
    - VSCode ready
- url: https://grommet-file.netlify.com/
  repo: https://github.com/metinsenturk/gatsby-starter-grommet-file
  description: Grommet-File is made with Grommet V2 and a blog starter
  tags:
    - Blog
    - Markdown
    - SEO
    - Portfolio
    - Styling:Grommet
  features:
    - Responsive Design
    - Pagination
    - Page creation
    - Content is Markdown files
    - Google Analytics
    - Grommet V2 User Interface
    - Support for RSS feed
    - SEO friendly
    - Mobile and responsive
    - Sitemap & Robots.txt generation
    - Optimized images with gatsby-image
- url: https://gatsby-wordpress-typescript-scss-blog.netlify.com/
  repo: https://github.com/sagar7993/gatsby-wordpress-typescript-scss-blog
  description: A Gatsby starter template for a WordPress blog, built using TypeScript, SCSS and Ant Design
  tags:
    - Blog
    - CMS:WordPress
    - CMS:Headless
    - Language:TypeScript
    - Pagination
    - PWA
    - SEO
    - Portfolio
    - Styling:SCSS
  features:
    - TypeScript for type-safe code
    - Source content from WordPress CMS
    - Auto generated Pagination for your WordPress Posts
    - Auto generated Navigation for next and previous post at the end Post
    - Auto generated pages for tags and categories sourced from WordPress
    - SCSS stylesheets
    - PWA with offline support
    - Ant Design for UI components and theming
    - Jest and Enzyme Testing framework support for snapshots and unit tests.
    - Responsive Design
    - Google Analytics
    - Comments using Staticman
    - Images within WordPress post/page content downloaded to static folder and transformed to webp format during build
    - Social widgets
    - Instagram feed of any profile (no API token needed)
    - Pinterest pin-it button on hovering on images (no API token needed)
    - Twitter timeline and follow button (no API token needed)
    - Facebook timeline and like button (no API token needed)
    - SEO friendly
    - Web app manifest
    - Mobile optimized and responsive
    - Sitemap.xml & Robots.txt generation
    - Optimized images with gatsby-image
    - Git pre-commit and pre-push hooks using Husky
    - TSLint formatting
    - Highly optimized with excellent lighthouse audit score
- url: https://gatsby-starter-typescript-deluxe.netlify.com/
  repo: https://github.com/gojutin/gatsby-starter-typescript-deluxe
  description: A Gatsby starter with TypeScript, Storybook, Styled Components, Framer Motion, Jest, and more.
  tags:
    - Language:TypeScript
    - Styling:CSS-in-JS
    - Storybook
    - SEO
    - Linting
    - Testing
  features:
    - TypeScript for type-safe code.
    - Styled-Components for all your styles.
    - Framer Motion for awesome animations.
    - gatsby-image and gatsby-transformer-sharp for optimized images.
    - gatsby-plugin-manifest + SEO component for an SEO-friendly PWA.
    - Storybook with add-ons for showing off your awesome components.
    - Jest and React Testing library for snapshots and unit tests.
    - ESLint (with TSLint and Prettier) to make your code look its best.
    - React Axe and React A11y for accessibility so that your site is awesome for everyone.
- url: https://gatsby-markdown-blog-starter.netlify.com/
  repo: https://github.com/ammarjabakji/gatsby-markdown-blog-starter
  description: GatsbyJS v2 starter for creating a markdown blog. Based on Gatsby Advanced Starter.
  tags:
    - Blog
    - Markdown
    - SEO
    - PWA
  features:
    - Gatsby v2 support
    - Responsive Design
    - Pagination
    - Content is Markdown files
    - Google Analytics
    - Support for RSS feed
    - SEO friendly
    - Sitemap & Robots.txt generation
    - Sass support
    - Css Modules support
    - Web App Manifest
    - Offline support
    - htaccess support
    - Typography.js
    - Integration with Social Media
- url: https://gatsby-starter-bloomer-db0aaf.netlify.com
  repo: https://github.com/zlutfi/gatsby-starter-bloomer
  description: Barebones starter website with Bloomer React components for Bulma.
  tags:
    - PWA
    - Styling:Bulma
    - Styling:SCSS
  features:
    - Bloomer React Commponents
    - Bulma CSS Framework
    - Uses SCSS for styling
    - Font Awesome Support
    - Progressive Web App
- url: https://gatsby-starter-mdbreact.netlify.com
  repo: https://github.com/zlutfi/gatsby-starter-mdbreact
  description: Barebones starter website with Material Design Bootstrap React components.
  tags:
    - PWA
    - Styling:Bootstrap
    - Styling:Material
    - Styling:SCSS
  features:
    - MDBReact React Commponents
    - Bootstrap CSS Framework with Material Design Bootstrap styling
    - Uses SCSS for styling
    - Font Awesome Support
    - Progressive Web App
- url: https://gatsby-starter-ts-pwa.netlify.com/
  repo: https://github.com/markselby9/gatsby-starter-typescript-pwa
  description: The default Gatsby starter fork with TypeScript and PWA support added
  tags:
    - Language:TypeScript
    - PWA
  features:
    - Minimum changes based on default starter template for TypeScript and PWA
    - Added TypeScript support with eslint and tsc check
    - Support GitHub Actions CI/CD workflow (beta)
- url: https://iceberg-gatsby-multilang.netlify.com/
  repo: https://github.com/diogorodrigues/iceberg-gatsby-multilang
  description: Gatsby multi-language starter. Internationalization / i18n without third party plugins or packages for Posts and Pages. Different URLs dependending on the language. Focused on SEO, PWA, Image Optimization, Styled Components and more. This starter is also integrate with Netlify CMS to manage all pages, posts and images.
  tags:
    - Blog
    - CMS:Headless
    - CMS:Netlify
    - i18n
    - Netlify
    - Markdown
    - Pagination
    - PWA
    - SEO
    - Styling:CSS-in-JS
  features:
    - Translations by using GraphQL, hooks and context API
    - Content in markdown for pages and posts in different languages
    - General translations for any content
    - Creation of menu by using translations and GraphQL
    - Netlify CMS to manage all pages, posts and images
    - Styled Components to styles
    - All important seetings for speedy and optimized images
    - Blog Posts list with pagination
    - Focus on SEO
    - PWA
- url: https://flexible-gatsby.netlify.com/
  repo: https://github.com/wangonya/flexible-gatsby
  description: A simple and clean theme for Gatsby
  tags:
    - Blog
    - Markdown
  features:
    - Google Analytics
    - Simple design
    - Markdown support
- url: https://gatsby-starter-leaflet.netlify.com/
  repo: https://github.com/colbyfayock/gatsby-starter-leaflet
  description: A Gatsby starter with Leafet!
  tags:
    - Landing Page
    - Linting
    - Styling:SCSS
    - Testing
  features:
    - Simply landing page to get started with Leaflet
    - Includes Leaflet and React Leaflet
    - Starts with some basic Sass stylesheets for styling
    - Linting and testing preconfigured
- url: https://gatsby-starter-luke.netlify.com/
  repo: https://github.com/lukethacoder/luke-gatsby-starter
  description: An opinionated starter using TypeScript, styled-components (emotion flavoured), React Hooks & react-spring. Built as a BYOS (bring your own source) so you can get up and running with whatever data you choose.
  tags:
    - Language:TypeScript
    - Transitions
    - Styling:CSS-in-JS
    - Linting
  features:
    - TypeScript
    - react-spring animations
    - BYOS (bring your own source)
    - Emotion for styling components
    - Minimal Design
    - React Hooks (IntersectionObserver, KeyUp, LocalStorage)
- url: https://friendly-cray-96d631.netlify.com/
  repo: https://github.com/PABlond/Gatsby-TypeScript-Starter-Blog
  description: Project boilerplate of a blog app. The starter was built using Gatsby and TypeScript.
  tags:
    - Markdown
    - Language:TypeScript
    - SEO
    - PWA
    - Styling:SCSS
  features:
    - A complete responsive theme built wiss Scss
    - Easy editable posts in Markdown files
    - SEO component
    - Optimized with Google Lighthouse
- url: https://gatsby-starter-material-album.netlify.com
  repo: https://github.com/JoeTrubenstein/gatsby-starter-material-album
  description: A simple portfolio starter based on the Material UI Album Layout
  tags:
    - Gallery
    - Portfolio
    - Styling:Material
  features:
    - Pagination
    - Material UI
    - Exif Data Parsing
- url: https://peaceful-ptolemy-d7beb4.netlify.com
  repo: https://github.com/TRamos5/gatsby-contentful-starter
  description: A starter template for an awesome static blog utilizing Contentful as a CMS and deployed to Netlify.
  tags:
    - CMS:Contentful
    - CMS:Headless
    - Blog
    - Netlify
    - Markdown
    - Styling:CSS-in-JS
  features:
    - Netlify integration with pre built contact form
    - "CMS: Contentful integration with placeholders included"
    - Mobile friendly responsive design made to be customized or leave as is
    - Separate components for everything
    - ...and more
- url: https://gatsby-tailwind-emotion-starter-demo.netlify.com/
  repo: https://github.com/pauloelias/gatsby-tailwind-emotion-starter
  description: Gatsby starter using the latest Tailwind CSS and Emotion.
  tags:
    - Styling:Tailwind
    - Styling:CSS-in-JS
    - Styling:PostCSS
  features:
    - Tailwind CSS for rapid development
    - Emotion with `tailwind.macro` for flexible styled components
    - PostCSS configured out-of-the-box for when you need to write your own CSS
    - postcss-preset-env to write tomorrow's CSS today
    - Bare bones starter to help you hit the ground running
- url: https://gatsby-starter-grayscale-promo.netlify.com/
  repo: https://github.com/gannochenko/gatsby-starter-grayscale-promo
  description: one-page promo site
  tags:
    - Language:TypeScript
    - Styling:CSS-in-JS
    - Linting
    - Markdown
    - Onepage
    - CMS:Netlify
    - Landing Page
  features:
    - Styled-Components
    - NetlifyCMS
    - TypeScript
    - Basic design
- url: https://gatsby-starter-mdx-website-blog.netlify.com/
  repo: https://github.com/doakheggeness/gatsby-starter-mdx-website-blog
  description: Gatsby website and blog starter utilizing MDX for adding components to mdx pages and posts. Incorportates Emotion.
  tags:
    - MDX
    - Blog
    - Styling:CSS-in-JS
  features:
    - Create pages and posts using MDX
    - Incorporates the CSS-in-JS library Emotion
    - Visual effects
- url: https://gatsby-starter-zurgbot.netlify.com/
  repo: https://github.com/zurgbot/gatsby-starter-zurgbot
  description: The ultimate force of starter awesomeness in the galaxy of Gatsby
  tags:
    - Linting
    - PWA
    - SEO
    - Styling:Bulma
    - Styling:SCSS
    - Testing
  features:
    - Sass (SCSS Flavored) CSS
    - Bulma CSS Framework
    - React Helmet <head> Management
    - React Icons SVG Icon Components (Including Font Awesome and others)
    - Eslint for JS linting
    - Prettier for JS formatting
    - StyleLint for Scss linting and formatting
    - Jest for a test framework
    - Enzyme for testing with React
    - Husky for git hooks, particularly precommit management
    - Lint Staged to run commands only on staged files
- url: https://martin2844.github.io/gatsby-starter-dev-portfolio/
  repo: https://github.com/martin2844/gatsby-starter-dev-portfolio
  description: A GatsbyJS minimalistic portfolio site, with a blog and about section
  tags:
    - Portfolio
    - Blog
    - Markdown
  features:
    - createPages API
    - Responsive
    - Minimalistic
    - Blazing fast (LINK)
    - Graphql queries
    - Sass
    - Markdown
- url: https://wataruoguchi-gatsby-starter-typescript-contentful.netlify.com/
  repo: https://github.com/wataruoguchi/gatsby-starter-typescript-contentful
  description: Simple TypeScript starter with Contentful Integration
  tags:
    - Language:TypeScript
    - CMS:Contentful
    - Netlify
    - Blog
  features:
    - Simple
    - TypeScript
    - Contentful
    - Supports Contentful Rich Text
    - Prettier & ESlint & StyleLint to format & check the code
    - Husky & lint-staged to automate checking
- url: https://gatsby-starter-point.netlify.com/
  repo: https://github.com/teaware/gatsby-starter-point
  description: A humble Gatsby starter for blog
  tags:
    - Blog
    - Markdown
    - Netlify
  features:
    - SASS
    - SEO
    - Dark Mode
    - Google Analytics
- url: https://gatsby-typescript-storybook-starter.netlify.com/
  repo: https://github.com/RobertoMSousa/gatsby-typescript-storybook-starter
  description: A Gatsby starter with storybook, tags and eslint
  tags:
    - Language:TypeScript
    - Styling:CSS-in-JS
    - Storybook
    - Markdown
    - Linting
  features:
    - Storybook
    - Simple
    - TypeScript
    - Contentful
    - Prettier & ESlint & StyleLint to format & check the code
    - Storybook
    - Jest and React Testing library for snapshots and unit tests.
    - Styled-Components for all your styles.
- url: https://semantic-ui-docs-gatsby.netlify.com/
  repo: https://github.com/whoisryosuke/semantic-ui-docs-gatsby
  description: Documentation starter using Semantic UI and MDX
  tags:
    - Documentation
    - Linting
    - Markdown
    - MDX
    - PWA
    - SEO
  features:
    - Easy starter for documentation-style sites
    - Use SUI React components anywhere in MDX
    - SASS/LESS support
    - Live code component
    - Customizable sidebar
    - Offline-ready
    - Responsive design
    - Nodemon for restarting dev server on changes
    - Webpack aliasing for components, assets, etc
- url: https://gatsby-starter-saas-marketing.netlify.com/
  repo: https://github.com/keegn/gatsby-starter-saas-marketing
  description: A simple one page marketing site starter for SaaS companies and products
  tags:
    - Onepage
    - Styling:CSS-in-JS
    - Landing Page
  features:
    - Responsive
    - Netlify ready
    - Styled-Components
    - Minimal design and easy to customize
    - Great for software or product related marketing sites
- url: https://react-landnig-page.netlify.com/
  repo: https://github.com/zilahir/react-landing-page
  description: Landing page with GraphCMS
  tags:
    - Redux
    - Styling:SCSS
    - Styling:CSS-in-JS
    - Netlify
  features:
    - Team section
    - Clients section
    - Map
    - Netlify ready
    - Styled-Components
    - Good for app showcase for startups
    - Prettier & ESlint & StyleLint to format & check the code
    - Husky & lint-staged to automate checking
- url: https://gatsby-strapi-starter.netlify.com/
  repo: https://github.com/jeremylynch/gatsby-strapi-starter
  description: Get started with Strapi, Bootstrap (reactstrap) and Gatsby FAST!
  tags:
    - CMS:Strapi
    - Styling:Bootstrap
  features:
    - Strapi
    - Bootstrap
    - Reactstrap
- url: https://kontent-template-gatsby-landing-page-photon.netlify.com
  repo: https://github.com/Simply007/kontent-template-gatsby-landing-page-photon
  description: Kentico Kontent based starter based on Photon starter by HTML5 UP
  tags:
    - CMS:Headless
    - CMS:Kontent
    - Netlify
    - Landing Page
    - HTML5UP
    - Styling:SCSS
  features:
    - Kentico Kontent Caas plafrorm as the data source
    - Landing page divided by section.
    - Support for code syntax highlighting
    - Includes plugins for easy, beautiful typography
    - Includes React Helmet to allow editing site meta tags
    - Includes plugins for offline support out of the box
    - Font awesome
    - Material Icons
    - CSS Grid
- url: https://gatsby-starter-typescript-blog-forms.netlify.com/
  repo: https://github.com/joerneu/gatsby-starter-typescript-blog-forms
  description: Gatsby starter for a website in TypeScript with a homepage, blog and forms
  tags:
    - Blog
    - Language:TypeScript
    - Linting
    - Markdown
    - MDX
    - CMS:Netlify
    - SEO
    - Styling:CSS-in-JS
  features:
    - TypeScript for type safety, IDE comfort and error checking during development and build time
    - ESLint and Prettier for safety and consistent code style
    - Uses the official Gatsby Blog Core theme for data processing
    - Functional components and React Hooks
    - SEO component with React Helmet
    - Minimal responsive styling with React Emotion that can easily be extended
    - Theming of components and Markdown (MDX) with Emotion Theming
    - Forms with Formite (React Hooks Form library)
    - Accessible UI components implemented with Reakit and styling based on mini.css
    - Netlify CMS to create and edit blog posts
    - Small bundle size
- url: https://gatsby-tailwind-styled-components-storybook-starter.netlify.com/
  repo: https://github.com/denvash/gatsby-tailwind-styled-components-storybook-starter
  description: Tailwind CSS + Styled-Components + Storybook starter for Gatsby
  tags:
    - Storybook
    - Styling:Tailwind
    - Styling:CSS-in-JS
    - Styling:PostCSS
    - Netlify
  features:
    - Tailwind CSS v1
    - Styled-Components v5
    - Storybook v5
    - PostCSS
    - Deploy Storybook
    - Documentation
- url: https://gatsby-tfs-starter.netlify.com/
  repo: https://github.com/tiagofsanchez/gatsby-tfs-starter
  description: a gatsby-advanced-starter with theme-ui styling
  tags:
    - RSS
    - SEO
    - Blog
    - MDX
  features:
    - React Helmet <head> Management
    - SVG Icon
- url: https://gatsby-lam.vaporwavy.io
  repo: https://github.com/vaporwavy/gatsby-london-after-midnight
  description: A custom, image-centric theme for Gatsby. Advanced from the Gatsby starter London.
  tags:
    - Blog
    - Portfolio
    - Gallery
    - SEO
    - Markdown
    - HTML5UP
    - CMS:Netlify
    - Styling:PostCSS
  features:
    - Support tags
    - Easily change the theme color
    - Post thumbnails in the homepage
    - Built with PostCSS
    - Made for image-centric portfolios
    - Based on London for Gatsby
- url: https://alipiry-gatsby-starter-typescript.netlify.com/
  repo: https://github.com/alipiry/gatsby-starter-typescript
  description: The default Gatsby starter with TypeScript
  tags:
    - Language:TypeScript
    - Linting
    - Netlify
  features:
    - Type Checking With TypeScript
    - Powerful Linting With ESLint
- url: https://gatsby-typescript-tailwind.netlify.com/
  repo: https://github.com/impulse/gatsby-typescript-tailwind
  description: Gatsby starter with TypeScript and Tailwind CSS
  tags:
    - Language:TypeScript
    - Styling:Tailwind
    - Styling:PostCSS
    - Netlify
  features:
    - Simple
    - TSLint
    - Tailwind CSS v1
    - PostCSS + PurgeCSS
- url: https://gatsby-starter-blog-tailwindcss-demo.netlify.com/
  repo: https://github.com/andrezzoid/gatsby-starter-blog-tailwindcss
  description: Gatsby blog starter with TailwindCSS
  tags:
    - Blog
    - SEO
    - Markdown
    - Styling:Tailwind
    - Styling:PostCSS
  features:
    - Based on the official Gatsby starter blog
    - Uses TailwindCSS
    - Uses PostCSS
- url: https://gatsby-starter-hello-world-with-header-and-footer.netlify.com/
  repo: https://github.com/lgnov/gatsby-starter-hello-world-with-header-and-footer
  description: Gatsby starter with a responsive barebones header and footer layout
  tags:
    - Styling:CSS-in-JS
  features:
    - Navbar and footer components with only minimal CSS that make responsiveness works
    - Works in any device screen
    - Easily kicking off your project with writing CSS right away
- url: https://gatsby-minimalist-starter.netlify.com/
  repo: https://github.com/dylanesque/Gatsby-Minimalist-Starter
  description: A minimalist, general-purpose Gatsby starter
  tags:
    - SEO
    - Markdown
    - Styling:CSS-in-JS
  features:
    - Less starting boilerplate than the Gatsby default starter
    - Layout.css includes checklist of initial design system decisions to make
    - Uses Emotion
    - Uses CSS-In-JS
- url: https://gastby-starter-zeevo.netlify.com/
  repo: https://github.com/zeevosec/gatsby-starter-zeevo
  description: Yet another Blog starter with a different style
  tags:
    - Blog
    - Markdown
    - SEO
  features:
    - Extendable
    - Feature filters
    - Performant
- url: https://gatsby-theme-phoenix-demo.netlify.com
  repo: https://github.com/arshad/gatsby-theme-phoenix
  description: A personal blogging and portfolio theme for Gatsby with great typography and dark mode.
  tags:
    - Blog
    - Portfolio
    - SEO
    - MDX
    - Styling:Tailwind
    - Styling:PostCSS
  features:
    - MDX - Posts, Pages and Projects
    - Tags/Categories
    - Dark mode
    - Customizable with Tailwind CSS
    - Code highlighting with Prism
    - RSS feed
- url: https://gatsby-starter-landed.netlify.com/
  repo: https://github.com/vasrush/gatsby-starter-landed
  description: A Gatsby theme based on Landed template by HTML5UP
  tags:
    - HTML5UP
    - Landing Page
    - Portfolio
    - Linting
    - Styling:SCSS
    - Transitions
    - SEO
  features:
    - Includes sections to easily create landing pages
    - React Helmet <head> Management
    - Easily update menus & submenus in gatsby-config file
    - Integrates react-scroll and react-reveal for transitions
    - ESLint and Prettier for safety and consistent code style
    - Offline-ready
    - Responsive design
    - Left, Right and no sidebar templates
    - Font awesome icons
    - HTML5UP Design
- url: https://tina-starter-grande.netlify.com/
  repo: https://github.com/tinacms/tina-starter-grande
  description: Feature rich Gatsby starter with full TinaCMS integration
  tags:
    - Blog
    - Markdown
    - SEO
    - Netlify
    - Pagination
    - CMS:Other
    - Styling:CSS-in-JS
  features:
    - Fully integrated with TinaCMS for easy editing
    - Blocks based page & form builder
    - Styled Components
    - Code syntax highlighting
    - Light/Dark mode
- url: https://amelie-blog.netlify.com/
  repo: https://github.com/tobyau/gatsby-starter-amelie
  description: A minimal and mobile friendly blog template
  tags:
    - Blog
    - SEO
    - Markdown
  features:
    - Responsive design
    - Customizable content through markdown files
    - SEO component with React Helmet
- url: https://chronoblog.now.sh
  repo: https://github.com/Ganevru/gatsby-starter-chronoblog
  description: Chronoblog is a Gatsby js theme specifically designed to create a personal website. The main idea of ​​Chronoblog is to allow you not only to write a personal blog but also to keep a record of everything important that you have done.
  tags:
    - Blog
    - Portfolio
    - MDX
    - Markdown
    - SEO
    - Styling:CSS-in-JS
    - Linting
  features:
    - Starter for Chronoblog Gatsby Theme
- url: https://gatsby-eth-dapp-starter.netlify.com
  repo: https://github.com/robsecord/gatsby-eth-dapp-starter
  description: Gatsby Starter for Ethereum Dapps using Web3 with Multiple Account Management Integrations
  tags:
    - Client-side App
    - Netlify
    - Authentication
  features:
    - Ethereum Web3 Authentication - Multiple Integrations
    - ConsenSys Rimble UI Integration
    - Styled Components
    - Coinbase, Fortmatic, Metamask, WalletConnect, and more
    - dFuse Blockchain Streaming and Notifications
- url: https://gatsby-starter-theme-antv.antv.vision
  repo: https://github.com/antvis/gatsby-starter-theme-antv
  description: ⚛️ Polished Gatsby theme for documentation site
  tags:
    - Documentation
    - Markdown
    - Styling:Other
  features:
    - ⚛ Prerendered static site
    - 🌎 Internationalization support by i18next
    - 📝 Markdown-based documentation and menus
    - 🎬 Examples with live playground
    - 🏗 Unified Theme and Layout
    - 🆙 Easy customized header nav
    - 🧩 Built-in home page components
- url: https://gatsby-starter-cafe.netlify.com
  repo: https://github.com/crolla97/gatsby-starter-cafe
  description: Gatsby starter for creating a single page cafe website using Contentful and Leaflet
  tags:
    - CMS:Contentful
    - Styling:SCSS
    - Landing Page
    - Onepage
  features:
    - Leaflet interactive map
    - Instagram Feed
    - Contentful for menu item storage
    - Responsive design
- url: https://gatsby-firebase-simple-auth.netlify.com/
  repo: https://github.com/marcomelilli/gatsby-firebase-simple-auth
  description: A simple Firebase Authentication Starter with protected routes
  tags:
    - Firebase
    - Authentication
    - Styling:Tailwind
  features:
    - Authentication with Firebase
    - Protected Routes with Authorization
- url: https://demo.gatsbystorefront.com/
  repo: https://github.com/GatsbyStorefront/gatsby-starter-storefront-shopify
  description: Lightning fast PWA storefront for Shopify
  tags:
    - CMS:Headless
    - Shopify
    - SEO
    - PWA
    - eCommerce
    - Styling:CSS-in-JS
  features:
    - Gatsby Storefront
    - gatsby-theme-storefront-shopify
    - Shopify Integration
    - Shopping Cart
    - PWA
    - Optimized images with gatsby-image.
    - SEO
    - A11y
- url: https://keturah.netlify.com/
  repo: https://github.com/giocare/gatsby-starter-keturah
  description: A portfolio starter for developers
  tags:
    - Portfolio
    - SEO
    - Markdown
  features:
    - Target Audience Developers
    - Designed To Resemble A Terminal And Text Editor
    - Responsive Design
    - FontAwesome Icon Library
    - Easily Customize Content Using Markdown Files
    - SEO Friendly Component
    - Social Media Icons Provided
- url: https://gatsby-lander.surge.sh/
  repo: https://github.com/codebushi/gatsby-starter-lander
  description: Single page starter built with Tailwind CSS
  tags:
    - Onepage
    - Linting
    - Styling:Tailwind
  features:
    - Simple One Page Site
    - Landing Page Design
    - Fully Responsive
    - Styling with Tailwind
- url: https://gatsby-starter-papan01.netlify.com/
  repo: https://github.com/papan01/gatsby-starter-papan01
  description: A Gatsby starter for creating a markdown blog.
  tags:
    - Linting
    - Blog
    - Styling:SCSS
    - Markdown
    - Pagination
    - PWA
    - SEO
  features:
    - SSR React Code Splitting(loadable-components)
    - Theme Toggle(light/dark)
    - Pagination
    - SEO(Sitemap, Schema.org, OpenGraph tags, Twitter tag)
    - Web application manifest and offline support
    - Google Analytics
    - Disqus
    - RSS
    - ESLint(Airbnb) for linting
    - Prettier code formatting
    - gh-pages for deploying to GitHub Pages
- url: https://gatsby-starter-boilerplatev-kontent-demo.netlify.com/
  repo: https://github.com/viperfx07/gatsby-starter-boilerplatev-kontent
  description: A Gatsby starter using BoilerplateV for Kentico Kontent.
  tags:
    - Blog
    - CMS:Headless
    - CMS:Kontent
    - Styling:Bootstrap
    - Styling:CSS-in-JS
    - Linting
  features:
    - Sass (SCSS Flavored) CSS
    - ITCSS Structure of CSS (with glob added for css)
    - Bootstrap CSS Framework
    - React Helmet <head> Management
    - ESLint(Airbnb) for JS linting
    - Prettier for JS formatting
- url: https://www.cryptocatalyst.net/
  repo: https://github.com/n8tb1t/gatsby-starter-cryptocurrency
  description: A full-fledged cryptocurrency Gatsby starter portal with landing page, blog, roadmap, devs team, and docs.
  tags:
    - Linting
    - Blog
    - Styling:SCSS
    - Markdown
    - Pagination
    - PWA
    - SEO
  features:
    - Beautiful Mobile-first design.
    - modular SCSS styles.
    - Configurable color scheme.
    - Advanced config options.
    - Advanced landing page.
    - Blog Component.
    - Live comments.
    - Roadmap component.
    - Developers page component.
    - Algolia advanced search index, with content chunks.
    - Docs component.
    - No outdated codebase, use only react hooks.
    - Easy to modify react components.
    - SEO (Sitemap, OpenGraph tags, Twitter tags)
    - Google Analytics Support
    - Offline Support & WebApp Manifest
    - Easy to modify assets.
- url: https://chronoblog-profile.now.sh
  repo: https://github.com/Ganevru/gatsby-starter-chronoblog-profile
  description: This starter will help you launch a personal website with a simple text feed on the main page. This starter looks simple and neat, but at the same time, it has great potential for organizing your content using tags, dates, and search. The homepage is organized in compact feeds. The display of content in these feeds is based on the tags of this content (for example, only content with a podcast tag gets into the feed with podcasts).
  tags:
    - Blog
    - Portfolio
    - MDX
    - Markdown
    - SEO
    - Styling:CSS-in-JS
    - Linting
  features:
    - Specially designed to create a personal website (in a simple and strict "text" style)
    - Universal text feed divided into categories
    - Search and Tags for organizing content
    - A simple change of primary and secondary colors of the site, fonts, radius of curvature of elements, etc (thanks to Theme UI theming)
    - Clean and Universal UI
    - Mobile friendly, all elements and custom images are adapted to any screen
    - Light/Dark mode
    - Easy customization of icons and links to your social networks
    - MDX for the main menu of the site, footer and other elements of the site
    - MDX for pages and content
    - Code syntax highlighting
    - SEO (OpenGraph and Twitter) out of the box with default settings that make sense (thanks to React Helmet)
- url: https://chronoblog-hacker.now.sh
  repo: https://github.com/Ganevru/gatsby-starter-chronoblog-hacker
  description: A dark (but with ability to switch to light) starter that uses the Source Code Pro font (optional) and minimalistic UI
  tags:
    - Blog
    - Portfolio
    - MDX
    - Markdown
    - SEO
    - Styling:CSS-in-JS
    - Linting
  features:
    - Specially designed to create a personal website
    - Search and Tags for organizing content
    - A simple change of primary and secondary colors of the site, fonts, radius of curvature of elements, etc (thanks to Theme UI theming)
    - Clean and Minimalistic UI
    - Mobile friendly, all elements and custom images are adapted to any screen
    - Light/Dark mode
    - Easy customization of icons and links to your social networks
    - MDX for the main menu of the site, footer and other elements of the site
    - MDX for pages and content
    - Code syntax highlighting
    - SEO (OpenGraph and Twitter) out of the box with default settings that make sense (thanks to React Helmet)
- url: https://gatsby-starter-tailwind2-emotion-styled-components.netlify.com/
  repo: https://github.com/chrish-d/gatsby-starter-tailwind2-emotion-styled-components
  description: A (reasonably) unopinionated Gatsby starter, including; Tailwind 2 and Emotion. Use Tailwind utilities with Emotion powered CSS-in-JS to produce component scoped CSS (no need for utilities like Purge CSS, etc).
  tags:
    - Styling:CSS-in-JS
    - Styling:Tailwind
  features:
    - Utility-first CSS using Tailwind 2.
    - CSS scoped within components (no "bleeding").
    - Only compiles the CSS you use (no need to use PurgeCSS/similar).
    - Automatically gives you Critical CSS with inline stlyes.
    - Hybrid of PostCSS and CSS-in-JS to give you Tailwind base styles.
- url: https://5e0a570d6afb0ef0fb162f0f--wizardly-bassi-e4658f.netlify.com/
  repo: https://github.com/adamistheanswer/gatsby-starter-baysik-blog
  description: A basic and themeable starter for creating blogs in Gatsby.
  tags:
    - Blog
    - Portfolio
    - MDX
    - Markdown
    - SEO
    - Styling:CSS-in-JS
    - Linting
  features:
    - Specially designed to create a personal website
    - Clean and Minimalistic UI
    - Facebook Comments
    - Mobile friendly, all elements and custom images are adapted to any screen
    - Light/Dark mode
    - Prettier code formatting
    - RSS
    - Links to your social networks
    - MDX for pages and content
    - Code syntax highlighting
    - SEO (OpenGraph and Twitter) out of the box with default settings that make sense (thanks to React Helmet)
- url: https://gatsby-starter-robin.netlify.com/
  repo: https://github.com/robinmetral/gatsby-starter-robin
  description: Gatsby Default Starter with state-of-the-art tooling
  tags:
    - MDX
    - Styling:CSS-in-JS
    - Linting
    - Testing
    - Storybook
  features:
    - 📚 Write in MDX
    - 👩‍🎤 Style with Emotion
    - 💅 Linting with ESLint and Prettier
    - 📝 Unit and integration testing with Jest and react-testing-library
    - 💯 E2E browser testing with Cypress
    - 📓 Visual testing with Storybook
    - ✔️ CI with GitHub Actions
    - ⚡ CD with Netlify
- url: https://help.dferber.de
  repo: https://github.com/dferber90/gatsby-starter-help-center
  description: A themeable starter for a help center
  tags:
    - Documentation
    - Markdown
    - MDX
    - Search
  features:
    - Manage content in Markdown and YAML files
    - Multiple authors possible
    - Apply your own theme
    - Usable in any language
    - SEO friendly
    - Easy to add Analytics
- url: https://evaluates2.github.io/Gatsby-Starter-TypeScript-Redux-TDD-BDD
  repo: https://github.com/Evaluates2/Gatsby-Starter-TypeScript-Redux-TDD-BDD
  description: An awesome Gatsby starter template that takes care of the tooling setup, allowing you and your team to dive right into building ultra-fast React applications quickly and deploy them with confidence! 📦
  tags:
    - Redux
    - Language:TypeScript
    - Linting
    - Testing
    - Styling:None
  features:
    - 📚 Written in TypeScript.
    - 💡 Redux preconfigured (with local-storage integration.
    - 💅 Linting with TSLint and Prettier.
    - 📝 Unit testing with Jest and react-test-renderer.
    - 💯 Behavior-driven E2E browser testing with Cypress + Cucumber.js plugin.
    - 📓 Steps for deploying to Gh-pages
    - ✔️ CI with TravisCI
    - ⚡ Steps for deploying to GitHub Pages, AWS S3, or Netlify.
- url: https://gatsby-resume-starter.netlify.com/
  repo: https://github.com/barancezayirli/gatsby-starter-resume-cms
  description: Resume starter styled using Tailwind with Netlify CMS as headless CMS.
  tags:
    - CMS:Headless
    - SEO
    - PWA
    - Portfolio
  features:
    - One-page resume/CV
    - PWA
    - Multiple Netlify CMS widgets
    - Netlify CMS as Headless CMS
    - Tailwind for styling with theming
    - Optimized build process (purge css)
    - Basic SEO, site metadata
    - Prettier
    - Social media links
- url: https://gatsby-starter-default-nostyles.netlify.com/
  repo: https://github.com/JuanJavier1979/gatsby-starter-default-nostyles
  description: The default Gatsby starter with no styles.
  tags:
    - Styling:None
  features:
    - Based on gatsby-starter-default
    - No styles
- url: https://greater-gatsby.now.sh
  repo: https://github.com/rbutera/greater-gatsby
  description: Barebones and lightweight starter with TypeScript, PostCSS, TailwindCSS and Storybook.
  tags:
    - PWA
    - Language:TypeScript
    - Styling:Tailwind
  features:
    - Lightweight & Barebones
    - includes Storybook
    - Full TypeScript support
    - Uses styled-components Global Styles API for consistency in styling across application and Storybook
- url: https://gatsby-simplefolio.netlify.com/
  repo: https://github.com/cobidev/gatsby-simplefolio
  description: A clean, beautiful and responsive portfolio template for Developers ⚡️
  tags:
    - Portfolio
    - PWA
    - SEO
    - Onepage
  features:
    - Modern UI Design
    - Reveal Animations
    - Fully Responsive
    - Easy site customization
    - Configurable color scheme
    - OnePage portfolio site
    - Fast image optimization
- url: https://gatsby-starter-hpp.netlify.com/
  repo: https://github.com/hppRC/gatsby-starter-hpp
  description: All in one Gatsby skeleton based TypeScript, emotion, and unstated-next.
  tags:
    - MDX
    - SEO
    - PWA
    - Linting
    - Styling:CSS-in-JS
    - Language:TypeScript
  features:
    - PWA
    - TypeScript
    - Absolute import
    - Useful ready made custom hooks
    - Ready made form component for Netlify form
    - Global CSS component and Reset CSS component
    - Advanced SEO components(ex. default twitter ogp image, sitemaps, robot.txt)
    - Prettier, ESLint
    - unstated-next(useful easy state library)
- url: https://gatsby-typescript-emotion-storybook.netlify.com/
  repo: https://github.com/duncanleung/gatsby-typescript-emotion-storybook
  description: Config for TypeScript + Emotion + Storybook + React Intl + SVGR + Jest.
  tags:
    - Language:TypeScript
    - Styling:CSS-in-JS
    - Storybook
    - i18n
    - Linting
    - Testing
  features:
    - 💻 TypeScript
    - 📓 Visual testing with Storybook
    - 👩‍🎤 CSS-in-JS styling with Emotion
    - 💅 Linting with ESLint and Prettier
    - 🌎 React Intl internationalization support
    - 🖼️ SVG support with SVGR
    - 📝 Unit and integration testing with Jest and react-testing-library
    - ⚡ CD with Netlify
- url: https://felco-gsap.netlify.com
  repo: https://github.com/AshfaqKabir/Felco-Gsap-Gatsby-Starter
  description: Minimal Multipurpose Gsap Gatsby Landing Page. Helps Getting Started With Gsap and Netlify Forms.
  tags:
    - Portfolio
    - Styling:CSS-in-JS
  features:
    - Minimal 3 Page Responsive Layout
    - Multipurpose Gatsby Theme
    - Working Netlify Form
    - Gsap For Modern Animtaions
    - Styled Components for responsive component based styling with theming
    - Basic SEO, site metadata
    - Prettier
- url: https://gatsby-starter-fusion-blog.netlify.com/
  repo: https://github.com/robertistok/gatsby-starter-fusion-blog
  description: Easy to configure blog starter with modern, minimal theme
  tags:
    - Language:TypeScript
    - Styling:CSS-in-JS
    - Netlify
    - Markdown
    - Blog
    - SEO
  features:
    - Featured/Latest posts
    - Sticky header
    - Easy to customize -> edit config.ts with your info
    - Meta tags for improved SEO with React Helmet
    - Transform links to bitly links automatically
    - Codesyntax
    - Code syntax highlighting
- url: https://gatsby-bootstrap-italia-starter.dej611.now.sh/
  repo: https://github.com/italia/design-italia-gatsby-starterkit
  description: Gastby starter project using the Bootstrap Italia design kit from Italian Digital Team
  tags:
    - Styling:Bootstrap
    - SEO
    - Linting
  features:
    - Bootstrap Italia - design-react-kit
    - Prettier
    - Sticky header
    - Complete header
    - Homepage and service templates pages ready to use
    - Meta tags for improved SEO with React Helmet
- url: https://gatsby-starter-webcomic.netlify.com
  repo: https://github.com/JLDevOps/gatsby-starter-webcomic
  description: Gatsby blog starter that focuses on webcomics and art with a minimalistic UI.
  tags:
    - Markdown
    - MDX
    - Netlify
    - Pagination
    - Search
    - Styling:Bootstrap
    - RSS
    - SEO
  features:
    - Designed to focus on blog posts with images.
    - Search capability on blog posts
    - Displays the latest posts
    - Displays all the tags from the site
    - Pagination between blog posts
    - Has a "archive" page that categorizes and displays all the blog posts by date
    - Mobile friendly
- url: https://gatsby-starter-material-emotion.netlify.com
  repo: https://github.com/liketurbo/gatsby-starter-material-emotion
  description: Gatsby starter of Material-UI with Emotion 👩‍🎤
  tags:
    - Language:TypeScript
    - SEO
    - Styling:Material
    - Styling:CSS-in-JS
  features:
    - Based on Gatsby Default Starter
    - Material-UI
    - Emotion
    - Roboto Typeface
    - SEO
    - Typescript
- url: https://flex.arshad.io
  repo: https://github.com/arshad/gatsby-starter-flex
  description: A Gatsby starter for the Flex theme.
  tags:
    - SEO
    - MDX
    - Styling:CSS-in-JS
  features:
    - MDX Blocks for your Gatsby site.
    - Customizable, extendable and accessible.
    - Theme UI
    - SEO and Open graphs support
    - Color modes
    - Code Highlighting
- url: https://london-night-day.netlify.com/
  repo: https://github.com/jooplaan/gatsby-london-night-and-day
  description: A custom, image-centric dark and light mode aware theme for Gatsby. Advanced from the Gatsby starter London After Midnight.
  tags:
    - Blog
    - Portfolio
    - Gallery
    - SEO
    - Markdown
    - Styling:SCSS
    - HTML5UP
    - CMS:Netlify
  features:
    - Support tags
    - Easily change the theme color
    - Post thumbnails in the homepage
    - Made for image-centric portfolios
    - Using the London After Midnight is now “Dark mode” (the default), and the original London as “Light mode”.
    - Removed Google Fonts, using system fonts in stead (for speed and privacy :)
    - Use SASS
- url: https://the-gatsby-bootcamp-blog.netlify.com
  repo: https://github.com/SafdarJamal/gatsby-bootcamp-blog
  description: A minimal blogging site built with Gatsby using Contentful and hosted on Netlify.
  tags:
    - Blog
    - CMS:Contentful
    - Netlify
    - Styling:SCSS
    - SEO
    - Portfolio
  features:
    - Basic setup for a full-featured blog
    - Includes React Helmet to allow editing site meta tags
    - Uses SCSS for styling
    - Minimal responsive design
    - Styled components
    - SEO Friendly Meta
- url: https://gatsby-starter-catalyst-writer.netlify.com/
  repo: https://github.com/ehowey/gatsby-starter-catalyst-writer
  description: A full featured starter for a freelance writer or journalist to display a portfolio of their work. SANITY.io is used as the CMS. Based on Gatsby Theme Catalyst. Uses MDX and Theme-UI.
  tags:
    - Styling:CSS-in-JS
    - CMS:sanity.io
    - SEO
    - PWA
    - Portfolio
  features:
    - Based on Gatsby Theme Catalyst series of themes
    - MDX
    - Theme-UI integration for easy to change design tokens
    - SEO optimized to include social media images and Twitter handles
    - Tight integration with SANITY.io including a predefined content studio.
    - A full tutorial is available in the docs.
- url: https://rocketdocs.netlify.com/
  repo: https://github.com/Rocketseat/gatsby-starter-rocket-docs
  description: Out of the box Gatsby Starter for creating documentation websites easily and quickly.
  tags:
    - SEO
    - MDX
    - Documentation
    - Linting
    - Markdown
    - PWA
    - Styling:CSS-in-JS
  features:
    - MDX for docs;
    - Responsive and mobile friendly;
    - Code highlighting with prism-react-renderer and react-live support;
    - SEO (Sitemap, schema.org data, Open Graph and Twitter tags).
    - Google Analytics integration;
    - Custom docs schema;
    - Offline Support & WebApp Manifest;
    - Yaml-based sidebar navigation;
- url: https://gatsby-starter-typescript-default.netlify.com/
  repo: https://github.com/lianghx-319/gatsby-starter-typescript-default
  description: Only TypeScript Gatsby starter base on Default starter
  tags:
    - Language:TypeScript
  features:
    - All features same as gatsby-starter-default
    - Only support TypeScript using gatsby-typescript-plugin
- url: https://gatsby-starter-catalyst-basic.netlify.com/
  repo: https://github.com/ehowey/gatsby-starter-catalyst-basic
  description: A barebones starter to accelerate the Gatsby development process. Based on Gatsby Theme Catalyst. Uses MDX and Theme-UI. Includes the core theme, a header theme, and footer theme.
  tags:
    - MDX
    - Styling:CSS-in-JS
    - SEO
    - PWA
  features:
    - Based on Gatsby Theme Catalyst series of themes
    - Theme-UI integration for easy to change design tokens
    - Developer friendly, includes basic starting styles from Tailwind that can be used as a base to enable you to focus on other design elements
    - Color mode switching available by default
    - SEO optimized to include social media images and Twitter handles
    - React Scroll for one page, anchor based navigation is available
    - Code highlighting
- url: https://gatsby-starter-default-dark-mode.netlify.com/
  repo: https://github.com/alexandreramosdev/gatsby-starter-default-dark-mode
  description: A simple starter to get developing quickly with Gatsby, dark mode, and styled-components.
  tags:
    - Styling:CSS-in-JS
    - Onepage
    - Linting
  features:
    - Dark mode
    - Styled Components
    - Comes with React Helmet for adding site meta tags
    - Includes plugins for offline support out of the box
- url: https://eager-memento.netlify.com/
  repo: https://github.com/Mr404Found/gatsby-memento-blogpost
  description: A responsive gatsby portfolio starter to show off or to flex your skills in a single page
  tags:
    - Netlify
    - Markdown
    - Blog
    - Styling:Bootstrap
  features:
    - React Bootstrap
    - Responsive webpage
    - TypeWriter Effect
- url: https://gatsby-starter-wilde-creations.netlify.com/
  repo: https://github.com/georgewilde/gatsby-starter-wilde-creations
  description: Barebones starter with a minimal number of components to kick off a TypeScript and Styled Components project.
  tags:
    - Styling:CSS-in-JS
    - PWA
    - Testing
    - Linting
    - Language:TypeScript
  features:
    - ✔️ Gatsby
    - ✔️ TypeScript
    - ✔️ Styled Components
    - ✔️ Helmet
    - ✔️ Storybook
    - ✔️ Jest
    - ✔️ ESLint
    - ✔️ Husky
    - ✔️ Prettier
    - ✔️ React Testing Library
    - ✔️ Stylelint
    - ✔️ Offline support
    - ✔️ PWA ready
    - ✔️ SEO
    - ✔️ Responsive design
    - ✔️ Netlify Deployment Friendly
    - ✔️ Highly optimized (Lighthouse score 4 x 100)
- url: https://gatsby-starter-typescript-deploy.netlify.com/
  repo: https://github.com/jongwooo/gatsby-starter-typescript
  description: Typescript version of the default Gatsby starter🔮
  tags:
    - Language:TypeScript
    - Netlify
  features:
    - Typescript version starter based on the official default
    - Prettier
- url: https://answer.netlify.com/
  repo: https://github.com/passwd10/gatsby-starter-answer
  description: A simple Gatsby blog to show your Future Action on top of the page
  tags:
    - Blog
    - Markdown
    - Netlify
    - Disqus
  features:
    - Emoji
    - Social Icon(fontawesome)
    - Google Analytics
    - Disqus
    - Resume
    - Place plan on the top
- url: https://gatsby-portfolio-starter.netlify.com/
  repo: https://github.com/Judionit/gatsby-portfolio-starter
  description: A simple Gatsby portfolio starter
  tags:
    - Netlify
    - Styling:CSS-in-JS
    - Onepage
    - Portfolio
  features:
    - Styled components
    - Responsive webpage
    - Portfolio
- url: https://wp-graphql-gatsby-starter.netlify.com/
  repo: https://github.com/n8finch/wp-graphql-gatsby-starter
  description: A super simple, bare-bone starter based on the Gatsby Starter for the front end and the WP GraphQL plugin on your WordPress install. This is a basic "headless CMS" setup. This starter will pull posts, pages, categories, tags, and a menu from your WordPress site. You should use either the TwentyNineteen or TwentyTwenty WordPress themes on your WordPress install. See the starter repo for more detailed instructions on getting set up. The example here uses the WordPress Theme Unit Test Data for post and page dummy content. Find something wrong? Issues are welcome on the starter reository.
  tags:
    - Blog
    - CMS:Headless
    - CMS:WordPress
    - Netlify
  features:
    - WP GraphQL plugin integration
    - Light/Dark Mode
    - React Helmet for SEO
    - Integrated navigation
    - Verbose (i.e., not D.R.Y.) GraphQL queries to get data from
    - Includes plugins for offline support out of the box
- url: https://gatsby-starter-docz-netlifycms.netlify.com/
  repo: https://github.com/colbyfayock/gatsby-starter-docz-netlifycms
  description: Quickly deploy Docz documentation powered by Netlify CMS!
  tags:
    - CMS:Netlify
    - Documentation
    - Netlify
  features:
    - Docz documentation powered by Gatsby
    - Netlify CMS to manage content
- url: https://keanu-pattern.netlify.com/
  repo: https://github.com/Mr404Found/gatsby-keanu-blog
  description: A responsive and super simple gatsby portfolio starter and extendable for blog also used yaml parsing
  tags:
    - Netlify
    - SEO
    - Blog
    - Landing Page
    - Styling:Other
  features:
    - Attractive Design
    - Responsive webpage
    - Responsive Card Design
    - Gatsby
    - yaml parsing
    - Automatic page Generation by adding content
- url: https://gatsby-contentful-portfolio-blog.netlify.com/
  repo: https://github.com/escapemanuele/gatsby-contentful-blog-portfolio
  description: Simple gatsby starter for integration with Contentful. The result is a clean and nice website for businesses or freelancers with a blog and a portfolio.
  tags:
    - Blog
    - CMS:Headless
    - CMS:Contentful
    - Portfolio
  features:
    - Styled components
    - Responsive webpage
    - Portfolio
    - Blog
- url: https://example-site-for-square-starter.netlify.com/
  repo: https://github.com/jonniebigodes/example-site-for-square-starter
  description: A barebones starter to help you kickstart your next Gatsby project with Square payments
  tags:
    - Square
    - Netlify
    - SEO
    - eCommerce
  features:
    - Serverless
    - Gatsby
    - Square
- url: https://gatsby-animate.netlify.com/
  repo: https://github.com/Mr404Found/gatsby-animate-starter
  description: A responsive and super simple gatsby starter with awesome animations to components and to build your online solutions website. stay tuned more features coming soon
  tags:
    - Netlify
    - SEO
    - Blog
    - Landing Page
    - Styling:Other
  features:
    - Attractive Design
    - Responsive webpage
    - Services
    - Animations
    - yaml parsing
    - Component Animations
    - ReactReveal Library
- url: https://gatsby-starter-instagram-baseweb.netlify.com/
  repo: https://github.com/timrodz/gatsby-starter-instagram-baseweb
  description: 🎢 A portfolio based on your latest Instagram posts, implemented with the Base Web Design System by Uber. It features out-of-the-box responsive layouts, easy-to-implement components and CSS-in-JS styling.
  tags:
    - Landing Page
    - Portfolio
    - Gallery
    - SEO
    - Netlify
    - Styling:CSS-in-JS
    - Styling:Other
  features:
    - Display your Instagram posts (Up to the last 12 with no API key).
    - Plug & Play configuration. All you need is an Instagram username!
    - Lightweight & Minimalist page structure. Let your work show itself.
    - Responsive design.
    - Simple React functional components (FC).
    - Google Analytics ready.
    - Continuous deployment via Netlify or Zeit.
- url: https://gatsby-starter-mountain.netlify.com/
  repo: https://github.com/artezan/gatsby-starter-mountain
  description: Blog theme that combine the new powerful MDX with the old WordPress. Built with WP/MDX and Theme UI
  tags:
    - Styling:CSS-in-JS
    - PWA
    - MDX
    - CMS:WordPress
    - Landing Page
    - Blog
  features:
    - gatsby-theme-wordpress-mdx
    - Theme UI
    - react-animate-on-scroll
    - Responsive Design
    - SEO friendly
    - Optimized images with gatsby-image
    - Git pre-commit and pre-push hooks using Husky
    - Highly optimized with excellent lighthouse audit score
    - Light/Dark mode
    - CSS Animations
    - Mountain style
- url: https://gatsby-starter-redux-storybook.netlify.com/
  repo: https://github.com/fabianunger/gatsby-starter-redux-storybook
  description: Gatsby Starter that has Redux (persist) and Storybook implemented.
  tags:
    - Redux
    - Storybook
    - PWA
    - Styling:CSS-in-JS
    - SEO
  features:
    - Redux + Redux Persist implemented also for Storybook
    - PWA
    - ESLint
    - SEO ready
- url: https://dospolov.com
  repo: https://github.com/dospolov/gatsby-starter-blog-and-cv
  description: Gatsby starter for Blog and CV.
  tags:
    - Blog
    - CMS:Netlify
    - Pagination
    - Portfolio
    - Disqus
    - RSS
    - Styling:Ant Design
    - Styling:Tailwind
  features:
    - Archive organized by tags and categories
    - Pagination support
    - Offline support
    - Google Analytics support
    - Disqus Comments support
- url: https://gatsby-starter-typescript-themes.netlify.com/
  repo: https://github.com/room-js/gatsby-starter-typescript-themes
  description: Gatsby TypeScript starter with light/dark themes based on CSS variables
  tags:
    - Language:TypeScript
    - Styling:SCSS
  features:
    - Light and Dark themes based on CSS variables (persisted state)
    - Font Awesome
    - Normalize.css
- url: https://sumanth.netlify.com/
  repo: https://github.com/Mr404Found/gatsby-sidedrawer
  description: A responsive and super simple gatsby site with awesome navbar and stay tuned more features coming soon
  tags:
    - Netlify
    - SEO
    - Blog
    - Landing Page
    - Styling:Other
  features:
    - Attractive Design
    - Responsive webpage
    - Animations
    - Component Animations
    - ReactReveal Library
    - Side Drawer
    - Sidebar
    - Navbar
- url: https://gatsby-simple-blog-with-asciidoctor-demo.netlify.com
  repo: https://github.com/hitsuji-no-shippo/gatsby-simple-blog-with-asciidoctor
  description: A Gatsby blog with Asciidoctor. Forked from thundermiracle/gatsby-simple-blog.
  tags:
    - Blog
    - i18n
    - Netlify
    - Disqus
    - RSS
    - SEO
    - Linting
    - Testing
  features:
    - Asciidoc support
    - Easily Configurable
    - Tags
    - Edit on GitHub
    - i18n
    - SEO
    - Light and Dark themes
    - Google Analytics
    - RSS
    - Disqus
    - Breadcrumbs
    - ESLint
<<<<<<< HEAD
- url: https://gatsby-graphcms-ecommerce-starter.netlify.com
  repo: https://github.com/GraphCMS/gatsby-graphcms-ecommerce-starter
  description: Swag store built with GraphCMS, Stripe, Gatsby, Postmark and Printful.
  tags:
    - eCommerce
    - i18n
    - Netlify
    - Styling:Tailwind
    - CMS:Other
    - Stripe
  features:
    - Dropshipping by Printful
    - Printful inventory enhanced by GraphCMS
    - Custom GraphQL API for handling checkout and payment
    - Postmark for order notifications
    - Strong Customer Authentication
=======
- url: https://gatsby-starter-clean-resume.netlify.com/
  repo: https://github.com/masoudkarimif/gatsby-starter-clean-resume
  description: A Gatsby Starter Template for Putting Your Resume Online Super Quick!
  tags:
    - Netlify
    - Pagination
    - Styling:Other
    - SEO
  features:
    - Easy setup
    - Completely customizable using only gatsby-config.js file
    - Uses Milligram for styling
    - Fully responsive
    - Clean minimalist design
    - Page transition
    - Five different themes (great-gatsby, master-yoda, wonder-woman, darth-vader, luke-lightsaber)
    - Includes React Helmet for title and description tags
    - Includes Google Analytics plugin
- url: https://gatsby-starter-i18n-bulma.netlify.com
  repo: https://github.com/kalwalt/gatsby-starter-i18n-bulma
  description: A gatsby starter with Bulma and optimized slug for better SEO.
  tags:
    - i18n
    - Netlify
    - CMS:Netlify
    - Styling:Bulma
    - Styling:SCSS
    - Gallery
    - SEO
    - Markdown
    - PWA
    - Blog
  features:
    - Multilanguage support with i18n
    - Slug switcher (multilanguage)
    - Uses Bulma for styling
    - Netlify CMS
    - React Images with Modal
    - FontAwesome icons
    - Animate.css with WOW
    - Robots.txt
    - Sitemap
    - PWA
>>>>>>> 2e48f071
<|MERGE_RESOLUTION|>--- conflicted
+++ resolved
@@ -5489,24 +5489,6 @@
     - Disqus
     - Breadcrumbs
     - ESLint
-<<<<<<< HEAD
-- url: https://gatsby-graphcms-ecommerce-starter.netlify.com
-  repo: https://github.com/GraphCMS/gatsby-graphcms-ecommerce-starter
-  description: Swag store built with GraphCMS, Stripe, Gatsby, Postmark and Printful.
-  tags:
-    - eCommerce
-    - i18n
-    - Netlify
-    - Styling:Tailwind
-    - CMS:Other
-    - Stripe
-  features:
-    - Dropshipping by Printful
-    - Printful inventory enhanced by GraphCMS
-    - Custom GraphQL API for handling checkout and payment
-    - Postmark for order notifications
-    - Strong Customer Authentication
-=======
 - url: https://gatsby-starter-clean-resume.netlify.com/
   repo: https://github.com/masoudkarimif/gatsby-starter-clean-resume
   description: A Gatsby Starter Template for Putting Your Resume Online Super Quick!
@@ -5550,4 +5532,19 @@
     - Robots.txt
     - Sitemap
     - PWA
->>>>>>> 2e48f071
+- url: https://gatsby-graphcms-ecommerce-starter.netlify.com
+  repo: https://github.com/GraphCMS/gatsby-graphcms-ecommerce-starter
+  description: Swag store built with GraphCMS, Stripe, Gatsby, Postmark and Printful.
+  tags:
+    - eCommerce
+    - i18n
+    - Netlify
+    - Styling:Tailwind
+    - CMS:Other
+    - Stripe
+  features:
+    - Dropshipping by Printful
+    - Printful inventory enhanced by GraphCMS
+    - Custom GraphQL API for handling checkout and payment
+    - Postmark for order notifications
+    - Strong Customer Authentication