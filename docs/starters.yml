- url: https://22boxes-gatsby-uno.netlify.com/
  repo: https://github.com/iamtherealgd/gatsby-starter-22boxes-uno
  description: A Gatsby starter for creating blogs and showcasing your work
  tags:
    - Blog
    - Portfolio
    - Markdown
    - SEO
  features:
    - Work and About pages
    - Work page with blog type content management
    - Personal webiste to create content and put your portfolio items
    - Landing pages for your work items, not just links
- url: https://gatsby-wordpress-libre.netlify.com/
  repo: https://github.com/armada-inc/gatsby-wordpress-libre-starter
  description: A Gatsby starter for creating blogs from headless WordPress CMS.
  tags:
    - Blog
    - SEO
    - CMS:WordPress
    - Styling:Other
    - Pagination
  features:
    - WordPress Libre 2 skin
    - Data sourcing from headless WordPress
    - Responsive design
    - SEO optimized
    - OpenGraph structured data
    - Twitter Cards meta
    - Sitemap Generation
    - XML Sitemaps
    - Progressive Web App
- url: https://delog-w3layouts.netlify.com/
  repo: https://github.com/W3Layouts/gatsby-starter-delog
  description: A Gatsby Starter built with Netlify CMS to launch your dream blog with a click.
  tags:
    - Blog
    - CMS:Netlify
  features:
    - Simple blog designed for designer and developers
    - Manage Posts with Netlify CMS
    - Option to add featured image and meta description while adding posts
- url: https://styxlab.github.io
  repo: https://github.com/styxlab/gatsby-starter-try-ghost
  description: A Gatsby starter for creating blogs from headless Ghost CMS.
  tags:
    - Blog
    - CMS:Headless
    - SEO
    - Styling:PostCSS
  features:
    - Casper standard Ghost theme
    - Data sourcing from headless Ghost
    - Sticky navigation headers
    - Hover on author avatar
    - Responsive design
    - SEO optimized
    - Styled 404 page
    - OpenGraph structured data
    - Twitter Cards meta
    - Sitemap Generation
    - XML Sitemaps
    - Progressive Web App
    - Offline Support
    - RSS Feed
    - Composable and extensible
- url: https://gatsby-theme-sky-lite.netlify.com
  repo: https://github.com/vim-labs/gatsby-theme-sky-lite-starter
  description: A lightweight GatsbyJS starter with Material-UI and MDX Markdown support.
  tags:
    - Blog
    - Styling:Material
  features:
    - Lightweight
    - Markdown
    - MDX
    - MaterialUI Components
    - React Icons
- url: https://authenticaysh.netlify.com/
  repo: https://github.com/seabeams/gatsby-starter-auth-aws-amplify
  description: Full-featured Auth with AWS Amplify & AWS Cognito
  tags:
    - AWS
    - Authentication
  features:
    - Full-featured AWS Authentication with Cognito
    - Error feedback in forms
    - Password Reset
    - Multi-Factor Authentication
    - Styling with Bootstrap and Sass
- url: https://gatsby-starter-blog-demo.netlify.com/
  repo: https://github.com/gatsbyjs/gatsby-starter-blog
  description: official blog
  tags:
    - Official
    - Blog
  features:
    - Basic setup for a full-featured blog
    - Support for an RSS feed
    - Google Analytics support
    - Automatic optimization of images in Markdown posts
    - Support for code syntax highlighting
    - Includes plugins for easy, beautiful typography
    - Includes React Helmet to allow editing site meta tags
    - Includes plugins for offline support out of the box
- url: https://gatsby-starter-default-demo.netlify.com/
  repo: https://github.com/gatsbyjs/gatsby-starter-default
  description: official default
  tags:
    - Official
  features:
    - Comes with React Helmet for adding site meta tags
    - Includes plugins for offline support out of the box
- url: https://gatsby-netlify-cms.netlify.com/
  repo: https://github.com/netlify-templates/gatsby-starter-netlify-cms
  description: n/a
  tags:
    - Blog
    - Styling:Bulma
    - CMS:Netlify
  features:
    - A simple blog built with Netlify CMS
    - Basic directory organization
    - Uses Bulma for styling
    - Visit the repo to learn how to set up authentication, and begin modeling your content.
- url: https://vagr9k.github.io/gatsby-advanced-starter/
  repo: https://github.com/Vagr9K/gatsby-advanced-starter
  description: Great for learning about advanced features and their implementations
  tags:
    - Blog
    - Styling:None
  features:
    - Does not contain any UI frameworks
    - Provides only a skeleton
    - Tags
    - Categories
    - Google Analytics
    - Disqus
    - Offline support
    - Web App Manifest
    - SEO
- url: https://vagr9k.github.io/gatsby-material-starter/
  repo: https://github.com/Vagr9K/gatsby-material-starter
  description: n/a
  tags:
    - Styling:Material
  features:
    - React-MD for Material design
    - Sass/SCSS
    - Tags
    - Categories
    - Google Analytics
    - Disqus
    - Offline support
    - Web App Manifest
    - SEO
- url: https://gatsby-advanced-blog-system.danilowoz.now.sh/blog
  repo: https://github.com/danilowoz/gatsby-advanced-blog-system
  description: Create a complete blog from scratch with pagination, categories, featured posts, author, SEO and navigation.
  tags:
    - Pagination
    - Markdown
    - SEO
  features:
    - Pagination;
    - Category and tag pages (with pagination);
    - Category list (with navigation);
    - Featured post;
    - Author page;
    - Next and prev post;
    - SEO component.
- url: https://graphcms.github.io/gatsby-graphcms-tailwindcss-example/
  repo: https://github.com/GraphCMS/gatsby-graphcms-tailwindcss-example
  description: The default Gatsby starter blog with the addition of the gatsby-source-graphql and tailwind dependencies.
  tags:
    - Styling:Tailwind
    - CMS:Headless
  features:
    - Tailwind style library
    - GraphQL source plugin
    - Very simple boilerplate
- url: https://wonism.github.io/
  repo: https://github.com/wonism/gatsby-advanced-blog
  description: n/a
  tags:
    - Portfolio
    - Redux
  features:
    - Blog post listing with previews (image + summary) for each blog post
    - Categories and tags for blog posts with pagination
    - Search post with keyword
    - Put react application / tweet into post
    - Copy some codes in post with clicking button
    - Portfolio
    - Resume
    - Redux for managing statement (with redux-saga / reselect)

- url: https://gatsby-tailwind-emotion-starter.netlify.com/
  repo: https://github.com/muhajirdev/gatsby-tailwind-emotion-starter
  description: A Gatsby Starter with Tailwind CSS + Emotion JS
  tags:
    - Styling:Tailwind
  features:
    - Eslint Airbnb without semicolon and without .jsx extension
    - Offline support
    - Web App Manifest
- url: https://gatsby-starter-redux-firebase.netlify.com/
  repo: https://github.com/muhajirdev/gatsby-starter-redux-firebase
  description: A Gatsby + Redux + Firebase Starter. With Authentication
  tags:
    - Styling:None
    - Firebase
    - Client-side App
  features:
    - Eslint Airbnb without semicolon and without .jsx extension
    - Firebase
    - Web App Manifest
- url: https://dschau.github.io/gatsby-blog-starter-kit/
  repo: https://github.com/dschau/gatsby-blog-starter-kit
  description: n/a
  tags:
    - Blog
  features:
    - Blog post listing with previews for each blog post
    - Navigation between posts with a previous/next post button
    - Tags and tag navigation
- url: https://contentful-userland.github.io/gatsby-contentful-starter/
  repo: https://github.com/contentful-userland/gatsby-contentful-starter
  description: n/a
  tags:
    - Blog
    - CMS:Contentful
    - CMS:Headless
  features:
    - Based on the Gatsby Starter Blog
    - Includes Contentful Delivery API for production build
    - Includes Contentful Preview API for development
- url: https://react-firebase-authentication.wieruch.com/
  repo: https://github.com/the-road-to-react-with-firebase/react-gatsby-firebase-authentication
  description: n/a
  tags:
    - Firebase
  features:
    - Sign In, Sign Up, Sign Out
    - Password Forget
    - Password Change
    - Protected Routes with Authorization
    - Realtime Database with Users
- url: http://dmwl.net/gatsby-hampton-theme
  repo: https://github.com/davad/gatsby-hampton-theme
  description: n/a
  tags:
    - Styling:CSS-in-JS
  features:
    - Eslint in dev mode with the airbnb config and prettier formatting rules
    - Emotion for CSS-in-JS
    - A basic blog, with posts under src/pages/blog
    - A few basic components (Navigation, Layout, Link wrapper around gatsby-link))
    - Based on gatsby-starter-gatsbytheme
- url: https://orgapp.github.io/gatsby-starter-orga/
  repo: https://github.com/orgapp/gatsby-starter-orga
  description: Want to use org-mode instead of markdown? This is for you.
  tags:
    - Blog
  features:
    - Use org-mode files as source.
    - Generate post pages, can be configured to be file-based or section-based.
    - Generate posts index pages.
- url: http://2column-portfolio.surge.sh/
  repo: https://github.com/praagyajoshi/gatsby-starter-2column-portfolio
  description: n/a
  tags:
    - Portfolio
    - Styling:SCSS
  features:
    - Designed as a minimalistic portfolio website
    - Grid system using flexboxgrid
    - Styled using SCSS
    - Font icons using font-awesome
    - Google Analytics integration
    - Open Sans font using Google Fonts
    - Prerendered Open Graph tags for rich sharing
- url: https://prototypeinteractive.github.io/gatsby-react-boilerplate/
  repo: https://github.com/PrototypeInteractive/gatsby-react-boilerplate
  description: n/a
  tags:
    - Styling:Bootstrap
  features:
    - Basic configuration and folder structure
    - Uses PostCSS and Sass (with autoprefixer and pixrem)
    - Uses Bootstrap 4 grid
    - Leaves the styling to you
    - Uses data from local json files
    - Contains Node.js server code for easy, secure, and fast hosting
- url: http://capricious-spring.surge.sh/
  repo: https://github.com/noahg/gatsby-starter-blog-no-styles
  description: n/a
  tags:
    - Blog
    - Styling:None
  features:
    - Same as official gatsby-starter-blog but with all styling removed
- url: https://gatsby-starter-github-api.netlify.com/
  repo: https://github.com/lundgren2/gatsby-starter-github-api
  description: Single page starter based on gatsby-source-github-api
  tags:
    - Portfolio
    - Onepage
  features:
    - Use your GitHub as your own portfolio site
    - List your GitHub repositories
    - GitHub GraphQL API v4

- url: https://gatsby-starter-bloomer.netlify.com/
  repo: https://github.com/Cethy/gatsby-starter-bloomer
  description: n/a
  tags:
    - Styling:Bulma
  features:
    - Based on gatsby-starter-default
    - Bulma CSS Framework with its Bloomer react components
    - Font-Awesome icons
    - Includes a simple fullscreen hero w/ footer example
- url: https://gatsby-starter-bootstrap-netlify.netlify.com/
  repo: https://github.com/konsumer/gatsby-starter-bootstrap-netlify
  description: n/a
  tags:
    - Styling:Bootstrap
    - CMS:Netlify
  features:
    - Very similar to gatsby-starter-netlify-cms, slightly more configurable (e.g. set site-title in gatsby-config) with Bootstrap/Bootswatch instead of bulma
- url: https://gatstrap.netlify.com/
  repo: https://github.com/jaxx2104/gatsby-starter-bootstrap
  description: n/a
  tags:
    - Styling:Bootstrap
  features:
    - Bootstrap CSS framework
    - Single column layout
    - Basic components like SiteNavi, SitePost, SitePage
- url: http://gatsby-bulma-storybook.surge.sh/
  repo: https://github.com/gvaldambrini/gatsby-starter-bulma-storybook
  description: n/a
  tags:
    - Styling:Bulma
    - Storybook
    - Testing
  features:
    - Storybook for developing components in isolation
    - Bulma and Sass support for styling
    - CSS modules
    - Prettier & eslint to format & check the code
    - Jest
- url: https://gatsby-starter-business.netlify.com/
  repo: https://github.com/v4iv/gatsby-starter-business
  description: n/a
  tags:
    - Styling:Bulma
    - PWA
    - CMS:Netlify
    - Disqus
    - Search
    - Pagination
  features:
    - Complete Business Website Suite - Home Page, About Page, Pricing Page, Contact Page and Blog
    - Netlify CMS for Content Management
    - SEO Friendly (Sitemap, Schemas, Meta Tags, GTM etc)
    - Bulma and Sass Support for styling
    - Progressive Web App & Offline Support
    - Tags and RSS Feed for Blog
    - Disqus and Share Support
    - Elastic-Lunr Search
    - Pagination
    - Easy Configuration using `config.js` file
- url: https://haysclark.github.io/gatsby-starter-casper/
  repo: https://github.com/haysclark/gatsby-starter-casper
  description: n/a
  tags:
    - PWA
  features:
    - Page pagination
    - CSS
    - Tags
    - Google Analytics
    - Offline support
    - Web App Manifest
    - SEO
- url: http://gatsby-starter-ceevee.surge.sh/
  repo: https://github.com/amandeepmittal/gatsby-starter-ceevee
  description: n/a
  tags:
    - Portfolio
  features:
    - Based on the Ceevee site template, design by Styleshout
    - Single Page Resume/Portfolio site
    - Target audience Developers, Designers, etc.
    - Used CSS Modules, easy to manipulate
    - FontAwsome Library for icons
    - Responsive Design, optimized for Mobile devices
- url: https://gatsby-starter-contentful-i18n.netlify.com/
  repo: https://github.com/mccrodp/gatsby-starter-contentful-i18n
  description: i18n support and language switcher for Contentful starter repo
  tags:
    - i18n
    - CMS:Contentful
    - CMS:Headless
  features:
    - Localization (Multilanguage)
    - Dynamic content from Contentful CMS
    - Integrates i18n plugin starter and using-contentful repos
- url: https://cranky-edison-12166d.netlify.com/
  repo: https://github.com/datocms/gatsby-portfolio
  description: n/a
  tags:
    - CMS:DatoCMS
    - CMS:Headless
  features:
    - Simple portfolio to quick start a site with DatoCMS
    - Contents and media from DatoCMS
    - Custom Sass style
    - SEO
- url: https://gatsby-deck.netlify.com/
  repo: https://github.com/fabe/gatsby-starter-deck
  description: n/a
  tags:
    - Presentation
  features:
    - Create presentations/slides using Gatsby.
    - Offline support.
    - Page transitions.
- url: https://gatsby-starter-default-i18n.netlify.com/
  repo: https://github.com/angeloocana/gatsby-starter-default-i18n
  description: n/a
  tags:
    - i18n
  features:
    - localization (Multilanguage)
- url: http://gatsby-dimension.surge.sh/
  repo: https://github.com/codebushi/gatsby-starter-dimension
  description: Single page starter based on the Dimension site template
  tags:
    - Portfolio
    - HTML5UP
    - Styling:SCSS
  features:
    - Designed by HTML5 UP
    - Simple one page site that’s perfect for personal portfolios
    - Fully Responsive
    - Styling with SCSS
- url: https://gatsby-docs-starter.netlify.com/
  repo: https://github.com/ericwindmill/gatsby-starter-docs
  description: n/a
  tags:
    - Documentation
    - Styling:CSS-in-JS
  features:
    - All the features from gatsby-advanced-starter, plus
    - Designed for Documentation / Tutorial Websites
    - ‘Table of Contents’ Component, Auto generates ToC from posts - just follow the file frontmatter conventions from markdown files in ‘lessons’.
    - Styled Components w/ ThemeProvider
    - Basic UI
    - A few extra components
    - Custom prismjs theme
    - React Icons
- url: https://parmsang.github.io/gatsby-starter-ecommerce/
  repo: https://github.com/parmsang/gatsby-starter-ecommerce
  description: Easy to use starter for an e-commerce store
  tags:
    - Styling:Other
    - Stripe
    - E-commerce
    - PWA
    - Authentication
  features:
    - Uses the Moltin e-commerce Api
    - Stripe checkout
    - Semantic-UI
    - Styled components
    - Google Analytics - (you enter the tracking-id)
    - React-headroom
    - Eslint & Prettier. Uses Airbnb JavaScript Style Guide
    - Authentication via Moltin (Login and Register)
- url: http://gatsby-forty.surge.sh/
  repo: https://github.com/codebushi/gatsby-starter-forty
  description: Multi-page starter based on the Forty site template
  tags:
    - Styling:SCSS
    - HTML5UP
  features:
    - Designed by HTML5 UP
    - Colorful homepage, and also includes a Landing Page and Generic Page components.
    - Many elements are available, including buttons, forms, tables, and pagination.
    - Custom grid made with CSS Grid
    - Styling with SCSS
- url: https://themes.gatsbythemes.com/gatsby-starter/
  repo: https://github.com/saschajullmann/gatsby-starter-gatsbythemes
  description: n/a
  tags:
    - Styling:CSS-in-JS
    - Blog
    - Testing
    - Linting
  features:
    - CSS-in-JS via Emotion.
    - Jest and Enzyme for testing.
    - Eslint in dev mode with the airbnb config and prettier formatting rules.
    - React 16.
    - A basic blog, with posts under src/pages/blog. There’s also a script which creates a new Blog entry (post.sh).
    - Data per JSON files.
    - A few basic components (Navigation, Footer, Layout).
    - Layout components make use of Styled-System.
    - Google Analytics (you just have to enter your tracking-id).
    - Gatsby-Plugin-Offline which includes Service Workers.
    - Prettier for a uniform codebase.
    - Normalize css (7.0).
    - Feather icons.
    - Font styles taken from Tachyons.
- url: https://gcn.netlify.com/
  repo: https://github.com/ryanwiemer/gatsby-starter-gcn
  description: A starter template to build amazing static websites with Gatsby, Contentful and Netlify
  tags:
    - CMS:Contentful
    - CMS:Headless
    - Blog
    - Netlify
    - Styling:CSS-in-JS
  features:
    - CMS:Contentful integration with ready to go placeholder content
    - Netlify integration including a pre-built contact form
    - Minimal responsive design - made to customize or tear apart
    - Pagination logic
    - Styled components
    - SEO Friendly Component
    - JSON-LD Schema
    - OpenGraph sharing support
    - Sitemap Generation
    - Google Analytics
    - Progressive Web app
    - Offline Support
    - RSS Feed
    - Gatsby Standard module for linting JavaScript with StandardJS
    - Stylelint support for Styled Components to lint the CSS in JS
- url: https://alampros.github.io/gatsby-starter-grommet/
  repo: https://github.com/alampros/gatsby-starter-grommet
  description: n/a
  tags:
    - Styling:Grommet
  features:
    - Barebones configuration for using the Grommet design system
    - Uses Sass (with CSS modules support)
- url: https://gatsby-starter-hello-world-demo.netlify.com/
  repo: https://github.com/gatsbyjs/gatsby-starter-hello-world
  description: official hello world
  tags:
    - Official
  features:
    - A no-frills Gatsby install
    - No plugins, no boilerplate
    - Great for advanced users
- url: https://gatsby-starter-hero-blog.greglobinski.com/
  repo: https://github.com/greglobinski/gatsby-starter-hero-blog
  description: no description yet
  tags:
    - Styling:PostCSS
    - SEO
    - Markdown
  features:
    - Easy editable content in Markdown files (posts, pages and parts)
    - CSS with `styled-jsx` and `PostCSS`
    - SEO (sitemap generation, robot.txt, meta and OpenGraph Tags)
    - Social sharing (Twitter, Facebook, Google, LinkedIn)
    - Comments (Facebook)
    - Images lazy loading and `webp` support (gatsby-image)
    - Post categories (category based post list)
    - Full text searching (Algolia)
    - Contact form (Netlify form handling)
    - Form elements and validation with `ant-design`
    - RSS feed
    - 100% PWA (manifest.webmanifest, offline support, favicons)
    - Google Analytics
    - App favicons generator (node script)
    - Easy customizable base styles via `theme` object generated from `yaml` file (fonts, colors, sizes)
    - React v.16.3 (gatsby-plugin-react-next)
    - Components lazy loading (social sharing)
    - ESLint (google config)
    - Prettier code styling
    - Webpack `BundleAnalyzerPlugin`
- url: https://gatsby-starter-i18n-lingui.netlify.com/
  repo: https://github.com/dcroitoru/gatsby-starter-i18n-lingui
  description: n/a
  tags:
    - i18n
  features:
    - Localization (Multilanguage) provided by js-lingui
    - Message extraction
    - Avoids code duplication - generates pages for each locale
    - Possibility of translated paths
- url: https://lumen.netlify.com/
  repo: https://github.com/alxshelepenok/gatsby-starter-lumen
  description: A minimal, lightweight and mobile-first starter for creating blogs uses Gatsby.
  tags:
    - Blog
    - CMS:Netlify
    - Pagination
    - Disqus
    - RSS
    - Linting
    - Testing
    - Styling:PostCSS
    - Styling:SCSS
  features:
    - Lost Grid
    - Jest testing
    - Beautiful typography inspired by matejlatin/Gutenberg
    - Mobile-First approach in development
    - Stylesheet built using SASS and BEM-Style naming
    - Syntax highlighting in code blocks
    - Sidebar menu built using a configuration block
    - Archive organized by tags and categories
    - Pagination support
    - Offline support
    - Google Analytics support
    - Disqus Comments support
- url: https://minimal-blog.lekoarts.de
  repo: https://github.com/LekoArts/gatsby-starter-minimal-blog
  description: This starter is part of a german tutorial series on Gatsby. The starter will change over time to use more advanced stuff (feel free to express your ideas in the repository). Its first priority is a minimalistic style coupled with a lot of features for the content.
  tags:
    - Blog
    - MDX
    - Styling:CSS-in-JS
    - Netlify
    - Linting
    - PWA
  features:
    - Minimal and clean white layout
    - Write your blog posts in MDX
    - Offline Support, WebApp Manifest, SEO
    - Code highlighting (with prism-react-renderer) and live preview (with react-live)
- url: https://gatsby-starter-modern-demo.netlify.com/
  repo: https://github.com/kripod/gatsby-starter-modern
  description: no description yet
  tags:
    - Linting
  features:
    - A set of strict linting rules (based on the Airbnb JavaScript Style Guide)
    - Encourage automatic code formatting
    - Prefer using Yarn for package management
    - Use EditorConfig to maintain consistent coding styles between different editors and IDEs
    - Integration with Visual Studio Code
    - Based on gatsby-starter-default
- url: https://gatsby-starter-personal-blog.greglobinski.com/
  repo: https://github.com/greglobinski/gatsby-starter-personal-blog
  description: n/a
  tags:
    - Blog
    - Markdown
    - Netlify
    - Styling:Material
  features:
    - Ready to use, but easily customizable a fully equipped theme starter
    - Easy editable content in Markdown files (posts, pages and parts)
    - ‘Like an app’ layout transitions
    - Easily restyled through theme object
    - Styling with JSS
    - Page transitions
    - Comments (Facebook)
    - Post categories
    - Post list filtering
    - Full text searching (Algolia)
    - Contact form (Netlify form handling)
    - Material UI (@next)
    - RSS feed
    - Full screen mode
    - User adjustable articles’ body copy font size
    - Social sharing (Twitter, Facebook, Google, LinkedIn)
    - PWA (manifes.json, offline support, favicons)
    - Google Analytics
    - Favicons generator (node script)
    - Components leazy loading with AsyncComponent (social sharing, info box)
    - ESLint (google config)
    - Prettier code styling
    - Custom webpack CommonsChunkPlugin settings
    - Webpack BundleAnalyzerPlugin
- url: http://gatsby-photon.surge.sh/
  repo: https://github.com/codebushi/gatsby-starter-photon
  description: Single page starter based on the Photon site template
  tags:
    - HTML5UP
    - Onepage
    - Styling:SCSS
  features:
    - Designed by HTML5 UP
    - Single Page, Responsive Site
    - Custom grid made with CSS Grid
    - Styling with SCSS
- url: https://portfolio-bella.netlify.com/
  repo: https://github.com/LekoArts/gatsby-starter-portfolio-bella
  description: A portfolio starter for Gatsby. The target audience are designers and photographers. The light themed website shows your work with large images & big typography. The Onepage is powered by the Headless CMS Prismic.io. and has programmatically created pages for your projects. General settings and colors can be changed in a config & theme file.
  tags:
    - Portfolio
    - CMS:Prismic
    - CMS:Headless
    - Styling:CSS-in-JS
    - Onepage
    - PWA
    - Linting
  features:
    - Big typography & images
    - White theme
    - Prismic.io as CMS
    - Emotion for styling + Emotion-Grid
    - One-page layout with sub-pages for case studies
    - Easily configurable
    - And other good stuff (SEO, Offline Support, WebApp Manifest Support)
- url: https://cara.lekoarts.de
  repo: https://github.com/LekoArts/gatsby-starter-portfolio-cara
  description: Playful and Colorful One-Page portfolio featuring Parallax effects and animations. Especially designers and/or photographers will love this theme! Built with MDX and Theme UI.
  tags:
    - Portfolio
    - Onepage
    - Styling:CSS-in-JS
    - PWA
  features:
    - React Spring Parallax effects
    - Theme UI-based theming
    - CSS Animations and shapes
    - Light/Dark mode
- url: https://emilia.lekoarts.de
  repo: https://github.com/LekoArts/gatsby-starter-portfolio-emilia
  description: A portfolio starter for Gatsby. The target audience are designers and photographers. The dark themed website shows your work with large images in a grid-layout (powered by CSS Grid). The transition effects on the header add a playful touch to the overall minimal design. The website has programmatically created pages for your projects (with automatic image import). General settings and colors can be changed in a config & theme file.
  tags:
    - Portfolio
    - PWA
    - Transitions
    - MDX
    - Styling:CSS-in-JS
    - Linting
    - Testing
  features:
    - Focus on big images (with gatsby-image)
    - Dark Theme with HeroPatterns Header
    - CSS Grid and styled-components
    - Page transitions
    - Cypress for End-to-End testing
    - react-spring animations
    - One-Page layout with sub-pages for projects
    - Create your projects in MDX (automatic import of images)
    - And other good stuff (SEO, Offline Support, WebApp Manifest Support)
- url: https://emma.lekoarts.de
  repo: https://github.com/LekoArts/gatsby-starter-portfolio-emma
  description: Minimalistic portfolio with full-width grid, page transitions, support for additional MDX pages, and a focus on large images. Especially designers and/or photographers will love this theme! Built with MDX and Theme UI. Using the Gatsby Theme "@lekoarts/gatsby-theme-emma".
  tags:
    - Portfolio
    - MDX
    - Transitions
    - Styling:CSS-in-JS
    - PWA
  features:
    - MDX
    - react-spring page animations
    - Optional MDX pages which automatically get added to the navigation
    - Fully customizable through the usage of Gatsby Themes (and Theme UI)
    - Light Mode / Dark Mode
    - Google Analytics Support
    - SEO (Sitemap, OpenGraph tags, Twitter tags)
    - Offline Support & WebApp Manifest
- url: https://gatsby-starter-procyon.netlify.com/
  repo: https://github.com/danielmahon/gatsby-starter-procyon
  description: n/a
  tags:
    - PWA
    - CMS:Headless
    - CMS:Other
    - Styling:Material
    - Netlify
  features:
    - Gatsby + ReactJS (server side rendering)
    - GraphCMS Headless CMS
    - DraftJS (in-place) Medium-like Editing
    - Apollo GraphQL (client-side)
    - Local caching between builds
    - Material-UI (layout, typography, components, etc)
    - Styled-Components™-like API via Material-UI
    - Netlify Deployment Friendly
    - Netlify Identity Authentication (enables editing)
    - Automatic versioning, deployment and CHANGELOG
    - Automatic rebuilds with GraphCMS and Netlify web hooks
    - PWA (Progressive Web App)
    - Google Fonts
- url: http://gatsby-starter-product-guy.surge.sh/
  repo: https://github.com/amandeepmittal/gatsby-starter-product-guy
  description: n/a
  tags:
    - Portfolio
  features:
    - Single Page
    - A portfolio Developers and Product launchers alike
    - Using Typography.js easy to switch fonts
    - All your Project/Portfolio Data in Markdown, server by GraphQL
    - Responsive Design, optimized for Mobile devices
- url: https://caki0915.github.io/gatsby-starter-redux/
  repo: https://github.com/caki0915/gatsby-starter-redux
  description: n/a
  tags:
    - Styling:CSS-in-JS
    - Redux
  features:
    - Redux and Redux-devtools.
    - Emotion with a basic theme and SSR
    - Typography.js
    - Eslint rules based on Prettier and Airbnb
- url: http://gatsby-stellar.surge.sh/
  repo: https://github.com/codebushi/gatsby-starter-stellar
  description: Single page starter based on the Stellar site template
  tags:
    - HTML5UP
    - Onepage
    - Styling:SCSS
  features:
    - Designed by HTML5 UP
    - Scroll friendly, responsive site. Can be used as a single or multi-page site.
    - Sticky Navigation when scrolling.
    - Scroll spy and smooth scrolling to different sections of the page.
    - Styling with SCSS
- url: http://gatsby-strata.surge.sh/
  repo: https://github.com/codebushi/gatsby-starter-strata
  description: Single page starter based on the Strata site template
  tags:
    - Portfolio
    - Onepage
    - HTML5UP
    - Styling:SCSS
  features:
    - Designed by HTML5 UP
    - Super Simple, single page portfolio site
    - Lightbox style React photo gallery
    - Fully Responsive
    - Styling with SCSS
- url: https://gatsby-starter-strict.netlify.com/
  repo: https://github.com/kripod/gatsby-starter-strict
  description: n/a
  tags:
    - Linting
  features:
    - A set of strict linting rules (based on the Airbnb JavaScript Style Guide)
    - lint script
    - Encourage automatic code formatting
    - format script
    - Prefer using Yarn for package management
    - Use EditorConfig to maintain consistent coding styles between different editors and IDEs
    - Integration with Visual Studio Code
    - Pre-configured auto-formatting on file save
    - Based on gatsby-starter-default
- url: https://gatsby-tachyons.netlify.com/
  repo: https://github.com/pixelsign/gatsby-starter-tachyons
  description: no description yet
  tags:
    - Styling:Other
  features:
    - Based on gatsby-starter-default
    - Using Tachyons for CSS.
- url: https://gatsby-starter-tailwind.oddstronaut.com/
  repo: https://github.com/taylorbryant/gatsby-starter-tailwind
  description: A Gatsby v2 starter styled using Tailwind, a utility-first CSS framework. Uses Purgecss to remove unused CSS.
  tags:
    - Styling:Tailwind
  features:
    - Based on gatsby-starter-default
    - Tailwind CSS Framework
    - Removes unused CSS with Purgecss
    - Includes responsive navigation and form examples
- url: http://portfolio-v3.surge.sh/
  repo: https://github.com/amandeepmittal/gatsby-portfolio-v3
  description: n/a
  tags:
    - Portfolio
  features:
    - Single Page, Timeline View
    - A portfolio Developers and Product launchers
    - Bring in Data, plug-n-play
    - Responsive Design, optimized for Mobile devices
    - Seo Friendly
    - Uses Flexbox
- url: https://gatsby-starter-typescript-plus.netlify.com/
  repo: https://github.com/resir014/gatsby-starter-typescript-plus
  description: This is a starter kit for Gatsby.js websites written in TypeScript. It includes the bare essentials for you to get started (styling, Markdown parsing, minimal toolset).
  tags:
    - Styling:CSS-in-JS
    - Language:TypeScript
    - Markdown
  features:
    - TypeScript
    - ESLint (with custom ESLint rules)
    - Markdown rendering with Remark
    - Basic component structure
    - Styling with emotion
- url: https://haysclark.github.io/gatsby-starter-typescript/
  repo: https://github.com/haysclark/gatsby-starter-typescript
  description: n/a
  tags:
    - Language:TypeScript
  features:
    - TypeScript
- url: https://fabien0102-gatsby-starter.netlify.com/
  repo: https://github.com/fabien0102/gatsby-starter
  description: n/a
  tags:
    - Language:TypeScript
    - Styling:Other
    - Testing
  features:
    - Semantic-ui for styling
    - TypeScript
    - Offline support
    - Web App Manifest
    - Jest/Enzyme testing
    - Storybook
    - Markdown linting
- url: https://gatsby-starter-wordpress.netlify.com/
  repo: https://github.com/GatsbyCentral/gatsby-starter-wordpress
  description: Gatsby starter using WordPress as the content source.
  tags:
    - Styling:CSS-in-JS
    - CMS:WordPress
  features:
    - All the features from gatsby-advanced-starter, plus
    - Leverages the WordPress plugin for Gatsby for data
    - Configured to work with WordPress Advanced Custom Fields
    - Auto generated Navigation for your WordPress Pages
    - Minimal UI and Styling — made to customize.
    - Styled Components
- url: https://www.concisejavascript.org/
  repo: https://github.com/rwieruch/open-crowd-fund
  description: n/a
  tags:
    - Stripe
    - Firebase
  features:
    - Open source crowdfunding for your own ideas
    - Alternative for Kickstarter, GoFundMe, etc.
    - Secured Credit Card payments with Stripe
    - Storing of funding information in Firebase
- url: https://www.verious.io/
  repo: https://github.com/cpinnix/verious-boilerplate
  description: n/a
  tags:
    - Styling:Other
  features:
    - Components only. Bring your own data, plugins, etc.
    - Bootstrap inspired grid system with Container, Row, Column components.
    - Simple Navigation and Dropdown components.
    - Baseline grid built in with modular scale across viewports.
    - Abstract measurements utilize REM for spacing.
    - One font to rule them all, Helvetica.
- url: https://gatsby-starter-blog-grommet.netlify.com/
  repo: https://github.com/Ganevru/gatsby-starter-blog-grommet
  description: GatsbyJS v2 starter for creating a blog. Based on Grommet v2 UI.
  tags:
    - Blog
    - Markdown
    - Styling:Grommet
    - Language:TypeScript
    - Linting
    - Redux
  features:
    - Grommet v2 UI
    - Easily configurable - see site-config.js in the root
    - Switch between grommet themes
    - Change between light and dark themes (with Redux)
    - Blog posts previews in card style
    - Responsive Design, optimized for Mobile devices
    - styled-components
    - TypeScript and ESLint (typescript-eslint)
    - lint-staged and husky - for linting before commit
- url: https://happy-pare-dff451.netlify.com/
  repo: https://github.com/fhavrlent/gatsby-contentful-typescript-starter
  description: Contentful and TypeScript starter based on default starter.
  tags:
    - CMS:Contentful
    - CMS:Headless
    - Language:TypeScript
    - Styling:CSS-in-JS
  features:
    - Based on default starter
    - TypeScript
    - CSS in JS (Emotion)
    - CMS:Contentful
- url: https://xylo-gatsby-bulma-starter.netlify.com/
  repo: https://github.com/xydac/xylo-gatsby-bulma-starter
  description: Gatsby v2 Starter with Bulma based on default starter.
  tags:
    - Styling:SCSS
    - Styling:Bulma
  features:
    - Based on default starter
    - Bulma Css
    - Sass based Styling
- url: https://maxpou.github.io/gatsby-starter-morning-dew/
  repo: https://github.com/maxpou/gatsby-starter-morning-dew
  description: Gatsby v2 blog starter
  tags:
    - Blog
    - Markdown
    - PWA
    - Disqus
    - SEO
    - MDX
    - Styling:CSS-in-JS
  features:
    - Blog post listing with previews (image + summary) for each blog post
    - Fully configurable
    - Multilang support (blog post only)
    - Syntax highlighting
    - css-in-js (with styled-components)
    - Fully Responsive
    - Tags
    - Google Analytics
    - Disqus comments support
    - Offline support
    - Web App Manifest
    - ESLint
    - Prettier
    - Travis CI
- url: https://gatsby-starter-blog-jumpalottahigh.netlify.com/
  repo: https://github.com/jumpalottahigh/gatsby-starter-blog-jumpalottahigh
  description: Gatsby v2 blog starter with SEO, search, filter, reading progress, mobile menu fab
  tags:
    - Blog
    - Markdown
  features:
    - Blog post listing with previews (image + summary) for each blog post
    - Google structured data
    - Mobile-friendly menu toggled with a floating action button (FAB)
    - Article read progress
    - User feedback component
- url: https://i18n.smakosh.com/
  repo: https://github.com/smakosh/gatsby-starter-i18n
  description: Gatsby v2 Starter with i18n using react-intl and more cool features.
  tags:
    - Styling:CSS-in-JS
    - i18n
  features:
    - Based on default starter
    - i18n with rtl text
    - Stateless components using Recompose
    - Font changes depending on the chosen language
    - SEO (meta tags, openGraph, structured data, Twitter and more...)
- url: https://gatsby-starter-mate.netlify.com
  repo: https://github.com/EmaSuriano/gatsby-starter-mate
  description: A portfolio starter for Gatsby integrated with Contentful CMS.
  tags:
    - Styling:CSS-in-JS
    - CMS:Contentful
    - CMS:Headless
    - Portfolio
  features:
    - Gatsby v2
    - Rebass (Styled-components system)
    - React Reveal
    - Dynamic content from Contentful
    - Offline support
    - PWA ready
    - SEO
    - Responsive design
    - Icons from font-awesome
    - Netlify Deployment Friendly
    - Medium integration
    - Social sharing (Twitter, Facebook, Google, LinkedIn)
- url: https://gatsby-starter-typescript-sass.netlify.com
  repo: https://github.com/thetrevorharmon/gatsby-starter-typescript-sass
  description: A basic starter with TypeScript and Sass built in
  tags:
    - Language:TypeScript
    - Styling:SCSS
    - Linting
  features:
    - TypeScript and Sass support
    - TS linter with basic react rules
- url: https://gatsby-simple-contentful-starter.netlify.com/
  repo: https://github.com/cwlsn/gatsby-simple-contentful-starter
  description: A simple starter to display Contentful data in Gatsby, ready to deploy on Netlify. Comes with a detailed article detailing the process.
  tags:
    - CMS:Contentful
    - CMS:Headless
    - Markdown
    - Styling:CSS-in-JS
  features:
    - Gatsby v2
    - Query Contentful data via Gatsby's GraphQL
    - Styled-Components for CSS-in-JS
    - Simple format, easy to create your own site quickly
    - React Helmet for Header Modification
    - Remark for loading Markdown into React
- url: https://gatsby-blog-cosmicjs.netlify.com/
  repo: https://github.com/cosmicjs/gatsby-blog-cosmicjs
  description: Blog that utilizes the power of the Cosmic JS headless CMS for easy content management
  tags:
    - CMS:Cosmic JS
    - CMS:Headless
    - Blog
  features:
    - Uses the Cosmic JS Gatsby source plugin
- url: https://cosmicjs-gatsby-starter.netlify.com/
  repo: https://github.com/cosmicjs/gatsby-starter
  description: Simple Gatsby starter connected to the Cosmic JS headless CMS for easy content management
  tags:
    - CMS:Cosmic JS
    - CMS:Headless
  features:
    - Uses the Cosmic JS Gatsby source plugin
- url: https://www.gatsby-typescript-template.com/
  repo: https://github.com/ikeryo1182/gatsby-typescript-template
  description: This is a standard starter with TypeScript, TSLint, Prettier, Lint-Staged(Husky) and Sass
  tags:
    - Language:TypeScript
    - Linting
    - Styling:SCSS
  features:
    - Category and Tag for post
    - Type Safe by TypeScript
    - Format Safe by TSLint and Prettier with Lint-Staged(Husky)
- url: https://zandersparrow.github.io/gatsby-simple-redux/
  repo: https://github.com/zandersparrow/gatsby-simple-redux
  description: The default starter plus redux
  tags:
    - Redux
  features:
    - Minimal starter based on the official default
    - Includes redux and a simple counter example
- url: https://gatsby-casper.netlify.com/
  repo: https://github.com/scttcper/gatsby-casper
  description: This is a starter blog that looks like the Ghost.io default theme, casper.
  tags:
    - Blog
    - Language:TypeScript
    - Styling:CSS-in-JS
  features:
    - Emotion CSS-in-JS
    - TypeScript
    - Author and tag pages
    - RSS
- url: https://gatsby-universal.netlify.com
  repo: https://github.com/fabe/gatsby-universal
  description: An opinionated Gatsby v2 starter for state-of-the-art marketing sites
  tags:
    - Transitions
    - PWA
    - Styling:CSS-in-JS
    - Linting
    - Markdown
    - SEO
  features:
    - Page Transitions
    - IntersectionObserver, component-based
    - React Context for global UI state
    - styled-components v4
    - Generated media queries for easy use
    - Optimized with Google Lighthouse (100/100)
    - Offline support
    - Manifest support
    - Sitemap support
    - All favicons generated
    - SEO (with Schema JSONLD) & Social Tags
    - Prettier
    - ESLint
- url: https://prismic.lekoarts.de/
  repo: https://github.com/LekoArts/gatsby-starter-prismic
  description: A typography-heavy & light-themed Gatsby Starter which uses the Headless CMS Prismic.
  tags:
    - CMS:Prismic
    - CMS:Headless
    - Styling:CSS-in-JS
    - Linting
    - Blog
    - PWA
    - Testing
  features:
    - Prismic as Headless CMS
    - Uses multiple features of Prismic - Slices, Labels, Relationship fields, Custom Types
    - Emotion for Styling
    - Cypress for End-to-End testing
    - Prism.js highlighting
    - Responsive images with gatsby-image
    - Extensive SEO
    - ESLint & Prettier
- url: https://gatsby-starter-v2-casper.netlify.com/
  repo: https://github.com/GatsbyCentral/gatsby-v2-starter-casper
  description: A blog starter based on the Casper (v1.4) theme.
  tags:
    - Blog
    - PWA
  features:
    - Page pagination
    - CSS
    - Tags
    - Google Analytics
    - Offline support
    - Web App Manifest
    - SEO
- url: https://lumen-v2.netlify.com/
  repo: https://github.com/GatsbyCentral/gatsby-v2-starter-lumen
  description: A Gatsby v2 fork of the lumen starter.
  tags:
    - Blog
    - RSS
    - Disqus
  features:
    - Lost Grid.
    - Beautiful typography inspired by matejlatin/Gutenberg.
    - Mobile-First approach in development.
    - Stylesheet built using Sass and BEM-Style naming.
    - Syntax highlighting in code blocks.
    - Sidebar menu built using a configuration block.
    - Archive organized by tags and categories.
    - Automatic RSS generation.
    - Automatic Sitemap generation.
    - Offline support.
    - Google Analytics support.
    - Disqus Comments support.
- url: https://gatsby-starter-firebase.netlify.com/
  repo: https://github.com/muhajirdev/gatsby-starter-firebase
  description: A Gatsby + Firebase Starter. With Authentication
  tags:
    - Firebase
    - Client-side App
  features:
    - Eslint Airbnb without semicolon and without .jsx extension
    - Firebase
    - Web App Manifest
- url: http://gatsby-lightbox.416serg.me
  repo: https://github.com/416serg/gatsby-starter-lightbox
  description: Showcasing a custom lightbox implementation using `gatsby-image`
  tags:
    - Portfolio
    - SEO
    - Styling:CSS-in-JS
  features:
    - Features a custom, accessible lightbox with gatsby-image
    - Styled with styled-components using CSS Grid
    - React Helmet for SEO
- url: http://jackbravo.github.io/gatsby-starter-i18n-blog/
  repo: https://github.com/jackbravo/gatsby-starter-i18n-blog
  description: Same as official gatsby-starter-blog but with i18n support
  tags:
    - i18n
    - Blog
  features:
    - Translates site name and bio using .md files
    - No extra libraries needed
- url: https://calpa.me/
  repo: https://github.com/calpa/gatsby-starter-calpa-blog
  description: Blog Template X Contentful, Twitter and Facebook style
  tags:
    - Blog
    - Styling:SCSS
  features:
    - GatsbyJS v2, faster than faster
    - Not just Contentful content source, you can use any database
    - Custom style
    - Google Analytics
    - Gitalk
    - sitemap
    - React FontAwesome
    - SEO
    - Offline support
    - Web App Manifest
    - Styled using SCSS
    - Page pagination
    - Netlify optimization
- url: https://gatsby-starter-typescript-power-blog.majidhajian.com/
  repo: https://github.com/mhadaily/gatsby-starter-typescript-power-blog
  description: Minimal Personal Blog with Gatsby and TypeScript
  tags:
    - PWA
    - Blog
    - Language:TypeScript
    - Markdown
  features:
    - Mobile-First approach in development
    - TSLint & Prettier
    - Offline support
    - Category and Tag for post
    - Type Safe by TypeScript
    - Format Safe by TSLint, StyleLint and Prettier with Lint-Staged(Husky)
    - Blog page
    - Syntax highlighting in code blocks
    - Pagination Ready
    - Ready to deploy to GitHub Pages
    - Automatic RSS generation
    - Automatic Sitemap generation
- url: https://gatsby-starter-kontent.netlify.com
  repo: https://github.com/Kentico/gatsby-starter-kontent
  description: Gatsby starter site with Kentico Kontent
  tags:
    - CMS:Headless
    - CMS:Kontent
    - Netlify
  features:
    - Gatsby v2 support
    - Content item <-> content type relationships
    - Language variants relationships
    - Linked items elements relationships
    - Content items in Rich text elements relationships
    - Reverse link relationships
- url: https://gatsby-starter-storybook.netlify.com/
  repo: https://github.com/markoradak/gatsby-starter-storybook
  description: Gatsby starter site with Storybook
  tags:
    - Storybook
    - Styling:CSS-in-JS
    - Linting
  features:
    - Gatsby v2 support
    - Storybook v4 support
    - Styled Components v4 support
    - Styled Reset, ESLint, Netlify Conf
- url: https://jamstack-hackathon-starter.netlify.com/
  repo: https://github.com/sw-yx/jamstack-hackathon-starter
  description: A JAMstack app with authenticated routes, static marketing pages, etc. with Gatsby, Netlify Identity, and Netlify Functions
  tags:
    - Netlify
    - Client-side App
  features:
    - Netlify Identity
    - Netlify Functions
    - Static Marketing pages and Dynamic Client-side Authenticated App pages
- url: https://collective.github.io/gatsby-starter-plone/
  repo: https://github.com/collective/gatsby-starter-plone
  description: A Gatsby starter template to build static sites using Plone as the content source
  tags:
    - CMS:Other
    - CMS:Headless
    - SEO
    - PWA
  features:
    - Creates 1-1 copy of source Plone site
    - Auto generated navigation and breadcrumbs
    - Progressive Web App features
    - Optimized for performance
    - Minimal UI and Styling
- url: https://gatsby-tutorial-starter.netlify.com/
  repo: https://github.com/justinformentin/gatsby-v2-tutorial-starter
  description: Simple, modern designed blog with post lists, tags, and easily customizable code.
  tags:
    - Blog
    - Linting
    - PWA
    - SEO
    - Styling:CSS-in-JS
    - Markdown
  features:
    - Blog post listing with image, summary, date, and tags.
    - Post Tags
    - Post List Filtering
    - Typography.js
    - Emotion styling
    - Syntax Highlighting in Code Blocks
    - Gatsby Image
    - Fully Responsive
    - Offline Support
    - Web App Manifest
    - SEO
    - PWA
    - Sitemap generation
    - Schema.org JSON-LD
    - CircleCI Integration
    - Codeclimate Integration
    - Google Analytics
    - Twitter and OpenGraph Tags
    - ESLint
    - Prettier Code Styling
- url: https://avivero.github.io/gatsby-redux-starter/
  repo: https://github.com/AVivero/gatsby-redux-starter
  description: Gatsby starter site with Redux, Sass, Bootstrap, Css Modules and Material Icons
  tags:
    - Redux
    - Styling:SCSS
    - Styling:Bootstrap
    - Styling:Material
    - Linting
  features:
    - Gatsby v2 support
    - Redux support
    - Sass support
    - Bootstrap v4 support
    - Css Modules support
    - ESLint, Prettier
- url: https://gatsby-typescript-boilerplate.netlify.com/
  repo: https://github.com/leachjustin18/gatsby-typescript-boilerplate
  description: Opinionated Gatsby v2 starter with TypeScript.
  tags:
    - Language:TypeScript
    - PWA
    - Styling:SCSS
    - Styling:PostCSS
  features:
    - TSLint with airbnb & prettier configurations
    - Prettier
    - Stylelint
    - Offline support
    - Type Safe by TypeScript
    - Format on commit with Lint-Staged(Husky)
    - Favicon generation
    - Sitemap generation
    - Autoprefixer with browser list
    - CSS nano
    - CSS MQ Packer
    - Lazy load image(s) with plugin sharp
    - Gatsby Image
    - Netlify optimizations
- url: https://danshai.github.io/gatsbyv2-scientific-blog-machine-learning/
  repo: https://github.com/DanShai/gatsbyv2-scientific-blog-machine-learning
  description: Machine learning ready and scientific blog starter
  tags:
    - Blog
    - Linting
  features:
    - Write easly your scientific blog with katex and publish your research
    - Machine learning ready with tensorflowjs
    - Manipulate csv data
    - draw with graph mermaid
    - display charts with chartjs
- url: https://gatsby-tailwind-styled-components.netlify.com/
  repo: https://github.com/muhajirdev/gatsby-tailwind-styled-components-starter
  description: A Gatsby Starter with Tailwind CSS + Styled Components
  tags:
    - Styling:Tailwind
  features:
    - Eslint Airbnb without semicolon and without .jsx extension
    - Offline support
    - Web App Manifest
- url: https://gatsby-starter-mobx.netlify.com
  repo: https://github.com/borekb/gatsby-starter-mobx
  description: MobX + TypeScript + TSLint + Prettier
  tags:
    - Language:TypeScript
    - Linting
    - Testing
  features:
    - Gatsby v2 + TypeScript
    - MobX with decorators
    - Two examples from @mweststrate's Egghead course
    - .editorconfig & Prettier
    - TSLint
    - Jest
- url: https://tender-raman-99e09b.netlify.com/
  repo: https://github.com/amandeepmittal/gatsby-bulma-quickstart
  description: A Bulma CSS + GatsbyJS Starter Kit
  tags:
    - Styling:Bulma
    - Styling:SCSS
  features:
    - Uses Bulma CSS
    - Sass based Styling
    - Responsive Design
    - Google Analytics Integration
    - Uses Gatsby v2
    - SEO
- url: https://gatsby-starter-notes.netlify.com/
  repo: https://github.com/patricoferris/gatsby-starter-notes
  description: Gatsby starter for creating notes organised by subject and topic
  tags:
    - Markdown
    - Pagination
  features:
    - Create by topic per subject notes that are organised using pagination
    - Support for code syntax highlighting
    - Support for mathematical expressions
    - Support for images
- url: https://gatsby-starter-ttag.netlify.com/
  repo: https://github.com/ttag-org/gatsby-starter-ttag
  description: Gatsby starter with the minimum required to demonstrate using ttag for precompiled internationalization of strings.
  tags:
    - i18n
  features:
    - Support for precompiled string internationalization using ttag and it's babel plugin
- url: https://gatsby-starter-typescript.netlify.com/
  repo: https://github.com/goblindegook/gatsby-starter-typescript
  description: Gatsby starter using TypeScript.
  tags:
    - Markdown
    - Pagination
    - Language:TypeScript
    - PWA
    - Linting
  features:
    - Markdown and MDX
    - Local search powered by Lunr
    - Syntax highlighting
    - Images
    - Styling with Emotion
    - Testing with Jest and react-testing-library
- url: https://gatsby-netlify-cms-example.netlify.com/
  repo: https://github.com/robertcoopercode/gatsby-netlify-cms
  description: Gatsby starter using Netlify CMS
  tags:
    - CMS:Netlify
    - Styling:SCSS
  features:
    - Example of a website for a local developer meetup group
    - NetlifyCMS used for easy data entry
    - Mobile-friendly design
    - Styling done with Sass
    - Gatsby version 2
- url: https://gatsby-typescript-starter-blog.netlify.com/
  repo: https://github.com/frnki/gatsby-typescript-starter-blog
  description: A starter blog for TypeScript-based Gatsby projects with minimal settings.
  tags:
    - Language:TypeScript
    - Blog
  features:
    - TypeScript & TSLint
    - No Styling (No Typography.js)
    - Minimal settings based on official starter blog
- url: https://gatsby-serif.netlify.com/
  repo: https://github.com/jugglerx/gatsby-serif-theme
  description: Multi page/content-type starter using Markdown and SCSS. Serif is a beautiful small business theme for Gatsby. The theme is fully responsive, blazing fast and artfully illustrated.
  tags:
    - Styling:SCSS
    - Markdown
    - Linting
  features:
    - Multiple "content types" for `services`, `team` and `testimonials` using Markdown as the source
    - Graphql query in `gatsby-node.js` using aliases that creates pages and templates by content type based on the folder `src/pages/services`, `src/pages/team`
    - SCSS
    - Responsive design
    - Bootstrap 4 grid and media queries only
    - Responsive menu
    - Royalty free illustrations included
    - SEO titles & meta using `gatsby-plugin-react-helmet`
    - Eslint & Prettier
- url: https://awesome-gatsby-starter.netlify.com/
  repo: https://github.com/South-Paw/awesome-gatsby-starter
  description: Starter with a preconfigured MDX, Storybook and ESLint environment for component first development of your next Gatsby site.
  tags:
    - MDX
    - Markdown
    - Storybook
    - Styling:CSS-in-JS
    - Linting
  features:
    - Gatsby MDX for JSX in Markdown loading, parsing, and rendering of pages
    - Storybook for isolated component development
    - styled-components for CSS-in-JS
    - ESLint with Airbnb's config
    - Prettier integrated into ESLint
    - A few example components and pages with stories and simple site structure
- url: https://santosfrancisco.github.io/gatsby-starter-cv/
  repo: https://github.com/santosfrancisco/gatsby-starter-cv
  description: A simple starter to get up and developing your digital curriculum with GatsbyJS'
  tags:
    - Styling:CSS-in-JS
    - PWA
    - Onepage
  features:
    - Gatsby v2
    - Based on default starter
    - Google Analytics
    - Web App Manifest
    - SEO
    - Styling with styled-components
    - Responsive Design, optimized for Mobile devices
- url: https://vigilant-leakey-a4f8cd.netlify.com/
  repo: https://github.com/agneym/gatsby-blog-starter
  description: Minimal Blog Starter Template with Styled Components.
  tags:
    - Markdown
    - Styling:CSS-in-JS
    - Blog
  features:
    - Markdown loading, parsing, and rendering of pages
    - Minimal UI for blog
    - Styled-components for CSS-in-JS
    - Prettier added as pre-commit hook
    - Google Analytics
    - Image Optimisation
    - Code Styling and Formatting in markdown
    - Responsive Design
- url: https://inspiring-me-lwz7512.netlify.com/
  repo: https://github.com/lwz7512/gatsby-netlify-identity-starter
  description: Gatsby Netlify Identity Starter with NIW auth support, and content gating, as well as responsive layout.
  tags:
    - Netlify
    - Pagination
  features:
    - Mobile Screen support
    - Privacy control for post content view & profile page
    - User authentication by Netlify Identity Widget/Service
    - Pagination for posts
    - Navigation menu with active status
- url: https://gatsby-starter-event-calendar.netlify.com/
  repo: https://github.com/EmaSuriano/gatsby-starter-event-calendar
  description: Gatsby Starter to display information about events from Google Spreadsheets with Calendars
  tags:
    - Linting
    - Styling:Grommet
    - PWA
    - SEO
    - Google Sheets
  features:
    - Grommet
    - Theming
    - Google Spreadsheet integration
    - PWA
    - A11y
    - SEO
    - Netlify Deployment Friendly
    - ESLint with Airbnb's config
    - Prettier integrated into ESLint
- url: https://gatsby-starter-tech-blog.netlify.com/
  repo: https://github.com/email2vimalraj/gatsby-starter-tech-blog
  description: A simple tech blog starter kit for gatsbyjs
  tags:
    - Blog
    - Portfolio
  features:
    - Markdown based blog
    - Filter blog posts by Tags
    - Easy customization
    - Using styled components
    - Minimal styles
    - Best scoring by Lighthouse
    - SEO support
    - PWA support
    - Offline support
- url: https://infallible-brown-28846b.netlify.com/
  repo: https://github.com/tylergreulich/gatsby-typescript-mdx-prismjs-starter
  description: Gatsby starter using TypeScript, MDX, Prismjs, and styled-components
  tags:
    - Language:TypeScript
    - Linting
    - Testing
    - Styling:CSS-in-JS
    - MDX
  features:
    - Gatsby v2 + TypeScript
    - Syntax highlighting with Prismjs
    - MDX
    - Jest
    - react-testing-library
    - styled-components
- url: https://hardcore-darwin-d7328f.netlify.com/
  repo: https://github.com/agneym/gatsby-careers-page
  description: A Careers Page for startups using Gatsby
  tags:
    - Markdown
    - Styling:CSS-in-JS
  features:
    - Careers Listing
    - Application Format
    - Markdown for creating job description
    - styled-components
- url: https://saikrishna.me/
  repo: https://github.com/s-kris/gatsby-minimal-portfolio-blog
  description: A minimal portfolio website with blog using Gatsby. Suitable for developers.
  tags:
    - Portfolio
    - Blog
  features:
    - Portfolio Page
    - Timline (Journey) page
    - Minimal
- url: https://gatsby-starter-blog-mdx-demo.netlify.com
  repo: https://github.com/hagnerd/gatsby-starter-blog-mdx
  description: A fork of the Official Gatsby Starter Blog with support for MDX out of the box.
  tags:
    - MDX
    - Blog
  features:
    - MDX
    - Blog
    - RSS Feed
- url: https://gatsby-tailwindcss-sass-starter-demo.netlify.com/
  repo: https://github.com/durianstack/gatsby-tailwindcss-sass-starter
  description: Just another Gatsby Tailwind with SASS starter
  tags:
    - Styling:Tailwind
    - Styling:SCSS
  features:
    - Tailwind, A Utility-First CSS Framework for Rapid UI Development
    - SASS/SCSS
    - Comes with React Helmet for adding site meta tags
    - Includes plugins for offline support out of the box
    - PurgeCSS to shave off unused styles
- url: https://tyra-starter.netlify.com/
  repo: https://github.com/madelyneriksen/gatsby-starter-tyra
  description: A feminine GatsbyJS Starter Optimized for SEO
  tags:
    - SEO
    - Blog
    - Styling:Other
  features:
    - Integration with Social Media and Mailchimp.
    - Styled with Tachyons.
    - Rich structured data on blog posts for SEO.
    - Pagination and category pages.
- url: https://gatsby-starter-styled.netlify.com/
  repo: https://github.com/gregoralbrecht/gatsby-starter-styled
  description: Yet another simple starter with Styled-System, Typography.js, SEO and Google Analytics.
  tags:
    - Styling:CSS-in-JS
    - PWA
    - SEO
  features:
    - Styled-Components
    - Styled-System
    - Rebass Grid
    - Typography.js to easily set up font styles
    - Google Analytics
    - Prettier, ESLint & Stylelint
    - SEO (meta tags and schema.org via JSON-LD)
    - Offline support
    - Web App Manifest
- url: https://gatsby.ghost.org/
  repo: https://github.com/TryGhost/gatsby-starter-ghost
  description: Build lightning-fast, modern publications with Ghost and Gatsby
  tags:
    - CMS:Headless
    - Blog
  features:
    - Ghost integration with ready to go placeholder content and webhooks support
    - Minimal responsive design
    - Pagination for posts, tags, and authors
    - SEO Friendly Meta
    - JSON-LD Schema
    - OpenGraph structured data
    - Twitter Cards meta
    - Sitemap Generation
    - XML Sitemaps
    - Progressive Web App
    - Offline Support
    - RSS Feed
    - Netlify integration ready to deploy
- url: https://traveler-blog.netlify.com/
  repo: https://github.com/QingpingMeng/gatsby-starter-traveler-blog
  description: A fork of the Official Gatsby Starter Blog to build a travler blog with images support
  tags:
    - Blog
    - PWA
    - SEO
    - Styling:Material
    - Styling:CSS-in-JS
  features:
    - Netlify integration ready to deploy
    - Material UI
    - styled-components
    - GitHub markdown css support
- url: https://create-ueno-app.netlify.com
  repo: https://github.com/ueno-llc/ueno-gatsby-starter
  description: Opinionated Gatsby starter by Ueno.
  tags:
    - Language:TypeScript
    - Styling:SCSS
    - Linting
    - Transitions
  features:
    - GraphQL hybrid
    - SEO friendly
    - GSAP ready
    - Nice Devtools
    - GsapTools
    - Ueno plugins
    - SVG to React component
    - Ueno's TSlint
    - Decorators
- url: https://gatsby-snyung-starter.netlify.com/
  repo: https://github.com/SeonHyungJo/gatsby-snyung-starter
  description: Basic starter template for You
  tags:
    - CMS:Contentful
    - Markdown
    - Linting
    - Pagination
    - Portfolio
    - SEO
    - Styling:SCSS
    - Transitions
  features:
    - SASS/SCSS
    - Add Utterances
    - Nice Pagination
    - Comes with React Helmet for adding site meta tags
    - Create Yout Name Card for writing meta data
- url: https://gatsby-contentstack-starter.netlify.com/
  repo: https://github.com/contentstack/gatsby-starter-contentstack
  description: A Gatsby starter powered by Headless CMS Contentstack.
  tags:
    - CMS:Headless
    - Blog
  features:
    - Includes Contentstack Delivery API for any environment
    - Dynamic content from Contentstack CMS
- url: https://gatsby-craftcms-barebones.netlify.com
  repo: https://github.com/frankievalentine/gatsby-craftcms-barebones
  description: Barebones setup for using Craft CMS and Gatsby locally.
  tags:
    - CMS:Headless
  features:
    - Full setup instructions included
    - Documented to get you set up with Craft CMS quickly
    - Code referenced in repo
- url: https://gatsby-starter-buttercms.netlify.com/
  repo: https://github.com/ButterCMS/gatsby-starter-buttercms
  description: A starter template for spinning up a Gatsby+ ButterCMS site
  tags:
    - Blog
    - SEO
    - CMS:Headless
  features:
    - Fully functioning blog
    - Navigation between posts with a previous/next post button
    - FAQ Knowledge Base
    - CMS Powered Homepage
    - Customer Case Study example marketing pages
- url: https://master.d2f5ek3dnwfe9v.amplifyapp.com/
  repo: https://github.com/dabit3/gatsby-auth-starter-aws-amplify
  description: This Gatsby starter uses AWS Amplify to implement authentication flow for signing up/signing in users as well as protected client side routing.
  tags:
    - AWS
    - Authentication
  features:
    - AWS Amplify
    - Full authentication workflow
    - Registration form
    - Signup form
    - User sign in
- url: https://gatsby-starter.mdbootstrap.com/
  repo: https://github.com/anna-morawska/gatsby-material-design-for-bootstrap
  description: A simple starter which lets you quickly start developing with Gatsby and Material Design For Bootstrap
  tags:
    - Styling:Material
  features:
    - React Bootstrap with Material Design css framework.
    - Free for personal and commercial use
    - Fully responsive
- url: https://frosty-ride-4ff3b9.netlify.com/
  repo: https://github.com/damassi/gatsby-starter-typescript-rebass-netlifycms
  description:
    A Gatsby starter built on top of MDX (React + Markdown), NetlifyCMS (with
    MDX and netlify-cms-backend-fs support -- no need to deploy), TypeScript,
    Rebass for UI, Styled Components, and Jest for testing. Very little visual
    styling has been applied so that you can bring your own :)
  tags:
    - MDX
    - CMS:Netlify
    - Language:TypeScript
    - Styling:Other
    - Styling:CSS-in-JS
    - Testing
  features:
    - MDX - Markdown + React
    - Netlify CMS (with MDX support)
    - Read and write to local file system via netlify-cms-backend-fs
    - TypeScript
    - Rebass
    - Styled Components
    - Jest
- url: https://bluepeter.github.io/gatsby-material-ui-business-starter/
  repo: https://github.com/bluepeter/gatsby-material-ui-business-starter
  description: Beautiful Gatsby Material Design Business Starter
  tags:
    - Styling:Material
  features:
    - Uses the popular, well-maintained Material UI React component library
    - Material Design theme and icons
    - Rotating home page carousel
    - Simple setup without opinionated setup
    - Fully instrumented for successful PROD deployments
    - Stylus for simple CSS
- url: https://example-company-website-gatsby-sanity-combo.netlify.com/
  repo: https://github.com/sanity-io/example-company-website-gatsby-sanity-combo
  description: This examples combines Gatsby site generation with Sanity.io content management in a neat company website.
  tags:
    - CMS:sanity.io
    - CMS:Headless
    - Blog
  features:
    - Out-of-the-box headless CMS
    - Real-time content preview in Development
    - Fast & frugal builds
    - No accidental missing fields/types
    - Full Render Control with Portable Text
    - gatsby-image support
    - Content types for company info, pages, projects, people, and blog posts
- url: https://gatsby-starter-oss.netlify.com/
  repo: https://github.com/robinmetral/gatsby-starter-oss
  description: A Gatsby starter to showcase your open-source projects.
  tags:
    - Portfolio
    - Styling:Theme-UI
    - Styling:CSS-in-JS
    - Onepage
    - PWA
    - SEO
    - Testing
    - Linting
  features:
    - 🐙🐈 Pull your pinned repos from GitHub
    - 👩‍🎤 Style with Emotion
    - ✨ Themeable with Theme UI
    - 🚀 Powered by gatsby-theme-oss
    - 💯 100/100 Lighthouse scores
- url: https://gatsby-starter-docz.netlify.com/
  repo: https://github.com/RobinCsl/gatsby-starter-docz
  description: Simple starter where building your own documentation with Docz is possible
  tags:
    - Documentation
  features:
    - Generate nice documentation with Docz, in addition to generating your normal Gatsby site
    - Document your React components in .mdx files
- url: https://gatsby-starter-santa-fe.netlify.com/
  repo: https://github.com/osogrizz/gatsby-starter-santa-fe
  description: A place for artist or designers to display their creations
  tags:
    - Styling:CSS-in-JS
  features:
    - SEO friendly
    - Built-in Google Fonts support
    - Contact Form
    - Customizable Design Template
- url: https://gatsby-hello-friend.now.sh
  repo: https://github.com/panr/gatsby-starter-hello-friend
  description: A simple starter for Gatsby. That's it.
  tags:
    - Pagination
    - Markdown
    - Blog
    - Portfolio
    - Styling:PostCSS
  features:
    - Dark/light mode, depending on your preferences
    - Great reading experience thanks to Inter font, made by Rasmus Andersson
    - Nice code highlighting thanks to PrismJS
    - Responsive youtube/vimeo etc. videos
    - Elastic menu
    - Fully responsive site
- url: https://lgcolella.github.io/gatsby-starter-developer-blog/
  repo: https://github.com/lgcolella/gatsby-starter-developer-blog
  description: A starter to create SEO-friendly, fast, multilanguage, responsive and highly customizable technical blogs/portfolios with the most common features out of the box.
  tags:
    - Blog
    - Portfolio
    - i18n
  features:
    - Multilanguage posts
    - Pagination and image preview for posts
    - Tags
    - SEO
    - Social share buttons
    - Disqus for comments
    - Highlighting for code syntax in posts
    - Dark and light themes available
    - Various available icon sets
    - RSS Feed
    - Web app manifest
- url: https://gatsby.magicsoup.io/
  repo: https://github.com/magicsoup-io/gatsby-starter-magicsoup
  description: A production ready Gatsby starter using magicsoup.io
  tags:
    - SEO
    - Markdown
    - Styling:CSS-in-JS
    - Testing
  features:
    - Optimized images with gatsby-image.
    - SEO friendly with react-helmet, gatsby-plugin-sitemap and Google Webmaster Tools!
    - Responsive UIs with magicsoup.io/stock.
    - Static content with gatsby-transform-remark or gatsby-transform-json.
    - Convert Markdown to StyledComponents!
    - Webfonts with gatsby-plugin-web-font-loader.
    - SSR ready!
    - Testing with Jest!
- url: https://foxandgeese.github.io/tiny-agency/
  repo: https://github.com/foxandgeese/tiny-agency
  description: Simple Gatsby.js starter that uses material design and that's perfect for tiny agencies.
  tags:
    - Styling:Material
  features:
    - Uses the popular, well-maintained Material UI React component library
    - Material Design theme and icons
    - Simple setup without opinionated setup
    - Fully instrumented for successful PROD deployments
- url: https://gatsby-shopify-starter.netlify.com/
  repo: https://github.com/AlexanderProd/gatsby-shopify-starter
  description: Kick off your next, e-commerce experience with this Gatsby starter. It is based on the default Gatsby starter to be easily modifiable.
  tags:
    - CMS:Headless
    - SEO
    - E-commerce
    - Styling:CSS-in-JS
  features:
    - Shopping Cart
    - Shopify Integration
    - Product Grid
    - Shopify Store Credentials included
    - Optimized images with gatsby-image.
    - SEO
- url: https://gatejs.netlify.com
  repo: https://github.com/sarasate/gate
  description: API Doc generator inspired by Stripe's API docs
  tags:
    - Documentation
    - Markdown
    - Onepage
  features:
    - API documentation from markdown sources
    - Code samples separated by language
    - Syntax highlighting
    - Everything in a single page
- url: https://hopeful-keller-943d65.netlify.com
  repo: https://github.com/iwilsonq/gatsby-starter-reasonml
  description: Gatsby starter to create static sites using type-safe ReasonML
  tags:
    - Language:Other
    - Blog
    - Styling:CSS-in-JS
  features:
    - Gatsby v2 support
    - bs-platform v4 support
    - Similar to gatsby-starter-blog
- url: https://gatsby-starter-blog-amp-to-pwa.netlify.com/
  repo: https://github.com/tomoyukikashiro/gatsby-starter-blog-amp-to-pwa
  description: Gatsby starter blog with AMP to PWA Strategy
  tags:
    - Blog
    - AMP
    - PWA
  features:
    - Similar to gatsby-starter-blog
    - Support AMP to PWA strategy
- url: https://cvluca.github.io/gatsby-starter-markdown/
  repo: https://github.com/cvluca/gatsby-starter-markdown
  description: Boilerplate for markdown-based website (Documentation, Blog, etc.)
  tags:
    - Markdown
    - Redux
    - Styling:Ant Design
  features:
    - Responsive Web Design
    - Auto generated Sidebar
    - Auto generated Anchor
- url: https://gatsby-starter-wordpress-community.netlify.com/
  repo: https://github.com/pablovila/gatsby-starter-wordpress-community
  description: Starter using gatsby-source-wordpress to display posts and pages from a WordPress site
  tags:
    - CMS:WordPress
    - Styling:Bulma
    - Blog
    - Pagination
  features:
    - Gatsby v2 support
    - Responsive Web Design
    - WordPress support
    - Bulma and Sass Support for styling
    - Pagination logic
- url: https://gatsby-blogger.netlify.com/
  repo: https://github.com/aslammultidots/blogger
  description: A Simple, clean and modern designed blog with firebase authentication feature and easily customizable code.
  tags:
    - Blog
    - Redux
    - Disqus
    - CMS:Contentful
    - Firebase
  features:
    - Minimal and clean white layout.
    - Dynamic content from Contentful.
    - Blog post listing with previews (image + summary) for each blog post.
    - Disqus commenting system for each blog post.
    - Search post with keyword.
    - Firebase for Authentication.
    - Protected Routes with Authorization.
    - Contact form integration.
- url: https://gatsby-starter-styled-components.netlify.com/
  repo: https://github.com/blakenoll/gatsby-starter-styled-components
  description: The Gatsby default starter modified to use styled-components
  tags:
    - Styling:CSS-in-JS
  features:
    - styled-components
    - sticky footer
- url: https://magazine-example.livingdocs.io/
  repo: https://github.com/livingdocsIO/gatsby-magazine-example
  description: This magazine-starter helps you start out with Livingdocs as a headless CMS.
  tags:
    - Blog
    - CMS:Headless
  features:
    - Minimal and clean white layout.
    - Dynamic content from Livingdocs.
    - Built-in component library.
    - Robust template and theme.
- url: https://gatsby-starter-intl.tomekskuta.pl
  repo: https://github.com/tomekskuta/gatsby-starter-intl
  description: Gatsby v2 i18n starter which makes static pages for every locale and detect your browsers lang. i18n with react-intl.
  tags:
    - i18n
    - Testing
  features:
    - static pages for every language
    - detects your browser locale
    - uses react-intl
    - based on Gatsby Default Starter
    - unit tests with Jest
- url: https://cape.netlify.com/
  repo: https://github.com/juhi-trivedi/cape
  description: A Gatsby - CMS:Contentful demo with Netlify.
  tags:
    - Blog
    - Netlify
    - CMS:Contentful
    - Styling:Bootstrap
  features:
    - Fecthing Dynamic content from Contentful.
    - Blog post listing with previews (image + summary) for each blog post.
    - Contact form integration with Netlify.
    - Grid system inspired by Bootstrap.
- url: https://gatsby-starter-infinite-scroll.baobab.fi/
  repo: https://github.com/baobabKoodaa/gatsby-starter-infinite-scroll
  description: Infinite Scroll and Pagination with 10k photos
  tags:
    - Infinite Scroll
    - Pagination
    - Styling:CSS-in-JS
  features:
    - Infinite Scroll (default mode)
    - Pagination (fallback for users without JS)
    - Toggle between these modes in demo
    - Efficient implementation (only fetch the data that's needed, ship initial items with the page instead of fetch, etc.)
- url: https://jodie.lekoarts.de/
  repo: https://github.com/LekoArts/gatsby-starter-portfolio-jodie
  description: Image-heavy photography portfolio with colorful accents & great typography
  tags:
    - Portfolio
    - PWA
    - Transitions
    - Styling:CSS-in-JS
    - Linting
    - Testing
    - Language:TypeScript
  features:
    - Configurable with theming, CSS Grid & a yaml file for navigation
    - Create your projects by editing a yaml file and putting images into a folder
    - Shows your Instagram posts
    - TypeScript
    - Cypress for End-to-End testing
    - react-spring for animations & transitions
    - Uses styled-components + styled-system
    - SEO with Sitemap, Schema.org JSONLD, Tags
    - Responsive images with gatsby-image
- url: https://amazing-jones-e61bda.netlify.com/
  repo: https://github.com/WebCu/gatsby-material-kit-react
  description: Adaptation of Material Kit React to Gatsby
  tags:
    - Styling:Material
  features:
    - 60 Handcrafted Components
    - 4 Customized Plugins
    - 3 Example Pages
- url: https://relaxed-bhaskara-5abd0a.netlify.com/
  repo: https://github.com/LekovicMilos/gatsby-starter-portfolio
  description: Gatsby portfolio starter for creating quick portfolio
  tags:
    - Portfolio
  features:
    - Showcase of portfolio items
    - About me page
- url: https://gatsby-typescript-scss-docker-starter.netlify.com/
  repo: https://github.com/OFranke/gatsby-typescript-scss-docker
  description: Gatsby starter TypeScript, SCSS, Docker
  tags:
    - Language:TypeScript
    - Styling:SCSS
    - Linting
  features:
    - Format & Commit Safe by ESLint, StyleLint and Prettier with Lint-Staged (Husky), optimized for VS Code
    - Typings for scss files are automatically generated
    - Responsiveness from the beginning through easy breakpoint configuration
    - Enforce the DRY principle, no hardcoded and repeated `margin`, `font-size`, `color`, `box-shadow`, `border-radius` ... properties anymore
    - Docker ready - you can run Gatsby dev mode on your machine environment or with docker-compose
- url: https://prismic-i18n.lekoarts.de/
  repo: https://github.com/LekoArts/gatsby-starter-prismic-i18n
  description: Based on gatsby-starter-prismic with Internationalization (i18n) support.
  tags:
    - CMS:Prismic
    - CMS:Headless
    - Styling:CSS-in-JS
    - Linting
    - Blog
    - PWA
    - Testing
    - i18n
  features:
    - Prismic as Headless CMS
    - Uses multiple features of Prismic - Slices, Labels, Relationship fields, Custom Types, Internationalization
    - Emotion for Styling
    - i18n without any third-party libaries
    - Cypress for End-to-End testing
    - Prism.js highlighting
    - Responsive images with gatsby-image
    - Extensive SEO
    - ESLint & Prettier
- url: https://gatsby-starter-landing-page.netlify.com/
  repo: https://github.com/gillkyle/gatsby-starter-landing-page
  description: Single page starter for minimal landing pages
  tags:
    - Onepage
  features:
    - Gatsby image
    - Google Analytics
    - Minimal design
- url: https://thakkaryash94.github.io/gatsby-github-personal-website/
  repo: https://github.com/thakkaryash94/gatsby-github-personal-website
  description: It is a conversion of original GitHub personal website repo which is written in ruby for JS developers. This repository gives you the code you'll need to kickstart a personal website that showcases your work as a software developer. And when you manage the code in a GitHub repository, it will automatically render a webpage with the owner's profile information, including a photo, bio, and repositories.
  tags:
    - Portfolio
    - Onepage
  features:
    - layout config either stacked or sidebar
    - theme dark/light mode
    - post support
- url: https://gatsby-starter-default-intl.netlify.com
  repo: https://github.com/wiziple/gatsby-starter-default-intl
  description: The default Gatsby starter with features of multi-language url routes and browser language detection.
  tags:
    - i18n
  features:
    - Localization (Multilanguage) provided by react-intl.
    - Support automatic redirection based on user's preferred language in browser provided by browser-lang.
    - Support multi-language url routes within a single page component. That means you don't have to create separate pages such as pages/en/index.js or pages/ko/index.js.
    - Based on gatsby-starter-default with least modification.
- url: https://gatsby-starter-julia.netlify.com/
  repo: https://github.com/niklasmtj/gatsby-starter-julia
  description: A minimal blog starter template built with Gatsby
  tags:
    - Markdown
    - Blog
  features:
    - Landingpage
    - Blogoverview
    - Markdown sourcing
    - Estimated reading time
    - Styled component with @emotion
    - Netlify deployment friendly
    - Nunito font as npm module
    - Site meta tags with React Helmet
- url: https://agalp.imedadel.me
  repo: https://github.com/ImedAdel/automatic-gatsbyjs-app-landing-page
  description: Automatically generate iOS app landing page using GatsbyJS
  tags:
    - Onepage
    - PWA
    - SEO
  features:
    - One Configuration file
    - Automatically generate a landing page for your iOS app
    - List app features
    - App Store and Play Store buttons
    - App screenshot and video preview
    - Easily add social media accounts and contact info in the footer via the site-config.js file.
    - Pick custom Font Awesome icons for the feature list via the site-config.js file.
    - Built using Prettier and Styled-Components
    - Easily integrate Google Analytics by adding your ID to site-config.js file.
- url: https://gatsby-starter-shopify-app.firebaseapp.com/install
  repo: https://github.com/gil--/gatsby-starter-shopify-app
  description: Easily create Serverless Shopify Admin Apps powered by Gatsby and Firebase Functions
  tags:
    - Shopify
    - Firebase
  features:
    - 🗄 Firebase Firestore Realtime DB
    - ⚡️ Serverless Functions API layer (Firebase Functions)
    - 💼 Admin API (Graphql) Serverless Proxy
    - 🎨 Shopify Polaris (AppProvider, etc.)
    - 💰 Application Charge Logic (30 days) with variable trial duration
    - 📡 Webhook Validation & Creation
    - 🔑 GDPR Ready (Including GDPR Webhooks)
    - 🏗 CircleCI Config for easy continuous deployments to Firebase
- url: https://gatsby-starter-paperbase.netlify.com/
  repo: https://github.com/willcode4food/gatsby-starter-paperbase
  description: A Gatsby starter that implements the Paperbase Premium Theme from MaterialUI
  tags:
    - Styling:Material
    - Styling:CSS-in-JS
  features:
    - MaterialUI Paperbase theme in Gatsby!
    - Create professional looking admin tools and dashboards
    - Responsive Design
    - MaterialUI Paper Components
    - MaterialUI Tab Components
- url: https://gatsby-starter-devto.netlify.com/
  repo: https://github.com/geocine/gatsby-starter-devto
  description: A GatsbyJS starter template that leverages the Dev.to API
  tags:
    - Blog
    - Styling:CSS-in-JS
  features:
    - Blog post listing with previews (image + summary) for each blog post
- url: https://gatsby-starter-framer-x.netlify.com/
  repo: https://github.com/simulieren/gatsby-starter-framer-x
  description: A GatsbyJS starter template that is connected to a Framer X project
  tags:
    - Language:TypeScript
  features:
    - TypeScript support
    - Easily work in GatsbyJS and Framer X at the same time
- url: https://gatsby-firebase-hosting.firebaseapp.com/
  repo: https://github.com/bijenkorf-james-wakefield/gatsby-firebase-hosting-starter
  description: A starter with configuration for Firebase Hosting and Cloud Build deployment.
  tags:
    - Firebase
    - Linting
  features:
    - Linting with ESLint
    - Jest Unit testing configuration
    - Lint-staged on precommit hook
    - Commitizen for conventional commit messages
    - Configuration for Firebase hosting
    - Configuration for Cloud Build deployment
    - Clear documentation to have your site deployed on Firebase behind SSL in no time!
- url: https://lewis-gatsby-starter-blog.netlify.com/
  repo: https://github.com/lewislbr/lewis-gatsby-starter-blog
  description: A simple custom Gatsby starter template to start a new blog or personal website.
  tags:
    - Blog
    - Styling:CSS-in-JS
    - Markdown
    - Portfolio
    - SEO
  features:
    - Blog post listing with summary preview for each blog post.
    - Automatically creates blog pages from Markdown files.
    - CSS in JS with styled-components.
    - Optimized images.
    - Offline capabilities.
    - Auto-generated sitemap and robots.txt.
- url: https://gatsby-starter-stripe.netlify.com/
  repo: https://github.com/brxck/gatsby-starter-stripe
  description: A minimal starter to create a storefront with Gatsby, Stripe, & Netlify Functions.
  tags:
    - Stripe
    - E-commerce
    - Styling:None
  features:
    - Statically generate based on Stripe inventory
    - Dynamically update with live inventory & availability data
    - Checkout powered by Stripe
    - Serverless functions interact with Stripe API
    - Shopping cart persisted in local storage
    - Responsive images with gatsby-image
- url: https://www.jannikbuschke.de/gatsby-antd-docs/
  repo: https://github.com/jannikbuschke/gatsby-antd-docs
  description: A template for documentation websites
  tags:
    - Documentation
    - Language:TypeScript
    - Styling:Ant Design
    - Markdown
    - MDX
  features:
    - Markdown
    - MDX with mdxjs
    - Syntax highlighting with prismjs
    - Anchors
    - Sidebar
    - Sitecontents
    - Landingpage
- url: https://gatsby-starter.haezl.at
  repo: https://github.com/haezl/gatsby-starter-haezl
  description: A lightweight, mobile first blog starter with infinite scroll and Material-UI design for Gatsby.
  tags:
    - Blog
    - Language:TypeScript
    - Linting
    - Styling:CSS-in-JS
    - Styling:Material
    - Markdown
    - PWA
  features:
    - Landing Page
    - Portfolio section
    - Blog post listing with a preview for each post
    - Infinite scroll instead of next and previous buttons
    - Blog posts generated from Markdown files
    - About Page
    - Responsive Design
    - PWA (Progressive Web App) support
    - MobX
    - Customizable
- url: https://gatsby-starter-fine.netlify.com/
  repo: https://github.com/toboko/gatsby-starter-fine
  description: A mutli-response and light, mobile first blog starter with columns layout and Seo optimization.
  tags:
    - Blog
    - Markdown
    - Portfolio
    - SEO
  features:
    - Blog
    - Portfolio section
    - Customizable
    - Markdown
    - Optimized images
    - Sitemap Page
    - Seo Ready
- url: https://ugglr.github.io/gatsby-clean-portfolio/
  repo: https://github.com/ugglr/gatsby-clean-portfolio
  description: A clean themed Software Engineer Portfolio site, showcasing soft skills on the front page, features project card showcases, about page. Responsive through react-bootstrap components together with custom CSS style sheets. SEO configured, just need to add google analytics tracking code.
  tags:
    - Portfolio
    - SEO
    - Styling:Bootstrap
  features:
    - Resume
    - CV
    - google analytics
    - easy favicon swap
    - Gatsby SEO plugin
    - Clean layout
    - White theme
    - grid using react-bootstrap
    - bootstrap4 classes available
    - font-awesome Library for icons
    - Portfolio site for developers
    - custom project cards
    - easily extendable to include blog page
    - Responsive design
- url: https://gatsby-documentation-starter.netlify.com/
  repo: https://github.com/whoisryosuke/gatsby-documentation-starter
  description: Automatically generate docs for React components using MDX, react-docgen, and GatsbyJS
  tags:
    - Documentation
    - MDX
    - SEO
  features:
    - Parses all React components (functional, stateful, even stateless!) for JS Docblocks and Prop Types.
    - MDX - Write your docs in Markdown and include React components using JSX!
    - Lightweight (only what you need)
    - Modular (easily fits in any React project!)
    - Props table component
    - Customizable sidebar navigation
    - Includes SEO plugins Google Analytics, Offline, Manifest, Helmet.
- url: http://gatsby-absurd.surge.sh/
  repo: https://github.com/ajayns/gatsby-absurd
  description: A Gatsby starter using illustrations from https://absurd.design/
  tags:
    - Onepage
    - Styling:CSS-in-JS
  features:
    - Uses surreal illustrations from absurd.design.
    - Landing page structure split into sections
    - Basic UX/UX elements ready. navbar, smooth scrolling, faqs, theming
    - Convenient image handling and data separation
- url: https://gatsby-starter-quiz.netlify.com/
  repo: https://github.com/raphadeluca/gatsby-starter-quiz
  description: Create rich quizzes with Gatsby & Mdx. No need of database or headless CMS. Manage your data directly in your Mdx file's frontmatter and write your content in the body. Customize your HTML tags, use react components from a library or write your owns. Navigation will be automatically created between each question.
  tags:
    - MDX
  features:
    - Data quiz in the frontmatter
    - Rich customizable content with MDX
    - Green / Red alert footer on user's answer
    - Navigation generated based on the index of each question
- url: https://gatsby-starter-accessibility.netlify.com/
  repo: https://github.com/benrobertsonio/gatsby-starter-accessibility
  description: The default Gatsby starter with powerful accessibility tools built-in.
  tags:
    - Storybook
    - Linting
  features:
    - 🔍 eslint-plugin-jsx-a11y for catching accessibility issues while authoring code
    - ✅ lint:staged for adding a pre-commit hook to catch accessibility linting errors
    - 📣 react-axe for console reporting of accessibility errors in the DOM during development
    - 📖 storybook setup for accessibility reporting on individual components
- url: https://gatsby-theme-ggt-material-ui-blog.netlify.com/
  repo: https://github.com/avatar-kaleb/gatsby-starter-ggt-material-ui-blog
  description: Starter material-ui blog utilizing a Gatsby theme!
  tags:
    - Blog
    - MDX
  features:
    - Uses MDX with Gatsby theme for quick and easy set up
    - Material-ui design with optional config passed into the theme options
    - Gradient background with sitemap, rss feed, and offline capabilities
- url: https://gatsby-starter-blog-typescript.netlify.com/
  repo: https://github.com/gperl27/Gatsby-Starter-Blog-Typescript
  description: Gatsby starter blog with TypeScript
  tags:
    - Blog
    - Language:TypeScript
    - Styling:CSS-in-JS
  features:
    - Includes all features that come with Gatsby's official starter blog
    - TypeScript for type-safety out of the box
    - Styled components in favor of inline styles
    - Transition Link for nice page transitions
    - Type definitions from GraphQL schema (with code generation)
- url: https://gatsby-starter-sass.netlify.com/
  repo: https://github.com/colbyfayock/gatsby-starter-sass
  description: A Gatsby starter with Sass and no assumptions!
  tags:
    - Styling:SCSS
  features:
    - Sass stylesheets to manage your CSS (SCSS flavored)
    - Simple, minimal base setup to get started
    - No baked in configurations or assumptions
- url: https://billyjacoby.github.io/gatsby-react-bootstrap-starter/
  repo: https://github.com/billyjacoby/gatsby-react-bootstrap-starter
  description: GatsbyJS starter with react-bootstrap and react-icons
  tags:
    - Styling:Bootstrap
    - Styling:SCSS
  features:
    - SASS stylesheets to make styling components easy
    - Sample navbar that sticks to the top of the page on scroll
    - Includes react-icons to make adding icons to your app super simple
- url: https://gatsbystartermdb.netlify.com
  repo: https://github.com/jjcav84/mdbreact-gatsby-starter
  description: GatsbyJS starter built with MDBootstrap React free version
  tags:
    - Styling:Bootstrap
  features:
    - Material Design, Bootstrap, and React
    - Contact form and Google Map components
    - Animation
    - documentation and component library can be found at mdboostrap's website
- url: https://gatsby-starter-primer.netlify.com/
  repo: https://github.com/thomaswangio/gatsby-starter-primer
  description: A Gatsby starter featuring GitHub Primer Design System and React components
  tags:
    - Styling:Other
    - Styling:CSS-in-JS
    - SEO
    - Landing Page
  features:
    - Primer React Components
    - Styled Components
    - Gatsby Image
    - Better SEO component with appropriate OG image and appropriate fallback meta tags
- url: https://pranshuchittora.github.io/gatsby-material-boilerplate
  repo: https://github.com/pranshuchittora/gatsby-material-boilerplate
  description: A simple starter to get up and developing quickly with Gatsby in material design
  tags:
    - Styling:Material
  features:
    - Material design
    - Sass/SCSS
    - Tags
    - Categories
    - Google Analytics
    - Offline support
    - Web App Manifest
    - SEO
- url: https://anubhavsrivastava.github.io/gatsby-starter-hyperspace
  repo: https://github.com/anubhavsrivastava/gatsby-starter-hyperspace
  description: Single page starter based on the Hyperspace site template, with landing, custom and Elements(Component) page
  tags:
    - HTML5UP
    - Styling:SCSS
    - Onepage
    - Landing Page
  features:
    - Designed by HTML5 UP
    - Simple one page site that’s perfect for personal portfolios
    - Fully Responsive
    - Styling with SCSS
    - Offline support
    - Web App Manifest
- url: https://anubhavsrivastava.github.io/gatsby-starter-identity
  repo: https://github.com/anubhavsrivastava/gatsby-starter-identity
  description: Single page starter based on the Identity site template by HTML5 up, suitable for one page portfolio.
  tags:
    - HTML5UP
    - Styling:SCSS
    - Onepage
    - Landing Page
    - PWA
  features:
    - Designed by HTML5 UP
    - Simple one page personal portfolio
    - Fully Responsive
    - Styling with SCSS
    - Offline support
    - Web App Manifest
- url: https://hopeful-ptolemy-cd840b.netlify.com/
  repo: https://github.com/tonydiaz/gatsby-landing-page-starter
  description: A simple landing page starter for idea validation using material-ui. Includes email signup form and pricing section.
  tags:
    - Styling:Material
    - Landing Page
  features:
    - SEO
    - Mailchimp integration
    - Material-UI components
    - Responsive
    - Pricing section
    - Benefits section
    - Email signup form
    - Easily configurable
    - Includes standard Gatsby starter features
- url: https://anubhavsrivastava.github.io/gatsby-starter-aerial
  repo: https://github.com/anubhavsrivastava/gatsby-starter-aerial
  description: Single page starter based on the Aerial site template by HTML5 up, suitable for one page personal page.
  tags:
    - HTML5UP
    - Styling:SCSS
    - Onepage
    - Landing Page
    - PWA
  features:
    - Designed by HTML5 UP
    - Simple one page personal portfolio
    - Fully Responsive
    - Styling with SCSS
    - Offline support
    - Web App Manifest
- url: https://anubhavsrivastava.github.io/gatsby-starter-eventually
  repo: https://github.com/anubhavsrivastava/gatsby-starter-eventually
  description: Single page starter based on the Eventually site template by HTML5 up, suitable for upcoming product page.
  tags:
    - HTML5UP
    - Styling:SCSS
    - Landing Page
    - PWA
  features:
    - Designed by HTML5 UP
    - Fully Responsive
    - Styling with SCSS
    - Offline support
    - Web App Manifest
- url: https://jovial-jones-806326.netlify.com/
  repo: https://github.com/GabeAtWork/gatsby-elm-starter
  description: An Elm-in-Gatsby integration, based on gatsby-plugin-elm
  tags:
    - Language:Other
  features:
    - Elm language integration
- url: https://anubhavsrivastava.github.io/gatsby-starter-readonly
  repo: https://github.com/anubhavsrivastava/gatsby-starter-readonly
  description: Single page starter based on the ReadOnly site template by HTML5 up, with landing and Elements(Component) page
  tags:
    - HTML5UP
    - Onepage
    - Styling:SCSS
    - Landing Page
    - PWA
  features:
    - Designed by HTML5 UP
    - Fully Responsive
    - Styling with SCSS
    - Offline support
    - Web App Manifest
- url: https://anubhavsrivastava.github.io/gatsby-starter-prologue
  repo: https://github.com/anubhavsrivastava/gatsby-starter-prologue
  description: Single page starter based on the Prologue site template by HTML5 up, for portfolio pages
  tags:
    - HTML5UP
    - Onepage
    - Styling:SCSS
    - Portfolio
    - PWA
  features:
    - Designed by HTML5 UP
    - Fully Responsive
    - Styling with SCSS
    - Offline support
    - Web App Manifest
- url: https://gatsby-london.netlify.com
  repo: https://github.com/ImedAdel/gatsby-london
  description: A custom, image-centric theme for Gatsby.
  tags:
    - Portfolio
    - Blog
    - Styling:PostCSS
  features:
    - Post thumbnails in the homepage
    - Built with PostCSS
    - Made for image-centeric portfolios
    - Based on London for Ghost
- url: https://anubhavsrivastava.github.io/gatsby-starter-overflow
  repo: https://github.com/anubhavsrivastava/gatsby-starter-overflow
  description: Single page starter based on the Overflow site template by HTML5 up, with landing and Elements(Component) page
  tags:
    - HTML5UP
    - Onepage
    - Styling:SCSS
    - Portfolio
    - PWA
  features:
    - Designed by HTML5 UP
    - Fully Responsive
    - Image Gallery
    - Styling with SCSS
    - Offline support
    - Web App Manifest
- url: https://cosmicjs.com/apps/gatsby-agency-portfolio/demo
  repo: https://github.com/cosmicjs/gatsby-agency-portfolio
  description: Static Webpage for displaying your agencies skills and past work.  Implements 4 sections for displaying information about your company, A home page, information about services, projects, and the people in your organization.
  tags:
    - Blog
    - Portfolio
    - CMS:Cosmic JS
  features:
    - Landing Page
    - Home
    - Services
    - Projects
    - People
- url: https://cosmicjs.com/apps/gatsby-localization-app-starter/demo
  repo: https://github.com/cosmicjs/gatsby-localization-app-starter
  description: A localized Gatsby starter application powered by Cosmic JS.
  tags:
    - CMS:Cosmic JS
    - i18n
  features:
    - Gatsby localization starter app
- url: https://cosmicjs.com/apps/gatsby-docs/demo
  repo: https://github.com/cosmicjs/gatsby-docs-app
  description: Be able to view and create documentation using Gatsby and Cosmic JS. Leveraging the speed and high powered APIs of the Gatsby framework and the simplicity and scalability of Cosmic JS.
  tags:
    - CMS:Cosmic JS
    - Documentation
  features:
    - manage docs in static web file format for zippy delivery
- url: https://cosmicjs.com/apps/gatsby-ecommerce-website/demo
  repo: https://github.com/a9kitkumar/Gatsby-Ecommerce
  description: A localized Gatsby starter application powered by Cosmic JS.
  tags:
    - CMS:Cosmic JS
    - E-commerce
  features:
    - Stores products, orders using Cosmic JS as a database and a server
- url: https://harshil1712.github.io/gatsby-starter-googlesheets/
  repo: https://github.com/harshil1712/gatsby-starter-googlesheets
  description: A starter using Google Sheets as data source
  tags:
    - Google Sheets
    - SEO
    - Blog
  features:
    - Uses Google Sheets for data
    - Easily configurable
- url: https://the-plain-gatsby.netlify.com/
  repo: https://github.com/wangonya/the-plain-gatsby
  description: A simple minimalist starter for your personal blog.
  tags:
    - Blog
    - Markdown
  features:
    - Minimalist design
    - Next and previous blog post navigation
    - About page
    - Markdown support
- url: https://gatsby-starter-blockstack.openintents.org
  repo: https://github.com/friedger/gatsby-starter-blockstack
  description: A starter using Blockstack on client side
  tags:
    - Authentication
  features:
    - Uses Blockstack
    - Client side app
- url: https://anubhavsrivastava.github.io/gatsby-starter-multiverse
  repo: https://github.com/anubhavsrivastava/gatsby-starter-multiverse
  description: Single page starter based on the Multiverse site template by HTML5 up, with landing and Elements(Component) page
  tags:
    - HTML5UP
    - Onepage
    - Styling:SCSS
    - Portfolio
    - PWA
  features:
    - Designed by HTML5 UP
    - Fully Responsive
    - Image Gallery
    - Styling with SCSS
    - Offline support
    - Web App Manifest
- url: https://anubhavsrivastava.github.io/gatsby-starter-highlights
  repo: https://github.com/anubhavsrivastava/gatsby-starter-highlights
  description: Single page starter based on the Highlights site template by HTML5 up, with landing and Elements(Component) page
  tags:
    - HTML5UP
    - Onepage
    - Styling:SCSS
    - Portfolio
    - PWA
  features:
    - Designed by HTML5 UP
    - Fully Responsive
    - Image Gallery
    - Styling with SCSS
    - Offline support
    - Web App Manifest
- url: https://gatsby-starter-material-business-markdown.netlify.com/
  repo: https://github.com/ANOUN/gatsby-starter-material-business-markdown
  description: A clean, modern starter for businesses using Material Design Components
  tags:
    - Blog
    - Markdown
    - PWA
    - Styling:Material
    - Styling:SCSS
  features:
    - Minimal, Modern Business Website Design
    - Material Design Components
    - MDC React Components
    - MDC Theming
    - Blog
    - Home Page
    - Contact Page
    - Contact Form
    - About Page
    - Mobile-First approach in development
    - Fully Responsive
    - Markdown
    - PWA
- url: https://gatsby-starter-default-typescript.netlify.com/
  repo: https://github.com/andykenward/gatsby-starter-default-typescript
  description: Starter Default TypeScript
  tags:
    - Language:TypeScript
  features:
    - TypeScript
    - Typing generation for GraphQL using GraphQL Code Generator
    - Comes with React Helmet for adding site meta tags
    - Based on Gatsby Starter Default
- url: http://gatsbyhoney.davshoward.com/
  repo: https://github.com/davshoward/gatsby-starter-honey
  description: A delicious baseline for Gatsby (v2).
  tags:
    - Styling:PostCSS
    - SEO
  features:
    - Gatsby v2
    - SEO (including robots.txt, sitemap generation, automated yet customisable metadata, and social sharing data)
    - Google Analytics
    - PostCSS support
    - Developer environment variables
    - Accessibility support
    - Based on Gatsby Starter Default
- url: https://material-ui-starter.netlify.com/
  repo: https://github.com/dominicabela/gatsby-starter-material-ui
  description: This starter includes Material UI boilerplate and configuration files along with the standard Gatsby configuration files. It provides a starting point for developing Gatsby apps with the Material UI framework.
  tags:
    - SEO
    - Styling:Material
  features:
    - Material UI Framework
    - Roboto Typeface (self hosted)
    - SEO
    - Offline Support
    - Based on Gatsby Default Starter
- url: https://developer-diary.netlify.com/
  repo: https://github.com/willjw3/gatsby-starter-developer-diary
  description: A blog template created with web developers in mind. Totally usable right out of the box, but minimalist enough to be easily modifiable.
  tags:
    - Blog
    - Markdown
    - Pagination
    - SEO
  features:
    - Ready to go - Blog author name, author image, etc,... can be easily added using a config file
    - Blog posts created as markdown files
    - Gatsby v.2
    - Mobile responsive
    - Pagination
    - Category and tag pages
    - Social media sharing icons in each post
    - Icons from React Icons (Font Awesome, Devicons, etc,...)
    - Beautiful tech-topic tags to attach to your web-development-related blog posts
    - Developer-relevant social media icon links, including GitHub, Stack Overflow, and freeCodeCamp
- url: https://anubhavsrivastava.github.io/gatsby-starter-paradigmshift
  repo: https://github.com/anubhavsrivastava/gatsby-starter-paradigmshift
  description: Single page starter based on the Paradigm Shift site template by HTML5 up, with landing and Elements(Component) page
  tags:
    - HTML5UP
    - Onepage
    - Styling:SCSS
    - Portfolio
    - PWA
  features:
    - Designed by HTML5 UP
    - Fully Responsive
    - Image Gallery
    - Styling with SCSS
    - Offline support
    - Web App Manifest
- url: https://dazzling-heyrovsky-62d4f9.netlify.com/
  repo: https://github.com/s-kris/gatsby-starter-medium
  description: A GatsbyJS starter blog as close as possible to medium.
  tags:
    - Markdown
    - Styling:CSS-in-JS
  features:
    - Careers Listing
    - Mobile Responsive
- url: https://gatsby-personal-starter-blog.netlify.com
  repo: https://github.com/thomaswangio/gatsby-personal-starter-blog
  description: Gatsby starter for personal blogs! Blog configured to run at /blog and with Netlify CMS and gatsby-remark-vscode.
  tags:
    - Blog
    - Markdown
    - Styling:CSS-in-JS
    - CMS:Netlify
  features:
    - Netlify CMS
    - VSCode syntax highlighting
    - Styled Components
- url: https://anubhavsrivastava.github.io/gatsby-starter-phantom
  repo: https://github.com/anubhavsrivastava/gatsby-starter-phantom
  description: Single page starter based on the Phantom site template by HTML5 up, with landing, generic and Elements(Component) page
  tags:
    - HTML5UP
    - Onepage
    - Styling:SCSS
    - PWA
  features:
    - Designed by HTML5 UP
    - Fully Responsive
    - Styling with SCSS
    - Offline support
    - Web App Manifest
- url: https://gatsby-starter-internationalized.ack.ee/
  repo: https://github.com/AckeeCZ/gatsby-starter-internationalized
  description: A simple starter for fully internationalized websites, including route internationalization.
  tags:
    - i18n
  features:
    - internationalized page content - via react-intl
    - internationalized routes - via language configuration
    - lightweight - includes only internationalization code
    - LocalizedLink - built-in link component handling route generation
    - LanguageSwitcher - built-in language switcher component
- url: https://gatsby-starter-bee.netlify.com/
  repo: https://github.com/JaeYeopHan/gatsby-starter-bee
  description: A simple starter for blog with fresh UI.
  tags:
    - Blog
    - Netlify
    - Disqus
    - SEO
  features:
    - Code highlight with Fira Code font
    - Emoji (emojione)
    - Social share feature (Twitter, Facebook)
    - Comment feature (disqus, utterances)
    - Sponsor service (Buy-me-a-coffee)
    - CLI Tool
- url: https://learn.hasura.io/graphql/react/introduction
  repo: https://github.com/hasura/gatsby-gitbook-starter
  description: A starter to generate docs/tutorial websites based on GitBook theme.
  tags:
    - Documentation
    - MDX
    - Markdown
    - SEO
  features:
    - Write in Markdown / MDX and generate responsive documentation/tutorial web apps
    - Fully Configurable
    - Syntax highlighting with Prismjs
    - Code diffing with +/-
    - Google Analytics Integration
    - SEO Tags with MDX frontmatter
    - Edit on GitHub button
    - Fully Customisable with rich embeds using React in MDX.
- url: https://gatsby-starter-blog-with-lunr.netlify.com/
  repo: https://github.com/lukewhitehouse/gatsby-starter-blog-with-lunr
  description: Building upon Gatsby's blog starter with a Lunr.js powered Site Search.
  tags:
    - Blog
    - Search
  features:
    - Same as the official starter blog
    - Integration with Lunr.js
- url: https://rg-portfolio.netlify.com/
  repo: https://github.com/rohitguptab/rg-portfolio
  description: Kick-off your Portfolio website with RG-Portfolio gatsby starter. We have used Gatsby + Contentful.
  tags:
    - Portfolio
    - CMS:Contentful
    - PWA
    - Blog
    - SEO
    - Disqus
    - Gallery
    - Landing Page
    - Markdown
    - Netlify
    - Styling:Bootstrap
  features:
    - Blogs listing with each blog post.
    - Contact form with Email notification using formspree.io.
    - Photos and Blogs page listing.
    - Different types of sections like About, Service, Blogs, Work, Testimonials, Photos, and contact.
    - All settings manage from contentful for example Header Menu, Homepage sections, blogs, and photos, etc.
    - Social share in blog details pages with comment ( Disqus ).
    - PWA
- url: https://oneshopper.netlify.com
  repo: https://github.com/rohitguptab/OneShopper
  description: This Starter is created for e-commerce site with Gatsby + Contentful and snipcart
  tags:
    - E-commerce
    - CMS:Contentful
    - Blog
    - SEO
    - Disqus
  features:
    - Blog post listing with previews for each blog post.
    - Store page listing all the Products and includes features like Rating, Price, Checkout, More then one Product images with tabbing.
    - Contact form with Email notification.
    - Index pages design with Latest Post, Latest Blog, Deal of week and Banner.
- url: https://anubhavsrivastava.github.io/gatsby-starter-spectral
  repo: https://github.com/anubhavsrivastava/gatsby-starter-spectral
  description: Single page starter based on the Spectral site template by HTML5 up, with landing, Generic and Elements(Component) page
  tags:
    - HTML5UP
    - Onepage
    - Styling:SCSS
    - Portfolio
    - PWA
  features:
    - Designed by HTML5 UP
    - Fully Responsive
    - Styling with SCSS
    - Offline support
    - Web App Manifest
- url: https://anubhavsrivastava.github.io/gatsby-starter-directive
  repo: https://github.com/anubhavsrivastava/gatsby-starter-directive
  description: Single page starter based on the Directive site template by HTML5 up, with landing and Elements(Component) page
  tags:
    - HTML5UP
    - Onepage
    - Styling:SCSS
    - Portfolio
    - PWA
  features:
    - Designed by HTML5 UP
    - Fully Responsive
    - Styling with SCSS
    - Offline support
    - Web App Manifest
- url: https://histaff.io/
  repo: https://github.com/histaff/website-static
  description: It's a beautiful starter static website which useful plugins based on Gatsby
  tags:
    - Styling:SCSS
    - Landing Page
    - Onepage
  features:
    - Fully Responsive
    - Styling with SCSS
    - Very similar to gatsby-starter-netlify-cms, slightly more configurable (e.g. set site-title in gatsby-config) with Bootstrap/Bootswatch instead of bulma
    - LocalizedLink - built-in link component handling route generation
- url: https://gatsby-kea-starter.netlify.com/
  repo: https://github.com/benjamin-glitsos/gatsby-kea-starter
  description: Gatsby starter with redux and sagas made simpler by the Kea library
  tags:
    - Redux
  features:
    - The Kea library makes redux and sagas extremely simple and concise
- url: https://anubhavsrivastava.github.io/gatsby-starter-solidstate
  repo: https://github.com/anubhavsrivastava/gatsby-starter-solidstate
  description: Single page starter based on the Solid State site template by HTML5 up, with landing, Generic and Elements(Component) page
  tags:
    - HTML5UP
    - Onepage
    - Styling:SCSS
    - Portfolio
    - PWA
  features:
    - Designed by HTML5 UP
    - Fully Responsive
    - Styling with SCSS
    - Offline support
    - Web App Manifest
- url: https://yellowcake.netlify.com/
  repo: https://github.com/thriveweb/yellowcake
  description: A starter project for creating lightning-fast websites with Gatsby v2 and Netlify-CMS v2 + Uploadcare integration.
  tags:
    - CMS:Netlify
    - Netlify
    - Blog
    - SEO
  features:
    - Uploadcare
    - Netlify Form
    - Category list (with navigation)
    - Featured post
    - Next and prev post
    - SEO component
- url: https://anubhavsrivastava.github.io/gatsby-starter-fractal
  repo: https://github.com/anubhavsrivastava/gatsby-starter-fractal
  description: Single page starter based on the Fractal site template by HTML5 up, with landing and Elements(Component) page
  tags:
    - HTML5UP
    - Onepage
    - Styling:SCSS
    - Portfolio
    - PWA
  features:
    - Designed by HTML5 UP
    - Fully Responsive
    - Styling with SCSS
    - Offline support
    - Web App Manifest
- url: https://minimal-gatsby-ts-starter.netlify.com/
  repo: https://github.com/TheoBr/minimal-gatsby-typescript-starter
  description: Minimal TypeScript Starter
  tags:
    - Language:TypeScript
  features:
    - TypeScript
    - ESLint + optional rule enforcement with Husky
    - Prettier
    - Netlify ready
    - Minimal
- url: https://gatsby-typescript-starter-default.netlify.com/
  repo: https://github.com/RobertoMSousa/gatsby-typescript-starter-default
  description: Simple Gatsby starter using TypeScript and eslint instead of outdated tslint.
  tags:
    - Language:TypeScript
    - SEO
    - Linting
  features:
    - Comes with React Helmet for adding site meta tags
    - Includes plugins for offline support out of the box
    - TypeScript
    - Prettier & eslint to format & check the code
- url: https://gatsby-starter-carraway.netlify.com/
  repo: https://github.com/endymion1818/gatsby-starter-carraway
  description: a Gatsby starter theme with Accessibility features, TypeScript, Jest, some basic UI elements, and a CircleCI pipeline
  tags:
    - Language:TypeScript
    - Pagination
    - Search
    - Testing
  features:
    - Paginated post archive
    - Site search with Lunr.js
    - Categories and category archive pages
    - Minimal CSS defaults using styled-components, including system font stack
    - Some fundamental Accessibility features including tabbable navigation & "Skip to content" link
    - UI elements including multi-column layout using CSS Grid (with float fallback), header component with logo, basic navigation & search and a footer with 3-column layout, logo and 2 menu areas
    - TypeScript & Testing including some sensible TypeScript defaults, tests with @testing-library/react, pre-commit and pre-push hooks. Set up includes enums for repeating values such as font & background colours
    - Setup for a CircleCI pipeline so you can run the above tests in branches before merging to master
    - Markdown posts _and_ pages (pages don't appear in the post archive)
- url: https://www.quietboy.net
  repo: https://github.com/zhouyuexie/gatsby-starter-quiet
  description: Gatsby out of the box blog, use TypeScript and highly customized style.
  tags:
    - Language:TypeScript
    - Styling:SCSS
    - SEO
    - Linting
    - RSS
    - Pagination
    - PWA
  features:
    - TypeScript
    - TsLint & Prettier
    - Tag list
    - Custom page layout
    - Switch the dark mode according to the system theme
    - Scss
    - Pagination
- url: https://compassionate-morse-5204bf.netlify.com/
  repo: https://github.com/deamme/gatsby-starter-prismic-resume
  description: Gatsby Resume/CV page with Prismic integration
  tags:
    - CMS:Prismic
    - CMS:Headless
    - Styling:CSS-in-JS
    - Onepage
    - Linting
  features:
    - One-page resume/CV
    - Prismic as Headless CMS
    - Emotion for styling
    - Uses multiple features of Prismic - Slices, Labels, Custom Types
    - ESLint & Prettier
- url: https://anubhavsrivastava.github.io/gatsby-starter-resume
  repo: https://github.com/anubhavsrivastava/gatsby-starter-resume
  description: Single page starter based on the Resume site template by startbootstrap for resume/portfolio page
  tags:
    - Onepage
    - Styling:SCSS
    - PWA
  features:
    - Designed by startbootstrap
    - Fully Responsive
    - Styling with SCSS
    - Offline support
    - Web App Manifest
- url: https://gatsby-starter-typescript-jest.netlify.com/
  repo: https://github.com/denningk/gatsby-starter-typescript-jest
  description: Barebones Gatsby starter with TypeScript, Jest, GitLab-CI, and other useful configurations
  tags:
    - Language:TypeScript
    - Testing
    - AWS
    - Linting
    - SEO
  features:
    - All components from default Gatsby starter converted to TypeScript
    - Jest testing configured for TypeScript with ts-jest
    - Detailed guide on how to deploy using AWS S3 buckets included in README
    - .gitlab-ci.yml file with blanks that can be customized for any Gatsby project
    - Configurations for EditorConfig, Prettier, and ESLint (for TypeScript)
- url: https://gatsby-starter-apollo.smakosh.com/app/
  repo: https://github.com/smakosh/gatsby-apollo-starter
  description: Gatsby Apollo starter - with client side routing
  tags:
    - Client-side App
    - SEO
    - Styling:CSS-in-JS
  features:
    - Apollo provider & Client side routing
    - Eslint/Prettier configured
    - Easy to customize
    - Nice project structure
    - Flex Grid components easy to customize
- url: https://portfolio.smakosh.com/
  repo: https://github.com/smakosh/gatsby-portfolio-dev
  description: A portfolio for developers
  tags:
    - Portfolio
    - SEO
    - Netlify
    - Onepage
    - Styling:CSS-in-JS
  features:
    - Eslint/Prettier configured
    - Scores 100% on a11y / Performance / PWA / SEO
    - PWA (desktop & mobile)
    - Easy to customize
    - Nice project structure
    - Amazing illustrations by Undraw.co
    - Tablet & mobile friendly
    - Continuous deployment with Netlify
    - A contact form protected by Google Recaptcha
    - Can be deployed with one click
    - Functional components with Recompose React Hooks! ready to migrate to React hooks!
    - Fetches your GitHub pinned projects with most stars (You could customize this if you wish)
- url: https://github.com/smakosh/gatsby-airtable-starter
  repo: https://github.com/smakosh/gatsby-airtable-starter
  description: Gatsby Airtable starter
  tags:
    - SEO
    - Netlify
    - Client-side App
    - Styling:CSS-in-JS
  features:
    - Static content fetched from Airtable
    - Dynamic content with CRUD operations with Airtable REST API
    - Well structured files/folders
    - Custom React Hooks
    - Custom Helpers instead of using third party libraries
    - Dynamic & Static containers
    - Global state management ready with useReducer & useContext
    - Dummy auth but ready to add real requests
- url: https://github.com/smakosh/gatsby-app-starter-rest-api
  repo: https://github.com/smakosh/gatsby-app-starter-rest-api
  description: Gatsby REST API starter
  tags:
    - Authentication
    - Client-side App
    - Styling:CSS-in-JS
  features:
    - Dynamic content with CRUD operations with a REST API
    - Well structured files/folders
    - Custom React Hooks
    - Auth with a JWT approach
    - Custom Helpers instead of using third party libraries
    - Dynamic containers
    - Global state management ready with useReducer & useContext
- url: https://gatsbyjs-starter-tailwindplay.appseed.us/
  repo: https://github.com/app-generator/gatsbyjs-starter-tailwindplay
  description: A Gatsby v2 starter styled using Tailwind, a utility-first CSS framework. Uses Purgecss to remove unused CSS.
  tags:
    - Styling:Tailwind
  features:
    - Based on gatsby-starter-tailwind
    - Tailwind CSS Framework
    - Removes unused CSS with Purgecss
- url: https://act-labs.github.io/
  repo: https://github.com/act-labs/gatsby-starter-act-blog
  description: Gatsby starter for blog/documentation using MDX, Ant Design, gatsby-plugin-combine.
  tags:
    - Blog
    - Documentation
    - Styling:Ant Design
    - Markdown
    - MDX
    - SEO
  features:
    - Posts and snippets;
    - SEO component;
    - Ant Design UI components;
    - Markdown and MDX for pages;
    - A customized webpack and babel configuration, for complex profecianal web apps with node.js, Jest tests, etc;
    - Progressively build more and more complex pages using gatsby-plugin-combine.
- url: https://gatsby-ghub.netlify.com/resume-book/
  repo: https://github.com/dwyfrequency/gatsby-ghub
  description: A resume builder app with authenticated routes, static marketing pages, and dynamic resume creation
  tags:
    - Authentication
    - Netlify
    - Client-side App
  features:
    - Netlify Identity
    - Static Marketing pages and Dynamic Client-side Authenticated App pages
    - SEO component
    - Apollo GraphQL (client-side)
- url: https://lewis-gatsby-starter-i18n.netlify.com
  repo: https://github.com/lewislbr/lewis-gatsby-starter-i18n
  description: A simple custom Gatsby starter template to start a new multilanguage website.
  tags:
    - i18n
    - Styling:CSS-in-JS
    - Portfolio
    - SEO
  features:
    - Automatically detects user browser language.
    - CSS in JS with styled-components.
    - Optimized images.
    - Offline capabilities.
    - Auto-generated sitemap and robots.txt.
- url: https://gatsby-snipcart-starter.netlify.com/
  repo: https://github.com/issydennis/gatsby-snipcart
  description: A simple e-commerce shop built using Gatsby and Snipcart.
  tags:
    - E-commerce
    - Styling:CSS-in-JS
    - Markdown
  features:
    - Minimal design to allow for simple customisation.
    - Snipcart integration provides an easy-to-use shopping cart and checkout.
    - Individual product pages with custom fields.
    - Products defined using markdown.
    - Styled components.
    - Gatsby image for optimised product images.
- url: https://anubhavsrivastava.github.io/gatsby-starter-stylish
  repo: https://github.com/anubhavsrivastava/gatsby-starter-stylish
  description: Single page starter based on the Stylish Portfolio site template by startbootstrap for portfolio page
  tags:
    - Onepage
    - Portfolio
    - Styling:SCSS
    - PWA
  features:
    - Designed by startbootstrap
    - Fully Responsive
    - Styling with SCSS
    - Offline support
    - Web App Manifest
- url: https://lewis-gatsby-starter-basic.netlify.com
  repo: https://github.com/lewislbr/lewis-gatsby-starter-basic
  description: A simple custom basic Gatsby starter template to start a new website.
  tags:
    - Styling:CSS-in-JS
    - SEO
  features:
    - Bare-bones starter.
    - CSS in JS with styled-components.
    - Optimized images.
    - Offline capabilities.
    - Auto-generated sitemap and robots.txt.
- url: https://myclicks.netlify.com/
  repo: https://github.com/himali-patel/MyClicks
  description: A simple Gatsby starter template to create portfolio website with contentful and Netlify.
  tags:
    - Blog
    - Netlify
    - CMS:Contentful
    - Styling:Bootstrap
    - Disqus
    - SEO
  features:
    - Fecthing Dynamic content from Contentful.
    - Blog post listing with previews, disqus implementation and social sharing for each blog post.
    - Contact form integration with Netlify.
    - Portfolio Result Filteration according to Category.
    - Index pages design with Recent Blogs and Intagram Feed.
- url: https://gatsby-starter-typescript-graphql.netlify.com
  repo: https://github.com/spawnia/gatsby-starter-typescript-graphql
  description: A Gatsby starter with typesafe GraphQL using TypeScript
  tags:
    - Language:TypeScript
    - Linting
    - Portfolio
    - Styling:CSS-in-JS
  features:
    - Type safety with TypeScript
    - Typesafe GraphQL with graphql-code-generator
    - ESLint with TypeScript support
    - Styling with styled-components
- url: https://gatsby-tailwind-serif.netlify.com/
  repo: https://github.com/windedge/gatsby-tailwind-serif
  description: A Gatsby theme based on gatsby-serif-theme, rewrite with Tailwind CSS.
  tags:
    - Styling:Tailwind
    - Markdown
  features:
    - Based on gatsby-serif-theme
    - Tailwind CSS Framework
    - Removes unused CSS with Purgecss
    - Responsive design
    - Suitable for small business website
- url: https://mystifying-mclean-5c7fce.netlify.com
  repo: https://github.com/renvrant/gatsby-mdx-netlify-cms-starter
  description: An extension of the default starter with Netlify CMS and MDX support.
  tags:
    - MDX
    - Markdown
    - Netlify
    - CMS:Netlify
    - Styling:None
  features:
    - MDX and Netlify CMS support
    - Use React components in Netlify CMS Editor and other markdown files
    - Allow editors to choose a page template
    - Replace HTML tags with React components upon rendering Markdown, enabling design systems
    - Hide pages from being editable by the CMS
    - Minimal and extensible
- url: https://gatsby-airtable-advanced-starter.marcomelilli.com
  repo: https://github.com/marcomelilli/gatsby-airtable-advanced-starter
  description: A Gatsby Starter Blog using Airtable as backend
  tags:
    - Airtable
    - Blog
    - Styling:None
  features:
    - Dynamic content from Airtable
    - Does not contain any UI frameworks
    - Tags
    - Categories
    - Authors
    - Disqus
    - Offline support
    - Web App Manifest
    - SEO
- url: https://contentful-starter.netlify.com/
  repo: https://github.com/algokun/gatsby_contentful_starter
  description: An Awesome Starter Kit to help you get going with Contentful and Gatsby
  tags:
    - Blog
    - CMS:Contentful
    - CMS:Headless
  features:
    - Bare-bones starter.
    - Dynamic content from Contentful CMS
    - Ready made Components
    - Responsive Design
    - Includes Contentful Delivery API for production build
- url: https://gatsby-simple-blog.thundermiracle.com
  repo: https://github.com/thundermiracle/gatsby-simple-blog
  description: A gatsby-starter-blog with overreacted looking and tags, breadcrumbs, disqus, i18n, eslint supported
  tags:
    - i18n
    - Blog
    - Netlify
    - Linting
    - Disqus
    - Testing
  features:
    - Easily Configurable
    - Tags
    - Breadcrumbs
    - Tags
    - Disqus
    - i18n
    - ESLint
    - Jest
- url: https://anubhavsrivastava.github.io/gatsby-starter-grayscale
  repo: https://github.com/anubhavsrivastava/gatsby-starter-grayscale
  description: Single page starter based on the Grayscale site template by startbootstrap for portfolio page
  tags:
    - Onepage
    - Portfolio
    - Styling:SCSS
    - PWA
  features:
    - Designed by startbootstrap
    - Fully Responsive
    - Styling with SCSS
    - Offline support
    - Web App Manifest
- url: https://gatsby-all-in.netlify.com
  repo: https://github.com/Gherciu/gatsby-all-in
  description: A starter that includes the most popular js libraries, already pre-configured and ready for use.
  tags:
    - Linting
    - Netlify
    - Styling:Tailwind
  features:
    - Tailwind CSS Framework
    - Antd UI Framework pre-configured
    - Redux for managing state
    - Eslint and Stylelint to enforce code style
- url: http://demo.nagui.me
  repo: https://github.com/kimnagui/gatsby-starter-nagui
  description: A Gatsby starter that full responsive blog.
  tags:
    - Blog
    - AWS
    - Pagination
    - SEO
    - Styling:CSS-in-JS
  features:
    - Tags & Categorys.
    - Pagination.
    - Show Recent Posts for category.
    - Styled-Components.
    - Mobile-First CSS.
    - Syntax highlighting in code blocks using PrismJS(Dracula).
    - Google Analytics.
    - Deploy AWS S3.
- url: https://anubhavsrivastava.github.io/gatsby-starter-newage
  repo: https://github.com/anubhavsrivastava/gatsby-starter-newage
  description: Single page starter based on the new age site template by startbootstrap for portfolio page/Mobile app launch
  tags:
    - Onepage
    - Portfolio
    - Styling:SCSS
    - PWA
  features:
    - Designed by startbootstrap
    - Fully Responsive
    - Styling with SCSS
    - Offline support
    - Web App Manifest
- url: https://gatsby-starter-krisp.netlify.com/
  repo: https://github.com/algokun/gatsby-starter-krisp
  description: A minimal, clean and responsive starter built with gatsby
  tags:
    - Styling:Bootstrap
    - Onepage
    - Portfolio
    - Netlify
    - Markdown
  features:
    - Styled-Components.
    - Mobile-First CSS.
    - Responsive Design, optimized for Mobile devices
- url: https://gatsby-datocms-starter.netlify.com/
  repo: https://github.com/brohlson/gatsby-datocms-starter
  description: An SEO-friendly DatoCMS starter with styled-components, page transitions, and out-of-the-box blog post support.
  tags:
    - CMS:DatoCMS
    - Styling:CSS-in-JS
    - Blog
    - Portfolio
    - SEO
  features:
    - Page Transitions
    - Blog Post Template
    - Sitemap & Robots.txt generation
- url: https://elemental.netlify.com/
  repo: https://github.com/akzhy/gatsby-starter-elemental
  description: A highly customizable portfolio starter with grid support.
  tags:
    - Blog
    - Portfolio
    - SEO
  features:
    - Highly Customizable
    - Portfolio Template
    - Blog Post Template
    - SEO Friendly
- url: https://gatsby-starter-apollo.netlify.com/
  repo: https://github.com/piducancore/gatsby-starter-apollo-netlify
  description: This project is an easy way to start developing fullstack apps with Gatsby and Apollo Server (using Netlify Lambda functions). For developing we use Netlify Dev to bring all of this magic to our local machine.
  tags:
    - Netlify
  features:
    - Apollo Client
    - Apollo Server running on Netlify functions
    - Netlify Dev for local development
- url: https://gatsby-starter-blog-and-portfolio.netlify.com/
  repo: https://github.com/alisalahio/gatsby-starter-blog-and-portfolio
  description: Just gatsby-starter-blog, with portfolio section added
  tags:
    - Blog
    - Portfolio
  features:
    - Basic setup for a full-featured blog
    - Basic setup for a portfolio
    - Support for an RSS feed
    - Google Analytics support
    - Automatic optimization of images in Markdown posts
    - Support for code syntax highlighting
    - Includes plugins for easy, beautiful typography
    - Includes React Helmet to allow editing site meta tags
    - Includes plugins for offline support out of the box
- url: https://www.attejuvonen.fi
  repo: https://github.com/baobabKoodaa/blog
  description: Blog with all the Bells and Whistles
  tags:
    - Blog
    - Infinite Scroll
    - Pagination
    - SEO
    - Markdown
  features:
    - Write blog posts into Markdown files (easy to format and content will not be married to any platform).
    - Expandable
    - Responsive and streamlined design.
    - Blazing fast UX
    - Autogenerated tracedSVG image placeholders are stylized to create a smooth look and transition as the image loads without the page jumping around.
    - Posts organized by tags.
    - Teasers of posts are generated to front page with infinite scroll which gracefully degrades into pagination.
    - Allow readers to be notified of updates with RSS feed and email newsletter.
    - Contact Form.
- url: https://novela.narative.co
  repo: https://github.com/narative/gatsby-starter-novela
  description: Welcome to Novela, the simplest way to start publishing with Gatsby.
  tags:
    - Blog
    - MDX
    - Portfolio
    - Pagination
    - SEO
  features:
    - Beautifully Designed
    - Multiple Homepage Layouts
    - Toggleable Light and Dark Mode
    - Simple Customization with Theme UI
    - Highlight-to-Share
    - Read Time and Progress
    - MDX support and inline code
    - Accessibility in Mind
- url: https://gatsby-starter-fashion-portfolio.netlify.com/
  repo: https://github.com/shobhitchittora/gatsby-starter-fashion-portfolio
  description: A Gatsby starter for a professional and minimal fashion portfolio.
  tags:
    - Blog
    - Client-side App
    - Landing Page
    - Portfolio
    - Styling:Other
  features:
    - A minimal and simple starter for your fashion portfolio
    - No need for any CMS, work with all your data and images locally.
    - Separate components for different pages and grid
    - Uses gatsby-image to load images
    - Built using the old school CSS.
- url: https://gatsby-theme-profile-builder.netlify.com/
  repo: https://github.com/ashr81/gatsby-theme-profile-builder
  description: Simple theme to build your personal portfolio and publish your articles using Contentful CMS.
  tags:
    - Landing Page
    - Portfolio
    - Styling:CSS-in-JS
    - Blog
    - CMS:Contentful
  features:
    - Mobile Screen support
    - Out of the box support with Contentful CMS for articles.
    - Toggleable Light and Dark Mode
    - Profile image with links to your GitHub and Twitter.
- url: https://prist.marguerite.io/
  repo: https://github.com/margueriteroth/gatsby-prismic-starter-prist
  description: A light-themed starter powered by Gatsby v2 and Prismic to showcase portfolios and blogs.
  tags:
    - Blog
    - CMS:Prismic
    - Landing Page
    - Netlify
    - Portfolio
    - SEO
    - Styling:CSS-in-JS
  features:
    - Landing page with customizable Hero, Portfolio preview, and About component
    - Emotion styled components
    - Blog layout and pages
    - Portfolio layout and pages
    - Google Analytics
    - Mobile ready
- url: https://demos.simplecode.io/gatsby/crafty/
  repo: https://github.com/simplecode-io/gatsby-crafty-theme
  description: SEO-friendly, fast, and fully responsive Gatsby starter with minimal plugins, utilizing JSON files as a content source.
  tags:
    - SEO
    - Portfolio
    - CMS:Other
    - Styling:Other
  features:
    - Beautiful and simple design
    - 100/100 Google Lighthouse score
    - SEO Optimized
    - Includes header/footer/sidebar (on Mobile)
    - CSS based sidebar
    - CSS based Modals
    - Content is fetched from JSON Files
    - Only one extra plugin from default Gatsby starter
- url: https://gatsby-starter-profile-site.netlify.com/
  repo: https://github.com/Mr404Found/gatsby-starter-profile-site
  description: A minimal and clean starter build with gatsby.
  tags:
    - Landing Page
    - Netlify
    - Portfolio
    - SEO
    - Styling:CSS-in-JS
  features:
    - Simple Design
    - Made by Sumanth
- url: https://the404blog.netlify.com
  repo: https://github.com/algokun/the404blog
  description: An Awesome Starter Blog to help you get going with Gatsby and Markdown
  tags:
    - Blog
    - Markdown
    - Search
    - Styling:CSS-in-JS
  features:
    - Bare-bones starter.
    - Dynamic content with Markdown
    - Ready made Components
    - Responsive Design
    - Includes Search Feature.
    - Syntax Highlight in Code.
    - Styling in Bootstrap
- url: https://gatsby-starter-unicorn.netlify.com/
  repo: https://github.com/algokun/gatsby_starter_unicorn
  description: An Awesome Starter Blog to help you get going with Gatsby and Markdown
  tags:
    - Blog
    - Markdown
    - Styling:CSS-in-JS
  features:
    - Bare-bones starter.
    - Dynamic content with Markdown
    - Ready made Components
    - Responsive Design
    - Syntax Highlight in Code.
- url: https://gatsby-starter-organization.netlify.com/
  repo: https://github.com/geocine/gatsby-starter-organization
  description: A Gatsby starter template for organization pages. Using the Gatsby theme "@geocine/gatsby-theme-organization"
  tags:
    - Styling:CSS-in-JS
    - Landing Page
    - Portfolio
    - Onepage
  features:
    - React Bootstrap styles
    - Theme-UI and EmotionJS CSS-in-JS
    - A landing page with all your organization projects, configurable through a YML file.
    - Configurable logo, favicon, organization name and title
- url: https://gatsby-starter-interviews.netlify.com/
  repo: https://github.com/rmagon/gatsby-starter-interviews
  description: A Gatsby starter template for structured Q&A or Interview sessions
  tags:
    - SEO
    - Blog
    - Styling:SCSS
  features:
    - Minimalist design for interviews
    - Beautifully presented questions and answers
    - Option to read all answers to a specific question
    - Share interview on social channels
    - All content in simple json files
- url: https://gatsby-starter-photo-book.netlify.com/
  repo: https://github.com/baobabKoodaa/gatsby-starter-photo-book
  description: A Gatsby starter for sharing photosets.
  tags:
    - Gallery
    - Infinite Scroll
    - Pagination
    - Transitions
  features:
    - Gallery with auto-generated thumbnails are presented on CSS Grid with infinite scroll.
    - Beautiful "postcard" view for photos with fullscreen toggle.
    - Both views are responsive with minimal whitespace and polished UX.
    - Many performance optimizations for image delivery (both by Gatsby & way beyond what Gatsby can do).
- url: https://gatsby-typescript-scss-starter.netlify.com/
  repo: https://github.com/GrantBartlett/gatsby-typescript-starter
  description: A simple starter project using TypeScript and SCSS
  tags:
    - Language:TypeScript
    - Styling:SCSS
    - SEO
  features:
    - Pages and components are classes.
    - A skeleton SCSS project added with prefixing
- url: https://portfolio-by-mohan.netlify.com/
  repo: https://github.com/algokun/gatsby_starter_portfolio
  description: An Official Starter for Gatsby Tech Blog Theme
  tags:
    - SEO
    - Blog
  features:
    - Styling using Styled-Components
    - Search using ElasticLunr
    - Theme by gatsby-tech-blog-theme
    - Deployed in Netlify
- url: https://brevifolia-gatsby-forestry.netlify.com/
  repo: https://github.com/kendallstrautman/brevifolia-gatsby-forestry
  description: A minimal starter blog built with Gatsby & Forestry CMS
  tags:
    - CMS:Forestry.io
    - Blog
    - Markdown
    - Styling:SCSS
  features:
    - Blog post listing with previews (image + summary) for each blog post
    - Minimalist, responsive design & typography
    - Create new markdown posts dynamically
    - Configured to work automatically with Forestry CMS
    - Customizable 'info' page
    - Simple layout & scss architecture, easily extensible
- url: https://gatsby-firebase-starter.netlify.com/
  repo: https://github.com/ovidiumihaibelciug/gatsby-firebase-starter
  description: Starter / Project Boilerplate for Authentication and creating Dynamic pages from collections with Firebase and Gatsby.js
  tags:
    - Firebase
    - SEO
    - Styling:SCSS
    - Authentication
    - PWA
  features:
    - Authentication with Firebase
    - Programmatically create pages from a firestore collection
    - Protected Routes with Authorization
    - Email verification
    - Includes React Helmet to allow editing site meta tags
    - Includes plugins for offline support out of the box
- url: https://gatsby-typescript-minimal.netlify.com/
  repo: https://github.com/benbarber/gatsby-typescript-minimal
  description: A minimal, bare-bones TypeScript starter for Gatsby
  tags:
    - Language:TypeScript
    - Styling:CSS-in-JS
    - SEO
  features:
    - Bare-bones starter
    - TypeScript
    - TSLint
    - Prettier
    - Styled Components
    - Sitemap Generation
    - Google Analytics
- url: https://agility-gatsby-starter-gatsbycloud.netlify.com
  repo: https://github.com/agility/agility-gatsby-starter
  description: Get started with Gatsby and Agility CMS using a minimal blog.
  tags:
    - CMS:Agility CMS
    - Blog
    - SEO
  features:
    - A bare-bones starter Blog to get you off and running with Agility CMS and Gatsby.
- url: https://gatsby-starter-dot.netlify.com/
  repo: https://github.com/chronisp/gatsby-starter
  description: Gatsby Starter for creating portfolio & blog.
  tags:
    - Blog
    - CMS:Headless
    - CMS:Contentful
    - Netlify
    - Portfolio
    - Redux
    - SEO
    - Styling:Material
  features:
    - Extensible & responsive design using Material UI (palette, typography & breakpoints configuration)
    - Blog integration with Contentful CMS (GraphQL queries)
    - Redux (connect actions & props easily using custom HOF)
    - Support for Netlify deployment
    - SEO
    - Prettier code styling
- url: https://johnjkerr.github.io/gatsby-creative/
  repo: https://github.com/JohnJKerr/gatsby-creative
  description: Gatsby implementation of the Start Bootstrap Creative template
  tags:
    - Gallery
    - Portfolio
    - Styling:Bootstrap
    - Styling:SCSS
  features:
    - Start Bootstrap Creative template converted to React/Gatsby
    - React Scrollspy used to track page position
    - React Bootstrap used to create modal portfolio carousel
    - GitHub Actions deployment to GitHub Pages demonstrated
- url: https://bonneville.netlify.com/
  repo: https://github.com/bagseye/bonneville
  description: A starter blog template for Gatsby
  tags:
    - Blog
    - SEO
  features:
    - Extensible & responsive design
    - Blog integration
    - SEO
- url: https://gatsby-starter-i18next-sanity.netlify.com/en
  repo: https://github.com/johannesspohr/gatsby-starter-i18next-sanity
  description: A basic starter which integrates translations with i18next and localized sanity input.
  tags:
    - i18n
    - CMS:sanity.io
  features:
    - Showcases advanced i18n techniques with i18next and sanity.io
    - Correct URLs for the languages (language in the path, translated slugs)
    - Multilanguage content from sanity
    - Snippets translation
    - Optimized bundle size (don't ship all translations at once)
    - Alternate links to other languages
    - Sitemap with language information
    - Localized 404 pages
- url: https://gatsby-skeleton.netlify.com/
  repo: https://github.com/msallent/gatsby-skeleton
  description: Gatsby starter with TypeScript and all sort of linting
  tags:
    - Language:TypeScript
    - Styling:CSS-in-JS
    - SEO
  features:
    - TypeScript
    - Styled-Components
    - ESLint
    - Prettier
    - Stylelint
    - SEO
- url: https://nehalem.netlify.com/
  repo: https://github.com/nehalist/gatsby-starter-nehalem
  description: A starter for the Gatsby Nehalem Theme
  tags:
    - Blog
    - Language:TypeScript
    - Markdown
    - Search
    - SEO
  features:
    - Fully responsive
    - Highly optimized (Lighthouse score ~400)
    - SEO optimized (with open graph, Twitter Card, JSON-LD, RSS and sitemap)
    - Syntax highlighting
    - Search functionality
    - Multi navigations
    - Static pages
    - Fully typed with TypeScript
    - Tagging
    - Theming
    - Customizable
- url: https://gatsby-starter-headless-wp.netlify.com
  repo: https://github.com/crock/gatsby-starter-headless-wordpress
  description: A starter Gatsby site to quickly implement a site for headless WordPress
  tags:
    - Blog
    - CMS:Headless
    - CMS:WordPress
  features:
    - New Header
    - Responsive
    - Sidebar that displays recent blog posts
- url: https://gatsby-advanced-blog-starter.netlify.com
  repo: https://github.com/aman29271/gatsby-advanced-blog-starter
  description: A pre-built Gatsby Starter Tech-blog
  tags:
    - Blog
    - Markdown
  features:
    - Highly Optimised
    - Image optimised with blur-up effect
    - Responsive
    - Code  highlighting
    - tagging
    - Sass compiled
- url: https://anubhavsrivastava.github.io/gatsby-starter-casual
  repo: https://github.com/anubhavsrivastava/gatsby-starter-casual
  description: Multi page starter based on the Casual site template by startbootstrap for portfolio
  tags:
    - Onepage
    - Styling:SCSS
    - PWA
  features:
    - Designed by startbootstrap
    - Fully Responsive
    - Styling with SCSS
    - Offline support
    - Web App Manifest
- url: https://gatsby-starter-ts-hello-world.netlify.com
  repo: https://github.com/hdorgeval/gatsby-starter-ts-hello-world
  description: TypeScript version of official hello world
  tags:
    - Language:TypeScript
  features:
    - TypeScript
    - ESLint
    - Type checking
    - no boilerplate
    - Great for advanced users
    - VSCode ready
- url: https://grommet-file.netlify.com/
  repo: https://github.com/metinsenturk/gatsby-starter-grommet-file
  description: Grommet-File is made with Grommet V2 and a blog starter
  tags:
    - Blog
    - Markdown
    - SEO
    - Portfolio
    - Styling:Grommet
  features:
    - Responsive Design
    - Pagination
    - Page creation
    - Content is Markdown files
    - Google Analytics
    - Grommet V2 User Interface
    - Support for RSS feed
    - SEO friendly
    - Mobile and responsive
    - Sitemap & Robots.txt generation
    - Optimized images with gatsby-image
- url: https://gatsby-wordpress-typescript-scss-blog.netlify.com/
  repo: https://github.com/sagar7993/gatsby-wordpress-typescript-scss-blog
  description: A Gatsby starter template for a WordPress blog, built using TypeScript, SCSS and Ant Design
  tags:
    - Blog
    - CMS:WordPress
    - CMS:Headless
    - Language:TypeScript
    - Pagination
    - PWA
    - SEO
    - Portfolio
    - Styling:SCSS
  features:
    - TypeScript for type-safe code
    - Source content from WordPress CMS
    - Auto generated Pagination for your WordPress Posts
    - Auto generated Navigation for next and previous post at the end Post
    - Auto generated pages for tags and categories sourced from WordPress
    - SCSS stylesheets
    - PWA with offline support
    - Ant Design for UI components and theming
    - Jest and Enzyme Testing framework support for snapshots and unit tests.
    - Responsive Design
    - Google Analytics
    - Comments using Staticman
    - Images within WordPress post/page content downloaded to static folder and transformed to webp format during build
    - Social widgets
    - Instagram feed of any profile (no API token needed)
    - Pinterest pin-it button on hovering on images (no API token needed)
    - Twitter timeline and follow button (no API token needed)
    - Facebook timeline and like button (no API token needed)
    - SEO friendly
    - Web app manifest
    - Mobile optimized and responsive
    - Sitemap.xml & Robots.txt generation
    - Optimized images with gatsby-image
    - Git pre-commit and pre-push hooks using Husky
    - TSLint formatting
    - Highly optimized with excellent lighthouse audit score
- url: https://gatsby-starter-typescript-deluxe.netlify.com/
  repo: https://github.com/gojutin/gatsby-starter-typescript-deluxe
  description: A Gatsby starter with TypeScript, Storybook, Styled Components, Framer Motion, Jest, and more.
  tags:
    - Language:TypeScript
    - Styling:CSS-in-JS
    - Storybook
    - SEO
    - Linting
    - Testing
  features:
    - TypeScript for type-safe code.
    - Styled-Components for all your styles.
    - Framer Motion for awesome animations.
    - gatsby-image and gatsby-transformer-sharp for optimized images.
    - gatsby-plugin-manifest + SEO component for an SEO-friendly PWA.
    - Storybook with add-ons for showing off your awesome components.
    - Jest and React Testing library for snapshots and unit tests.
    - ESLint (with TSLint and Prettier) to make your code look its best.
    - React Axe and React A11y for accessibility so that your site is awesome for everyone.
- url: https://gatsby-markdown-blog-starter.netlify.com/
  repo: https://github.com/ammarjabakji/gatsby-markdown-blog-starter
  description: GatsbyJS v2 starter for creating a markdown blog. Based on Gatsby Advanced Starter.
  tags:
    - Blog
    - Markdown
    - SEO
    - PWA
  features:
    - Gatsby v2 support
    - Responsive Design
    - Pagination
    - Content is Markdown files
    - Google Analytics
    - Support for RSS feed
    - SEO friendly
    - Sitemap & Robots.txt generation
    - Sass support
    - Css Modules support
    - Web App Manifest
    - Offline support
    - htaccess support
    - Typography.js
    - Integration with Social Media
- url: https://gatsby-starter-bloomer-db0aaf.netlify.com
  repo: https://github.com/zlutfi/gatsby-starter-bloomer
  description: Barebones starter website with Bloomer React components for Bulma.
  tags:
    - PWA
    - Styling:Bulma
    - Styling:SCSS
  features:
    - Bloomer React Commponents
    - Bulma CSS Framework
    - Uses SCSS for styling
    - Font Awesome Support
    - Progressive Web App
- url: https://gatsby-starter-mdbreact.netlify.com
  repo: https://github.com/zlutfi/gatsby-starter-mdbreact
  description: Barebones starter website with Material Design Bootstrap React components.
  tags:
    - PWA
    - Styling:Bootstrap
    - Styling:Material
    - Styling:SCSS
  features:
    - MDBReact React Commponents
    - Bootstrap CSS Framework with Material Design Bootstrap styling
    - Uses SCSS for styling
    - Font Awesome Support
    - Progressive Web App
- url: https://gatsby-starter-ts-pwa.netlify.com/
  repo: https://github.com/markselby9/gatsby-starter-typescript-pwa
  description: The default Gatsby starter fork with TypeScript and PWA support added
  tags:
    - Language:TypeScript
    - PWA
  features:
    - Minimum changes based on default starter template for TypeScript and PWA
    - Added TypeScript support with eslint and tsc check
    - Support GitHub Actions CI/CD workflow (beta)
- url: https://iceberg-gatsby-multilang.netlify.com/
  repo: https://github.com/diogorodrigues/iceberg-gatsby-multilang
  description: Gatsby multi-language starter. Internationalization / i18n without third party plugins or packages for Posts and Pages. Different URLs dependending on the language. Focused on SEO, PWA, Image Optimization, Styled Components and more. This starter is also integrate with Netlify CMS to manage all pages, posts and images.
  tags:
    - Blog
    - CMS:Headless
    - CMS:Netlify
    - i18n
    - Netlify
    - Markdown
    - Pagination
    - PWA
    - SEO
    - Styling:CSS-in-JS
  features:
    - Translations by using GraphQL, hooks and context API
    - Content in markdown for pages and posts in different languages
    - General translations for any content
    - Creation of menu by using translations and GraphQL
    - Netlify CMS to manage all pages, posts and images
    - Styled Components to styles
    - All important seetings for speedy and optimized images
    - Blog Posts list with pagination
    - Focus on SEO
    - PWA
- url: https://flexible-gatsby.netlify.com/
  repo: https://github.com/wangonya/flexible-gatsby
  description: A simple and clean theme for Gatsby
  tags:
    - Blog
    - Markdown
  features:
    - Google Analytics
    - Simple design
    - Markdown support
- url: https://gatsby-starter-leaflet.netlify.com/
  repo: https://github.com/colbyfayock/gatsby-starter-leaflet
  description: A Gatsby starter with Leafet!
  tags:
    - Landing Page
    - Linting
    - Styling:SCSS
    - Testing
  features:
    - Simply landing page to get started with Leaflet
    - Includes Leaflet and React Leaflet
    - Starts with some basic Sass stylesheets for styling
    - Linting and testing preconfigured
- url: https://gatsby-starter-luke.netlify.com/
  repo: https://github.com/lukethacoder/luke-gatsby-starter
  description: An opinionated starter using TypeScript, styled-components (emotion flavoured), React Hooks & react-spring. Built as a BYOS (bring your own source) so you can get up and running with whatever data you choose.
  tags:
    - Language:TypeScript
    - Transitions
    - Styling:CSS-in-JS
    - Linting
  features:
    - TypeScript
    - react-spring animations
    - BYOS (bring your own source)
    - Emotion for styling components
    - Minimal Design
    - React Hooks (IntersectionObserver, KeyUp, LocalStorage)
- url: https://friendly-cray-96d631.netlify.com/
  repo: https://github.com/PABlond/Gatsby-TypeScript-Starter-Blog
  description: Project boilerplate of a blog app. The starter was built using Gatsby and TypeScript.
  tags:
    - Markdown
    - Language:TypeScript
    - SEO
    - PWA
    - Styling:SCSS
  features:
    - A complete responsive theme built wiss Scss
    - Easy editable posts in Markdown files
    - SEO component
    - Optimized with Google Lighthouse
- url: https://gatsby-starter-material-album.netlify.com
  repo: https://github.com/JoeTrubenstein/gatsby-starter-material-album
  description: A simple portfolio starter based on the Material UI Album Layout
  tags:
    - Gallery
    - Portfolio
    - Styling:Material
  features:
    - Pagination
    - Material UI
    - Exif Data Parsing
- url: https://peaceful-ptolemy-d7beb4.netlify.com
  repo: https://github.com/TRamos5/gatsby-contentful-starter
  description: A starter template for an awesome static blog utilizing Contentful as a CMS and deployed to Netlify.
  tags:
    - CMS:Contentful
    - CMS:Headless
    - Blog
    - Netlify
    - Markdown
    - Styling:CSS-in-JS
  features:
    - Netlify integration with pre built contact form
    - "CMS: Contentful integration with placeholders included"
    - Mobile friendly responsive design made to be customized or leave as is
    - Separate components for everything
    - ...and more
- url: https://gatsby-tailwind-emotion-starter-demo.netlify.com/
  repo: https://github.com/pauloelias/gatsby-tailwind-emotion-starter
  description: Gatsby starter using the latest Tailwind CSS and Emotion.
  tags:
    - Styling:Tailwind
    - Styling:CSS-in-JS
    - Styling:PostCSS
  features:
    - Tailwind CSS for rapid development
    - Emotion with `tailwind.macro` for flexible styled components
    - PostCSS configured out-of-the-box for when you need to write your own CSS
    - postcss-preset-env to write tomorrow's CSS today
    - Bare bones starter to help you hit the ground running
- url: https://gatsby-starter-grayscale-promo.netlify.com/
  repo: https://github.com/gannochenko/gatsby-starter-grayscale-promo
  description: one-page promo site
  tags:
    - Language:TypeScript
    - Styling:CSS-in-JS
    - Linting
    - Markdown
    - Onepage
    - CMS:Netlify
    - Landing Page
  features:
    - Styled-Components
    - NetlifyCMS
    - TypeScript
    - Basic design
- url: https://gatsby-starter-mdx-website-blog.netlify.com/
  repo: https://github.com/doakheggeness/gatsby-starter-mdx-website-blog
  description: Gatsby website and blog starter utilizing MDX for adding components to mdx pages and posts. Incorportates Emotion.
  tags:
    - MDX
    - Blog
    - Styling:CSS-in-JS
  features:
    - Create pages and posts using MDX
    - Incorporates the CSS-in-JS library Emotion
    - Visual effects
- url: https://gatsby-starter-zurgbot.netlify.com/
  repo: https://github.com/zurgbot/gatsby-starter-zurgbot
  description: The ultimate force of starter awesomeness in the galaxy of Gatsby
  tags:
    - Linting
    - PWA
    - SEO
    - Styling:Bulma
    - Styling:SCSS
    - Testing
  features:
    - Sass (SCSS Flavored) CSS
    - Bulma CSS Framework
    - React Helmet <head> Management
    - React Icons SVG Icon Components (Including Font Awesome and others)
    - Eslint for JS linting
    - Prettier for JS formatting
    - StyleLint for Scss linting and formatting
    - Jest for a test framework
    - Enzyme for testing with React
    - Husky for git hooks, particularly precommit management
    - Lint Staged to run commands only on staged files
- url: https://martin2844.github.io/gatsby-starter-dev-portfolio/
  repo: https://github.com/martin2844/gatsby-starter-dev-portfolio
  description: A GatsbyJS minimalistic portfolio site, with a blog and about section
  tags:
    - Portfolio
    - Blog
    - Markdown
  features:
    - createPages API
    - Responsive
    - Minimalistic
    - Blazing fast (LINK)
    - Graphql queries
    - Sass
    - Markdown
- url: https://wataruoguchi-gatsby-starter-typescript-contentful.netlify.com/
  repo: https://github.com/wataruoguchi/gatsby-starter-typescript-contentful
  description: Simple TypeScript starter with Contentful Integration
  tags:
    - Language:TypeScript
    - CMS:Contentful
    - Netlify
    - Blog
  features:
    - Simple
    - TypeScript
    - Contentful
    - Supports Contentful Rich Text
    - Prettier & ESlint & StyleLint to format & check the code
    - Husky & lint-staged to automate checking
- url: https://gatsby-starter-point.netlify.com/
  repo: https://github.com/teaware/gatsby-starter-point
  description: A humble Gatsby starter for blog
  tags:
    - Blog
    - Markdown
    - Netlify
  features:
    - SASS
    - SEO
    - Dark Mode
    - Google Analytics
- url: https://gatsby-typescript-storybook-starter.netlify.com/
  repo: https://github.com/RobertoMSousa/gatsby-typescript-storybook-starter
  description: A Gatsby starter with storybook, tags and eslint
  tags:
    - Language:TypeScript
    - Styling:CSS-in-JS
    - Storybook
    - Markdown
    - Linting
  features:
    - Storybook
    - Simple
    - TypeScript
    - Contentful
    - Prettier & ESlint & StyleLint to format & check the code
    - Storybook
    - Jest and React Testing library for snapshots and unit tests.
    - Styled-Components for all your styles.
- url: https://semantic-ui-docs-gatsby.netlify.com/
  repo: https://github.com/whoisryosuke/semantic-ui-docs-gatsby
  description: Documentation starter using Semantic UI and MDX
  tags:
    - Documentation
    - Linting
    - Markdown
    - MDX
    - PWA
    - SEO
  features:
    - Easy starter for documentation-style sites
    - Use SUI React components anywhere in MDX
    - SASS/LESS support
    - Live code component
    - Customizable sidebar
    - Offline-ready
    - Responsive design
    - Nodemon for restarting dev server on changes
    - Webpack aliasing for components, assets, etc
- url: https://gatsby-starter-saas-marketing.netlify.com/
  repo: https://github.com/keegn/gatsby-starter-saas-marketing
  description: A simple one page marketing site starter for SaaS companies and products
  tags:
    - Onepage
    - Styling:CSS-in-JS
    - Landing Page
  features:
    - Responsive
    - Netlify ready
    - Styled-Components
    - Minimal design and easy to customize
    - Great for software or product related marketing sites
- url: https://react-landnig-page.netlify.com/
  repo: https://github.com/zilahir/react-landing-page
  description: Landing page with GraphCMS
  tags:
    - Redux
    - Styling:SCSS
    - Styling:CSS-in-JS
    - Netlify
  features:
    - Team section
    - Clients section
    - Map
    - Netlify ready
    - Styled-Components
    - Good for app showcase for startups
    - Prettier & ESlint & StyleLint to format & check the code
    - Husky & lint-staged to automate checking
- url: https://gatsby-strapi-starter.netlify.com/
  repo: https://github.com/jeremylynch/gatsby-strapi-starter
  description: Get started with Strapi, Bootstrap (reactstrap) and Gatsby FAST!
  tags:
    - CMS:Strapi
    - Styling:Bootstrap
  features:
    - Strapi
    - Bootstrap
    - Reactstrap
- url: https://kontent-template-gatsby-landing-page-photon.netlify.com
  repo: https://github.com/Simply007/kontent-template-gatsby-landing-page-photon
  description: Kentico Kontent based starter based on Photon starter by HTML5 UP
  tags:
    - CMS:Headless
    - CMS:Kontent
    - Netlify
    - Landing Page
    - HTML5UP
    - Styling:SCSS
  features:
    - Kentico Kontent CaaS platform as the data source
    - Landing page divided by section.
    - Support for code syntax highlighting
    - Includes plugins for easy, beautiful typography
    - Includes React Helmet to allow editing site meta tags
    - Includes plugins for offline support out of the box
    - Font awesome
    - Material Icons
    - CSS Grid
- url: https://gatsby-starter-typescript-blog-forms.netlify.com/
  repo: https://github.com/joerneu/gatsby-starter-typescript-blog-forms
  description: Gatsby starter for a website in TypeScript with a homepage, blog and forms
  tags:
    - Blog
    - Language:TypeScript
    - Linting
    - Markdown
    - MDX
    - CMS:Netlify
    - SEO
    - Styling:CSS-in-JS
  features:
    - TypeScript for type safety, IDE comfort and error checking during development and build time
    - ESLint and Prettier for safety and consistent code style
    - Uses the official Gatsby Blog Core theme for data processing
    - Functional components and React Hooks
    - SEO component with React Helmet
    - Minimal responsive styling with React Emotion that can easily be extended
    - Theming of components and Markdown (MDX) with Emotion Theming
    - Forms with Formite (React Hooks Form library)
    - Accessible UI components implemented with Reakit and styling based on mini.css
    - Netlify CMS to create and edit blog posts
    - Small bundle size
- url: https://gatsby-tailwind-styled-components-storybook-starter.netlify.com/
  repo: https://github.com/denvash/gatsby-tailwind-styled-components-storybook-starter
  description: Tailwind CSS + Styled-Components + Storybook starter for Gatsby
  tags:
    - Storybook
    - Styling:Tailwind
    - Styling:CSS-in-JS
    - Styling:PostCSS
    - Netlify
  features:
    - Tailwind CSS v1
    - Styled-Components v5
    - Storybook v5
    - PostCSS
    - Deploy Storybook
    - Documentation
- url: https://gatsby-tfs-starter.netlify.com/
  repo: https://github.com/tiagofsanchez/gatsby-tfs-starter
  description: a gatsby-advanced-starter with theme-ui styling
  tags:
    - RSS
    - SEO
    - Blog
    - MDX
  features:
    - React Helmet <head> Management
    - SVG Icon
- url: https://gatsby-lam.vaporwavy.io
  repo: https://github.com/vaporwavy/gatsby-london-after-midnight
  description: A custom, image-centric theme for Gatsby. Advanced from the Gatsby starter London.
  tags:
    - Blog
    - Portfolio
    - Gallery
    - SEO
    - Markdown
    - HTML5UP
    - CMS:Netlify
    - Styling:PostCSS
  features:
    - Support tags
    - Easily change the theme color
    - Post thumbnails in the homepage
    - Built with PostCSS
    - Made for image-centric portfolios
    - Based on London for Gatsby
- url: https://alipiry-gatsby-starter-typescript.netlify.com/
  repo: https://github.com/alipiry/gatsby-starter-typescript
  description: The default Gatsby starter with TypeScript
  tags:
    - Language:TypeScript
    - Linting
    - Netlify
  features:
    - Type Checking With TypeScript
    - Powerful Linting With ESLint
- url: https://gatsby-typescript-tailwind.netlify.com/
  repo: https://github.com/impulse/gatsby-typescript-tailwind
  description: Gatsby starter with TypeScript and Tailwind CSS
  tags:
    - Language:TypeScript
    - Styling:Tailwind
    - Styling:PostCSS
    - Netlify
  features:
    - Simple
    - TSLint
    - Tailwind CSS v1
    - PostCSS + PurgeCSS
- url: https://gatsby-starter-blog-tailwindcss-demo.netlify.com/
  repo: https://github.com/andrezzoid/gatsby-starter-blog-tailwindcss
  description: Gatsby blog starter with TailwindCSS
  tags:
    - Blog
    - SEO
    - Markdown
    - Styling:Tailwind
    - Styling:PostCSS
  features:
    - Based on the official Gatsby starter blog
    - Uses TailwindCSS
    - Uses PostCSS
- url: https://gatsby-starter-hello-world-with-header-and-footer.netlify.com/
  repo: https://github.com/lgnov/gatsby-starter-hello-world-with-header-and-footer
  description: Gatsby starter with a responsive barebones header and footer layout
  tags:
    - Styling:CSS-in-JS
  features:
    - Navbar and footer components with only minimal CSS that make responsiveness works
    - Works in any device screen
    - Easily kicking off your project with writing CSS right away
- url: https://gatsby-minimalist-starter.netlify.com/
  repo: https://github.com/dylanesque/Gatsby-Minimalist-Starter
  description: A minimalist, general-purpose Gatsby starter
  tags:
    - SEO
    - Markdown
    - Styling:CSS-in-JS
  features:
    - Less starting boilerplate than the Gatsby default starter
    - Layout.css includes checklist of initial design system decisions to make
    - Uses Emotion
    - Uses CSS-In-JS
- url: https://gastby-starter-zeevo.netlify.com/
  repo: https://github.com/zeevosec/gatsby-starter-zeevo
  description: Yet another Blog starter with a different style
  tags:
    - Blog
    - Markdown
    - SEO
  features:
    - Extendable
    - Feature filters
    - Performant
- url: https://gatsby-theme-phoenix-demo.netlify.com
  repo: https://github.com/arshad/gatsby-theme-phoenix
  description: A personal blogging and portfolio theme for Gatsby with great typography and dark mode.
  tags:
    - Blog
    - Portfolio
    - SEO
    - MDX
    - Styling:Tailwind
    - Styling:PostCSS
  features:
    - MDX - Posts, Pages and Projects
    - Tags/Categories
    - Dark mode
    - Customizable with Tailwind CSS
    - Code highlighting with Prism
    - RSS feed
- url: https://gatsby-starter-landed.netlify.com/
  repo: https://github.com/vasrush/gatsby-starter-landed
  description: A Gatsby theme based on Landed template by HTML5UP
  tags:
    - HTML5UP
    - Landing Page
    - Portfolio
    - Linting
    - Styling:SCSS
    - Transitions
    - SEO
  features:
    - Includes sections to easily create landing pages
    - React Helmet <head> Management
    - Easily update menus & submenus in gatsby-config file
    - Integrates react-scroll and react-reveal for transitions
    - ESLint and Prettier for safety and consistent code style
    - Offline-ready
    - Responsive design
    - Left, Right and no sidebar templates
    - Font awesome icons
    - HTML5UP Design
- url: https://tina-starter-grande.netlify.com/
  repo: https://github.com/tinacms/tina-starter-grande
  description: Feature rich Gatsby starter with full TinaCMS integration
  tags:
    - Blog
    - Markdown
    - SEO
    - Netlify
    - Pagination
    - CMS:Other
    - Styling:CSS-in-JS
  features:
    - Fully integrated with TinaCMS for easy editing
    - Blocks based page & form builder
    - Styled Components
    - Code syntax highlighting
    - Light/Dark mode
- url: https://amelie-blog.netlify.com/
  repo: https://github.com/tobyau/gatsby-starter-amelie
  description: A minimal and mobile friendly blog template
  tags:
    - Blog
    - SEO
    - Markdown
  features:
    - Responsive design
    - Customizable content through markdown files
    - SEO component with React Helmet
- url: https://chronoblog.now.sh
  repo: https://github.com/Ganevru/gatsby-starter-chronoblog
  description: Chronoblog is a Gatsby js theme specifically designed to create a personal website. The main idea of ​​Chronoblog is to allow you not only to write a personal blog but also to keep a record of everything important that you have done.
  tags:
    - Blog
    - Portfolio
    - MDX
    - Markdown
    - SEO
    - Styling:CSS-in-JS
    - Linting
  features:
    - Starter for Chronoblog Gatsby Theme
- url: https://gatsby-eth-dapp-starter.netlify.com
  repo: https://github.com/robsecord/gatsby-eth-dapp-starter
  description: Gatsby Starter for Ethereum Dapps using Web3 with Multiple Account Management Integrations
  tags:
    - Client-side App
    - Netlify
    - Authentication
  features:
    - Ethereum Web3 Authentication - Multiple Integrations
    - ConsenSys Rimble UI Integration
    - Styled Components
    - Coinbase, Fortmatic, Metamask, WalletConnect, and more
    - dFuse Blockchain Streaming and Notifications
- url: https://gatsby-starter-theme-antv.antv.vision
  repo: https://github.com/antvis/gatsby-starter-theme-antv
  description: ⚛️ Polished Gatsby theme for documentation site
  tags:
    - Documentation
    - Markdown
    - Styling:Other
  features:
    - ⚛ Prerendered static site
    - 🌎 Internationalization support by i18next
    - 📝 Markdown-based documentation and menus
    - 🎬 Examples with live playground
    - 🏗 Unified Theme and Layout
    - 🆙 Easy customized header nav
    - 🧩 Built-in home page components
- url: https://gatsby-starter-cafe.netlify.com
  repo: https://github.com/crolla97/gatsby-starter-cafe
  description: Gatsby starter for creating a single page cafe website using Contentful and Leaflet
  tags:
    - CMS:Contentful
    - Styling:SCSS
    - Landing Page
    - Onepage
  features:
    - Leaflet interactive map
    - Instagram Feed
    - Contentful for menu item storage
    - Responsive design
- url: https://gatsby-firebase-simple-auth.netlify.com/
  repo: https://github.com/marcomelilli/gatsby-firebase-simple-auth
  description: A simple Firebase Authentication Starter with protected routes
  tags:
    - Firebase
    - Authentication
    - Styling:Tailwind
  features:
    - Authentication with Firebase
    - Protected Routes with Authorization
- url: https://demo.gatsbystorefront.com/
  repo: https://github.com/GatsbyStorefront/gatsby-starter-storefront-shopify
  description: Lightning fast PWA storefront for Shopify
  tags:
    - CMS:Headless
    - Shopify
    - SEO
    - PWA
    - E-commerce
    - Styling:CSS-in-JS
  features:
    - Gatsby Storefront
    - gatsby-theme-storefront-shopify
    - Shopify Integration
    - Shopping Cart
    - PWA
    - Optimized images with gatsby-image.
    - SEO
    - A11y
- url: https://keturah.netlify.com/
  repo: https://github.com/giocare/gatsby-starter-keturah
  description: A portfolio starter for developers
  tags:
    - Portfolio
    - SEO
    - Markdown
  features:
    - Target Audience Developers
    - Designed To Resemble A Terminal And Text Editor
    - Responsive Design
    - FontAwesome Icon Library
    - Easily Customize Content Using Markdown Files
    - SEO Friendly Component
    - Social Media Icons Provided
- url: https://gatsby-lander.surge.sh/
  repo: https://github.com/codebushi/gatsby-starter-lander
  description: Single page starter built with Tailwind CSS
  tags:
    - Onepage
    - Linting
    - Styling:Tailwind
  features:
    - Simple One Page Site
    - Landing Page Design
    - Fully Responsive
    - Styling with Tailwind
- url: https://gatsby-starter-papan01.netlify.com/
  repo: https://github.com/papan01/gatsby-starter-papan01
  description: A Gatsby starter for creating a markdown blog.
  tags:
    - Linting
    - Blog
    - Styling:SCSS
    - Markdown
    - Pagination
    - PWA
    - SEO
  features:
    - SSR React Code Splitting(loadable-components)
    - Theme Toggle(light/dark)
    - Pagination
    - SEO(Sitemap, Schema.org, OpenGraph tags, Twitter tag)
    - Web application manifest and offline support
    - Google Analytics
    - Disqus
    - RSS
    - ESLint(Airbnb) for linting
    - Prettier code formatting
    - gh-pages for deploying to GitHub Pages
- url: https://gatsby-starter-boilerplatev-kontent-demo.netlify.com/
  repo: https://github.com/viperfx07/gatsby-starter-boilerplatev-kontent
  description: A Gatsby starter using BoilerplateV for Kentico Kontent.
  tags:
    - Blog
    - CMS:Headless
    - CMS:Kontent
    - Styling:Bootstrap
    - Styling:CSS-in-JS
    - Linting
  features:
    - Sass (SCSS Flavored) CSS
    - ITCSS Structure of CSS (with glob added for css)
    - Bootstrap CSS Framework
    - React Helmet <head> Management
    - ESLint(Airbnb) for JS linting
    - Prettier for JS formatting
- url: https://www.cryptocatalyst.net/
  repo: https://github.com/n8tb1t/gatsby-starter-cryptocurrency
  description: A full-fledged cryptocurrency Gatsby starter portal with landing page, blog, roadmap, devs team, and docs.
  tags:
    - Linting
    - Blog
    - Styling:SCSS
    - Markdown
    - Pagination
    - PWA
    - SEO
  features:
    - Beautiful Mobile-first design.
    - modular SCSS styles.
    - Configurable color scheme.
    - Advanced config options.
    - Advanced landing page.
    - Blog Component.
    - Live comments.
    - Roadmap component.
    - Developers page component.
    - Algolia advanced search index, with content chunks.
    - Docs component.
    - No outdated codebase, use only react hooks.
    - Easy to modify react components.
    - SEO (Sitemap, OpenGraph tags, Twitter tags)
    - Google Analytics Support
    - Offline Support & WebApp Manifest
    - Easy to modify assets.
- url: https://chronoblog-profile.now.sh
  repo: https://github.com/Ganevru/gatsby-starter-chronoblog-profile
  description: This starter will help you launch a personal website with a simple text feed on the main page. This starter looks simple and neat, but at the same time, it has great potential for organizing your content using tags, dates, and search. The homepage is organized in compact feeds. The display of content in these feeds is based on the tags of this content (for example, only content with a podcast tag gets into the feed with podcasts).
  tags:
    - Blog
    - Portfolio
    - MDX
    - Markdown
    - SEO
    - Styling:CSS-in-JS
    - Linting
  features:
    - Specially designed to create a personal website (in a simple and strict "text" style)
    - Universal text feed divided into categories
    - Search and Tags for organizing content
    - A simple change of primary and secondary colors of the site, fonts, radius of curvature of elements, etc (thanks to Theme UI theming)
    - Clean and Universal UI
    - Mobile friendly, all elements and custom images are adapted to any screen
    - Light/Dark mode
    - Easy customization of icons and links to your social networks
    - MDX for the main menu of the site, footer and other elements of the site
    - MDX for pages and content
    - Code syntax highlighting
    - SEO (OpenGraph and Twitter) out of the box with default settings that make sense (thanks to React Helmet)
- url: https://chronoblog-hacker.now.sh
  repo: https://github.com/Ganevru/gatsby-starter-chronoblog-hacker
  description: A dark (but with ability to switch to light) starter that uses the Source Code Pro font (optional) and minimalistic UI
  tags:
    - Blog
    - Portfolio
    - MDX
    - Markdown
    - SEO
    - Styling:CSS-in-JS
    - Linting
  features:
    - Specially designed to create a personal website
    - Search and Tags for organizing content
    - A simple change of primary and secondary colors of the site, fonts, radius of curvature of elements, etc (thanks to Theme UI theming)
    - Clean and Minimalistic UI
    - Mobile friendly, all elements and custom images are adapted to any screen
    - Light/Dark mode
    - Easy customization of icons and links to your social networks
    - MDX for the main menu of the site, footer and other elements of the site
    - MDX for pages and content
    - Code syntax highlighting
    - SEO (OpenGraph and Twitter) out of the box with default settings that make sense (thanks to React Helmet)
- url: https://gatsby-starter-tailwind2-emotion-styled-components.netlify.com/
  repo: https://github.com/chrish-d/gatsby-starter-tailwind2-emotion-styled-components
  description: A (reasonably) unopinionated Gatsby starter, including; Tailwind 2 and Emotion. Use Tailwind utilities with Emotion powered CSS-in-JS to produce component scoped CSS (no need for utilities like Purge CSS, etc).
  tags:
    - Styling:CSS-in-JS
    - Styling:Tailwind
  features:
    - Utility-first CSS using Tailwind 2.
    - CSS scoped within components (no "bleeding").
    - Only compiles the CSS you use (no need to use PurgeCSS/similar).
    - Automatically gives you Critical CSS with inline stlyes.
    - Hybrid of PostCSS and CSS-in-JS to give you Tailwind base styles.
- url: https://5e0a570d6afb0ef0fb162f0f--wizardly-bassi-e4658f.netlify.com/
  repo: https://github.com/adamistheanswer/gatsby-starter-baysik-blog
  description: A basic and themeable starter for creating blogs in Gatsby.
  tags:
    - Blog
    - Portfolio
    - MDX
    - Markdown
    - SEO
    - Styling:CSS-in-JS
    - Linting
  features:
    - Specially designed to create a personal website
    - Clean and Minimalistic UI
    - Facebook Comments
    - Mobile friendly, all elements and custom images are adapted to any screen
    - Light/Dark mode
    - Prettier code formatting
    - RSS
    - Links to your social networks
    - MDX for pages and content
    - Code syntax highlighting
    - SEO (OpenGraph and Twitter) out of the box with default settings that make sense (thanks to React Helmet)
- url: https://gatsby-starter-robin.netlify.com/
  repo: https://github.com/robinmetral/gatsby-starter-robin
  description: Gatsby Default Starter with state-of-the-art tooling
  tags:
    - MDX
    - Styling:CSS-in-JS
    - Linting
    - Testing
    - Storybook
  features:
    - 📚 Write in MDX
    - 👩‍🎤 Style with Emotion
    - 💅 Linting with ESLint and Prettier
    - 📝 Unit and integration testing with Jest and react-testing-library
    - 💯 E2E browser testing with Cypress
    - 📓 Visual testing with Storybook
    - ✔️ CI with GitHub Actions
    - ⚡ CD with Netlify
- url: https://help.dferber.de
  repo: https://github.com/dferber90/gatsby-starter-help-center
  description: A themeable starter for a help center
  tags:
    - Documentation
    - Markdown
    - MDX
    - Search
  features:
    - Manage content in Markdown and YAML files
    - Multiple authors possible
    - Apply your own theme
    - Usable in any language
    - SEO friendly
    - Easy to add Analytics
- url: https://evaluates2.github.io/Gatsby-Starter-TypeScript-Redux-TDD-BDD
  repo: https://github.com/Evaluates2/Gatsby-Starter-TypeScript-Redux-TDD-BDD
  description: An awesome Gatsby starter template that takes care of the tooling setup, allowing you and your team to dive right into building ultra-fast React applications quickly and deploy them with confidence! 📦
  tags:
    - Redux
    - Language:TypeScript
    - Linting
    - Testing
    - Styling:None
  features:
    - 📚 Written in TypeScript.
    - 💡 Redux preconfigured (with local-storage integration.
    - 💅 Linting with TSLint and Prettier.
    - 📝 Unit testing with Jest and react-test-renderer.
    - 💯 Behavior-driven E2E browser testing with Cypress + Cucumber.js plugin.
    - 📓 Steps for deploying to Gh-pages
    - ✔️ CI with TravisCI
    - ⚡ Steps for deploying to GitHub Pages, AWS S3, or Netlify.
- url: https://gatsby-resume-starter.netlify.com/
  repo: https://github.com/barancezayirli/gatsby-starter-resume-cms
  description: Resume starter styled using Tailwind with Netlify CMS as headless CMS.
  tags:
    - CMS:Headless
    - SEO
    - PWA
    - Portfolio
  features:
    - One-page resume/CV
    - PWA
    - Multiple Netlify CMS widgets
    - Netlify CMS as Headless CMS
    - Tailwind for styling with theming
    - Optimized build process (purge css)
    - Basic SEO, site metadata
    - Prettier
    - Social media links
- url: https://gatsby-starter-default-nostyles.netlify.com/
  repo: https://github.com/JuanJavier1979/gatsby-starter-default-nostyles
  description: The default Gatsby starter with no styles.
  tags:
    - Styling:None
  features:
    - Based on gatsby-starter-default
    - No styles
- url: https://greater-gatsby.now.sh
  repo: https://github.com/rbutera/greater-gatsby
  description: Barebones and lightweight starter with TypeScript, PostCSS, TailwindCSS and Storybook.
  tags:
    - PWA
    - Language:TypeScript
    - Styling:Tailwind
  features:
    - Lightweight & Barebones
    - includes Storybook
    - Full TypeScript support
    - Uses styled-components Global Styles API for consistency in styling across application and Storybook
- url: https://gatsby-simplefolio.netlify.com/
  repo: https://github.com/cobidev/gatsby-simplefolio
  description: A clean, beautiful and responsive portfolio template for Developers ⚡️
  tags:
    - Portfolio
    - PWA
    - SEO
    - Onepage
  features:
    - Modern UI Design
    - Reveal Animations
    - Fully Responsive
    - Easy site customization
    - Configurable color scheme
    - OnePage portfolio site
    - Fast image optimization
- url: https://gatsby-starter-hpp.netlify.com/
  repo: https://github.com/hppRC/gatsby-starter-hpp
  description: All in one Gatsby skeleton based TypeScript, emotion, and unstated-next.
  tags:
    - MDX
    - SEO
    - PWA
    - Linting
    - Styling:CSS-in-JS
    - Language:TypeScript
  features:
    - PWA
    - TypeScript
    - Absolute import
    - Useful ready made custom hooks
    - Ready made form component for Netlify form
    - Global CSS component and Reset CSS component
    - Advanced SEO components(ex. default twitter ogp image, sitemaps, robot.txt)
    - Prettier, ESLint
    - unstated-next(useful easy state library)
- url: https://gatsby-typescript-emotion-storybook.netlify.com/
  repo: https://github.com/duncanleung/gatsby-typescript-emotion-storybook
  description: Config for TypeScript + Emotion + Storybook + React Intl + SVGR + Jest.
  tags:
    - Language:TypeScript
    - Styling:CSS-in-JS
    - Storybook
    - i18n
    - Linting
    - Testing
  features:
    - 💻 TypeScript
    - 📓 Visual testing with Storybook
    - 👩‍🎤 CSS-in-JS styling with Emotion
    - 💅 Linting with ESLint and Prettier
    - 🌎 React Intl internationalization support
    - 🖼️ SVG support with SVGR
    - 📝 Unit and integration testing with Jest and react-testing-library
    - ⚡ CD with Netlify
- url: https://felco-gsap.netlify.com
  repo: https://github.com/AshfaqKabir/Felco-Gsap-Gatsby-Starter
  description: Minimal Multipurpose Gsap Gatsby Landing Page. Helps Getting Started With Gsap and Netlify Forms.
  tags:
    - Portfolio
    - Styling:CSS-in-JS
  features:
    - Minimal 3 Page Responsive Layout
    - Multipurpose Gatsby Theme
    - Working Netlify Form
    - Gsap For Modern Animtaions
    - Styled Components for responsive component based styling with theming
    - Basic SEO, site metadata
    - Prettier
- url: https://gatsby-starter-fusion-blog.netlify.com/
  repo: https://github.com/robertistok/gatsby-starter-fusion-blog
  description: Easy to configure blog starter with modern, minimal theme
  tags:
    - Language:TypeScript
    - Styling:CSS-in-JS
    - Netlify
    - Markdown
    - Blog
    - SEO
  features:
    - Featured/Latest posts
    - Sticky header
    - Easy to customize -> edit config.ts with your info
    - Meta tags for improved SEO with React Helmet
    - Transform links to bitly links automatically
    - Codesyntax
    - Code syntax highlighting
- url: https://gatsby-bootstrap-italia-starter.dej611.now.sh/
  repo: https://github.com/italia/design-italia-gatsby-starterkit
  description: Gastby starter project using the Bootstrap Italia design kit from Italian Digital Team
  tags:
    - Styling:Bootstrap
    - SEO
    - Linting
  features:
    - Bootstrap Italia - design-react-kit
    - Prettier
    - Sticky header
    - Complete header
    - Homepage and service templates pages ready to use
    - Meta tags for improved SEO with React Helmet
- url: https://gatsby-starter-webcomic.netlify.com
  repo: https://github.com/JLDevOps/gatsby-starter-webcomic
  description: Gatsby blog starter that focuses on webcomics and art with a minimalistic UI.
  tags:
    - Markdown
    - MDX
    - Netlify
    - Pagination
    - Search
    - Styling:Bootstrap
    - RSS
    - SEO
  features:
    - Designed to focus on blog posts with images.
    - Search capability on blog posts
    - Displays the latest posts
    - Displays all the tags from the site
    - Pagination between blog posts
    - Has a "archive" page that categorizes and displays all the blog posts by date
    - Mobile friendly
- url: https://gatsby-starter-material-emotion.netlify.com
  repo: https://github.com/liketurbo/gatsby-starter-material-emotion
  description: Gatsby starter of Material-UI with Emotion 👩‍🎤
  tags:
    - Language:TypeScript
    - SEO
    - Styling:Material
    - Styling:CSS-in-JS
  features:
    - Based on Gatsby Default Starter
    - Material-UI
    - Emotion
    - Roboto Typeface
    - SEO
    - TypeScript
- url: https://flex.arshad.io
  repo: https://github.com/arshad/gatsby-starter-flex
  description: A Gatsby starter for the Flex theme.
  tags:
    - SEO
    - MDX
    - Styling:CSS-in-JS
  features:
    - MDX Blocks for your Gatsby site.
    - Customizable, extendable and accessible.
    - Theme UI
    - SEO and Open graphs support
    - Color modes
    - Code Highlighting
- url: https://london-night-day.netlify.com/
  repo: https://github.com/jooplaan/gatsby-london-night-and-day
  description: A custom, image-centric dark and light mode aware theme for Gatsby. Advanced from the Gatsby starter London After Midnight.
  tags:
    - Blog
    - Portfolio
    - Gallery
    - SEO
    - Markdown
    - Styling:SCSS
    - HTML5UP
    - CMS:Netlify
  features:
    - Support tags
    - Easily change the theme color
    - Post thumbnails in the homepage
    - Made for image-centric portfolios
    - Using the London After Midnight is now “Dark mode” (the default), and the original London as “Light mode”.
    - Removed Google Fonts, using system fonts in stead (for speed and privacy :)
    - Use SASS
- url: https://the-gatsby-bootcamp-blog.netlify.com
  repo: https://github.com/SafdarJamal/gatsby-bootcamp-blog
  description: A minimal blogging site built with Gatsby using Contentful and hosted on Netlify.
  tags:
    - Blog
    - CMS:Contentful
    - Netlify
    - Styling:SCSS
    - SEO
    - Portfolio
  features:
    - Basic setup for a full-featured blog
    - Includes React Helmet to allow editing site meta tags
    - Uses SCSS for styling
    - Minimal responsive design
    - Styled components
    - SEO Friendly Meta
- url: https://gatsby-starter-catalyst-writer.netlify.com/
  repo: https://github.com/ehowey/gatsby-starter-catalyst-writer
  description: A full featured starter for a freelance writer or journalist to display a portfolio of their work. SANITY.io is used as the CMS. Based on Gatsby Theme Catalyst. Uses MDX and Theme-UI.
  tags:
    - Styling:CSS-in-JS
    - CMS:sanity.io
    - SEO
    - PWA
    - Portfolio
  features:
    - Based on Gatsby Theme Catalyst series of themes
    - MDX
    - Theme-UI integration for easy to change design tokens
    - SEO optimized to include social media images and Twitter handles
    - Tight integration with SANITY.io including a predefined content studio.
    - A full tutorial is available in the docs.
- url: https://rocketdocs.netlify.com/
  repo: https://github.com/Rocketseat/gatsby-starter-rocket-docs
  description: Out of the box Gatsby Starter for creating documentation websites easily and quickly.
  tags:
    - SEO
    - MDX
    - Documentation
    - Linting
    - Markdown
    - PWA
    - Styling:CSS-in-JS
  features:
    - MDX for docs;
    - Responsive and mobile friendly;
    - Code highlighting with prism-react-renderer and react-live support;
    - SEO (Sitemap, schema.org data, Open Graph and Twitter tags).
    - Google Analytics integration;
    - Custom docs schema;
    - Offline Support & WebApp Manifest;
    - Yaml-based sidebar navigation;
- url: https://gatsby-starter-typescript-default.netlify.com/
  repo: https://github.com/lianghx-319/gatsby-starter-typescript-default
  description: Only TypeScript Gatsby starter base on Default starter
  tags:
    - Language:TypeScript
  features:
    - All features same as gatsby-starter-default
    - Only support TypeScript using gatsby-typescript-plugin
- url: https://gatsby-starter-catalyst.netlify.com/
  repo: https://github.com/ehowey/gatsby-starter-catalyst
  description: A boilerplate starter to accelerate your Gatsby development process. Based on Gatsby Theme Catalyst. Uses MDX for content and Theme-UI for styling. Includes a core theme, a header theme, and a footer theme.
  tags:
    - MDX
    - Styling:Theme-UI
    - SEO
    - PWA
  features:
    - Based on Gatsby Theme Catalyst series of themes and starters.
    - Theme options are used to enable some simple layout changes.
    - Latent component shadowing allows for easy shadowing and swapping of layout components such as the header and footer.
    - Theme-UI is deeply integrated with design tokens and variants throughout.
    - Uses a Tailwind preset to enable you to focus on design elements.
    - Color mode switching available by default.
    - SEO optimized to include social media images and Twitter handles.
    - React Scroll for one page, anchor based navigation is available.
    - Code highlighting via Prism.
- url: https://gatsby-starter-default-dark-mode.netlify.com/
  repo: https://github.com/alexandreramosdev/gatsby-starter-default-dark-mode
  description: A simple starter to get developing quickly with Gatsby, dark mode, and styled-components.
  tags:
    - Styling:CSS-in-JS
    - Onepage
    - Linting
  features:
    - Dark mode
    - Styled Components
    - Comes with React Helmet for adding site meta tags
    - Includes plugins for offline support out of the box
- url: https://eager-memento.netlify.com/
  repo: https://github.com/Mr404Found/gatsby-memento-blogpost
  description: A responsive gatsby portfolio starter to show off or to flex your skills in a single page
  tags:
    - Netlify
    - Markdown
    - Blog
    - Styling:Bootstrap
  features:
    - React Bootstrap
    - Responsive webpage
    - TypeWriter Effect
- url: https://gatsby-starter-wilde-creations.netlify.com/
  repo: https://github.com/georgewilde/gatsby-starter-wilde-creations
  description: Barebones starter with a minimal number of components to kick off a TypeScript and Styled Components project.
  tags:
    - Styling:CSS-in-JS
    - PWA
    - Testing
    - Linting
    - Language:TypeScript
  features:
    - ✔️ Gatsby
    - ✔️ TypeScript
    - ✔️ Styled Components
    - ✔️ Helmet
    - ✔️ Storybook
    - ✔️ Jest
    - ✔️ ESLint
    - ✔️ Husky
    - ✔️ Prettier
    - ✔️ React Testing Library
    - ✔️ Stylelint
    - ✔️ Offline support
    - ✔️ PWA ready
    - ✔️ SEO
    - ✔️ Responsive design
    - ✔️ Netlify Deployment Friendly
    - ✔️ Highly optimized (Lighthouse score 4 x 100)
- url: https://gatsby-starter-typescript-deploy.netlify.com/
  repo: https://github.com/jongwooo/gatsby-starter-typescript
  description: TypeScript version of the default Gatsby starter🔮
  tags:
    - Language:TypeScript
    - Linting
    - Netlify
  features:
    - ✔️ Gatsby
    - ✔️ TypeScript
    - ✔️ Prettier
    - ✔️ ESLint
    - ✔️ Deploy to Netlify through GitHub Actions
- url: https://answer.netlify.com/
  repo: https://github.com/passwd10/gatsby-starter-answer
  description: A simple Gatsby blog to show your Future Action on top of the page
  tags:
    - Blog
    - Markdown
    - Netlify
    - Disqus
  features:
    - Emoji
    - Social Icon(fontawesome)
    - Google Analytics
    - Disqus
    - Resume
    - Place plan on the top
- url: https://gatsby-portfolio-starter.netlify.com/
  repo: https://github.com/Judionit/gatsby-portfolio-starter
  description: A simple Gatsby portfolio starter
  tags:
    - Netlify
    - Styling:CSS-in-JS
    - Onepage
    - Portfolio
  features:
    - Styled components
    - Responsive webpage
    - Portfolio
- url: https://wp-graphql-gatsby-starter.netlify.com/
  repo: https://github.com/n8finch/wp-graphql-gatsby-starter
  description: A super simple, bare-bone starter based on the Gatsby Starter for the front end and the WP GraphQL plugin on your WordPress install. This is a basic "headless CMS" setup. This starter will pull posts, pages, categories, tags, and a menu from your WordPress site. You should use either the TwentyNineteen or TwentyTwenty WordPress themes on your WordPress install. See the starter repo for more detailed instructions on getting set up. The example here uses the WordPress Theme Unit Test Data for post and page dummy content. Find something wrong? Issues are welcome on the starter reository.
  tags:
    - Blog
    - CMS:Headless
    - CMS:WordPress
    - Netlify
  features:
    - WP GraphQL plugin integration
    - Light/Dark Mode
    - React Helmet for SEO
    - Integrated navigation
    - Verbose (i.e., not D.R.Y.) GraphQL queries to get data from
    - Includes plugins for offline support out of the box
- url: https://gatsby-starter-docz-netlifycms.netlify.com/
  repo: https://github.com/colbyfayock/gatsby-starter-docz-netlifycms
  description: Quickly deploy Docz documentation powered by Netlify CMS!
  tags:
    - CMS:Netlify
    - Documentation
    - Netlify
  features:
    - Docz documentation powered by Gatsby
    - Netlify CMS to manage content
- url: https://keanu-pattern.netlify.com/
  repo: https://github.com/Mr404Found/gatsby-keanu-blog
  description: A responsive and super simple gatsby portfolio starter and extendable for blog also used yaml parsing
  tags:
    - Netlify
    - SEO
    - Blog
    - Landing Page
    - Styling:Other
  features:
    - Attractive Design
    - Responsive webpage
    - Responsive Card Design
    - Gatsby
    - yaml parsing
    - Automatic page Generation by adding content
- url: https://gatsby-contentful-portfolio-blog.netlify.com/
  repo: https://github.com/escapemanuele/gatsby-contentful-blog-portfolio
  description: Simple gatsby starter for integration with Contentful. The result is a clean and nice website for businesses or freelancers with a blog and a portfolio.
  tags:
    - Blog
    - CMS:Headless
    - CMS:Contentful
    - Portfolio
  features:
    - Styled components
    - Responsive webpage
    - Portfolio
    - Blog
- url: https://example-site-for-square-starter.netlify.com/
  repo: https://github.com/jonniebigodes/example-site-for-square-starter
  description: A barebones starter to help you kickstart your next Gatsby project with Square payments
  tags:
    - Square
    - Netlify
    - SEO
    - E-commerce
  features:
    - Serverless
    - Gatsby
    - Square
- url: https://gatsby-animate.netlify.com/
  repo: https://github.com/Mr404Found/gatsby-animate-starter
  description: A responsive and super simple gatsby starter with awesome animations to components and to build your online solutions website. stay tuned more features coming soon
  tags:
    - Netlify
    - SEO
    - Blog
    - Landing Page
    - Styling:Other
  features:
    - Attractive Design
    - Responsive webpage
    - Services
    - Animations
    - yaml parsing
    - Component Animations
    - ReactReveal Library
- url: https://gatsby-starter-instagram-baseweb.netlify.com/
  repo: https://github.com/timrodz/gatsby-starter-instagram-baseweb
  description: 🎢 A portfolio based on your latest Instagram posts, implemented with the Base Web Design System by Uber. It features out-of-the-box responsive layouts, easy-to-implement components and CSS-in-JS styling.
  tags:
    - Landing Page
    - Portfolio
    - Gallery
    - SEO
    - Netlify
    - Styling:CSS-in-JS
    - Styling:Other
  features:
    - Display your Instagram posts (Up to the last 12 with no API key).
    - Plug & Play configuration. All you need is an Instagram username!
    - Lightweight & Minimalist page structure. Let your work show itself.
    - Responsive design.
    - Simple React functional components (FC).
    - Google Analytics ready.
    - Continuous deployment via Netlify or Zeit.
- url: https://gatsby-starter-mountain.netlify.com/
  repo: https://github.com/artezan/gatsby-starter-mountain
  description: Blog theme that combine the new powerful MDX with the old WordPress. Built with WP/MDX and Theme UI
  tags:
    - Styling:CSS-in-JS
    - PWA
    - MDX
    - CMS:WordPress
    - Landing Page
    - Blog
  features:
    - gatsby-theme-wordpress-mdx
    - Theme UI
    - react-animate-on-scroll
    - Responsive Design
    - SEO friendly
    - Optimized images with gatsby-image
    - Git pre-commit and pre-push hooks using Husky
    - Highly optimized with excellent lighthouse audit score
    - Light/Dark mode
    - CSS Animations
    - Mountain style
- url: https://gatsby-starter-redux-storybook.netlify.com/
  repo: https://github.com/fabianunger/gatsby-starter-redux-storybook
  description: Gatsby Starter that has Redux (persist) and Storybook implemented.
  tags:
    - Redux
    - Storybook
    - PWA
    - Styling:CSS-in-JS
    - SEO
  features:
    - Redux + Redux Persist implemented also for Storybook
    - PWA
    - ESLint
    - SEO ready
- url: https://dospolov.com
  repo: https://github.com/dospolov/gatsby-starter-blog-and-cv
  description: Gatsby starter for Blog and CV.
  tags:
    - Blog
    - CMS:Netlify
    - Pagination
    - Portfolio
    - Disqus
    - RSS
    - Styling:Ant Design
    - Styling:Tailwind
  features:
    - Archive organized by tags and categories
    - Pagination support
    - Offline support
    - Google Analytics support
    - Disqus Comments support
- url: https://gatsby-starter-typescript-themes.netlify.com/
  repo: https://github.com/room-js/gatsby-starter-typescript-themes
  description: Gatsby TypeScript starter with light/dark themes based on CSS variables
  tags:
    - Language:TypeScript
    - Styling:SCSS
  features:
    - Light and Dark themes based on CSS variables (persisted state)
    - Font Awesome
    - Normalize.css
- url: https://gatsby-notion-demo.netlify.com/
  repo: https://github.com/conradlin/gatsby-starter-strata-notion
  description: Gatsby starter utilizing Notion as a CMS based on strata site template
  tags:
    - Blog
    - PWA
    - SEO
    - Styling:SCSS
  features:
    - Super simple, portfolio + blog + newsletter site
    - Utilizing Notion as a CMS
    - Fully Responsive
    - Styling with SCSS
- url: https://sumanth.netlify.com/
  repo: https://github.com/Mr404Found/gatsby-sidedrawer
  description: A responsive and super simple gatsby site with awesome navbar and stay tuned more features coming soon
  tags:
    - Netlify
    - SEO
    - Blog
    - Landing Page
    - Styling:Other
  features:
    - Attractive Design
    - Responsive webpage
    - Animations
    - Component Animations
    - ReactReveal Library
    - Side Drawer
    - Sidebar
    - Navbar
- url: https://userbase-gatsby-starter.jacobneterer.com
  repo: https://github.com/jneterer/userbase-gatsby-starter
  description: Another TODO app - a Gatsby starter for Userbase, TailwindCSS, SCSS, and Typescript.
  tags:
    - Styling:Tailwind
    - Styling:SCSS
    - Language:TypeScript
    - Authentication
    - Netlify
    - SEO
  features:
    - Userbase for authentication and end-to-end encrypted data management
    - All user and data APIs
    - Tailwind CSS and SCSS for styling
    - Typescript for easier debugging and development, strict types, etc
    - Netlify for hosting
- url: https://gatsby-simple-blog-with-asciidoctor-demo.netlify.com
  repo: https://github.com/hitsuji-no-shippo/gatsby-simple-blog-with-asciidoctor
  description: A Gatsby blog with Asciidoctor. Forked from thundermiracle/gatsby-simple-blog.
  tags:
    - Blog
    - i18n
    - Netlify
    - Disqus
    - RSS
    - SEO
    - Linting
    - Testing
  features:
    - Asciidoc support
    - Easily Configurable
    - Tags
    - Edit on GitHub
    - i18n
    - SEO
    - Light and Dark themes
    - Google Analytics
    - RSS
    - Disqus
    - Breadcrumbs
    - ESLint
- url: https://barcadia.netlify.com/
  repo: https://github.com/bagseye/barcadia
  description: A super-fast site using GatsbyJS
  tags:
    - Blog
    - CMS:Headless
    - CMS:Contentful
    - Portfolio
  features:
    - Styled components
    - Responsive webpage
    - Portfolio
    - Blog
- url: https://gatsby-starter-clean-resume.netlify.com/
  repo: https://github.com/masoudkarimif/gatsby-starter-clean-resume
  description: A Gatsby Starter Template for Putting Your Resume Online Super Quick!
  tags:
    - Netlify
    - Pagination
    - Styling:Other
    - SEO
  features:
    - Easy setup
    - Completely customizable using only gatsby-config.js file
    - Uses Milligram for styling
    - Fully responsive
    - Clean minimalist design
    - Page transition
    - Five different themes (great-gatsby, master-yoda, wonder-woman, darth-vader, luke-lightsaber)
    - Includes React Helmet for title and description tags
    - Includes Google Analytics plugin
- url: https://gatsby-starter-i18n-bulma.netlify.com
  repo: https://github.com/kalwalt/gatsby-starter-i18n-bulma
  description: A gatsby starter with Bulma and optimized slug for better SEO.
  tags:
    - i18n
    - Netlify
    - CMS:Netlify
    - Styling:Bulma
    - Styling:SCSS
    - Gallery
    - SEO
    - Markdown
    - PWA
    - Blog
  features:
    - Multilanguage support with i18n
    - Slug switcher (multilanguage)
    - Uses Bulma for styling
    - Netlify CMS
    - React Images with Modal
    - FontAwesome icons
    - Animate.css with WOW
    - Robots.txt
    - Sitemap
    - PWA
- url: https://gatsby-attila.netlify.com/
  repo: https://github.com/armada-inc/gatsby-attila-theme-starter
  description: A Gatsby starter for creating blogs from headless Ghost CMS.
  tags:
    - Blog
    - CMS:Headless
    - SEO
    - Styling:SCSS
    - Pagination
  features:
    - Attila standard Ghost theme
    - Data sourcing from headless Ghost
    - Responsive design
    - SEO optimized
    - OpenGraph structured data
    - Twitter Cards meta
    - Sitemap Generation
    - XML Sitemaps
    - Progressive Web App
    - Offline Support
    - RSS Feed
    - Composable and extensible
- url: https://gatsby-contentful-portfolio.netlify.com/
  repo: https://github.com/wkocjan/gatsby-contentful-portfolio
  description: Gatsby portfolio theme integrated with Contentful
  tags:
    - CMS:Contentful
    - CMS:Headless
    - Gallery
    - Portfolio
    - SEO
    - Styling:Tailwind
  features:
    - Clean minimalist design
    - Contentful integration with ready to go placeholder content
    - Responsive design
    - Uses TailwindCSS for styling
    - Font Awesome icons
    - Robots.txt
    - SEO optimized
    - OpenGraph structured data
    - Integration with Mailchimp
- url: https://gatsby-graphcms-ecommerce-starter.netlify.com
  repo: https://github.com/GraphCMS/gatsby-graphcms-ecommerce-starter
  description: Swag store built with GraphCMS, Stripe, Gatsby, Postmark and Printful.
  tags:
    - E-commerce
    - i18n
    - Netlify
    - Styling:Tailwind
    - CMS:Other
    - Stripe
  features:
    - Dropshipping by Printful
    - Printful inventory enhanced by GraphCMS
    - Custom GraphQL API for handling checkout and payment
    - Postmark for order notifications
    - Strong Customer Authentication
- url: https://koop-blog.netlify.com/
  repo: https://github.com/bagseye/koop-blog
  description: A simple blog platform using GatsbyJS and MDX
  tags:
    - Blog
    - Markdown
    - MDX
  features:
    - Responsive design
    - Styled 404 page
    - Lightweight
    - Styled Components
- url: https://gatsby-minimalistic-dmin.netlify.com/
  repo: https://github.com/EllisMin/gatsby-minimalistic-dmin
  description: A ready-to-use, customizable personal blog with minimalistic design
  tags:
    - Blog
    - Markdown
    - Netlify
    - SEO
    - Styling:Other
    - Documentation
  features:
    - Simple blog with responsive design
    - Light / Dark Mode Switch
    - Markdown / HTML to create post & About page
    - Code syntax highlighting (Light / Dark)
    - Facebook Comments plugin
    - Social Media Links & Share buttons
    - Googly Analytics Support
    - Easy & Highly Customizable
    - Styled Components
- url: https://gatsby-airtable-listing.netlify.com/
  repo: https://github.com/wkocjan/gatsby-airtable-listing
  description: Airtable theme for Gatsby
  tags:
    - Airtable
    - SEO
    - Styling:Tailwind
  features:
    - Airtable integration
    - Modals with previous/next navigation
    - Responsive design
    - Uses TailwindCSS for styling
    - Font Awesome icons
    - Clean minimalist design
    - SEO optimized
    - Robots.txt
    - OpenGraph structured data
- url: https://gatsby-starter-personality.netlify.com/
  repo: https://github.com/matheusquintaes/gatsby-starter-personality
  description: A free responsive Gatsby Starter
  tags:
    - Portfolio
    - Gallery
  features:
    - SEO
    - Page transition
    - Fully responsive
    - Styling:CSS-in-JS
- url: https://seattleservicerelief.com/
  repo: https://github.com/service-relief/gatsby-starter-service-relief
  description: Localized index of resources for your city.
  tags:
    - Airtable
    - Netlify
    - SEO
    - Styling:Tailwind
  features:
    - generates a static website using GatsbyJS
    - uses Airtable to manage your listings and categories
    - includes an Airtable form to collect local submissions and add them to Airtable for approval
    - can be personalized to a city or region without touching a line of code
    - one-click deployment via Netlify
- url: https://shards-gatsby-starter.netlify.com/
  repo: https://github.com/wcisco17/gatsby-typescript-shards-starter
  description: Portfolio with Typescript and Shards UI
  tags:
    - Language:TypeScript
    - Portfolio
    - Netlify
    - PWA
    - Styling:Bootstrap
  features:
    - Portfollio Starter that includes Shards Ui component library and Typescript generator.
    - Typescript
    - Typescript Generator
    - Styled-Components
    - Shards UI
    - Bootstrap
- url: https://gatsby-sanity-developer-portfolio-starter.jacobneterer.com/
  repo: https://github.com/jneterer/gatsby-sanity-developer-portfolio-starter
  description: A Gatsby + Sanity CMS starter project for developer portfolios. Also built using TailwindCSS, SCSS, and Typescript.
  tags:
    - CMS:sanity.io
    - Portfolio
    - Styling:Tailwind
    - Styling:SCSS
    - Language:TypeScript
    - Netlify
    - SEO
  features:
    - Developer portfolio using Gatsby + Sanity CMS
    - Edit your profile, projects, and tags all in Sanity CMS without any code commits
    - TailwindCSS and SCSS for styling
    - Typescript for easier debugging and development, strict types, etc
    - Netlify for hosting
    - SEO Capabilities
- url: https://serene-ramanujan-285722.netlify.com/
  repo: https://github.com/kunalJa/gatsby-starter-math-blog
  description: A responsive math focused blog with MDX and Latex built in
  tags:
    - MDX
    - Blog
    - PWA
    - Storybook
    - Styling:Other
    - SEO
  features:
    - Mobile friendly and fully responsive
    - Easy to configure (just change site.config.js)
    - MDX
    - Latex with Katex
    - Storybook with tested components included
    - Uses Tachyons for styling
    - Easy to create new posts
- url: https://gatsby-starter-canada-pandemic.netlify.com/
  repo: https://github.com/masoudkarimif/gatsby-starter-canada-pandemic
  description: A Gatsby starter template for covering pandemics in Canada
  tags:
    - AWS
    - Onepage
    - Styling:Milligram
  features:
    - Interactive SVG map using D3
    - Responsive design
    - Styled 404 page
    - Google Analytics support
    - Includes React Helmet
    - Clean minimalist design
    - Completely customizable using only gatsby-config.js file
- url: https://builderio.github.io/gatsby-starter-builder/
  repo: https://github.com/BuilderIO/gatsby-starter-builder
  description: Gatsby starter with drag + drop page building with your React components via Builder.io
  tags:
    - CMS:Other
    - CMS:Headless
  features:
    - Builder.io integration with sample pages/header/footer.
    - Drag and drop page editing and creations.
    - Lots of built-in templates, widgets, or bring in your own custom components.
    - Uses @builder.io/gatsby plugin to dynamically create pages published on the editor.
    - SEO
- url: https://gatsby-starter-reason-blog.netlify.com/
  repo: https://github.com/mukul-rathi/gatsby-starter-reason-blog
  description: The Gatsby Starter Blog using ReasonML!
  tags:
    - Blog
    - Styling:CSS-in-JS
    - Language:Other
  features:
    - Basic setup for a full-featured type-safe blog
    - ReasonML support out-of-the-box
    - ReasonReact v3 JSX syntax
    - CSS-in-Reason support
    - StaticQuery GraphQL support in ReasonML
    - Similar to gatsby-starter-blog
<<<<<<< HEAD
- url: https://gatsby-ts-tw-styled-eslint.netlify.com
  repo: https://github.com/Miloshinjo/gatsby-ts-tw-styled-eslint-starter
  description: Gatsby starter with Typescript, TailwindCSS, @emotion/styled and eslint.
  tags:
    - Linting
    - Styling:CSS-in-JS
    - Styling:Tailwind
    - Language:TypeScript
  features:
    - Typescript support
    - CSS-in-JS with @emotion/styled (like styled components)
    - TailwindCSS (1.2) support
    - eslint with airbnb settings
=======
- url: https://mik3y.github.io/gatsby-starter-basic-bootstrap/
  repo: https://github.com/mik3y/gatsby-starter-basic-bootstrap
  description: A barebones starter featuring react-bootstrap and deliberately little else
  tags:
    - Styling:Bootstrap
    - Styling:SCSS
  features:
    - Uses react-bootstrap, sass, and little else
    - Skeleton starter, based on gatsby-starter-default
    - Optional easy integration of themes from Bootswatch.com
- url: https://gatsby-starter-songc.netlify.com/
  repo: https://github.com/FFM-TEAM/gatsby-starter-song
  description: A Gatsby starter for blog style with fresh UI.
  tags:
    - Blog
    - Netlify
    - SEO
    - Language:TypeScript
    - Styling:CSS-in-JS
  features:
    - Emoji (emojione)
    - Code syntax highlighting (atom-one-light Style)
    - Mobile friendly and fully responsive
    - Comment feature ( utterances)
    - Post side PostTOC
    - Simple fresh design like Medium
    - Readability
- url: https://gatsby-starter-kontent-lumen.netlify.com/
  repo: https://github.com/Kentico/gatsby-starter-kontent-lumen
  description: A minimal, lightweight, and mobile-first starter for creating blogs uses Gatsby and Kentico Kontent CMS. Inspired by Lumen.
  tags:
    - SEO
    - CMS:Headless
    - CMS:Kontent
    - Netlify
    - Styling:SCSS
    - Blog
  features:
    - Kentico Kontent CaaS platform as the data source.
    - Mobile-First approach in development.
    - Archive organized by tags and categories.
    - Automatic Sitemap generation.
    - Lost Grid.
    - Beautiful typography inspired by matejlatin/Gutenberg.
    - Stylesheet built using Sass and BEM-Style naming.
    - Syntax highlighting in code blocks.
    - Google Analytics support.
>>>>>>> 2bee16e6
<|MERGE_RESOLUTION|>--- conflicted
+++ resolved
@@ -5852,7 +5852,6 @@
     - CSS-in-Reason support
     - StaticQuery GraphQL support in ReasonML
     - Similar to gatsby-starter-blog
-<<<<<<< HEAD
 - url: https://gatsby-ts-tw-styled-eslint.netlify.com
   repo: https://github.com/Miloshinjo/gatsby-ts-tw-styled-eslint-starter
   description: Gatsby starter with Typescript, TailwindCSS, @emotion/styled and eslint.
@@ -5866,7 +5865,6 @@
     - CSS-in-JS with @emotion/styled (like styled components)
     - TailwindCSS (1.2) support
     - eslint with airbnb settings
-=======
 - url: https://mik3y.github.io/gatsby-starter-basic-bootstrap/
   repo: https://github.com/mik3y/gatsby-starter-basic-bootstrap
   description: A barebones starter featuring react-bootstrap and deliberately little else
@@ -5913,5 +5911,4 @@
     - Beautiful typography inspired by matejlatin/Gutenberg.
     - Stylesheet built using Sass and BEM-Style naming.
     - Syntax highlighting in code blocks.
-    - Google Analytics support.
->>>>>>> 2bee16e6
+    - Google Analytics support.