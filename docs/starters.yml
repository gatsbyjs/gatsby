--- conflicted
+++ resolved
@@ -4601,18 +4601,13 @@
     - Styled Components
     - Coinbase, Fortmatic, Metamask, WalletConnect, and more
     - dFuse Blockchain Streaming and Notifications
-<<<<<<< HEAD
 - url: https://gatsby-starter-theme-antv.netlify.com
   repo: https://github.com/antvis/gatsby-starter-theme-antv
   description: Gatsby's starter of antv theme
-  # These correspond to the category filters in the library
-  # See docs/categories.yml for valid tags.
-  tags:
-    - React
-    - antd
-    - antv
-  # Add your site features
-  # These will be included on your starter's detail page.
+  tags:
+    - Documentation
+    - Markdown
+    - Styling:Other
   features:
     - ⚛ Prerendered static site
     - 🌎 Internationalization support by i18next
@@ -4621,7 +4616,6 @@
     - 🏗 Unified Theme and Layout
     - 🆙 Easy customized header nav
     - 🧩 Built-in home page components
-=======
 - url: https://gatsby-starter-cafe.netlify.com
   repo: https://github.com/crolla97/gatsby-starter-cafe
   description: Gatsby starter for creating a single page cafe website using Contentful and Leaflet
@@ -4644,5 +4638,4 @@
     - Styling:Tailwind
   features:
     - Authentication with Firebase
-    - Protected Routes with Authorization
->>>>>>> 75fef6d4
+    - Protected Routes with Authorization