- url: https://gatsby-theme-sky-lite.netlify.com
  repo: https://github.com/vim-labs/gatsby-theme-sky-lite-starter
  description: A lightweight GatsbyJS starter with Material-UI and MDX Markdown support.
  tags:
    - Blog
    - Styling:Material
  features:
    - Lightweight
    - Markdown
    - MDX
    - MaterialUI Components
    - React Icons
- url: https://authenticaysh.netlify.com/
  repo: https://github.com/ben-siewert/gatsby-starter-auth-aws-amplify
  description: Full-featured Auth with AWS Amplify & AWS Cognito
  tags:
    - AWS
    - Authentication
  features:
    - Full-featured AWS Authentication with Cognito
    - Error feedback in forms
    - Password Reset
    - Multi-Factor Authentication
    - Styling with Bootstrap and Sass
- url: https://gatsby-starter-blog-demo.netlify.com/
  repo: https://github.com/gatsbyjs/gatsby-starter-blog
  description: official blog
  tags:
    - Official
    - Blog
  features:
    - Basic setup for a full-featured blog
    - Support for an RSS feed
    - Google Analytics support
    - Automatic optimization of images in Markdown posts
    - Support for code syntax highlighting
    - Includes plugins for easy, beautiful typography
    - Includes React Helmet to allow editing site meta tags
    - Includes plugins for offline support out of the box
- url: https://gatsby-starter-default-demo.netlify.com/
  repo: https://github.com/gatsbyjs/gatsby-starter-default
  description: official default
  tags:
    - Official
  features:
    - Comes with React Helmet for adding site meta tags
    - Includes plugins for offline support out of the box
- url: https://gatsby-netlify-cms.netlify.com/
  repo: https://github.com/netlify-templates/gatsby-starter-netlify-cms
  description: n/a
  tags:
    - Blog
    - Styling:Bulma
    - CMS:Netlify
  features:
    - A simple blog built with Netlify CMS
    - Basic directory organization
    - Uses Bulma for styling
    - Visit the repo to learn how to set up authentication, and begin modeling your content.
- url: https://vagr9k.github.io/gatsby-advanced-starter/
  repo: https://github.com/Vagr9K/gatsby-advanced-starter
  description: Great for learning about advanced features and their implementations
  tags:
    - Blog
    - Styling:None
  features:
    - Does not contain any UI frameworks
    - Provides only a skeleton
    - Tags
    - Categories
    - Google Analytics
    - Disqus
    - Offline support
    - Web App Manifest
    - SEO
- url: https://vagr9k.github.io/gatsby-material-starter/
  repo: https://github.com/Vagr9K/gatsby-material-starter
  description: n/a
  tags:
    - Styling:Material
  features:
    - React-MD for Material design
    - Sass/SCSS
    - Tags
    - Categories
    - Google Analytics
    - Disqus
    - Offline support
    - Web App Manifest
    - SEO
- url: https://gatsby-advanced-blog-system.danilowoz.now.sh/blog
  repo: https://github.com/danilowoz/gatsby-advanced-blog-system
  description: Create a complete blog from scratch with pagination, categories, featured posts, author, SEO and navigation.
  tags:
    - Pagination
    - Markdown
    - SEO
  features:
    - Pagination;
    - Category and tag pages (with pagination);
    - Category list (with navigation);
    - Featured post;
    - Author page;
    - Next and prev post;
    - SEO component.
- url: https://graphcms.github.io/gatsby-graphcms-tailwindcss-example/
  repo: https://github.com/GraphCMS/gatsby-graphcms-tailwindcss-example
  description: The default Gatsby starter blog with the addition of the gatsby-source-graphql and tailwind dependencies.
  tags:
    - Styling:Tailwind
    - CMS:Headless
  features:
    - Tailwind style library
    - GraphQL source plugin
    - Very simple boilerplate
- url: https://wonism.github.io/
  repo: https://github.com/wonism/gatsby-advanced-blog
  description: n/a
  tags:
    - Portfolio
    - Redux
  features:
    - Blog post listing with previews (image + summary) for each blog post
    - Categories and tags for blog posts with pagination
    - Search post with keyword
    - Put react application / tweet into post
    - Copy some codes in post with clicking button
    - Portfolio
    - Resume
    - Redux for managing statement (with redux-saga / reselect)

- url: https://gatsby-tailwind-emotion-starter.netlify.com/
  repo: https://github.com/muhajirdev/gatsby-tailwind-emotion-starter
  description: A Gatsby Starter with Tailwind CSS + Emotion JS
  tags:
    - Styling:Tailwind
  features:
    - Eslint Airbnb without semicolon and without .jsx extension
    - Offline support
    - Web App Manifest
- url: https://gatsby-starter-redux-firebase.netlify.com/
  repo: https://github.com/muhajirdev/gatsby-starter-redux-firebase
  description: A Gatsby + Redux + Firebase Starter. With Authentication
  tags:
    - Styling:None
    - Firebase
    - Client-side App
  features:
    - Eslint Airbnb without semicolon and without .jsx extension
    - Firebase
    - Web App Manifest
- url: https://dschau.github.io/gatsby-blog-starter-kit/
  repo: https://github.com/dschau/gatsby-blog-starter-kit
  description: n/a
  tags:
    - Blog
  features:
    - Blog post listing with previews for each blog post
    - Navigation between posts with a previous/next post button
    - Tags and tag navigation
- url: https://contentful-userland.github.io/gatsby-contentful-starter/
  repo: https://github.com/contentful-userland/gatsby-contentful-starter
  description: n/a
  tags:
    - Blog
    - CMS:Contentful
    - CMS:Headless
  features:
    - Based on the Gatsby Starter Blog
    - Includes Contentful Delivery API for production build
    - Includes Contentful Preview API for development
- url: https://react-firebase-authentication.wieruch.com/
  repo: https://github.com/the-road-to-react-with-firebase/react-gatsby-firebase-authentication
  description: n/a
  tags:
    - Firebase
  features:
    - Sign In, Sign Up, Sign Out
    - Password Forget
    - Password Change
    - Protected Routes with Authorization
    - Realtime Database with Users
- url: http://dmwl.net/gatsby-hampton-theme
  repo: https://github.com/davad/gatsby-hampton-theme
  description: n/a
  tags:
    - Styling:CSS-in-JS
  features:
    - Eslint in dev mode with the airbnb config and prettier formatting rules
    - Emotion for CSS-in-JS
    - A basic blog, with posts under src/pages/blog
    - A few basic components (Navigation, Layout, Link wrapper around gatsby-link))
    - Based on gatsby-starter-gatsbytheme
- url: https://orgapp.github.io/gatsby-starter-orga/
  repo: https://github.com/orgapp/gatsby-starter-orga
  description: Want to use org-mode instead of markdown? This is for you.
  tags:
    - Blog
  features:
    - Use org-mode files as source.
    - Generate post pages, can be configured to be file-based or section-based.
    - Generate posts index pages.
- url: http://2column-portfolio.surge.sh/
  repo: https://github.com/praagyajoshi/gatsby-starter-2column-portfolio
  description: n/a
  tags:
    - Portfolio
    - Styling:SCSS
  features:
    - Designed as a minimalistic portfolio website
    - Grid system using flexboxgrid
    - Styled using SCSS
    - Font icons using font-awesome
    - Google Analytics integration
    - Open Sans font using Google Fonts
    - Prerendered Open Graph tags for rich sharing
- url: https://prototypeinteractive.github.io/gatsby-react-boilerplate/
  repo: https://github.com/PrototypeInteractive/gatsby-react-boilerplate
  description: n/a
  tags:
    - Styling:Bootstrap
  features:
    - Basic configuration and folder structure
    - Uses PostCSS and Sass (with autoprefixer and pixrem)
    - Uses Bootstrap 4 grid
    - Leaves the styling to you
    - Uses data from local json files
    - Contains Node.js server code for easy, secure, and fast hosting
- url: http://capricious-spring.surge.sh/
  repo: https://github.com/noahg/gatsby-starter-blog-no-styles
  description: n/a
  tags:
    - Blog
    - Styling:None
  features:
    - Same as official gatsby-starter-blog but with all styling removed
- url: https://gatsby-starter-github-api.netlify.com/
  repo: https://github.com/lundgren2/gatsby-starter-github-api
  description: Single page starter based on gatsby-source-github-api
  tags:
    - Portfolio
    - Onepage
  features:
    - Use your GitHub as your own portfolio site
    - List your GitHub repositories
    - GitHub GraphQL API v4

- url: https://gatsby-starter-bloomer.netlify.com/
  repo: https://github.com/Cethy/gatsby-starter-bloomer
  description: n/a
  tags:
    - Styling:Bulma
  features:
    - Based on gatsby-starter-default
    - Bulma CSS Framework with its Bloomer react components
    - Font-Awesome icons
    - Includes a simple fullscreen hero w/ footer example
- url: https://gatsby-starter-bootstrap-netlify.netlify.com/
  repo: https://github.com/konsumer/gatsby-starter-bootstrap-netlify
  description: n/a
  tags:
    - Styling:Bootstrap
    - CMS:Netlify
  features:
    - Very similar to gatsby-starter-netlify-cms, slightly more configurable (e.g. set site-title in gatsby-config) with Bootstrap/Bootswatch instead of bulma
- url: https://gatstrap.netlify.com/
  repo: https://github.com/jaxx2104/gatsby-starter-bootstrap
  description: n/a
  tags:
    - Styling:Bootstrap
  features:
    - Bootstrap CSS framework
    - Single column layout
    - Basic components like SiteNavi, SitePost, SitePage
- url: http://gatsby-bulma-storybook.surge.sh/
  repo: https://github.com/gvaldambrini/gatsby-starter-bulma-storybook
  description: n/a
  tags:
    - Styling:Bulma
    - Storybook
    - Testing
  features:
    - Storybook for developing components in isolation
    - Bulma and Sass support for styling
    - CSS modules
    - Prettier & eslint to format & check the code
    - Jest
- url: https://gatsby-starter-business.netlify.com/
  repo: https://github.com/v4iv/gatsby-starter-business
  description: n/a
  tags:
    - Styling:Bulma
    - PWA
    - CMS:Netlify
    - Disqus
    - Search
    - Pagination
  features:
    - Complete Business Website Suite - Home Page, About Page, Pricing Page, Contact Page and Blog
    - Netlify CMS for Content Management
    - SEO Friendly (Sitemap, Schemas, Meta Tags, GTM etc)
    - Bulma and Sass Support for styling
    - Progressive Web App & Offline Support
    - Tags and RSS Feed for Blog
    - Disqus and Share Support
    - Elastic-Lunr Search
    - Pagination
    - Easy Configuration using `config.js` file
- url: https://haysclark.github.io/gatsby-starter-casper/
  repo: https://github.com/haysclark/gatsby-starter-casper
  description: n/a
  tags:
    - PWA
  features:
    - Page pagination
    - CSS
    - Tags
    - Google Analytics
    - Offline support
    - Web App Manifest
    - SEO
- url: http://gatsby-starter-ceevee.surge.sh/
  repo: https://github.com/amandeepmittal/gatsby-starter-ceevee
  description: n/a
  tags:
    - Portfolio
  features:
    - Based on the Ceevee site template, design by Styleshout
    - Single Page Resume/Portfolio site
    - Target audience Developers, Designers, etc.
    - Used CSS Modules, easy to manipulate
    - FontAwsome Library for icons
    - Responsive Design, optimized for Mobile devices
- url: https://gatsby-starter-contentful-i18n.netlify.com/
  repo: https://github.com/mccrodp/gatsby-starter-contentful-i18n
  description: i18n support and language switcher for Contentful starter repo
  tags:
    - i18n
    - CMS:Contentful
    - CMS:Headless
  features:
    - Localization (Multilanguage)
    - Dynamic content from Contentful CMS
    - Integrates i18n plugin starter and using-contentful repos
- url: https://cranky-edison-12166d.netlify.com/
  repo: https://github.com/datocms/gatsby-portfolio
  description: n/a
  tags:
    - CMS:DatoCMS
    - CMS:Headless
  features:
    - Simple portfolio to quick start a site with DatoCMS
    - Contents and media from DatoCMS
    - Custom Sass style
    - SEO
- url: https://gatsby-deck.netlify.com/
  repo: https://github.com/fabe/gatsby-starter-deck
  description: n/a
  tags:
    - Presentation
  features:
    - Create presentations/slides using Gatsby.
    - Offline support.
    - Page transitions.
- url: https://gatsby-starter-default-i18n.netlify.com/
  repo: https://github.com/angeloocana/gatsby-starter-default-i18n
  description: n/a
  tags:
    - i18n
  features:
    - localization (Multilanguage)
- url: http://gatsby-dimension.surge.sh/
  repo: https://github.com/codebushi/gatsby-starter-dimension
  description: Single page starter based on the Dimension site template
  tags:
    - Portfolio
    - HTML5UP
    - Styling:SCSS
  features:
    - Designed by HTML5 UP
    - Simple one page site that’s perfect for personal portfolios
    - Fully Responsive
    - Styling with SCSS
- url: https://gatsby-docs-starter.netlify.com/
  repo: https://github.com/ericwindmill/gatsby-starter-docs
  description: n/a
  tags:
    - Documentation
    - Styling:CSS-in-JS
  features:
    - All the features from gatsby-advanced-starter, plus
    - Designed for Documentation / Tutorial Websites
    - ‘Table of Contents’ Component, Auto generates ToC from posts - just follow the file frontmatter conventions from markdown files in ‘lessons’.
    - Styled Components w/ ThemeProvider
    - Basic UI
    - A few extra components
    - Custom prismjs theme
    - React Icons
- url: https://parmsang.github.io/gatsby-starter-ecommerce/
  repo: https://github.com/parmsang/gatsby-starter-ecommerce
  description: Easy to use starter for an e-commerce store
  tags:
    - Styling:Other
    - Stripe
    - eCommerce
    - PWA
    - Authentication
  features:
    - Uses the Moltin eCommerce Api
    - Stripe checkout
    - Semantic-UI
    - Styled components
    - Google Analytics - (you enter the tracking-id)
    - React-headroom
    - Eslint & Prettier. Uses Airbnb JavaScript Style Guide
    - Authentication via Moltin (Login and Register)
- url: http://gatsby-forty.surge.sh/
  repo: https://github.com/codebushi/gatsby-starter-forty
  description: Multi-page starter based on the Forty site template
  tags:
    - Styling:SCSS
    - HTML5UP
  features:
    - Designed by HTML5 UP
    - Colorful homepage, and also includes a Landing Page and Generic Page components.
    - Many elements are available, including buttons, forms, tables, and pagination.
    - Custom grid made with CSS Grid
    - Styling with SCSS
- url: https://themes.gatsbythemes.com/gatsby-starter/
  repo: https://github.com/saschajullmann/gatsby-starter-gatsbythemes
  description: n/a
  tags:
    - Styling:CSS-in-JS
    - Blog
    - Testing
    - Linting
  features:
    - CSS-in-JS via Emotion.
    - Jest and Enzyme for testing.
    - Eslint in dev mode with the airbnb config and prettier formatting rules.
    - React 16.
    - A basic blog, with posts under src/pages/blog. There’s also a script which creates a new Blog entry (post.sh).
    - Data per JSON files.
    - A few basic components (Navigation, Footer, Layout).
    - Layout components make use of Styled-System.
    - Google Analytics (you just have to enter your tracking-id).
    - Gatsby-Plugin-Offline which includes Service Workers.
    - Prettier for a uniform codebase.
    - Normalize css (7.0).
    - Feather icons.
    - Font styles taken from Tachyons.
- url: https://gcn.netlify.com/
  repo: https://github.com/ryanwiemer/gatsby-starter-gcn
  description: A starter template to build amazing static websites with Gatsby, Contentful and Netlify
  tags:
    - CMS:Contentful
    - CMS:Headless
    - Blog
    - Netlify
    - Styling:CSS-in-JS
  features:
    - CMS:Contentful integration with ready to go placeholder content
    - Netlify integration including a pre-built contact form
    - Minimal responsive design - made to customize or tear apart
    - Pagination logic
    - Styled components
    - SEO Friendly Component
    - JSON-LD Schema
    - OpenGraph sharing support
    - Sitemap Generation
    - Google Analytics
    - Progressive Web app
    - Offline Support
    - RSS Feed
    - Gatsby Standard module for linting JavaScript with StandardJS
    - Stylelint support for Styled Components to lint the CSS in JS
- url: https://alampros.github.io/gatsby-starter-grommet/
  repo: https://github.com/alampros/gatsby-starter-grommet
  description: n/a
  tags:
    - Styling:Grommet
  features:
    - Barebones configuration for using the Grommet design system
    - Uses Sass (with CSS modules support)
- url: https://gatsby-starter-hello-world-demo.netlify.com/
  repo: https://github.com/gatsbyjs/gatsby-starter-hello-world
  description: official hello world
  tags:
    - Official
  features:
    - A no-frills Gatsby install
    - No plugins, no boilerplate
    - Great for advanced users
- url: https://gatsby-starter-hero-blog.greglobinski.com/
  repo: https://github.com/greglobinski/gatsby-starter-hero-blog
  description: no description yet
  tags:
    - Styling:PostCSS
    - SEO
    - Markdown
  features:
    - Easy editable content in Markdown files (posts, pages and parts)
    - CSS with `styled-jsx` and `PostCSS`
    - SEO (sitemap generation, robot.txt, meta and OpenGraph Tags)
    - Social sharing (Twitter, Facebook, Google, LinkedIn)
    - Comments (Facebook)
    - Images lazy loading and `webp` support (gatsby-image)
    - Post categories (category based post list)
    - Full text searching (Algolia)
    - Contact form (Netlify form handling)
    - Form elements and validation with `ant-design`
    - RSS feed
    - 100% PWA (manifest.webmanifest, offline support, favicons)
    - Google Analytics
    - App favicons generator (node script)
    - Easy customizable base styles via `theme` object generated from `yaml` file (fonts, colors, sizes)
    - React v.16.3 (gatsby-plugin-react-next)
    - Components lazy loading (social sharing)
    - ESLint (google config)
    - Prettier code styling
    - Webpack `BundleAnalyzerPlugin`
- url: https://gatsby-starter-i18n-lingui.netlify.com/
  repo: https://github.com/dcroitoru/gatsby-starter-i18n-lingui
  description: n/a
  tags:
    - i18n
  features:
    - Localization (Multilanguage) provided by js-lingui
    - Message extraction
    - Avoids code duplication - generates pages for each locale
    - Possibility of translated paths
- url: https://lumen.netlify.com/
  repo: https://github.com/alxshelepenok/gatsby-starter-lumen
  description: A minimal, lightweight and mobile-first starter for creating blogs uses Gatsby.
  tags:
    - Blog
    - CMS:Netlify
    - Pagination
    - Disqus
    - RSS
    - Linting
    - Testing
    - Styling:PostCSS
    - Styling:SCSS
  features:
    - Lost Grid
    - Jest testing
    - Beautiful typography inspired by matejlatin/Gutenberg
    - Mobile-First approach in development
    - Stylesheet built using SASS and BEM-Style naming
    - Syntax highlighting in code blocks
    - Sidebar menu built using a configuration block
    - Archive organized by tags and categories
    - Pagination support
    - Offline support
    - Google Analytics support
    - Disqus Comments support
- url: https://minimal-blog.lekoarts.de
  repo: https://github.com/LekoArts/gatsby-starter-minimal-blog
  description: This starter is part of a german tutorial series on Gatsby. The starter will change over time to use more advanced stuff (feel free to express your ideas in the repository). Its first priority is a minimalistic style coupled with a lot of features for the content.
  tags:
    - Blog
    - MDX
    - Styling:CSS-in-JS
    - Netlify
    - Linting
    - PWA
  features:
    - Minimal and clean white layout
    - Write your blog posts in MDX
    - Offline Support, WebApp Manifest, SEO
    - Code highlighting (with prism-react-renderer) and live preview (with react-live)
- url: https://gatsby-starter-modern-demo.netlify.com/
  repo: https://github.com/kripod/gatsby-starter-modern
  description: no description yet
  tags:
    - Linting
  features:
    - A set of strict linting rules (based on the Airbnb JavaScript Style Guide)
    - Encourage automatic code formatting
    - Prefer using Yarn for package management
    - Use EditorConfig to maintain consistent coding styles between different editors and IDEs
    - Integration with Visual Studio Code
    - Based on gatsby-starter-default
- url: https://gatsby-starter-personal-blog.greglobinski.com/
  repo: https://github.com/greglobinski/gatsby-starter-personal-blog
  description: n/a
  tags:
    - Blog
    - Markdown
    - Netlify
    - Styling:Material
  features:
    - Ready to use, but easily customizable a fully equipped theme starter
    - Easy editable content in Markdown files (posts, pages and parts)
    - ‘Like an app’ layout transitions
    - Easily restyled through theme object
    - Styling with JSS
    - Page transitions
    - Comments (Facebook)
    - Post categories
    - Post list filtering
    - Full text searching (Algolia)
    - Contact form (Netlify form handling)
    - Material UI (@next)
    - RSS feed
    - Full screen mode
    - User adjustable articles’ body copy font size
    - Social sharing (Twitter, Facebook, Google, LinkedIn)
    - PWA (manifes.json, offline support, favicons)
    - Google Analytics
    - Favicons generator (node script)
    - Components leazy loading with AsyncComponent (social sharing, info box)
    - ESLint (google config)
    - Prettier code styling
    - Custom webpack CommonsChunkPlugin settings
    - Webpack BundleAnalyzerPlugin
- url: http://gatsby-photon.surge.sh/
  repo: https://github.com/codebushi/gatsby-starter-photon
  description: Single page starter based on the Photon site template
  tags:
    - HTML5UP
    - Onepage
    - Styling:SCSS
  features:
    - Designed by HTML5 UP
    - Single Page, Responsive Site
    - Custom grid made with CSS Grid
    - Styling with SCSS
- url: https://portfolio-bella.netlify.com/
  repo: https://github.com/LekoArts/gatsby-starter-portfolio-bella
  description: A portfolio starter for Gatsby. The target audience are designers and photographers. The light themed website shows your work with large images & big typography. The Onepage is powered by the Headless CMS Prismic.io. and has programmatically created pages for your projects. General settings and colors can be changed in a config & theme file.
  tags:
    - Portfolio
    - CMS:Prismic
    - CMS:Headless
    - Styling:CSS-in-JS
    - Onepage
    - PWA
    - Linting
  features:
    - Big typography & images
    - White theme
    - Prismic.io as CMS
    - Emotion for styling + Emotion-Grid
    - One-page layout with sub-pages for case studies
    - Easily configurable
    - And other good stuff (SEO, Offline Support, WebApp Manifest Support)
- url: https://cara.lekoarts.de
  repo: https://github.com/LekoArts/gatsby-starter-portfolio-cara
  description: Playful and Colorful One-Page portfolio featuring Parallax effects and animations. Especially designers and/or photographers will love this theme! Built with MDX and Theme UI.
  tags:
    - Portfolio
    - Onepage
    - Styling:CSS-in-JS
    - PWA
  features:
    - React Spring Parallax effects
    - Theme UI-based theming
    - CSS Animations and shapes
    - Light/Dark mode
- url: https://emilia.lekoarts.de
  repo: https://github.com/LekoArts/gatsby-starter-portfolio-emilia
  description: A portfolio starter for Gatsby. The target audience are designers and photographers. The dark themed website shows your work with large images in a grid-layout (powered by CSS Grid). The transition effects on the header add a playful touch to the overall minimal design. The website has programmatically created pages for your projects (with automatic image import). General settings and colors can be changed in a config & theme file.
  tags:
    - Portfolio
    - PWA
    - Transitions
    - MDX
    - Styling:CSS-in-JS
    - Linting
    - Testing
  features:
    - Focus on big images (with gatsby-image)
    - Dark Theme with HeroPatterns Header
    - CSS Grid and styled-components
    - Page transitions
    - Cypress for End-to-End testing
    - react-spring animations
    - One-Page layout with sub-pages for projects
    - Create your projects in MDX (automatic import of images)
    - And other good stuff (SEO, Offline Support, WebApp Manifest Support)
- url: https://emma.lekoarts.de
  repo: https://github.com/LekoArts/gatsby-starter-portfolio-emma
  description: Minimalistic portfolio with full-width grid, page transitions, support for additional MDX pages, and a focus on large images. Especially designers and/or photographers will love this theme! Built with MDX and Theme UI. Using the Gatsby Theme "@lekoarts/gatsby-theme-emma".
  tags:
    - Portfolio
    - MDX
    - Transitions
    - Styling:CSS-in-JS
    - PWA
  features:
    - MDX
    - react-spring page animations
    - Optional MDX pages which automatically get added to the navigation
    - Fully customizable through the usage of Gatsby Themes (and Theme UI)
    - Light Mode / Dark Mode
    - Google Analytics Support
    - SEO (Sitemap, OpenGraph tags, Twitter tags)
    - Offline Support & WebApp Manifest
- url: https://gatsby-starter-procyon.netlify.com/
  repo: https://github.com/danielmahon/gatsby-starter-procyon
  description: n/a
  tags:
    - PWA
    - CMS:Headless
    - CMS:Other
    - Styling:Material
    - Netlify
  features:
    - Gatsby + ReactJS (server side rendering)
    - GraphCMS Headless CMS
    - DraftJS (in-place) Medium-like Editing
    - Apollo GraphQL (client-side)
    - Local caching between builds
    - Material-UI (layout, typography, components, etc)
    - Styled-Components™-like API via Material-UI
    - Netlify Deployment Friendly
    - Netlify Identity Authentication (enables editing)
    - Automatic versioning, deployment and CHANGELOG
    - Automatic rebuilds with GraphCMS and Netlify web hooks
    - PWA (Progressive Web App)
    - Google Fonts
- url: http://gatsby-starter-product-guy.surge.sh/
  repo: https://github.com/amandeepmittal/gatsby-starter-product-guy
  description: n/a
  tags:
    - Portfolio
  features:
    - Single Page
    - A portfolio Developers and Product launchers alike
    - Using Typography.js easy to switch fonts
    - All your Project/Portfolio Data in Markdown, server by GraphQL
    - Responsive Design, optimized for Mobile devices
- url: https://caki0915.github.io/gatsby-starter-redux/
  repo: https://github.com/caki0915/gatsby-starter-redux
  description: n/a
  tags:
    - Styling:CSS-in-JS
    - Redux
  features:
    - Redux and Redux-devtools.
    - Emotion with a basic theme and SSR
    - Typography.js
    - Eslint rules based on Prettier and Airbnb
- url: http://gatsby-stellar.surge.sh/
  repo: https://github.com/codebushi/gatsby-starter-stellar
  description: Single page starter based on the Stellar site template
  tags:
    - HTML5UP
    - Onepage
    - Styling:SCSS
  features:
    - Designed by HTML5 UP
    - Scroll friendly, responsive site. Can be used as a single or multi-page site.
    - Sticky Navigation when scrolling.
    - Scroll spy and smooth scrolling to different sections of the page.
    - Styling with SCSS
- url: http://gatsby-strata.surge.sh/
  repo: https://github.com/codebushi/gatsby-starter-strata
  description: Single page starter based on the Strata site template
  tags:
    - Portfolio
    - Onepage
    - HTML5UP
    - Styling:SCSS
  features:
    - Designed by HTML5 UP
    - Super Simple, single page portfolio site
    - Lightbox style React photo gallery
    - Fully Responsive
    - Styling with SCSS
- url: https://gatsby-starter-strict.netlify.com/
  repo: https://github.com/kripod/gatsby-starter-strict
  description: n/a
  tags:
    - Linting
  features:
    - A set of strict linting rules (based on the Airbnb JavaScript Style Guide)
    - lint script
    - Encourage automatic code formatting
    - format script
    - Prefer using Yarn for package management
    - Use EditorConfig to maintain consistent coding styles between different editors and IDEs
    - Integration with Visual Studio Code
    - Pre-configured auto-formatting on file save
    - Based on gatsby-starter-default
- url: https://gatsby-tachyons.netlify.com/
  repo: https://github.com/pixelsign/gatsby-starter-tachyons
  description: no description yet
  tags:
    - Styling:Other
  features:
    - Based on gatsby-starter-default
    - Using Tachyons for CSS.
- url: https://quizzical-mcclintock-0226ac.netlify.com/
  repo: https://github.com/taylorbryant/gatsby-starter-tailwind
  description: A Gatsby v2 starter styled using Tailwind, a utility-first CSS framework. Uses Purgecss to remove unused CSS.
  tags:
    - Styling:Tailwind
  features:
    - Based on gatsby-starter-default
    - Tailwind CSS Framework
    - Removes unused CSS with Purgecss
    - Includes responsive navigation and form examples
- url: http://portfolio-v3.surge.sh/
  repo: https://github.com/amandeepmittal/gatsby-portfolio-v3
  description: n/a
  tags:
    - Portfolio
  features:
    - Single Page, Timeline View
    - A portfolio Developers and Product launchers
    - Bring in Data, plug-n-play
    - Responsive Design, optimized for Mobile devices
    - Seo Friendly
    - Uses Flexbox
- url: https://gatsby-starter-typescript-plus.netlify.com/
  repo: https://github.com/resir014/gatsby-starter-typescript-plus
  description: This is a starter kit for Gatsby.js websites written in TypeScript. It includes the bare essentials for you to get started (styling, Markdown parsing, minimal toolset).
  tags:
    - Styling:CSS-in-JS
    - Language:TypeScript
    - Markdown
  features:
    - TypeScript
    - TSLint (with custom TSLint rules)
    - Markdown rendering with Remark
    - Basic component structure
    - Styling with emotion
- url: https://haysclark.github.io/gatsby-starter-typescript/
  repo: https://github.com/haysclark/gatsby-starter-typescript
  description: n/a
  tags:
    - Language:TypeScript
  features:
    - TypeScript
- url: https://fabien0102-gatsby-starter.netlify.com/
  repo: https://github.com/fabien0102/gatsby-starter
  description: n/a
  tags:
    - Language:TypeScript
    - Styling:Other
    - Testing
  features:
    - Semantic-ui for styling
    - TypeScript
    - Offline support
    - Web App Manifest
    - Jest/Enzyme testing
    - Storybook
    - Markdown linting
- url: https://gatsby-starter-wordpress.netlify.com/
  repo: https://github.com/GatsbyCentral/gatsby-starter-wordpress
  description: Gatsby starter using WordPress as the content source.
  tags:
    - Styling:CSS-in-JS
    - CMS:WordPress
  features:
    - All the features from gatsby-advanced-starter, plus
    - Leverages the WordPress plugin for Gatsby for data
    - Configured to work with WordPress Advanced Custom Fields
    - Auto generated Navigation for your WordPress Pages
    - Minimal UI and Styling — made to customize.
    - Styled Components
- url: https://www.concisejavascript.org/
  repo: https://github.com/rwieruch/open-crowd-fund
  description: n/a
  tags:
    - Stripe
    - Firebase
  features:
    - Open source crowdfunding for your own ideas
    - Alternative for Kickstarter, GoFundMe, etc.
    - Secured Credit Card payments with Stripe
    - Storing of funding information in Firebase
- url: https://www.verious.io/
  repo: https://github.com/cpinnix/verious-boilerplate
  description: n/a
  tags:
    - Styling:Other
  features:
    - Components only. Bring your own data, plugins, etc.
    - Bootstrap inspired grid system with Container, Row, Column components.
    - Simple Navigation and Dropdown components.
    - Baseline grid built in with modular scale across viewports.
    - Abstract measurements utilize REM for spacing.
    - One font to rule them all, Helvetica.
- url: https://gatsby-starter-blog-grommet.netlify.com/
  repo: https://github.com/Ganevru/gatsby-starter-blog-grommet
  description: GatsbyJS v2 starter for creating a blog. Based on Grommet v2 UI.
  tags:
    - Blog
    - Markdown
    - Styling:Grommet
    - Language:TypeScript
    - Linting
    - Redux
  features:
    - Grommet v2 UI
    - Easily configurable - see site-config.js in the root
    - Switch between grommet themes
    - Change between light and dark themes (with Redux)
    - Blog posts previews in card style
    - Responsive Design, optimized for Mobile devices
    - styled-components
    - TypeScript and ESLint (typescript-eslint)
    - lint-staged and husky - for linting before commit
- url: https://happy-pare-dff451.netlify.com/
  repo: https://github.com/fhavrlent/gatsby-contentful-typescript-starter
  description: Contentful and TypeScript starter based on default starter.
  tags:
    - CMS:Contentful
    - CMS:Headless
    - Language:TypeScript
    - Styling:CSS-in-JS
  features:
    - Based on default starter
    - TypeScript
    - CSS in JS (Emotion)
    - CMS:Contentful
- url: https://xylo-gatsby-bulma-starter.netlify.com/
  repo: https://github.com/xydac/xylo-gatsby-bulma-starter
  description: Gatsby v2 Starter with Bulma based on default starter.
  tags:
    - Styling:SCSS
    - Styling:Bulma
  features:
    - Based on default starter
    - Bulma Css
    - Sass based Styling
- url: https://maxpou.github.io/gatsby-starter-morning-dew/
  repo: https://github.com/maxpou/gatsby-starter-morning-dew
  description: Gatsby v2 blog starter
  tags:
    - Blog
    - Markdown
    - PWA
    - Disqus
    - SEO
    - MDX
    - Styling:CSS-in-JS
  features:
    - Blog post listing with previews (image + summary) for each blog post
    - Fully configurable
    - Multilang support (blog post only)
    - Syntax highlighting
    - css-in-js (with styled-components)
    - Fully Responsive
    - Tags
    - Google Analytics
    - Disqus comments support
    - Offline support
    - Web App Manifest
    - ESLint
    - Prettier
    - Travis CI
- url: https://gatsby-starter-blog-jumpalottahigh.netlify.com/
  repo: https://github.com/jumpalottahigh/gatsby-starter-blog-jumpalottahigh
  description: Gatsby v2 blog starter with SEO, search, filter, reading progress, mobile menu fab
  tags:
    - Blog
    - Markdown
  features:
    - Blog post listing with previews (image + summary) for each blog post
    - Google structured data
    - Mobile-friendly menu toggled with a floating action button (FAB)
    - Article read progress
    - User feedback component
- url: https://i18n.smakosh.com/
  repo: https://github.com/smakosh/gatsby-starter-i18n
  description: Gatsby v2 Starter with i18n using react-intl and more cool features.
  tags:
    - Styling:CSS-in-JS
    - i18n
  features:
    - Based on default starter
    - i18n with rtl text
    - Stateless components using Recompose
    - Font changes depending on the chosen language
    - SEO (meta tags, openGraph, structured data, Twitter and more...)
- url: https://gatsby-starter-mate.netlify.com
  repo: https://github.com/EmaSuriano/gatsby-starter-mate
  description: A portfolio starter for Gatsby integrated with Contentful CMS.
  tags:
    - Styling:CSS-in-JS
    - CMS:Contentful
    - CMS:Headless
    - Portfolio
  features:
    - Gatsby v2
    - Rebass (Styled-components system)
    - React Reveal
    - Dynamic content from Contentful
    - Offline support
    - PWA ready
    - SEO
    - Responsive design
    - Icons from font-awesome
    - Netlify Deployment Friendly
    - Medium integration
    - Social sharing (Twitter, Facebook, Google, LinkedIn)
- url: https://gatsby-starter-typescript-sass.netlify.com
  repo: https://github.com/thetrevorharmon/gatsby-starter-typescript-sass
  description: A basic starter with TypeScript and Sass built in
  tags:
    - Language:TypeScript
    - Styling:SCSS
    - Linting
  features:
    - TypeScript and Sass support
    - TS linter with basic react rules
- url: https://gatsby-simple-contentful-starter.netlify.com/
  repo: https://github.com/cwlsn/gatsby-simple-contentful-starter
  description: A simple starter to display Contentful data in Gatsby, ready to deploy on Netlify. Comes with a detailed article detailing the process.
  tags:
    - CMS:Contentful
    - CMS:Headless
    - Markdown
    - Styling:CSS-in-JS
  features:
    - Gatsby v2
    - Query Contentful data via Gatsby's GraphQL
    - Styled-Components for CSS-in-JS
    - Simple format, easy to create your own site quickly
    - React Helmet for Header Modification
    - Remark for loading Markdown into React
- url: https://gatsby-blog-cosmicjs.netlify.com/
  repo: https://github.com/cosmicjs/gatsby-blog-cosmicjs
  description: Blog that utilizes the power of the Cosmic JS headless CMS for easy content management
  tags:
    - CMS:Cosmic JS
    - CMS:Headless
    - Blog
  features:
    - Uses the Cosmic JS Gatsby source plugin
- url: https://cosmicjs-gatsby-starter.netlify.com/
  repo: https://github.com/cosmicjs/gatsby-starter
  description: Simple Gatsby starter connected to the Cosmic JS headless CMS for easy content management
  tags:
    - CMS:Cosmic JS
    - CMS:Headless
  features:
    - Uses the Cosmic JS Gatsby source plugin
- url: https://www.gatsby-typescript-template.com/
  repo: https://github.com/ikeryo1182/gatsby-typescript-template
  description: This is a standard starter with TypeScript, TSLint, Prettier, Lint-Staged(Husky) and Sass
  tags:
    - Language:TypeScript
    - Linting
    - Styling:SCSS
  features:
    - Category and Tag for post
    - Type Safe by TypeScript
    - Format Safe by TSLint and Prettier with Lint-Staged(Husky)
- url: https://zandersparrow.github.io/gatsby-simple-redux/
  repo: https://github.com/zandersparrow/gatsby-simple-redux
  description: The default starter plus redux
  tags:
    - Redux
  features:
    - Minimal starter based on the official default
    - Includes redux and a simple counter example
- url: https://gatsby-casper.netlify.com/
  repo: https://github.com/scttcper/gatsby-casper
  description: This is a starter blog that looks like the Ghost.io default theme, casper.
  tags:
    - Blog
    - Language:TypeScript
    - Styling:CSS-in-JS
  features:
    - Emotion CSS-in-JS
    - TypeScript
    - Author and tag pages
    - RSS
- url: https://gatsby-universal.netlify.com
  repo: https://github.com/fabe/gatsby-universal
  description: An opinionated Gatsby v2 starter for state-of-the-art marketing sites
  tags:
    - Transitions
    - PWA
    - Styling:CSS-in-JS
    - Linting
    - Markdown
    - SEO
  features:
    - Page Transitions
    - IntersectionObserver, component-based
    - React Context for global UI state
    - styled-components v4
    - Generated media queries for easy use
    - Optimized with Google Lighthouse (100/100)
    - Offline support
    - Manifest support
    - Sitemap support
    - All favicons generated
    - SEO (with Schema JSONLD) & Social Tags
    - Prettier
    - ESLint
- url: https://prismic.lekoarts.de/
  repo: https://github.com/LekoArts/gatsby-starter-prismic
  description: A typography-heavy & light-themed Gatsby Starter which uses the Headless CMS Prismic.
  tags:
    - CMS:Prismic
    - CMS:Headless
    - Styling:CSS-in-JS
    - Linting
    - Blog
    - PWA
    - Testing
  features:
    - Prismic as Headless CMS
    - Uses multiple features of Prismic - Slices, Labels, Relationship fields, Custom Types
    - Emotion for Styling
    - Cypress for End-to-End testing
    - Prism.js highlighting
    - Responsive images with gatsby-image
    - Extensive SEO
    - ESLint & Prettier
- url: https://gatsby-starter-v2-casper.netlify.com/
  repo: https://github.com/GatsbyCentral/gatsby-v2-starter-casper
  description: A blog starter based on the Casper (v1.4) theme.
  tags:
    - Blog
    - PWA
  features:
    - Page pagination
    - CSS
    - Tags
    - Google Analytics
    - Offline support
    - Web App Manifest
    - SEO
- url: https://lumen-v2.netlify.com/
  repo: https://github.com/GatsbyCentral/gatsby-v2-starter-lumen
  description: A Gatsby v2 fork of the lumen starter.
  tags:
    - Blog
    - RSS
    - Disqus
  features:
    - Lost Grid.
    - Beautiful typography inspired by matejlatin/Gutenberg.
    - Mobile-First approach in development.
    - Stylesheet built using Sass and BEM-Style naming.
    - Syntax highlighting in code blocks.
    - Sidebar menu built using a configuration block.
    - Archive organized by tags and categories.
    - Automatic RSS generation.
    - Automatic Sitemap generation.
    - Offline support.
    - Google Analytics support.
    - Disqus Comments support.
- url: https://gatsby-starter-firebase.netlify.com/
  repo: https://github.com/muhajirdev/gatsby-starter-firebase
  description: A Gatsby + Firebase Starter. With Authentication
  tags:
    - Firebase
    - Client-side App
  features:
    - Eslint Airbnb without semicolon and without .jsx extension
    - Firebase
    - Web App Manifest
- url: http://gatsby-lightbox.416serg.me
  repo: https://github.com/416serg/gatsby-starter-lightbox
  description: Showcasing a custom lightbox implementation using `gatsby-image`
  tags:
    - Portfolio
    - SEO
    - Styling:CSS-in-JS
  features:
    - Features a custom, accessible lightbox with gatsby-image
    - Styled with styled-components using CSS Grid
    - React Helmet for SEO
- url: http://jackbravo.github.io/gatsby-starter-i18n-blog/
  repo: https://github.com/jackbravo/gatsby-starter-i18n-blog
  description: Same as official gatsby-starter-blog but with i18n support
  tags:
    - i18n
    - Blog
  features:
    - Translates site name and bio using .md files
    - No extra libraries needed
- url: https://calpa.me/
  repo: https://github.com/calpa/gatsby-starter-calpa-blog
  description: Blog Template X Contentful, Twitter and Facebook style
  tags:
    - Blog
    - Styling:SCSS
  features:
    - GatsbyJS v2, faster than faster
    - Not just Contentful content source, you can use any database
    - Custom style
    - Google Analytics
    - Gitalk
    - sitemap
    - React FontAwesome
    - SEO
    - Offline support
    - Web App Manifest
    - Styled using SCSS
    - Page pagination
    - Netlify optimization
- url: https://gatsby-starter-typescript-power-blog.majidhajian.com/
  repo: https://github.com/mhadaily/gatsby-starter-typescript-power-blog
  description: Minimal Personal Blog with Gatsby and TypeScript
  tags:
    - PWA
    - Blog
    - Language:TypeScript
    - Markdown
  features:
    - Mobile-First approach in development
    - TSLint & Prettier
    - Offline support
    - Category and Tag for post
    - Type Safe by TypeScript
    - Format Safe by TSLint, StyleLint and Prettier with Lint-Staged(Husky)
    - Blog page
    - Syntax highlighting in code blocks
    - Pagination Ready
    - Ready to deploy to GitHub Pages
    - Automatic RSS generation
    - Automatic Sitemap generation
- url: https://gatsby-starter-kontent.netlify.com
  repo: https://github.com/Kentico/gatsby-starter-kontent
  description: Gatsby starter site with Kentico Kontent
  tags:
    - CMS:Headless
    - CMS:Kontent
    - Netlify
  features:
    - Gatsby v2 support
    - Content item <-> content type relationships
    - Language variants relationships
    - Linked items elements relationships
    - Content items in Rich text elements relationships
    - Reverse link relationships
- url: https://gatsby-starter-storybook.netlify.com/
  repo: https://github.com/markoradak/gatsby-starter-storybook
  description: Gatsby starter site with Storybook
  tags:
    - Storybook
    - Styling:CSS-in-JS
    - Linting
  features:
    - Gatsby v2 support
    - Storybook v4 support
    - Styled Components v4 support
    - Styled Reset, ESLint, Netlify Conf
- url: https://jamstack-hackathon-starter.netlify.com/
  repo: https://github.com/sw-yx/jamstack-hackathon-starter
  description: A JAMstack app with authenticated routes, static marketing pages, etc. with Gatsby, Netlify Identity, and Netlify Functions
  tags:
    - Netlify
    - Client-side App
  features:
    - Netlify Identity
    - Netlify Functions
    - Static Marketing pages and Dynamic Client-side Authenticated App pages
- url: https://collective.github.io/gatsby-starter-plone/
  repo: https://github.com/collective/gatsby-starter-plone
  description: A Gatsby starter template to build static sites using Plone as the content source
  tags:
    - CMS:Other
    - CMS:Headless
    - SEO
    - PWA
  features:
    - Creates 1-1 copy of source Plone site
    - Auto generated navigation and breadcrumbs
    - Progressive Web App features
    - Optimized for performance
    - Minimal UI and Styling
- url: https://gatsby-tutorial-starter.netlify.com/
  repo: https://github.com/justinformentin/gatsby-v2-tutorial-starter
  description: Simple, modern designed blog with post lists, tags, and easily customizable code.
  tags:
    - Blog
    - Linting
    - PWA
    - SEO
    - Styling:CSS-in-JS
    - Markdown
  features:
    - Blog post listing with image, summary, date, and tags.
    - Post Tags
    - Post List Filtering
    - Typography.js
    - Emotion styling
    - Syntax Highlighting in Code Blocks
    - Gatsby Image
    - Fully Responsive
    - Offline Support
    - Web App Manifest
    - SEO
    - PWA
    - Sitemap generation
    - Schema.org JSON-LD
    - CircleCI Integration
    - Codeclimate Integration
    - Google Analytics
    - Twitter and OpenGraph Tags
    - ESLint
    - Prettier Code Styling
- url: https://avivero.github.io/gatsby-redux-starter/
  repo: https://github.com/AVivero/gatsby-redux-starter
  description: Gatsby starter site with Redux, Sass, Bootstrap, Css Modules and Material Icons
  tags:
    - Redux
    - Styling:SCSS
    - Styling:Bootstrap
    - Styling:Material
    - Linting
  features:
    - Gatsby v2 support
    - Redux support
    - Sass support
    - Bootstrap v4 support
    - Css Modules support
    - ESLint, Prettier
- url: https://gatsby-typescript-boilerplate.netlify.com/
  repo: https://github.com/leachjustin18/gatsby-typescript-boilerplate
  description: Opinionated Gatsby v2 starter with TypeScript.
  tags:
    - Language:TypeScript
    - PWA
    - Styling:SCSS
    - Styling:PostCSS
  features:
    - TSLint with airbnb & prettier configurations
    - Prettier
    - Stylelint
    - Offline support
    - Type Safe by TypeScript
    - Format on commit with Lint-Staged(Husky)
    - Favicon generation
    - Sitemap generation
    - Autoprefixer with browser list
    - CSS nano
    - CSS MQ Packer
    - Lazy load image(s) with plugin sharp
    - Gatsby Image
    - Netlify optimizations
- url: https://danshai.github.io/gatsbyv2-scientific-blog-machine-learning/
  repo: https://github.com/DanShai/gatsbyv2-scientific-blog-machine-learning
  description: Machine learning ready and scientific blog starter
  tags:
    - Blog
    - Linting
  features:
    - Write easly your scientific blog with katex and publish your research
    - Machine learning ready with tensorflowjs
    - Manipulate csv data
    - draw with graph mermaid
    - display charts with chartjs
- url: https://gatsby-tailwind-styled-components.netlify.com/
  repo: https://github.com/muhajirdev/gatsby-tailwind-styled-components-starter
  description: A Gatsby Starter with Tailwind CSS + Styled Components
  tags:
    - Styling:Tailwind
  features:
    - Eslint Airbnb without semicolon and without .jsx extension
    - Offline support
    - Web App Manifest
- url: https://gatsby-starter-mobx.netlify.com
  repo: https://github.com/borekb/gatsby-starter-mobx
  description: MobX + TypeScript + TSLint + Prettier
  tags:
    - Language:TypeScript
    - Linting
    - Testing
  features:
    - Gatsby v2 + TypeScript
    - MobX with decorators
    - Two examples from @mweststrate's Egghead course
    - .editorconfig & Prettier
    - TSLint
    - Jest
- url: https://tender-raman-99e09b.netlify.com/
  repo: https://github.com/amandeepmittal/gatsby-bulma-quickstart
  description: A Bulma CSS + GatsbyJS Starter Kit
  tags:
    - Styling:Bulma
    - Styling:SCSS
  features:
    - Uses Bulma CSS
    - Sass based Styling
    - Responsive Design
    - Google Analytics Integration
    - Uses Gatsby v2
    - SEO
- url: https://gatsby-starter-notes.netlify.com/
  repo: https://github.com/patricoferris/gatsby-starter-notes
  description: Gatsby starter for creating notes organised by subject and topic
  tags:
    - Markdown
    - Pagination
  features:
    - Create by topic per subject notes that are organised using pagination
    - Support for code syntax highlighting
    - Support for mathematical expressions
    - Support for images
- url: https://gatsby-starter-ttag.netlify.com/
  repo: https://github.com/ttag-org/gatsby-starter-ttag
  description: Gatsby starter with the minimum required to demonstrate using ttag for precompiled internationalization of strings.
  tags:
    - i18n
  features:
    - Support for precompiled string internationalization using ttag and it's babel plugin
- url: https://gatsby-starter-typescript.netlify.com/
  repo: https://github.com/goblindegook/gatsby-starter-typescript
  description: Gatsby starter using TypeScript.
  tags:
    - Markdown
    - Pagination
    - Language:TypeScript
    - PWA
    - Linting
  features:
    - Markdown and MDX
    - Local search powered by Lunr
    - Syntax highlighting
    - Images
    - Styling with Emotion
    - Testing with Jest and react-testing-library
- url: https://gatsby-netlify-cms-example.netlify.com/
  repo: https://github.com/robertcoopercode/gatsby-netlify-cms
  description: Gatsby starter using Netlify CMS
  tags:
    - CMS:Netlify
    - Styling:SCSS
  features:
    - Example of a website for a local developer meetup group
    - NetlifyCMS used for easy data entry
    - Mobile-friendly design
    - Styling done with Sass
    - Gatsby version 2
- url: https://gatsby-typescript-starter-blog.netlify.com/
  repo: https://github.com/frnki/gatsby-typescript-starter-blog
  description: A starter blog for TypeScript-based Gatsby projects with minimal settings.
  tags:
    - Language:TypeScript
    - Blog
  features:
    - TypeScript & TSLint
    - No Styling (No Typography.js)
    - Minimal settings based on official starter blog
- url: https://gatsby-serif.netlify.com/
  repo: https://github.com/jugglerx/gatsby-serif-theme
  description: Multi page/content-type starter using Markdown and SCSS. Serif is a beautiful small business theme for Gatsby. The theme is fully responsive, blazing fast and artfully illustrated.
  tags:
    - Styling:SCSS
    - Markdown
    - Linting
  features:
    - Multiple "content types" for `services`, `team` and `testimonials` using Markdown as the source
    - Graphql query in `gatsby-node.js` using aliases that creates pages and templates by content type based on the folder `src/pages/services`, `src/pages/team`
    - SCSS
    - Responsive design
    - Bootstrap 4 grid and media queries only
    - Responsive menu
    - Royalty free illustrations included
    - SEO titles & meta using `gatsby-plugin-react-helmet`
    - Eslint & Prettier
- url: https://awesome-gatsby-starter.netlify.com/
  repo: https://github.com/South-Paw/awesome-gatsby-starter
  description: Starter with a preconfigured MDX, Storybook and ESLint environment for component first development of your next Gatsby site.
  tags:
    - MDX
    - Markdown
    - Storybook
    - Styling:CSS-in-JS
    - Linting
  features:
    - Gatsby MDX for JSX in Markdown loading, parsing, and rendering of pages
    - Storybook for isolated component development
    - styled-components for CSS-in-JS
    - ESLint with Airbnb's config
    - Prettier integrated into ESLint
    - A few example components and pages with stories and simple site structure
- url: https://santosfrancisco.github.io/gatsby-starter-cv/
  repo: https://github.com/santosfrancisco/gatsby-starter-cv
  description: A simple starter to get up and developing your digital curriculum with GatsbyJS'
  tags:
    - Styling:CSS-in-JS
    - PWA
    - Onepage
  features:
    - Gatsby v2
    - Based on default starter
    - Google Analytics
    - Web App Manifest
    - SEO
    - Styling with styled-components
    - Responsive Design, optimized for Mobile devices
- url: https://vigilant-leakey-a4f8cd.netlify.com/
  repo: https://github.com/agneym/gatsby-blog-starter
  description: Minimal Blog Starter Template with Styled Components.
  tags:
    - Markdown
    - Styling:CSS-in-JS
    - Blog
  features:
    - Markdown loading, parsing, and rendering of pages
    - Minimal UI for blog
    - Styled-components for CSS-in-JS
    - Prettier added as pre-commit hook
    - Google Analytics
    - Image Optimisation
    - Code Styling and Formatting in markdown
    - Responsive Design
- url: https://inspiring-me-lwz7512.netlify.com/
  repo: https://github.com/lwz7512/gatsby-netlify-identity-starter
  description: Gatsby Netlify Identity Starter with NIW auth support, and content gating, as well as responsive layout.
  tags:
    - Netlify
    - Pagination
  features:
    - Mobile Screen support
    - Privacy control for post content view & profile page
    - User authentication by Netlify Identity Widget/Service
    - Pagination for posts
    - Navigation menu with active status
- url: https://gatsby-starter-event-calendar.netlify.com/
  repo: https://github.com/EmaSuriano/gatsby-starter-event-calendar
  description: Gatsby Starter to display information about events from Google Spreadsheets with Calendars
  tags:
    - Linting
    - Styling:Grommet
    - PWA
    - SEO
    - Google Sheets
  features:
    - Grommet
    - Theming
    - Google Spreadsheet integration
    - PWA
    - A11y
    - SEO
    - Netlify Deployment Friendly
    - ESLint with Airbnb's config
    - Prettier integrated into ESLint
- url: https://gatsby-starter-tech-blog.netlify.com/
  repo: https://github.com/email2vimalraj/gatsby-starter-tech-blog
  description: A simple tech blog starter kit for gatsbyjs
  tags:
    - Blog
    - Portfolio
  features:
    - Markdown based blog
    - Filter blog posts by Tags
    - Easy customization
    - Using styled components
    - Minimal styles
    - Best scoring by Lighthouse
    - SEO support
    - PWA support
    - Offline support
- url: https://infallible-brown-28846b.netlify.com/
  repo: https://github.com/tylergreulich/gatsby-typescript-mdx-prismjs-starter
  description: Gatsby starter using TypeScript, MDX, Prismjs, and styled-components
  tags:
    - Language:TypeScript
    - Linting
    - Testing
    - Styling:CSS-in-JS
    - MDX
  features:
    - Gatsby v2 + TypeScript
    - Syntax highlighting with Prismjs
    - MDX
    - Jest
    - react-testing-library
    - styled-components
- url: https://hardcore-darwin-d7328f.netlify.com/
  repo: https://github.com/agneym/gatsby-careers-page
  description: A Careers Page for startups using Gatsby
  tags:
    - Markdown
    - Styling:CSS-in-JS
  features:
    - Careers Listing
    - Application Format
    - Markdown for creating job description
    - styled-components
- url: https://saikrishna.me/
  repo: https://github.com/s-kris/gatsby-minimal-portfolio-blog
  description: A minimal portfolio website with blog using Gatsby. Suitable for developers.
  tags:
    - Portfolio
    - Blog
  features:
    - Portfolio Page
    - Timline (Journey) page
    - Minimal
- url: https://gatsby-starter-blog-mdx-demo.netlify.com
  repo: https://github.com/hagnerd/gatsby-starter-blog-mdx
  description: A fork of the Official Gatsby Starter Blog with support for MDX out of the box.
  tags:
    - MDX
    - Blog
  features:
    - MDX
    - Blog
    - RSS Feed
- url: https://gatsby-tailwindcss-sass-starter-demo.netlify.com/
  repo: https://github.com/durianstack/gatsby-tailwindcss-sass-starter
  description: Just another Gatsby Tailwind with SASS starter
  tags:
    - Styling:Tailwind
    - Styling:SCSS
  features:
    - Tailwind, A Utility-First CSS Framework for Rapid UI Development
    - SASS/SCSS
    - Comes with React Helmet for adding site meta tags
    - Includes plugins for offline support out of the box
    - PurgeCSS to shave off unused styles
- url: https://tyra-starter.netlify.com/
  repo: https://github.com/madelyneriksen/gatsby-starter-tyra
  description: A feminine GatsbyJS Starter Optimized for SEO
  tags:
    - SEO
    - Blog
    - Styling:Other
  features:
    - Integration with Social Media and Mailchimp.
    - Styled with Tachyons.
    - Rich structured data on blog posts for SEO.
    - Pagination and category pages.
- url: https://gatsby-starter-styled.netlify.com/
  repo: https://github.com/gregoralbrecht/gatsby-starter-styled
  description: Yet another simple starter with Styled-System, Typography.js, SEO and Google Analytics.
  tags:
    - Styling:CSS-in-JS
    - PWA
    - SEO
  features:
    - Styled-Components
    - Styled-System
    - Rebass Grid
    - Typography.js to easily set up font styles
    - Google Analytics
    - Prettier, ESLint & Stylelint
    - SEO (meta tags and schema.org via JSON-LD)
    - Offline support
    - Web App Manifest
- url: https://gatsby.ghost.org/
  repo: https://github.com/TryGhost/gatsby-starter-ghost
  description: Build lightning-fast, modern publications with Ghost and Gatsby
  tags:
    - CMS:Headless
    - Blog
  features:
    - Ghost integration with ready to go placeholder content and webhooks support
    - Minimal responsive design
    - Pagination for posts, tags, and authors
    - SEO Friendly Meta
    - JSON-LD Schema
    - OpenGraph structured data
    - Twitter Cards meta
    - Sitemap Generation
    - XML Sitemaps
    - Progressive Web App
    - Offline Support
    - RSS Feed
    - Netlify integration ready to deploy
- url: https://traveler-blog.netlify.com/
  repo: https://github.com/QingpingMeng/gatsby-starter-traveler-blog
  description: A fork of the Official Gatsby Starter Blog to build a travler blog with images support
  tags:
    - Blog
    - PWA
    - SEO
    - Styling:Material
    - Styling:CSS-in-JS
  features:
    - Netlify integration ready to deploy
    - Material UI
    - styled-components
    - GitHub markdown css support
- url: https://create-ueno-app.netlify.com
  repo: https://github.com/ueno-llc/ueno-gatsby-starter
  description: Opinionated Gatsby starter by Ueno.
  tags:
    - Language:TypeScript
    - Styling:SCSS
    - Linting
    - Transitions
  features:
    - GraphQL hybrid
    - SEO friendly
    - GSAP ready
    - Nice Devtools
    - GsapTools
    - Ueno plugins
    - SVG to React component
    - Ueno's TSlint
    - Decorators
- url: https://gatsby-snyung-starter.netlify.com/
  repo: https://github.com/SeonHyungJo/gatsby-snyung-starter
  description: Basic starter template for You
  tags:
    - CMS:Contentful
    - Markdown
    - Linting
    - Pagination
    - Portfolio
    - SEO
    - Styling:SCSS
    - Transitions
  features:
    - SASS/SCSS
    - Add Utterances
    - Nice Pagination
    - Comes with React Helmet for adding site meta tags
    - Create Yout Name Card for writing meta data
- url: https://gatsby-contentstack-starter.netlify.com/
  repo: https://github.com/contentstack/gatsby-starter-contentstack
  description: A Gatsby starter powered by Headless CMS Contentstack.
  tags:
    - CMS:Headless
    - Blog
  features:
    - Includes Contentstack Delivery API for any environment
    - Dynamic content from Contentstack CMS
- url: https://gatsby-craftcms-barebones.netlify.com
  repo: https://github.com/frankievalentine/gatsby-craftcms-barebones
  description: Barebones setup for using Craft CMS and Gatsby locally.
  tags:
    - CMS:Headless
  features:
    - Full setup instructions included
    - Documented to get you set up with Craft CMS quickly
    - Code referenced in repo
- url: https://gatsby-starter-buttercms.netlify.com/
  repo: https://github.com/ButterCMS/gatsby-starter-buttercms
  description: A starter template for spinning up a Gatsby+ ButterCMS site
  tags:
    - Blog
    - SEO
    - CMS:Headless
  features:
    - Fully functioning blog
    - Navigation between posts with a previous/next post button
    - FAQ Knowledge Base
    - CMS Powered Homepage
    - Customer Case Study example marketing pages
- url: https://master.d2f5ek3dnwfe9v.amplifyapp.com/
  repo: https://github.com/dabit3/gatsby-auth-starter-aws-amplify
  description: This Gatsby starter uses AWS Amplify to implement authentication flow for signing up/signing in users as well as protected client side routing.
  tags:
    - AWS
    - Authentication
  features:
    - AWS Amplify
    - Full authentication workflow
    - Registration form
    - Signup form
    - User sign in
- url: https://gatsby-starter.mdbootstrap.com/
  repo: https://github.com/anna-morawska/gatsby-material-design-for-bootstrap
  description: A simple starter which lets you quickly start developing with Gatsby and Material Design For Bootstrap
  tags:
    - Styling:Material
  features:
    - React Bootstrap with Material Design css framework.
    - Free for personal and commercial use
    - Fully responsive
- url: https://frosty-ride-4ff3b9.netlify.com/
  repo: https://github.com/damassi/gatsby-starter-typescript-rebass-netlifycms
  description:
    A Gatsby starter built on top of MDX (React + Markdown), NetlifyCMS (with
    MDX and netlify-cms-backend-fs support -- no need to deploy), TypeScript,
    Rebass for UI, Styled Components, and Jest for testing. Very little visual
    styling has been applied so that you can bring your own :)
  tags:
    - MDX
    - CMS:Netlify
    - Language:TypeScript
    - Styling:Other
    - Styling:CSS-in-JS
    - Testing
  features:
    - MDX - Markdown + React
    - Netlify CMS (with MDX support)
    - Read and write to local file system via netlify-cms-backend-fs
    - TypeScript
    - Rebass
    - Styled Components
    - Jest
- url: https://bluepeter.github.io/gatsby-material-ui-business-starter/
  repo: https://github.com/bluepeter/gatsby-material-ui-business-starter
  description: Beautiful Gatsby Material Design Business Starter
  tags:
    - Styling:Material
  features:
    - Uses the popular, well-maintained Material UI React component library
    - Material Design theme and icons
    - Rotating home page carousel
    - Simple setup without opinionated setup
    - Fully instrumented for successful PROD deployments
    - Stylus for simple CSS
- url: https://example-company-website-gatsby-sanity-combo.netlify.com/
  repo: https://github.com/sanity-io/example-company-website-gatsby-sanity-combo
  description: This examples combines Gatsby site generation with Sanity.io content management in a neat company website.
  tags:
    - CMS:sanity.io
    - CMS:Headless
    - Blog
  features:
    - Out-of-the-box headless CMS
    - Real-time content preview in Development
    - Fast & frugal builds
    - No accidental missing fields/types
    - Full Render Control with Portable Text
    - gatsby-image support
    - Content types for company info, pages, projects, people, and blog posts
- url: https://gatsby-starter-under-construction.netlify.com/
  repo: https://github.com/robinmetral/gatsby-starter-under-construction
  description: Blazing fast "Under Construction" page with a blazing quick setup.
  tags:
    - Onepage
    - Styling:CSS-in-JS
    - SEO
    - PWA
  features:
    - Configure everything in gatsby-config.js
    - Creative CSS3 background patterns by Lea Verou
    - Built-in Google Fonts support
    - Social icons with react-social-icons
- url: https://gatsby-starter-docz.netlify.com/
  repo: https://github.com/RobinCsl/gatsby-starter-docz
  description: Simple starter where building your own documentation with Docz is possible
  tags:
    - Documentation
  features:
    - Generate nice documentation with Docz, in addition to generating your normal Gatsby site
    - Document your React components in .mdx files
- url: https://gatsby-starter-santa-fe.netlify.com/
  repo: https://github.com/osogrizz/gatsby-starter-santa-fe
  description: A place for artist or designers to display their creations
  tags:
    - Styling:CSS-in-JS
  features:
    - SEO friendly
    - Built-in Google Fonts support
    - Contact Form
    - Customizable Design Template
- url: https://gatsby-hello-friend.now.sh
  repo: https://github.com/panr/gatsby-starter-hello-friend
  description: A simple starter for Gatsby. That's it.
  tags:
    - Pagination
    - Markdown
    - Blog
    - Portfolio
    - Styling:PostCSS
  features:
    - Dark/light mode, depending on your preferences
    - Great reading experience thanks to Inter font, made by Rasmus Andersson
    - Nice code highlighting thanks to PrismJS
    - Responsive youtube/vimeo etc. videos
    - Elastic menu
    - Fully responsive site
- url: https://lgcolella.github.io/gatsby-starter-developer-blog/
  repo: https://github.com/lgcolella/gatsby-starter-developer-blog
  description: A starter to create SEO-friendly, fast, multilanguage, responsive and highly customizable technical blogs/portfolios with the most common features out of the box.
  tags:
    - Blog
    - Portfolio
    - i18n
  features:
    - Multilanguage posts
    - Pagination and image preview for posts
    - Tags
    - SEO
    - Social share buttons
    - Disqus for comments
    - Highlighting for code syntax in posts
    - Dark and light themes available
    - Various available icon sets
    - RSS Feed
    - Web app manifest
- url: https://gatsby.magicsoup.io/
  repo: https://github.com/magicsoup-io/gatsby-starter-magicsoup
  description: A production ready Gatsby starter using magicsoup.io
  tags:
    - SEO
    - Markdown
    - Styling:CSS-in-JS
    - Testing
  features:
    - Optimized images with gatsby-image.
    - SEO friendly with react-helmet, gatsby-plugin-sitemap and Google Webmaster Tools!
    - Responsive UIs with magicsoup.io/stock.
    - Static content with gatsby-transform-remark or gatsby-transform-json.
    - Convert Markdown to StyledComponents!
    - Webfonts with gatsby-plugin-web-font-loader.
    - SSR ready!
    - Testing with Jest!
- url: https://foxandgeese.github.io/tiny-agency/
  repo: https://github.com/foxandgeese/tiny-agency
  description: Simple Gatsby.js starter that uses material design and that's perfect for tiny agencies.
  tags:
    - Styling:Material
  features:
    - Uses the popular, well-maintained Material UI React component library
    - Material Design theme and icons
    - Simple setup without opinionated setup
    - Fully instrumented for successful PROD deployments
- url: https://gatsby-shopify-starter.netlify.com/
  repo: https://github.com/AlexanderProd/gatsby-shopify-starter
  description: Kick off your next, ecommerce experience with this Gatsby starter. It is based on the default Gatsby starter to be easily modifiable.
  tags:
    - CMS:Headless
    - SEO
    - eCommerce
    - Styling:CSS-in-JS
  features:
    - Shopping Cart
    - Shopify Integration
    - Product Grid
    - Shopify Store Credentials included
    - Optimized images with gatsby-image.
    - SEO
- url: https://gatejs.netlify.com
  repo: https://github.com/sarasate/gate
  description: API Doc generator inspired by Stripe's API docs
  tags:
    - Documentation
    - Markdown
    - Onepage
  features:
    - API documentation from markdown sources
    - Code samples separated by language
    - Syntax highlighting
    - Everything in a single page
- url: https://hopeful-keller-943d65.netlify.com
  repo: https://github.com/iwilsonq/gatsby-starter-reasonml
  description: Gatsby starter to create static sites using type-safe ReasonML
  tags:
    - Language:Other
    - Blog
    - Styling:CSS-in-JS
  features:
    - Gatsby v2 support
    - bs-platform v4 support
    - Similar to gatsby-starter-blog
- url: https://gatsby-starter-blog-amp-to-pwa.netlify.com/
  repo: https://github.com/tomoyukikashiro/gatsby-starter-blog-amp-to-pwa
  description: Gatsby starter blog with AMP to PWA Strategy
  tags:
    - Blog
    - AMP
    - PWA
  features:
    - Similar to gatsby-starter-blog
    - Support AMP to PWA strategy
- url: https://cvluca.github.io/gatsby-starter-markdown/
  repo: https://github.com/cvluca/gatsby-starter-markdown
  description: Boilerplate for markdown-based website (Documentation, Blog, etc.)
  tags:
    - Markdown
    - Redux
    - Styling:Ant Design
  features:
    - Responsive Web Design
    - Auto generated Sidebar
    - Auto generated Anchor
- url: https://gatsby-starter-wordpress-community.netlify.com/
  repo: https://github.com/pablovila/gatsby-starter-wordpress-community
  description: Starter using gatsby-source-wordpress to display posts and pages from a WordPress site
  tags:
    - CMS:WordPress
    - Styling:Bulma
    - Blog
    - Pagination
  features:
    - Gatsby v2 support
    - Responsive Web Design
    - WordPress support
    - Bulma and Sass Support for styling
    - Pagination logic
- url: https://gatsby-blogger.netlify.com/
  repo: https://github.com/aslammultidots/blogger
  description: A Simple, clean and modern designed blog with firebase authentication feature and easily customizable code.
  tags:
    - Blog
    - Redux
    - Disqus
    - CMS:Contentful
    - Firebase
  features:
    - Minimal and clean white layout.
    - Dynamic content from Contentful.
    - Blog post listing with previews (image + summary) for each blog post.
    - Disqus commenting system for each blog post.
    - Search post with keyword.
    - Firebase for Authentication.
    - Protected Routes with Authorization.
    - Contact form integration.
- url: https://gatsby-starter-styled-components.netlify.com/
  repo: https://github.com/blakenoll/gatsby-starter-styled-components
  description: The Gatsby default starter modified to use styled-components
  tags:
    - Styling:CSS-in-JS
  features:
    - styled-components
    - sticky footer
- url: https://magazine-example.livingdocs.io/
  repo: https://github.com/livingdocsIO/gatsby-magazine-example
  description: This magazine-starter helps you start out with Livingdocs as a headless CMS.
  tags:
    - Blog
    - CMS:Headless
  features:
    - Minimal and clean white layout.
    - Dynamic content from Livingdocs.
    - Built-in component library.
    - Robust template and theme.
- url: https://gatsby-starter-intl.tomekskuta.pl
  repo: https://github.com/tomekskuta/gatsby-starter-intl
  description: Gatsby v2 i18n starter which makes static pages for every locale and detect your browsers lang. i18n with react-intl.
  tags:
    - i18n
    - Testing
  features:
    - static pages for every language
    - detects your browser locale
    - uses react-intl
    - based on Gatsby Default Starter
    - unit tests with Jest
- url: https://cape.netlify.com/
  repo: https://github.com/juhi-trivedi/cape
  description: A Gatsby - CMS:Contentful demo with Netlify.
  tags:
    - Blog
    - Netlify
    - CMS:Contentful
    - Styling:Bootstrap
  features:
    - Fecthing Dynamic content from Contentful.
    - Blog post listing with previews (image + summary) for each blog post.
    - Contact form integration with Netlify.
    - Grid system inspired by Bootstrap.
- url: https://gatsby-starter-infinite-scroll.baobab.fi/
  repo: https://github.com/baobabKoodaa/gatsby-starter-infinite-scroll
  description: Infinite Scroll and Pagination with 10k photos
  tags:
    - Infinite Scroll
    - Pagination
    - Styling:CSS-in-JS
  features:
    - Infinite Scroll (default mode)
    - Pagination (fallback for users without JS)
    - Toggle between these modes in demo
    - Efficient implementation (only fetch the data that's needed, ship initial items with the page instead of fetch, etc.)
- url: https://jodie.lekoarts.de/
  repo: https://github.com/LekoArts/gatsby-starter-portfolio-jodie
  description: Image-heavy photography portfolio with colorful accents & great typography
  tags:
    - Portfolio
    - PWA
    - Transitions
    - Styling:CSS-in-JS
    - Linting
    - Testing
    - Language:TypeScript
  features:
    - Configurable with theming, CSS Grid & a yaml file for navigation
    - Create your projects by editing a yaml file and putting images into a folder
    - Shows your Instagram posts
    - TypeScript
    - Cypress for End-to-End testing
    - react-spring for animations & transitions
    - Uses styled-components + styled-system
    - SEO with Sitemap, Schema.org JSONLD, Tags
    - Responsive images with gatsby-image
- url: https://amazing-jones-e61bda.netlify.com/
  repo: https://github.com/WebCu/gatsby-material-kit-react
  description: Adaptation of Material Kit React to Gatsby
  tags:
    - Styling:Material
  features:
    - 60 Handcrafted Components
    - 4 Customized Plugins
    - 3 Example Pages
- url: https://relaxed-bhaskara-5abd0a.netlify.com/
  repo: https://github.com/LekovicMilos/gatsby-starter-portfolio
  description: Gatsby portfolio starter for creating quick portfolio
  tags:
    - Portfolio
  features:
    - Showcase of portfolio items
    - About me page
- url: https://gatsby-typescript-scss-docker-starter.netlify.com/
  repo: https://github.com/OFranke/gatsby-typescript-scss-docker
  description: Gatsby starter TypeScript, SCSS, Docker
  tags:
    - Language:TypeScript
    - Styling:SCSS
    - Linting
  features:
    - Format & Commit Safe by ESLint, StyleLint and Prettier with Lint-Staged (Husky), optimized for VS Code
    - Typings for scss files are automatically generated
    - Responsiveness from the beginning through easy breakpoint configuration
    - Enforce the DRY principle, no hardcoded and repeated `margin`, `font-size`, `color`, `box-shadow`, `border-radius` ... properties anymore
    - Docker ready - you can run Gatsby dev mode on your machine environment or with docker-compose
- url: https://prismic-i18n.lekoarts.de/
  repo: https://github.com/LekoArts/gatsby-starter-prismic-i18n
  description: Based on gatsby-starter-prismic with Internationalization (i18n) support.
  tags:
    - CMS:Prismic
    - CMS:Headless
    - Styling:CSS-in-JS
    - Linting
    - Blog
    - PWA
    - Testing
    - i18n
  features:
    - Prismic as Headless CMS
    - Uses multiple features of Prismic - Slices, Labels, Relationship fields, Custom Types, Internationalization
    - Emotion for Styling
    - i18n without any third-party libaries
    - Cypress for End-to-End testing
    - Prism.js highlighting
    - Responsive images with gatsby-image
    - Extensive SEO
    - ESLint & Prettier
- url: https://gatsby-starter-landing-page.netlify.com/
  repo: https://github.com/gillkyle/gatsby-starter-landing-page
  description: Single page starter for minimal landing pages
  tags:
    - Onepage
  features:
    - Gatsby image
    - Google Analytics
    - Minimal design
- url: https://thakkaryash94.github.io/gatsby-github-personal-website/
  repo: https://github.com/thakkaryash94/gatsby-github-personal-website
  description: It is a conversion of original GitHub personal website repo which is written in ruby for JS developers. This repository gives you the code you'll need to kickstart a personal website that showcases your work as a software developer. And when you manage the code in a GitHub repository, it will automatically render a webpage with the owner's profile information, including a photo, bio, and repositories.
  tags:
    - Portfolio
    - Onepage
  features:
    - layout config either stacked or sidebar
    - theme dark/light mode
    - post support
- url: https://gatsby-starter-default-intl.netlify.com
  repo: https://github.com/wiziple/gatsby-starter-default-intl
  description: The default Gatsby starter with features of multi-language url routes and browser language detection.
  tags:
    - i18n
  features:
    - Localization (Multilanguage) provided by react-intl.
    - Support automatic redirection based on user's preferred language in browser provided by browser-lang.
    - Support multi-language url routes within a single page component. That means you don't have to create separate pages such as pages/en/index.js or pages/ko/index.js.
    - Based on gatsby-starter-default with least modification.
- url: https://gatsby-starter-julia.netlify.com/
  repo: https://github.com/niklasmtj/gatsby-starter-julia
  description: A minimal blog starter template built with Gatsby
  tags:
    - Markdown
    - Blog
  features:
    - Landingpage
    - Blogoverview
    - Markdown sourcing
    - Estimated reading time
    - Styled component with @emotion
    - Netlify deployment friendly
    - Nunito font as npm module
    - Site meta tags with React Helmet
- url: https://agalp.imedadel.me
  repo: https://github.com/ImedAdel/automatic-gatsbyjs-app-landing-page
  description: Automatically generate iOS app landing page using GatsbyJS
  tags:
    - Onepage
    - PWA
    - SEO
  features:
    - One Configuration file
    - Automatically generate a landing page for your iOS app
    - List app features
    - App Store and Play Store buttons
    - App screenshot and video preview
    - Easily add social media accounts and contact info in the footer via the site-config.js file.
    - Pick custom Font Awesome icons for the feature list via the site-config.js file.
    - Built using Prettier and Styled-Components
    - Easily integrate Google Analytics by adding your ID to site-config.js file.
- url: https://gatsby-starter-shopify-app.firebaseapp.com/install
  repo: https://github.com/gil--/gatsby-starter-shopify-app
  description: Easily create Serverless Shopify Admin Apps powered by Gatsby and Firebase Functions
  tags:
    - Shopify
    - Firebase
  features:
    - 🗄 Firebase Firestore Realtime DB
    - ⚡️ Serverless Functions API layer (Firebase Functions)
    - 💼 Admin API (Graphql) Serverless Proxy
    - 🎨 Shopify Polaris (AppProvider, etc.)
    - 💰 Application Charge Logic (30 days) with variable trial duration
    - 📡 Webhook Validation & Creation
    - 🔑 GDPR Ready (Including GDPR Webhooks)
    - 🏗 CircleCI Config for easy continuous deployments to Firebase
- url: https://gatsby-starter-paperbase.netlify.com/
  repo: https://github.com/willcode4food/gatsby-starter-paperbase
  description: A Gatsby starter that implements the Paperbase Premium Theme from MaterialUI
  tags:
    - Styling:Material
    - Styling:CSS-in-JS
  features:
    - MaterialUI Paperbase theme in Gatsby!
    - Create professional looking admin tools and dashboards
    - Responsive Design
    - MaterialUI Paper Components
    - MaterialUI Tab Components
- url: https://gatsby-starter-devto.netlify.com/
  repo: https://github.com/geocine/gatsby-starter-devto
  description: A GatsbyJS starter template that leverages the Dev.to API
  tags:
    - Blog
    - Styling:CSS-in-JS
  features:
    - Blog post listing with previews (image + summary) for each blog post
- url: https://gatsby-starter-framer-x.netlify.com/
  repo: https://github.com/simulieren/gatsby-starter-framer-x
  description: A GatsbyJS starter template that is connected to a Framer X project
  tags:
    - Language:TypeScript
  features:
    - TypeScript support
    - Easily work in GatsbyJS and Framer X at the same time
- url: https://gatsby-firebase-hosting.firebaseapp.com/
  repo: https://github.com/bijenkorf-james-wakefield/gatsby-firebase-hosting-starter
  description: A starter with configuration for Firebase Hosting and Cloud Build deployment.
  tags:
    - Firebase
    - Linting
  features:
    - Linting with ESLint
    - Jest Unit testing configuration
    - Lint-staged on precommit hook
    - Commitizen for conventional commit messages
    - Configuration for Firebase hosting
    - Configuration for Cloud Build deployment
    - Clear documentation to have your site deployed on Firebase behind SSL in no time!
- url: https://lewis-gatsby-starter-blog.netlify.com/
  repo: https://github.com/lewislbr/lewis-gatsby-starter-blog
  description: A simple custom Gatsby starter template to start a new blog or personal website.
  tags:
    - Blog
    - Styling:CSS-in-JS
    - Markdown
    - Portfolio
    - SEO
  features:
    - Blog post listing with summary preview for each blog post.
    - Automatically creates blog pages from Markdown files.
    - CSS in JS with styled-components.
    - Optimized images.
    - Offline capabilities.
    - Auto-generated sitemap and robots.txt.
- url: https://gatsby-starter-stripe.netlify.com/
  repo: https://github.com/brxck/gatsby-starter-stripe
  description: A minimal starter to create a storefront with Gatsby, Stripe, & Netlify Functions.
  tags:
    - Stripe
    - eCommerce
    - Styling:None
  features:
    - Statically generate based on Stripe inventory
    - Dynamically update with live inventory & availability data
    - Checkout powered by Stripe
    - Serverless functions interact with Stripe API
    - Shopping cart persisted in local storage
    - Responsive images with gatsby-image
- url: https://www.jannikbuschke.de/gatsby-antd-docs/
  repo: https://github.com/jannikbuschke/gatsby-antd-docs
  description: A template for documentation websites
  tags:
    - Documentation
    - Language:TypeScript
    - Styling:Ant Design
    - Markdown
    - MDX
  features:
    - Markdown
    - MDX with mdxjs
    - Syntax highlighting with prismjs
    - Anchors
    - Sidebar
    - Sitecontents
    - Landingpage
- url: https://gatsby-starter.haezl.at
  repo: https://github.com/haezl/gatsby-starter-haezl
  description: A lightweight, mobile first blog starter with infinite scroll and Material-UI design for Gatsby.
  tags:
    - Blog
    - Language:TypeScript
    - Linting
    - Styling:CSS-in-JS
    - Styling:Material
    - Markdown
    - PWA
  features:
    - Landing Page
    - Portfolio section
    - Blog post listing with a preview for each post
    - Infinite scroll instead of next and previous buttons
    - Blog posts generated from Markdown files
    - About Page
    - Responsive Design
    - PWA (Progressive Web App) support
    - MobX
    - Customizable
- url: https://gatsby-starter-fine.netlify.com/
  repo: https://github.com/toboko/gatsby-starter-fine
  description: A mutli-response and light, mobile first blog starter with columns layout and Seo optimization.
  tags:
    - Blog
    - Markdown
    - Portfolio
    - SEO
  features:
    - Blog
    - Portfolio section
    - Customizable
    - Markdown
    - Optimized images
    - Sitemap Page
    - Seo Ready
- url: https://ugglr.github.io/gatsby-clean-portfolio/
  repo: https://github.com/ugglr/gatsby-clean-portfolio
  description: A clean themed Software Engineer Portfolio site, showcasing soft skills on the front page, features project card showcases, about page. Responsive through react-bootstrap components together with custom CSS style sheets. SEO configured, just need to add google analytics tracking code.
  tags:
    - Portfolio
    - SEO
    - Styling:Bootstrap
  features:
    - Resume
    - CV
    - google analytics
    - easy favicon swap
    - Gatsby SEO plugin
    - Clean layout
    - White theme
    - grid using react-bootstrap
    - bootstrap4 classes available
    - font-awesome Library for icons
    - Portfolio site for developers
    - custom project cards
    - easily extendable to include blog page
    - Responsive design
- url: https://gatsby-documentation-starter.netlify.com/
  repo: https://github.com/whoisryosuke/gatsby-documentation-starter
  description: Automatically generate docs for React components using MDX, react-docgen, and GatsbyJS
  tags:
    - Documentation
    - MDX
    - SEO
  features:
    - Parses all React components (functional, stateful, even stateless!) for JS Docblocks and Prop Types.
    - MDX - Write your docs in Markdown and include React components using JSX!
    - Lightweight (only what you need)
    - Modular (easily fits in any React project!)
    - Props table component
    - Customizable sidebar navigation
    - Includes SEO plugins Google Analytics, Offline, Manifest, Helmet.
- url: http://gatsby-absurd.surge.sh/
  repo: https://github.com/ajayns/gatsby-absurd
  description: A Gatsby starter using illustrations from https://absurd.design/
  tags:
    - Onepage
    - Styling:CSS-in-JS
  features:
    - Uses surreal illustrations from absurd.design.
    - Landing page structure split into sections
    - Basic UX/UX elements ready. navbar, smooth scrolling, faqs, theming
    - Convenient image handling and data separation
- url: https://gatsby-starter-quiz.netlify.com/
  repo: https://github.com/raphadeluca/gatsby-starter-quiz
  description: Create rich quizzes with Gatsby & Mdx. No need of database or headless CMS. Manage your data directly in your Mdx file's frontmatter and write your content in the body. Customize your HTML tags, use react components from a library or write your owns. Navigation will be automatically created between each question.
  tags:
    - MDX
  features:
    - Data quiz in the frontmatter
    - Rich customizable content with MDX
    - Green / Red alert footer on user's answer
    - Navigation generated based on the index of each question
- url: https://gatsby-starter-accessibility.netlify.com/
  repo: https://github.com/benrobertsonio/gatsby-starter-accessibility
  description: The default Gatsby starter with powerful accessibility tools built-in.
  tags:
    - Storybook
    - Linting
  features:
    - 🔍 eslint-plugin-jsx-a11y for catching accessibility issues while authoring code
    - ✅ lint:staged for adding a pre-commit hook to catch accessibility linting errors
    - 📣 react-axe for console reporting of accessibility errors in the DOM during development
    - 📖 storybook setup for accessibility reporting on individual components
- url: https://gatsby-theme-ggt-material-ui-blog.netlify.com/
  repo: https://github.com/greatgatsbyjsthemes/gatsby-starter-ggt-material-ui-blog
  description: Starter material-ui blog utilizing a Gatsby theme!
  tags:
    - Blog
    - MDX
  features:
    - Uses MDX with Gatsby theme for quick and easy set up
    - Material-ui design with optional config passed into the theme options
    - Gradient background with sitemap, rss feed, and offline capabilities
- url: https://gatsby-starter-blog-typescript.netlify.com/
  repo: https://github.com/gperl27/Gatsby-Starter-Blog-Typescript
  description: Gatsby starter blog with TypeScript
  tags:
    - Blog
    - Language:TypeScript
    - Styling:CSS-in-JS
  features:
    - Includes all features that come with Gatsby's official starter blog
    - TypeScript for type-safety out of the box
    - Styled components in favor of inline styles
    - Transition Link for nice page transitions
    - Type definitions from GraphQL schema (with code generation)
- url: https://gatsby-starter-sass.netlify.com/
  repo: https://github.com/colbyfayock/gatsby-starter-sass
  description: A Gatsby starter with Sass and no assumptions!
  tags:
    - Styling:SCSS
  features:
    - Sass stylesheets to manage your CSS (SCSS flavored)
    - Simple, minimal base setup to get started
    - No baked in configurations or assumptions
- url: https://billyjacoby.github.io/gatsby-react-bootstrap-starter/
  repo: https://github.com/billyjacoby/gatsby-react-bootstrap-starter
  description: GatsbyJS starter with react-bootstrap and react-icons
  tags:
    - Styling:Bootstrap
    - Styling:SCSS
  features:
    - SASS stylesheets to make styling components easy
    - Sample navbar that sticks to the top of the page on scroll
    - Includes react-icons to make adding icons to your app super simple
- url: https://gatsbystartermdb.netlify.com
  repo: https://github.com/jjcav84/mdbreact-gatsby-starter
  description: GatsbyJS starter built with MDBootstrap React free version
  tags:
    - Styling:Bootstrap
  features:
    - Material Design, Bootstrap, and React
    - Contact form and Google Map components
    - Animation
    - documentation and component library can be found at mdboostrap's website
- url: https://gatsby-starter-primer.netlify.com/
  repo: https://github.com/thomaswangio/gatsby-starter-primer
  description: A Gatsby starter featuring GitHub Primer Design System and React components
  tags:
    - Styling:Other
    - Styling:CSS-in-JS
    - SEO
    - Landing Page
  features:
    - Primer React Components
    - Styled Components
    - Gatsby Image
    - Better SEO component with appropriate OG image and appropriate fallback meta tags
- url: https://pranshuchittora.github.io/gatsby-material-boilerplate
  repo: https://github.com/pranshuchittora/gatsby-material-boilerplate
  description: A simple starter to get up and developing quickly with Gatsby in material design
  tags:
    - Styling:Material
  features:
    - Material design
    - Sass/SCSS
    - Tags
    - Categories
    - Google Analytics
    - Offline support
    - Web App Manifest
    - SEO
- url: https://anubhavsrivastava.github.io/gatsby-starter-hyperspace
  repo: https://github.com/anubhavsrivastava/gatsby-starter-hyperspace
  description: Single page starter based on the Hyperspace site template, with landing, custom and Elements(Component) page
  tags:
    - HTML5UP
    - Styling:SCSS
    - Onepage
    - Landing Page
  features:
    - Designed by HTML5 UP
    - Simple one page site that’s perfect for personal portfolios
    - Fully Responsive
    - Styling with SCSS
    - Offline support
    - Web App Manifest
- url: https://anubhavsrivastava.github.io/gatsby-starter-identity
  repo: https://github.com/anubhavsrivastava/gatsby-starter-identity
  description: Single page starter based on the Identity site template by HTML5 up, suitable for one page portfolio.
  tags:
    - HTML5UP
    - Styling:SCSS
    - Onepage
    - Landing Page
    - PWA
  features:
    - Designed by HTML5 UP
    - Simple one page personal portfolio
    - Fully Responsive
    - Styling with SCSS
    - Offline support
    - Web App Manifest
- url: https://hopeful-ptolemy-cd840b.netlify.com/
  repo: https://github.com/tonydiaz/gatsby-landing-page-starter
  description: A simple landing page starter for idea validation using material-ui. Includes email signup form and pricing section.
  tags:
    - Styling:Material
    - Landing Page
  features:
    - SEO
    - Mailchimp integration
    - Material-UI components
    - Responsive
    - Pricing section
    - Benefits section
    - Email signup form
    - Easily configurable
    - Includes standard Gatsby starter features
- url: https://anubhavsrivastava.github.io/gatsby-starter-aerial
  repo: https://github.com/anubhavsrivastava/gatsby-starter-aerial
  description: Single page starter based on the Aerial site template by HTML5 up, suitable for one page personal page.
  tags:
    - HTML5UP
    - Styling:SCSS
    - Onepage
    - Landing Page
    - PWA
  features:
    - Designed by HTML5 UP
    - Simple one page personal portfolio
    - Fully Responsive
    - Styling with SCSS
    - Offline support
    - Web App Manifest
- url: https://anubhavsrivastava.github.io/gatsby-starter-eventually
  repo: https://github.com/anubhavsrivastava/gatsby-starter-eventually
  description: Single page starter based on the Eventually site template by HTML5 up, suitable for upcoming product page.
  tags:
    - HTML5UP
    - Styling:SCSS
    - Landing Page
    - PWA
  features:
    - Designed by HTML5 UP
    - Fully Responsive
    - Styling with SCSS
    - Offline support
    - Web App Manifest
- url: https://jovial-jones-806326.netlify.com/
  repo: https://github.com/GabeAtWork/gatsby-elm-starter
  description: An Elm-in-Gatsby integration, based on gatsby-plugin-elm
  tags:
    - Language:Other
  features:
    - Elm language integration
- url: https://anubhavsrivastava.github.io/gatsby-starter-readonly
  repo: https://github.com/anubhavsrivastava/gatsby-starter-readonly
  description: Single page starter based on the ReadOnly site template by HTML5 up, with landing and Elements(Component) page
  tags:
    - HTML5UP
    - Onepage
    - Styling:SCSS
    - Landing Page
    - PWA
  features:
    - Designed by HTML5 UP
    - Fully Responsive
    - Styling with SCSS
    - Offline support
    - Web App Manifest
- url: https://anubhavsrivastava.github.io/gatsby-starter-prologue
  repo: https://github.com/anubhavsrivastava/gatsby-starter-prologue
  description: Single page starter based on the Prologue site template by HTML5 up, for portfolio pages
  tags:
    - HTML5UP
    - Onepage
    - Styling:SCSS
    - Portfolio
    - PWA
  features:
    - Designed by HTML5 UP
    - Fully Responsive
    - Styling with SCSS
    - Offline support
    - Web App Manifest
- url: https://gatsby-london.netlify.com
  repo: https://github.com/ImedAdel/gatsby-london
  description: A custom, image-centric theme for Gatsby.
  tags:
    - Portfolio
    - Blog
    - Styling:PostCSS
  features:
    - Post thumbnails in the homepage
    - Built with PostCSS
    - Made for image-centeric portfolios
    - Based on London for Ghost
- url: https://anubhavsrivastava.github.io/gatsby-starter-overflow
  repo: https://github.com/anubhavsrivastava/gatsby-starter-overflow
  description: Single page starter based on the Overflow site template by HTML5 up, with landing and Elements(Component) page
  tags:
    - HTML5UP
    - Onepage
    - Styling:SCSS
    - Portfolio
    - PWA
  features:
    - Designed by HTML5 UP
    - Fully Responsive
    - Image Gallery
    - Styling with SCSS
    - Offline support
    - Web App Manifest
- url: https://cosmicjs.com/apps/gatsby-agency-portfolio/demo
  repo: https://github.com/cosmicjs/gatsby-agency-portfolio
  description: Static Webpage for displaying your agencies skills and past work.  Implements 4 sections for displaying information about your company, A home page, information about services, projects, and the people in your organization.
  tags:
    - Blog
    - Portfolio
    - CMS:Cosmic JS
  features:
    - Landing Page
    - Home
    - Services
    - Projects
    - People
- url: https://cosmicjs.com/apps/gatsby-localization-app-starter/demo
  repo: https://github.com/cosmicjs/gatsby-localization-app-starter
  description: A localized Gatsby starter application powered by Cosmic JS.
  tags:
    - CMS:Cosmic JS
    - i18n
  features:
    - Gatsby localization starter app
- url: https://cosmicjs.com/apps/gatsby-docs/demo
  repo: https://github.com/cosmicjs/gatsby-docs-app
  description: Be able to view and create documentation using Gatsby and Cosmic JS. Leveraging the speed and high powered APIs of the Gatsby framework and the simplicity and scalability of Cosmic JS.
  tags:
    - CMS:Cosmic JS
    - Documentation
  features:
    - manage docs in static web file format for zippy delivery
- url: https://cosmicjs.com/apps/gatsby-ecommerce-website/demo
  repo: https://github.com/a9kitkumar/Gatsby-Ecommerce
  description: A localized Gatsby starter application powered by Cosmic JS.
  tags:
    - CMS:Cosmic JS
    - eCommerce
  features:
    - Stores products, orders using Cosmic JS as a database and a server
- url: https://harshil1712.github.io/gatsby-starter-googlesheets/
  repo: https://github.com/harshil1712/gatsby-starter-googlesheets
  description: A starter using Google Sheets as data source
  tags:
    - Google Sheets
    - SEO
    - Blog
  features:
    - Uses Google Sheets for data
    - Easily configurable
- url: https://the-plain-gatsby.netlify.com/
  repo: https://github.com/wangonya/the-plain-gatsby
  description: A simple minimalist starter for your personal blog.
  tags:
    - Blog
    - Markdown
  features:
    - Minimalist design
    - Next and previous blog post navigation
    - About page
    - Markdown support
- url: https://gatsby-starter-blockstack.openintents.org
  repo: https://github.com/friedger/gatsby-starter-blockstack
  description: A starter using Blockstack on client side
  tags:
    - Authentication
  features:
    - Uses Blockstack
    - Client side app
- url: https://anubhavsrivastava.github.io/gatsby-starter-multiverse
  repo: https://github.com/anubhavsrivastava/gatsby-starter-multiverse
  description: Single page starter based on the Multiverse site template by HTML5 up, with landing and Elements(Component) page
  tags:
    - HTML5UP
    - Onepage
    - Styling:SCSS
    - Portfolio
    - PWA
  features:
    - Designed by HTML5 UP
    - Fully Responsive
    - Image Gallery
    - Styling with SCSS
    - Offline support
    - Web App Manifest
- url: https://anubhavsrivastava.github.io/gatsby-starter-highlights
  repo: https://github.com/anubhavsrivastava/gatsby-starter-highlights
  description: Single page starter based on the Highlights site template by HTML5 up, with landing and Elements(Component) page
  tags:
    - HTML5UP
    - Onepage
    - Styling:SCSS
    - Portfolio
    - PWA
  features:
    - Designed by HTML5 UP
    - Fully Responsive
    - Image Gallery
    - Styling with SCSS
    - Offline support
    - Web App Manifest
- url: https://gatsby-starter-material-business-markdown.netlify.com/
  repo: https://github.com/ANOUN/gatsby-starter-material-business-markdown
  description: A clean, modern starter for businesses using Material Design Components
  tags:
    - Blog
    - Markdown
    - PWA
    - Styling:Material
    - Styling:SCSS
  features:
    - Minimal, Modern Business Website Design
    - Material Design Components
    - MDC React Components
    - MDC Theming
    - Blog
    - Home Page
    - Contact Page
    - Contact Form
    - About Page
    - Mobile-First approach in development
    - Fully Responsive
    - Markdown
    - PWA
- url: https://gatsby-starter-default-typescript.netlify.com/
  repo: https://github.com/andykenward/gatsby-starter-default-typescript
  description: Starter Default TypeScript
  tags:
    - Language:TypeScript
  features:
    - TypeScript
    - Typing generation for GraphQL using GraphQL Code Generator
    - Comes with React Helmet for adding site meta tags
    - Based on Gatsby Starter Default
- url: http://gatsbyhoney.davshoward.com/
  repo: https://github.com/davshoward/gatsby-starter-honey
  description: A delicious baseline for Gatsby (v2).
  tags:
    - Styling:PostCSS
    - SEO
  features:
    - Gatsby v2
    - SEO (including robots.txt, sitemap generation, automated yet customisable metadata, and social sharing data)
    - Google Analytics
    - PostCSS support
    - Developer environment variables
    - Accessibility support
    - Based on Gatsby Starter Default
- url: https://material-ui-starter.netlify.com/
  repo: https://github.com/dominicabela/gatsby-starter-material-ui
  description: This starter includes Material UI boilerplate and configuration files along with the standard Gatsby configuration files. It provides a starting point for developing Gatsby apps with the Material UI framework.
  tags:
    - SEO
    - Styling:Material
  features:
    - Material UI Framework
    - Roboto Typeface (self hosted)
    - SEO
    - Offline Support
    - Based on Gatsby Default Starter
- url: https://developer-diary.netlify.com/
  repo: https://github.com/willjw3/gatsby-starter-developer-diary
  description: A blog template created with web developers in mind. Totally usable right out of the box, but minimalist enough to be easily modifiable.
  tags:
    - Blog
    - Markdown
    - Pagination
    - SEO
  features:
    - Ready to go - Blog author name, author image, etc,... can be easily added using a config file
    - Blog posts created as markdown files
    - Gatsby v.2
    - Mobile responsive
    - Pagination
    - Category and tag pages
    - Social media sharing icons in each post
    - Icons from React Icons (Font Awesome, Devicons, etc,...)
    - Beautiful tech-topic tags to attach to your web-development-related blog posts
    - Developer-relevant social media icon links, including GitHub, Stack Overflow, and freeCodeCamp
- url: https://anubhavsrivastava.github.io/gatsby-starter-paradigmshift
  repo: https://github.com/anubhavsrivastava/gatsby-starter-paradigmshift
  description: Single page starter based on the Paradigm Shift site template by HTML5 up, with landing and Elements(Component) page
  tags:
    - HTML5UP
    - Onepage
    - Styling:SCSS
    - Portfolio
    - PWA
  features:
    - Designed by HTML5 UP
    - Fully Responsive
    - Image Gallery
    - Styling with SCSS
    - Offline support
    - Web App Manifest
- url: https://dazzling-heyrovsky-62d4f9.netlify.com/
  repo: https://github.com/s-kris/gatsby-starter-medium
  description: A GatsbyJS starter blog as close as possible to medium.
  tags:
    - Markdown
    - Styling:CSS-in-JS
  features:
    - Careers Listing
    - Mobile Responsive
- url: https://gatsby-personal-starter-blog.netlify.com
  repo: https://github.com/thomaswangio/gatsby-personal-starter-blog
  description: Gatsby starter for personal blogs! Blog configured to run at /blog and with Netlify CMS and gatsby-remark-vscode.
  tags:
    - Blog
    - Markdown
    - Styling:CSS-in-JS
    - CMS:Netlify
  features:
    - Netlify CMS
    - VSCode syntax highlighting
    - Styled Components
- url: https://anubhavsrivastava.github.io/gatsby-starter-phantom
  repo: https://github.com/anubhavsrivastava/gatsby-starter-phantom
  description: Single page starter based on the Phantom site template by HTML5 up, with landing, generic and Elements(Component) page
  tags:
    - HTML5UP
    - Onepage
    - Styling:SCSS
    - PWA
  features:
    - Designed by HTML5 UP
    - Fully Responsive
    - Styling with SCSS
    - Offline support
    - Web App Manifest
- url: https://gatsby-starter-internationalized.ack.ee/
  repo: https://github.com/AckeeCZ/gatsby-starter-internationalized
  description: A simple starter for fully internationalized websites, including route internationalization.
  tags:
    - i18n
  features:
    - internationalized page content - via react-intl
    - internationalized routes - via language configuration
    - lightweight - includes only internationalization code
    - LocalizedLink - built-in link component handling route generation
    - LanguageSwitcher - built-in language switcher component
- url: https://gatsby-starter-bee.netlify.com/
  repo: https://github.com/JaeYeopHan/gatsby-starter-bee
  description: A simple starter for blog with fresh UI.
  tags:
    - Blog
    - Netlify
    - Disqus
    - SEO
  features:
    - Code highlight with Fira Code font
    - Emoji (emojione)
    - Social share feature (Twitter, Facebook)
    - Comment feature (disqus, utterances)
    - Sponsor service (Buy-me-a-coffee)
    - CLI Tool
- url: https://learn.hasura.io/graphql/react/introduction
  repo: https://github.com/hasura/gatsby-gitbook-starter
  description: A starter to generate docs/tutorial websites based on GitBook theme.
  tags:
    - Documentation
    - MDX
    - Markdown
    - SEO
  features:
    - Write in Markdown / MDX and generate responsive documentation/tutorial web apps
    - Fully Configurable
    - Syntax highlighting with Prismjs
    - Code diffing with +/-
    - Google Analytics Integration
    - SEO Tags with MDX frontmatter
    - Edit on GitHub button
    - Fully Customisable with rich embeds using React in MDX.
- url: https://gatsby-starter-blog-with-lunr.netlify.com/
  repo: https://github.com/lukewhitehouse/gatsby-starter-blog-with-lunr
  description: Building upon Gatsby's blog starter with a Lunr.js powered Site Search.
  tags:
    - Blog
    - Search
  features:
    - Same as the official starter blog
    - Integration with Lunr.js
- url: https://oneshopper.netlify.com
  repo: https://github.com/rohitguptab/OneShopper
  description: This Starter is created for Ecommerce site with Gatsby + Contentful and snipcart
  tags:
    - eCommerce
    - CMS:Contentful
    - Blog
    - SEO
    - Disqus
  features:
    - Blog post listing with previews for each blog post.
    - Store page listing all the Products and includes features like Rating, Price, Checkout, More then one Product images with tabbing.
    - Contact form with Email notification.
    - Index pages design with Latest Post, Latest Blog, Deal of week and Banner.
- url: https://anubhavsrivastava.github.io/gatsby-starter-spectral
  repo: https://github.com/anubhavsrivastava/gatsby-starter-spectral
  description: Single page starter based on the Spectral site template by HTML5 up, with landing, Generic and Elements(Component) page
  tags:
    - HTML5UP
    - Onepage
    - Styling:SCSS
    - Portfolio
    - PWA
  features:
    - Designed by HTML5 UP
    - Fully Responsive
    - Styling with SCSS
    - Offline support
    - Web App Manifest
- url: https://anubhavsrivastava.github.io/gatsby-starter-directive
  repo: https://github.com/anubhavsrivastava/gatsby-starter-directive
  description: Single page starter based on the Directive site template by HTML5 up, with landing and Elements(Component) page
  tags:
    - HTML5UP
    - Onepage
    - Styling:SCSS
    - Portfolio
    - PWA
  features:
    - Designed by HTML5 UP
    - Fully Responsive
    - Styling with SCSS
    - Offline support
    - Web App Manifest
- url: https://histaff.io/
  repo: https://github.com/histaff/website-static
  description: It's a beautiful starter static website which useful plugins based on Gatsby
  tags:
    - Styling:SCSS
    - Landing Page
    - Onepage
  features:
    - Fully Responsive
    - Styling with SCSS
    - Very similar to gatsby-starter-netlify-cms, slightly more configurable (e.g. set site-title in gatsby-config) with Bootstrap/Bootswatch instead of bulma
    - LocalizedLink - built-in link component handling route generation
- url: https://gatsby-kea-starter.netlify.com/
  repo: https://github.com/benjamin-glitsos/gatsby-kea-starter
  description: Gatsby starter with redux and sagas made simpler by the Kea library
  tags:
    - Redux
  features:
    - The Kea library makes redux and sagas extremely simple and concise
- url: https://anubhavsrivastava.github.io/gatsby-starter-solidstate
  repo: https://github.com/anubhavsrivastava/gatsby-starter-solidstate
  description: Single page starter based on the Solid State site template by HTML5 up, with landing, Generic and Elements(Component) page
  tags:
    - HTML5UP
    - Onepage
    - Styling:SCSS
    - Portfolio
    - PWA
  features:
    - Designed by HTML5 UP
    - Fully Responsive
    - Styling with SCSS
    - Offline support
    - Web App Manifest
- url: https://yellowcake.netlify.com/
  repo: https://github.com/thriveweb/yellowcake
  description: A starter project for creating lightning-fast websites with Gatsby v2 and Netlify-CMS v2 + Uploadcare integration.
  tags:
    - CMS:Netlify
    - Netlify
    - Blog
    - SEO
  features:
    - Uploadcare
    - Netlify Form
    - Category list (with navigation)
    - Featured post
    - Next and prev post
    - SEO component
- url: https://anubhavsrivastava.github.io/gatsby-starter-fractal
  repo: https://github.com/anubhavsrivastava/gatsby-starter-fractal
  description: Single page starter based on the Fractal site template by HTML5 up, with landing and Elements(Component) page
  tags:
    - HTML5UP
    - Onepage
    - Styling:SCSS
    - Portfolio
    - PWA
  features:
    - Designed by HTML5 UP
    - Fully Responsive
    - Styling with SCSS
    - Offline support
    - Web App Manifest
- url: https://minimal-gatsby-ts-starter.netlify.com/
  repo: https://github.com/TheoBr/minimal-gatsby-typescript-starter
  description: Minimal TypeScript Starter
  tags:
    - Language:TypeScript
  features:
    - TypeScript
    - ESLint + optional rule enforcement with Husky
    - Prettier
    - Netlify ready
    - Minimal
- url: https://gatsby-typescript-starter-default.netlify.com/
  repo: https://github.com/RobertoMSousa/gatsby-typescript-starter-default
  description: Simple Gatsby starter using TypeScript and eslint instead of outdated tslint.
  tags:
    - Language:TypeScript
    - SEO
    - Linting
  features:
    - Comes with React Helmet for adding site meta tags
    - Includes plugins for offline support out of the box
    - TypeScript
    - Prettier & eslint to format & check the code
- url: https://gatsby-starter-carraway.netlify.com/
  repo: https://github.com/endymion1818/gatsby-starter-carraway
  description: a Gatsby starter theme with Accessibility features, TypeScript, Jest, some basic UI elements, and a CircleCI pipeline
  tags:
    - Language:TypeScript
    - Pagination
    - Search
    - Testing
  features:
    - Paginated post archive
    - Site search with Lunr.js
    - Categories and category archive pages
    - Minimal CSS defaults using styled-components, including system font stack
    - Some fundamental Accessibility features including tabbable navigation & "Skip to content" link
    - UI elements including multi-column layout using CSS Grid (with float fallback), header component with logo, basic navigation & search and a footer with 3-column layout, logo and 2 menu areas
    - TypeScript & Testing including some sensible TypeScript defaults, tests with @testing-library/react, pre-commit and pre-push hooks. Set up includes enums for repeating values such as font & background colours
    - Setup for a CircleCI pipeline so you can run the above tests in branches before merging to master
    - Markdown posts _and_ pages (pages don't appear in the post archive)
- url: https://www.quietboy.net
  repo: https://github.com/zhouyuexie/gatsby-starter-quiet
  description: Gatsby out of the box blog, use TypeScript and highly customized style.
  tags:
    - Language:TypeScript
    - Styling:SCSS
    - SEO
    - Linting
    - RSS
    - Pagination
    - PWA
  features:
    - TypeScript
    - TsLint & Prettier
    - Tag list
    - Custom page layout
    - Switch the dark mode according to the system theme
    - Scss
    - Pagination
- url: https://compassionate-morse-5204bf.netlify.com/
  repo: https://github.com/deamme/gatsby-starter-prismic-resume
  description: Gatsby Resume/CV page with Prismic integration
  tags:
    - CMS:Prismic
    - CMS:Headless
    - Styling:CSS-in-JS
    - Onepage
    - Linting
  features:
    - One-page resume/CV
    - Prismic as Headless CMS
    - Emotion for styling
    - Uses multiple features of Prismic - Slices, Labels, Custom Types
    - ESLint & Prettier
- url: https://anubhavsrivastava.github.io/gatsby-starter-resume
  repo: https://github.com/anubhavsrivastava/gatsby-starter-resume
  description: Single page starter based on the Resume site template by startbootstrap for resume/portfolio page
  tags:
    - Onepage
    - Styling:SCSS
    - PWA
  features:
    - Designed by startbootstrap
    - Fully Responsive
    - Styling with SCSS
    - Offline support
    - Web App Manifest
- url: https://gatsby-starter-typescript-jest.netlify.com/
  repo: https://github.com/denningk/gatsby-starter-typescript-jest
  description: Barebones Gatsby starter with TypeScript, Jest, GitLab-CI, and other useful configurations
  tags:
    - Language:TypeScript
    - Testing
    - AWS
    - Linting
    - SEO
  features:
    - All components from default Gatsby starter converted to TypeScript
    - Jest testing configured for TypeScript with ts-jest
    - Detailed guide on how to deploy using AWS S3 buckets included in README
    - .gitlab-ci.yml file with blanks that can be customized for any Gatsby project
    - Configurations for EditorConfig, Prettier, and ESLint (for TypeScript)
- url: https://gatsby-starter-apollo.smakosh.com/app/
  repo: https://github.com/smakosh/gatsby-apollo-starter
  description: Gatsby Apollo starter - with client side routing
  tags:
    - Client-side App
    - SEO
    - Styling:CSS-in-JS
  features:
    - Apollo provider & Client side routing
    - Eslint/Prettier configured
    - Easy to customize
    - Nice project structure
    - Flex Grid components easy to customize
- url: https://portfolio.smakosh.com/
  repo: https://github.com/smakosh/gatsby-portfolio-dev
  description: A portfolio for developers
  tags:
    - Portfolio
    - SEO
    - Netlify
    - Onepage
    - Styling:CSS-in-JS
  features:
    - Eslint/Prettier configured
    - Scores 100% on a11y / Performance / PWA / SEO
    - PWA (desktop & mobile)
    - Easy to customize
    - Nice project structure
    - Amazing illustrations by Undraw.co
    - Tablet & mobile friendly
    - Continuous deployment with Netlify
    - A contact form protected by Google Recaptcha
    - Can be deployed with one click
    - Functional components with Recompose React Hooks! ready to migrate to React hooks!
    - Fetches your GitHub pinned projects with most stars (You could customize this if you wish)
- url: https://github.com/smakosh/gatsby-airtable-starter
  repo: https://github.com/smakosh/gatsby-airtable-starter
  description: Gatsby Airtable starter
  tags:
    - SEO
    - Netlify
    - Client-side App
    - Styling:CSS-in-JS
  features:
    - Static content fetched from Airtable
    - Dynamic content with CRUD operations with Airtable REST API
    - Well structured files/folders
    - Custom React Hooks
    - Custom Helpers instead of using third party libraries
    - Dynamic & Static containers
    - Global state management ready with useReducer & useContext
    - Dummy auth but ready to add real requests
- url: https://github.com/smakosh/gatsby-app-starter-rest-api
  repo: https://github.com/smakosh/gatsby-app-starter-rest-api
  description: Gatsby REST API starter
  tags:
    - Authentication
    - Client-side App
    - Styling:CSS-in-JS
  features:
    - Dynamic content with CRUD operations with a REST API
    - Well structured files/folders
    - Custom React Hooks
    - Auth with a JWT approach
    - Custom Helpers instead of using third party libraries
    - Dynamic containers
    - Global state management ready with useReducer & useContext
- url: https://gatsbyjs-starter-tailwindplay.appseed.us/
  repo: https://github.com/app-generator/gatsbyjs-starter-tailwindplay
  description: A Gatsby v2 starter styled using Tailwind, a utility-first CSS framework. Uses Purgecss to remove unused CSS.
  tags:
    - Styling:Tailwind
  features:
    - Based on gatsby-starter-tailwind
    - Tailwind CSS Framework
    - Removes unused CSS with Purgecss
- url: https://act-labs.github.io/
  repo: https://github.com/act-labs/gatsby-starter-act-blog
  description: Gatsby starter for blog/documentation using MDX, Ant Design, gatsby-plugin-combine.
  tags:
    - Blog
    - Documentation
    - Styling:Ant Design
    - Markdown
    - MDX
    - SEO
  features:
    - Posts and snippets;
    - SEO component;
    - Ant Design UI components;
    - Markdown and MDX for pages;
    - A customized webpack and babel configuration, for complex profecianal web apps with node.js, Jest tests, etc;
    - Progressively build more and more complex pages using gatsby-plugin-combine.
- url: https://gatsby-ghub.netlify.com/resume-book/
  repo: https://github.com/dwyfrequency/gatsby-ghub
  description: A resume builder app with authenticated routes, static marketing pages, and dynamic resume creation
  tags:
    - Authentication
    - Netlify
    - Client-side App
  features:
    - Netlify Identity
    - Static Marketing pages and Dynamic Client-side Authenticated App pages
    - SEO component
    - Apollo GraphQL (client-side)
- url: https://lewis-gatsby-starter-i18n.netlify.com
  repo: https://github.com/lewislbr/lewis-gatsby-starter-i18n
  description: A simple custom Gatsby starter template to start a new multilanguage website.
  tags:
    - i18n
    - Styling:CSS-in-JS
    - Portfolio
    - SEO
  features:
    - Automatically detects user browser language.
    - CSS in JS with styled-components.
    - Optimized images.
    - Offline capabilities.
    - Auto-generated sitemap and robots.txt.
- url: https://gatsby-snipcart-starter.netlify.com/
  repo: https://github.com/issydennis/gatsby-snipcart
  description: A simple e-commerce shop built using Gatsby and Snipcart.
  tags:
    - eCommerce
    - Styling:CSS-in-JS
    - Markdown
  features:
    - Minimal design to allow for simple customisation.
    - Snipcart integration provides an easy-to-use shopping cart and checkout.
    - Individual product pages with custom fields.
    - Products defined using markdown.
    - Styled components.
    - Gatsby image for optimised product images.
- url: https://anubhavsrivastava.github.io/gatsby-starter-stylish
  repo: https://github.com/anubhavsrivastava/gatsby-starter-stylish
  description: Single page starter based on the Stylish Portfolio site template by startbootstrap for portfolio page
  tags:
    - Onepage
    - Portfolio
    - Styling:SCSS
    - PWA
  features:
    - Designed by startbootstrap
    - Fully Responsive
    - Styling with SCSS
    - Offline support
    - Web App Manifest
- url: https://lewis-gatsby-starter-basic.netlify.com
  repo: https://github.com/lewislbr/lewis-gatsby-starter-basic
  description: A simple custom basic Gatsby starter template to start a new website.
  tags:
    - Styling:CSS-in-JS
    - SEO
  features:
    - Bare-bones starter.
    - CSS in JS with styled-components.
    - Optimized images.
    - Offline capabilities.
    - Auto-generated sitemap and robots.txt.
- url: https://myclicks.netlify.com/
  repo: https://github.com/himali-patel/MyClicks
  description: A simple Gatsby starter template to create portfolio website with contentful and Netlify.
  tags:
    - Blog
    - Netlify
    - CMS:Contentful
    - Styling:Bootstrap
    - Disqus
    - SEO
  features:
    - Fecthing Dynamic content from Contentful.
    - Blog post listing with previews, disqus implementation and social sharing for each blog post.
    - Contact form integration with Netlify.
    - Portfolio Result Filteration according to Category.
    - Index pages design with Recent Blogs and Intagram Feed.
- url: https://gatsby-starter-typescript-graphql.netlify.com
  repo: https://github.com/spawnia/gatsby-starter-typescript-graphql
  description: A Gatsby starter with typesafe GraphQL using TypeScript
  tags:
    - Language:TypeScript
    - Linting
    - Portfolio
    - Styling:CSS-in-JS
  features:
    - Type safety with TypeScript
    - Typesafe GraphQL with graphql-code-generator
    - ESLint with TypeScript support
    - Styling with styled-components
- url: https://gatsby-tailwind-serif.netlify.com/
  repo: https://github.com/windedge/gatsby-tailwind-serif
  description: A Gatsby theme based on gatsby-serif-theme, rewrite with Tailwind CSS.
  tags:
    - Styling:Tailwind
    - Markdown
  features:
    - Based on gatsby-serif-theme
    - Tailwind CSS Framework
    - Removes unused CSS with Purgecss
    - Responsive design
    - Suitable for small business website
- url: https://mystifying-mclean-5c7fce.netlify.com
  repo: https://github.com/renvrant/gatsby-mdx-netlify-cms-starter
  description: An extension of the default starter with Netlify CMS and MDX support.
  tags:
    - MDX
    - Markdown
    - Netlify
    - CMS:Netlify
    - Styling:None
  features:
    - MDX and Netlify CMS support
    - Use React components in Netlify CMS Editor and other markdown files
    - Allow editors to choose a page template
    - Replace HTML tags with React components upon rendering Markdown, enabling design systems
    - Hide pages from being editable by the CMS
    - Minimal and extensible
- url: https://gatsby-airtable-advanced-starter.marcomelilli.com
  repo: https://github.com/marcomelilli/gatsby-airtable-advanced-starter
  description: A Gatsby Starter Blog using Airtable as backend
  tags:
    - Airtable
    - Blog
    - Styling:None
  features:
    - Dynamic content from Airtable
    - Does not contain any UI frameworks
    - Tags
    - Categories
    - Authors
    - Disqus
    - Offline support
    - Web App Manifest
    - SEO
- url: https://contentful-starter.netlify.com/
  repo: https://github.com/algokun/gatsby_contentful_starter
  description: An Awesome Starter Kit to help you get going with Contentful and Gatsby
  tags:
    - Blog
    - CMS:Contentful
    - CMS:Headless
  features:
    - Bare-bones starter.
    - Dynamic content from Contentful CMS
    - Ready made Components
    - Responsive Design
    - Includes Contentful Delivery API for production build
- url: https://gatsby-simple-blog.thundermiracle.com
  repo: https://github.com/thundermiracle/gatsby-simple-blog
  description: A gatsby-starter-blog with overreacted looking and tags, breadcrumbs, disqus, i18n, eslint supported
  tags:
    - i18n
    - Blog
    - Netlify
    - Linting
    - Disqus
    - Testing
  features:
    - Easily Configurable
    - Tags
    - Breadcrumbs
    - Tags
    - Disqus
    - i18n
    - ESLint
    - Jest
- url: https://anubhavsrivastava.github.io/gatsby-starter-grayscale
  repo: https://github.com/anubhavsrivastava/gatsby-starter-grayscale
  description: Single page starter based on the Grayscale site template by startbootstrap for portfolio page
  tags:
    - Onepage
    - Portfolio
    - Styling:SCSS
    - PWA
  features:
    - Designed by startbootstrap
    - Fully Responsive
    - Styling with SCSS
    - Offline support
    - Web App Manifest
- url: https://gatsby-all-in.netlify.com
  repo: https://github.com/Gherciu/gatsby-all-in
  description: A starter that includes the most popular js libraries, already pre-configured and ready for use.
  tags:
    - Linting
    - Netlify
    - Styling:Tailwind
  features:
    - Tailwind CSS Framework
    - Antd UI Framework pre-configured
    - Redux for managing state
    - Eslint and Stylelint to enforce code style
- url: http://demo.nagui.me
  repo: https://github.com/kimnagui/gatsby-starter-nagui
  description: A Gatsby starter that full responsive blog.
  tags:
    - Blog
    - AWS
    - Pagination
    - SEO
    - Styling:CSS-in-JS
  features:
    - Tags & Categorys.
    - Pagination.
    - Show Recent Posts for category.
    - Styled-Components.
    - Mobile-First CSS.
    - Syntax highlighting in code blocks using PrismJS(Dracula).
    - Google Analytics.
    - Deploy AWS S3.
- url: https://anubhavsrivastava.github.io/gatsby-starter-newage
  repo: https://github.com/anubhavsrivastava/gatsby-starter-newage
  description: Single page starter based on the new age site template by startbootstrap for portfolio page/Mobile app launch
  tags:
    - Onepage
    - Portfolio
    - Styling:SCSS
    - PWA
  features:
    - Designed by startbootstrap
    - Fully Responsive
    - Styling with SCSS
    - Offline support
    - Web App Manifest
- url: https://gatsby-starter-krisp.netlify.com/
  repo: https://github.com/algokun/gatsby-starter-krisp
  description: A minimal, clean and responsive starter built with gatsby
  tags:
    - Styling:Bootstrap
    - Onepage
    - Portfolio
    - Netlify
    - Markdown
  features:
    - Styled-Components.
    - Mobile-First CSS.
    - Responsive Design, optimized for Mobile devices
- url: https://gatsby-datocms-starter.netlify.com/
  repo: https://github.com/brohlson/gatsby-datocms-starter
  description: An SEO-friendly DatoCMS starter with styled-components, page transitions, and out-of-the-box blog post support.
  tags:
    - CMS:DatoCMS
    - Styling:CSS-in-JS
    - Blog
    - Portfolio
    - SEO
  features:
    - Page Transitions
    - Blog Post Template
    - Sitemap & Robots.txt generation
- url: https://elemental.netlify.com/
  repo: https://github.com/akzhy/gatsby-starter-elemental
  description: A highly customizable portfolio starter with grid support.
  tags:
    - Blog
    - Portfolio
    - SEO
  features:
    - Highly Customizable
    - Portfolio Template
    - Blog Post Template
    - SEO Friendly
- url: https://gatsby-starter-apollo.netlify.com/
  repo: https://github.com/piducancore/gatsby-starter-apollo-netlify
  description: This project is an easy way to start developing fullstack apps with Gatsby and Apollo Server (using Netlify Lambda functions). For developing we use Netlify Dev to bring all of this magic to our local machine.
  tags:
    - Netlify
  features:
    - Apollo Client
    - Apollo Server running on Netlify functions
    - Netlify Dev for local development
- url: https://gatsby-starter-blog-and-portfolio.netlify.com/
  repo: https://github.com/alisalahio/gatsby-starter-blog-and-portfolio
  description: Just gatsby-starter-blog , with portfolio section added
  tags:
    - Blog
    - Portfolio
  features:
    - Basic setup for a full-featured blog
    - Basic setup for a portfolio
    - Support for an RSS feed
    - Google Analytics support
    - Automatic optimization of images in Markdown posts
    - Support for code syntax highlighting
    - Includes plugins for easy, beautiful typography
    - Includes React Helmet to allow editing site meta tags
    - Includes plugins for offline support out of the box
- url: https://www.attejuvonen.fi
  repo: https://github.com/baobabKoodaa/blog
  description: Blog with all the Bells and Whistles
  tags:
    - Blog
    - Infinite Scroll
    - Pagination
    - SEO
    - Markdown
  features:
    - Write blog posts into Markdown files (easy to format and content will not be married to any platform).
    - Expandable
    - Responsive and streamlined design.
    - Blazing fast UX
    - Autogenerated tracedSVG image placeholders are stylized to create a smooth look and transition as the image loads without the page jumping around.
    - Posts organized by tags.
    - Teasers of posts are generated to front page with infinite scroll which gracefully degrades into pagination.
    - Allow readers to be notified of updates with RSS feed and email newsletter.
    - Contact Form.
- url: https://novela.narative.co
  repo: https://github.com/narative/gatsby-starter-novela
  description: Welcome to Novela, the simplest way to start publishing with Gatsby.
  tags:
    - Blog
    - MDX
    - Portfolio
    - Pagination
    - SEO
  features:
    - Beautifully Designed
    - Multiple Homepage Layouts
    - Toggleable Light and Dark Mode
    - Simple Customization with Theme UI
    - Highlight-to-Share
    - Read Time and Progress
    - MDX support and inline code
    - Accessibility in Mind
- url: https://gatsby-starter-fashion-portfolio.netlify.com/
  repo: https://github.com/shobhitchittora/gatsby-starter-fashion-portfolio
  description: A Gatsby starter for a professional and minimal fashion portfolio.
  tags:
    - Blog
    - Client-side App
    - Landing Page
    - Portfolio
    - Styling:Other
  features:
    - A minimal and simple starter for your fashion portfolio
    - No need for any CMS, work with all your data and images locally.
    - Separate components for different pages and grid
    - Uses gatsby-image to load images
    - Built using the old school CSS.
- url: https://gatsby-theme-profile-builder.netlify.com/
  repo: https://github.com/ashr81/gatsby-theme-profile-builder
  description: Simple theme to build your personal portfolio and publish your articles using Contentful CMS.
  tags:
    - Landing Page
    - Portfolio
    - Styling:CSS-in-JS
    - Blog
    - CMS:Contentful
  features:
    - Mobile Screen support
    - Out of the box support with Contentful CMS for articles.
    - Toggleable Light and Dark Mode
    - Profile image with links to your GitHub and Twitter.
- url: https://prist.marguerite.io/
  repo: https://github.com/margueriteroth/gatsby-prismic-starter-prist
  description: A light-themed starter powered by Gatsby v2 and Prismic to showcase portfolios and blogs.
  tags:
    - Blog
    - CMS:Prismic
    - Landing Page
    - Netlify
    - Portfolio
    - SEO
    - Styling:CSS-in-JS
  features:
    - Landing page with customizable Hero, Portfolio preview, and About component
    - Emotion styled components
    - Blog layout and pages
    - Portfolio layout and pages
    - Google Analytics
    - Mobile ready
- url: https://demos.simplecode.io/gatsby/crafty/
  repo: https://github.com/simplecode-io/gatsby-crafty-theme
  description: SEO-friendly, fast, and fully responsive Gatsby starter with minimal plugins, utilizing JSON files as a content source.
  tags:
    - SEO
    - Portfolio
    - CMS:Other
    - Styling:Other
  features:
    - Beautiful and simple design
    - 100/100 Google Lighthouse score
    - SEO Optimized
    - Includes header/footer/sidebar (on Mobile)
    - CSS based sidebar
    - CSS based Modals
    - Content is fetched from JSON Files
    - Only one extra plugin from default Gatsby starter
- url: https://gatsby-starter-profile-site.netlify.com/
  repo: https://github.com/Mr404Found/gatsby-starter-profile-site
  description: A minimal and clean starter build with gatsby.
  tags:
    - Landing Page
    - Netlify
    - Portfolio
    - SEO
    - Styling:CSS-in-JS
  features:
    - Simple Design
    - Made by Sumanth
- url: https://the404blog.netlify.com
  repo: https://github.com/algokun/the404blog
  description: An Awesome Starter Blog to help you get going with Gatsby and Markdown
  tags:
    - Blog
    - Markdown
    - Search
    - Styling:CSS-in-JS
  features:
    - Bare-bones starter.
    - Dynamic content with Markdown
    - Ready made Components
    - Responsive Design
    - Includes Search Feature.
    - Syntax Highlight in Code.
    - Styling in Bootstrap
- url: https://gatsby-starter-unicorn.netlify.com/
  repo: https://github.com/algokun/gatsby_starter_unicorn
  description: An Awesome Starter Blog to help you get going with Gatsby and Markdown
  tags:
    - Blog
    - Markdown
    - Styling:CSS-in-JS
  features:
    - Bare-bones starter.
    - Dynamic content with Markdown
    - Ready made Components
    - Responsive Design
    - Syntax Highlight in Code.
- url: https://gatsby-starter-organization.netlify.com/
  repo: https://github.com/geocine/gatsby-starter-organization
  description: A Gatsby starter template for organization pages. Using the Gatsby theme "@geocine/gatsby-theme-organization"
  tags:
    - Styling:CSS-in-JS
    - Landing Page
    - Portfolio
    - Onepage
  features:
    - React Bootstrap styles
    - Theme-UI and EmotionJS CSS-in-JS
    - A landing page with all your organization projects, configurable through a YML file.
    - Configurable logo, favicon, organization name and title
- url: https://gatsby-starter-interviews.netlify.com/
  repo: https://github.com/rmagon/gatsby-starter-interviews
  description: A Gatsby starter template for structured Q&A or Interview sessions
  tags:
    - SEO
    - Blog
    - Styling:SCSS
  features:
    - Minimalist design for interviews
    - Beautifully presented questions and answers
    - Option to read all answers to a specific question
    - Share interview on social channels
    - All content in simple json files
- url: https://gatsby-starter-photo-book.netlify.com/
  repo: https://github.com/baobabKoodaa/gatsby-starter-photo-book
  description: A Gatsby starter for sharing photosets.
  tags:
    - Gallery
    - Infinite Scroll
    - Pagination
    - Transitions
  features:
    - Gallery with auto-generated thumbnails are presented on CSS Grid with infinite scroll.
    - Beautiful "postcard" view for photos with fullscreen toggle.
    - Both views are responsive with minimal whitespace and polished UX.
    - Many performance optimizations for image delivery (both by Gatsby & way beyond what Gatsby can do).
- url: https://gatsby-typescript-scss-starter.netlify.com/
  repo: https://github.com/GrantBartlett/gatsby-typescript-starter
  description: A simple starter project using TypeScript and SCSS
  tags:
    - Language:TypeScript
    - Styling:SCSS
    - SEO
  features:
    - Pages and components are classes.
    - A skeleton SCSS project added with prefixing
- url: https://portfolio-by-mohan.netlify.com/
  repo: https://github.com/algokun/gatsby_starter_portfolio
  description: An Official Starter for Gatsby Tech Blog Theme
  tags:
    - SEO
    - Blog
  features:
    - Styling using Styled-Components
    - Search using ElasticLunr
    - Theme by gatsby-tech-blog-theme
    - Deployed in Netlify
- url: https://brevifolia-gatsby-forestry.netlify.com/
  repo: https://github.com/kendallstrautman/brevifolia-gatsby-forestry
  description: A minimal starter blog built with Gatsby & Forestry CMS
  tags:
    - CMS:Forestry.io
    - Blog
    - Markdown
    - Styling:SCSS
  features:
    - Blog post listing with previews (image + summary) for each blog post
    - Minimalist, responsive design & typography
    - Create new markdown posts dynamically
    - Configured to work automatically with Forestry CMS
    - Customizable 'info' page
    - Simple layout & scss architecture, easily extensible
- url: https://gatsby-firebase-starter.netlify.com/
  repo: https://github.com/ovidiumihaibelciug/gatsby-firebase-starter
  description: Starter / Project Boilerplate for Authentication and creating Dynamic pages from collections with Firebase and Gatsby.js
  tags:
    - Firebase
    - SEO
    - Styling:SCSS
    - Authentication
    - PWA
  features:
    - Authentication with Firebase
    - Programmatically create pages from a firestore collection
    - Protected Routes with Authorization
    - Email verification
    - Includes React Helmet to allow editing site meta tags
    - Includes plugins for offline support out of the box
- url: https://gatsby-typescript-minimal.netlify.com/
  repo: https://github.com/benbarber/gatsby-typescript-minimal
  description: A minimal, bare-bones TypeScript starter for Gatsby
  tags:
    - Language:TypeScript
    - Styling:CSS-in-JS
    - SEO
  features:
    - Bare-bones starter
    - TypeScript
    - TSLint
    - Prettier
    - Styled Components
    - Sitemap Generation
    - Google Analytics
- url: https://agility-gatsby-starter.netlify.com
  repo: https://github.com/agility/agility-gatsby-starter
  description: Get started with Gatsby and Agility CMS using a minimal blog.
  tags:
    - CMS:Other
    - Blog
    - SEO
  features:
    - A bare-bones starter Blog to get you off and running with Agility CMS and Gatsby.
- url: https://gatsby-starter-dot.netlify.com/
  repo: https://github.com/chronisp/gatsby-starter
  description: Gatsby Starter for creating portfolio & blog.
  tags:
    - Blog
    - CMS:Headless
    - CMS:Contentful
    - Netlify
    - Portfolio
    - Redux
    - SEO
    - Styling:Material
  features:
    - Extensible & responsive design using Material UI (palette, typography & breakpoints configuration)
    - Blog integration with Contentful CMS (GraphQL queries)
    - Redux (connect actions & props easily using custom HOF)
    - Support for Netlify deployment
    - SEO
    - Prettier code styling
- url: https://johnjkerr.github.io/gatsby-creative/
  repo: https://github.com/JohnJKerr/gatsby-creative
  description: Gatsby implementation of the Start Bootstrap Creative template
  tags:
    - Gallery
    - Portfolio
    - Styling:Bootstrap
    - Styling:SCSS
  features:
    - Start Bootstrap Creative template converted to React/Gatsby
    - React Scrollspy used to track page position
    - React Bootstrap used to create modal portfolio carousel
    - GitHub Actions deployment to GitHub Pages demonstrated
- url: https://bonneville.netlify.com/
  repo: https://github.com/bagseye/bonneville
  description: A starter blog template for Gatsby
  tags:
    - Blog
    - SEO
  features:
    - Extensible & responsive design
    - Blog integration
    - SEO
- url: https://gatsby-starter-i18next-sanity.netlify.com/en
  repo: https://github.com/johannesspohr/gatsby-starter-i18next-sanity
  description: A basic starter which integrates translations with i18next and localized sanity input.
  tags:
    - i18n
    - CMS:sanity.io
  features:
    - Showcases advanced i18n techniques with i18next and sanity.io
    - Correct URLs for the languages (language in the path, translated slugs)
    - Multilanguage content from sanity
    - Snippets translation
    - Optimized bundle size (don't ship all translations at once)
    - Alternate links to other languages
    - Sitemap with language information
    - Localized 404 pages
- url: https://gatsby-skeleton.netlify.com/
  repo: https://github.com/msallent/gatsby-skeleton
  description: Gatsby starter with TypeScript and all sort of linting
  tags:
    - Language:TypeScript
    - Styling:CSS-in-JS
    - SEO
  features:
    - TypeScript
    - Styled-Components
    - ESLint
    - Prettier
    - Stylelint
    - SEO
- url: https://nehalem.netlify.com/
  repo: https://github.com/nehalist/gatsby-starter-nehalem
  description: A starter for the Gatsby Nehalem Theme
  tags:
    - Blog
    - Language:TypeScript
    - Markdown
    - Search
    - SEO
  features:
    - Fully responsive
    - Highly optimized (Lighthouse score ~400)
    - SEO optimized (with open graph, Twitter Card, JSON-LD, RSS and sitemap)
    - Syntax highlighting
    - Search functionality
    - Multi navigations
    - Static pages
    - Fully typed with TypeScript
    - Tagging
    - Theming
    - Customizable
- url: https://gatsby-starter-headless-wp.netlify.com
  repo: https://github.com/crock/gatsby-starter-headless-wordpress
  description: A starter Gatsby site to quickly implement a site for headless WordPress
  tags:
    - Blog
    - CMS:Headless
    - CMS:WordPress
  features:
    - New Header
    - Responsive
    - Sidebar that displays recent blog posts
- url: https://gatsby-advanced-blog-starter.netlify.com
  repo: https://github.com/aman29271/gatsby-advanced-blog-starter
  description: A pre-built Gatsby Starter Tech-blog
  tags:
    - Blog
    - Markdown
  features:
    - Highly Optimised
    - Image optimised with blur-up effect
    - Responsive
    - Code  highlighting
    - tagging
    - Sass compiled
- url: https://anubhavsrivastava.github.io/gatsby-starter-casual
  repo: https://github.com/anubhavsrivastava/gatsby-starter-casual
  description: Multi page starter based on the Casual site template by startbootstrap for portfolio
  tags:
    - Onepage
    - Styling:SCSS
    - PWA
  features:
    - Designed by startbootstrap
    - Fully Responsive
    - Styling with SCSS
    - Offline support
    - Web App Manifest
- url: https://gatsby-starter-ts-hello-world.netlify.com
  repo: https://github.com/hdorgeval/gatsby-starter-ts-hello-world
  description: TypeScript version of official hello world
  tags:
    - Language:TypeScript
  features:
    - TypeScript
    - ESLint
    - Type checking
    - no boilerplate
    - Great for advanced users
    - VSCode ready
- url: https://grommet-file.netlify.com/
  repo: https://github.com/metinsenturk/gatsby-starter-grommet-file
  description: Grommet-File is made with Grommet V2 and a blog starter
  tags:
    - Blog
    - Markdown
    - SEO
    - Portfolio
    - Styling:Grommet
  features:
    - Responsive Design
    - Pagination
    - Page creation
    - Content is Markdown files
    - Google Analytics
    - Grommet V2 User Interface
    - Support for RSS feed
    - SEO friendly
    - Mobile and responsive
    - Sitemap & Robots.txt generation
    - Optimized images with gatsby-image
- url: https://gatsby-wordpress-typescript-scss-blog.netlify.com/
  repo: https://github.com/sagar7993/gatsby-wordpress-typescript-scss-blog
  description: A Gatsby starter template for a WordPress blog, built using TypeScript, SCSS and Ant Design
  tags:
    - Blog
    - CMS:WordPress
    - CMS:Headless
    - Language:TypeScript
    - Pagination
    - PWA
    - SEO
    - Portfolio
    - Styling:SCSS
  features:
    - TypeScript for type-safe code
    - Source content from WordPress CMS
    - Auto generated Pagination for your WordPress Posts
    - Auto generated Navigation for next and previous post at the end Post
    - Auto generated pages for tags and categories sourced from WordPress
    - SCSS stylesheets
    - PWA with offline support
    - Ant Design for UI components and theming
    - Jest and Enzyme Testing framework support for snapshots and unit tests.
    - Responsive Design
    - Google Analytics
    - Comments using Staticman
    - Images within WordPress post/page content downloaded to static folder and transformed to webp format during build
    - Social widgets
    - Instagram feed of any profile (no API token needed)
    - Pinterest pin-it button on hovering on images (no API token needed)
    - Twitter timeline and follow button (no API token needed)
    - Facebook timeline and like button (no API token needed)
    - SEO friendly
    - Web app manifest
    - Mobile optimized and responsive
    - Sitemap.xml & Robots.txt generation
    - Optimized images with gatsby-image
    - Git pre-commit and pre-push hooks using Husky
    - TSLint formatting
    - Highly optimized with excellent lighthouse audit score
- url: https://gatsby-starter-typescript-deluxe.netlify.com/
  repo: https://github.com/gojutin/gatsby-starter-typescript-deluxe
  description: A Gatsby starter with TypeScript, Storybook, Styled Components, Framer Motion, Jest, and more.
  tags:
    - Language:TypeScript
    - Styling:CSS-in-JS
    - Storybook
    - SEO
    - Linting
    - Testing
  features:
    - TypeScript for type-safe code.
    - Styled-Components for all your styles.
    - Framer Motion for awesome animations.
    - gatsby-image and gatsby-transformer-sharp for optimized images.
    - gatsby-plugin-manifest + SEO component for an SEO-friendly PWA.
    - Storybook with add-ons for showing off your awesome components.
    - Jest and React Testing library for snapshots and unit tests.
    - ESLint (with TSLint and Prettier) to make your code look its best.
    - React Axe and React A11y for accessibility so that your site is awesome for everyone.
- url: https://gatsby-markdown-blog-starter.netlify.com/
  repo: https://github.com/ammarjabakji/gatsby-markdown-blog-starter
  description: GatsbyJS v2 starter for creating a markdown blog. Based on Gatsby Advanced Starter.
  tags:
    - Blog
    - Markdown
    - SEO
    - PWA
  features:
    - Gatsby v2 support
    - Responsive Design
    - Pagination
    - Content is Markdown files
    - Google Analytics
    - Support for RSS feed
    - SEO friendly
    - Sitemap & Robots.txt generation
    - Sass support
    - Css Modules support
    - Web App Manifest
    - Offline support
    - htaccess support
    - Typography.js
    - Integration with Social Media
- url: https://gatsby-starter-bloomer-db0aaf.netlify.com
  repo: https://github.com/zlutfi/gatsby-starter-bloomer
  description: Barebones starter website with Bloomer React components for Bulma.
  tags:
    - PWA
    - Styling:Bulma
    - Styling:SCSS
  features:
    - Bloomer React Commponents
    - Bulma CSS Framework
    - Uses SCSS for styling
    - Font Awesome Support
    - Progressive Web App
- url: https://gatsby-starter-mdbreact.netlify.com
  repo: https://github.com/zlutfi/gatsby-starter-mdbreact
  description: Barebones starter website with Material Design Bootstrap React components.
  tags:
    - PWA
    - Styling:Bootstrap
    - Styling:Material
    - Styling:SCSS
  features:
    - MDBReact React Commponents
    - Bootstrap CSS Framework with Material Design Bootstrap styling
    - Uses SCSS for styling
    - Font Awesome Support
    - Progressive Web App
- url: https://gatsby-starter-monolith.netlify.com
  repo: https://github.com/danspratling/gatsby-starter-monolith
  description: A Gatsby Starter designed to work with monolith. Monolith is a workspace starter which provides a good base to begin a medium-large (multisite) project
  tags:
    - Language:TypeScript
    - Storybook
    - Styling:CSS-in-JS
  features:
    - A minimal site with the option to add loads of functionality
    - Based on the Monolith repo to provide an easy starting point for large projects https://github.com/danspratling/monolith
    - Uses Theme-UI to handle theming and styling
    - Uses TypeScript to encourage good coding
    - Uses Storybook to encourage visual testing
    - This site is set up with all 3 of the above working together. This makes it really easy to jump in and start a project while still having very few restrictions
- url: https://gatsby-starter-ts-pwa.netlify.com/
  repo: https://github.com/markselby9/gatsby-starter-typescript-pwa
  description: The default Gatsby starter fork with TypeScript and PWA support added
  tags:
    - Language:TypeScript
    - PWA
  features:
    - Minumum changes based on default starter template for TypeScript and PWA
    - Added TypeScript support with eslint and tsc check
    - Support GitHub Actions CI/CD workflow (beta)
- url: https://iceberg-gatsby-multilang.netlify.com/
  repo: https://github.com/diogorodrigues/iceberg-gatsby-multilang
  description: Gatsby multi-language starter. Internationalization / i18n without third party plugins or packages for Posts and Pages. Different URLs dependending on the language. Focused on SEO, PWA, Image Optimization, Styled Components and more. This starter is also integrate with Netlify CMS to manage all pages, posts and images.
  tags:
    - Blog
    - CMS:Headless
    - CMS:Netlify
    - i18n
    - Netlify
    - Markdown
    - Pagination
    - PWA
    - SEO
    - Styling:CSS-in-JS
  features:
    - Translations by using GraphQL, hooks and context API
    - Content in markdown for pages and posts in different languages
    - General translations for any content
    - Creation of menu by using translations and GraphQL
    - Netlify CMS to manage all pages, posts and images
    - Styled Components to styles
    - All important seetings for speedy and optimized images
    - Blog Posts list with pagination
    - Focus on SEO
    - PWA
- url: https://flexible-gatsby.netlify.com/
  repo: https://github.com/wangonya/flexible-gatsby
  description: A simple and clean theme for Gatsby
  tags:
    - Blog
    - Markdown
  features:
    - Google Analytics
    - Simple design
    - Markdown support
- url: https://gatsby-starter-leaflet.netlify.com/
  repo: https://github.com/colbyfayock/gatsby-starter-leaflet
  description: A Gatsby starter with Leafet!
  tags:
    - Landing Page
    - Linting
    - Styling:SCSS
    - Testing
  features:
    - Simply landing page to get started with Leaflet
    - Includes Leaflet and React Leaflet
    - Starts with some basic Sass stylesheets for styling
    - Linting and testing preconfigured
- url: https://gatsby-starter-luke.netlify.com/
  repo: https://github.com/lukethacoder/luke-gatsby-starter
  description: An opinionated starter using TypeScript, styled-components (emotion flavoured), React Hooks & react-spring. Built as a BYOS (bring your own source) so you can get up and running with whatever data you choose.
  tags:
    - Language:TypeScript
    - Transitions
    - Styling:CSS-in-JS
    - Linting
  features:
    - TypeScript
    - react-spring animations
    - BYOS (bring your own source)
    - Emotion for styling components
    - Minimal Design
    - React Hooks (IntersectionObserver, KeyUp, LocalStorage)
- url: https://friendly-cray-96d631.netlify.com/
  repo: https://github.com/PABlond/Gatsby-TypeScript-Starter-Blog
  description: Project boilerplate of a blog app. The starter was built using Gatsby and TypeScript.
  tags:
    - Markdown
    - Language:TypeScript
    - SEO
    - PWA
    - Styling:SCSS
  features:
    - A complete responsive theme built wiss Scss
    - Easy editable posts in Markdown files
    - SEO component
    - Optimized with Google Lighthouse
- url: https://gatsby-starter-material-album.netlify.com
  repo: https://github.com/JoeTrubenstein/gatsby-starter-material-album
  description: A simple portfolio starter based on the Material UI Album Layout
  tags:
    - Gallery
    - Portfolio
    - Styling:Material
  features:
    - Pagination
    - Material UI
    - Exif Data Parsing
- url: https://peaceful-ptolemy-d7beb4.netlify.com
  repo: https://github.com/TRamos5/gatsby-contentful-starter
  description: A starter template for an awesome static blog utilizing Contentful as a CMS and deployed to Netlify.
  tags:
    - CMS:Contentful
    - CMS:Headless
    - Blog
    - Netlify
    - Markdown
    - Styling:CSS-in-JS
  features:
    - Netlify integration with pre built contact form
    - "CMS: Contentful integration with placeholders included"
    - Mobile friendly responsive design made to be customized or leave as is
    - Separate components for everything
    - ...and more
- url: https://gatsby-tailwind-emotion-starter-demo.netlify.com/
  repo: https://github.com/pauloelias/gatsby-tailwind-emotion-starter
  description: Gatsby starter using the latest Tailwind CSS and Emotion.
  tags:
    - Styling:Tailwind
    - Styling:CSS-in-JS
    - Styling:PostCSS
  features:
    - Tailwind CSS for rapid development
    - Emotion with `tailwind.macro` for flexible styled components
    - PostCSS configured out-of-the-box for when you need to write your own CSS
    - postcss-preset-env to write tomorrow's CSS today
    - Bare bones starter to help you hit the ground running
- url: https://gatsby-starter-grayscale-promo.netlify.com/
  repo: https://github.com/gannochenko/gatsby-starter-grayscale-promo
  description: one-page promo site
  tags:
    - Language:TypeScript
    - Styling:CSS-in-JS
    - Linting
    - Markdown
    - Onepage
    - CMS:Netlify
    - Landing Page
  features:
    - Styled-Components
    - NetlifyCMS
    - TypeScript
    - Basic design
- url: https://gatsby-starter-mdx-website-blog.netlify.com/
  repo: https://github.com/doakheggeness/gatsby-starter-mdx-website-blog
  description: Gatsby website and blog starter utilizing MDX for adding components to mdx pages and posts. Incorportates Emotion.
  tags:
    - MDX
    - Blog
    - Styling:CSS-in-JS
  features:
    - Create pages and posts using MDX
    - Incorporates the CSS-in-JS library Emotion
    - Visual effects
- url: https://gatsby-starter-zurgbot.netlify.com/
  repo: https://github.com/zurgbot/gatsby-starter-zurgbot
  description: The ultimate force of starter awesomeness in the galaxy of Gatsby
  tags:
    - Linting
    - PWA
    - SEO
    - Styling:Bulma
    - Styling:SCSS
    - Testing
  features:
    - Sass (SCSS Flavored) CSS
    - Bulma CSS Framework
    - React Helmet <head> Management
    - React Icons SVG Icon Components (Including Font Awesome and others)
    - Eslint for JS linting
    - Prettier for JS formatting
    - StyleLint for Scss linting and formatting
    - Jest for a test framework
    - Enzyme for testing with React
    - Husky for git hooks, particularlly precommit management
    - Lint Staged to run commands only on staged files
- url: https://martin2844.github.io/gatsby-starter-dev-portfolio/
  repo: https://github.com/martin2844/gatsby-starter-dev-portfolio
  description: A GatsbyJS minimalistic portfolio site, with a blog and about section
  tags:
    - Portfolio
    - Blog
    - Markdown
  features:
    - createPages API
    - Responsive
    - Minimalistic
    - Blazing fast (LINK)
    - Graphql queries
    - Sass
    - Markdown
- url: https://wataruoguchi-gatsby-starter-typescript-contentful.netlify.com/
  repo: https://github.com/wataruoguchi/gatsby-starter-typescript-contentful
  description: Simple TypeScript starter with Contentful Integration
  tags:
    - Language:TypeScript
    - CMS:Contentful
    - Netlify
    - Blog
  features:
    - Simple
    - TypeScript
    - Contentful
    - Supports Contentful Rich Text
    - Prettier & ESlint & StyleLint to format & check the code
    - Husky & lint-staged to automate checking
- url: https://gatsby-starter-point.netlify.com/
  repo: https://github.com/teaware/gatsby-starter-point
  description: A humble Gatsby starter for blog
  tags:
    - Blog
    - Markdown
    - Netlify
  features:
    - SASS
    - SEO
    - Dark Mode
    - Google Analytics
- url: https://gatsby-typescript-storybook-starter.netlify.com/
  repo: https://github.com/RobertoMSousa/gatsby-typescript-storybook-starter
  description: A Gatsby starter with storybook, tags and eslint
  tags:
    - Language:TypeScript
    - Styling:CSS-in-JS
    - Storybook
    - Markdown
    - Linting
  features:
    - Storybook
    - Simple
    - TypeScript
    - Contentful
    - Prettier & ESlint & StyleLint to format & check the code
    - Storybook
    - Jest and React Testing library for snapshots and unit tests.
    - Styled-Components for all your styles.
- url: https://semantic-ui-docs-gatsby.netlify.com/
  repo: https://github.com/whoisryosuke/semantic-ui-docs-gatsby
  description: Documentation starter using Semantic UI and MDX
  tags:
    - Documentation
    - Linting
    - Markdown
    - MDX
    - PWA
    - SEO
  features:
    - Easy starter for documentation-style sites
    - Use SUI React components anywhere in MDX
    - SASS/LESS support
    - Live code component
    - Customizable sidebar
    - Offline-ready
    - Responsive design
    - Nodemon for restarting dev server on changes
    - Webpack aliasing for components, assets, etc
- url: https://gatsby-starter-saas-marketing.netlify.com/
  repo: https://github.com/keegn/gatsby-starter-saas-marketing
  description: A simple one page marketing site starter for SaaS companies and products
  tags:
    - Onepage
    - Styling:CSS-in-JS
    - Landing Page
  features:
    - Responsive
    - Netlify ready
    - Styled-Components
    - Minimal design and easy to customize
    - Great for software or product related marketing sites
- url: https://react-landnig-page.netlify.com/
  repo: https://github.com/zilahir/react-landing-page
  description: Landing page with GraphCMS
  tags:
    - Redux
    - Styling:SCSS
    - Styling:CSS-in-JS
    - Netlify
  features:
    - Team section
    - Clients section
    - Map
    - Netlify ready
    - Styled-Components
    - Good for app showcase for startups
    - Prettier & ESlint & StyleLint to format & check the code
    - Husky & lint-staged to automate checking
- url: https://gatsby-strapi-starter.netlify.com/
  repo: https://github.com/jeremylynch/gatsby-strapi-starter
  description: Get started with Strapi, Bootstrap (reactstrap) and Gatsby FAST!
  tags:
    - CMS:Strapi
    - Styling:Bootstrap
  features:
    - Strapi
    - Bootstrap
    - Reactstrap
- url: https://kontent-template-gatsby-landing-page-photon.netlify.com
  repo: https://github.com/Simply007/kontent-template-gatsby-landing-page-photon
  description: Kentico Kontent based starter based on Photon starter by HTML5 UP
  tags:
    - CMS:Headless
    - CMS:Kontent
    - Netlify
    - Landing Page
    - HTML5UP
    - Styling:SCSS
  features:
    - Kentico Kontent Caas plafrorm as the data source
    - Landing page divided by section.
    - Support for code syntax highlighting
    - Includes plugins for easy, beautiful typography
    - Includes React Helmet to allow editing site meta tags
    - Includes plugins for offline support out of the box
    - Font awesome
    - Material Icons
    - CSS Grid
- url: https://gatsby-starter-typescript-blog-forms.netlify.com/
  repo: https://github.com/joerneu/gatsby-starter-typescript-blog-forms
  description: Gatsby starter for a website in TypeScript with a homepage, blog and forms
  tags:
    - Blog
    - Language:TypeScript
    - Linting
    - Markdown
    - MDX
    - CMS:Netlify
    - SEO
    - Styling:CSS-in-JS
  features:
    - TypeScript for type safety, IDE comfort and error checking during development and build time
    - ESLint and Prettier for safety and consistent code style
    - Uses the official Gatsby Blog Core theme for data processing
    - Functional components and React Hooks
    - SEO component with React Helmet
    - Minimal responsive styling with React Emotion that can easily be extended
    - Theming of components and Markdown (MDX) with Emotion Theming
    - Forms with Formite (React Hooks Form library)
    - Accessible UI components implemented with Reakit and styling based on mini.css
    - Netlify CMS to create and edit blog posts
    - Small bundle size
- url: https://gatsby-tailwind-styled-components-storybook-starter.netlify.com/
  repo: https://github.com/denvash/gatsby-tailwind-styled-components-storybook-starter
  description: Tailwind CSS + Styled-Components + Storybook starter for Gatsby
  tags:
    - Storybook
    - Styling:Tailwind
    - Styling:CSS-in-JS
    - Styling:PostCSS
    - Netlify
  features:
    - Tailwind CSS v1
    - Styled-Components v5
    - Storybook v5
    - PostCSS
    - Deploy Storybook
    - Documentation
- url: https://gatsby-tfs-starter.netlify.com/
  repo: https://github.com/tiagofsanchez/gatsby-tfs-starter
  description: a gatsby-advanced-starter with theme-ui styling
  tags:
    - RSS
    - SEO
    - Blog
    - MDX
  features:
    - React Helmet <head> Management
    - SVG Icon
- url: https://gatsby-lam.vaporwavy.io
  repo: https://github.com/vaporwavy/gatsby-london-after-midnight
  description: A custom, image-centric theme for Gatsby. Advanced from the Gatsby starter London.
  tags:
    - Blog
    - Portfolio
    - Gallery
    - SEO
    - Markdown
    - HTML5UP
    - CMS:Netlify
    - Styling:PostCSS
  features:
    - Support tags
    - Easily change the theme color
    - Post thumbnails in the homepage
    - Built with PostCSS
    - Made for image-centric portfolios
    - Based on London for Gatsby
- url: https://alipiry-gatsby-starter-typescript.netlify.com/
  repo: https://github.com/alipiry/gatsby-starter-typescript
  description: The default Gatsby starter with TypeScript
  tags:
    - Language:TypeScript
    - Linting
    - Netlify
  features:
    - Type Checking With TypeScript
    - Powerfull Linting With ESLint
- url: https://gatsby-typescript-tailwind.netlify.com/
  repo: https://github.com/impulse/gatsby-typescript-tailwind
  description: Gatsby starter with TypeScript and Tailwind CSS
  tags:
    - Language:TypeScript
    - Styling:Tailwind
    - Styling:PostCSS
    - Netlify
  features:
    - Simple
    - TSLint
    - Tailwind CSS v1
    - PostCSS + PurgeCSS
- url: https://gatsby-starter-blog-tailwindcss-demo.netlify.com/
  repo: https://github.com/andrezzoid/gatsby-starter-blog-tailwindcss
  description: Gatsby blog starter with TailwindCSS
  tags:
    - Blog
    - SEO
    - Markdown
    - Styling:Tailwind
    - Styling:PostCSS
  features:
    - Based on the official Gatsby starter blog
    - Uses TailwindCSS
    - Uses PostCSS
- url: https://gatsby-starter-hello-world-with-header-and-footer.netlify.com/
  repo: https://github.com/lgnov/gatsby-starter-hello-world-with-header-and-footer
  description: Gatsby starter with a responsive barebones header and footer layout
  tags:
    - Styling:CSS-in-JS
  features:
    - Navbar and footer components with only minimal CSS that make responsiveness works
    - Works in any device screen
    - Easily kicking off your project with writing CSS right away
- url: https://gatsby-minimalist-starter.netlify.com/
  repo: https://github.com/dylanesque/Gatsby-Minimalist-Starter
  description: A minimalist, general-purpose Gatsby starter
  tags:
    - SEO
    - Markdown
    - Styling:CSS-in-JS
  features:
    - Less starting boilerplate than the Gatsby default starter
    - Layout.css includes checklist of initial design system decisions to make
    - Uses Emotion
    - Uses CSS-In-JS
- url: https://gastby-starter-zeevo.netlify.com/
  repo: https://github.com/zeevosec/gatsby-starter-zeevo
  description: Yet another Blog starter with a different style
  tags:
    - Blog
    - Markdown
    - SEO
  features:
    - Extendable
    - Feature filters
    - Performant
- url: https://gatsby-theme-phoenix-demo.netlify.com
  repo: https://github.com/arshad/gatsby-theme-phoenix
  description: A personal blogging and portfolio theme for Gatsby with great typography and dark mode.
  tags:
    - Blog
    - Portfolio
    - SEO
    - MDX
    - Styling:Tailwind
    - Styling:PostCSS
  features:
    - MDX - Posts, Pages and Projects
    - Tags/Categories
    - Dark mode
    - Customizable with Tailwind CSS
    - Code highlighting with Prism
    - RSS feed
- url: https://gatsby-starter-landed.netlify.com/
  repo: https://github.com/vasrush/gatsby-starter-landed
  description: A Gatsby theme based on Landed template by HTML5UP
  tags:
    - HTML5UP
    - Landing Page
    - Portfolio
    - Linting
    - Styling:SCSS
    - Transitions
    - SEO
  features:
    - Includes sections to easily create landing pages
    - React Helmet <head> Management
    - Easily update menus & submenus in gatsby-config file
    - Integrates react-scroll and react-reveal for transitions
    - ESLint and Prettier for safety and consistent code style
    - Offline-ready
    - Responsive design
    - Left, Right and no sidebar templates
    - Font awesome icons
    - HTML5UP Design
- url: https://tina-starter-grande.netlify.com/
  repo: https://github.com/tinacms/tina-starter-grande
  description: Feature rich Gatsby starter with full TinaCMS integration
  tags:
    - Blog
    - Markdown
    - SEO
    - Netlify
    - Pagination
    - CMS:Other
    - Styling:CSS-in-JS
  features:
    - Fully integrated with TinaCMS for easy editing
    - Blocks based page & form builder
    - Styled Components
    - Code syntax highlighting
    - Light/Dark mode
- url: https://amelie-blog.netlify.com/
  repo: https://github.com/tobyau/gatsby-starter-amelie
  description: A minimal and mobile friendly blog template
  tags:
    - Blog
    - SEO
    - Markdown
  features:
    - Responsive design
    - Customizable content through markdown files
    - SEO component with React Helmet
- url: https://chronoblog.now.sh
  repo: https://github.com/Ganevru/gatsby-starter-chronoblog
  description: Chronoblog is a Gatsby js theme specifically designed to create a personal website. The main idea of ​​Chronoblog is to allow you not only to write a personal blog but also to keep a record of everything important that you have done.
  tags:
    - Blog
    - Portfolio
    - MDX
    - Markdown
    - SEO
    - Styling:CSS-in-JS
    - Linting
  features:
    - Starter for Chronoblog Gatsby Theme
- url: https://gatsby-eth-dapp-starter.netlify.com
  repo: https://github.com/robsecord/gatsby-eth-dapp-starter
  description: Gatsby Starter for Ethereum Dapps using Web3 with Multiple Account Management Integrations
  tags:
    - Client-side App
    - Netlify
    - Authentication
  features:
    - Ethereum Web3 Authentication - Multiple Integrations
    - ConsenSys Rimble UI Integration
    - Styled Components
    - Coinbase, Fortmatic, Metamask, WalletConnect, and more
    - dFuse Blockchain Streaming and Notifications
- url: https://gatsby-starter-theme-antv.antv.vision
  repo: https://github.com/antvis/gatsby-starter-theme-antv
  description: ⚛️ Polished Gatsby theme for documentation site
  tags:
    - Documentation
    - Markdown
    - Styling:Other
  features:
    - ⚛ Prerendered static site
    - 🌎 Internationalization support by i18next
    - 📝 Markdown-based documentation and menus
    - 🎬 Examples with live playground
    - 🏗 Unified Theme and Layout
    - 🆙 Easy customized header nav
    - 🧩 Built-in home page components
- url: https://gatsby-starter-cafe.netlify.com
  repo: https://github.com/crolla97/gatsby-starter-cafe
  description: Gatsby starter for creating a single page cafe website using Contentful and Leaflet
  tags:
    - CMS:Contentful
    - Styling:SCSS
    - Landing Page
    - Onepage
  features:
    - Leaflet interactive map
    - Instagram Feed
    - Contentful for menu item storage
    - Responsive design
- url: https://gatsby-firebase-simple-auth.netlify.com/
  repo: https://github.com/marcomelilli/gatsby-firebase-simple-auth
  description: A simple Firebase Authentication Starter with protected routes
  tags:
    - Firebase
    - Authentication
    - Styling:Tailwind
  features:
    - Authentication with Firebase
    - Protected Routes with Authorization
- url: https://demo.gatsbystorefront.com/
  repo: https://github.com/GatsbyStorefront/gatsby-starter-storefront-shopify
  description: Lightning fast PWA storefront for Shopify
  tags:
    - CMS:Headless
    - Shopify
    - SEO
    - PWA
    - eCommerce
    - Styling:CSS-in-JS
  features:
    - Gatsby Storefront
    - gatsby-theme-storefront-shopify
    - Shopify Integration
    - Shopping Cart
    - PWA
    - Optimized images with gatsby-image.
    - SEO
    - A11y
- url: https://keturah.netlify.com/
  repo: https://github.com/giocare/gatsby-starter-keturah
  description: A portfolio starter for developers
  tags:
    - Portfolio
    - SEO
    - Markdown
  features:
    - Target Audience Developers
    - Designed To Resemble A Terminal And Text Editor
    - Responsive Design
    - FontAwesome Icon Library
    - Easily Customize Content Using Markdown Files
    - SEO Friendly Component
    - Social Media Icons Provided
- url: https://gatsby-lander.surge.sh/
  repo: https://github.com/codebushi/gatsby-starter-lander
  description: Single page starter built with Tailwind CSS
  tags:
    - Onepage
    - Linting
    - Styling:Tailwind
  features:
    - Simple One Page Site
    - Landing Page Design
    - Fully Responsive
    - Styling with Tailwind
- url: https://gatsby-starter-papan01.netlify.com/
  repo: https://github.com/papan01/gatsby-starter-papan01
  description: A Gatsby starter for creating a markdown blog.
  tags:
    - Linting
    - Blog
    - Styling:SCSS
    - Markdown
    - Pagination
    - PWA
    - SEO
  features:
    - SSR React Code Splitting(loadable-components)
    - Theme Toggle(light/dark)
    - Pagination
    - SEO(Sitemap, Schema.org, OpenGraph tags, Twitter tag)
    - Web application manifest and offline support
    - Google Analytics
    - Disqus
    - RSS
    - ESLint(Airbnb) for linting
    - Prettier code formatting
    - gh-pages for deploying to GitHub Pages
- url: https://gatsby-starter-boilerplatev-kontent-demo.netlify.com/
  repo: https://github.com/viperfx07/gatsby-starter-boilerplatev-kontent
  description: A Gatsby starter using BoilerplateV for Kentico Kontent.
  tags:
    - Blog
    - CMS:Headless
    - CMS:Kontent
    - Styling:Bootstrap
    - Styling:CSS-in-JS
    - Linting
  features:
    - Sass (SCSS Flavored) CSS
    - ITCSS Structure of CSS (with glob added for css)
    - Bootstrap CSS Framework
    - React Helmet <head> Management
    - ESLint(Airbnb) for JS linting
    - Prettier for JS formatting
- url: https://www.cryptocatalyst.net/
  repo: https://github.com/n8tb1t/gatsby-starter-cryptocurrency
  description: A full-fledged cryptocurrency Gatsby starter portal with landing page, blog, roadmap, devs team, and docs.
  tags:
    - Linting
    - Blog
    - Styling:SCSS
    - Markdown
    - Pagination
    - PWA
    - SEO
  features:
    - Beautiful Mobile-first design.
    - modular SCSS styles.
    - Configurable color scheme.
    - Advanced config options.
    - Advanced landing page.
    - Blog Component.
    - Live comments.
    - Roadmap component.
    - Developers page component.
    - Algolia advanced search index, with content chunks.
    - Docs component.
    - No outdated codebase, use only react hooks.
    - Easy to modify react components.
    - SEO (Sitemap, OpenGraph tags, Twitter tags)
    - Google Analytics Support
    - Offline Support & WebApp Manifest
    - Easy to modify assets.
- url: https://chronoblog-profile.now.sh
  repo: https://github.com/Ganevru/gatsby-starter-chronoblog-profile
  description: This starter will help you launch a personal website with a simple text feed on the main page. This starter looks simple and neat, but at the same time, it has great potential for organizing your content using tags, dates, and search. The homepage is organized in compact feeds. The display of content in these feeds is based on the tags of this content (for example, only content with a podcast tag gets into the feed with podcasts).
  tags:
    - Blog
    - Portfolio
    - MDX
    - Markdown
    - SEO
    - Styling:CSS-in-JS
    - Linting
  features:
    - Specially designed to create a personal website (in a simple and strict "text" style)
    - Universal text feed divided into categories
    - Search and Tags for organizing content
    - A simple change of primary and secondary colors of the site, fonts, radius of curvature of elements, etc (thanks to Theme UI theming)
    - Clean and Universal UI
    - Mobile friendly, all elements and custom images are adapted to any screen
    - Light/Dark mode
    - Easy customization of icons and links to your social networks
    - MDX for the main menu of the site, footer and other elements of the site
    - MDX for pages and content
    - Code syntax highlighting
    - SEO (OpenGraph and Twitter) out of the box with default settings that make sense (thanks to React Helmet)
- url: https://chronoblog-hacker.now.sh
  repo: https://github.com/Ganevru/gatsby-starter-chronoblog-hacker
  description: A dark (but with ability to switch to light) starter that uses the Source Code Pro font (optional) and minimalistic UI
  tags:
    - Blog
    - Portfolio
    - MDX
    - Markdown
    - SEO
    - Styling:CSS-in-JS
    - Linting
  features:
    - Specially designed to create a personal website
    - Search and Tags for organizing content
    - A simple change of primary and secondary colors of the site, fonts, radius of curvature of elements, etc (thanks to Theme UI theming)
    - Clean and Minimalistic UI
    - Mobile friendly, all elements and custom images are adapted to any screen
    - Light/Dark mode
    - Easy customization of icons and links to your social networks
    - MDX for the main menu of the site, footer and other elements of the site
    - MDX for pages and content
    - Code syntax highlighting
    - SEO (OpenGraph and Twitter) out of the box with default settings that make sense (thanks to React Helmet)
- url: https://gatsby-starter-tailwind2-emotion-styled-components.netlify.com/
  repo: https://github.com/chrish-d/gatsby-starter-tailwind2-emotion-styled-components
  description: A (reasonably) unopinionated Gatsby starter, including; Tailwind 2 and Emotion. Use Tailwind utilities with Emotion powered CSS-in-JS to produce component scoped CSS (no need for utilities like Purge CSS, etc).
  tags:
    - Styling:CSS-in-JS
    - Styling:Tailwind
  features:
    - Utility-first CSS using Tailwind 2.
    - CSS scoped within components (no "bleeding").
    - Only compiles the CSS you use (no need to use PurgeCSS/similar).
    - Automatically gives you Critical CSS with inline stlyes.
    - Hybrid of PostCSS and CSS-in-JS to give you Tailwind base styles.
- url: https://5e0a570d6afb0ef0fb162f0f--wizardly-bassi-e4658f.netlify.com/
  repo: https://github.com/adamistheanswer/gatsby-starter-baysik-blog
  description: A basic and themeable starter for creating blogs in Gatsby.
  tags:
    - Blog
    - Portfolio
    - MDX
    - Markdown
    - SEO
    - Styling:CSS-in-JS
    - Linting
  features:
    - Specially designed to create a personal website
    - Clean and Minimalistic UI
    - Facebook Comments
    - Mobile friendly, all elements and custom images are adapted to any screen
    - Light/Dark mode
    - Prettier code formatting
    - RSS
    - Links to your social networks
    - MDX for pages and content
    - Code syntax highlighting
    - SEO (OpenGraph and Twitter) out of the box with default settings that make sense (thanks to React Helmet)
- url: https://gatsby-starter-robin.netlify.com/
  repo: https://github.com/robinmetral/gatsby-starter-robin
  description: Gatsby Default Starter with state-of-the-art tooling
  tags:
    - MDX
    - Styling:CSS-in-JS
    - Linting
    - Testing
    - Storybook
  features:
    - 📚 Write in MDX
    - 👩‍🎤 Style with Emotion
    - 💅 Linting with ESLint and Prettier
    - 📝 Unit and integration testing with Jest and react-testing-library
    - 💯 E2E browser testing with Cypress
    - 📓 Visual testing with Storybook
    - ✔️ CI with GitHub Actions
    - ⚡ CD with Netlify
- url: https://help.dferber.de
  repo: https://github.com/dferber90/gatsby-starter-help-center
  description: A themeable starter for a help center
  tags:
    - Documentation
    - Markdown
    - MDX
    - Search
  features:
    - Manage content in Markdown and YAML files
    - Multiple authors possible
    - Apply your own theme
    - Usable in any language
    - SEO friendly
    - Easy to add Analytics
- url: https://evaluates2.github.io/Gatsby-Starter-TypeScript-Redux-TDD-BDD
  repo: https://github.com/Evaluates2/Gatsby-Starter-TypeScript-Redux-TDD-BDD
  description: An awesome Gatsby starter template that takes care of the tooling setup, allowing you and your team to dive right into building ultra-fast React applications quickly and deploy them with confidence! 📦
  tags:
    - Redux
    - Language:TypeScript
    - Linting
    - Testing
    - Styling:None
  features:
    - 📚 Written in TypeScript.
    - 💡 Redux preconfigured (with local-storage integration.
    - 💅 Linting with TSLint and Prettier.
    - 📝 Unit testing with Jest and react-test-renderer.
    - 💯 Behavior-driven E2E browser testing with Cypress + Cucumber.js plugin.
    - 📓 Steps for deploying to Gh-pages
    - ✔️ CI with TravisCI
    - ⚡ Steps for deploying to GitHub Pages, AWS S3, or Netlify.
- url: https://gatsby-resume-starter.netlify.com/
  repo: https://github.com/barancezayirli/gatsby-starter-resume-cms
  description: Resume starter styled using Tailwind with Netlify CMS as headless CMS.
  tags:
    - CMS:Headless
    - SEO
    - PWA
    - Portfolio
  features:
    - One-page resume/CV
    - PWA
    - Multiple Netlify CMS widgets
    - Netlify CMS as Headless CMS
    - Tailwind for styling with theming
    - Optimized build process (purge css)
    - Basic SEO, site metadata
    - Prettier
    - Social media links
- url: https://gatsby-starter-default-nostyles.netlify.com/
  repo: https://github.com/JuanJavier1979/gatsby-starter-default-nostyles
  description: The default Gatsby starter with no styles.
  tags:
    - Styling:None
  features:
    - Based on gatsby-starter-default
    - No styles
- url: https://greater-gatsby.now.sh
  repo: https://github.com/rbutera/greater-gatsby
  description: Barebones and lightweight starter with TypeScript, PostCSS, TailwindCSS and Storybook.
  tags:
    - PWA
    - Language:TypeScript
    - Styling:Tailwind
  features:
    - Lightweight & Barebones
    - includes Storybook
    - Full TypeScript support
    - Uses styled-components Global Styles API for consistency in styling across application and Storybook
- url: https://gatsby-simplefolio.netlify.com/
  repo: https://github.com/cobidev/gatsby-simplefolio
  description: A clean, beautiful and responsive portfolio template for Developers ⚡️
  tags:
    - Portfolio
    - PWA
    - SEO
    - Onepage
  features:
    - Modern UI Design
    - Reveal Animations
    - Fully Responsive
    - Easy site customization
    - Configurable color scheme
    - OnePage portfolio site
    - Fast image optimization
- url: https://gatsby-starter-hpp.netlify.com/
  repo: https://github.com/hppRC/gatsby-starter-hpp
  description: All in one Gatsby skeleton based TypeScript, emotion, and unstated-next.
  tags:
    - MDX
    - SEO
    - PWA
    - Linting
    - Styling:CSS-in-JS
    - Language:TypeScript
  features:
    - PWA
    - TypeScript
    - Absolute import
    - Usefull ready made custom hooks
    - Ready made form component for Netlify form
    - Global CSS component and Reset CSS component
    - Advanced SEO components(ex. default twitter ogp image, sitemaps, robot.txt)
    - Prettier, ESLint
    - unstated-next(usefull easy state library)
- url: https://gatsby-typescript-emotion-storybook.netlify.com/
  repo: https://github.com/duncanleung/gatsby-typescript-emotion-storybook
  description: Config for TypeScript + Emotion + Storybook + React Intl + SVGR + Jest.
  tags:
    - Language:TypeScript
    - Styling:CSS-in-JS
    - Storybook
    - i18n
    - Linting
    - Testing
  features:
    - 💻 TypeScript
    - 📓 Visual testing with Storybook
    - 👩‍🎤 CSS-in-JS styling with Emotion
    - 💅 Linting with ESLint and Prettier
    - 🌎 React Intl internationalization support
    - 🖼️ SVG support with SVGR
    - 📝 Unit and integration testing with Jest and react-testing-library
    - ⚡ CD with Netlify
- url: https://felco-gsap.netlify.com
  repo: https://github.com/AshfaqKabir/Felco-Gsap-Gatsby-Starter
  description: Minimal Multipurpose Gsap Gatsby Landing Page. Helps Getting Started With Gsap and Netlify Forms.
  tags:
    - Portfolio
    - Styling:CSS-in-JS
  features:
    - Minimal 3 Page Responsive Layout
    - Multipurpose Gatsby Theme
    - Working Netlify Form
    - Gsap For Modern Animtaions
    - Styled Components for responsive component based styling with theming
    - Basic SEO, site metadata
    - Prettier
- url: https://gatsby-starter-fusion-blog.netlify.com/
  repo: https://github.com/robertistok/gatsby-starter-fusion-blog
  description: Easy to configure blog starter with modern, minimal theme
  tags:
    - Language:TypeScript
    - Styling:CSS-in-JS
    - Netlify
    - Markdown
    - Blog
    - SEO
  features:
    - Featured/Latest posts
    - Sticky header
    - Easy to customize -> edit config.ts with your info
    - Meta tags for improved SEO with React Helmet
    - Transform links to bitly links automatically
    - Codesyntax
    - Code syntax highlighting
- url: https://gatsby-bootstrap-italia-starter.dej611.now.sh/
  repo: https://github.com/dej611/gatsby-bootstrap-italia-starter
  description: Gastby starter project using the Bootstrap Italia design kit from Italian Digital Team
  tags:
    - Styling:Bootstrap
    - SEO
    - Linting
  features:
    - Bootstrap Italia - design-react-kit
    - Prettier
    - Sticky header
    - Complete header
    - Homepage and service templates pages ready to use
    - Meta tags for improved SEO with React Helmet
- url: https://gatsby-starter-webcomic.netlify.com
  repo: https://github.com/JLDevOps/gatsby-starter-webcomic
  description: Gatsby blog starter that focuses on webcomics and art with a minimalistic UI.
  tags:
    - Markdown
    - MDX
    - Netlify
    - Pagination
    - Search
    - Styling:Bootstrap
    - RSS
    - SEO
  features:
    - Designed to focus on blog posts with images.
    - Search capability on blog posts
    - Displays the latest posts
    - Displays all the tags from the site
    - Pagination between blog posts
    - Has a "archive" page that categorizes and displays all the blog posts by date
    - Mobile friendly
- url: https://gatsby-starter-material-emotion.netlify.com
  repo: https://github.com/liketurbo/gatsby-starter-material-emotion
  description: Gatsby starter of Material-UI with Emotion 👩‍🎤
  tags:
    - Language:TypeScript
    - SEO
    - Styling:Material
    - Styling:CSS-in-JS
  features:
    - Based on Gatsby Default Starter
    - Material-UI
    - Emotion
    - Roboto Typeface
    - SEO
    - Typescript
- url: https://flex.arshad.io
  repo: https://github.com/arshad/gatsby-starter-flex
  description: A Gatsby starter for the Flex theme.
  tags:
    - SEO
    - MDX
    - Styling:CSS-in-JS
  features:
    - MDX Blocks for your Gatsby site.
    - Customizable, extendable and accessible.
    - Theme UI
    - SEO and Open graphs support
    - Color modes
    - Code Highlighting
- url: https://london-night-day.netlify.com/
  repo: https://github.com/jooplaan/gatsby-london-night-and-day
  description: A custom, image-centric dark and light mode aware theme for Gatsby. Advanced from the Gatsby starter London After Midnight.
  tags:
    - Blog
    - Portfolio
    - Gallery
    - SEO
    - Markdown
    - Styling:SCSS
    - HTML5UP
    - CMS:Netlify
  features:
    - Support tags
    - Easily change the theme color
    - Post thumbnails in the homepage
    - Made for image-centric portfolios
    - Using the London After Midnight is now “Dark mode” (the default), and the original London as “Light mode”.
    - Removed Google Fonts, using system fonts in stead (for speed and privacy :)
    - Use SASS
- url: https://the-gatsby-bootcamp-blog.netlify.com
  repo: https://github.com/SafdarJamal/gatsby-bootcamp-blog
  description: A minimal blogging site built with Gatsby using Contentful and hosted on Netlify.
  tags:
    - Blog
    - CMS:Contentful
    - Netlify
    - Styling:SCSS
    - SEO
    - Portfolio
  features:
    - Basic setup for a full-featured blog
    - Includes React Helmet to allow editing site meta tags
    - Uses SCSS for styling
    - Minimal responsive design
    - Styled components
    - SEO Friendly Meta
<<<<<<< HEAD
- url: https://gatsby-starter-catalyst-basic.netlify.com/
  repo: https://github.com/ehowey/gatsby-starter-catalyst-basic
  description: A barebones starter to accelerate the Gatsby development process. Based on Gatsby Theme Catalyst. Uses MDX and Theme-UI. Includes the core theme, a header theme, and footer theme.
  tags:
    - MDX
    - Styling:CSS-in-JS
    - SEO
    - PWA
=======
- url: https://gatsby-starter-catalyst-writer.netlify.com/
  repo: https://github.com/ehowey/gatsby-starter-catalyst-writer
  description: A full featured starter for a freelance writer or journalist to display a portfolio of their work. SANITY.io is used as the CMS. Based on Gatsby Theme Catalyst. Uses MDX and Theme-UI.
  tags:
    - Styling:CSS-in-JS
    - CMS:sanity.io
    - SEO
    - PWA
    - Portfolio
>>>>>>> 65d36d8e
  features:
    - Based on Gatsby Theme Catalyst series of themes
    - MDX
    - Theme-UI integration for easy to change design tokens
<<<<<<< HEAD
    - Developer friendly, includes basic starting styles from Tailwind that can be used as a base to enable you to focus on other design elements
    - Color mode switching available by default
    - SEO optimized to include social media images and twitter handles
    - React Scroll for one page, anchor based navigation is available
    - Code highlighting
=======
    - SEO optimized to include social media images and twitter handles
    - Tight integration with SANITY.io including a predefined content studio.
    - A full tutorial is available in the docs.
- url: https://rocketdocs.netlify.com/
  repo: https://github.com/Rocketseat/gatsby-starter-rocket-docs
  description: Out of the box Gatsby Starter for creating documentation websites easily and quickly.
  tags:
    - SEO
    - MDX
    - Documentation
    - Linting
    - Markdown
    - PWA
    - Styling:CSS-in-JS
  features:
    - MDX for docs;
    - Responsive and mobile friendly;
    - Code highlighting with prism-react-renderer and react-live support;
    - SEO (Sitemap, schema.org data, Open Graph and Twitter tags).
    - Google Analytics integration;
    - Custom docs schema;
    - Offline Support & WebApp Manifest;
    - Yaml-based sidebar navigation;
>>>>>>> 65d36d8e
<|MERGE_RESOLUTION|>--- conflicted
+++ resolved
@@ -5100,7 +5100,6 @@
     - Minimal responsive design
     - Styled components
     - SEO Friendly Meta
-<<<<<<< HEAD
 - url: https://gatsby-starter-catalyst-basic.netlify.com/
   repo: https://github.com/ehowey/gatsby-starter-catalyst-basic
   description: A barebones starter to accelerate the Gatsby development process. Based on Gatsby Theme Catalyst. Uses MDX and Theme-UI. Includes the core theme, a header theme, and footer theme.
@@ -5109,7 +5108,6 @@
     - Styling:CSS-in-JS
     - SEO
     - PWA
-=======
 - url: https://gatsby-starter-catalyst-writer.netlify.com/
   repo: https://github.com/ehowey/gatsby-starter-catalyst-writer
   description: A full featured starter for a freelance writer or journalist to display a portfolio of their work. SANITY.io is used as the CMS. Based on Gatsby Theme Catalyst. Uses MDX and Theme-UI.
@@ -5119,18 +5117,15 @@
     - SEO
     - PWA
     - Portfolio
->>>>>>> 65d36d8e
   features:
     - Based on Gatsby Theme Catalyst series of themes
     - MDX
     - Theme-UI integration for easy to change design tokens
-<<<<<<< HEAD
     - Developer friendly, includes basic starting styles from Tailwind that can be used as a base to enable you to focus on other design elements
     - Color mode switching available by default
     - SEO optimized to include social media images and twitter handles
     - React Scroll for one page, anchor based navigation is available
     - Code highlighting
-=======
     - SEO optimized to include social media images and twitter handles
     - Tight integration with SANITY.io including a predefined content studio.
     - A full tutorial is available in the docs.
@@ -5153,5 +5148,4 @@
     - Google Analytics integration;
     - Custom docs schema;
     - Offline Support & WebApp Manifest;
-    - Yaml-based sidebar navigation;
->>>>>>> 65d36d8e
+    - Yaml-based sidebar navigation;