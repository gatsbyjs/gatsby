- url: https://gatsby-pod6.netlify.app/
  repo: https://github.com/zag/gatsby-starter-pod6
  description: A minimal, lightweight, and mobile-first starter for creating blogs with pod6 markup language.
  tags:
    - Blog
    - CMS:Netlify
    - Pagination
    - RSS
    - Linting
    - Styling:PostCSS
    - Styling:SCSS
  features:
    - Lost Grid
    - Jest testing
    - Beautiful typography inspired by matejlatin/Gutenberg
    - Mobile-First approach in development
    - Sidebar menu built using a configuration block
    - Pagination support
    - Sitemap Generation
    - Offline support
    - Google Analytics support
    - Create pages and posts in pod6 markup language
- url: https://ghost-balsa-preview.draftbox.co/
  repo: https://github.com/draftbox-co/gatsby-ghost-balsa-starter
  description: A Gatsby starter for creating blogs from headless Ghost CMS.
  tags:
    - Blog
    - CMS:Headless
    - SEO
    - Styling:SCSS
  features:
    - Balsa theme by Draftbox
    - Data sourcing from headless Ghost
    - Responsive design
    - SEO optimized
    - OpenGraph structured data
    - Twitter Cards meta
    - Sitemap Generation
    - XML Sitemaps
    - Progressive Web App
    - Offline Support
    - RSS Feed
    - Composable and extensible
- url: https://gatsby-starter-wordpress-twenty-twenty.netlify.app/
  repo: https://github.com/henrikwirth/gatsby-starter-wordpress-twenty-twenty
  description: A port of the WordPress Twenty Twenty theme to Gatsby.
  tags:
    - Blog
    - CMS:WordPress
    - Styling:Other
    - Pagination
  features:
    - Data sourcing from WordPress
    - Uses WPGraphQL as an API
    - Using the new gatsby-wordpress-source@v4
    - Responsive design
    - Works well with Gatsby Cloud incremental updates
- url: https://22boxes-gatsby-uno.netlify.app/
  repo: https://github.com/iamtherealgd/gatsby-starter-22boxes-uno
  description: A Gatsby starter for creating blogs and showcasing your work
  tags:
    - Blog
    - Portfolio
    - Markdown
    - SEO
  features:
    - Work and About pages
    - Work page with blog type content management
    - Personal webiste to create content and put your portfolio items
    - Landing pages for your work items, not just links
- url: https://wp-libre-preview.draftbox.co/
  repo: https://github.com/draftbox-co/gatsby-wordpress-libre-starter
  description: A Gatsby starter for creating blogs from headless WordPress CMS.
  tags:
    - Blog
    - SEO
    - CMS:WordPress
    - Styling:Other
    - Pagination
  features:
    - WordPress Libre 2 skin
    - Data sourcing from headless WordPress
    - Responsive design
    - SEO optimized
    - OpenGraph structured data
    - Twitter Cards meta
    - Sitemap Generation
    - XML Sitemaps
    - Progressive Web App
- url: https://delog-w3layouts.netlify.app/
  repo: https://github.com/W3Layouts/gatsby-starter-delog
  description: A Gatsby Starter built with Netlify CMS to launch your dream blog with a click.
  tags:
    - Blog
    - CMS:Netlify
  features:
    - Simple blog designed for designer and developers
    - Manage Posts with Netlify CMS
    - Option to add featured image and meta description while adding posts
- url: https://styxlab.github.io
  repo: https://github.com/styxlab/gatsby-starter-try-ghost
  description: A Gatsby starter for creating blogs from headless Ghost CMS.
  tags:
    - Blog
    - CMS:Headless
    - SEO
    - Styling:PostCSS
  features:
    - Casper standard Ghost theme
    - Data sourcing from headless Ghost
    - Sticky navigation headers
    - Hover on author avatar
    - Responsive design
    - SEO optimized
    - Styled 404 page
    - OpenGraph structured data
    - Twitter Cards meta
    - Sitemap Generation
    - XML Sitemaps
    - Progressive Web App
    - Offline Support
    - RSS Feed
    - Composable and extensible
- url: https://gatsby-theme-sky-lite.netlify.app
  repo: https://github.com/vim-labs/gatsby-theme-sky-lite-starter
  description: A lightweight Gatsby starter with Material-UI and MDX Markdown support.
  tags:
    - Blog
    - Styling:Material
  features:
    - Lightweight
    - Markdown
    - MDX
    - MaterialUI Components
    - React Icons
- url: https://authenticaysh.netlify.app/
  repo: https://github.com/seabeams/gatsby-starter-auth-aws-amplify
  description: Full-featured Auth with AWS Amplify & AWS Cognito
  tags:
    - AWS
    - Authentication
  features:
    - Full-featured AWS Authentication with Cognito
    - Error feedback in forms
    - Password Reset
    - Multi-Factor Authentication
    - Styling with Bootstrap and Sass
- url: https://gatsby-starter-blog-demo.netlify.app/
  repo: https://github.com/gatsbyjs/gatsby-starter-blog
  description: official blog
  tags:
    - Official
    - Blog
  features:
    - Basic setup for a full-featured blog
    - Support for an RSS feed
    - Google Analytics support
    - Automatic optimization of images in Markdown posts
    - Support for code syntax highlighting
    - Includes plugins for easy, beautiful typography
    - Includes React Helmet to allow editing site meta tags
    - Includes plugins for offline support out of the box
- url: https://gatsby-starter-default-demo.netlify.app/
  repo: https://github.com/gatsbyjs/gatsby-starter-default
  description: official default
  tags:
    - Official
  features:
    - Comes with React Helmet for adding site meta tags
    - Includes plugins for offline support out of the box
- url: https://gatsby-netlify-cms.netlify.app/
  repo: https://github.com/netlify-templates/gatsby-starter-netlify-cms
  description: n/a
  tags:
    - Blog
    - Styling:Bulma
    - CMS:Netlify
  features:
    - A simple blog built with Netlify CMS
    - Basic directory organization
    - Uses Bulma for styling
    - Visit the repo to learn how to set up authentication, and begin modeling your content.
- url: https://vagr9k.github.io/gatsby-advanced-starter/
  repo: https://github.com/Vagr9K/gatsby-advanced-starter
  description: Great for learning about advanced features and their implementations
  tags:
    - Blog
    - Styling:None
  features:
    - Does not contain any UI frameworks
    - Provides only a skeleton
    - Tags
    - Categories
    - Google Analytics
    - Disqus
    - Offline support
    - Web App Manifest
    - SEO
- url: https://vagr9k.github.io/gatsby-material-starter/
  repo: https://github.com/Vagr9K/gatsby-material-starter
  description: n/a
  tags:
    - Styling:Material
  features:
    - React-MD for Material design
    - Sass/SCSS
    - Tags
    - Categories
    - Google Analytics
    - Disqus
    - Offline support
    - Web App Manifest
    - SEO
- url: https://gatsby-advanced-blog-system.danilowoz.now.sh/blog
  repo: https://github.com/danilowoz/gatsby-advanced-blog-system
  description: Create a complete blog from scratch with pagination, categories, featured posts, author, SEO, and navigation.
  tags:
    - Pagination
    - Markdown
    - SEO
  features:
    - Pagination;
    - Category and tag pages (with pagination);
    - Category list (with navigation);
    - Featured post;
    - Author page;
    - Next and prev post;
    - SEO component.
- url: https://graphcms.github.io/gatsby-graphcms-tailwindcss-example/
  repo: https://github.com/GraphCMS/gatsby-graphcms-tailwindcss-example
  description: The default Gatsby starter blog with the addition of the gatsby-source-graphql and Tailwind dependencies.
  tags:
    - Styling:Tailwind
    - CMS:Headless
  features:
    - Tailwind style library
    - GraphQL source plugin
    - Very simple boilerplate
- url: https://wonism.github.io/
  repo: https://github.com/wonism/gatsby-advanced-blog
  description: n/a
  tags:
    - Portfolio
    - Redux
  features:
    - Blog post listing with previews (image + summary) for each blog post
    - Categories and tags for blog posts with pagination
    - Search post with keyword
    - Put react application / tweet into post
    - Copy some codes in post with clicking button
    - Portfolio
    - Resume
    - Redux for managing statement (with redux-saga / reselect)

- url: https://gatsby-tailwind-emotion-starter.netlify.app/
  repo: https://github.com/muhajirdev/gatsby-tailwind-emotion-starter
  description: A Gatsby Starter with Tailwind CSS + Emotion JS
  tags:
    - Styling:Tailwind
  features:
    - ESLint Airbnb without semicolon and without .jsx extension
    - Offline support
    - Web App Manifest
- url: https://gatsby-starter-redux-firebase.netlify.app/
  repo: https://github.com/muhajirdev/gatsby-starter-redux-firebase
  description: A Gatsby + Redux + Firebase Starter. With Authentication
  tags:
    - Styling:None
    - Firebase
    - Client-side App
  features:
    - ESLint Airbnb without semicolon and without .jsx extension
    - Firebase
    - Web App Manifest
- url: https://dschau.github.io/gatsby-blog-starter-kit/
  repo: https://github.com/dschau/gatsby-blog-starter-kit
  description: n/a
  tags:
    - Blog
  features:
    - Blog post listing with previews for each blog post
    - Navigation between posts with a previous/next post button
    - Tags and tag navigation
- url: https://contentful.github.io/starter-gatsby-blog/
  repo: https://github.com/contentful/starter-gatsby-blog
  description: n/a
  tags:
    - Blog
    - CMS:Contentful
    - CMS:Headless
  features:
    - Based on the Gatsby Starter Blog
    - Includes Contentful Delivery API for production build
    - Includes Contentful Preview API for development
- url: https://react-firebase-authentication.wieruch.com/
  repo: https://github.com/the-road-to-react-with-firebase/react-gatsby-firebase-authentication
  description: n/a
  tags:
    - Firebase
  features:
    - Sign In, Sign Up, Sign Out
    - Password Forget
    - Password Change
    - Protected Routes with Authorization
    - Realtime Database with Users
- url: http://dmwl.net/gatsby-hampton-theme
  repo: https://github.com/davad/gatsby-hampton-theme
  description: n/a
  tags:
    - Styling:CSS-in-JS
  features:
    - ESLint in dev mode with the Airbnb config and Prettier formatting rules
    - Emotion for CSS-in-JS
    - A basic blog, with posts under src/pages/blog
    - A few basic components (Navigation, Layout, Link wrapper around gatsby-link))
    - Based on gatsby-starter-gatsbytheme
- url: https://orgapp.github.io/gatsby-starter-orga/
  repo: https://github.com/orgapp/gatsby-starter-orga
  description: Want to use org-mode instead of markdown? This is for you.
  tags:
    - Blog
  features:
    - Use org-mode files as source.
    - Generate post pages, can be configured to be file-based or section-based.
    - Generate posts index pages.
- url: http://2column-portfolio.surge.sh/
  repo: https://github.com/praagyajoshi/gatsby-starter-2column-portfolio
  description: n/a
  tags:
    - Portfolio
    - Styling:SCSS
  features:
    - Designed as a minimalistic portfolio website
    - Grid system using flexboxgrid
    - Styled using SCSS
    - Font icons using font-awesome
    - Google Analytics integration
    - Open Sans font using Google Fonts
    - Prerendered Open Graph tags for rich sharing
- url: https://prototypeinteractive.github.io/gatsby-react-boilerplate/
  repo: https://github.com/PrototypeInteractive/gatsby-react-boilerplate
  description: n/a
  tags:
    - Styling:Bootstrap
  features:
    - Basic configuration and folder structure
    - Uses PostCSS and Sass (with autoprefixer and pixrem)
    - Uses Bootstrap 4 grid
    - Leaves the styling to you
    - Uses data from local json files
    - Contains Node.js server code for easy, secure, and fast hosting
- url: http://capricious-spring.surge.sh/
  repo: https://github.com/noahg/gatsby-starter-blog-no-styles
  description: n/a
  tags:
    - Blog
    - Styling:None
  features:
    - Same as official gatsby-starter-blog but with all styling removed
- url: https://gatsby-starter-github-api.netlify.app/
  repo: https://github.com/lundgren2/gatsby-starter-github-api
  description: Single page starter based on gatsby-source-github-api
  tags:
    - Portfolio
    - Onepage
  features:
    - Use your GitHub as your own portfolio site
    - List your GitHub repositories
    - GitHub GraphQL API v4

- url: https://gatsby-starter-bloomer.netlify.app/
  repo: https://github.com/Cethy/gatsby-starter-bloomer
  description: n/a
  tags:
    - Styling:Bulma
  features:
    - Based on gatsby-starter-default
    - Bulma CSS Framework with its Bloomer react components
    - Font-Awesome icons
    - Includes a simple fullscreen hero w/ footer example
- url: https://gatsby-starter-bootstrap-netlify.netlify.app/
  repo: https://github.com/konsumer/gatsby-starter-bootstrap-netlify
  description: n/a
  tags:
    - Styling:Bootstrap
    - CMS:Netlify
  features:
    - Very similar to gatsby-starter-netlify-cms, slightly more configurable (e.g. set site-title in gatsby-config) with Bootstrap/Bootswatch instead of bulma
- url: https://gatstrap.netlify.app/
  repo: https://github.com/jaxx2104/gatsby-starter-bootstrap
  description: n/a
  tags:
    - Styling:Bootstrap
  features:
    - Bootstrap CSS framework
    - Single column layout
    - Basic components like SiteNavi, SitePost, SitePage
- url: http://gatsby-bulma-storybook.surge.sh/
  repo: https://github.com/gvaldambrini/gatsby-starter-bulma-storybook
  description: n/a
  tags:
    - Styling:Bulma
    - Storybook
    - Testing
  features:
    - Storybook for developing components in isolation
    - Bulma and Sass support for styling
    - CSS modules
    - Prettier & ESLint to format & check the code
    - Jest
- url: https://gatsby-starter-business.netlify.app/
  repo: https://github.com/v4iv/gatsby-starter-business
  description: n/a
  tags:
    - Styling:Bulma
    - PWA
    - CMS:Netlify
    - Disqus
    - Search
    - Pagination
  features:
    - Complete Business Website Suite - Home Page, About Page, Pricing Page, Contact Page and Blog
    - Netlify CMS for Content Management
    - SEO Friendly (Sitemap, Schemas, Meta Tags, GTM etc)
    - Bulma and Sass Support for styling
    - Progressive Web App & Offline Support
    - Tags and RSS Feed for Blog
    - Disqus and Share Support
    - Elastic-Lunr Search
    - Pagination
    - Easy Configuration using `config.js` file
- url: https://haysclark.github.io/gatsby-starter-casper/
  repo: https://github.com/haysclark/gatsby-starter-casper
  description: n/a
  tags:
    - PWA
  features:
    - Page pagination
    - CSS
    - Tags
    - Google Analytics
    - Offline support
    - Web App Manifest
    - SEO
- url: http://gatsby-starter-ceevee.surge.sh/
  repo: https://github.com/amandeepmittal/gatsby-starter-ceevee
  description: n/a
  tags:
    - Portfolio
  features:
    - Based on the Ceevee site template, design by Styleshout
    - Single Page Resume/Portfolio site
    - Target audience Developers, Designers, etc.
    - Used CSS Modules, easy to manipulate
    - FontAwsome Library for icons
    - Responsive Design, optimized for Mobile devices
- url: https://gatsby-starter-contentful-i18n.netlify.app/
  repo: https://github.com/mccrodp/gatsby-starter-contentful-i18n
  description: i18n support and language switcher for Contentful starter repo
  tags:
    - i18n
    - CMS:Contentful
    - CMS:Headless
  features:
    - Localization (Multilanguage)
    - Dynamic content from Contentful CMS
    - Integrates i18n plugin starter and using-contentful repos
- url: https://cranky-edison-12166d.netlify.app/
  repo: https://github.com/datocms/gatsby-portfolio
  description: n/a
  tags:
    - CMS:DatoCMS
    - CMS:Headless
  features:
    - Simple portfolio to quick start a site with DatoCMS
    - Contents and media from DatoCMS
    - Custom Sass style
    - SEO
- url: https://gatsby-deck.netlify.app/
  repo: https://github.com/fabe/gatsby-starter-deck
  description: n/a
  tags:
    - Presentation
  features:
    - Create presentations/slides using Gatsby.
    - Offline support.
    - Page transitions.
- url: https://gatsby-starter-default-i18n.netlify.app/
  repo: https://github.com/angeloocana/gatsby-starter-default-i18n
  description: n/a
  tags:
    - i18n
  features:
    - localization (Multilanguage)
- url: http://gatsby-dimension.surge.sh/
  repo: https://github.com/codebushi/gatsby-starter-dimension
  description: Single page starter based on the Dimension site template
  tags:
    - Portfolio
    - HTML5UP
    - Styling:SCSS
  features:
    - Designed by HTML5 UP
    - Simple one page site that’s perfect for personal portfolios
    - Fully Responsive
    - Styling with SCSS
- url: https://gatsby-docs-starter.netlify.app/
  repo: https://github.com/ericwindmill/gatsby-starter-docs
  description: n/a
  tags:
    - Documentation
    - Styling:CSS-in-JS
  features:
    - All the features from gatsby-advanced-starter, plus
    - Designed for Documentation / Tutorial Websites
    - ‘Table of Contents’ Component, Auto generates ToC from posts - just follow the file frontmatter conventions from markdown files in ‘lessons’.
    - Styled Components w/ ThemeProvider
    - Basic UI
    - A few extra components
    - Custom prismjs theme
    - React Icons
- url: https://parmsang.github.io/gatsby-starter-ecommerce/
  repo: https://github.com/parmsang/gatsby-starter-ecommerce
  description: Easy to use starter for an e-commerce store
  tags:
    - Styling:Other
    - Stripe
    - E-commerce
    - PWA
    - Authentication
  features:
    - Uses the Moltin e-commerce Api
    - Stripe checkout
    - Semantic-UI
    - Styled components
    - Google Analytics - (you enter the tracking-id)
    - React-headroom
    - ESLint & Prettier. Uses Airbnb JavaScript Style Guide
    - Authentication via Moltin (Login and Register)
- url: http://gatsby-forty.surge.sh/
  repo: https://github.com/codebushi/gatsby-starter-forty
  description: Multi-page starter based on the Forty site template
  tags:
    - Styling:SCSS
    - HTML5UP
  features:
    - Designed by HTML5 UP
    - Colorful homepage, and also includes a Landing Page and Generic Page components.
    - Many elements are available, including buttons, forms, tables, and pagination.
    - Custom grid made with CSS Grid
    - Styling with SCSS
- url: https://themes.gatsbythemes.com/gatsby-starter/
  repo: https://github.com/saschajullmann/gatsby-starter-gatsbythemes
  description: n/a
  tags:
    - Styling:CSS-in-JS
    - Blog
    - Testing
    - Linting
  features:
    - CSS-in-JS via Emotion.
    - Jest and Enzyme for testing.
    - ESLint in dev mode with the Airbnb config and Prettier formatting rules.
    - React 16.
    - A basic blog, with posts under src/pages/blog. There’s also a script which creates a new Blog entry (post.sh).
    - Data per JSON files.
    - A few basic components (Navigation, Footer, Layout).
    - Layout components make use of Styled-System.
    - Google Analytics (you just have to enter your tracking-id).
    - Gatsby-Plugin-Offline which includes Service Workers.
    - Prettier for a uniform codebase.
    - Normalize css (7.0).
    - Feather icons.
    - Font styles taken from Tachyons.
- url: https://gcn.netlify.app/
  repo: https://github.com/ryanwiemer/gatsby-starter-gcn
  description: A starter template to build amazing static websites with Gatsby, Contentful, and Netlify
  tags:
    - CMS:Contentful
    - CMS:Headless
    - Blog
    - Netlify
    - Styling:CSS-in-JS
  features:
    - CMS:Contentful integration with ready to go placeholder content
    - Netlify integration including a pre-built contact form
    - Minimal responsive design - made to customize or tear apart
    - Pagination logic
    - Styled components
    - SEO Friendly Component
    - JSON-LD Schema
    - OpenGraph sharing support
    - Sitemap Generation
    - Google Analytics
    - Progressive Web app
    - Offline Support
    - RSS Feed
    - Gatsby Standard module for linting JavaScript with StandardJS
    - Stylelint support for Styled Components to lint the CSS in JS
- url: https://alampros.github.io/gatsby-starter-grommet/
  repo: https://github.com/alampros/gatsby-starter-grommet
  description: n/a
  tags:
    - Styling:Grommet
  features:
    - Barebones configuration for using the Grommet design system
    - Uses Sass (with CSS modules support)
- url: https://gatsby-starter-hello-world-demo.netlify.app/
  repo: https://github.com/gatsbyjs/gatsby-starter-hello-world
  description: official hello world
  tags:
    - Official
  features:
    - A no-frills Gatsby install
    - No plugins, no boilerplate
    - Great for advanced users
- url: https://gatsby-starter-hello-world-tailwind-css.netlify.app/
  repo: https://github.com/ohduran/gatsby-starter-hello-world-tailwind-css
  description: hello world + Tailwind CSS
  tags:
    - Styling:Tailwind
  features:
    - One plugin, no boilerplate
    - Great for advanced users
- url: https://gatsby-starter-hero-blog.greglobinski.com/
  repo: https://github.com/greglobinski/gatsby-starter-hero-blog
  description: no description yet
  tags:
    - Styling:PostCSS
    - SEO
    - Markdown
  features:
    - Easy editable content in Markdown files (posts, pages and parts)
    - CSS with `styled-jsx` and `PostCSS`
    - SEO (sitemap generation, robot.txt, meta and OpenGraph Tags)
    - Social sharing (Twitter, Facebook, Google, LinkedIn)
    - Comments (Facebook)
    - Images lazy loading and `webp` support (gatsby-image)
    - Post categories (category based post list)
    - Full text searching (Algolia)
    - Contact form (Netlify form handling)
    - Form elements and validation with `ant-design`
    - RSS feed
    - 100% PWA (manifest.webmanifest, offline support, favicons)
    - Google Analytics
    - App favicons generator (node script)
    - Easy customizable base styles via `theme` object generated from `yaml` file (fonts, colors, sizes)
    - React v.16.3 (gatsby-plugin-react-next)
    - Components lazy loading (social sharing)
    - ESLint (google config)
    - Prettier code styling
    - webpack `BundleAnalyzerPlugin`
- url: https://gatsby-starter-i18n-lingui.netlify.app/
  repo: https://github.com/dcroitoru/gatsby-starter-i18n-lingui
  description: n/a
  tags:
    - i18n
  features:
    - Localization (Multilanguage) provided by js-lingui
    - Message extraction
    - Avoids code duplication - generates pages for each locale
    - Possibility of translated paths
- url: https://lumen.netlify.app/
  repo: https://github.com/alxshelepenok/gatsby-starter-lumen
  description: A minimal, lightweight, and mobile-first starter for creating blogs using Gatsby.
  tags:
    - Blog
    - CMS:Netlify
    - Pagination
    - Disqus
    - RSS
    - Linting
    - Testing
    - Styling:PostCSS
    - Styling:SCSS
  features:
    - Lost Grid
    - Jest testing
    - Beautiful typography inspired by matejlatin/Gutenberg
    - Mobile-First approach in development
    - Stylesheet built using SASS and BEM-Style naming
    - Syntax highlighting in code blocks
    - Sidebar menu built using a configuration block
    - Archive organized by tags and categories
    - Pagination support
    - Offline support
    - Google Analytics support
    - Disqus Comments support
- url: https://minimal-blog.lekoarts.de
  repo: https://github.com/LekoArts/gatsby-starter-minimal-blog
  description: This starter is part of a german tutorial series on Gatsby. The starter will change over time to use more advanced stuff (feel free to express your ideas in the repository). Its first priority is a minimalistic style coupled with a lot of features for the content.
  tags:
    - Blog
    - MDX
    - Styling:CSS-in-JS
    - Netlify
    - Linting
    - PWA
  features:
    - Minimal and clean white layout
    - Write your blog posts in MDX
    - Offline Support, WebApp Manifest, SEO
    - Code highlighting (with prism-react-renderer) and live preview (with react-live)
- url: https://gatsby-starter-modern-demo.netlify.app/
  repo: https://github.com/kripod/gatsby-starter-modern
  description: no description yet
  tags:
    - Linting
  features:
    - A set of strict linting rules (based on the Airbnb JavaScript Style Guide)
    - Encourage automatic code formatting
    - Prefer using Yarn for package management
    - Use EditorConfig to maintain consistent coding styles between different editors and IDEs
    - Integration with Visual Studio Code
    - Based on gatsby-starter-default
- url: https://gatsby-starter-personal-blog.greglobinski.com/
  repo: https://github.com/greglobinski/gatsby-starter-personal-blog
  description: n/a
  tags:
    - Blog
    - Markdown
    - Netlify
    - Styling:Material
  features:
    - Ready to use, but easily customizable a fully equipped theme starter
    - Easy editable content in Markdown files (posts, pages and parts)
    - ‘Like an app’ layout transitions
    - Easily restyled through theme object
    - Styling with JSS
    - Page transitions
    - Comments (Facebook)
    - Post categories
    - Post list filtering
    - Full text searching (Algolia)
    - Contact form (Netlify form handling)
    - Material UI (@next)
    - RSS feed
    - Full screen mode
    - User adjustable articles’ body copy font size
    - Social sharing (Twitter, Facebook, Google, LinkedIn)
    - PWA (manifes.json, offline support, favicons)
    - Google Analytics
    - Favicons generator (node script)
    - Components leazy loading with AsyncComponent (social sharing, info box)
    - ESLint (google config)
    - Prettier code styling
    - Custom webpack CommonsChunkPlugin settings
    - webpack BundleAnalyzerPlugin
- url: http://gatsby-photon.surge.sh/
  repo: https://github.com/codebushi/gatsby-starter-photon
  description: Single page starter based on the Photon site template
  tags:
    - HTML5UP
    - Onepage
    - Styling:SCSS
  features:
    - Designed by HTML5 UP
    - Single Page, Responsive Site
    - Custom grid made with CSS Grid
    - Styling with SCSS
- url: https://portfolio-bella.netlify.app/
  repo: https://github.com/LekoArts/gatsby-starter-portfolio-bella
  description: A portfolio starter for Gatsby. The target audience are designers and photographers. The light themed website shows your work with large images & big typography. The Onepage is powered by the Headless CMS Prismic.io. and has programmatically created pages for your projects. General settings and colors can be changed in a config & theme file.
  tags:
    - Portfolio
    - CMS:Prismic
    - CMS:Headless
    - Styling:CSS-in-JS
    - Onepage
    - PWA
    - Linting
  features:
    - Big typography & images
    - White theme
    - Prismic.io as CMS
    - Emotion for styling + Emotion-Grid
    - One-page layout with sub-pages for case studies
    - Easily configurable
    - And other good stuff (SEO, Offline Support, WebApp Manifest Support)
- url: https://cara.lekoarts.de
  repo: https://github.com/LekoArts/gatsby-starter-portfolio-cara
  description: Playful and Colorful One-Page portfolio featuring Parallax effects and animations. Especially designers and/or photographers will love this theme! Built with MDX and Theme UI.
  tags:
    - Portfolio
    - Onepage
    - Styling:CSS-in-JS
    - PWA
  features:
    - React Spring Parallax effects
    - Theme UI-based theming
    - CSS Animations and shapes
    - Light/Dark mode
- url: https://emilia.lekoarts.de
  repo: https://github.com/LekoArts/gatsby-starter-portfolio-emilia
  description: A portfolio starter for Gatsby. The target audience are designers and photographers. The dark-themed website shows your work with large images in a grid-layout (powered by CSS Grid). The transition effects on the header add a playful touch to the overall minimal design. The website has programmatically created pages for your projects (with automatic image import). General settings and colors can be changed in a config & theme file.
  tags:
    - Portfolio
    - PWA
    - Transitions
    - MDX
    - Styling:CSS-in-JS
    - Linting
    - Testing
  features:
    - Focus on big images (with gatsby-image)
    - Dark Theme with HeroPatterns Header
    - CSS Grid and styled-components
    - Page transitions
    - Cypress for End-to-End testing
    - react-spring animations
    - One-Page layout with sub-pages for projects
    - Create your projects in MDX (automatic import of images)
    - And other good stuff (SEO, Offline Support, WebApp Manifest Support)
- url: https://emma.lekoarts.de
  repo: https://github.com/LekoArts/gatsby-starter-portfolio-emma
  description: Minimalistic portfolio with full-width grid, page transitions, support for additional MDX pages, and a focus on large images. Especially designers and/or photographers will love this theme! Built with MDX and Theme UI. Using the Gatsby Theme "@lekoarts/gatsby-theme-emma".
  tags:
    - Portfolio
    - MDX
    - Transitions
    - Styling:CSS-in-JS
    - PWA
  features:
    - MDX
    - react-spring page animations
    - Optional MDX pages which automatically get added to the navigation
    - Fully customizable through the usage of Gatsby Themes (and Theme UI)
    - Light Mode / Dark Mode
    - Google Analytics Support
    - SEO (Sitemap, OpenGraph tags, Twitter tags)
    - Offline Support & WebApp Manifest
- url: https://gatsby-starter-procyon.netlify.app/
  repo: https://github.com/danielmahon/gatsby-starter-procyon
  description: n/a
  tags:
    - PWA
    - CMS:Headless
    - CMS:Other
    - Styling:Material
    - Netlify
  features:
    - Gatsby + React (server side rendering)
    - GraphCMS Headless CMS
    - DraftJS (in-place) Medium-like Editing
    - Apollo GraphQL (client-side)
    - Local caching between builds
    - Material-UI (layout, typography, components, etc)
    - Styled-Components™-like API via Material-UI
    - Netlify Deployment Friendly
    - Netlify Identity Authentication (enables editing)
    - Automatic versioning, deployment and CHANGELOG
    - Automatic rebuilds with GraphCMS and Netlify web hooks
    - PWA (Progressive Web App)
    - Google Fonts
- url: http://gatsby-starter-product-guy.surge.sh/
  repo: https://github.com/amandeepmittal/gatsby-starter-product-guy
  description: n/a
  tags:
    - Portfolio
  features:
    - Single Page
    - A portfolio Developers and Product launchers alike
    - Using Typography.js easy to switch fonts
    - All your Project/Portfolio Data in Markdown, server by GraphQL
    - Responsive Design, optimized for Mobile devices
- url: https://caki0915.github.io/gatsby-starter-redux/
  repo: https://github.com/caki0915/gatsby-starter-redux
  description: n/a
  tags:
    - Styling:CSS-in-JS
    - Redux
  features:
    - Redux and Redux-devtools.
    - Emotion with a basic theme and SSR
    - Typography.js
    - ESLint rules based on Prettier and Airbnb
- url: http://gatsby-stellar.surge.sh/
  repo: https://github.com/codebushi/gatsby-starter-stellar
  description: Single page starter based on the Stellar site template
  tags:
    - HTML5UP
    - Onepage
    - Styling:SCSS
  features:
    - Designed by HTML5 UP
    - Scroll friendly, responsive site. Can be used as a single or multi-page site.
    - Sticky Navigation when scrolling.
    - Scroll spy and smooth scrolling to different sections of the page.
    - Styling with SCSS
- url: http://gatsby-strata.surge.sh/
  repo: https://github.com/codebushi/gatsby-starter-strata
  description: Single page starter based on the Strata site template
  tags:
    - Portfolio
    - Onepage
    - HTML5UP
    - Styling:SCSS
  features:
    - Designed by HTML5 UP
    - Super Simple, single page portfolio site
    - Lightbox style React photo gallery
    - Fully Responsive
    - Styling with SCSS
- url: https://gatsby-starter-strict.netlify.app/
  repo: https://github.com/kripod/gatsby-starter-strict
  description: n/a
  tags:
    - Linting
  features:
    - A set of strict linting rules (based on the Airbnb JavaScript Style Guide)
    - lint script
    - Encourage automatic code formatting
    - format script
    - Prefer using Yarn for package management
    - Use EditorConfig to maintain consistent coding styles between different editors and IDEs
    - Integration with Visual Studio Code
    - Pre-configured auto-formatting on file save
    - Based on gatsby-starter-default
- url: https://gatsby-tachyons.netlify.app/
  repo: https://github.com/pixelsign/gatsby-starter-tachyons
  description: no description yet
  tags:
    - Styling:Other
  features:
    - Based on gatsby-starter-default
    - Using Tachyons for CSS.
- url: https://gatsby-starter-tailwind.oddstronaut.com/
  repo: https://github.com/taylorbryant/gatsby-starter-tailwind
  description: A Gatsby v2 starter styled using Tailwind, a utility-first CSS framework. Uses Purgecss to remove unused CSS.
  tags:
    - Styling:Tailwind
  features:
    - Based on gatsby-starter-default
    - Tailwind CSS Framework
    - Removes unused CSS with Purgecss
    - Includes responsive navigation and form examples
- url: http://portfolio-v3.surge.sh/
  repo: https://github.com/amandeepmittal/gatsby-portfolio-v3
  description: n/a
  tags:
    - Portfolio
  features:
    - Single Page, Timeline View
    - A portfolio Developers and Product launchers
    - Bring in Data, plug-n-play
    - Responsive Design, optimized for Mobile devices
    - Seo Friendly
    - Uses Flexbox
- url: https://gatsby-starter-typescript-plus.netlify.app/
  repo: https://github.com/resir014/gatsby-starter-typescript-plus
  description: This is a starter kit for Gatsby.js websites written in TypeScript. It includes the bare essentials for you to get started (styling, Markdown parsing, minimal toolset).
  tags:
    - Styling:CSS-in-JS
    - Language:TypeScript
    - Markdown
  features:
    - TypeScript
    - ESLint (with custom ESLint rules)
    - Markdown rendering with Remark
    - Basic component structure
    - Styling with emotion
- url: https://haysclark.github.io/gatsby-starter-typescript/
  repo: https://github.com/haysclark/gatsby-starter-typescript
  description: n/a
  tags:
    - Language:TypeScript
  features:
    - TypeScript
- url: https://fabien0102-gatsby-starter.netlify.app/
  repo: https://github.com/fabien0102/gatsby-starter
  description: n/a
  tags:
    - Language:TypeScript
    - Styling:Other
    - Testing
  features:
    - Semantic-ui for styling
    - TypeScript
    - Offline support
    - Web App Manifest
    - Jest/Enzyme testing
    - Storybook
    - Markdown linting
- url: https://gatsby-starter-wordpress.netlify.app/
  repo: https://github.com/GatsbyCentral/gatsby-starter-wordpress
  description: Gatsby starter using WordPress as the content source.
  tags:
    - Styling:CSS-in-JS
    - CMS:WordPress
  features:
    - All the features from gatsby-advanced-starter, plus
    - Leverages the WordPress plugin for Gatsby for data
    - Configured to work with WordPress Advanced Custom Fields
    - Auto generated Navigation for your WordPress Pages
    - Minimal UI and Styling — made to customize.
    - Styled Components
- url: https://www.concisejavascript.org/
  repo: https://github.com/rwieruch/open-crowd-fund
  description: n/a
  tags:
    - Stripe
    - Firebase
  features:
    - Open source crowdfunding for your own ideas
    - Alternative for Kickstarter, GoFundMe, etc.
    - Secured Credit Card payments with Stripe
    - Storing of funding information in Firebase
- url: https://www.verious.io/
  repo: https://github.com/cpinnix/verious-boilerplate
  description: n/a
  tags:
    - Styling:Other
  features:
    - Components only. Bring your own data, plugins, etc.
    - Bootstrap inspired grid system with Container, Row, Column components.
    - Simple Navigation and Dropdown components.
    - Baseline grid built in with modular scale across viewports.
    - Abstract measurements utilize REM for spacing.
    - One font to rule them all, Helvetica.
- url: https://gatsby-starter-blog-grommet.netlify.app/
  repo: https://github.com/Ganevru/gatsby-starter-blog-grommet
  description: Gatsby v2 starter for creating a blog. Based on Grommet v2 UI.
  tags:
    - Blog
    - Markdown
    - Styling:Grommet
    - Language:TypeScript
    - Linting
    - Redux
  features:
    - Grommet v2 UI
    - Easily configurable - see site-config.js in the root
    - Switch between grommet themes
    - Change between light and dark themes (with Redux)
    - Blog posts previews in card style
    - Responsive Design, optimized for Mobile devices
    - styled-components
    - TypeScript and ESLint (typescript-eslint)
    - lint-staged and husky - for linting before commit
- url: https://happy-pare-dff451.netlify.app/
  repo: https://github.com/fhavrlent/gatsby-contentful-typescript-starter
  description: Contentful and TypeScript starter based on default starter.
  tags:
    - CMS:Contentful
    - CMS:Headless
    - Language:TypeScript
    - Styling:CSS-in-JS
  features:
    - Based on default starter
    - TypeScript
    - CSS in JS (Emotion)
    - CMS:Contentful
- url: https://xylo-gatsby-bulma-starter.netlify.app/
  repo: https://github.com/xydac/xylo-gatsby-bulma-starter
  description: Gatsby v2 Starter with Bulma based on default starter.
  tags:
    - Styling:SCSS
    - Styling:Bulma
  features:
    - Based on default starter
    - Bulma Css
    - Sass based Styling
- url: https://maxpou.github.io/gatsby-starter-morning-dew/
  repo: https://github.com/maxpou/gatsby-starter-morning-dew
  description: Gatsby v2 blog starter
  tags:
    - Blog
    - Markdown
    - PWA
    - Disqus
    - SEO
    - MDX
    - Styling:CSS-in-JS
  features:
    - Blog post listing with previews (image + summary) for each blog post
    - Fully configurable
    - Multilang support (blog post only)
    - Syntax highlighting
    - css-in-js (with styled-components)
    - Fully Responsive
    - Tags
    - Google Analytics
    - Disqus comments support
    - Offline support
    - Web App Manifest
    - ESLint
    - Prettier
    - Travis CI
- url: https://gatsby-starter-blog-jumpalottahigh.netlify.app/
  repo: https://github.com/jumpalottahigh/gatsby-starter-blog-jumpalottahigh
  description: Gatsby v2 blog starter with SEO, search, filter, reading progress, mobile menu fab
  tags:
    - Blog
    - Markdown
  features:
    - Blog post listing with previews (image + summary) for each blog post
    - Google structured data
    - Mobile-friendly menu toggled with a floating action button (FAB)
    - Article read progress
    - User feedback component
- url: https://i18n.smakosh.com/
  repo: https://github.com/smakosh/gatsby-starter-i18n
  description: Gatsby v2 Starter with i18n using react-intl and more cool features.
  tags:
    - Styling:CSS-in-JS
    - i18n
  features:
    - Based on default starter
    - i18n with rtl text
    - Stateless components using Recompose
    - Font changes depending on the chosen language
    - SEO (meta tags, openGraph, structured data, Twitter and more...)
- url: https://gatsby-starter-mate.netlify.app
  repo: https://github.com/EmaSuriano/gatsby-starter-mate
  description: A portfolio starter for Gatsby integrated with Contentful CMS.
  tags:
    - Styling:CSS-in-JS
    - CMS:Contentful
    - CMS:Headless
    - Portfolio
  features:
    - Gatsby v2
    - Rebass (Styled-components system)
    - React Reveal
    - Dynamic content from Contentful
    - Offline support
    - PWA ready
    - SEO
    - Responsive design
    - Icons from font-awesome
    - Netlify Deployment Friendly
    - Medium integration
    - Social sharing (Twitter, Facebook, Google, LinkedIn)
- url: https://gatsby-starter-typescript-sass.netlify.app
  repo: https://github.com/thetrevorharmon/gatsby-starter-typescript-sass
  description: A basic starter with TypeScript and Sass built-in
  tags:
    - Language:TypeScript
    - Styling:SCSS
    - Linting
  features:
    - TypeScript and Sass support
    - TS linter with basic react rules
- url: https://gatsby-simple-contentful-starter.netlify.app/
  repo: https://github.com/cwlsn/gatsby-simple-contentful-starter
  description: A simple starter to display Contentful data in Gatsby, ready to deploy on Netlify. Comes with a detailed article detailing the process.
  tags:
    - CMS:Contentful
    - CMS:Headless
    - Markdown
    - Styling:CSS-in-JS
  features:
    - Gatsby v2
    - Query Contentful data via Gatsby's GraphQL
    - Styled-Components for CSS-in-JS
    - Simple format, easy to create your own site quickly
    - React Helmet for Header Modification
    - Remark for loading Markdown into React
- url: https://gatsby-blog-cosmicjs.netlify.app/
  repo: https://github.com/cosmicjs/gatsby-blog-cosmicjs
  description: Blog that utilizes the power of the Cosmic headless CMS for easy content management
  tags:
    - CMS:Cosmic
    - CMS:Headless
    - Blog
  features:
    - Uses the Cosmic Gatsby source plugin
- url: https://cosmicjs-gatsby-starter.netlify.app/
  repo: https://github.com/cosmicjs/gatsby-starter
  description: Simple Gatsby starter connected to the Cosmic headless CMS for easy content management
  tags:
    - CMS:Cosmic
    - CMS:Headless
  features:
    - Uses the Cosmic Gatsby source plugin
- url: https://www.gatsby-typescript-template.com/
  repo: https://github.com/ikeryo1182/gatsby-typescript-template
  description: This is a standard starter with TypeScript, TSLint, Prettier, Lint-Staged(Husky) and Sass
  tags:
    - Language:TypeScript
    - Linting
    - Styling:SCSS
  features:
    - Category and Tag for post
    - Type Safe by TypeScript
    - Format Safe by TSLint and Prettier with Lint-Staged(Husky)
- url: https://zandersparrow.github.io/gatsby-simple-redux/
  repo: https://github.com/zandersparrow/gatsby-simple-redux
  description: The default starter plus redux
  tags:
    - Redux
  features:
    - Minimal starter based on the official default
    - Includes redux and a simple counter example
- url: https://gatsby-casper.netlify.app/
  repo: https://github.com/scttcper/gatsby-casper
  description: This is a starter blog that looks like the Ghost.io default theme, casper.
  tags:
    - Blog
    - Language:TypeScript
    - Styling:CSS-in-JS
  features:
    - Emotion CSS-in-JS
    - TypeScript
    - Author and tag pages
    - RSS
- url: https://gatsby-universal.netlify.app
  repo: https://github.com/fabe/gatsby-universal
  description: An opinionated Gatsby v2 starter for state-of-the-art marketing sites
  tags:
    - Transitions
    - PWA
    - Styling:CSS-in-JS
    - Linting
    - Markdown
    - SEO
  features:
    - Page Transitions
    - IntersectionObserver, component-based
    - React Context for global UI state
    - styled-components v4
    - Generated media queries for easy use
    - Optimized with Google Lighthouse (100/100)
    - Offline support
    - Manifest support
    - Sitemap support
    - All favicons generated
    - SEO (with Schema JSONLD) & Social Tags
    - Prettier
    - ESLint
- url: https://prismic.lekoarts.de/
  repo: https://github.com/LekoArts/gatsby-starter-prismic
  description: A typography-heavy & light-themed Gatsby Starter which uses the Headless CMS Prismic.
  tags:
    - CMS:Prismic
    - CMS:Headless
    - Styling:CSS-in-JS
    - Linting
    - Blog
    - PWA
    - Testing
  features:
    - Prismic as Headless CMS
    - Uses multiple features of Prismic - Slices, Labels, Relationship fields, Custom Types
    - Emotion for Styling
    - Cypress for End-to-End testing
    - Prism.js highlighting
    - Responsive images with gatsby-image
    - Extensive SEO
    - ESLint & Prettier
- url: https://gatsby-starter-v2-casper.netlify.app/
  repo: https://github.com/GatsbyCentral/gatsby-v2-starter-casper
  description: A blog starter based on the Casper (v1.4) theme.
  tags:
    - Blog
    - PWA
  features:
    - Page pagination
    - CSS
    - Tags
    - Google Analytics
    - Offline support
    - Web App Manifest
    - SEO
- url: https://lumen-v2.netlify.app/
  repo: https://github.com/GatsbyCentral/gatsby-v2-starter-lumen
  description: A Gatsby v2 fork of the lumen starter.
  tags:
    - Blog
    - RSS
    - Disqus
  features:
    - Lost Grid.
    - Beautiful typography inspired by matejlatin/Gutenberg.
    - Mobile-First approach in development.
    - Stylesheet built using Sass and BEM-Style naming.
    - Syntax highlighting in code blocks.
    - Sidebar menu built using a configuration block.
    - Archive organized by tags and categories.
    - Automatic RSS generation.
    - Automatic Sitemap generation.
    - Offline support.
    - Google Analytics support.
    - Disqus Comments support.
- url: https://gatsby-starter-firebase.netlify.app/
  repo: https://github.com/muhajirdev/gatsby-starter-firebase
  description: A Gatsby + Firebase Starter. With Authentication
  tags:
    - Firebase
    - Client-side App
  features:
    - ESLint Airbnb without semicolon and without .jsx extension
    - Firebase
    - Web App Manifest
- url: http://gatsby-lightbox.416serg.me
  repo: https://github.com/416serg/gatsby-starter-lightbox
  description: Showcasing a custom lightbox implementation using `gatsby-image`
  tags:
    - Portfolio
    - SEO
    - Styling:CSS-in-JS
  features:
    - Features a custom, accessible lightbox with gatsby-image
    - Styled with styled-components using CSS Grid
    - React Helmet for SEO
- url: https://jackbravo.github.io/gatsby-starter-i18n-blog/
  repo: https://github.com/jackbravo/gatsby-starter-i18n-blog
  description: Same as official gatsby-starter-blog but with i18n support
  tags:
    - i18n
    - Blog
  features:
    - Translates site name and bio using .md files
    - No extra libraries needed
- url: https://calpa.me/
  repo: https://github.com/calpa/gatsby-starter-calpa-blog
  description: Blog Template X Contentful, Twitter and Facebook style
  tags:
    - Blog
    - Styling:SCSS
  features:
    - Gatsby v2, faster than faster
    - Not just Contentful content source, you can use any database
    - Custom style
    - Google Analytics
    - Gitalk
    - sitemap
    - React FontAwesome
    - SEO
    - Offline support
    - Web App Manifest
    - Styled using SCSS
    - Page pagination
    - Netlify optimization
- url: https://gatsby-starter-typescript-power-blog.majidhajian.com/
  repo: https://github.com/mhadaily/gatsby-starter-typescript-power-blog
  description: Minimal Personal Blog with Gatsby and TypeScript
  tags:
    - PWA
    - Blog
    - Language:TypeScript
    - Markdown
  features:
    - Mobile-First approach in development
    - TSLint & Prettier
    - Offline support
    - Styled Component implementation
    - Category and Tag for post
    - Dark / Light theme
    - Type Safe by TypeScript
    - Purge CSS
    - Format Safe by TSLint, StyleLint and Prettier with Lint-Staged(Husky)
    - Blog page
    - Syntax highlighting in code blocks
    - Pagination Ready
    - Ready to deploy to GitHub Pages or Netlify
    - Automatic RSS generation
    - Automatic Sitemap generation
- url: https://gatsby-starter-kontent.netlify.app
  repo: https://github.com/Kentico/gatsby-starter-kontent
  description: Gatsby starter site with Kentico Kontent based on default Gatsby starter
  tags:
    - CMS:Headless
    - CMS:Kontent
    - Netlify
  features:
    - Comes with React Helmet for adding site meta tags
    - Includes plugins for offline support out of the box
    - Kentico Kontent integration
- url: https://gatsby-starter-storybook.netlify.app/
  repo: https://github.com/markoradak/gatsby-starter-storybook
  description: Gatsby starter site with Storybook
  tags:
    - Storybook
    - Styling:CSS-in-JS
    - Linting
  features:
    - Gatsby v2 support
    - Storybook v4 support
    - Styled Components v4 support
    - Styled Reset, ESLint, Netlify Conf
- url: https://jamstack-hackathon-starter.netlify.app/
  repo: https://github.com/sw-yx/jamstack-hackathon-starter
  description: A JAMstack app with authenticated routes, static marketing pages, etc. with Gatsby, Netlify Identity, and Netlify Functions
  tags:
    - Netlify
    - Client-side App
  features:
    - Netlify Identity
    - Netlify Functions
    - Static Marketing pages and Dynamic Client-side Authenticated App pages
- url: https://collective.github.io/gatsby-starter-plone/
  repo: https://github.com/collective/gatsby-starter-plone
  description: A Gatsby starter template to build static sites using Plone as the content source
  tags:
    - CMS:Other
    - CMS:Headless
    - SEO
    - PWA
  features:
    - Creates 1-1 copy of source Plone site
    - Auto generated navigation and breadcrumbs
    - Progressive Web App features
    - Optimized for performance
    - Minimal UI and Styling
- url: https://gatsby-tutorial-starter.netlify.app/
  repo: https://github.com/justinformentin/gatsby-v2-tutorial-starter
  description: Simple, modern designed blog with post lists, tags, and easily customizable code.
  tags:
    - Blog
    - Linting
    - PWA
    - SEO
    - Styling:CSS-in-JS
    - Markdown
  features:
    - Blog post listing with image, summary, date, and tags.
    - Post Tags
    - Post List Filtering
    - Typography.js
    - Emotion styling
    - Syntax Highlighting in Code Blocks
    - Gatsby Image
    - Fully Responsive
    - Offline Support
    - Web App Manifest
    - SEO
    - PWA
    - Sitemap generation
    - Schema.org JSON-LD
    - CircleCI Integration
    - Codeclimate Integration
    - Google Analytics
    - Twitter and OpenGraph Tags
    - ESLint
    - Prettier Code Styling
- url: https://avivero.github.io/gatsby-redux-starter/
  repo: https://github.com/AVivero/gatsby-redux-starter
  description: Gatsby starter site with Redux, Sass, Bootstrap, CSS Modules, and Material Icons
  tags:
    - Redux
    - Styling:SCSS
    - Styling:Bootstrap
    - Styling:Material
    - Linting
  features:
    - Gatsby v2 support
    - Redux support
    - Sass support
    - Bootstrap v4 support
    - Css Modules support
    - ESLint, Prettier
- url: https://gatsby-typescript-boilerplate.netlify.app/
  repo: https://github.com/leachjustin18/gatsby-typescript-boilerplate
  description: Opinionated Gatsby v2 starter with TypeScript.
  tags:
    - Language:TypeScript
    - PWA
    - Styling:SCSS
    - Styling:PostCSS
  features:
    - TSLint with Airbnb & Prettier configurations
    - Prettier
    - Stylelint
    - Offline support
    - Type Safe by TypeScript
    - Format on commit with Lint-Staged(Husky)
    - Favicon generation
    - Sitemap generation
    - Autoprefixer with browser list
    - CSS nano
    - CSS MQ Packer
    - Lazy load image(s) with plugin sharp
    - Gatsby Image
    - Netlify optimizations
- url: https://danshai.github.io/gatsbyv2-scientific-blog-machine-learning/
  repo: https://github.com/DanShai/gatsbyv2-scientific-blog-machine-learning
  description: Machine learning ready and scientific blog starter
  tags:
    - Blog
    - Linting
  features:
    - Write easly your scientific blog with katex and publish your research
    - Machine learning ready with tensorflowjs
    - Manipulate csv data
    - draw with graph mermaid
    - display charts with chartjs
- url: https://gatsby-tailwind-styled-components.netlify.app/
  repo: https://github.com/muhajirdev/gatsby-tailwind-styled-components-starter
  description: A Gatsby Starter with Tailwind CSS + Styled Components
  tags:
    - Styling:Tailwind
  features:
    - ESLint Airbnb without semicolon and without .jsx extension
    - Offline support
    - Web App Manifest
- url: https://gatsby-starter-mobx.netlify.app
  repo: https://github.com/borekb/gatsby-starter-mobx
  description: MobX + TypeScript + TSLint + Prettier
  tags:
    - Language:TypeScript
    - Linting
    - Testing
  features:
    - Gatsby v2 + TypeScript
    - MobX with decorators
    - Two examples from @mweststrate's Egghead course
    - .editorconfig & Prettier
    - TSLint
    - Jest
- url: https://tender-raman-99e09b.netlify.app/
  repo: https://github.com/amandeepmittal/gatsby-bulma-quickstart
  description: A Bulma CSS + Gatsby Starter Kit
  tags:
    - Styling:Bulma
    - Styling:SCSS
  features:
    - Uses Bulma CSS
    - Sass based Styling
    - Responsive Design
    - Google Analytics Integration
    - Uses Gatsby v2
    - SEO
- url: https://gatsby-starter-notes.netlify.app/
  repo: https://github.com/patricoferris/gatsby-starter-notes
  description: Gatsby starter for creating notes organised by subject and topic
  tags:
    - Markdown
    - Pagination
  features:
    - Create by topic per subject notes that are organised using pagination
    - Support for code syntax highlighting
    - Support for mathematical expressions
    - Support for images
- url: https://gatsby-starter-ttag.netlify.app/
  repo: https://github.com/ttag-org/gatsby-starter-ttag
  description: Gatsby starter with the minimum required to demonstrate using ttag for precompiled internationalization of strings.
  tags:
    - i18n
  features:
    - Support for precompiled string internationalization using ttag and it's babel plugin
- url: https://gatsby-starter-typescript.netlify.app/
  repo: https://github.com/goblindegook/gatsby-starter-typescript
  description: Gatsby starter using TypeScript.
  tags:
    - Markdown
    - Pagination
    - Language:TypeScript
    - PWA
    - Linting
  features:
    - Markdown and MDX
    - Local search powered by Lunr
    - Syntax highlighting
    - Images
    - Styling with Emotion
    - Testing with Jest and react-testing-library
- url: https://gatsby-netlify-cms-example.netlify.app/
  repo: https://github.com/robertcoopercode/gatsby-netlify-cms
  description: Gatsby starter using Netlify CMS
  tags:
    - CMS:Netlify
    - Styling:SCSS
  features:
    - Example of a website for a local developer meetup group
    - NetlifyCMS used for easy data entry
    - Mobile-friendly design
    - Styling done with Sass
    - Gatsby version 2
- url: https://gatsby-typescript-starter-blog.netlify.app/
  repo: https://github.com/frnki/gatsby-typescript-starter-blog
  description: A starter blog for TypeScript-based Gatsby projects with minimal settings.
  tags:
    - Language:TypeScript
    - Blog
  features:
    - TypeScript & TSLint
    - No Styling (No Typography.js)
    - Minimal settings based on official starter blog
- url: https://gatsby-serif.netlify.app/
  repo: https://github.com/jugglerx/gatsby-serif-theme
  description: Multi-page/content-type starter using Markdown and SCSS. Serif is a beautiful small business theme for Gatsby. The theme is fully responsive, blazing fast, and artfully illustrated.
  tags:
    - Styling:SCSS
    - Markdown
    - Linting
  features:
    - Multiple "content types" for `services`, `team` and `testimonials` using Markdown as the source
    - Graphql query in `gatsby-node.js` using aliases that creates pages and templates by content type based on the folder `src/pages/services`, `src/pages/team`
    - SCSS
    - Responsive design
    - Bootstrap 4 grid and media queries only
    - Responsive menu
    - Royalty free illustrations included
    - SEO titles & meta using `gatsby-plugin-react-helmet`
    - ESLint & Prettier
- url: https://awesome-gatsby-starter.netlify.app/
  repo: https://github.com/South-Paw/awesome-gatsby-starter
  description: Starter with a preconfigured MDX, Storybook, and ESLint environment for component first development of your next Gatsby site.
  tags:
    - MDX
    - Markdown
    - Storybook
    - Styling:CSS-in-JS
    - Linting
  features:
    - Gatsby MDX for JSX in Markdown loading, parsing, and rendering of pages
    - Storybook for isolated component development
    - styled-components for CSS-in-JS
    - ESLint with Airbnb's config
    - Prettier integrated into ESLint
    - A few example components and pages with stories and simple site structure
- url: https://santosfrancisco.github.io/gatsby-starter-cv/
  repo: https://github.com/santosfrancisco/gatsby-starter-cv
  description: A simple starter to get up and developing your digital curriculum with Gatsby'
  tags:
    - Styling:CSS-in-JS
    - PWA
    - Onepage
  features:
    - Gatsby v2
    - Based on default starter
    - Google Analytics
    - Web App Manifest
    - SEO
    - Styling with styled-components
    - Responsive Design, optimized for Mobile devices
- url: https://vigilant-leakey-a4f8cd.netlify.app/
  repo: https://github.com/agneym/gatsby-blog-starter
  description: Minimal Blog Starter Template with Styled Components.
  tags:
    - Markdown
    - Styling:CSS-in-JS
    - Blog
  features:
    - Markdown loading, parsing, and rendering of pages
    - Minimal UI for blog
    - Styled-components for CSS-in-JS
    - Prettier added as pre-commit hook
    - Google Analytics
    - Image Optimisation
    - Code Styling and Formatting in markdown
    - Responsive Design
- url: https://inspiring-me-lwz7512.netlify.app/
  repo: https://github.com/lwz7512/gatsby-netlify-identity-starter
  description: Gatsby Netlify Identity Starter with NIW auth support, and content gating, as well as a responsive layout.
  tags:
    - Netlify
    - Pagination
  features:
    - Mobile Screen support
    - Privacy control for post content view & profile page
    - User authentication by Netlify Identity Widget/Service
    - Pagination for posts
    - Navigation menu with active status
- url: https://gatsby-starter-event-calendar.netlify.app/
  repo: https://github.com/EmaSuriano/gatsby-starter-event-calendar
  description: Gatsby Starter to display information about events from Google Spreadsheets with Calendars
  tags:
    - Linting
    - Styling:Grommet
    - PWA
    - SEO
    - Google Sheets
  features:
    - Grommet
    - Theming
    - Google Spreadsheet integration
    - PWA
    - A11y
    - SEO
    - Netlify Deployment Friendly
    - ESLint with Airbnb's config
    - Prettier integrated into ESLint
- url: https://gatsby-starter-tech-blog.netlify.app/
  repo: https://github.com/email2vimalraj/gatsby-starter-tech-blog
  description: A simple tech blog starter kit for Gatsby
  tags:
    - Blog
    - Portfolio
  features:
    - Markdown based blog
    - Filter blog posts by Tags
    - Easy customization
    - Using styled components
    - Minimal styles
    - Best scoring by Lighthouse
    - SEO support
    - PWA support
    - Offline support
- url: https://infallible-brown-28846b.netlify.app/
  repo: https://github.com/tylergreulich/gatsby-typescript-mdx-prismjs-starter
  description: Gatsby starter using TypeScript, MDX, Prismjs, and styled-components
  tags:
    - Language:TypeScript
    - Linting
    - Testing
    - Styling:CSS-in-JS
    - MDX
  features:
    - Gatsby v2 + TypeScript
    - Syntax highlighting with Prismjs
    - MDX
    - Jest
    - react-testing-library
    - styled-components
- url: https://hardcore-darwin-d7328f.netlify.app/
  repo: https://github.com/agneym/gatsby-careers-page
  description: A Careers Page for startups using Gatsby
  tags:
    - Markdown
    - Styling:CSS-in-JS
  features:
    - Careers Listing
    - Application Format
    - Markdown for creating job description
    - styled-components
- url: https://saikrishna.me/
  repo: https://github.com/s-kris/gatsby-minimal-portfolio-blog
  description: A minimal portfolio website with blog using Gatsby. Suitable for developers.
  tags:
    - Portfolio
    - Blog
  features:
    - Portfolio Page
    - Timline (Journey) page
    - Minimal
- url: https://gatsby-starter-blog-mdx-demo.netlify.app
  repo: https://github.com/hagnerd/gatsby-starter-blog-mdx
  description: A fork of the Official Gatsby Starter Blog with support for MDX out of the box.
  tags:
    - MDX
    - Blog
  features:
    - MDX
    - Blog
    - RSS Feed
- url: https://gatsby-tailwindcss-sass-starter-demo.netlify.app/
  repo: https://github.com/durianstack/gatsby-tailwindcss-sass-starter
  description: Just another Gatsby Tailwind with SASS starter
  tags:
    - Styling:Tailwind
    - Styling:SCSS
  features:
    - Tailwind, A Utility-First CSS Framework for Rapid UI Development
    - SASS/SCSS
    - Comes with React Helmet for adding site meta tags
    - Includes plugins for offline support out of the box
    - PurgeCSS to shave off unused styles
- url: https://tyra-starter.netlify.app/
  repo: https://github.com/madelyneriksen/gatsby-starter-tyra
  description: A feminine Gatsby Starter Optimized for SEO
  tags:
    - SEO
    - Blog
    - Styling:Other
  features:
    - Integration with Social Media and Mailchimp.
    - Styled with Tachyons.
    - Rich structured data on blog posts for SEO.
    - Pagination and category pages.
- url: https://gatsby-starter-styled.netlify.app/
  repo: https://github.com/gregoralbrecht/gatsby-starter-styled
  description: Yet another simple starter with Styled-System, Typography.js, SEO, and Google Analytics.
  tags:
    - Styling:CSS-in-JS
    - PWA
    - SEO
  features:
    - Styled-Components
    - Styled-System
    - Rebass Grid
    - Typography.js to easily set up font styles
    - Google Analytics
    - Prettier, ESLint & Stylelint
    - SEO (meta tags and schema.org via JSON-LD)
    - Offline support
    - Web App Manifest
- url: https://gatsby.ghost.org/
  repo: https://github.com/TryGhost/gatsby-starter-ghost
  description: Build lightning-fast, modern publications with Ghost and Gatsby
  tags:
    - CMS:Headless
    - Blog
  features:
    - Ghost integration with ready to go placeholder content and webhooks support
    - Minimal responsive design
    - Pagination for posts, tags, and authors
    - SEO Friendly Meta
    - JSON-LD Schema
    - OpenGraph structured data
    - Twitter Cards meta
    - Sitemap Generation
    - XML Sitemaps
    - Progressive Web App
    - Offline Support
    - RSS Feed
    - Netlify integration ready to deploy
- url: https://traveler-blog.netlify.app/
  repo: https://github.com/QingpingMeng/gatsby-starter-traveler-blog
  description: A fork of the Official Gatsby Starter Blog to build a traveler blog with images support
  tags:
    - Blog
    - PWA
    - SEO
    - Styling:Material
    - Styling:CSS-in-JS
  features:
    - Netlify integration ready to deploy
    - Material UI
    - styled-components
    - GitHub markdown css support
- url: https://create-ueno-app.netlify.app
  repo: https://github.com/ueno-llc/ueno-gatsby-starter
  description: Opinionated Gatsby starter by Ueno.
  tags:
    - Language:TypeScript
    - Styling:SCSS
    - Linting
    - Transitions
  features:
    - GraphQL hybrid
    - SEO friendly
    - GSAP ready
    - Nice Devtools
    - GsapTools
    - Ueno plugins
    - SVG to React component
    - Ueno's TSlint
    - Decorators
- url: https://gatsby-snyung-starter.netlify.app/
  repo: https://github.com/SeonHyungJo/gatsby-snyung-starter
  description: Basic starter template for You
  tags:
    - CMS:Contentful
    - Markdown
    - Linting
    - Pagination
    - Portfolio
    - SEO
    - Styling:SCSS
    - Transitions
  features:
    - SASS/SCSS
    - Add Utterances
    - Nice Pagination
    - Comes with React Helmet for adding site meta tags
    - Create Yout Name Card for writing meta data
- url: https://gatsby-contentstack-starter.netlify.app/
  repo: https://github.com/contentstack/gatsby-starter-contentstack
  description: A Gatsby starter powered by Headless CMS Contentstack.
  tags:
    - CMS:Headless
    - Blog
  features:
    - Includes Contentstack Delivery API for any environment
    - Dynamic content from Contentstack CMS
- url: https://gatsby-craftcms-barebones.netlify.app
  repo: https://github.com/frankievalentine/gatsby-craftcms-barebones
  description: Barebones setup for using Craft CMS and Gatsby locally.
  tags:
    - CMS:Headless
  features:
    - Full setup instructions included
    - Documented to get you set up with Craft CMS quickly
    - Code referenced in repo
- url: https://gatsby-starter-buttercms.netlify.app/
  repo: https://github.com/ButterCMS/gatsby-starter-buttercms
  description: A starter template for spinning up a Gatsby+ ButterCMS site
  tags:
    - Blog
    - SEO
    - CMS:Headless
  features:
    - Fully functioning blog
    - Navigation between posts with a previous/next post button
    - FAQ Knowledge Base
    - CMS Powered Homepage
    - Customer Case Study example marketing pages
- url: https://master.d2f5ek3dnwfe9v.amplifyapp.com/
  repo: https://github.com/dabit3/gatsby-auth-starter-aws-amplify
  description: This Gatsby starter uses AWS Amplify to implement authentication flow for signing up/signing in users as well as protected client side routing.
  tags:
    - AWS
    - Authentication
  features:
    - AWS Amplify
    - Full authentication workflow
    - Registration form
    - Signup form
    - User sign in
- url: https://gatsby-starter.mdbootstrap.com/
  repo: https://github.com/anna-morawska/gatsby-material-design-for-bootstrap
  description: A simple starter which lets you quickly start developing with Gatsby and Material Design For Bootstrap
  tags:
    - Styling:Material
  features:
    - React Bootstrap with Material Design css framework.
    - Free for personal and commercial use
    - Fully responsive
- url: https://frosty-ride-4ff3b9.netlify.app/
  repo: https://github.com/damassi/gatsby-starter-typescript-rebass-netlifycms
  description:
    A Gatsby starter built on top of MDX (React + Markdown), NetlifyCMS (with
    MDX and netlify-cms-backend-fs support -- no need to deploy), TypeScript,
    Rebass for UI, Styled Components, and Jest for testing. Very little visual
    styling has been applied so that you can bring your own :)
  tags:
    - MDX
    - CMS:Netlify
    - Language:TypeScript
    - Styling:Other
    - Styling:CSS-in-JS
    - Testing
  features:
    - MDX - Markdown + React
    - Netlify CMS (with MDX support)
    - Read and write to local file system via netlify-cms-backend-fs
    - TypeScript
    - Rebass
    - Styled Components
    - Jest
- url: https://bluepeter.github.io/gatsby-material-ui-business-starter/
  repo: https://github.com/bluepeter/gatsby-material-ui-business-starter
  description: Beautiful Gatsby Material Design Business Starter
  tags:
    - Styling:Material
  features:
    - Uses the popular, well-maintained Material UI React component library
    - Material Design theme and icons
    - Rotating home page carousel
    - Simple setup without opinionated setup
    - Fully instrumented for successful PROD deployments
    - Stylus for simple CSS
- url: https://example-company-website-gatsby-sanity-combo.netlify.app/
  repo: https://github.com/sanity-io/example-company-website-gatsby-sanity-combo
  description: This example combines Gatsby site generation with Sanity.io content management in a neat company website.
  tags:
    - CMS:sanity.io
    - CMS:Headless
    - Blog
  features:
    - Out-of-the-box headless CMS
    - Real-time content preview in Development
    - Fast & frugal builds
    - No accidental missing fields/types
    - Full Render Control with Portable Text
    - gatsby-image support
    - Content types for company info, pages, projects, people, and blog posts
- url: https://gatsby-starter-oss.netlify.app/
  repo: https://github.com/robinmetral/gatsby-starter-oss
  description: A Gatsby starter to showcase your open-source projects.
  tags:
    - Portfolio
    - Styling:Theme-UI
    - Styling:CSS-in-JS
    - Onepage
    - PWA
    - SEO
    - Testing
    - Linting
  features:
    - 🐙🐈 Pull your pinned repos from GitHub
    - 👩‍🎤 Style with Emotion
    - ✨ Themeable with Theme UI
    - 🚀 Powered by gatsby-theme-oss
    - 💯 100/100 Lighthouse scores
- url: https://gatsby-starter-docz.netlify.app/
  repo: https://github.com/RobinCsl/gatsby-starter-docz
  description: Simple starter where building your own documentation with Docz is possible
  tags:
    - Documentation
  features:
    - Generate nice documentation with Docz, in addition to generating your normal Gatsby site
    - Document your React components in .mdx files
- url: https://gatsby-starter-santa-fe.netlify.app/
  repo: https://github.com/osogrizz/gatsby-starter-santa-fe
  description: A place for artist or designers to display their creations
  tags:
    - Styling:CSS-in-JS
  features:
    - SEO friendly
    - Built-in Google Fonts support
    - Contact Form
    - Customizable Design Template
- url: https://gatsby-hello-friend.now.sh
  repo: https://github.com/panr/gatsby-starter-hello-friend
  description: A simple starter for Gatsby. That's it.
  tags:
    - Pagination
    - Markdown
    - Blog
    - Portfolio
    - Styling:PostCSS
  features:
    - Dark/light mode, depending on your preferences
    - Great reading experience thanks to Inter font, made by Rasmus Andersson
    - Nice code highlighting thanks to PrismJS
    - Responsive youtube/vimeo etc. videos
    - Elastic menu
    - Fully responsive site
- url: https://lgcolella.github.io/gatsby-starter-developer-blog/
  repo: https://github.com/lgcolella/gatsby-starter-developer-blog
  description: A starter to create SEO-friendly, fast, multilanguage, responsive, and highly customizable technical blogs/portfolios with the most common features out of the box.
  tags:
    - Blog
    - Portfolio
    - i18n
  features:
    - Multilanguage posts
    - Pagination and image preview for posts
    - Tags
    - SEO
    - Social share buttons
    - Disqus for comments
    - Highlighting for code syntax in posts
    - Dark and light themes available
    - Various available icon sets
    - RSS Feed
    - Web app manifest
- url: https://gatsby.magicsoup.io/
  repo: https://github.com/magicsoup-io/gatsby-starter-magicsoup
  description: A production-ready Gatsby starter using magicsoup.io
  tags:
    - SEO
    - Markdown
    - Styling:CSS-in-JS
    - Testing
  features:
    - Optimized images with gatsby-image.
    - SEO friendly with react-helmet, gatsby-plugin-sitemap and Google Webmaster Tools!
    - Responsive UIs with magicsoup.io/stock.
    - Static content with gatsby-transform-remark or gatsby-transform-json.
    - Convert Markdown to StyledComponents!
    - Webfonts with gatsby-plugin-web-font-loader.
    - SSR ready!
    - Testing with Jest!
- url: https://foxandgeese.github.io/tiny-agency/
  repo: https://github.com/foxandgeese/tiny-agency
  description: Simple Gatsby.js starter that uses material design and that's perfect for tiny agencies.
  tags:
    - Styling:Material
  features:
    - Uses the popular, well-maintained Material UI React component library
    - Material Design theme and icons
    - Simple setup without opinionated setup
    - Fully instrumented for successful PROD deployments
- url: https://gatsby-shopify-starter.netlify.app/
  repo: https://github.com/AlexanderProd/gatsby-shopify-starter
  description: Kick off your next, e-commerce experience with this Gatsby starter. It is based on the default Gatsby starter to be easily modifiable.
  tags:
    - CMS:Headless
    - SEO
    - E-commerce
    - Styling:CSS-in-JS
  features:
    - Shopping Cart
    - Shopify Integration
    - Product Grid
    - Shopify Store Credentials included
    - Optimized images with gatsby-image.
    - SEO
- url: https://gatsby-starter-hello-world-shopify.netlify.app/
  repo: https://github.com/ohduran/gatsby-starter-hello-world-shopify
  description: Boilerplate with the barebones to set up your Shopify Store using Gatsby
  tags:
    - E-commerce
  features:
    - Shopping Cart
    - Shopify Integration
    - Product Grid
    - Shopify Store Credentials included
- url: https://gatejs.netlify.app
  repo: https://github.com/sarasate/gate
  description: API Doc generator inspired by Stripe's API docs
  tags:
    - Documentation
    - Markdown
    - Onepage
  features:
    - API documentation from markdown sources
    - Code samples separated by language
    - Syntax highlighting
    - Everything in a single page
- url: https://hopeful-keller-943d65.netlify.app
  repo: https://github.com/iwilsonq/gatsby-starter-reasonml
  description: Gatsby starter to create static sites using type-safe ReasonML
  tags:
    - Language:Other
    - Blog
    - Styling:CSS-in-JS
  features:
    - Gatsby v2 support
    - bs-platform v4 support
    - Similar to gatsby-starter-blog
- url: https://gatsby-starter-blog-amp-to-pwa.netlify.app/
  repo: https://github.com/tomoyukikashiro/gatsby-starter-blog-amp-to-pwa
  description: Gatsby starter blog with AMP to PWA Strategy
  tags:
    - Blog
    - AMP
    - PWA
  features:
    - Similar to gatsby-starter-blog
    - Support AMP to PWA strategy
- url: https://cvluca.github.io/gatsby-starter-markdown/
  repo: https://github.com/cvluca/gatsby-starter-markdown
  description: Boilerplate for a markdown-based website (Documentation, Blog, etc.)
  tags:
    - Markdown
    - Redux
    - Styling:Ant Design
  features:
    - Responsive Web Design
    - Auto generated Sidebar
    - Auto generated Anchor
- url: https://gatsby-starter-wordpress-community.netlify.app/
  repo: https://github.com/pablovila/gatsby-starter-wordpress-community
  description: Starter using gatsby-source-wordpress to display posts and pages from a WordPress site
  tags:
    - CMS:WordPress
    - Styling:Bulma
    - Blog
    - Pagination
  features:
    - Gatsby v2 support
    - Responsive Web Design
    - WordPress support
    - Bulma and Sass Support for styling
    - Pagination logic
- url: https://gatsby-blogger.netlify.app/
  repo: https://github.com/aslammultidots/blogger
  description: A simple, clean, and modern designed blog with a firebase authentication feature and easily customizable code.
  tags:
    - Blog
    - Redux
    - Disqus
    - CMS:Contentful
    - Firebase
  features:
    - Minimal and clean white layout.
    - Dynamic content from Contentful.
    - Blog post listing with previews (image + summary) for each blog post.
    - Disqus commenting system for each blog post.
    - Search post with keyword.
    - Firebase for Authentication.
    - Protected Routes with Authorization.
    - Contact form integration.
- url: https://gatsby-starter-styled-components.netlify.app/
  repo: https://github.com/blakenoll/gatsby-starter-styled-components
  description: The Gatsby default starter modified to use styled-components
  tags:
    - Styling:CSS-in-JS
  features:
    - styled-components
    - sticky footer
- url: https://magazine-example.livingdocs.io/
  repo: https://github.com/livingdocsIO/gatsby-magazine-example
  description: This magazine-starter helps you start out with Livingdocs as a headless CMS.
  tags:
    - Blog
    - CMS:Headless
  features:
    - Minimal and clean white layout.
    - Dynamic content from Livingdocs.
    - Built-in component library.
    - Robust template and theme.
- url: https://gatsby-starter-intl.tomekskuta.pl
  repo: https://github.com/tomekskuta/gatsby-starter-intl
  description: Gatsby v2 i18n starter which makes static pages for every locale and detect your browsers lang. i18n with react-intl.
  tags:
    - i18n
    - Testing
  features:
    - static pages for every language
    - detects your browser locale
    - uses react-intl
    - based on Gatsby Default Starter
    - unit tests with Jest
- url: https://cape.netlify.app/
  repo: https://github.com/juhi-trivedi/cape
  description: A Gatsby - CMS:Contentful demo with Netlify.
  tags:
    - Blog
    - Netlify
    - CMS:Contentful
    - Styling:Bootstrap
  features:
    - Fecthing Dynamic content from Contentful.
    - Blog post listing with previews (image + summary) for each blog post.
    - Contact form integration with Netlify.
    - Grid system inspired by Bootstrap.
- url: https://gatsby-starter-infinite-scroll.baobab.fi/
  repo: https://github.com/baobabKoodaa/gatsby-starter-infinite-scroll
  description: Infinite Scroll and Pagination with 10k photos
  tags:
    - Infinite Scroll
    - Pagination
    - Styling:CSS-in-JS
  features:
    - Infinite Scroll (default mode)
    - Pagination (fallback for users without JS)
    - Toggle between these modes in demo
    - Efficient implementation (only fetch the data that's needed, ship initial items with the page instead of fetch, etc.)
- url: https://jodie.lekoarts.de/
  repo: https://github.com/LekoArts/gatsby-starter-portfolio-jodie
  description: Image-heavy photography portfolio with colorful accents & great typography
  tags:
    - Portfolio
    - PWA
    - Transitions
    - Styling:CSS-in-JS
    - Linting
    - Testing
    - Language:TypeScript
  features:
    - Configurable with theming, CSS Grid & a yaml file for navigation
    - Create your projects by editing a yaml file and putting images into a folder
    - Shows your Instagram posts
    - TypeScript
    - Cypress for End-to-End testing
    - react-spring for animations & transitions
    - Uses styled-components + styled-system
    - SEO with Sitemap, Schema.org JSONLD, Tags
    - Responsive images with gatsby-image
- url: https://amazing-jones-e61bda.netlify.app/
  repo: https://github.com/WebCu/gatsby-material-kit-react
  description: Adaptation of Material Kit React to Gatsby
  tags:
    - Styling:Material
  features:
    - 60 Handcrafted Components
    - 4 Customized Plugins
    - 3 Example Pages
- url: https://relaxed-bhaskara-5abd0a.netlify.app/
  repo: https://github.com/LekovicMilos/gatsby-starter-portfolio
  description: Gatsby portfolio starter for creating a quick portfolio
  tags:
    - Portfolio
  features:
    - Showcase of portfolio items
    - About me page
- url: https://gatsby-typescript-scss-docker-starter.netlify.app/
  repo: https://github.com/OFranke/gatsby-typescript-scss-docker
  description: Gatsby starter TypeScript, SCSS, Docker
  tags:
    - Language:TypeScript
    - Styling:SCSS
    - Linting
  features:
    - Format & Commit Safe by ESLint, StyleLint and Prettier with Lint-Staged (Husky), optimized for VS Code
    - Typings for scss files are automatically generated
    - Responsiveness from the beginning through easy breakpoint configuration
    - Enforce the DRY principle, no hardcoded and repeated `margin`, `font-size`, `color`, `box-shadow`, `border-radius` ... properties anymore
    - Docker ready - you can run Gatsby dev mode on your machine environment or with docker-compose
- url: https://prismic-i18n.lekoarts.de/
  repo: https://github.com/LekoArts/gatsby-starter-prismic-i18n
  description: Based on gatsby-starter-prismic with Internationalization (i18n) support.
  tags:
    - CMS:Prismic
    - CMS:Headless
    - Styling:CSS-in-JS
    - Linting
    - Blog
    - PWA
    - Testing
    - i18n
  features:
    - Prismic as Headless CMS
    - Uses multiple features of Prismic - Slices, Labels, Relationship fields, Custom Types, Internationalization
    - Emotion for Styling
    - i18n without any third-party libaries
    - Cypress for End-to-End testing
    - Prism.js highlighting
    - Responsive images with gatsby-image
    - Extensive SEO
    - ESLint & Prettier
- url: https://gatsby-starter-landing-page.netlify.app/
  repo: https://github.com/gillkyle/gatsby-starter-landing-page
  description: Single page starter for minimal landing pages
  tags:
    - Onepage
  features:
    - Gatsby image
    - Google Analytics
    - Minimal design
- url: https://thakkaryash94.github.io/gatsby-github-personal-website/
  repo: https://github.com/thakkaryash94/gatsby-github-personal-website
  description: It is a conversion of original GitHub personal website repo which is written in ruby for JS developers. This repository gives you the code you'll need to kickstart a personal website that showcases your work as a software developer. And when you manage the code in a GitHub repository, it will automatically render a webpage with the owner's profile information, including a photo, bio, and repositories.
  tags:
    - Portfolio
    - Onepage
  features:
    - layout config either stacked or sidebar
    - theme dark/light mode
    - post support
- url: https://gatsby-starter-default-intl.netlify.app
  repo: https://github.com/wiziple/gatsby-starter-default-intl
  description: The default Gatsby starter with features of multi-language URL routes and browser language detection.
  tags:
    - i18n
  features:
    - Localization (Multilanguage) provided by react-intl.
    - Support automatic redirection based on user's preferred language in browser provided by browser-lang.
    - Support multi-language url routes within a single page component. That means you don't have to create separate pages such as pages/en/index.js or pages/ko/index.js.
    - Based on gatsby-starter-default with least modification.
- url: https://gatsby-starter-julia.netlify.app/
  repo: https://github.com/niklasmtj/gatsby-starter-julia
  description: A minimal blog starter template built with Gatsby
  tags:
    - Markdown
    - Blog
  features:
    - Landingpage
    - Blogoverview
    - Markdown sourcing
    - Estimated reading time
    - Styled component with @emotion
    - Netlify deployment friendly
    - Nunito font as npm module
    - Site meta tags with React Helmet
- url: https://agalp.imedadel.me
  repo: https://github.com/ImedAdel/automatic-gatsbyjs-app-landing-page
  description: Automatically generate iOS app landing page using Gatsby
  tags:
    - Onepage
    - PWA
    - SEO
  features:
    - One Configuration file
    - Automatically generate a landing page for your iOS app
    - List app features
    - App Store and Play Store buttons
    - App screenshot and video preview
    - Easily add social media accounts and contact info in the footer via the site-config.js file.
    - Pick custom Font Awesome icons for the feature list via the site-config.js file.
    - Built using Prettier and Styled-Components
    - Easily integrate Google Analytics by adding your ID to site-config.js file.
- url: https://gatsby-starter-shopify-app.firebaseapp.com/install
  repo: https://github.com/gil--/gatsby-starter-shopify-app
  description: Easily create Serverless Shopify Admin Apps powered by Gatsby and Firebase Functions
  tags:
    - Shopify
    - Firebase
  features:
    - 🗄 Firebase Firestore Realtime DB
    - ⚡️ Serverless Functions API layer (Firebase Functions)
    - 💼 Admin API (Graphql) Serverless Proxy
    - 🎨 Shopify Polaris (AppProvider, etc.)
    - 💰 Application Charge Logic (30 days) with variable trial duration
    - 📡 Webhook Validation & Creation
    - 🔑 GDPR Ready (Including GDPR Webhooks)
    - 🏗 CircleCI Config for easy continuous deployments to Firebase
- url: https://gatsby-starter-paperbase.netlify.app/
  repo: https://github.com/willcode4food/gatsby-starter-paperbase
  description: A Gatsby starter that implements the Paperbase Premium Theme from MaterialUI
  tags:
    - Styling:Material
    - Styling:CSS-in-JS
  features:
    - MaterialUI Paperbase theme in Gatsby!
    - Create professional looking admin tools and dashboards
    - Responsive Design
    - MaterialUI Paper Components
    - MaterialUI Tab Components
- url: https://gatsby-starter-devto.netlify.app/
  repo: https://github.com/geocine/gatsby-starter-devto
  description: A Gatsby starter template that leverages the Dev.to API
  tags:
    - Blog
    - Styling:CSS-in-JS
  features:
    - Blog post listing with previews (image + summary) for each blog post
- url: https://gatsby-starter-framer-x.netlify.app/
  repo: https://github.com/simulieren/gatsby-starter-framer-x
  description: A Gatsby starter template that is connected to a Framer X project
  tags:
    - Language:TypeScript
  features:
    - TypeScript support
    - Easily work in Gatsby and Framer X at the same time
- url: https://gatsby-firebase-hosting.firebaseapp.com/
  repo: https://github.com/bijenkorf-james-wakefield/gatsby-firebase-hosting-starter
  description: A starter with configuration for Firebase Hosting and Cloud Build deployment.
  tags:
    - Firebase
    - Linting
  features:
    - Linting with ESLint
    - Jest Unit testing configuration
    - Lint-staged on precommit hook
    - Commitizen for conventional commit messages
    - Configuration for Firebase hosting
    - Configuration for Cloud Build deployment
    - Clear documentation to have your site deployed on Firebase behind SSL in no time!
- url: https://lewis-gatsby-starter-blog.netlify.app/
  repo: https://github.com/lewislbr/lewis-gatsby-starter-blog
  description: A simple custom Gatsby starter template to start a new blog or personal website.
  tags:
    - Blog
    - Styling:CSS-in-JS
    - Markdown
    - Portfolio
    - SEO
  features:
    - Blog post listing with summary preview for each blog post.
    - Automatically creates blog pages from Markdown files.
    - CSS in JS with styled-components.
    - Optimized images.
    - Offline capabilities.
    - Auto-generated sitemap and robots.txt.
- url: https://gatsby-starter-stripe.netlify.app/
  repo: https://github.com/brxck/gatsby-starter-stripe
  description: A minimal starter to create a storefront with Gatsby, Stripe, & Netlify Functions.
  tags:
    - Stripe
    - E-commerce
    - Styling:None
  features:
    - Statically generate based on Stripe inventory
    - Dynamically update with live inventory & availability data
    - Checkout powered by Stripe
    - Serverless functions interact with Stripe API
    - Shopping cart persisted in local storage
    - Responsive images with gatsby-image
- url: https://www.jannikbuschke.de/gatsby-antd-docs/
  repo: https://github.com/jannikbuschke/gatsby-antd-docs
  description: A template for documentation websites
  tags:
    - Documentation
    - Language:TypeScript
    - Styling:Ant Design
    - Markdown
    - MDX
  features:
    - Markdown
    - MDX with mdxjs
    - Syntax highlighting with prismjs
    - Anchors
    - Sidebar
    - Sitecontents
    - Landingpage
- url: https://gatsby-starter.haezl.at
  repo: https://github.com/haezl/gatsby-starter-haezl
  description: A lightweight, mobile-first blog starter with infinite scroll and Material-UI design for Gatsby.
  tags:
    - Blog
    - Language:TypeScript
    - Linting
    - Styling:CSS-in-JS
    - Styling:Material
    - Markdown
    - PWA
  features:
    - Landing Page
    - Portfolio section
    - Blog post listing with a preview for each post
    - Infinite scroll instead of next and previous buttons
    - Blog posts generated from Markdown files
    - About Page
    - Responsive Design
    - PWA (Progressive Web App) support
    - MobX
    - Customizable
- url: https://gatsby-starter-fine.netlify.app/
  repo: https://github.com/toboko/gatsby-starter-fine
  description: A multi-response and light, mobile-first blog starter with columns layout and SEO optimization.
  tags:
    - Blog
    - Markdown
    - Portfolio
    - SEO
  features:
    - Blog
    - Portfolio section
    - Customizable
    - Markdown
    - Optimized images
    - Sitemap Page
    - Seo Ready
- url: https://ugglr.github.io/gatsby-clean-portfolio/
  repo: https://github.com/ugglr/gatsby-clean-portfolio
  description: A clean themed Software Engineer Portfolio site, showcasing soft skills on the front page, features project card showcases, about page. Responsive through react-bootstrap components together with custom CSS style sheets. SEO configured, just need to add google analytics tracking code.
  tags:
    - Portfolio
    - SEO
    - Styling:Bootstrap
  features:
    - Resume
    - CV
    - google analytics
    - easy favicon swap
    - Gatsby SEO plugin
    - Clean layout
    - White theme
    - grid using react-bootstrap
    - bootstrap4 classes available
    - font-awesome Library for icons
    - Portfolio site for developers
    - custom project cards
    - easily extendable to include blog page
    - Responsive design
- url: https://gatsby-documentation-starter.netlify.app/
  repo: https://github.com/whoisryosuke/gatsby-documentation-starter
  description: Automatically generate docs for React components using MDX, react-docgen, and Gatsby
  tags:
    - Documentation
    - MDX
    - SEO
  features:
    - Parses all React components (functional, stateful, even stateless!) for JS Docblocks and Prop Types.
    - MDX - Write your docs in Markdown and include React components using JSX!
    - Lightweight (only what you need)
    - Modular (easily fits in any React project!)
    - Props table component
    - Customizable sidebar navigation
    - Includes SEO plugins Google Analytics, Offline, Manifest, Helmet.
- url: http://gatsby-absurd.surge.sh/
  repo: https://github.com/ajayns/gatsby-absurd
  description: A Gatsby starter using illustrations from https://absurd.design/
  tags:
    - Onepage
    - Styling:CSS-in-JS
  features:
    - Uses surreal illustrations from absurd.design.
    - Landing page structure split into sections
    - Basic UX/UX elements ready. navbar, smooth scrolling, faqs, theming
    - Convenient image handling and data separation
- url: https://gatsby-starter-quiz.netlify.app/
  repo: https://github.com/raphadeluca/gatsby-starter-quiz
  description: Create rich quizzes with Gatsby & MDX. No need for a database or headless CMS. Manage your data directly in your MDX file's frontmatter and write your content in the body. Customize your HTML tags, use React components from a library or write your own. Navigation will be automatically created between each question.
  tags:
    - MDX
  features:
    - Data quiz in the frontmatter
    - Rich customizable content with MDX
    - Green / Red alert footer on user's answer
    - Navigation generated based on the index of each question
- url: https://gatsby-starter-accessibility.netlify.app/
  repo: https://github.com/benrobertsonio/gatsby-starter-accessibility
  description: The default Gatsby starter with powerful accessibility tools built-in.
  tags:
    - Storybook
    - Linting
  features:
    - 🔍 eslint-plugin-jsx-a11y for catching accessibility issues while authoring code
    - ✅ lint:staged for adding a pre-commit hook to catch accessibility linting errors
    - 📣 react-axe for console reporting of accessibility errors in the DOM during development
    - 📖 storybook setup for accessibility reporting on individual components
- url: https://gatsby-theme-ggt-material-ui-blog.netlify.app/
  repo: https://github.com/avatar-kaleb/gatsby-starter-ggt-material-ui-blog
  description: Starter material-ui blog utilizing a Gatsby theme!
  tags:
    - Blog
    - MDX
  features:
    - Uses MDX with Gatsby theme for quick and easy set up
    - Material-ui design with optional config passed into the theme options
    - Gradient background with sitemap, rss feed, and offline capabilities
- url: https://gatsby-starter-blog-typescript.netlify.app/
  repo: https://github.com/gperl27/Gatsby-Starter-Blog-Typescript
  description: Gatsby starter blog with TypeScript
  tags:
    - Blog
    - Language:TypeScript
    - Styling:CSS-in-JS
  features:
    - Includes all features that come with Gatsby's official starter blog
    - TypeScript for type-safety out of the box
    - Styled components in favor of inline styles
    - Transition Link for nice page transitions
    - Type definitions from GraphQL schema (with code generation)
- url: https://gatsby-starter-sass.netlify.app/
  repo: https://github.com/colbyfayock/gatsby-starter-sass
  description: A Gatsby starter with Sass and no assumptions!
  tags:
    - Styling:SCSS
  features:
    - Sass stylesheets to manage your CSS (SCSS flavored)
    - Simple, minimal base setup to get started
    - No baked in configurations or assumptions
- url: https://billyjacoby.github.io/gatsby-react-bootstrap-starter/
  repo: https://github.com/billyjacoby/gatsby-react-bootstrap-starter
  description: Gatsby starter with react-bootstrap and react-icons
  tags:
    - Styling:Bootstrap
    - Styling:SCSS
  features:
    - SASS stylesheets to make styling components easy
    - Sample navbar that sticks to the top of the page on scroll
    - Includes react-icons to make adding icons to your app super simple
- url: https://gatsbystartermdb.netlify.app
  repo: https://github.com/jjcav84/mdbreact-gatsby-starter
  description: Gatsby starter built with MDBootstrap React free version
  tags:
    - Styling:Bootstrap
  features:
    - Material Design, Bootstrap, and React
    - Contact form and Google Map components
    - Animation
    - documentation and component library can be found at mdboostrap's website
- url: https://gatsby-starter-primer.netlify.app/
  repo: https://github.com/thomaswangio/gatsby-starter-primer
  description: A Gatsby starter featuring GitHub Primer Design System and React components
  tags:
    - Styling:Other
    - Styling:CSS-in-JS
    - SEO
    - Landing Page
  features:
    - Primer React Components
    - Styled Components
    - Gatsby Image
    - Better SEO component with appropriate OG image and appropriate fallback meta tags
- url: https://pranshuchittora.github.io/gatsby-material-boilerplate
  repo: https://github.com/pranshuchittora/gatsby-material-boilerplate
  description: A simple starter to get up and developing quickly with Gatsby in material design
  tags:
    - Styling:Material
  features:
    - Material design
    - Sass/SCSS
    - Tags
    - Categories
    - Google Analytics
    - Offline support
    - Web App Manifest
    - SEO
- url: https://anubhavsrivastava.github.io/gatsby-starter-hyperspace
  repo: https://github.com/anubhavsrivastava/gatsby-starter-hyperspace
  description: Single page starter based on the Hyperspace site template, with landing, custom, and Elements(Component) page
  tags:
    - HTML5UP
    - Styling:SCSS
    - Onepage
    - Landing Page
  features:
    - Designed by HTML5 UP
    - Simple one page site that’s perfect for personal portfolios
    - Fully Responsive
    - Styling with SCSS
    - Offline support
    - Web App Manifest
- url: https://anubhavsrivastava.github.io/gatsby-starter-identity
  repo: https://github.com/anubhavsrivastava/gatsby-starter-identity
  description: Single page starter based on the Identity site template by HTML5 up, suitable for a one-page portfolio.
  tags:
    - HTML5UP
    - Styling:SCSS
    - Onepage
    - Landing Page
    - PWA
  features:
    - Designed by HTML5 UP
    - Simple one page personal portfolio
    - Fully Responsive
    - Styling with SCSS
    - Offline support
    - Web App Manifest
- url: https://hopeful-ptolemy-cd840b.netlify.app/
  repo: https://github.com/tonydiaz/gatsby-landing-page-starter
  description: A simple landing page starter for idea validation using material-ui. Includes email signup form and pricing section.
  tags:
    - Styling:Material
    - Landing Page
  features:
    - SEO
    - Mailchimp integration
    - Material-UI components
    - Responsive
    - Pricing section
    - Benefits section
    - Email signup form
    - Easily configurable
    - Includes standard Gatsby starter features
- url: https://anubhavsrivastava.github.io/gatsby-starter-aerial
  repo: https://github.com/anubhavsrivastava/gatsby-starter-aerial
  description: Single page starter based on the Aerial site template by HTML5 up, suitable for a one-page personal page.
  tags:
    - HTML5UP
    - Styling:SCSS
    - Onepage
    - Landing Page
    - PWA
  features:
    - Designed by HTML5 UP
    - Simple one page personal portfolio
    - Fully Responsive
    - Styling with SCSS
    - Offline support
    - Web App Manifest
- url: https://anubhavsrivastava.github.io/gatsby-starter-eventually
  repo: https://github.com/anubhavsrivastava/gatsby-starter-eventually
  description: Single page starter based on the Eventually site template by HTML5 up, suitable for an upcoming product page.
  tags:
    - HTML5UP
    - Styling:SCSS
    - Landing Page
    - PWA
  features:
    - Designed by HTML5 UP
    - Fully Responsive
    - Styling with SCSS
    - Offline support
    - Web App Manifest
- url: https://jovial-jones-806326.netlify.app/
  repo: https://github.com/GabeAtWork/gatsby-elm-starter
  description: An Elm-in-Gatsby integration, based on gatsby-plugin-elm
  tags:
    - Language:Other
  features:
    - Elm language integration
- url: https://anubhavsrivastava.github.io/gatsby-starter-readonly
  repo: https://github.com/anubhavsrivastava/gatsby-starter-readonly
  description: Single page starter based on the ReadOnly site template by HTML5 up, with landing and Elements(Component) page
  tags:
    - HTML5UP
    - Onepage
    - Styling:SCSS
    - Landing Page
    - PWA
  features:
    - Designed by HTML5 UP
    - Fully Responsive
    - Styling with SCSS
    - Offline support
    - Web App Manifest
- url: https://anubhavsrivastava.github.io/gatsby-starter-prologue
  repo: https://github.com/anubhavsrivastava/gatsby-starter-prologue
  description: Single page starter based on the Prologue site template by HTML5 up, for portfolio pages
  tags:
    - HTML5UP
    - Onepage
    - Styling:SCSS
    - Portfolio
    - PWA
  features:
    - Designed by HTML5 UP
    - Fully Responsive
    - Styling with SCSS
    - Offline support
    - Web App Manifest
- url: https://gatsby-london.netlify.app
  repo: https://github.com/ImedAdel/gatsby-london
  description: A custom, image-centric theme for Gatsby.
  tags:
    - Portfolio
    - Blog
    - Styling:PostCSS
  features:
    - Post thumbnails in the homepage
    - Built with PostCSS
    - Made for image-centeric portfolios
    - Based on London for Ghost
- url: https://anubhavsrivastava.github.io/gatsby-starter-overflow
  repo: https://github.com/anubhavsrivastava/gatsby-starter-overflow
  description: Single page starter based on the Overflow site template by HTML5 up, with landing and Elements(Component) page
  tags:
    - HTML5UP
    - Onepage
    - Styling:SCSS
    - Portfolio
    - PWA
  features:
    - Designed by HTML5 UP
    - Fully Responsive
    - Image Gallery
    - Styling with SCSS
    - Offline support
    - Web App Manifest
- url: https://cosmicjs.com/apps/gatsby-agency-portfolio/demo
  repo: https://github.com/cosmicjs/gatsby-agency-portfolio
  description: Static Webpage for displaying your agency's skills and past work.  Implements 4 sections for displaying information about your company, A home page, information about services, projects, and the people in your organization.
  tags:
    - Blog
    - Portfolio
    - CMS:Cosmic
  features:
    - Landing Page
    - Home
    - Services
    - Projects
    - People
- url: https://cosmicjs.com/apps/gatsby-localization-app-starter/demo
  repo: https://github.com/cosmicjs/gatsby-localization-app-starter
  description: A localized Gatsby starter application powered by Cosmic.
  tags:
    - CMS:Cosmic
    - i18n
  features:
    - Gatsby localization starter app
- url: https://cosmicjs.com/apps/gatsby-docs/demo
  repo: https://github.com/cosmicjs/gatsby-docs-app
  description: Be able to view and create documentation using Gatsby and Cosmic. Leveraging the speed and high powered APIs of the Gatsby framework and the simplicity and scalability of Cosmic.
  tags:
    - CMS:Cosmic
    - Documentation
  features:
    - manage docs in static web file format for zippy delivery
- url: https://cosmicjs.com/apps/gatsby-ecommerce-website/demo
  repo: https://github.com/a9kitkumar/Gatsby-Ecommerce
  description: A localized Gatsby starter application powered by Cosmic.
  tags:
    - CMS:Cosmic
    - E-commerce
  features:
    - Stores products, orders using Cosmic as a database and a server
- url: https://harshil1712.github.io/gatsby-starter-googlesheets/
  repo: https://github.com/harshil1712/gatsby-starter-googlesheets
  description: A starter using Google Sheets as a data source
  tags:
    - Google Sheets
    - SEO
    - Blog
  features:
    - Uses Google Sheets for data
    - Easily configurable
- url: https://the-plain-gatsby.netlify.app/
  repo: https://github.com/wangonya/the-plain-gatsby
  description: A simple minimalist starter for your personal blog.
  tags:
    - Blog
    - Markdown
  features:
    - Minimalist design
    - Next and previous blog post navigation
    - About page
    - Markdown support
- url: https://gatsby-starter-blockstack.openintents.org
  repo: https://github.com/friedger/gatsby-starter-blockstack
  description: A starter using Blockstack on client side
  tags:
    - Authentication
  features:
    - Uses Blockstack
    - Client side app
- url: https://anubhavsrivastava.github.io/gatsby-starter-multiverse
  repo: https://github.com/anubhavsrivastava/gatsby-starter-multiverse
  description: Single page starter based on the Multiverse site template by HTML5 up, with landing and Elements(Component) page
  tags:
    - HTML5UP
    - Onepage
    - Styling:SCSS
    - Portfolio
    - PWA
  features:
    - Designed by HTML5 UP
    - Fully Responsive
    - Image Gallery
    - Styling with SCSS
    - Offline support
    - Web App Manifest
- url: https://anubhavsrivastava.github.io/gatsby-starter-highlights
  repo: https://github.com/anubhavsrivastava/gatsby-starter-highlights
  description: Single page starter based on the Highlights site template by HTML5 up, with landing and Elements(Component) page
  tags:
    - HTML5UP
    - Onepage
    - Styling:SCSS
    - Portfolio
    - PWA
  features:
    - Designed by HTML5 UP
    - Fully Responsive
    - Image Gallery
    - Styling with SCSS
    - Offline support
    - Web App Manifest
- url: https://gatsby-starter-material-business-markdown.netlify.app/
  repo: https://github.com/ANOUN/gatsby-starter-material-business-markdown
  description: A clean, modern starter for businesses using Material Design Components
  tags:
    - Blog
    - Markdown
    - PWA
    - Styling:Material
    - Styling:SCSS
  features:
    - Minimal, Modern Business Website Design
    - Material Design Components
    - MDC React Components
    - MDC Theming
    - Blog
    - Home Page
    - Contact Page
    - Contact Form
    - About Page
    - Mobile-First approach in development
    - Fully Responsive
    - Markdown
    - PWA
- url: https://gatsby-starter-default-typescript.netlify.app/
  repo: https://github.com/andykenward/gatsby-starter-default-typescript
  description: Starter Default TypeScript
  tags:
    - Language:TypeScript
  features:
    - TypeScript
    - Typing generation for GraphQL using GraphQL Code Generator
    - Comes with React Helmet for adding site meta tags
    - Based on Gatsby Starter Default
- url: http://gatsbyhoney.davshoward.com/
  repo: https://github.com/davshoward/gatsby-starter-honey
  description: A delicious baseline for Gatsby (v2).
  tags:
    - Styling:PostCSS
    - SEO
  features:
    - Gatsby v2
    - SEO (including robots.txt, sitemap generation, automated yet customisable metadata, and social sharing data)
    - Google Analytics
    - PostCSS support
    - Developer environment variables
    - Accessibility support
    - Based on Gatsby Starter Default
- url: https://material-ui-starter.netlify.app/
  repo: https://github.com/dominicabela/gatsby-starter-material-ui
  description: This starter includes Material UI boilerplate and configuration files along with the standard Gatsby configuration files. It provides a starting point for developing Gatsby apps with the Material UI framework.
  tags:
    - SEO
    - Styling:Material
  features:
    - Material UI Framework
    - Roboto Typeface (self hosted)
    - SEO
    - Offline Support
    - Based on Gatsby Default Starter
- url: https://developer-diary.netlify.app/
  repo: https://github.com/willjw3/gatsby-starter-developer-diary
  description: A blog template created with web developers in mind. Totally usable right out of the box, but minimalist enough to be easily modifiable.
  tags:
    - Blog
    - Markdown
    - Pagination
    - SEO
  features:
    - Ready to go - Blog author name, author image, etc,... can be easily added using a config file
    - Blog posts created as markdown files
    - Gatsby v.2
    - Mobile responsive
    - Pagination
    - Category and tag pages
    - Social media sharing icons in each post
    - Icons from React Icons (Font Awesome, Devicons, etc,...)
    - Beautiful tech-topic tags to attach to your web-development-related blog posts
    - Developer-relevant social media icon links, including GitHub, Stack Overflow, and freeCodeCamp
- url: https://anubhavsrivastava.github.io/gatsby-starter-paradigmshift
  repo: https://github.com/anubhavsrivastava/gatsby-starter-paradigmshift
  description: Single page starter based on the Paradigm Shift site template by HTML5 up, with landing and Elements(Component) page
  tags:
    - HTML5UP
    - Onepage
    - Styling:SCSS
    - Portfolio
    - PWA
  features:
    - Designed by HTML5 UP
    - Fully Responsive
    - Image Gallery
    - Styling with SCSS
    - Offline support
    - Web App Manifest
- url: https://dazzling-heyrovsky-62d4f9.netlify.app/
  repo: https://github.com/s-kris/gatsby-starter-medium
  description: A Gatsby starter blog as close as possible to medium.
  tags:
    - Markdown
    - Styling:CSS-in-JS
  features:
    - Careers Listing
    - Mobile Responsive
- url: https://gatsby-personal-starter-blog.netlify.app
  repo: https://github.com/thomaswangio/gatsby-personal-starter-blog
  description: Gatsby starter for personal blogs! Blog configured to run at /blog and with Netlify CMS and gatsby-remark-vscode.
  tags:
    - Blog
    - Markdown
    - Styling:CSS-in-JS
    - CMS:Netlify
  features:
    - Netlify CMS
    - VSCode syntax highlighting
    - Styled Components
- url: https://anubhavsrivastava.github.io/gatsby-starter-phantom
  repo: https://github.com/anubhavsrivastava/gatsby-starter-phantom
  description: Single page starter based on the Phantom site template by HTML5 up, with landing, generic and Elements(Component) page
  tags:
    - HTML5UP
    - Onepage
    - Styling:SCSS
    - PWA
  features:
    - Designed by HTML5 UP
    - Fully Responsive
    - Styling with SCSS
    - Offline support
    - Web App Manifest
- url: https://gatsby-starter-internationalized.ack.ee/
  repo: https://github.com/AckeeCZ/gatsby-starter-internationalized
  description: A simple starter for fully internationalized websites, including route internationalization.
  tags:
    - i18n
  features:
    - internationalized page content - via react-intl
    - internationalized routes - via language configuration
    - lightweight - includes only internationalization code
    - LocalizedLink - built-in link component handling route generation
    - LanguageSwitcher - built-in language switcher component
- url: https://gatsby-starter-bee.netlify.app/
  repo: https://github.com/JaeYeopHan/gatsby-starter-bee
  description: A simple starter for a blog with fresh UI.
  tags:
    - Blog
    - Netlify
    - Disqus
    - SEO
  features:
    - Code highlight with Fira Code font
    - Emoji (emojione)
    - Social share feature (Twitter, Facebook)
    - Comment feature (Disqus, utterances)
    - Sponsor service (Buy-me-a-coffee)
    - CLI Tool
- url: https://hasura.io/learn/graphql/react/introduction/
  repo: https://github.com/hasura/gatsby-gitbook-starter
  description: A starter to generate docs/tutorial websites based on the GitBook theme.
  tags:
    - Documentation
    - MDX
    - Markdown
    - SEO
  features:
    - Write in Markdown / MDX and generate responsive documentation/tutorial web apps
    - Fully Configurable
    - Syntax highlighting with Prismjs
    - Code diffing with +/-
    - Google Analytics Integration
    - SEO Tags with MDX frontmatter
    - Edit on GitHub button
    - Fully Customisable with rich embeds using React in MDX.
    - Search integration with Algolia
- url: https://gatsby-starter-blog-with-lunr.netlify.app/
  repo: https://github.com/lukewhitehouse/gatsby-starter-blog-with-lunr
  description: Building upon Gatsby's blog starter with a Lunr.js powered Site Search.
  tags:
    - Blog
    - Search
  features:
    - Same as the official starter blog
    - Integration with Lunr.js
- url: https://rg-portfolio.netlify.app/
  repo: https://github.com/rohitguptab/rg-portfolio
  description: Kick-off your Portfolio website with RG-Portfolio gatsby starter. We have used Gatsby + Contentful.
  tags:
    - Portfolio
    - CMS:Contentful
    - PWA
    - Blog
    - SEO
    - Disqus
    - Gallery
    - Landing Page
    - Markdown
    - Netlify
    - Styling:Bootstrap
  features:
    - Blogs listing with each blog post.
    - Contact form with Email notification using formspree.io.
    - Photos and Blogs page listing.
    - Different types of sections like About, Service, Blogs, Work, Testimonials, Photos, and contact.
    - All settings manage from contentful for example Header Menu, Homepage sections, blogs, and photos, etc.
    - Social share in blog details pages with comment ( Disqus ).
    - PWA
- url: https://oneshopper.netlify.app
  repo: https://github.com/rohitguptab/OneShopper
  description: This Starter is created for e-commerce site with Gatsby + Contentful and snipcart
  tags:
    - E-commerce
    - CMS:Contentful
    - Blog
    - SEO
    - Disqus
  features:
    - Blog post listing with previews for each blog post.
    - Store page listing all the Products and includes features like Rating, Price, Checkout, More then one Product images with tabbing.
    - Contact form with Email notification.
    - Index pages design with Latest Post, Latest Blog, Deal of week and Banner.
- url: https://anubhavsrivastava.github.io/gatsby-starter-spectral
  repo: https://github.com/anubhavsrivastava/gatsby-starter-spectral
  description: Single page starter based on the Spectral site template by HTML5 up, with landing, Generic and Elements(Component) page
  tags:
    - HTML5UP
    - Onepage
    - Styling:SCSS
    - Portfolio
    - PWA
  features:
    - Designed by HTML5 UP
    - Fully Responsive
    - Styling with SCSS
    - Offline support
    - Web App Manifest
- url: https://anubhavsrivastava.github.io/gatsby-starter-directive
  repo: https://github.com/anubhavsrivastava/gatsby-starter-directive
  description: Single page starter based on the Directive site template by HTML5 up, with landing and Elements(Component) page
  tags:
    - HTML5UP
    - Onepage
    - Styling:SCSS
    - Portfolio
    - PWA
  features:
    - Designed by HTML5 UP
    - Fully Responsive
    - Styling with SCSS
    - Offline support
    - Web App Manifest
- url: https://histaff.io/
  repo: https://github.com/histaff/website-static
  description: It's a beautiful starter static website which useful plugins based on Gatsby
  tags:
    - Styling:SCSS
    - Landing Page
    - Onepage
  features:
    - Fully Responsive
    - Styling with SCSS
    - Very similar to gatsby-starter-netlify-cms, slightly more configurable (e.g. set site-title in gatsby-config) with Bootstrap/Bootswatch instead of bulma
    - LocalizedLink - built-in link component handling route generation
- url: https://gatsby-kea-starter.netlify.app/
  repo: https://github.com/benjamin-glitsos/gatsby-kea-starter
  description: Gatsby starter with redux and sagas made simpler by the Kea library
  tags:
    - Redux
  features:
    - The Kea library makes redux and sagas extremely simple and concise
- url: https://anubhavsrivastava.github.io/gatsby-starter-solidstate
  repo: https://github.com/anubhavsrivastava/gatsby-starter-solidstate
  description: Single page starter based on the Solid State site template by HTML5 up, with landing, Generic and Elements(Component) page
  tags:
    - HTML5UP
    - Onepage
    - Styling:SCSS
    - Portfolio
    - PWA
  features:
    - Designed by HTML5 UP
    - Fully Responsive
    - Styling with SCSS
    - Offline support
    - Web App Manifest
- url: https://yellowcake.netlify.app/
  repo: https://github.com/thriveweb/yellowcake
  description: A starter project for creating lightning-fast websites with Gatsby v2 and Netlify-CMS v2 + Uploadcare integration.
  tags:
    - CMS:Netlify
    - Netlify
    - Blog
    - SEO
  features:
    - Uploadcare
    - Netlify Form
    - Category list (with navigation)
    - Featured post
    - Next and prev post
    - SEO component
- url: https://anubhavsrivastava.github.io/gatsby-starter-fractal
  repo: https://github.com/anubhavsrivastava/gatsby-starter-fractal
  description: Single page starter based on the Fractal site template by HTML5 up, with landing and Elements(Component) page
  tags:
    - HTML5UP
    - Onepage
    - Styling:SCSS
    - Portfolio
    - PWA
  features:
    - Designed by HTML5 UP
    - Fully Responsive
    - Styling with SCSS
    - Offline support
    - Web App Manifest
- url: https://minimal-gatsby-ts-starter.netlify.app/
  repo: https://github.com/TheoBr/minimal-gatsby-typescript-starter
  description: Minimal TypeScript Starter
  tags:
    - Language:TypeScript
  features:
    - TypeScript
    - ESLint + optional rule enforcement with Husky
    - Prettier
    - Netlify ready
    - Minimal
- url: https://gatsby-typescript-starter-default.netlify.app/
  repo: https://github.com/RobertoMSousa/gatsby-typescript-starter-default
  description: Simple Gatsby starter using TypeScript and ESLint instead of outdated tslint.
  tags:
    - Language:TypeScript
    - SEO
    - Linting
  features:
    - Comes with React Helmet for adding site meta tags
    - Includes plugins for offline support out of the box
    - TypeScript
    - Prettier & ESLint to format & check the code
- url: https://gatsby-starter-carraway.netlify.app/
  repo: https://github.com/endymion1818/gatsby-starter-carraway
  description: a Gatsby starter theme with Accessibility features, TypeScript, Jest, some basic UI elements, and a CircleCI pipeline
  tags:
    - Language:TypeScript
    - Pagination
    - Search
    - Testing
  features:
    - Paginated post archive
    - Site search with Lunr.js
    - Categories and category archive pages
    - Minimal CSS defaults using styled-components, including system font stack
    - Some fundamental Accessibility features including tabbable navigation & "Skip to content" link
    - UI elements including multi-column layout using CSS Grid (with float fallback), header component with logo, basic navigation & search and a footer with 3-column layout, logo and 2 menu areas
    - TypeScript & Testing including some sensible TypeScript defaults, tests with @testing-library/react, pre-commit and pre-push hooks. Set up includes enums for repeating values such as font & background colours
    - Setup for a CircleCI pipeline so you can run the above tests in branches before merging to master
    - Markdown posts _and_ pages (pages don't appear in the post archive)
- url: https://www.quietboy.net
  repo: https://github.com/zhouyuexie/gatsby-starter-quiet
  description: Gatsby out of the box blog, use TypeScript and highly customized style.
  tags:
    - Language:TypeScript
    - Styling:SCSS
    - SEO
    - Linting
    - RSS
    - Pagination
    - PWA
  features:
    - TypeScript
    - TsLint & Prettier
    - Tag list
    - Custom page layout
    - Switch the dark mode according to the system theme
    - Scss
    - Pagination
- url: https://compassionate-morse-5204bf.netlify.app/
  repo: https://github.com/deamme/gatsby-starter-prismic-resume
  description: Gatsby Resume/CV page with Prismic integration
  tags:
    - CMS:Prismic
    - CMS:Headless
    - Styling:CSS-in-JS
    - Onepage
    - Linting
  features:
    - One-page resume/CV
    - Prismic as Headless CMS
    - Emotion for styling
    - Uses multiple features of Prismic - Slices, Labels, Custom Types
    - ESLint & Prettier
- url: https://anubhavsrivastava.github.io/gatsby-starter-resume
  repo: https://github.com/anubhavsrivastava/gatsby-starter-resume
  description: Single page starter based on the Resume site template by startbootstrap for resume/portfolio page
  tags:
    - Onepage
    - Styling:SCSS
    - PWA
  features:
    - Designed by startbootstrap
    - Fully Responsive
    - Styling with SCSS
    - Offline support
    - Web App Manifest
- url: https://gatsby-starter-typescript-jest.netlify.app/
  repo: https://github.com/denningk/gatsby-starter-typescript-jest
  description: Barebones Gatsby starter with TypeScript, Jest, GitLab-CI, and other useful configurations
  tags:
    - Language:TypeScript
    - Testing
    - AWS
    - Linting
    - SEO
  features:
    - All components from default Gatsby starter converted to TypeScript
    - Jest testing configured for TypeScript with ts-jest
    - Detailed guide on how to deploy using AWS S3 buckets included in README
    - .gitlab-ci.yml file with blanks that can be customized for any Gatsby project
    - Configurations for EditorConfig, Prettier, and ESLint (for TypeScript)
- url: https://gatsby-starter-apollo.smakosh.com/app/
  repo: https://github.com/smakosh/gatsby-apollo-starter
  description: Gatsby Apollo starter - with client side routing
  tags:
    - Client-side App
    - SEO
    - Styling:CSS-in-JS
  features:
    - Apollo provider & Client side routing
    - ESLint/Prettier configured
    - Easy to customize
    - Nice project structure
    - Flex Grid components easy to customize
- url: https://portfolio.smakosh.com/
  repo: https://github.com/smakosh/gatsby-portfolio-dev
  description: A portfolio for developers
  tags:
    - Portfolio
    - SEO
    - Netlify
    - Onepage
    - Styling:CSS-in-JS
  features:
    - ESLint/Prettier configured
    - Scores 100% on a11y / Performance / PWA / SEO
    - PWA (desktop & mobile)
    - Easy to customize
    - Nice project structure
    - Amazing illustrations by Undraw.co
    - Tablet & mobile friendly
    - Continuous deployment with Netlify
    - A contact form protected by Google Recaptcha
    - Can be deployed with one click
    - Functional components with Recompose React Hooks! ready to migrate to React hooks!
    - Fetches your GitHub pinned projects with most stars (You could customize this if you wish)
- url: https://github.com/smakosh/gatsby-airtable-starter
  repo: https://github.com/smakosh/gatsby-airtable-starter
  description: Gatsby Airtable starter
  tags:
    - SEO
    - Netlify
    - Client-side App
    - Styling:CSS-in-JS
  features:
    - Static content fetched from Airtable
    - Dynamic content with CRUD operations with Airtable REST API
    - Well structured files/folders
    - Custom React Hooks
    - Custom Helpers instead of using third party libraries
    - Dynamic & Static containers
    - Global state management ready with useReducer & useContext
    - Dummy auth but ready to add real requests
- url: https://github.com/smakosh/gatsby-app-starter-rest-api
  repo: https://github.com/smakosh/gatsby-app-starter-rest-api
  description: Gatsby REST API starter
  tags:
    - Authentication
    - Client-side App
    - Styling:CSS-in-JS
  features:
    - Dynamic content with CRUD operations with a REST API
    - Well structured files/folders
    - Custom React Hooks
    - Auth with a JWT approach
    - Custom Helpers instead of using third party libraries
    - Dynamic containers
    - Global state management ready with useReducer & useContext
- url: https://gatsbyjs-starter-tailwindplay.appseed.us/
  repo: https://github.com/app-generator/gatsbyjs-starter-tailwindplay
  description: A Gatsby v2 starter styled using Tailwind, a utility-first CSS framework. Uses Purgecss to remove unused CSS.
  tags:
    - Styling:Tailwind
  features:
    - Based on gatsby-starter-tailwind
    - Tailwind CSS Framework
    - Removes unused CSS with Purgecss
- url: https://act-labs.github.io/
  repo: https://github.com/act-labs/gatsby-starter-act-blog
  description: Gatsby starter for blog/documentation using MDX, Ant Design, gatsby-plugin-combine.
  tags:
    - Blog
    - Documentation
    - Styling:Ant Design
    - Markdown
    - MDX
    - SEO
  features:
    - Posts and snippets;
    - SEO component;
    - Ant Design UI components;
    - Markdown and MDX for pages;
    - A customized webpack and babel configuration, for complex profecianal web apps with node.js, Jest tests, etc;
    - Progressively build more and more complex pages using gatsby-plugin-combine.
- url: https://gatsby-ghub.netlify.app/resume-book/
  repo: https://github.com/dwyfrequency/gatsby-ghub
  description: A resume builder app with authenticated routes, static marketing pages, and dynamic resume creation
  tags:
    - Authentication
    - Netlify
    - Client-side App
  features:
    - Netlify Identity
    - Static Marketing pages and Dynamic Client-side Authenticated App pages
    - SEO component
    - Apollo GraphQL (client-side)
- url: https://lewis-gatsby-starter-i18n.netlify.app
  repo: https://github.com/lewislbr/lewis-gatsby-starter-i18n
  description: A simple custom Gatsby starter template to start a new multilanguage website.
  tags:
    - i18n
    - Styling:CSS-in-JS
    - Portfolio
    - SEO
  features:
    - Automatically detects user browser language.
    - CSS in JS with styled-components.
    - Optimized images.
    - Offline capabilities.
    - Auto-generated sitemap and robots.txt.
- url: https://gatsby-snipcart-starter.netlify.app/
  repo: https://github.com/issydennis/gatsby-snipcart
  description: A simple e-commerce shop built using Gatsby and Snipcart.
  tags:
    - E-commerce
    - Styling:CSS-in-JS
    - Markdown
  features:
    - Minimal design to allow for simple customisation.
    - Snipcart integration provides an easy-to-use shopping cart and checkout.
    - Individual product pages with custom fields.
    - Products defined using markdown.
    - Styled components.
    - Gatsby image for optimised product images.
- url: https://anubhavsrivastava.github.io/gatsby-starter-stylish
  repo: https://github.com/anubhavsrivastava/gatsby-starter-stylish
  description: Single page starter based on the Stylish Portfolio site template by startbootstrap for portfolio page
  tags:
    - Onepage
    - Portfolio
    - Styling:SCSS
    - PWA
  features:
    - Designed by startbootstrap
    - Fully Responsive
    - Styling with SCSS
    - Offline support
    - Web App Manifest
- url: https://lewis-gatsby-starter-basic.netlify.app
  repo: https://github.com/lewislbr/lewis-gatsby-starter-basic
  description: A simple custom basic Gatsby starter template to start a new website.
  tags:
    - Styling:CSS-in-JS
    - SEO
  features:
    - Bare-bones starter.
    - CSS in JS with styled-components.
    - Optimized images.
    - Offline capabilities.
    - Auto-generated sitemap and robots.txt.
- url: https://myclicks.netlify.app/
  repo: https://github.com/himali-patel/MyClicks
  description: A simple Gatsby starter template to create a portfolio website with Contentful and Netlify.
  tags:
    - Blog
    - Netlify
    - CMS:Contentful
    - Styling:Bootstrap
    - Disqus
    - SEO
  features:
    - Fecthing Dynamic content from Contentful.
    - Blog post listing with previews, Disqus implementation and social sharing for each blog post.
    - Contact form integration with Netlify.
    - Portfolio Result Filteration according to Category.
    - Index pages design with Recent Blogs and Intagram Feed.
- url: https://gatsby-starter-typescript-graphql.netlify.app
  repo: https://github.com/spawnia/gatsby-starter-typescript-graphql
  description: A Gatsby starter with typesafe GraphQL using TypeScript
  tags:
    - Language:TypeScript
    - Linting
    - Portfolio
    - Styling:CSS-in-JS
  features:
    - Type safety with TypeScript
    - Typesafe GraphQL with graphql-code-generator
    - ESLint with TypeScript support
    - Styling with styled-components
- url: https://gatsby-tailwind-serif.netlify.app/
  repo: https://github.com/windedge/gatsby-tailwind-serif
  description: A Gatsby theme based on gatsby-serif-theme, rewrite with Tailwind CSS.
  tags:
    - Styling:Tailwind
    - Markdown
  features:
    - Based on gatsby-serif-theme
    - Tailwind CSS Framework
    - Removes unused CSS with Purgecss
    - Responsive design
    - Suitable for small business website
- url: https://mystifying-mclean-5c7fce.netlify.app
  repo: https://github.com/renvrant/gatsby-mdx-netlify-cms-starter
  description: An extension of the default starter with Netlify CMS and MDX support.
  tags:
    - MDX
    - Markdown
    - Netlify
    - CMS:Netlify
    - Styling:None
  features:
    - MDX and Netlify CMS support
    - Use React components in Netlify CMS Editor and other markdown files
    - Allow editors to choose a page template
    - Replace HTML tags with React components upon rendering Markdown, enabling design systems
    - Hide pages from being editable by the CMS
    - Minimal and extensible
- url: https://gatsby-airtable-advanced-starter.marcomelilli.com
  repo: https://github.com/marcomelilli/gatsby-airtable-advanced-starter
  description: A Gatsby Starter Blog using Airtable as backend
  tags:
    - Airtable
    - Blog
    - Styling:None
  features:
    - Dynamic content from Airtable
    - Does not contain any UI frameworks
    - Tags
    - Categories
    - Authors
    - Disqus
    - Offline support
    - Web App Manifest
    - SEO
- url: https://contentful-starter.netlify.app/
  repo: https://github.com/algokun/gatsby_contentful_starter
  description: An Awesome Starter Kit to help you get going with Contentful and Gatsby
  tags:
    - Blog
    - CMS:Contentful
    - CMS:Headless
  features:
    - Bare-bones starter.
    - Dynamic content from Contentful CMS
    - Ready made Components
    - Responsive Design
    - Includes Contentful Delivery API for production build
- url: https://gatsby-simple-blog.thundermiracle.com
  repo: https://github.com/thundermiracle/gatsby-simple-blog
  description: A gatsby-starter-blog with overreacted looking and tags, breadcrumbs, Disqus, i18n, and ESLint supported
  tags:
    - i18n
    - Blog
    - Netlify
    - Linting
    - Disqus
    - Testing
  features:
    - Easily Configurable
    - Tags
    - Breadcrumbs
    - Tags
    - Disqus
    - i18n
    - ESLint
    - Jest
- url: https://anubhavsrivastava.github.io/gatsby-starter-grayscale
  repo: https://github.com/anubhavsrivastava/gatsby-starter-grayscale
  description: Single page starter based on the Grayscale site template by startbootstrap for portfolio page
  tags:
    - Onepage
    - Portfolio
    - Styling:SCSS
    - PWA
  features:
    - Designed by startbootstrap
    - Fully Responsive
    - Styling with SCSS
    - Offline support
    - Web App Manifest
- url: https://gatsby-all-in.netlify.app
  repo: https://github.com/Gherciu/gatsby-all-in
  description: A starter that includes the most popular js libraries, already pre-configured and ready for use.
  tags:
    - Linting
    - Netlify
    - Styling:Tailwind
  features:
    - Tailwind CSS Framework
    - Antd UI Framework pre-configured
    - Redux for managing state
    - ESLint and Stylelint to enforce code style
- url: http://demo.nagui.me
  repo: https://github.com/kimnagui/gatsby-starter-nagui
  description: A Gatsby starter that full responsive blog.
  tags:
    - Blog
    - AWS
    - Pagination
    - SEO
    - Styling:CSS-in-JS
  features:
    - Tags & Categorys.
    - Pagination.
    - Show Recent Posts for category.
    - Styled-Components.
    - Mobile-First CSS.
    - Syntax highlighting in code blocks using PrismJS(Dracula).
    - Google Analytics.
    - Deploy AWS S3.
- url: https://anubhavsrivastava.github.io/gatsby-starter-newage
  repo: https://github.com/anubhavsrivastava/gatsby-starter-newage
  description: Single page starter based on the new age site template by startbootstrap for portfolio page/Mobile app launch
  tags:
    - Onepage
    - Portfolio
    - Styling:SCSS
    - PWA
  features:
    - Designed by startbootstrap
    - Fully Responsive
    - Styling with SCSS
    - Offline support
    - Web App Manifest
- url: https://gatsby-starter-krisp.netlify.app/
  repo: https://github.com/algokun/gatsby-starter-krisp
  description: A minimal, clean and responsive starter built with gatsby
  tags:
    - Styling:Bootstrap
    - Onepage
    - Portfolio
    - Netlify
    - Markdown
  features:
    - Styled-Components.
    - Mobile-First CSS.
    - Responsive Design, optimized for Mobile devices
- url: https://gatsby-datocms-starter.netlify.app/
  repo: https://github.com/brohlson/gatsby-datocms-starter
  description: An SEO-friendly DatoCMS starter with styled-components, page transitions, and out-of-the-box blog post support.
  tags:
    - CMS:DatoCMS
    - Styling:CSS-in-JS
    - Blog
    - Portfolio
    - SEO
  features:
    - Page Transitions
    - Blog Post Template
    - Sitemap & Robots.txt generation
- url: https://elemental.netlify.app/
  repo: https://github.com/akzhy/gatsby-starter-elemental
  description: A highly customizable portfolio starter with grid support.
  tags:
    - Blog
    - Portfolio
    - SEO
  features:
    - Highly Customizable
    - Portfolio Template
    - Blog Post Template
    - SEO Friendly
- url: https://gatsby-starter-apollo.netlify.app/
  repo: https://github.com/piducancore/gatsby-starter-apollo-netlify
  description: This project is an easy way to start developing fullstack apps with Gatsby and Apollo Server (using Netlify Lambda functions). For developing we use Netlify Dev to bring all of this magic to our local machine.
  tags:
    - Netlify
  features:
    - Apollo Client
    - Apollo Server running on Netlify functions
    - Netlify Dev for local development
- url: https://gatsby-starter-blog-and-portfolio.netlify.app/
  repo: https://github.com/alisalahio/gatsby-starter-blog-and-portfolio
  description: Just gatsby-starter-blog, with portfolio section added
  tags:
    - Blog
    - Portfolio
  features:
    - Basic setup for a full-featured blog
    - Basic setup for a portfolio
    - Support for an RSS feed
    - Google Analytics support
    - Automatic optimization of images in Markdown posts
    - Support for code syntax highlighting
    - Includes plugins for easy, beautiful typography
    - Includes React Helmet to allow editing site meta tags
    - Includes plugins for offline support out of the box
- url: https://www.attejuvonen.fi
  repo: https://github.com/baobabKoodaa/blog
  description: Blog with all the Bells and Whistles
  tags:
    - Blog
    - Infinite Scroll
    - Pagination
    - SEO
    - Markdown
  features:
    - Write blog posts into Markdown files (easy to format and content will not be married to any platform).
    - Expandable
    - Responsive and streamlined design.
    - Blazing fast UX
    - Autogenerated tracedSVG image placeholders are stylized to create a smooth look and transition as the image loads without the page jumping around.
    - Posts organized by tags.
    - Teasers of posts are generated to front page with infinite scroll which gracefully degrades into pagination.
    - Allow readers to be notified of updates with RSS feed and email newsletter.
    - Contact Form.
- url: https://novela.narative.co
  repo: https://github.com/narative/gatsby-starter-novela
  description: Welcome to Novela, the simplest way to start publishing with Gatsby.
  tags:
    - Blog
    - MDX
    - Portfolio
    - Pagination
    - SEO
  features:
    - Beautifully Designed
    - Multiple Homepage Layouts
    - Toggleable Light and Dark Mode
    - Simple Customization with Theme UI
    - Highlight-to-Share
    - Read Time and Progress
    - MDX support and inline code
    - Accessibility in Mind
- url: https://gatsby-starter-fashion-portfolio.netlify.app/
  repo: https://github.com/shobhitchittora/gatsby-starter-fashion-portfolio
  description: A Gatsby starter for a professional and minimal fashion portfolio.
  tags:
    - Blog
    - Client-side App
    - Landing Page
    - Portfolio
    - Styling:Other
  features:
    - A minimal and simple starter for your fashion portfolio
    - No need for any CMS, work with all your data and images locally.
    - Separate components for different pages and grid
    - Uses gatsby-image to load images
    - Built using the old school CSS.
- url: https://gatsby-theme-profile-builder.netlify.app/
  repo: https://github.com/ashr81/gatsby-theme-profile-builder
  description: Simple theme to build your personal portfolio and publish your articles using Contentful CMS.
  tags:
    - Landing Page
    - Portfolio
    - Styling:CSS-in-JS
    - Blog
    - CMS:Contentful
  features:
    - Mobile Screen support
    - Out of the box support with Contentful CMS for articles.
    - Toggleable Light and Dark Mode
    - Profile image with links to your GitHub and Twitter.
- url: https://prist.marguerite.io/
  repo: https://github.com/margueriteroth/gatsby-prismic-starter-prist
  description: A light-themed starter powered by Gatsby v2 and Prismic to showcase portfolios and blogs.
  tags:
    - Blog
    - CMS:Prismic
    - Landing Page
    - Netlify
    - Portfolio
    - SEO
    - Styling:CSS-in-JS
  features:
    - Landing page with customizable Hero, Portfolio preview, and About component
    - Emotion styled components
    - Blog layout and pages
    - Portfolio layout and pages
    - Google Analytics
    - Mobile ready
- url: https://demos.simplecode.io/gatsby/crafty/
  repo: https://github.com/simplecode-io/gatsby-crafty-theme
  description: SEO-friendly, fast, and fully responsive Gatsby starter with minimal plugins, utilizing JSON files as a content source.
  tags:
    - SEO
    - Portfolio
    - CMS:Other
    - Styling:Other
  features:
    - Beautiful and simple design
    - 100/100 Google Lighthouse score
    - SEO Optimized
    - Includes header/footer/sidebar (on Mobile)
    - CSS based sidebar
    - CSS based Modals
    - Content is fetched from JSON Files
    - Only one extra plugin from default Gatsby starter
- url: https://gatsby-starter-profile-site.netlify.app/
  repo: https://github.com/Mr404Found/gatsby-starter-profile-site
  description: A minimal and clean starter build with gatsby.
  tags:
    - Landing Page
    - Netlify
    - Portfolio
    - SEO
    - Styling:CSS-in-JS
  features:
    - Simple Design
    - Made by Sumanth
- url: https://the404blog.netlify.app
  repo: https://github.com/algokun/the404blog
  description: An Awesome Starter Blog to help you get going with Gatsby and Markdown
  tags:
    - Blog
    - Markdown
    - Search
    - Styling:CSS-in-JS
  features:
    - Bare-bones starter.
    - Dynamic content with Markdown
    - Ready made Components
    - Responsive Design
    - Includes Search Feature.
    - Syntax Highlight in Code.
    - Styling in Bootstrap
- url: https://gatsby-starter-unicorn.netlify.app/
  repo: https://github.com/algokun/gatsby_starter_unicorn
  description: An Awesome Starter Blog to help you get going with Gatsby and Markdown
  tags:
    - Blog
    - Markdown
    - Styling:CSS-in-JS
  features:
    - Bare-bones starter.
    - Dynamic content with Markdown
    - Ready made Components
    - Responsive Design
    - Syntax Highlight in Code.
- url: https://gatsby-starter-organization.netlify.app/
  repo: https://github.com/geocine/gatsby-starter-organization
  description: A Gatsby starter template for organization pages. Using the Gatsby theme "@geocine/gatsby-theme-organization"
  tags:
    - Styling:CSS-in-JS
    - Landing Page
    - Portfolio
    - Onepage
  features:
    - React Bootstrap styles
    - Theme UI and EmotionJS CSS-in-JS
    - A landing page with all your organization projects, configurable through a YML file.
    - Configurable logo, favicon, organization name and title
- url: https://gatsby-starter-interviews.netlify.app/
  repo: https://github.com/rmagon/gatsby-starter-interviews
  description: A Gatsby starter template for structured Q&A or Interview sessions
  tags:
    - SEO
    - Blog
    - Styling:SCSS
  features:
    - Minimalist design for interviews
    - Beautifully presented questions and answers
    - Option to read all answers to a specific question
    - Share interview on social channels
    - All content in simple json files
- url: https://gatsby-starter-photo-book.netlify.app/
  repo: https://github.com/baobabKoodaa/gatsby-starter-photo-book
  description: A Gatsby starter for sharing photosets.
  tags:
    - Gallery
    - Infinite Scroll
    - Pagination
    - Transitions
  features:
    - Gallery with auto-generated thumbnails are presented on CSS Grid with infinite scroll.
    - Beautiful "postcard" view for photos with fullscreen toggle.
    - Both views are responsive with minimal whitespace and polished UX.
    - Many performance optimizations for image delivery (both by Gatsby & way beyond what Gatsby can do).
- url: https://gatsby-typescript-scss-starter.netlify.app/
  repo: https://github.com/GrantBartlett/gatsby-typescript-starter
  description: A simple starter project using TypeScript and SCSS
  tags:
    - Language:TypeScript
    - Styling:SCSS
    - SEO
  features:
    - Pages and components are classes.
    - A skeleton SCSS project added with prefixing
- url: https://portfolio-by-mohan.netlify.app/
  repo: https://github.com/algokun/gatsby_starter_portfolio
  description: An Official Starter for Gatsby Tech Blog Theme
  tags:
    - SEO
    - Blog
  features:
    - Styling using Styled-Components
    - Search using ElasticLunr
    - Theme by gatsby-tech-blog-theme
    - Deployed in Netlify
- url: https://brevifolia-gatsby-forestry.netlify.app/
  repo: https://github.com/kendallstrautman/brevifolia-gatsby-forestry
  description: A minimal starter blog built with Gatsby & Forestry CMS
  tags:
    - CMS:Forestry.io
    - Blog
    - Markdown
    - Styling:SCSS
  features:
    - Blog post listing with previews (image + summary) for each blog post
    - Minimalist, responsive design & typography
    - Create new markdown posts dynamically
    - Configured to work automatically with Forestry CMS
    - Customizable 'info' page
    - Simple layout & scss architecture, easily extensible
- url: https://gatsby-firebase-starter.netlify.app/
  repo: https://github.com/ovidiumihaibelciug/gatsby-firebase-starter
  description: Starter / Project Boilerplate for Authentication and creating Dynamic pages from collections with Firebase and Gatsby.js
  tags:
    - Firebase
    - SEO
    - Styling:SCSS
    - Authentication
    - PWA
  features:
    - Authentication with Firebase
    - Programmatically create pages from a firestore collection
    - Protected Routes with Authorization
    - Email verification
    - Includes React Helmet to allow editing site meta tags
    - Includes plugins for offline support out of the box
- url: https://gatsby-typescript-minimal.netlify.app/
  repo: https://github.com/benbarber/gatsby-typescript-minimal
  description: A minimal, bare-bones TypeScript starter for Gatsby
  tags:
    - Language:TypeScript
    - Styling:CSS-in-JS
    - SEO
  features:
    - Bare-bones starter
    - TypeScript
    - TSLint
    - Prettier
    - Styled Components
    - Sitemap Generation
    - Google Analytics
- url: https://agility-gatsby-starter-gatsbycloud.netlify.app
  repo: https://github.com/agility/agility-gatsby-starter
  description: Get started with Gatsby and Agility CMS using a minimal blog.
  tags:
    - CMS:Agility CMS
    - Blog
    - SEO
  features:
    - A bare-bones starter Blog to get you off and running with Agility CMS and Gatsby.
- url: https://gatsby-starter-dot.netlify.app/
  repo: https://github.com/chronisp/gatsby-starter
  description: Gatsby Starter for creating portfolio & blog.
  tags:
    - Blog
    - CMS:Headless
    - CMS:Contentful
    - Netlify
    - Portfolio
    - Redux
    - SEO
    - Styling:Material
  features:
    - Extensible & responsive design using Material UI (palette, typography & breakpoints configuration)
    - Blog integration with Contentful CMS (GraphQL queries)
    - Redux (connect actions & props easily using custom HOF)
    - Support for Netlify deployment
    - SEO
    - Prettier code styling
- url: https://johnjkerr.github.io/gatsby-creative/
  repo: https://github.com/JohnJKerr/gatsby-creative
  description: Gatsby implementation of the Start Bootstrap Creative template
  tags:
    - Gallery
    - Portfolio
    - Styling:Bootstrap
    - Styling:SCSS
  features:
    - Start Bootstrap Creative template converted to React/Gatsby
    - React Scrollspy used to track page position
    - React Bootstrap used to create modal portfolio carousel
    - GitHub Actions deployment to GitHub Pages demonstrated
- url: https://bonneville.netlify.app/
  repo: https://github.com/bagseye/bonneville
  description: A starter blog template for Gatsby
  tags:
    - Blog
    - SEO
  features:
    - Extensible & responsive design
    - Blog integration
    - SEO
- url: https://gatsby-starter-i18next-sanity.netlify.app/en
  repo: https://github.com/johannesspohr/gatsby-starter-i18next-sanity
  description: A basic starter which integrates translations with i18next and localized sanity input.
  tags:
    - i18n
    - CMS:sanity.io
  features:
    - Showcases advanced i18n techniques with i18next and sanity.io
    - Correct URLs for the languages (language in the path, translated slugs)
    - Multilanguage content from sanity
    - Snippets translation
    - Optimized bundle size (don't ship all translations at once)
    - Alternate links to other languages
    - Sitemap with language information
    - Localized 404 pages
- url: https://gatsby-skeleton.netlify.app/
  repo: https://github.com/msallent/gatsby-skeleton
  description: Gatsby starter with TypeScript and all sort of linting
  tags:
    - Language:TypeScript
    - Styling:CSS-in-JS
    - SEO
  features:
    - TypeScript
    - Styled-Components
    - ESLint
    - Prettier
    - Stylelint
    - SEO
- url: https://nehalem.netlify.app/
  repo: https://github.com/nehalist/gatsby-starter-nehalem
  description: A starter for the Gatsby Nehalem Theme
  tags:
    - Blog
    - Language:TypeScript
    - Markdown
    - Search
    - SEO
  features:
    - Fully responsive
    - Highly optimized (Lighthouse score ~400)
    - SEO optimized (with open graph, Twitter Card, JSON-LD, RSS and sitemap)
    - Syntax highlighting
    - Search functionality
    - Multi navigations
    - Static pages
    - Fully typed with TypeScript
    - Tagging
    - Theming
    - Customizable
- url: https://gatsby-starter-headless-wp.netlify.app
  repo: https://github.com/crock/gatsby-starter-headless-wordpress
  description: A starter Gatsby site to quickly implement a site for headless WordPress
  tags:
    - Blog
    - CMS:Headless
    - CMS:WordPress
  features:
    - New Header
    - Responsive
    - Sidebar that displays recent blog posts
- url: https://gatsby-advanced-blog-starter.netlify.app
  repo: https://github.com/aman29271/gatsby-advanced-blog-starter
  description: A pre-built Gatsby Starter Tech-blog
  tags:
    - Blog
    - Markdown
  features:
    - Highly Optimised
    - Image optimised with blur-up effect
    - Responsive
    - Code  highlighting
    - tagging
    - Sass compiled
- url: https://anubhavsrivastava.github.io/gatsby-starter-casual
  repo: https://github.com/anubhavsrivastava/gatsby-starter-casual
  description: Multi-page starter based on the Casual site template by startbootstrap for portfolio
  tags:
    - Onepage
    - Styling:SCSS
    - PWA
  features:
    - Designed by startbootstrap
    - Fully Responsive
    - Styling with SCSS
    - Offline support
    - Web App Manifest
- url: https://gatsby-starter-ts-hello-world.netlify.app
  repo: https://github.com/hdorgeval/gatsby-starter-ts-hello-world
  description: TypeScript version of official hello world
  tags:
    - Language:TypeScript
  features:
    - TypeScript
    - ESLint
    - Type checking
    - no boilerplate
    - Great for advanced users
    - VSCode ready
- url: https://grommet-file.netlify.app/
  repo: https://github.com/metinsenturk/gatsby-starter-grommet-file
  description: Grommet-File is made with Grommet V2 and a blog starter
  tags:
    - Blog
    - Markdown
    - SEO
    - Portfolio
    - Styling:Grommet
  features:
    - Responsive Design
    - Pagination
    - Page creation
    - Content is Markdown files
    - Google Analytics
    - Grommet V2 User Interface
    - Support for RSS feed
    - SEO friendly
    - Mobile and responsive
    - Sitemap & Robots.txt generation
    - Optimized images with gatsby-image
- url: https://gatsby-wordpress-typescript-scss-blog.netlify.app/
  repo: https://github.com/sagar7993/gatsby-wordpress-typescript-scss-blog
  description: A Gatsby starter template for a WordPress blog, built using TypeScript, SCSS, and Ant Design
  tags:
    - Blog
    - CMS:WordPress
    - CMS:Headless
    - Language:TypeScript
    - Pagination
    - PWA
    - SEO
    - Portfolio
    - Styling:SCSS
  features:
    - TypeScript for type-safe code
    - Source content from WordPress CMS
    - Auto generated Pagination for your WordPress Posts
    - Auto generated Navigation for next and previous post at the end Post
    - Auto generated pages for tags and categories sourced from WordPress
    - SCSS stylesheets
    - PWA with offline support
    - Ant Design for UI components and theming
    - Jest and Enzyme Testing framework support for snapshots and unit tests.
    - Responsive Design
    - Google Analytics
    - Comments using Staticman
    - Images within WordPress post/page content downloaded to static folder and transformed to webp format during build
    - Social widgets
    - Instagram feed of any profile (no API token needed)
    - Pinterest pin-it button on hovering on images (no API token needed)
    - Twitter timeline and follow button (no API token needed)
    - Facebook timeline and like button (no API token needed)
    - SEO friendly
    - Web app manifest
    - Mobile optimized and responsive
    - Sitemap.xml & Robots.txt generation
    - Optimized images with gatsby-image
    - Git pre-commit and pre-push hooks using Husky
    - TSLint formatting
    - Highly optimized with excellent lighthouse audit score
- url: https://gatsby-starter-typescript-deluxe.netlify.app/
  repo: https://github.com/gojutin/gatsby-starter-typescript-deluxe
  description: A Gatsby starter with TypeScript, Storybook, Styled Components, Framer Motion, Jest, and more.
  tags:
    - Language:TypeScript
    - Styling:CSS-in-JS
    - Storybook
    - SEO
    - Linting
    - Testing
  features:
    - TypeScript for type-safe code.
    - Styled-Components for all your styles.
    - Framer Motion for awesome animations.
    - gatsby-image and gatsby-transformer-sharp for optimized images.
    - gatsby-plugin-manifest + SEO component for an SEO-friendly PWA.
    - Storybook with add-ons for showing off your awesome components.
    - Jest and React Testing library for snapshots and unit tests.
    - ESLint (with TSLint and Prettier) to make your code look its best.
    - React Axe and React A11y for accessibility so that your site is awesome for everyone.
- url: https://gatsby-markdown-blog-starter.netlify.app/
  repo: https://github.com/ammarjabakji/gatsby-markdown-blog-starter
  description: Gatsby v2 starter for creating a markdown blog. Based on Gatsby Advanced Starter.
  tags:
    - Blog
    - Markdown
    - SEO
    - PWA
  features:
    - Gatsby v2 support
    - Responsive Design
    - Pagination
    - Content is Markdown files
    - Google Analytics
    - Support for RSS feed
    - SEO friendly
    - Sitemap & Robots.txt generation
    - Sass support
    - Css Modules support
    - Web App Manifest
    - Offline support
    - htaccess support
    - Typography.js
    - Integration with Social Media
- url: https://gatsby-starter-bloomer-db0aaf.netlify.app
  repo: https://github.com/zlutfi/gatsby-starter-bloomer
  description: Barebones starter website with Bloomer React components for Bulma.
  tags:
    - PWA
    - Styling:Bulma
    - Styling:SCSS
  features:
    - Bloomer React Commponents
    - Bulma CSS Framework
    - Uses SCSS for styling
    - Font Awesome Support
    - Progressive Web App
- url: https://gatsby-starter-mdbreact.netlify.app
  repo: https://github.com/zlutfi/gatsby-starter-mdbreact
  description: Barebones starter website with Material Design Bootstrap React components.
  tags:
    - PWA
    - Styling:Bootstrap
    - Styling:Material
    - Styling:SCSS
  features:
    - MDBReact React Commponents
    - Bootstrap CSS Framework with Material Design Bootstrap styling
    - Uses SCSS for styling
    - Font Awesome Support
    - Progressive Web App
- url: https://gatsby-starter-ts-pwa.netlify.app/
  repo: https://github.com/markselby9/gatsby-starter-typescript-pwa
  description: The default Gatsby starter fork with TypeScript and PWA support added
  tags:
    - Language:TypeScript
    - PWA
  features:
    - Minimum changes based on default starter template for TypeScript and PWA
    - Added TypeScript support with ESLint and tsc check
    - Support GitHub Actions CI/CD workflow (beta)
- url: https://iceberg-gatsby-multilang.netlify.app/
  repo: https://github.com/diogorodrigues/iceberg-gatsby-multilang
  description: Gatsby multi-language starter. Internationalization / i18n without third party plugins or packages for Posts and Pages. Different URLs depending on the language. Focused on SEO, PWA, Image Optimization, Styled Components, and more. This starter also integrates with Netlify CMS to manage all pages, posts, and images.
  tags:
    - Blog
    - CMS:Headless
    - CMS:Netlify
    - i18n
    - Netlify
    - Markdown
    - Pagination
    - PWA
    - SEO
    - Styling:CSS-in-JS
  features:
    - Translations by using GraphQL, hooks and context API
    - Content in markdown for pages and posts in different languages
    - General translations for any content
    - Creation of menu by using translations and GraphQL
    - Netlify CMS to manage all pages, posts and images
    - Styled Components to styles
    - All important seetings for speedy and optimized images
    - Blog Posts list with pagination
    - Focus on SEO
    - PWA
- url: https://flexible-gatsby.netlify.app/
  repo: https://github.com/wangonya/flexible-gatsby
  description: A simple and clean theme for Gatsby
  tags:
    - Blog
    - Markdown
  features:
    - Google Analytics
    - Simple design
    - Markdown support
- url: https://gatsby-starter-leaflet.netlify.app/
  repo: https://github.com/colbyfayock/gatsby-starter-leaflet
  description: A Gatsby starter with Leaflet!
  tags:
    - Landing Page
    - Linting
    - Styling:SCSS
    - Testing
  features:
    - Simple landing page to get started with Leaflet
    - Includes Leaflet and React Leaflet
    - Starts with some basic Sass stylesheets for styling
    - Linting and testing preconfigured
- url: https://gatsby-starter-luke.netlify.app/
  repo: https://github.com/lukethacoder/luke-gatsby-starter
  description: An opinionated starter using TypeScript, styled-components (emotion flavoured), React Hooks & react-spring. Built as a BYOS (bring your own source) so you can get up and running with whatever data you choose.
  tags:
    - Language:TypeScript
    - Transitions
    - Styling:CSS-in-JS
    - Linting
  features:
    - TypeScript
    - react-spring animations
    - BYOS (bring your own source)
    - Emotion for styling components
    - Minimal Design
    - React Hooks (IntersectionObserver, KeyUp, LocalStorage)
- url: https://friendly-cray-96d631.netlify.app/
  repo: https://github.com/PABlond/Gatsby-TypeScript-Starter-Blog
  description: Project boilerplate of a blog app. The starter was built using Gatsby and TypeScript.
  tags:
    - Markdown
    - Language:TypeScript
    - SEO
    - PWA
    - Styling:SCSS
  features:
    - A complete responsive theme built wiss Scss
    - Easy editable posts in Markdown files
    - SEO component
    - Optimized with Google Lighthouse
- url: https://gatsby-starter-material-album.netlify.app
  repo: https://github.com/JoeTrubenstein/gatsby-starter-material-album
  description: A simple portfolio starter based on the Material UI Album Layout
  tags:
    - Gallery
    - Portfolio
    - Styling:Material
  features:
    - Pagination
    - Material UI
    - Exif Data Parsing
- url: https://peaceful-ptolemy-d7beb4.netlify.app
  repo: https://github.com/TRamos5/gatsby-contentful-starter
  description: A starter template for an awesome static blog utilizing Contentful as a CMS and deployed to Netlify.
  tags:
    - CMS:Contentful
    - CMS:Headless
    - Blog
    - Netlify
    - Markdown
    - Styling:CSS-in-JS
  features:
    - Netlify integration with pre built contact form
    - "CMS: Contentful integration with placeholders included"
    - Mobile friendly responsive design made to be customized or leave as is
    - Separate components for everything
    - ...and more
- url: https://gatsby-tailwind-emotion-starter-demo.netlify.app/
  repo: https://github.com/pauloelias/gatsby-tailwind-emotion-starter
  description: Gatsby starter using the latest Tailwind CSS and Emotion.
  tags:
    - Styling:Tailwind
    - Styling:CSS-in-JS
    - Styling:PostCSS
  features:
    - Tailwind CSS for rapid development
    - Emotion with `twin.macro` for flexible styled components
    - PostCSS configured out-of-the-box to write your own custom CSS
    - postcss-preset-env to write tomorrow's CSS today
    - Bare bones starter to help you hit the ground running
- url: https://gatsby-starter-grayscale-promo.netlify.app/
  repo: https://github.com/gannochenko/gatsby-starter-grayscale-promo
  description: one-page promo site
  tags:
    - Language:TypeScript
    - Styling:CSS-in-JS
    - Linting
    - Markdown
    - Onepage
    - CMS:Netlify
    - Landing Page
  features:
    - Styled-Components
    - NetlifyCMS
    - TypeScript
    - Basic design
- url: https://gatsby-starter-mdx-website-blog.netlify.app/
  repo: https://github.com/doakheggeness/gatsby-starter-mdx-website-blog
  description: Gatsby website and blog starter utilizing MDX for adding components to MDX pages and posts. Incorporates Emotion.
  tags:
    - MDX
    - Blog
    - Styling:CSS-in-JS
  features:
    - Create pages and posts using MDX
    - Incorporates the CSS-in-JS library Emotion
    - Visual effects
- url: https://gatsby-starter-zurgbot.netlify.app/
  repo: https://github.com/zurgbot/gatsby-starter-zurgbot
  description: The ultimate force of starter awesomeness in the galaxy of Gatsby
  tags:
    - Linting
    - PWA
    - SEO
    - Styling:Bulma
    - Styling:SCSS
    - Testing
  features:
    - Sass (SCSS Flavored) CSS
    - Bulma CSS Framework
    - React Helmet <head> Management
    - React Icons SVG Icon Components (Including Font Awesome and others)
    - ESLint for JS linting
    - Prettier for JS formatting
    - StyleLint for Scss linting and formatting
    - Jest for a test framework
    - Enzyme for testing with React
    - Husky for git hooks, particularly precommit management
    - Lint Staged to run commands only on staged files
- url: https://martin2844.github.io/gatsby-starter-dev-portfolio/
  repo: https://github.com/martin2844/gatsby-starter-dev-portfolio
  description: A Gatsby minimalistic portfolio site, with a blog and about section
  tags:
    - Portfolio
    - Blog
    - Markdown
  features:
    - createPages API
    - Responsive
    - Minimalistic
    - Blazing fast (LINK)
    - Graphql queries
    - Sass
    - Markdown
- url: https://wataruoguchi-gatsby-starter-typescript-contentful.netlify.app/
  repo: https://github.com/wataruoguchi/gatsby-starter-typescript-contentful
  description: Simple TypeScript starter with Contentful Integration
  tags:
    - Language:TypeScript
    - CMS:Contentful
    - Netlify
    - Blog
  features:
    - Simple
    - TypeScript
    - Contentful
    - Supports Contentful Rich Text
    - Prettier & ESLint & StyleLint to format & check the code
    - Husky & lint-staged to automate checking
- url: https://gatsby-starter-point.netlify.app/
  repo: https://github.com/teaware/gatsby-starter-point
  description: A humble Gatsby starter for blog
  tags:
    - Blog
    - Markdown
    - Netlify
  features:
    - SASS
    - SEO
    - Dark Mode
    - Google Analytics
- url: https://gatsby-typescript-storybook-starter.netlify.app/
  repo: https://github.com/RobertoMSousa/gatsby-typescript-storybook-starter
  description: A Gatsby starter with Storybook, tags, and ESLint
  tags:
    - Language:TypeScript
    - Styling:CSS-in-JS
    - Storybook
    - Markdown
    - Linting
  features:
    - Storybook
    - Simple
    - TypeScript
    - Contentful
    - Prettier & ESLint & StyleLint to format & check the code
    - Storybook
    - Jest and React Testing library for snapshots and unit tests.
    - Styled-Components for all your styles.
- url: https://semantic-ui-docs-gatsby.netlify.app/
  repo: https://github.com/whoisryosuke/semantic-ui-docs-gatsby
  description: Documentation starter using Semantic UI and MDX
  tags:
    - Documentation
    - Linting
    - Markdown
    - MDX
    - PWA
    - SEO
  features:
    - Easy starter for documentation-style sites
    - Use SUI React components anywhere in MDX
    - SASS/LESS support
    - Live code component
    - Customizable sidebar
    - Offline-ready
    - Responsive design
    - Nodemon for restarting dev server on changes
    - webpack aliasing for components, assets, etc
- url: https://gatsby-starter-saas-marketing.netlify.app/
  repo: https://github.com/keegn/gatsby-starter-saas-marketing
  description: A simple one-page marketing site starter for SaaS companies and products
  tags:
    - Onepage
    - Styling:CSS-in-JS
    - Landing Page
  features:
    - Responsive
    - Netlify ready
    - Styled-Components
    - Minimal design and easy to customize
    - Great for software or product related marketing sites
- url: https://react-landnig-page.netlify.app/
  repo: https://github.com/zilahir/react-landing-page
  description: Landing page with GraphCMS
  tags:
    - Redux
    - Styling:SCSS
    - Styling:CSS-in-JS
    - Netlify
  features:
    - Team section
    - Clients section
    - Map
    - Netlify ready
    - Styled-Components
    - Good for app showcase for startups
    - Prettier & ESLint & StyleLint to format & check the code
    - Husky & lint-staged to automate checking
- url: https://gatsby-strapi-starter.netlify.app/
  repo: https://github.com/jeremylynch/gatsby-strapi-starter
  description: Get started with Strapi, Bootstrap (reactstrap), and Gatsby FAST!
  tags:
    - CMS:Strapi
    - Styling:Bootstrap
  features:
    - Strapi
    - Bootstrap
    - Reactstrap
- url: https://kontent-template-gatsby-landing-page-photon.netlify.app
  repo: https://github.com/Simply007/kontent-template-gatsby-landing-page-photon
  description: Kentico Kontent based starter based on Photon starter by HTML5 UP
  tags:
    - CMS:Headless
    - CMS:Kontent
    - Netlify
    - Landing Page
    - HTML5UP
    - Styling:SCSS
  features:
    - Kentico Kontent CaaS platform as the data source
    - Landing page divided by section.
    - Support for code syntax highlighting
    - Includes plugins for easy, beautiful typography
    - Includes React Helmet to allow editing site meta tags
    - Includes plugins for offline support out of the box
    - Font awesome
    - Material Icons
    - CSS Grid
- url: https://gatsby-starter-typescript-blog-forms.netlify.app/
  repo: https://github.com/joerneu/gatsby-starter-typescript-blog-forms
  description: Gatsby starter for a website in TypeScript with a homepage, blog, and forms
  tags:
    - Blog
    - Language:TypeScript
    - Linting
    - Markdown
    - MDX
    - CMS:Netlify
    - SEO
    - Styling:CSS-in-JS
  features:
    - TypeScript for type safety, IDE comfort and error checking during development and build time
    - ESLint and Prettier for safety and consistent code style
    - Uses the official Gatsby Blog Core theme for data processing
    - Functional components and React Hooks
    - SEO component with React Helmet
    - Minimal responsive styling with React Emotion that can easily be extended
    - Theming of components and Markdown (MDX) with Emotion Theming
    - Forms with Formite (React Hooks Form library)
    - Accessible UI components implemented with Reakit and styling based on mini.css
    - Netlify CMS to create and edit blog posts
    - Small bundle size
- url: https://gatsby-tailwind-styled-components-storybook-starter.netlify.app/
  repo: https://github.com/denvash/gatsby-tailwind-styled-components-storybook-starter
  description: Tailwind CSS + Styled-Components + Storybook starter for Gatsby
  tags:
    - Storybook
    - Styling:Tailwind
    - Styling:CSS-in-JS
    - Styling:PostCSS
    - Netlify
  features:
    - Tailwind CSS v1
    - Styled-Components v5
    - Storybook v5
    - PostCSS
    - Deploy Storybook
    - Documentation
- url: https://gatsby-tfs-starter.netlify.app/
  repo: https://github.com/tiagofsanchez/gatsby-tfs-starter
  description: a gatsby-advanced-starter with Theme UI styling
  tags:
    - RSS
    - SEO
    - Blog
    - MDX
  features:
    - React Helmet <head> Management
    - SVG Icon
- url: https://lam.aesthetic.codes/
  repo: https://github.com/vaporwavy/gatsby-london-after-midnight
  description: A custom, image-centric theme for Gatsby. Advanced from the Gatsby starter London.
  tags:
    - Blog
    - Portfolio
    - Gallery
    - SEO
    - Markdown
    - HTML5UP
    - CMS:Netlify
    - Styling:PostCSS
  features:
    - Support tags
    - Easily change the theme color
    - Post thumbnails in the homepage
    - Built with PostCSS
    - Made for image-centric portfolios
    - Based on London for Gatsby
- url: https://alipiry-gatsby-starter-typescript.netlify.app/
  repo: https://github.com/alipiry/gatsby-starter-typescript
  description: The default Gatsby starter with TypeScript
  tags:
    - Language:TypeScript
    - Linting
    - Netlify
  features:
    - Type Checking With TypeScript
    - Powerful Linting With ESLint
- url: https://gatsby-typescript-tailwind.netlify.app/
  repo: https://github.com/impulse/gatsby-typescript-tailwind
  description: Gatsby starter with TypeScript and Tailwind CSS
  tags:
    - Language:TypeScript
    - Styling:Tailwind
    - Styling:PostCSS
    - Netlify
  features:
    - Simple
    - TSLint
    - Tailwind CSS v1
    - PostCSS + PurgeCSS
- url: https://gatsby-starter-blog-tailwindcss-demo.netlify.app/
  repo: https://github.com/andrezzoid/gatsby-starter-blog-tailwindcss
  description: Gatsby blog starter with Tailwind CSS
  tags:
    - Blog
    - SEO
    - Markdown
    - Styling:Tailwind
    - Styling:PostCSS
  features:
    - Based on the official Gatsby starter blog
    - Uses Tailwind CSS
    - Uses PostCSS
- url: https://gatsby-minimalist-starter.netlify.app/
  repo: https://github.com/dylanesque/Gatsby-Minimalist-Starter
  description: A minimalist, general-purpose Gatsby starter
  tags:
    - SEO
    - Markdown
    - Styling:CSS-in-JS
  features:
    - Less starting boilerplate than the Gatsby default starter
    - Layout.css includes checklist of initial design system decisions to make
    - Uses Emotion
    - Uses CSS-In-JS
- url: https://gastby-starter-zeevo.netlify.app/
  repo: https://github.com/zeevosec/gatsby-starter-zeevo
  description: Yet another Blog starter with a different style
  tags:
    - Blog
    - Markdown
    - SEO
  features:
    - Extendable
    - Feature filters
    - Performant
- url: https://gatsby-theme-phoenix-demo.netlify.app
  repo: https://github.com/arshad/gatsby-theme-phoenix
  description: A personal blogging and portfolio theme for Gatsby with great typography and dark mode.
  tags:
    - Blog
    - Portfolio
    - SEO
    - MDX
    - Styling:Tailwind
    - Styling:PostCSS
  features:
    - MDX - Posts, Pages and Projects
    - Tags/Categories
    - Dark mode
    - Customizable with Tailwind CSS
    - Code highlighting with Prism
    - RSS feed
- url: https://gatsby-starter-landed.netlify.app/
  repo: https://github.com/vasrush/gatsby-starter-landed
  description: A Gatsby theme based on Landed template by HTML5UP
  tags:
    - HTML5UP
    - Landing Page
    - Portfolio
    - Linting
    - Styling:SCSS
    - Transitions
    - SEO
  features:
    - Includes sections to easily create landing pages
    - React Helmet <head> Management
    - Easily update menus & submenus in gatsby-config file
    - Integrates react-scroll and react-reveal for transitions
    - ESLint and Prettier for safety and consistent code style
    - Offline-ready
    - Responsive design
    - Left, Right and no sidebar templates
    - Font awesome icons
    - HTML5UP Design
- url: https://tina-starter-grande.netlify.app/
  repo: https://github.com/tinacms/tina-starter-grande
  description: Feature-rich Gatsby starter with full TinaCMS integration
  tags:
    - Blog
    - Markdown
    - SEO
    - Netlify
    - Pagination
    - CMS:Other
    - Styling:CSS-in-JS
  features:
    - Fully integrated with TinaCMS for easy editing
    - Blocks based page & form builder
    - Styled Components
    - Code syntax highlighting
    - Light/Dark mode
- url: https://amelie-blog.netlify.app/
  repo: https://github.com/tobyau/gatsby-starter-amelie
  description: A minimal and mobile-friendly blog template
  tags:
    - Blog
    - SEO
    - Markdown
  features:
    - Responsive design
    - Customizable content through markdown files
    - SEO component with React Helmet
- url: https://chronoblog.now.sh
  repo: https://github.com/Ganevru/gatsby-starter-chronoblog
  description: Chronoblog is a Gatsby js theme specifically designed to create a personal website. The main idea of ​​Chronoblog is to allow you not only to write a personal blog but also to keep a record of everything important that you have done.
  tags:
    - Blog
    - Portfolio
    - MDX
    - Markdown
    - SEO
    - Styling:CSS-in-JS
    - Linting
  features:
    - Starter for Chronoblog Gatsby Theme
- url: https://gatsby-eth-dapp-starter.netlify.app
  repo: https://github.com/robsecord/gatsby-eth-dapp-starter
  description: Gatsby Starter for Ethereum Dapps using Web3 with Multiple Account Management Integrations
  tags:
    - Client-side App
    - Netlify
    - Authentication
  features:
    - Ethereum Web3 Authentication - Multiple Integrations
    - ConsenSys Rimble UI Integration
    - Styled Components
    - Coinbase, Fortmatic, Metamask, WalletConnect, and more
    - dFuse Blockchain Streaming and Notifications
- url: https://gatsby-starter-theme-antv.antv.vision
  repo: https://github.com/antvis/gatsby-starter-theme-antv
  description: ⚛️ Polished Gatsby theme for documentation site
  tags:
    - Documentation
    - Markdown
    - Language:TypeScript
    - Styling:Ant Design
    - i18n
  features:
    - ⚛ Prerendered static site
    - 🌎 Internationalization support by i18next
    - 📝 Markdown-based documentation and menus
    - 🎬 Examples with live playground
    - 🏗 Unified Theme and Layout
    - 🆙 Easy customized header nav
    - 🧩 Built-in home page components
- url: https://gatsby-starter-cafe.netlify.app
  repo: https://github.com/crolla97/gatsby-starter-cafe
  description: Gatsby starter for creating a single page cafe website using Contentful and Leaflet
  tags:
    - CMS:Contentful
    - Styling:SCSS
    - Landing Page
    - Onepage
  features:
    - Leaflet interactive map
    - Instagram Feed
    - Contentful for menu item storage
    - Responsive design
- url: https://gatsby-firebase-simple-auth.netlify.app/
  repo: https://github.com/marcomelilli/gatsby-firebase-simple-auth
  description: A simple Firebase Authentication Starter with protected routes
  tags:
    - Firebase
    - Authentication
    - Styling:Tailwind
  features:
    - Authentication with Firebase
    - Protected Routes with Authorization
- url: https://demo.gatsbystorefront.com/
  repo: https://github.com/GatsbyStorefront/gatsby-starter-storefront-shopify
  description: Lightning fast PWA storefront for Shopify
  tags:
    - CMS:Headless
    - Shopify
    - SEO
    - PWA
    - E-commerce
    - Styling:CSS-in-JS
  features:
    - Gatsby Storefront
    - gatsby-theme-storefront-shopify
    - Shopify Integration
    - Shopping Cart
    - PWA
    - Optimized images with gatsby-image.
    - SEO
    - A11y
- url: https://keturah.netlify.app/
  repo: https://github.com/giocare/gatsby-starter-keturah
  description: A portfolio starter for developers
  tags:
    - Portfolio
    - SEO
    - Markdown
  features:
    - Target Audience Developers
    - Designed To Resemble A Terminal And Text Editor
    - Responsive Design
    - FontAwesome Icon Library
    - Easily Customize Content Using Markdown Files
    - SEO Friendly Component
    - Social Media Icons Provided
- url: https://gatsby-lander.surge.sh/
  repo: https://github.com/codebushi/gatsby-starter-lander
  description: Single page starter built with Tailwind CSS
  tags:
    - Onepage
    - Linting
    - Styling:Tailwind
  features:
    - Simple One Page Site
    - Landing Page Design
    - Fully Responsive
    - Styling with Tailwind
- url: https://gatsby-starter-papan01.netlify.app/
  repo: https://github.com/papan01/gatsby-starter-papan01
  description: A Gatsby starter for creating a markdown blog.
  tags:
    - Linting
    - Blog
    - Styling:SCSS
    - Markdown
    - Pagination
    - PWA
    - SEO
  features:
    - SSR React Code Splitting(loadable-components)
    - Theme Toggle(light/dark)
    - Pagination
    - SEO(Sitemap, Schema.org, OpenGraph tags, Twitter tag)
    - Web application manifest and offline support
    - Google Analytics
    - Disqus
    - RSS
    - ESLint(Airbnb) for linting
    - Prettier code formatting
    - gh-pages for deploying to GitHub Pages
- url: https://gatsby-starter-boilerplatev-kontent-demo.netlify.app/
  repo: https://github.com/viperfx07/gatsby-starter-boilerplatev-kontent
  description: A Gatsby starter using BoilerplateV for Kentico Kontent.
  tags:
    - Blog
    - CMS:Headless
    - CMS:Kontent
    - Styling:Bootstrap
    - Styling:CSS-in-JS
    - Linting
  features:
    - Sass (SCSS Flavored) CSS
    - ITCSS Structure of CSS (with glob added for css)
    - Bootstrap CSS Framework
    - React Helmet <head> Management
    - ESLint(Airbnb) for JS linting
    - Prettier for JS formatting
- url: https://www.cryptocatalyst.net/
  repo: https://github.com/n8tb1t/gatsby-starter-cryptocurrency
  description: A full-fledged cryptocurrency Gatsby starter portal with landing page, blog, roadmap, devs team, and docs.
  tags:
    - Linting
    - Blog
    - Styling:SCSS
    - Markdown
    - Pagination
    - PWA
    - SEO
  features:
    - Beautiful Mobile-first design.
    - modular SCSS styles.
    - Configurable color scheme.
    - Advanced config options.
    - Advanced landing page.
    - Blog Component.
    - Live comments.
    - Roadmap component.
    - Developers page component.
    - Algolia advanced search index, with content chunks.
    - Docs component.
    - No outdated codebase, use only react hooks.
    - Easy to modify react components.
    - SEO (Sitemap, OpenGraph tags, Twitter tags)
    - Google Analytics Support
    - Offline Support & WebApp Manifest
    - Easy to modify assets.
- url: https://chronoblog-profile.now.sh
  repo: https://github.com/Ganevru/gatsby-starter-chronoblog-profile
  description: This starter will help you launch a personal website with a simple text feed on the main page. This starter looks simple and neat, but at the same time, it has great potential for organizing your content using tags, dates, and search. The homepage is organized in compact feeds. The display of content in these feeds is based on the tags of this content (for example, only content with a podcast tag gets into the feed with podcasts).
  tags:
    - Blog
    - Portfolio
    - MDX
    - Markdown
    - SEO
    - Styling:CSS-in-JS
    - Linting
  features:
    - Specially designed to create a personal website (in a simple and strict "text" style)
    - Universal text feed divided into categories
    - Search and Tags for organizing content
    - A simple change of primary and secondary colors of the site, fonts, radius of curvature of elements, etc (thanks to Theme UI theming)
    - Clean and Universal UI
    - Mobile friendly, all elements and custom images are adapted to any screen
    - Light/Dark mode
    - Easy customization of icons and links to your social networks
    - MDX for the main menu of the site, footer and other elements of the site
    - MDX for pages and content
    - Code syntax highlighting
    - SEO (OpenGraph and Twitter) out of the box with default settings that make sense (thanks to React Helmet)
- url: https://chronoblog-hacker.now.sh
  repo: https://github.com/Ganevru/gatsby-starter-chronoblog-hacker
  description: A dark (but with ability to switch to light) starter that uses the Source Code Pro font (optional) and minimalistic UI
  tags:
    - Blog
    - Portfolio
    - MDX
    - Markdown
    - SEO
    - Styling:CSS-in-JS
    - Linting
  features:
    - Specially designed to create a personal website
    - Search and Tags for organizing content
    - A simple change of primary and secondary colors of the site, fonts, radius of curvature of elements, etc (thanks to Theme UI theming)
    - Clean and Minimalistic UI
    - Mobile friendly, all elements and custom images are adapted to any screen
    - Light/Dark mode
    - Easy customization of icons and links to your social networks
    - MDX for the main menu of the site, footer and other elements of the site
    - MDX for pages and content
    - Code syntax highlighting
    - SEO (OpenGraph and Twitter) out of the box with default settings that make sense (thanks to React Helmet)
- url: https://gatsby-starter-tailwind2-emotion-styled-components.netlify.app/
  repo: https://github.com/chrish-d/gatsby-starter-tailwind2-emotion-styled-components
  description: A (reasonably) unopinionated Gatsby starter, including; Tailwind 2 and Emotion. Use Tailwind utilities with Emotion powered CSS-in-JS to produce component scoped CSS (no need for utilities like Purge CSS, etc).
  tags:
    - Styling:CSS-in-JS
    - Styling:Tailwind
  features:
    - Utility-first CSS using Tailwind 2.
    - CSS scoped within components (no "bleeding").
    - Only compiles the CSS you use (no need to use PurgeCSS/similar).
    - Automatically gives you Critical CSS with inline stlyes.
    - Hybrid of PostCSS and CSS-in-JS to give you Tailwind base styles.
- url: https://5e0a570d6afb0ef0fb162f0f--wizardly-bassi-e4658f.netlify.app/
  repo: https://github.com/adamistheanswer/gatsby-starter-baysik-blog
  description: A basic and themeable starter for creating blogs in Gatsby.
  tags:
    - Blog
    - Portfolio
    - MDX
    - Markdown
    - SEO
    - Styling:CSS-in-JS
    - Linting
  features:
    - Specially designed to create a personal website
    - Clean and Minimalistic UI
    - Facebook Comments
    - Mobile friendly, all elements and custom images are adapted to any screen
    - Light/Dark mode
    - Prettier code formatting
    - RSS
    - Links to your social networks
    - MDX for pages and content
    - Code syntax highlighting
    - SEO (OpenGraph and Twitter) out of the box with default settings that make sense (thanks to React Helmet)
- url: https://gatsby-starter-robin.netlify.app/
  repo: https://github.com/robinmetral/gatsby-starter-robin
  description: Gatsby Default Starter with state-of-the-art tooling
  tags:
    - MDX
    - Styling:CSS-in-JS
    - Linting
    - Testing
    - Storybook
  features:
    - 📚 Write in MDX
    - 👩‍🎤 Style with Emotion
    - 💅 Linting with ESLint and Prettier
    - 📝 Unit and integration testing with Jest and react-testing-library
    - 💯 E2E browser testing with Cypress
    - 📓 Visual testing with Storybook
    - ✔️ CI with GitHub Actions
    - ⚡ CD with Netlify
- url: https://help.dferber.de
  repo: https://github.com/dferber90/gatsby-starter-help-center
  description: A themeable starter for a help center
  tags:
    - Documentation
    - Markdown
    - MDX
    - Search
  features:
    - Manage content in Markdown and YAML files
    - Multiple authors possible
    - Apply your own theme
    - Usable in any language
    - SEO friendly
    - Easy to add Analytics
- url: https://evaluates2.github.io/Gatsby-Starter-TypeScript-Redux-TDD-BDD
  repo: https://github.com/Evaluates2/Gatsby-Starter-TypeScript-Redux-TDD-BDD
  description: An awesome Gatsby starter template that takes care of the tooling setup, allowing you and your team to dive right into building ultra-fast React applications quickly and deploy them with confidence! 📦
  tags:
    - Redux
    - Language:TypeScript
    - Linting
    - Testing
    - Styling:None
  features:
    - 📚 Written in TypeScript.
    - 💡 Redux preconfigured (with local-storage integration.
    - 💅 Linting with TSLint and Prettier.
    - 📝 Unit testing with Jest and react-test-renderer.
    - 💯 Behavior-driven E2E browser testing with Cypress + Cucumber.js plugin.
    - 📓 Steps for deploying to Gh-pages
    - ✔️ CI with TravisCI
    - ⚡ Steps for deploying to GitHub Pages, AWS S3, or Netlify.
- url: https://gatsby-resume-starter.netlify.app/
  repo: https://github.com/barancezayirli/gatsby-starter-resume-cms
  description: Resume starter styled using Tailwind with Netlify CMS as headless CMS.
  tags:
    - CMS:Headless
    - SEO
    - PWA
    - Portfolio
  features:
    - One-page resume/CV
    - PWA
    - Multiple Netlify CMS widgets
    - Netlify CMS as Headless CMS
    - Tailwind for styling with theming
    - Optimized build process (purge css)
    - Basic SEO, site metadata
    - Prettier
    - Social media links
- url: https://gatsby-starter-default-nostyles.netlify.app/
  repo: https://github.com/JuanJavier1979/gatsby-starter-default-nostyles
  description: The default Gatsby starter with no styles.
  tags:
    - Styling:None
  features:
    - Based on gatsby-starter-default
    - No styles
- url: https://greater-gatsby.now.sh
  repo: https://github.com/rbutera/greater-gatsby
  description: Barebones and lightweight starter with TypeScript, PostCSS, Tailwind CSS, and Storybook.
  tags:
    - PWA
    - Language:TypeScript
    - Styling:Tailwind
  features:
    - Lightweight & Barebones
    - includes Storybook
    - Full TypeScript support
    - Uses styled-components Global Styles API for consistency in styling across application and Storybook
- url: https://gatsby-simplefolio.netlify.app/
  repo: https://github.com/cobidev/gatsby-simplefolio
  description: A clean, beautiful and responsive portfolio template for Developers ⚡️
  tags:
    - Portfolio
    - PWA
    - SEO
    - Onepage
  features:
    - Modern UI Design
    - Reveal Animations
    - Fully Responsive
    - Easy site customization
    - Configurable color scheme
    - OnePage portfolio site
    - Fast image optimization
- url: https://gatsby-starter-hpp.netlify.app/
  repo: https://github.com/hppRC/gatsby-starter-hpp
  description: All in one Gatsby skeleton based TypeScript, emotion, and unstated-next.
  tags:
    - MDX
    - SEO
    - PWA
    - Linting
    - Styling:CSS-in-JS
    - Language:TypeScript
  features:
    - PWA
    - TypeScript
    - Absolute import
    - Useful ready made custom hooks
    - Ready made form component for Netlify form
    - Global CSS component and Reset CSS component
    - Advanced SEO components(ex. default twitter ogp image, sitemaps, robot.txt)
    - Prettier, ESLint
    - unstated-next(useful easy state library)
- url: https://gatsby-typescript-emotion-storybook.netlify.app/
  repo: https://github.com/duncanleung/gatsby-typescript-emotion-storybook
  description: Config for TypeScript + Emotion + Storybook + React Intl + SVGR + Jest.
  tags:
    - Language:TypeScript
    - Styling:CSS-in-JS
    - Storybook
    - i18n
    - Linting
    - Testing
  features:
    - 💻 TypeScript
    - 📓 Visual testing with Storybook
    - 👩‍🎤 CSS-in-JS styling with Emotion
    - 💅 Linting with ESLint and Prettier
    - 🌎 React Intl internationalization support
    - 🖼️ SVG support with SVGR
    - 📝 Unit and integration testing with Jest and react-testing-library
    - ⚡ CD with Netlify
- url: https://felco-gsap.netlify.app
  repo: https://github.com/AshfaqKabir/Felco-Gsap-Gatsby-Starter
  description: Minimal Multipurpose Gsap Gatsby Landing Page. Helps Getting Started With Gsap and Netlify Forms.
  tags:
    - Portfolio
    - Styling:CSS-in-JS
  features:
    - Minimal 3 Page Responsive Layout
    - Multipurpose Gatsby Theme
    - Working Netlify Form
    - Gsap For Modern Animtaions
    - Styled Components for responsive component based styling with theming
    - Basic SEO, site metadata
    - Prettier
- url: https://gatsby-starter-fusion-blog.netlify.app/
  repo: https://github.com/robertistok/gatsby-starter-fusion-blog
  description: Easy to configure blog starter with a modern, minimal theme
  tags:
    - Language:TypeScript
    - Styling:CSS-in-JS
    - Netlify
    - Markdown
    - Blog
    - SEO
  features:
    - Featured/Latest posts
    - Sticky header
    - Easy to customize -> edit config.ts with your info
    - Meta tags for improved SEO with React Helmet
    - Transform links to bitly links automatically
    - Codesyntax
    - Code syntax highlighting
- url: https://gatsby-bootstrap-italia-starter.dej611.now.sh/
  repo: https://github.com/italia/design-italia-gatsby-starterkit
  description: Gatsby starter project using the Bootstrap Italia design kit from Italian Digital Team
  tags:
    - Styling:Bootstrap
    - SEO
    - Linting
  features:
    - Bootstrap Italia - design-react-kit
    - Prettier
    - Sticky header
    - Complete header
    - Homepage and service templates pages ready to use
    - Meta tags for improved SEO with React Helmet
- url: https://gatsby-starter-webcomic.netlify.app
  repo: https://github.com/JLDevOps/gatsby-starter-webcomic
  description: Gatsby blog starter that focuses on webcomics and art with a minimalistic UI.
  tags:
    - Markdown
    - MDX
    - Netlify
    - Pagination
    - Search
    - Styling:Bootstrap
    - RSS
    - SEO
  features:
    - Designed to focus on blog posts with images.
    - Search capability on blog posts
    - Displays the latest posts
    - Displays all the tags from the site
    - Pagination between blog posts
    - Has a "archive" page that categorizes and displays all the blog posts by date
    - Mobile friendly
- url: https://gatsby-starter-material-emotion.netlify.app
  repo: https://github.com/liketurbo/gatsby-starter-material-emotion
  description: Gatsby starter of Material-UI with Emotion 👩‍🎤
  tags:
    - Language:TypeScript
    - SEO
    - Styling:Material
    - Styling:CSS-in-JS
  features:
    - Based on Gatsby Default Starter
    - Material-UI
    - Emotion
    - Roboto Typeface
    - SEO
    - TypeScript
- url: https://flex.arshad.io
  repo: https://github.com/arshad/gatsby-starter-flex
  description: A Gatsby starter for the Flex theme.
  tags:
    - SEO
    - MDX
    - Styling:CSS-in-JS
  features:
    - MDX Blocks for your Gatsby site.
    - Customizable, extendable and accessible.
    - Theme UI
    - SEO and Open graphs support
    - Color modes
    - Code Highlighting
- url: https://london-night-day.netlify.app/
  repo: https://github.com/jooplaan/gatsby-london-night-and-day
  description: A custom, image-centric dark and light mode aware theme for Gatsby. Advanced from the Gatsby starter London After Midnight.
  tags:
    - Blog
    - Portfolio
    - Gallery
    - SEO
    - Markdown
    - Styling:SCSS
    - HTML5UP
    - CMS:Netlify
  features:
    - Support tags
    - Easily change the theme color
    - Post thumbnails in the homepage
    - Made for image-centric portfolios
    - Using the London After Midnight is now “Dark mode” (the default), and the original London as “Light mode”.
    - Removed Google Fonts, using system fonts in stead (for speed and privacy :)
    - Use SASS
- url: https://the-gatsby-bootcamp-blog.netlify.app
  repo: https://github.com/SafdarJamal/gatsby-bootcamp-blog
  description: A minimal blogging site built with Gatsby using Contentful and hosted on Netlify.
  tags:
    - Blog
    - CMS:Contentful
    - Netlify
    - Styling:SCSS
    - SEO
    - Portfolio
  features:
    - Basic setup for a full-featured blog
    - Includes React Helmet to allow editing site meta tags
    - Uses SCSS for styling
    - Minimal responsive design
    - Styled components
    - SEO Friendly Meta
- url: https://gatsby-starter-catalyst-hydrogen.netlify.app/
  repo: https://github.com/ehowey/gatsby-starter-catalyst-hydrogen
  description: A full-featured starter for a freelance writer or journalist to display a portfolio of their work. SANITY.io is used as the CMS. Based on Gatsby Theme Catalyst. Uses MDX and Theme UI.
  tags:
    - Styling:Theme-UI
    - CMS:sanity.io
    - SEO
    - PWA
    - Portfolio
  features:
    - Based on Gatsby Theme Catalyst series of themes
    - MDX
    - Theme UI integration for easy to change design tokens
    - SEO optimized to include social media images and Twitter handles
    - Tight integration with SANITY.io including a predefined content studio.
    - A full tutorial is available in the docs.
- url: https://rocketdocs.netlify.app/
  repo: https://github.com/Rocketseat/gatsby-starter-rocket-docs
  description: Out of the box Gatsby Starter for creating documentation websites easily and quickly.
  tags:
    - SEO
    - MDX
    - Documentation
    - Linting
    - Markdown
    - PWA
    - Styling:CSS-in-JS
  features:
    - MDX for docs;
    - Responsive and mobile friendly;
    - Code highlighting with prism-react-renderer and react-live support;
    - SEO (Sitemap, schema.org data, Open Graph and Twitter tags).
    - Google Analytics integration;
    - Custom docs schema;
    - Offline Support & WebApp Manifest;
    - Yaml-based sidebar navigation;
- url: https://gatsby-starter-typescript-default.netlify.app/
  repo: https://github.com/lianghx-319/gatsby-starter-typescript-default
  description: Only TypeScript Gatsby starter base on Default starter
  tags:
    - Language:TypeScript
  features:
    - All features same as gatsby-starter-default
    - Only support TypeScript using gatsby-typescript-plugin
- url: https://gatsby-starter-catalyst.netlify.app/
  repo: https://github.com/ehowey/gatsby-starter-catalyst
  description: A boilerplate starter to accelerate your Gatsby development process. Based on Gatsby Theme Catalyst. Uses MDX for content and Theme UI for styling. Includes a core theme, a header theme, and a footer theme.
  tags:
    - MDX
    - Styling:Theme-UI
    - SEO
    - PWA
  features:
    - Based on Gatsby Theme Catalyst series of themes and starters.
    - Theme options are used to enable some simple layout changes.
    - Latent component shadowing allows for easy shadowing and swapping of layout components such as the header and footer.
    - Theme UI is deeply integrated with design tokens and variants throughout.
    - Uses a Tailwind preset to enable you to focus on design elements.
    - Color mode switching available by default.
    - SEO optimized to include social media images and Twitter handles.
    - React Scroll for one page, anchor based navigation is available.
    - Code highlighting via Prism.
- url: https://gatsby-starter-default-dark-mode.netlify.app/
  repo: https://github.com/alexandreramosdev/gatsby-starter-default-dark-mode
  description: A simple starter to get developing quickly with Gatsby, dark mode, and styled-components.
  tags:
    - Styling:CSS-in-JS
    - Onepage
    - Linting
  features:
    - Dark mode
    - Styled Components
    - Comes with React Helmet for adding site meta tags
    - Includes plugins for offline support out of the box
- url: https://eager-memento.netlify.app/
  repo: https://github.com/Mr404Found/gatsby-memento-blogpost
  description: A responsive gatsby portfolio starter to show off or to flex your skills in a single page
  tags:
    - Netlify
    - Markdown
    - Blog
    - Styling:Bootstrap
  features:
    - React Bootstrap
    - Responsive webpage
    - TypeWriter Effect
- url: https://gatsby-starter-wilde-creations.netlify.app/
  repo: https://github.com/georgewilde/gatsby-starter-wilde-creations
  description: Barebones starter with a minimal number of components to kick off a TypeScript and Styled Components project.
  tags:
    - Styling:CSS-in-JS
    - PWA
    - Testing
    - Linting
    - Language:TypeScript
  features:
    - ✔️ Gatsby
    - ✔️ TypeScript
    - ✔️ Styled Components
    - ✔️ Helmet
    - ✔️ Storybook
    - ✔️ Jest
    - ✔️ ESLint
    - ✔️ Husky
    - ✔️ Prettier
    - ✔️ React Testing Library
    - ✔️ Stylelint
    - ✔️ Offline support
    - ✔️ PWA ready
    - ✔️ SEO
    - ✔️ Responsive design
    - ✔️ Netlify Deployment Friendly
    - ✔️ Highly optimized (Lighthouse score 4 x 100)
- url: https://gatsby-starter-typescript-deploy.netlify.app/
  repo: https://github.com/jongwooo/gatsby-starter-typescript
  description: TypeScript version of the default Gatsby starter🔮
  tags:
    - Language:TypeScript
    - Linting
    - Netlify
    - Testing
  features:
    - TypeScript
    - ESLint for JS linting
    - Prettier code formatting
    - Jest for testing
    - Deploy to Netlify through GitHub Actions
- url: https://answer.netlify.app/
  repo: https://github.com/passwd10/gatsby-starter-answer
  description: A simple Gatsby blog to show your Future Action on top of the page
  tags:
    - Blog
    - Markdown
    - Netlify
    - Disqus
  features:
    - Emoji
    - Social Icon(fontawesome)
    - Google Analytics
    - Disqus
    - Resume
    - Place plan on the top
- url: https://gatsby-portfolio-starter.netlify.app/
  repo: https://github.com/Judionit/gatsby-portfolio-starter
  description: A simple Gatsby portfolio starter
  tags:
    - Netlify
    - Styling:CSS-in-JS
    - Onepage
    - Portfolio
  features:
    - Styled components
    - Responsive webpage
    - Portfolio
- url: https://wp-graphql-gatsby-starter.netlify.app/
  repo: https://github.com/n8finch/wp-graphql-gatsby-starter
  description: A super simple, bare-bone starter based on the Gatsby Starter for the front end and the WP GraphQL plugin on your WordPress install. This is a basic "headless CMS" setup. This starter will pull posts, pages, categories, tags, and a menu from your WordPress site. You should use either the TwentyNineteen or TwentyTwenty WordPress themes on your WordPress install. See the starter repo for more detailed instructions on getting set up. The example here uses the WordPress Theme Unit Test Data for post and page dummy content. Find something wrong? Issues are welcome on the starter repository.
  tags:
    - Blog
    - CMS:Headless
    - CMS:WordPress
    - Netlify
  features:
    - WP GraphQL plugin integration
    - Light/Dark Mode
    - React Helmet for SEO
    - Integrated navigation
    - Verbose (i.e., not D.R.Y.) GraphQL queries to get data from
    - Includes plugins for offline support out of the box
- url: https://gatsby-starter-docz-netlifycms.netlify.app/
  repo: https://github.com/colbyfayock/gatsby-starter-docz-netlifycms
  description: Quickly deploy Docz documentation powered by Netlify CMS!
  tags:
    - CMS:Netlify
    - Documentation
    - Netlify
  features:
    - Docz documentation powered by Gatsby
    - Netlify CMS to manage content
- url: https://keanu-pattern.netlify.app/
  repo: https://github.com/Mr404Found/gatsby-keanu-blog
  description: A responsive and super simple gatsby portfolio starter and extendable for blog also used yaml parsing
  tags:
    - Netlify
    - SEO
    - Blog
    - Landing Page
    - Styling:Other
  features:
    - Attractive Design
    - Responsive webpage
    - Responsive Card Design
    - Gatsby
    - yaml parsing
    - Automatic page Generation by adding content
- url: https://gatsby-contentful-portfolio-blog.netlify.app/
  repo: https://github.com/escapemanuele/gatsby-contentful-blog-portfolio
  description: Simple gatsby starter for integration with Contentful. The result is a clean and nice website for businesses or freelancers with a blog and a portfolio.
  tags:
    - Blog
    - CMS:Headless
    - CMS:Contentful
    - Portfolio
    - PWA
    - Testing
  features:
    - Styled components
    - Responsive webpage
    - Portfolio
    - Blog
    - Testing
    - PWA
- url: https://example-site-for-square-starter.netlify.app/
  repo: https://github.com/jonniebigodes/example-site-for-square-starter
  description: A barebones starter to help you kickstart your next Gatsby project with Square payments
  tags:
    - Square
    - Netlify
    - SEO
    - E-commerce
  features:
    - Serverless
    - Gatsby
    - Square
- url: https://gatsby-animate.netlify.app/
  repo: https://github.com/Mr404Found/gatsby-animate-starter
  description: A responsive and super simple gatsby starter with awesome animations to components and to build your online solutions website. stay tuned more features coming soon
  tags:
    - Netlify
    - SEO
    - Blog
    - Landing Page
    - Styling:Other
  features:
    - Attractive Design
    - Responsive webpage
    - Services
    - Animations
    - yaml parsing
    - Component Animations
    - ReactReveal Library
- url: https://gatsby-starter-instagram-baseweb.netlify.app/
  repo: https://github.com/timrodz/gatsby-starter-instagram-baseweb
  description: 🎢 A portfolio based on your latest Instagram posts, implemented with the Base Web Design System by Uber. It features out-of-the-box responsive layouts, easy-to-implement components, and CSS-in-JS styling.
  tags:
    - Landing Page
    - Portfolio
    - Gallery
    - SEO
    - Netlify
    - Styling:CSS-in-JS
    - Styling:Other
  features:
    - Display your Instagram posts (Up to the last 12 with no API key).
    - Plug & Play configuration. All you need is an Instagram username!
    - Lightweight & Minimalist page structure. Let your work show itself.
    - Responsive design.
    - Simple React functional components (FC).
    - Google Analytics ready.
    - Continuous deployment via Netlify or Vercel.
- url: https://gatsby-starter-mountain.netlify.app/
  repo: https://github.com/artezan/gatsby-starter-mountain
  description: Blog theme that combines the new powerful MDX with the old WordPress. Built with WP/MDX and Theme UI
  tags:
    - Styling:CSS-in-JS
    - PWA
    - MDX
    - CMS:WordPress
    - Landing Page
    - Blog
  features:
    - gatsby-theme-wordpress-mdx
    - Theme UI
    - react-animate-on-scroll
    - Responsive Design
    - SEO friendly
    - Optimized images with gatsby-image
    - Git pre-commit and pre-push hooks using Husky
    - Highly optimized with excellent lighthouse audit score
    - Light/Dark mode
    - CSS Animations
    - Mountain style
- url: https://gatsby-starter-redux-storybook.netlify.app/
  repo: https://github.com/fabianunger/gatsby-starter-redux-storybook
  description: Gatsby Starter that has Redux (persist) and Storybook implemented.
  tags:
    - Redux
    - Storybook
    - PWA
    - Styling:CSS-in-JS
    - SEO
  features:
    - Redux + Redux Persist implemented also for Storybook
    - PWA
    - ESLint
    - SEO ready
- url: https://dospolov.com
  repo: https://github.com/dospolov/gatsby-starter-blog-and-cv
  description: Gatsby starter for Blog and CV.
  tags:
    - Blog
    - CMS:Netlify
    - Pagination
    - Portfolio
    - Disqus
    - RSS
    - Styling:Ant Design
    - Styling:Tailwind
  features:
    - Archive organized by tags and categories
    - Pagination support
    - Offline support
    - Google Analytics support
    - Disqus Comments support
- url: https://gatsby-starter-typescript-themes.netlify.app/
  repo: https://github.com/room-js/gatsby-starter-typescript-themes
  description: Gatsby TypeScript starter with light/dark themes based on CSS variables
  tags:
    - Language:TypeScript
    - Styling:SCSS
  features:
    - Light and Dark themes based on CSS variables (persisted state)
    - Font Awesome
    - Normalize.css
- url: https://gatsby-notion-demo.netlify.app/
  repo: https://github.com/conradlin/gatsby-starter-strata-notion
  description: Gatsby starter utilizing Notion as a CMS based on the strata site template
  tags:
    - Blog
    - PWA
    - SEO
    - Styling:SCSS
  features:
    - Super simple, portfolio + blog + newsletter site
    - Utilizing Notion as a CMS
    - Fully Responsive
    - Styling with SCSS
- url: https://sumanth.netlify.app/
  repo: https://github.com/Mr404Found/gatsby-sidedrawer
  description: A responsive and super simple gatsby site with awesome navbar and stay tuned more features coming soon
  tags:
    - Netlify
    - SEO
    - Blog
    - Landing Page
    - Styling:Other
  features:
    - Attractive Design
    - Responsive webpage
    - Animations
    - Component Animations
    - ReactReveal Library
    - Side Drawer
    - Sidebar
    - Navbar
- url: https://userbase-gatsby-starter.jacobneterer.com
  repo: https://github.com/jneterer/userbase-gatsby-starter
  description: Another TODO app - a Gatsby starter for Userbase, Tailwind CSS, SCSS, and TypeScript.
  tags:
    - Styling:Tailwind
    - Styling:SCSS
    - Language:TypeScript
    - Authentication
    - Netlify
    - SEO
  features:
    - Userbase for authentication and end-to-end encrypted data management
    - All user and data APIs
    - Tailwind CSS and SCSS for styling
    - TypeScript for easier debugging and development, strict types, etc
    - Netlify for hosting
- url: https://gatsby-simple-blog-with-asciidoctor-demo.netlify.app
  repo: https://github.com/hitsuji-no-shippo/gatsby-simple-blog-with-asciidoctor
  description: A Gatsby blog with Asciidoctor. Forked from thundermiracle/gatsby-simple-blog.
  tags:
    - Blog
    - i18n
    - Netlify
    - Disqus
    - RSS
    - SEO
    - Linting
    - Testing
  features:
    - Asciidoc support
    - Easily Configurable
    - Tags
    - Edit on GitHub
    - i18n
    - SEO
    - Light and Dark themes
    - Google Analytics
    - RSS
    - Disqus
    - Breadcrumbs
    - ESLint
- url: https://barcadia.netlify.app/
  repo: https://github.com/bagseye/barcadia
  description: A super-fast site using Gatsby
  tags:
    - Blog
    - CMS:Headless
    - CMS:Contentful
    - Portfolio
  features:
    - Styled components
    - Responsive webpage
    - Portfolio
    - Blog
- url: https://gatsby-starter-clean-resume.netlify.app/
  repo: https://github.com/masoudkarimif/gatsby-starter-clean-resume
  description: A Gatsby Starter Template for Putting Your Resume Online Super Quick!
  tags:
    - Netlify
    - Pagination
    - Styling:Other
    - SEO
  features:
    - Easy setup
    - Completely customizable using only gatsby-config.js file
    - Uses Milligram for styling
    - Fully responsive
    - Clean minimalist design
    - Page transition
    - Five different themes (great-gatsby, master-yoda, wonder-woman, darth-vader, luke-lightsaber)
    - Includes React Helmet for title and description tags
    - Includes Google Analytics plugin
- url: https://gatsby-starter-i18n-bulma.netlify.app
  repo: https://github.com/kalwalt/gatsby-starter-i18n-bulma
  description: A gatsby starter with Bulma and optimized slug for better SEO.
  tags:
    - i18n
    - Netlify
    - CMS:Netlify
    - Styling:Bulma
    - Styling:SCSS
    - Gallery
    - SEO
    - Markdown
    - PWA
    - Blog
  features:
    - Multilanguage support with i18n
    - Slug switcher (multilanguage)
    - Uses Bulma for styling
    - Netlify CMS
    - React Images with Modal
    - FontAwesome icons
    - Animate.css with WOW
    - Robots.txt
    - Sitemap
    - PWA
- url: https://ghost-attila-preview.draftbox.co/
  repo: https://github.com/draftbox-co/gatsby-attila-theme-starter
  description: A Gatsby starter for creating blogs from headless Ghost CMS.
  tags:
    - Blog
    - CMS:Headless
    - SEO
    - Styling:SCSS
    - Pagination
  features:
    - Attila standard Ghost theme
    - Data sourcing from headless Ghost
    - Responsive design
    - SEO optimized
    - OpenGraph structured data
    - Twitter Cards meta
    - Sitemap Generation
    - XML Sitemaps
    - Progressive Web App
    - Offline Support
    - RSS Feed
    - Composable and extensible
- url: https://gatsby-contentful-portfolio.netlify.app/
  repo: https://github.com/wkocjan/gatsby-contentful-portfolio
  description: Gatsby portfolio theme integrated with Contentful
  tags:
    - CMS:Contentful
    - CMS:Headless
    - Gallery
    - Portfolio
    - SEO
    - Styling:Tailwind
  features:
    - Clean minimalist design
    - Contentful integration with ready to go placeholder content
    - Responsive design
    - Uses Tailwind CSS for styling
    - Font Awesome icons
    - Robots.txt
    - SEO optimized
    - OpenGraph structured data
    - Integration with Mailchimp
- url: https://gatsby-graphcms-ecommerce-starter.netlify.app
  repo: https://github.com/GraphCMS/gatsby-graphcms-ecommerce-starter
  description: Swag store built with GraphCMS, Stripe, Gatsby, Postmark, and Printful.
  tags:
    - E-commerce
    - i18n
    - Netlify
    - Styling:Tailwind
    - CMS:Other
    - Stripe
  features:
    - Dropshipping by Printful
    - Printful inventory enhanced by GraphCMS
    - Custom GraphQL API for handling checkout and payment
    - Postmark for order notifications
    - Strong Customer Authentication
- url: https://koop-blog.netlify.app/
  repo: https://github.com/bagseye/koop-blog
  description: A simple blog platform using Gatsby and MDX
  tags:
    - Blog
    - Markdown
    - MDX
  features:
    - Responsive design
    - Styled 404 page
    - Lightweight
    - Styled Components
- url: https://gatsby-blog-mdx.now.sh/
  repo: https://github.com/EllisMin/gatsby-blog-mdx
  description: A ready-to-use, customizable personal blog with minimalist design
  tags:
    - Blog
    - MDX
    - Markdown
    - Netlify
    - SEO
    - Styling:Other
    - Documentation
  features:
    - Simple blog with responsive design
    - Light / Dark Mode Switch
    - MDX & Markdown to create post & About page
    - Code syntax highlighting (Light / Dark)
    - Facebook | Disqus | Utterances comments
    - Social Media Links & Share buttons
    - SEO + Sitemap + RSS
    - Googly Analytics Support
    - Easy & Highly Customizable
- url: https://gatsby-airtable-listing.netlify.app/
  repo: https://github.com/wkocjan/gatsby-airtable-listing
  description: Airtable theme for Gatsby
  tags:
    - Airtable
    - SEO
    - Styling:Tailwind
  features:
    - Airtable integration
    - Modals with previous/next navigation
    - Responsive design
    - Uses Tailwind CSS for styling
    - Font Awesome icons
    - Clean minimalist design
    - SEO optimized
    - Robots.txt
    - OpenGraph structured data
- url: https://gatsby-starter-personality.netlify.app/
  repo: https://github.com/matheusquintaes/gatsby-starter-personality
  description: A free responsive Gatsby Starter
  tags:
    - Portfolio
    - Gallery
  features:
    - SEO
    - Page transition
    - Fully responsive
    - Styling:CSS-in-JS
- url: https://seattleservicerelief.com/
  repo: https://github.com/service-relief/gatsby-starter-service-relief
  description: Localized index of resources for your city.
  tags:
    - Airtable
    - Netlify
    - SEO
    - Styling:Tailwind
  features:
    - generates a static website using Gatsby
    - uses Airtable to manage your listings and categories
    - includes an Airtable form to collect local submissions and add them to Airtable for approval
    - can be personalized to a city or region without touching a line of code
    - one-click deployment via Netlify
- url: https://shards-gatsby-starter.netlify.app/
  repo: https://github.com/wcisco17/gatsby-typescript-shards-starter
  description: Portfolio with TypeScript and Shards UI
  tags:
    - Language:TypeScript
    - Portfolio
    - Netlify
    - PWA
    - Styling:Bootstrap
  features:
    - Portfollio Starter that includes Shards Ui component library and TypeScript generator.
    - TypeScript
    - TypeScript Generator
    - Styled-Components
    - Shards UI
    - Bootstrap
- url: https://gatsby-sanity-developer-portfolio-starter.jacobneterer.com/
  repo: https://github.com/jneterer/gatsby-sanity-developer-portfolio-starter
  description: A Gatsby + Sanity CMS starter project for developer portfolios. Also built using Tailwind CSS, SCSS, and TypeScript.
  tags:
    - CMS:sanity.io
    - Portfolio
    - Styling:Tailwind
    - Styling:SCSS
    - Language:TypeScript
    - Netlify
    - SEO
  features:
    - Developer portfolio using Gatsby + Sanity CMS
    - Edit your profile, projects, and tags all in Sanity CMS without any code commits
    - Tailwind CSS and SCSS for styling
    - TypeScript for easier debugging and development, strict types, etc
    - Netlify for hosting
    - SEO Capabilities
- url: https://serene-ramanujan-285722.netlify.app/
  repo: https://github.com/kunalJa/gatsby-starter-math-blog
  description: Responsive math-focused blog with MDX and Latex built-in
  tags:
    - MDX
    - Blog
    - PWA
    - Storybook
    - Styling:Other
    - SEO
  features:
    - Mobile friendly and fully responsive
    - Easy to configure (just change site.config.js)
    - MDX
    - Latex with Katex
    - Storybook with tested components included
    - Uses Tachyons for styling
    - Easy to create new posts
- url: https://gatsby-starter-canada-pandemic.netlify.app/
  repo: https://github.com/masoudkarimif/gatsby-starter-canada-pandemic
  description: A Gatsby starter template for covering pandemics in Canada
  tags:
    - AWS
    - Onepage
    - Styling:Other
  features:
    - Interactive SVG map using D3
    - Responsive design
    - Styled 404 page
    - Google Analytics support
    - Includes React Helmet
    - Clean minimalist design
    - Completely customizable using only gatsby-config.js file
- url: https://builderio.github.io/gatsby-starter-builder/
  repo: https://github.com/BuilderIO/gatsby-starter-builder
  description: Gatsby starter with drag + drop page building with your React components via Builder.io
  tags:
    - CMS:Other
    - CMS:Headless
  features:
    - Builder.io integration with sample pages/header/footer.
    - Drag and drop page editing and creations.
    - Lots of built-in templates, widgets, or bring in your own custom components.
    - Uses @builder.io/gatsby plugin to dynamically create pages published on the editor.
    - SEO
- url: https://gatsby-starter-reason-blog.netlify.app/
  repo: https://github.com/mukul-rathi/gatsby-starter-reason-blog
  description: The Gatsby Starter Blog using ReasonML!
  tags:
    - Blog
    - Styling:CSS-in-JS
    - Language:Other
  features:
    - Basic setup for a full-featured type-safe blog
    - ReasonML support out-of-the-box
    - ReasonReact v3 JSX syntax
    - CSS-in-Reason support
    - StaticQuery GraphQL support in ReasonML
    - Similar to gatsby-starter-blog

- url: https://gct.mozart409.space/
  repo: https://github.com/Mozart409/gatsby-custom-tailwind
  description: A minimal Tailwind CSS starter, with custom fonts, purgecss, automatic linting when committing to master, awesome lighthouse audit, custom Vercel/serve server for production build, visible to all in your network, so you can test it with your phone.
  tags:
    - Linting
    - PWA
    - SEO
    - Styling:Tailwind
    - Styling:PostCSS
  features:
    - Minimal Tailwind Starter
    - Custom Fonts predefined
    - Automatic Linting on Commit using husky and pretty-quick
    - Custom server to test Production Builds on your local network via Vercel/serve
    - Extensive Readme in the repo
- url: https://gatsby-redux-toolkit-typescript.netlify.app/
  repo: https://github.com/saimirkapaj/gatsby-redux-toolkit-typescript-starter
  description: Gatsby Starter using Redux-Toolkit, TypeScript, Styled Components, and Tailwind CSS.
  tags:
    - Redux
    - Language:TypeScript
    - Styling:Tailwind
  features:
    - Redux-Toolkit
    - TypeScript
    - Styled Components
    - Tailwind CSS
    - Removes unused CSS with Purgecss
    - Font Awesome Icons
    - Responsive Design
    - Change between light and dark themes
    - SEO
    - React Helmet
    - Offline Support
- url: https://gatsby-ts-tw-styled-eslint.netlify.app
  repo: https://github.com/Miloshinjo/gatsby-ts-tw-styled-eslint-starter
  description: Gatsby starter with TypeScript, Tailwind CSS, @emotion/styled, and ESLint.
  tags:
    - Linting
    - Styling:CSS-in-JS
    - Styling:Tailwind
    - Language:TypeScript
  features:
    - TypeScript support
    - CSS-in-JS with @emotion/styled (like styled components)
    - Tailwind CSS (1.2) support
    - ESLint with Airbnb settings
- url: https://mik3y.github.io/gatsby-starter-basic-bootstrap/
  repo: https://github.com/mik3y/gatsby-starter-basic-bootstrap
  description: A barebones starter featuring react-bootstrap and deliberately little else
  tags:
    - Styling:Bootstrap
    - Styling:SCSS
  features:
    - Uses react-bootstrap, sass, and little else
    - Skeleton starter, based on gatsby-starter-default
    - Optional easy integration of themes from Bootswatch.com
- url: https://gatsby-starter-songc.netlify.app/
  repo: https://github.com/FFM-TEAM/gatsby-starter-song
  description: A Gatsby starter for blog style with fresh UI.
  tags:
    - Blog
    - Netlify
    - SEO
    - Language:TypeScript
    - Styling:CSS-in-JS
  features:
    - Emoji (emojione)
    - Code syntax highlighting (atom-one-light Style)
    - Mobile friendly and fully responsive
    - Comment feature ( utterances)
    - Post side PostTOC
    - Simple fresh design like Medium
    - Readability
- url: https://gatsby-starter-kontent-lumen.netlify.app/
  repo: https://github.com/Kentico/gatsby-starter-kontent-lumen
  description: A minimal, lightweight, and mobile-first starter for creating blogs uses Gatsby and Kentico Kontent CMS. Inspired by Lumen.
  tags:
    - SEO
    - CMS:Headless
    - CMS:Kontent
    - Netlify
    - Styling:SCSS
    - Blog
  features:
    - Kentico Kontent CaaS platform as the data source.
    - Mobile-First approach in development.
    - Archive organized by tags and categories.
    - Automatic Sitemap generation.
    - Lost Grid.
    - Beautiful typography inspired by matejlatin/Gutenberg.
    - Stylesheet built using Sass and BEM-Style naming.
    - Syntax highlighting in code blocks.
    - Google Analytics support.
- url: https://dindim-production.netlify.app/
  repo: https://github.com/lorenzogm/gatsby-ecommerce-starter
  description: Gatsby starter to create an ecommerce website with Netlify and Stripe. Setup and release your shop in a few minutes.
  tags:
    - Client-side App
    - E-commerce
    - Firebase
    - Netlify
    - SEO
    - Stripe
    - Styling:CSS-in-JS
  features:
    - 100% Free. No subscriptions, just pay a fee to Stripe when you sell a product.
    - Home Page to list all your products.
    - Category Page to list products by category.
    - Product Detail Page. Define several colors and sizes for the same product
    - Cart Page with the summary of your cart before checkout.
    - Checkout Page powered by Stripe.
    - Scripts to create/update/delete your products in Stripe.
    - Analytics with Firebase
- url: https://gatsby-starter-ts.now.sh/
  repo: https://github.com/jpedroschmitz/gatsby-starter-ts
  description: A TypeScript starter for Gatsby. No plugins and styling. Exactly the necessary to start!
  tags:
    - Language:TypeScript
    - Styling:None
    - Linting
  features:
    - TypeScript
    - ESLint and Prettier
    - Husky and lint-staged
    - Commitizen and Commitlint
    - TypeScript absolute paths
- url: https://rolwinreevan.com
  repo: https://github.com/rolwin100/rolwinreevan_gatsby_blog
  description: This starter consists of Ant Design System you can use it for your personal blog. I have given a lot of time in developing this starter because I found that there were not many starters with a very good design. Please give a star to this project if you have like it to encourage me 😄. Thank you.
  tags:
    - Blog
    - Portfolio
    - Markdown
    - SEO
    - PWA
  features:
    - Blog designed using Markdown.
    - Beautifully designed landing page.
    - First project in the starters list to use Ant Design.
    - Supports SSR and is also a PWA.
- url: https://gatsby-antd-starter.netlify.app/
  repo: https://github.com/alienCY/gatsby-antd-starter
  description: Gatsby starter with Ant Design (antd)
  tags:
    - Styling:Ant Design
    - SEO
  features:
    - Ant Design components
    - A really nice header.
- url: https://gatsby-starter-typescript.surge.sh
  repo: https://github.com/kurttomlinson/gatsby-starter-typescript
  description: A TypeScript starter with auto-generated GraphQL types, TS errors in the develop console, and gatsby-node.ts support!
  tags:
    - Language:TypeScript
  features:
    - TypeScript
    - Auto-generated types from GraphQL queries
    - TypeScript errors in the develop console
    - Support for typed GraphQL queries in gatsby-node.ts
    - Based on gatsby-starter-default
- url: https://www.dyuzz.club/
  repo: https://github.com/Dyuzz/Gatsby-Blog-Starter-Dyuzz
  description: A Gatsby starter for creating blogs.
  tags:
    - Blog
    - PWA
    - SEO
    - CMS:Netlify
    - Pagination
  features:
    - Blog designed using Markdown.
    - Beautifully designed landing page.
    - Gatsby v2
    - Google Analytics
    - Web App Manifest
    - Netlify Support
    - Gitalk Comment
    - SiteMap
    - Netlify CMS Support
    - TOC（TableOfContexts）
    - Pagination
    - SEO
    - Phone browser Support
- url: https://dropinblog-gatsby-starter.netlify.app/
  repo: https://github.com/DropInBlog/gatsby-starter
  description: A quick and simple Gatsby solution for the simplest blogging solution
  tags:
    - Blog
    - Netlify
    - Pagination
    - SEO
    - CMS:Headless
    - Styling:SCSS
    - Styling:CSS-in-JS
    - Styling:Tailwind
  features:
    - Pagination
    - Beautifully designed landing page.
    - Includes Chakra-UI and Tailwind CSS
- url: https://gatsby-material-typescript-starter.netlify.app
  repo: https://github.com/Junscuzzy/gatsby-material-typescript-starter
  description: A simple starter using TypeScript, ESLint, Prettier & @Material-ui
  tags:
    - Language:TypeScript
    - Linting
    - Netlify
    - SEO
    - Styling:Material
  features:
    - TypeScript in front-side & node-side
    - Prettier, ESLint and Type-check well configured together
    - Material-ui SSR compatible with build-in light/dark theme
    - Content sourcing free
    - Functional react (Hooks & functions instead Class)
    - Responsive design
    - SEO optimized
    - Styled 404 page
    - Google Analytics support
- url: https://gatsby-starter-takeshape-startup.netlify.app
  repo: https://github.com/colbyfayock/gatsby-starter-takeshape-startup
  description: Integrate TakeShape CMS using a ready to go TakeShape Startup project!
  tags:
    - Blog
    - CMS:Other
    - CMS:Headless
    - Landing Page
    - Styling:SCSS
  features:
    - Integrate TakeShape CMS
    - Preconfigured to work with the TakeShape Startup project
- url: https://gatsby-startbootstrap-agency.netlify.app/
  repo: https://github.com/thundermiracle/gatsby-startbootstrap-agency
  description: Gatsby version of startbootstrap-agency with i18n supported.
  tags:
    - Portfolio
    - PWA
    - SEO
    - Gallery
    - Landing Page
    - Onepage
    - Markdown
    - Netlify
    - Styling:Bootstrap
    - i18n
    - Netlify
    - Linting
  features:
    - Easily Configurable
    - Different types of sections
    - i18n
    - SEO
    - Google Analytics
    - Prettier, ESLint
- url: https://gatsby-typescript-tailwind-twin-styled-component-starter.netlify.app/
  repo: https://github.com/DevHausStudio/Gatsby-Typescript-Tailwind-Twin-Styled-Component-Starter
  description: Barebones and lightweight starter with TypeScript, Styled-Components, Tailwind CSS, Twin Macro.
  tags:
    - Language:TypeScript
    - Styling:Tailwind
    - Styling:CSS-in-JS
    - Netlify
  features:
    - Gatsby v2
    - TypeScript
    - Tailwind CSS
    - Style-Components
    - CSS-in-JS
    - Code Readability
    - Barebones
- url: https://dlford.github.io/gatsby-typescript-starter-minimalist/
  repo: https://github.com/dlford/gatsby-typescript-starter-minimalist
  description: A minimalist Gatsby TypeScript starter, because less is more
  tags:
    - Language:TypeScript
    - Linting
    - Styling:Other
  features:
    - Don't use `React.FC` (See `https://github.com/facebook/create-react-app/pull/8177`)
    - Minimalist
    - Prettier / ESLint pre-configured
    - CSS Reset / CSS Modules
    - Style Builder page for adjusting global styles
- url: https://flotiq-starter-products.herokuapp.com/
  repo: https://github.com/flotiq/gatsby-starter-products
  description: A Gatsby e-commerce starter with products sourced from Flotiq.
  tags:
    - CMS:Headless
    - E-commerce
    - CMS:Other
  features:
    - Snipcart e-commerce starter
    - Flotiq CMS as a product source
    - Deploy to Heroku
- url: https://goodpraxis.coop
  repo: https://github.com/GoodPraxis/gp-gatsby-starter-ts-sass-jest
  description: A solid, basic Gatsby starter used by Good Praxis suitable for many different types of projects
  tags:
    - Language:TypeScript
    - Styling:SCSS
    - SEO
    - Testing
  features:
    - TypeScript support
    - SCSS for styling
    - JEST tests
    - Simple SEO setup
- url: https://gatsby-markdown-personal-website.netlify.app/
  repo: https://github.com/SaimirKapaj/gatsby-markdown-personal-website
  description: Gatsby Markdown Personal Website Starter, using Styled Components, Tailwind CSS, and Framer Motion.
  tags:
    - Blog
    - Portfolio
    - Markdown
    - Styling:Tailwind
  features:
    - Markdown
    - Framer Motion
    - Page Transition
    - Styled Components
    - Tailwind CSS
    - Removes unused CSS with Purgecss
    - Font Awesome Icons
    - Responsive Design
    - SEO
    - React Helmet
    - Offline Support
    - Gatsby Image
- url: https://flotiq-starter-recipes.herokuapp.com
  repo: https://github.com/flotiq/gatsby-starter-recipes
  description: A Gatsby culinary starter with recipes sourced from Flotiq.
  tags:
    - CMS:Headless
    - Gallery
    - Pagination
    - CMS:Other
  features:
    - Recipes starter
    - Culinary recipes
    - Flotiq CMS as a recipe source
- url: https://gatsby-markdown-typescript-personal-website.netlify.app/
  repo: https://github.com/SaimirKapaj/gatsby-markdown-typescript-personal-website
  description: Gatsby Markdown Personal Website Starter, using TypeScript, Styled Components, Tailwind CSS, and Framer Motion.
  tags:
    - Blog
    - Portfolio
    - Markdown
    - Language:TypeScript
    - Styling:Tailwind
  features:
    - Markdown
    - TypeScript
    - Framer Motion
    - Page Transition
    - Styled Components
    - Tailwind CSS
    - Removes unused CSS with Purgecss
    - Font Awesome Icons
    - Responsive Design
    - SEO
    - React Helmet
    - Offline Support
    - Gatsby Image
- url: https://thestartup.netlify.app/
  repo: https://github.com/bagseye/startup
  description: A startup template perfect for brochure sites and small businesses
  tags:
    - Landing Page
    - Onepage
    - Portfolio
    - Styling:CSS-in-JS
  features:
    - Font Awesome Icons
    - Responsive Design
    - Style-Components
- url: https://gatsby-starter-tailwind-css.netlify.app/
  repo: https://github.com/melanienolan/gatsby-starter-tailwind-css
  description: A Gatsby starter with Tailwind CSS. Uses Tailwind CSS v1.4.1 and includes built-in support for PurgeCSS.
  tags:
    - Landing Page
    - Onepage
    - Styling:Tailwind
  features:
    - Simple boilerplate site using Tailwind CSS
    - PurgeCSS support to remove unused styles
    - PostCSS including Autoprefixer
    - React Helmet for better SEO
- url: https://wp-balsa-preview.draftbox.co/
  repo: https://github.com/draftbox-co/gatsby-wordpress-balsa-starter
  description: A Gatsby starter for creating blogs from headless WordPress CMS.
  tags:
    - Blog
    - SEO
    - CMS:WordPress
    - Styling:Other
    - Pagination
  features:
    - Balsa Skin by Draftbox
    - Data sourcing from headless WordPress
    - Responsive design
    - SEO optimized
    - OpenGraph structured data
    - Twitter Cards meta
    - Sitemap Generation
    - XML Sitemaps
    - Progressive Web Ap
- url: https://gatsby-typescript-eslint-prettier-starter.netlify.app/
  repo: https://github.com/Tielem/gatsby-typescript-eslint-prettier-starter
  description: This Gatsby starter is an adaptation of the default Gatsby starter with TypeScript, ESlint and Prettier added and pre-configured, bringing you everything you need to get up and running with Gatsby in a type-safe and style-safe way.
  tags:
    - Language:TypeScript
    - Linting
    - Styling:None
  features:
    - TypeScript compile (gatsby-plugin-ts), not Babel transpile (gatsby-plugin-typescript)
    - Type errors cause gatsby develop and gatsby build to stop
    - Makes use of ESlint with Airbnb's TypeScript config, to ensure code styling both in JavaScript and TypeScript
    - Linting errors cause gatsby develop and gatsby build to stop
    - Good starter template to add additional features (such as Markdown or Headless CMS) in a type safe and style safe way
    - Dependencies are automatically kept up to date with [Renovate](https://renovate.whitesourcesoftware.com/)
- url: https://gatsby-basic-typescript-starter.netlify.app/
  repo: https://github.com/noahub/gatsby-typescript-starter
  description: This starter ships with the main Gatsby configuration files you need to build a basic site using React and TypeScript.
  tags:
    - Language:TypeScript
    - Styling:CSS-in-JS
  features:
    - TypeScript installed and configured
    - Styled Components via Emotion
    - Google Fonts enabled
    - React Helmet for SEO
    - Configured image filesystem, transformer-sharp, plugin-sharp
- url: https://gatsby-landing-page-starter.netlify.app/
  repo: https://github.com/btahir/gatsby-landing-page-starter
  description: Simple Landing Page Starter Built With Gatsby.
  tags:
    - Landing Page
    - SEO
    - PWA
    - Styling:SCSS
  features:
    - Responsive design
    - SEO optimized
    - Conversion optimized
    - Sitemap Generation
    - XML Sitemaps
    - Progressive Web App
    - Offline Support
    - Composable and extensible
- url: https://gatsby-lotus-starter.netlify.app/
  repo: https://github.com/DecliningLotus/gatsby-lotus-starter
  description: A fully featured Gatsby Bootstrap starter.
  tags:
    - Linting
    - Netlify
    - PWA
    - SEO
    - Styling:Bootstrap
    - Styling:PostCSS
    - Styling:SCSS
  features:
    - Bootstrap + React Bootstrap
    - React Icons
    - Typefaces + Font Preloader
    - SVGO Optimizations
    - Optimized SEO
    - SASS Support
    - Sitemap Generation
    - Progressive Web App
    - Offline Support
    - Semantic Release
    - Netlify + CircleCI Support
- url: https://creationspirit.github.io/gatsby-babylonjs-starter/
  repo: https://github.com/creationspirit/gatsby-babylonjs-starter
  description: A Gatsby starter with example Babylonjs scene boilerplate.
  tags:
    - Portfolio
  features:
    - Babylon.js 3D graphics
    - Built on top of Gatsby's default starter
- url: https://gatsby-starter-voyager.netlify.app/
  repo: https://github.com/gregdferrell/gatsby-starter-voyager
  description: A feature-rich starter blog.
  tags:
    - Blog
    - Markdown
    - Pagination
    - RSS
    - SEO
    - Styling:SCSS
    - Styling:Other
  features:
    - Beautiful starter blog with content in markdown
    - Responsive, mobile-first design using tachyons.scss, flexbox, SCSS & CSS modules
    - Fast, with top-notch lighthouse audit scores
    - View posts by tag & author
    - Pagination & next/prev navigation
    - Social sharing links on blog posts (twitter, facebook, pinterest)
    - SEO component with social sharing cards for twitter & facebook
    - Structured data, schema.org
    - Sitemap & RSS feed
    - Support for email subscription to Mailchimp campaign
    - Support for Google analytics
- url: https://expo-gatsby-starter.netlify.app/
  repo: https://github.com/Sidibedev/expo-gatsby-starter
  description: A simple Expo and Gatsby starter.
  tags:
    - PWA
    - SEO
  features:
    - SEO
    - PWA
    - Offline Support
    - Upload Image
    - Expo SDK
    - Image manipulation
    - 404 page
    - Navigation
- url: https://gatsby-starter-banshorian.netlify.app
  repo: https://github.com/webmaeistro/gatsby-starter-banshorian
  description: Starter for the gatsby-theme-banshorian. A creative cool-looking personal or work projects showcase/portfolio/CV. Based on byfolio.
  tags:
    - Styling:Other
    - Portfolio
    - Transitions
    - Linting
    - Testing
    - PWA
  features:
    - Gatsby v2
    - Style-Components Using @emotion
    - Edit Everything From gatsby.config
    - Developer Friendly
    - Isomorphic Skills Tiles
    - Transitions Between Pages and Menu
- url: https://a2zarslaan.github.io/gatsby-starter-sasslan/
  repo: https://github.com/a2zarslaan/gatsby-starter-sasslan
  description: A minimalistic Gatsby starter template featuring SASS and CSS 7-1 architecture.
  tags:
    - Blog
    - Portfolio
    - Markdown
  features:
    - Markdown
    - CSS 7-1 Architecture
    - GraphQL IDE
    - Page Transitions
    - Easy to edit CSS variables
    - Styled Components
    - SVG icons
    - Google fonts
    - Desktop-First Design
    - Responsive Design
    - React Helmet
    - Gatsby Remark Images
    - Code Readability
    - Progressive Web App
- url: https://pedantic-brown-bbf927.netlify.app/
  repo: https://github.com/pkino/gatsby-starter-typescript-sass
  description: A minimum starter with TypeScript, Sass, ESLint and Prettier built-in
  tags:
    - Language:TypeScript
    - Styling:SCSS
    - Linting
  features:
    - TypeScript and Sass support
    - ESLint with basic react rules
- url: https://gatsby-starter-portfolio-minimal.netlify.app/
  repo: https://github.com/konstantinmuenster/gatsby-starter-portfolio-minimal
  description: A modern one-page portfolio with a clean yet expressive design.
  tags:
    - Portfolio
    - Markdown
    - MDX
    - PWA
    - Onepage
    - Styling:CSS-in-JS
  features:
    - Quick and Easy Setup - Add content and deploy
    - Content via Markdown/MDX - No external CMS needed
    - Extendable Layout - Add more sections as you like
    - Responsive Design - With freshening Animations
    - Medium Integration - Feature your latest articles
    - Progressive Web App/PWA - Offline Support
    - Fast and Accessible
    - SEO
- url: https://gatsby-theme-clarisse.netlify.app
  repo: https://github.com/tacogator/gatsby-starter-blog-material-clarisse
  description: A minimalist blog starter with Material-UI
  tags:
    - Blog
    - SEO
    - Portfolio
    - Landing Page
    - Styling:Material
    - Markdown
    - MDX
  features:
    - SEO-ready
    - Clean design with emphasis on Call-to-action
    - Built-in Tag/Category support
    - Write post in markdown or MDX
    - Desktop and mobile responsive layout
    - Customizable branding & navigation
    - Material-UI
- url: https://ph0en1x.ru/
  repo: https://github.com/eduard-kirilov/gatsby-ts-apollo-starter
  description: This starter is a ready-made configuration that includes Gatsby, React, Redux, Apollo, GraphQL, TypeScript, Styled-Components, Material-UI, Jest, Enzyme.
  tags:
    - E-commerce
    - SEO
    - Redux
    - Language:TypeScript
    - Pagination
    - Styling:Material
  features:
    - This starter is configured to interact with GraphQL of your backend through Apollo.
    - Strong typing with TypeScript.
    - Typescript, Apollo, Mongo - backend.
    - Unit tests based on jest and enzyme.
    - In this starter, Styled-components and Material-UI can be used simultaneously.
    - This starter has tuned redux with reselect on board
    - Desktop and mobile responsive layout
- url: https://gatsby-starter-tailwind-opinionated.netlify.app/
  repo: https://github.com/mjsarfatti/gatsby-starter-tailwind-opinionated
  description: Based on the official Gatsby starter, with an opinionated Tailwind setup. Uses Purgecss to remove unused CSS.
  tags:
    - Styling:Tailwind
  features:
    - Based on gatsby-starter-default
    - Tailwind CSS Framework
    - Removes unused CSS with Purgecss
    - Works great with VS Code
    - Create React App ESLint default
    - Run Prettier through ESLint
    - Sensible Tailwind CSS configuration, great for most sites
    - Absolute imports (no more ../../../../some/components.js)
    - Typescript-ready
    - Box shadows by box-shadows.co
    - Spring transition easing
    - Tailwind forms plugin

- url: https://gatsby-starter-jest-enzyme-eslint.netlify.app
  repo: https://github.com/markbello/gatsby-starter-jest-enzyme-eslint
  description: gatsby-starter-default with Jest, Enzyme, and ESLint
  tags:
    - Testing
    - Linting
  features:
    - Jest testing set up
    - Enzyme for shallow rendering and snapshot testing
    - ESLint for linting
    - No frills, minimally opinionated
- url: https://foundation.stackrole.com/
  repo: https://github.com/stackrole/gatsby-starter-foundation
  description: A starter to launch your blazing fast personal website and a blog, Built with Gatsby and Netlify CMS. Made with ❤ by Stackrole
  tags:
    - CMS:Netlify
    - Markdown
    - Netlify
    - Pagination
    - SEO
    - Styling:SCSS
    - Blog
    - Landing Page
  features:
    - A Blog and Personal website with Netlify CMS.
    - Responsive Web Design
    - Customize content of Homepage, About and Contact page.
    - Add / Modify / Delete blog posts.
    - Edit website settings, Add Google Analytics and make it your own all with in the CMS.
    - SEO Optimized
    - OpenGraph structured data
    - Twitter Cards meta
    - Beautiful XML Sitemaps
    - Netlify Contact Form, Works right out of the box after deployment.
    - Invite collaborators into Netlify CMS, without giving access to your GitHub account via Git Gateway
    - Gatsby Incremental Builds with Netlify.
    - For more info, Take a look at readme.md on the Github repo.
- url: https://gatsby-starter-payments.netlify.app
  repo: https://github.com/moonclerk/gatsby-starter-payments
  description: A Gatsby starter for creating SaaS landing pages using MoonClerk to accept payments.
  tags:
    - Landing Page
    - Netlify
    - Onepage
    - SEO
    - Stripe
    - Styling:CSS-in-JS
  features:
    - SEO optimized
    - Landing Page
    - Fully responsive
    - Gatsby images
    - MoonClerk Payment Forms
    - Open source illustrations from Icons8
    - Google Analytics
    - Includes React Helmet to allow editing site meta tags
    - Includes plugins for easy, beautiful typography
    - Styling with styled-components
    - Organized using ABEM
- url: https://schoolfront.netlify.app
  repo: https://github.com/orzechdev/schoolfront
  description: School website starter
  tags:
    - Language:TypeScript
    - Styling:CSS-in-JS
    - CMS:WordPress
    - Blog
    - Presentation
  features:
    - Main page
    - WordPress blog
    - Contact page
    - About page
    - Open hours information
    - Offered curriculum page
    - Teachers list
    - WCAG AA support
    - SEO optimized
    - Sitemap Generation
    - Gatsby v2
    - Styled Components
    - TypeScript
- url: https://gatsby-starter-donations.netlify.app
  repo: https://github.com/moonclerk/gatsby-starter-donations
  description: A simple starter to help get up and running accepting donations using Gatsby + MoonClerk
  tags:
    - Donations
    - Landing Page
    - Netlify
    - Onepage
    - SEO
    - Stripe
    - Styling:CSS-in-JS
  features:
    - SEO optimized
    - Fully responsive
    - Gatsby images
    - MoonClerk Payment Forms
    - Open source illustrations from Icons8
    - Open source image from Unsplash
    - Google Analytics
    - Includes React Helmet to allow editing site meta tags
    - Includes plugins for easy, beautiful typography
    - Styling with styled-components
    - Organized using ABEM
- url: https://jolly-tree-003047c03.azurestaticapps.net/
  repo: https://github.com/floAr/gatsby-starter-azure_swa
  description: A simple Gatsby starter making use of the new Azure Static Web App service.
  tags:
    - Redux
    - Styling:None
    - Azure
  features:
    - CI/CD using github actions
- url: https://minimal-blog-starter.netlify.app/
  repo: https://github.com/imjamesku/gatsby-minimal-blog-starter
  description: A minimal NetlifyCMS starter based on the default starter with no additional styling
  tags:
    - CMS:Netlify
    - Styling:None
    - Blog
  features:
    - NetlifyCMS
    - Blog post list
    - SEO
- url: https://gatsbyfire.netlify.app/
  repo: https://github.com/GeorgeSteel/gatsby-fire-starter
  description: A Gatsby Starter to build a complete web app with Gatsby & Firebase by using the library reactfire
  tags:
    - Firebase
    - Authentication
    - Client-side App
  features:
    - You can build a realtime app without any `window object` issue.
    - Private/Dynamic routing made easy with reach/router.
    - Fully integrated with reactfire.
    - Easy to setup.
    - Insane Lighthouse performance.
    - FirebaseUI fully integrated & customizable for any language location.
- url: https://gatsby-starter-catalyst-helium.netlify.app/
  repo: https://github.com/ehowey/gatsby-starter-catalyst-helium
  description: A personal blog starter with large featured images, SEO optimization, dark mode, and support for many different frontmatter fields. Based on Gatsby Theme Catalyst. Uses MDX for content and Theme UI for styling. Includes a core theme, a header theme, a footer theme, and a blog theme.
  tags:
    - MDX
    - Styling:Theme-UI
    - SEO
    - PWA
    - Blog
  features:
    - Based on Gatsby Theme Catalyst series of themes and starters.
    - Theme options are used to enable some simple layout changes.
    - Designed with component shadowing in mind to allow easier customization.
    - Theme UI is deeply integrated with design tokens and variants throughout.
    - Color mode switching available by default.
    - SEO optimized to include social media images and Twitter handles.
    - React Scroll for one page, anchor based navigation is available.
    - Code highlighting via Prism.
- url: https://headless.us
  repo: https://github.com/ecomloop/headless-starter
  description: The Shopify + Gatsby starter theme for digital commerce
  tags:
    - E-commerce
    - Shopify
    - CMS:Netlify
    - Blog
  features:
    - Integrated with Shopify for pulling products
    - Checkout handled via Shopify
    - Includes variants for products
    - XML sitemap
    - Blog with Netlify CMS
    - RSS feed
    - Designed to bring headless commerce to Shopify merchants and shops
- url: http://gatsby-tailwind-starter.kosvrouvas.com/
  repo: https://github.com/kosvrouvas/gatsby-tailwindcss-starter
  description: The default Gatsby starter bundled with the latest TailwindCSS for DRY situations
  tags:
    - MDX
    - Styling:Tailwind
  features:
    - Based on Gatsby Starter Theme
    - Google Analytics
    - Sentry
- url: https://simple.rickkln.com
  repo: https://github.com/rickkln/gatsby-starter-simple
  description: Simple Gatsby starter for a small static site. Replaces Prettier with ESLint (AirBnB style), and adds TypeScript and Firebase hosting.
  tags:
    - Linting
    - Language:TypeScript
    - Firebase
    - SEO
    - Markdown
    - Portfolio
  features:
    - TypeScript is used for a better developer experience.
    - ESLint and the AirBnB TypeScript style guide help you avoid, and fix, simple issues in your code.
    - The default Gatsby formatting tool Prettier, has been removed in order to avoid conflicts with the ESLint + AirBnB TypeScript tools described above.
    - Firebase Hosting is supported and configured for Gatsby from the start.
    - Dynamic pages for blog posts in markdown is implemented.
- url: https://the-great-gatsby-starter.netlify.app
  repo: https://github.com/bradgarropy/gatsby-starter
  description: 🥂 the great gatsby starter
  tags:
    - Linting
    - Netlify
    - SEO
    - Styling:CSS-in-JS
  features:
    - Base scaffolding for a Gatsby site.
    - ESLint and Prettier are preconfigured.
    - Preconfigured Netlify hosting.
    - Serverless functions ready to go.
    - Style with styled-components out of the box.
    - Customizable SEO component included.
- url: https://gatsby-starter-capacitor.netlify.app/
  repo: https://github.com/flogy/gatsby-starter-capacitor
  description: Build blazing fast mobile apps with Gatsby and Capacitor.
  tags:
    - Styling:None
  features:
    - Basic setup for hybrid mobile apps for Android and iOS
    - Demonstration on how to access Native APIs of mobile devices
- url: https://gatsby-starter-woo.surge.sh/
  repo: https://github.com/desmukh/gatsby-starter-woo
  description: Simple, clean, and responsive landing page for your product or service. This is a GatsbyJS port of StyleShout's Woo template.
  tags:
    - Landing Page
    - Onepage
    - Portfolio
  features:
    - Ported from StyleShout Woo theme
    - Fully responsive
    - Includes React Helmet to allow editing site meta tags
    - All landing page content can be customised through YAML files stored in content folder and in gatsby-config.js
- url: https://adityaketkar.netlify.app/
  repo: https://github.com/adityaketkar/circle-packing-personal-homepage
  description: A Customizable Personal-Website Template, Ready to Deploy in 10 mins!
  tags:
    - Landing Page
    - Onepage
    - Portfolio
  features:
    - Based on Starter "Dimension"
    - Easy to implement, data stored in JSON file
    - Includes a instructional video, can be deployed by people with no coding experience
    - Fully customizable template
- url: https://vapor.aesthetic.codes/
  repo: https://github.com/vaporwavy/gatsby-vapor
  description: A custom, simple theme for Gatsby. Made for minimalists. Completely free and fully responsive.
  tags:
    - Blog
    - SEO
    - Markdown
    - HTML5UP
    - Pagination
    - CMS:Netlify
  features:
    - Support tags
    - Post Search
    - Toggle Dark themes
- url: https://www.stefanseegerer.de/gatsby-starter-paper-css-landing-page/
  repo: https://github.com/manzanillo/gatsby-starter-paper-css-landing-page
  description: Single page starter with PaperCSS for a workshop, educational material, or other minimal landing pages
  tags:
    - Onepage
    - Landing Page
  features:
    - Landing Page
    - Google Analytics
    - PaperCSS style
<<<<<<< HEAD
- url: https://hungry-elion-3babd3.netlify.app/
  repo: https://github.com/turq84/NeuVision-Gatsby-Template
  description: Minimalistic in design, NeuVision is a Neumorphic Gatsby template that is AMP ready, out of the package.

  # These correspond to the category filters in the library
  # See docs/categories.yml for valid tags.
=======

- url: https://hungry-elion-3babd3.netlify.app/
  repo: https://github.com/turq84/NeuVision-Gatsby-Template
  description: Minimalistic in design, NeuVision is a Neumorphic Gatsby template that is AMP ready, out of the package.
>>>>>>> 7ae42382
  tags:
    - Landing Page
    - AMP
    - Blog
    - Startup

  features:
    - Landing Page
    - AMP
<<<<<<< HEAD
    - Neumorphic UI
=======
>>>>>>> 7ae42382
    - Blog
    - Startup
    - Login form
    - Newsletter form
<<<<<<< HEAD
=======

>>>>>>> 7ae42382
- url: https://gatsby-typescript-app-starter.netlify.app/
  repo: https://github.com/MeridjaNassim/gatsby-typescript-app-starter
  description: Minimal starter configuration for PWA using typescript with both static routes and client side routes.
  tags:
    - PWA
    - Language:TypeScript
  features:
    - PWA configuration
    - Client side App configuration , with client side routing
    - JSON data layer included
    - Minimal CSS GRID
- url: https://gatsby-three-ts-plus.netlify.app/
  repo: https://github.com/shunp/gatsby-three-ts-plus
  description: 3D web starter kit with Three.js and TypeScript
  tags:
    - Linting
    - Language:TypeScript
    - Styling:Tailwind
    - CMS:Netlify
    - Portfolio
  features:
    - TypeScript is used for a better developer experience.
    - Tailwind CSS Framework
    - Includes React Helmet to allow editing site meta tags
    - Desktop and mobile responsive layout
- url: https://mui-treasury.com/layout/clones/reactjs?bgColor=b6c0d4
  repo: https://github.com/mui-treasury/gatsby-mui-layout-starter
  description: Supercharge your next project with Mui Treasury Layout, built on top of Material-UI
  tags:
    - Styling:CSS-in-JS
    - Styling:Material
  features:
    - Gatsby v2
    - Material-UI
    - MuiTreasury Layout
    - Dynamic configurable
    - Offline support
    - PWA ready
    - SEO
    - Responsive design
- url: https://7sferry-gatsby-contentful-starters.netlify.app/
  repo: https://github.com/7sferry/Gatsbyan1.0
  description: Blog template for Contentful CMS with some features like comment, tags, archives, pagination, prism, tags, share and many others.
  tags:
    - Blog
    - SEO
    - CMS:Contentful
    - Pagination
  features:
    - Blog template
    - Contentful CMS
    - Facebook Comment
    - Tags
    - Archives by date
    - Pagination
    - Share Button
    - Prism for code preview
- url: https://gatsby-starter-portfolio.herokuapp.com/
  repo: https://github.com/surudhb/gatsby-personal-site-template
  description: A minimalist dev portfolio featuring a blog, SEO, app-theming with React.Context, Bootstrap and Sass
  tags:
    - Portfolio
    - Blog
    - SEO
    - Markdown
    - MDX
    - Styling:Bootstrap
    - Styling:SCSS
    - Client-side App
  features:
    - Gatsby v2
    - Main page, Blog page, About page, Projects page, Resume page with dedicated pages for each blog-post and project
    - Uses Sass with Bootstrap to make styling super simple
    - Light/Dark mode for entire app using React's Context API
    - SEO enabled on each page with react-helmet
    - Features optimized image rendering using gatsby-image
    - Uses open source icons from Fontawesome and icons8
    - Uses icons as links to github, resume, hackerrank on main page
    - Programmatically generates styled pages for each blog post and project written in Markdown
    - Blog posts page features a live filter tool
    - Uses site metadata to populate About page
    - Resume page generated using template Markdown files
<|MERGE_RESOLUTION|>--- conflicted
+++ resolved
@@ -6840,19 +6840,10 @@
     - Landing Page
     - Google Analytics
     - PaperCSS style
-<<<<<<< HEAD
-- url: https://hungry-elion-3babd3.netlify.app/
-  repo: https://github.com/turq84/NeuVision-Gatsby-Template
-  description: Minimalistic in design, NeuVision is a Neumorphic Gatsby template that is AMP ready, out of the package.
-
-  # These correspond to the category filters in the library
-  # See docs/categories.yml for valid tags.
-=======
 
 - url: https://hungry-elion-3babd3.netlify.app/
   repo: https://github.com/turq84/NeuVision-Gatsby-Template
   description: Minimalistic in design, NeuVision is a Neumorphic Gatsby template that is AMP ready, out of the package.
->>>>>>> 7ae42382
   tags:
     - Landing Page
     - AMP
@@ -6862,18 +6853,11 @@
   features:
     - Landing Page
     - AMP
-<<<<<<< HEAD
-    - Neumorphic UI
-=======
->>>>>>> 7ae42382
     - Blog
     - Startup
     - Login form
     - Newsletter form
-<<<<<<< HEAD
-=======
 
->>>>>>> 7ae42382
 - url: https://gatsby-typescript-app-starter.netlify.app/
   repo: https://github.com/MeridjaNassim/gatsby-typescript-app-starter
   description: Minimal starter configuration for PWA using typescript with both static routes and client side routes.
