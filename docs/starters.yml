--- conflicted
+++ resolved
@@ -904,7 +904,14 @@
     - Simple format, easy to create your own site quickly
     - React Helmet for Header Modification
     - Remark for loading Markdown into React
-<<<<<<< HEAD
+- url: https://gatsby-blog-cosmicjs.netlify.com/
+  repo: https://github.com/cosmicjs/gatsby-blog-cosmicjs
+  description: Blog that utilizes the power of the Cosmic JS headless CMS for easy content management
+  tags:
+    - Cosmic JS
+    - Blog
+  features:
+    - Uses the Cosmic JS Gatsby source plugin
 - url: https://www.gatsby-typescript-template.com/
   repo: https://github.com/ikeryo1182/gatsby-typescript-template
   description: This is a standard starter with Typescript, TSLint, Prettier, Lint-Staged(Husky) and Sass
@@ -917,15 +924,4 @@
   features:
     - Category and Tag for post
     - Type Safe by TypeScript
-    - Format Safe by TSLint and Prettier with Lint-Staged(Husky)
-  
-=======
-- url: https://gatsby-blog-cosmicjs.netlify.com/
-  repo: https://github.com/cosmicjs/gatsby-blog-cosmicjs
-  description: Blog that utilizes the power of the Cosmic JS headless CMS for easy content management
-  tags:
-    - Cosmic JS
-    - Blog
-  features:
-    - Uses the Cosmic JS Gatsby source plugin
->>>>>>> e059376f
+    - Format Safe by TSLint and Prettier with Lint-Staged(Husky)