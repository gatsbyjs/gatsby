- url: https://ghost-balsa.draftbox.co/
  repo: https://github.com/draftbox-co/gatsby-ghost-balsa-starter
  description: A Gatsby starter for creating blogs from headless Ghost CMS.
  tags:
    - Blog
    - CMS:Headless
    - SEO
    - Styling:SCSS
  features:
    - Balsa theme by Draftbox
    - Data sourcing from headless Ghost
    - Responsive design
    - SEO optimized
    - OpenGraph structured data
    - Twitter Cards meta
    - Sitemap Generation
    - XML Sitemaps
    - Progressive Web App
    - Offline Support
    - RSS Feed
    - Composable and extensible
- url: https://gatsby-starter-wordpress-twenty-twenty.netlify.app/
  repo: https://github.com/henrikwirth/gatsby-starter-wordpress-twenty-twenty
  description: A port of the WordPress Twenty Twenty theme to Gatsby.
  tags:
    - Blog
    - CMS:WordPress
    - Styling:Other
    - Pagination
  features:
    - Data sourcing from WordPress
    - Uses WPGraphQL as an API
    - Using the new gatsby-wordpress-source@v4
    - Responsive design
    - Works well with Gatsby Cloud incremental updates
- url: https://22boxes-gatsby-uno.netlify.com/
  repo: https://github.com/iamtherealgd/gatsby-starter-22boxes-uno
  description: A Gatsby starter for creating blogs and showcasing your work
  tags:
    - Blog
    - Portfolio
    - Markdown
    - SEO
  features:
    - Work and About pages
    - Work page with blog type content management
    - Personal webiste to create content and put your portfolio items
    - Landing pages for your work items, not just links
- url: https://gatsby-wordpress-libre.netlify.com/
  repo: https://github.com/armada-inc/gatsby-wordpress-libre-starter
  description: A Gatsby starter for creating blogs from headless WordPress CMS.
  tags:
    - Blog
    - SEO
    - CMS:WordPress
    - Styling:Other
    - Pagination
  features:
    - WordPress Libre 2 skin
    - Data sourcing from headless WordPress
    - Responsive design
    - SEO optimized
    - OpenGraph structured data
    - Twitter Cards meta
    - Sitemap Generation
    - XML Sitemaps
    - Progressive Web App
- url: https://delog-w3layouts.netlify.com/
  repo: https://github.com/W3Layouts/gatsby-starter-delog
  description: A Gatsby Starter built with Netlify CMS to launch your dream blog with a click.
  tags:
    - Blog
    - CMS:Netlify
  features:
    - Simple blog designed for designer and developers
    - Manage Posts with Netlify CMS
    - Option to add featured image and meta description while adding posts
- url: https://styxlab.github.io
  repo: https://github.com/styxlab/gatsby-starter-try-ghost
  description: A Gatsby starter for creating blogs from headless Ghost CMS.
  tags:
    - Blog
    - CMS:Headless
    - SEO
    - Styling:PostCSS
  features:
    - Casper standard Ghost theme
    - Data sourcing from headless Ghost
    - Sticky navigation headers
    - Hover on author avatar
    - Responsive design
    - SEO optimized
    - Styled 404 page
    - OpenGraph structured data
    - Twitter Cards meta
    - Sitemap Generation
    - XML Sitemaps
    - Progressive Web App
    - Offline Support
    - RSS Feed
    - Composable and extensible
- url: https://gatsby-theme-sky-lite.netlify.com
  repo: https://github.com/vim-labs/gatsby-theme-sky-lite-starter
  description: A lightweight GatsbyJS starter with Material-UI and MDX Markdown support.
  tags:
    - Blog
    - Styling:Material
  features:
    - Lightweight
    - Markdown
    - MDX
    - MaterialUI Components
    - React Icons
- url: https://authenticaysh.netlify.com/
  repo: https://github.com/seabeams/gatsby-starter-auth-aws-amplify
  description: Full-featured Auth with AWS Amplify & AWS Cognito
  tags:
    - AWS
    - Authentication
  features:
    - Full-featured AWS Authentication with Cognito
    - Error feedback in forms
    - Password Reset
    - Multi-Factor Authentication
    - Styling with Bootstrap and Sass
- url: https://gatsby-starter-blog-demo.netlify.com/
  repo: https://github.com/gatsbyjs/gatsby-starter-blog
  description: official blog
  tags:
    - Official
    - Blog
  features:
    - Basic setup for a full-featured blog
    - Support for an RSS feed
    - Google Analytics support
    - Automatic optimization of images in Markdown posts
    - Support for code syntax highlighting
    - Includes plugins for easy, beautiful typography
    - Includes React Helmet to allow editing site meta tags
    - Includes plugins for offline support out of the box
- url: https://gatsby-starter-default-demo.netlify.com/
  repo: https://github.com/gatsbyjs/gatsby-starter-default
  description: official default
  tags:
    - Official
  features:
    - Comes with React Helmet for adding site meta tags
    - Includes plugins for offline support out of the box
- url: https://gatsby-netlify-cms.netlify.com/
  repo: https://github.com/netlify-templates/gatsby-starter-netlify-cms
  description: n/a
  tags:
    - Blog
    - Styling:Bulma
    - CMS:Netlify
  features:
    - A simple blog built with Netlify CMS
    - Basic directory organization
    - Uses Bulma for styling
    - Visit the repo to learn how to set up authentication, and begin modeling your content.
- url: https://vagr9k.github.io/gatsby-advanced-starter/
  repo: https://github.com/Vagr9K/gatsby-advanced-starter
  description: Great for learning about advanced features and their implementations
  tags:
    - Blog
    - Styling:None
  features:
    - Does not contain any UI frameworks
    - Provides only a skeleton
    - Tags
    - Categories
    - Google Analytics
    - Disqus
    - Offline support
    - Web App Manifest
    - SEO
- url: https://vagr9k.github.io/gatsby-material-starter/
  repo: https://github.com/Vagr9K/gatsby-material-starter
  description: n/a
  tags:
    - Styling:Material
  features:
    - React-MD for Material design
    - Sass/SCSS
    - Tags
    - Categories
    - Google Analytics
    - Disqus
    - Offline support
    - Web App Manifest
    - SEO
- url: https://gatsby-advanced-blog-system.danilowoz.now.sh/blog
  repo: https://github.com/danilowoz/gatsby-advanced-blog-system
  description: Create a complete blog from scratch with pagination, categories, featured posts, author, SEO and navigation.
  tags:
    - Pagination
    - Markdown
    - SEO
  features:
    - Pagination;
    - Category and tag pages (with pagination);
    - Category list (with navigation);
    - Featured post;
    - Author page;
    - Next and prev post;
    - SEO component.
- url: https://graphcms.github.io/gatsby-graphcms-tailwindcss-example/
  repo: https://github.com/GraphCMS/gatsby-graphcms-tailwindcss-example
  description: The default Gatsby starter blog with the addition of the gatsby-source-graphql and tailwind dependencies.
  tags:
    - Styling:Tailwind
    - CMS:Headless
  features:
    - Tailwind style library
    - GraphQL source plugin
    - Very simple boilerplate
- url: https://wonism.github.io/
  repo: https://github.com/wonism/gatsby-advanced-blog
  description: n/a
  tags:
    - Portfolio
    - Redux
  features:
    - Blog post listing with previews (image + summary) for each blog post
    - Categories and tags for blog posts with pagination
    - Search post with keyword
    - Put react application / tweet into post
    - Copy some codes in post with clicking button
    - Portfolio
    - Resume
    - Redux for managing statement (with redux-saga / reselect)

- url: https://gatsby-tailwind-emotion-starter.netlify.com/
  repo: https://github.com/muhajirdev/gatsby-tailwind-emotion-starter
  description: A Gatsby Starter with Tailwind CSS + Emotion JS
  tags:
    - Styling:Tailwind
  features:
    - Eslint Airbnb without semicolon and without .jsx extension
    - Offline support
    - Web App Manifest
- url: https://gatsby-starter-redux-firebase.netlify.com/
  repo: https://github.com/muhajirdev/gatsby-starter-redux-firebase
  description: A Gatsby + Redux + Firebase Starter. With Authentication
  tags:
    - Styling:None
    - Firebase
    - Client-side App
  features:
    - Eslint Airbnb without semicolon and without .jsx extension
    - Firebase
    - Web App Manifest
- url: https://dschau.github.io/gatsby-blog-starter-kit/
  repo: https://github.com/dschau/gatsby-blog-starter-kit
  description: n/a
  tags:
    - Blog
  features:
    - Blog post listing with previews for each blog post
    - Navigation between posts with a previous/next post button
    - Tags and tag navigation
- url: https://contentful.github.io/starter-gatsby-blog/
  repo: https://github.com/contentful/starter-gatsby-blog
  description: n/a
  tags:
    - Blog
    - CMS:Contentful
    - CMS:Headless
  features:
    - Based on the Gatsby Starter Blog
    - Includes Contentful Delivery API for production build
    - Includes Contentful Preview API for development
- url: https://react-firebase-authentication.wieruch.com/
  repo: https://github.com/the-road-to-react-with-firebase/react-gatsby-firebase-authentication
  description: n/a
  tags:
    - Firebase
  features:
    - Sign In, Sign Up, Sign Out
    - Password Forget
    - Password Change
    - Protected Routes with Authorization
    - Realtime Database with Users
- url: http://dmwl.net/gatsby-hampton-theme
  repo: https://github.com/davad/gatsby-hampton-theme
  description: n/a
  tags:
    - Styling:CSS-in-JS
  features:
    - Eslint in dev mode with the airbnb config and prettier formatting rules
    - Emotion for CSS-in-JS
    - A basic blog, with posts under src/pages/blog
    - A few basic components (Navigation, Layout, Link wrapper around gatsby-link))
    - Based on gatsby-starter-gatsbytheme
- url: https://orgapp.github.io/gatsby-starter-orga/
  repo: https://github.com/orgapp/gatsby-starter-orga
  description: Want to use org-mode instead of markdown? This is for you.
  tags:
    - Blog
  features:
    - Use org-mode files as source.
    - Generate post pages, can be configured to be file-based or section-based.
    - Generate posts index pages.
- url: http://2column-portfolio.surge.sh/
  repo: https://github.com/praagyajoshi/gatsby-starter-2column-portfolio
  description: n/a
  tags:
    - Portfolio
    - Styling:SCSS
  features:
    - Designed as a minimalistic portfolio website
    - Grid system using flexboxgrid
    - Styled using SCSS
    - Font icons using font-awesome
    - Google Analytics integration
    - Open Sans font using Google Fonts
    - Prerendered Open Graph tags for rich sharing
- url: https://prototypeinteractive.github.io/gatsby-react-boilerplate/
  repo: https://github.com/PrototypeInteractive/gatsby-react-boilerplate
  description: n/a
  tags:
    - Styling:Bootstrap
  features:
    - Basic configuration and folder structure
    - Uses PostCSS and Sass (with autoprefixer and pixrem)
    - Uses Bootstrap 4 grid
    - Leaves the styling to you
    - Uses data from local json files
    - Contains Node.js server code for easy, secure, and fast hosting
- url: http://capricious-spring.surge.sh/
  repo: https://github.com/noahg/gatsby-starter-blog-no-styles
  description: n/a
  tags:
    - Blog
    - Styling:None
  features:
    - Same as official gatsby-starter-blog but with all styling removed
- url: https://gatsby-starter-github-api.netlify.com/
  repo: https://github.com/lundgren2/gatsby-starter-github-api
  description: Single page starter based on gatsby-source-github-api
  tags:
    - Portfolio
    - Onepage
  features:
    - Use your GitHub as your own portfolio site
    - List your GitHub repositories
    - GitHub GraphQL API v4

- url: https://gatsby-starter-bloomer.netlify.com/
  repo: https://github.com/Cethy/gatsby-starter-bloomer
  description: n/a
  tags:
    - Styling:Bulma
  features:
    - Based on gatsby-starter-default
    - Bulma CSS Framework with its Bloomer react components
    - Font-Awesome icons
    - Includes a simple fullscreen hero w/ footer example
- url: https://gatsby-starter-bootstrap-netlify.netlify.com/
  repo: https://github.com/konsumer/gatsby-starter-bootstrap-netlify
  description: n/a
  tags:
    - Styling:Bootstrap
    - CMS:Netlify
  features:
    - Very similar to gatsby-starter-netlify-cms, slightly more configurable (e.g. set site-title in gatsby-config) with Bootstrap/Bootswatch instead of bulma
- url: https://gatstrap.netlify.com/
  repo: https://github.com/jaxx2104/gatsby-starter-bootstrap
  description: n/a
  tags:
    - Styling:Bootstrap
  features:
    - Bootstrap CSS framework
    - Single column layout
    - Basic components like SiteNavi, SitePost, SitePage
- url: http://gatsby-bulma-storybook.surge.sh/
  repo: https://github.com/gvaldambrini/gatsby-starter-bulma-storybook
  description: n/a
  tags:
    - Styling:Bulma
    - Storybook
    - Testing
  features:
    - Storybook for developing components in isolation
    - Bulma and Sass support for styling
    - CSS modules
    - Prettier & eslint to format & check the code
    - Jest
- url: https://gatsby-starter-business.netlify.com/
  repo: https://github.com/v4iv/gatsby-starter-business
  description: n/a
  tags:
    - Styling:Bulma
    - PWA
    - CMS:Netlify
    - Disqus
    - Search
    - Pagination
  features:
    - Complete Business Website Suite - Home Page, About Page, Pricing Page, Contact Page and Blog
    - Netlify CMS for Content Management
    - SEO Friendly (Sitemap, Schemas, Meta Tags, GTM etc)
    - Bulma and Sass Support for styling
    - Progressive Web App & Offline Support
    - Tags and RSS Feed for Blog
    - Disqus and Share Support
    - Elastic-Lunr Search
    - Pagination
    - Easy Configuration using `config.js` file
- url: https://haysclark.github.io/gatsby-starter-casper/
  repo: https://github.com/haysclark/gatsby-starter-casper
  description: n/a
  tags:
    - PWA
  features:
    - Page pagination
    - CSS
    - Tags
    - Google Analytics
    - Offline support
    - Web App Manifest
    - SEO
- url: http://gatsby-starter-ceevee.surge.sh/
  repo: https://github.com/amandeepmittal/gatsby-starter-ceevee
  description: n/a
  tags:
    - Portfolio
  features:
    - Based on the Ceevee site template, design by Styleshout
    - Single Page Resume/Portfolio site
    - Target audience Developers, Designers, etc.
    - Used CSS Modules, easy to manipulate
    - FontAwsome Library for icons
    - Responsive Design, optimized for Mobile devices
- url: https://gatsby-starter-contentful-i18n.netlify.com/
  repo: https://github.com/mccrodp/gatsby-starter-contentful-i18n
  description: i18n support and language switcher for Contentful starter repo
  tags:
    - i18n
    - CMS:Contentful
    - CMS:Headless
  features:
    - Localization (Multilanguage)
    - Dynamic content from Contentful CMS
    - Integrates i18n plugin starter and using-contentful repos
- url: https://cranky-edison-12166d.netlify.com/
  repo: https://github.com/datocms/gatsby-portfolio
  description: n/a
  tags:
    - CMS:DatoCMS
    - CMS:Headless
  features:
    - Simple portfolio to quick start a site with DatoCMS
    - Contents and media from DatoCMS
    - Custom Sass style
    - SEO
- url: https://gatsby-deck.netlify.com/
  repo: https://github.com/fabe/gatsby-starter-deck
  description: n/a
  tags:
    - Presentation
  features:
    - Create presentations/slides using Gatsby.
    - Offline support.
    - Page transitions.
- url: https://gatsby-starter-default-i18n.netlify.com/
  repo: https://github.com/angeloocana/gatsby-starter-default-i18n
  description: n/a
  tags:
    - i18n
  features:
    - localization (Multilanguage)
- url: http://gatsby-dimension.surge.sh/
  repo: https://github.com/codebushi/gatsby-starter-dimension
  description: Single page starter based on the Dimension site template
  tags:
    - Portfolio
    - HTML5UP
    - Styling:SCSS
  features:
    - Designed by HTML5 UP
    - Simple one page site that’s perfect for personal portfolios
    - Fully Responsive
    - Styling with SCSS
- url: https://gatsby-docs-starter.netlify.com/
  repo: https://github.com/ericwindmill/gatsby-starter-docs
  description: n/a
  tags:
    - Documentation
    - Styling:CSS-in-JS
  features:
    - All the features from gatsby-advanced-starter, plus
    - Designed for Documentation / Tutorial Websites
    - ‘Table of Contents’ Component, Auto generates ToC from posts - just follow the file frontmatter conventions from markdown files in ‘lessons’.
    - Styled Components w/ ThemeProvider
    - Basic UI
    - A few extra components
    - Custom prismjs theme
    - React Icons
- url: https://parmsang.github.io/gatsby-starter-ecommerce/
  repo: https://github.com/parmsang/gatsby-starter-ecommerce
  description: Easy to use starter for an e-commerce store
  tags:
    - Styling:Other
    - Stripe
    - E-commerce
    - PWA
    - Authentication
  features:
    - Uses the Moltin e-commerce Api
    - Stripe checkout
    - Semantic-UI
    - Styled components
    - Google Analytics - (you enter the tracking-id)
    - React-headroom
    - Eslint & Prettier. Uses Airbnb JavaScript Style Guide
    - Authentication via Moltin (Login and Register)
- url: http://gatsby-forty.surge.sh/
  repo: https://github.com/codebushi/gatsby-starter-forty
  description: Multi-page starter based on the Forty site template
  tags:
    - Styling:SCSS
    - HTML5UP
  features:
    - Designed by HTML5 UP
    - Colorful homepage, and also includes a Landing Page and Generic Page components.
    - Many elements are available, including buttons, forms, tables, and pagination.
    - Custom grid made with CSS Grid
    - Styling with SCSS
- url: https://themes.gatsbythemes.com/gatsby-starter/
  repo: https://github.com/saschajullmann/gatsby-starter-gatsbythemes
  description: n/a
  tags:
    - Styling:CSS-in-JS
    - Blog
    - Testing
    - Linting
  features:
    - CSS-in-JS via Emotion.
    - Jest and Enzyme for testing.
    - Eslint in dev mode with the airbnb config and prettier formatting rules.
    - React 16.
    - A basic blog, with posts under src/pages/blog. There’s also a script which creates a new Blog entry (post.sh).
    - Data per JSON files.
    - A few basic components (Navigation, Footer, Layout).
    - Layout components make use of Styled-System.
    - Google Analytics (you just have to enter your tracking-id).
    - Gatsby-Plugin-Offline which includes Service Workers.
    - Prettier for a uniform codebase.
    - Normalize css (7.0).
    - Feather icons.
    - Font styles taken from Tachyons.
- url: https://gcn.netlify.com/
  repo: https://github.com/ryanwiemer/gatsby-starter-gcn
  description: A starter template to build amazing static websites with Gatsby, Contentful and Netlify
  tags:
    - CMS:Contentful
    - CMS:Headless
    - Blog
    - Netlify
    - Styling:CSS-in-JS
  features:
    - CMS:Contentful integration with ready to go placeholder content
    - Netlify integration including a pre-built contact form
    - Minimal responsive design - made to customize or tear apart
    - Pagination logic
    - Styled components
    - SEO Friendly Component
    - JSON-LD Schema
    - OpenGraph sharing support
    - Sitemap Generation
    - Google Analytics
    - Progressive Web app
    - Offline Support
    - RSS Feed
    - Gatsby Standard module for linting JavaScript with StandardJS
    - Stylelint support for Styled Components to lint the CSS in JS
- url: https://alampros.github.io/gatsby-starter-grommet/
  repo: https://github.com/alampros/gatsby-starter-grommet
  description: n/a
  tags:
    - Styling:Grommet
  features:
    - Barebones configuration for using the Grommet design system
    - Uses Sass (with CSS modules support)
- url: https://gatsby-starter-hello-world-demo.netlify.com/
  repo: https://github.com/gatsbyjs/gatsby-starter-hello-world
  description: official hello world
  tags:
    - Official
  features:
    - A no-frills Gatsby install
    - No plugins, no boilerplate
    - Great for advanced users
- url: https://gatsby-starter-hello-world-tailwind-css.netlify.com/
  repo: https://github.com/ohduran/gatsby-starter-hello-world-tailwind-css
  description: hello world + Tailwind CSS
  tags:
    - Styling:Tailwind
  features:
    - One plugin, no boilerplate
    - Great for advanced users
- url: https://gatsby-starter-hero-blog.greglobinski.com/
  repo: https://github.com/greglobinski/gatsby-starter-hero-blog
  description: no description yet
  tags:
    - Styling:PostCSS
    - SEO
    - Markdown
  features:
    - Easy editable content in Markdown files (posts, pages and parts)
    - CSS with `styled-jsx` and `PostCSS`
    - SEO (sitemap generation, robot.txt, meta and OpenGraph Tags)
    - Social sharing (Twitter, Facebook, Google, LinkedIn)
    - Comments (Facebook)
    - Images lazy loading and `webp` support (gatsby-image)
    - Post categories (category based post list)
    - Full text searching (Algolia)
    - Contact form (Netlify form handling)
    - Form elements and validation with `ant-design`
    - RSS feed
    - 100% PWA (manifest.webmanifest, offline support, favicons)
    - Google Analytics
    - App favicons generator (node script)
    - Easy customizable base styles via `theme` object generated from `yaml` file (fonts, colors, sizes)
    - React v.16.3 (gatsby-plugin-react-next)
    - Components lazy loading (social sharing)
    - ESLint (google config)
    - Prettier code styling
    - webpack `BundleAnalyzerPlugin`
- url: https://gatsby-starter-i18n-lingui.netlify.com/
  repo: https://github.com/dcroitoru/gatsby-starter-i18n-lingui
  description: n/a
  tags:
    - i18n
  features:
    - Localization (Multilanguage) provided by js-lingui
    - Message extraction
    - Avoids code duplication - generates pages for each locale
    - Possibility of translated paths
- url: https://lumen.netlify.com/
  repo: https://github.com/alxshelepenok/gatsby-starter-lumen
  description: A minimal, lightweight and mobile-first starter for creating blogs uses Gatsby.
  tags:
    - Blog
    - CMS:Netlify
    - Pagination
    - Disqus
    - RSS
    - Linting
    - Testing
    - Styling:PostCSS
    - Styling:SCSS
  features:
    - Lost Grid
    - Jest testing
    - Beautiful typography inspired by matejlatin/Gutenberg
    - Mobile-First approach in development
    - Stylesheet built using SASS and BEM-Style naming
    - Syntax highlighting in code blocks
    - Sidebar menu built using a configuration block
    - Archive organized by tags and categories
    - Pagination support
    - Offline support
    - Google Analytics support
    - Disqus Comments support
- url: https://minimal-blog.lekoarts.de
  repo: https://github.com/LekoArts/gatsby-starter-minimal-blog
  description: This starter is part of a german tutorial series on Gatsby. The starter will change over time to use more advanced stuff (feel free to express your ideas in the repository). Its first priority is a minimalistic style coupled with a lot of features for the content.
  tags:
    - Blog
    - MDX
    - Styling:CSS-in-JS
    - Netlify
    - Linting
    - PWA
  features:
    - Minimal and clean white layout
    - Write your blog posts in MDX
    - Offline Support, WebApp Manifest, SEO
    - Code highlighting (with prism-react-renderer) and live preview (with react-live)
- url: https://gatsby-starter-modern-demo.netlify.com/
  repo: https://github.com/kripod/gatsby-starter-modern
  description: no description yet
  tags:
    - Linting
  features:
    - A set of strict linting rules (based on the Airbnb JavaScript Style Guide)
    - Encourage automatic code formatting
    - Prefer using Yarn for package management
    - Use EditorConfig to maintain consistent coding styles between different editors and IDEs
    - Integration with Visual Studio Code
    - Based on gatsby-starter-default
- url: https://gatsby-starter-personal-blog.greglobinski.com/
  repo: https://github.com/greglobinski/gatsby-starter-personal-blog
  description: n/a
  tags:
    - Blog
    - Markdown
    - Netlify
    - Styling:Material
  features:
    - Ready to use, but easily customizable a fully equipped theme starter
    - Easy editable content in Markdown files (posts, pages and parts)
    - ‘Like an app’ layout transitions
    - Easily restyled through theme object
    - Styling with JSS
    - Page transitions
    - Comments (Facebook)
    - Post categories
    - Post list filtering
    - Full text searching (Algolia)
    - Contact form (Netlify form handling)
    - Material UI (@next)
    - RSS feed
    - Full screen mode
    - User adjustable articles’ body copy font size
    - Social sharing (Twitter, Facebook, Google, LinkedIn)
    - PWA (manifes.json, offline support, favicons)
    - Google Analytics
    - Favicons generator (node script)
    - Components leazy loading with AsyncComponent (social sharing, info box)
    - ESLint (google config)
    - Prettier code styling
    - Custom webpack CommonsChunkPlugin settings
    - webpack BundleAnalyzerPlugin
- url: http://gatsby-photon.surge.sh/
  repo: https://github.com/codebushi/gatsby-starter-photon
  description: Single page starter based on the Photon site template
  tags:
    - HTML5UP
    - Onepage
    - Styling:SCSS
  features:
    - Designed by HTML5 UP
    - Single Page, Responsive Site
    - Custom grid made with CSS Grid
    - Styling with SCSS
- url: https://portfolio-bella.netlify.com/
  repo: https://github.com/LekoArts/gatsby-starter-portfolio-bella
  description: A portfolio starter for Gatsby. The target audience are designers and photographers. The light themed website shows your work with large images & big typography. The Onepage is powered by the Headless CMS Prismic.io. and has programmatically created pages for your projects. General settings and colors can be changed in a config & theme file.
  tags:
    - Portfolio
    - CMS:Prismic
    - CMS:Headless
    - Styling:CSS-in-JS
    - Onepage
    - PWA
    - Linting
  features:
    - Big typography & images
    - White theme
    - Prismic.io as CMS
    - Emotion for styling + Emotion-Grid
    - One-page layout with sub-pages for case studies
    - Easily configurable
    - And other good stuff (SEO, Offline Support, WebApp Manifest Support)
- url: https://cara.lekoarts.de
  repo: https://github.com/LekoArts/gatsby-starter-portfolio-cara
  description: Playful and Colorful One-Page portfolio featuring Parallax effects and animations. Especially designers and/or photographers will love this theme! Built with MDX and Theme UI.
  tags:
    - Portfolio
    - Onepage
    - Styling:CSS-in-JS
    - PWA
  features:
    - React Spring Parallax effects
    - Theme UI-based theming
    - CSS Animations and shapes
    - Light/Dark mode
- url: https://emilia.lekoarts.de
  repo: https://github.com/LekoArts/gatsby-starter-portfolio-emilia
  description: A portfolio starter for Gatsby. The target audience are designers and photographers. The dark themed website shows your work with large images in a grid-layout (powered by CSS Grid). The transition effects on the header add a playful touch to the overall minimal design. The website has programmatically created pages for your projects (with automatic image import). General settings and colors can be changed in a config & theme file.
  tags:
    - Portfolio
    - PWA
    - Transitions
    - MDX
    - Styling:CSS-in-JS
    - Linting
    - Testing
  features:
    - Focus on big images (with gatsby-image)
    - Dark Theme with HeroPatterns Header
    - CSS Grid and styled-components
    - Page transitions
    - Cypress for End-to-End testing
    - react-spring animations
    - One-Page layout with sub-pages for projects
    - Create your projects in MDX (automatic import of images)
    - And other good stuff (SEO, Offline Support, WebApp Manifest Support)
- url: https://emma.lekoarts.de
  repo: https://github.com/LekoArts/gatsby-starter-portfolio-emma
  description: Minimalistic portfolio with full-width grid, page transitions, support for additional MDX pages, and a focus on large images. Especially designers and/or photographers will love this theme! Built with MDX and Theme UI. Using the Gatsby Theme "@lekoarts/gatsby-theme-emma".
  tags:
    - Portfolio
    - MDX
    - Transitions
    - Styling:CSS-in-JS
    - PWA
  features:
    - MDX
    - react-spring page animations
    - Optional MDX pages which automatically get added to the navigation
    - Fully customizable through the usage of Gatsby Themes (and Theme UI)
    - Light Mode / Dark Mode
    - Google Analytics Support
    - SEO (Sitemap, OpenGraph tags, Twitter tags)
    - Offline Support & WebApp Manifest
- url: https://gatsby-starter-procyon.netlify.com/
  repo: https://github.com/danielmahon/gatsby-starter-procyon
  description: n/a
  tags:
    - PWA
    - CMS:Headless
    - CMS:Other
    - Styling:Material
    - Netlify
  features:
    - Gatsby + ReactJS (server side rendering)
    - GraphCMS Headless CMS
    - DraftJS (in-place) Medium-like Editing
    - Apollo GraphQL (client-side)
    - Local caching between builds
    - Material-UI (layout, typography, components, etc)
    - Styled-Components™-like API via Material-UI
    - Netlify Deployment Friendly
    - Netlify Identity Authentication (enables editing)
    - Automatic versioning, deployment and CHANGELOG
    - Automatic rebuilds with GraphCMS and Netlify web hooks
    - PWA (Progressive Web App)
    - Google Fonts
- url: http://gatsby-starter-product-guy.surge.sh/
  repo: https://github.com/amandeepmittal/gatsby-starter-product-guy
  description: n/a
  tags:
    - Portfolio
  features:
    - Single Page
    - A portfolio Developers and Product launchers alike
    - Using Typography.js easy to switch fonts
    - All your Project/Portfolio Data in Markdown, server by GraphQL
    - Responsive Design, optimized for Mobile devices
- url: https://caki0915.github.io/gatsby-starter-redux/
  repo: https://github.com/caki0915/gatsby-starter-redux
  description: n/a
  tags:
    - Styling:CSS-in-JS
    - Redux
  features:
    - Redux and Redux-devtools.
    - Emotion with a basic theme and SSR
    - Typography.js
    - Eslint rules based on Prettier and Airbnb
- url: http://gatsby-stellar.surge.sh/
  repo: https://github.com/codebushi/gatsby-starter-stellar
  description: Single page starter based on the Stellar site template
  tags:
    - HTML5UP
    - Onepage
    - Styling:SCSS
  features:
    - Designed by HTML5 UP
    - Scroll friendly, responsive site. Can be used as a single or multi-page site.
    - Sticky Navigation when scrolling.
    - Scroll spy and smooth scrolling to different sections of the page.
    - Styling with SCSS
- url: http://gatsby-strata.surge.sh/
  repo: https://github.com/codebushi/gatsby-starter-strata
  description: Single page starter based on the Strata site template
  tags:
    - Portfolio
    - Onepage
    - HTML5UP
    - Styling:SCSS
  features:
    - Designed by HTML5 UP
    - Super Simple, single page portfolio site
    - Lightbox style React photo gallery
    - Fully Responsive
    - Styling with SCSS
- url: https://gatsby-starter-strict.netlify.com/
  repo: https://github.com/kripod/gatsby-starter-strict
  description: n/a
  tags:
    - Linting
  features:
    - A set of strict linting rules (based on the Airbnb JavaScript Style Guide)
    - lint script
    - Encourage automatic code formatting
    - format script
    - Prefer using Yarn for package management
    - Use EditorConfig to maintain consistent coding styles between different editors and IDEs
    - Integration with Visual Studio Code
    - Pre-configured auto-formatting on file save
    - Based on gatsby-starter-default
- url: https://gatsby-tachyons.netlify.com/
  repo: https://github.com/pixelsign/gatsby-starter-tachyons
  description: no description yet
  tags:
    - Styling:Other
  features:
    - Based on gatsby-starter-default
    - Using Tachyons for CSS.
- url: https://gatsby-starter-tailwind.oddstronaut.com/
  repo: https://github.com/taylorbryant/gatsby-starter-tailwind
  description: A Gatsby v2 starter styled using Tailwind, a utility-first CSS framework. Uses Purgecss to remove unused CSS.
  tags:
    - Styling:Tailwind
  features:
    - Based on gatsby-starter-default
    - Tailwind CSS Framework
    - Removes unused CSS with Purgecss
    - Includes responsive navigation and form examples
- url: http://portfolio-v3.surge.sh/
  repo: https://github.com/amandeepmittal/gatsby-portfolio-v3
  description: n/a
  tags:
    - Portfolio
  features:
    - Single Page, Timeline View
    - A portfolio Developers and Product launchers
    - Bring in Data, plug-n-play
    - Responsive Design, optimized for Mobile devices
    - Seo Friendly
    - Uses Flexbox
- url: https://gatsby-starter-typescript-plus.netlify.com/
  repo: https://github.com/resir014/gatsby-starter-typescript-plus
  description: This is a starter kit for Gatsby.js websites written in TypeScript. It includes the bare essentials for you to get started (styling, Markdown parsing, minimal toolset).
  tags:
    - Styling:CSS-in-JS
    - Language:TypeScript
    - Markdown
  features:
    - TypeScript
    - ESLint (with custom ESLint rules)
    - Markdown rendering with Remark
    - Basic component structure
    - Styling with emotion
- url: https://haysclark.github.io/gatsby-starter-typescript/
  repo: https://github.com/haysclark/gatsby-starter-typescript
  description: n/a
  tags:
    - Language:TypeScript
  features:
    - TypeScript
- url: https://fabien0102-gatsby-starter.netlify.com/
  repo: https://github.com/fabien0102/gatsby-starter
  description: n/a
  tags:
    - Language:TypeScript
    - Styling:Other
    - Testing
  features:
    - Semantic-ui for styling
    - TypeScript
    - Offline support
    - Web App Manifest
    - Jest/Enzyme testing
    - Storybook
    - Markdown linting
- url: https://gatsby-starter-wordpress.netlify.com/
  repo: https://github.com/GatsbyCentral/gatsby-starter-wordpress
  description: Gatsby starter using WordPress as the content source.
  tags:
    - Styling:CSS-in-JS
    - CMS:WordPress
  features:
    - All the features from gatsby-advanced-starter, plus
    - Leverages the WordPress plugin for Gatsby for data
    - Configured to work with WordPress Advanced Custom Fields
    - Auto generated Navigation for your WordPress Pages
    - Minimal UI and Styling — made to customize.
    - Styled Components
- url: https://www.concisejavascript.org/
  repo: https://github.com/rwieruch/open-crowd-fund
  description: n/a
  tags:
    - Stripe
    - Firebase
  features:
    - Open source crowdfunding for your own ideas
    - Alternative for Kickstarter, GoFundMe, etc.
    - Secured Credit Card payments with Stripe
    - Storing of funding information in Firebase
- url: https://www.verious.io/
  repo: https://github.com/cpinnix/verious-boilerplate
  description: n/a
  tags:
    - Styling:Other
  features:
    - Components only. Bring your own data, plugins, etc.
    - Bootstrap inspired grid system with Container, Row, Column components.
    - Simple Navigation and Dropdown components.
    - Baseline grid built in with modular scale across viewports.
    - Abstract measurements utilize REM for spacing.
    - One font to rule them all, Helvetica.
- url: https://gatsby-starter-blog-grommet.netlify.com/
  repo: https://github.com/Ganevru/gatsby-starter-blog-grommet
  description: GatsbyJS v2 starter for creating a blog. Based on Grommet v2 UI.
  tags:
    - Blog
    - Markdown
    - Styling:Grommet
    - Language:TypeScript
    - Linting
    - Redux
  features:
    - Grommet v2 UI
    - Easily configurable - see site-config.js in the root
    - Switch between grommet themes
    - Change between light and dark themes (with Redux)
    - Blog posts previews in card style
    - Responsive Design, optimized for Mobile devices
    - styled-components
    - TypeScript and ESLint (typescript-eslint)
    - lint-staged and husky - for linting before commit
- url: https://happy-pare-dff451.netlify.com/
  repo: https://github.com/fhavrlent/gatsby-contentful-typescript-starter
  description: Contentful and TypeScript starter based on default starter.
  tags:
    - CMS:Contentful
    - CMS:Headless
    - Language:TypeScript
    - Styling:CSS-in-JS
  features:
    - Based on default starter
    - TypeScript
    - CSS in JS (Emotion)
    - CMS:Contentful
- url: https://xylo-gatsby-bulma-starter.netlify.com/
  repo: https://github.com/xydac/xylo-gatsby-bulma-starter
  description: Gatsby v2 Starter with Bulma based on default starter.
  tags:
    - Styling:SCSS
    - Styling:Bulma
  features:
    - Based on default starter
    - Bulma Css
    - Sass based Styling
- url: https://maxpou.github.io/gatsby-starter-morning-dew/
  repo: https://github.com/maxpou/gatsby-starter-morning-dew
  description: Gatsby v2 blog starter
  tags:
    - Blog
    - Markdown
    - PWA
    - Disqus
    - SEO
    - MDX
    - Styling:CSS-in-JS
  features:
    - Blog post listing with previews (image + summary) for each blog post
    - Fully configurable
    - Multilang support (blog post only)
    - Syntax highlighting
    - css-in-js (with styled-components)
    - Fully Responsive
    - Tags
    - Google Analytics
    - Disqus comments support
    - Offline support
    - Web App Manifest
    - ESLint
    - Prettier
    - Travis CI
- url: https://gatsby-starter-blog-jumpalottahigh.netlify.com/
  repo: https://github.com/jumpalottahigh/gatsby-starter-blog-jumpalottahigh
  description: Gatsby v2 blog starter with SEO, search, filter, reading progress, mobile menu fab
  tags:
    - Blog
    - Markdown
  features:
    - Blog post listing with previews (image + summary) for each blog post
    - Google structured data
    - Mobile-friendly menu toggled with a floating action button (FAB)
    - Article read progress
    - User feedback component
- url: https://i18n.smakosh.com/
  repo: https://github.com/smakosh/gatsby-starter-i18n
  description: Gatsby v2 Starter with i18n using react-intl and more cool features.
  tags:
    - Styling:CSS-in-JS
    - i18n
  features:
    - Based on default starter
    - i18n with rtl text
    - Stateless components using Recompose
    - Font changes depending on the chosen language
    - SEO (meta tags, openGraph, structured data, Twitter and more...)
- url: https://gatsby-starter-mate.netlify.com
  repo: https://github.com/EmaSuriano/gatsby-starter-mate
  description: A portfolio starter for Gatsby integrated with Contentful CMS.
  tags:
    - Styling:CSS-in-JS
    - CMS:Contentful
    - CMS:Headless
    - Portfolio
  features:
    - Gatsby v2
    - Rebass (Styled-components system)
    - React Reveal
    - Dynamic content from Contentful
    - Offline support
    - PWA ready
    - SEO
    - Responsive design
    - Icons from font-awesome
    - Netlify Deployment Friendly
    - Medium integration
    - Social sharing (Twitter, Facebook, Google, LinkedIn)
- url: https://gatsby-starter-typescript-sass.netlify.com
  repo: https://github.com/thetrevorharmon/gatsby-starter-typescript-sass
  description: A basic starter with TypeScript and Sass built in
  tags:
    - Language:TypeScript
    - Styling:SCSS
    - Linting
  features:
    - TypeScript and Sass support
    - TS linter with basic react rules
- url: https://gatsby-simple-contentful-starter.netlify.com/
  repo: https://github.com/cwlsn/gatsby-simple-contentful-starter
  description: A simple starter to display Contentful data in Gatsby, ready to deploy on Netlify. Comes with a detailed article detailing the process.
  tags:
    - CMS:Contentful
    - CMS:Headless
    - Markdown
    - Styling:CSS-in-JS
  features:
    - Gatsby v2
    - Query Contentful data via Gatsby's GraphQL
    - Styled-Components for CSS-in-JS
    - Simple format, easy to create your own site quickly
    - React Helmet for Header Modification
    - Remark for loading Markdown into React
- url: https://gatsby-blog-cosmicjs.netlify.com/
  repo: https://github.com/cosmicjs/gatsby-blog-cosmicjs
  description: Blog that utilizes the power of the Cosmic headless CMS for easy content management
  tags:
    - CMS:Cosmic
    - CMS:Headless
    - Blog
  features:
    - Uses the Cosmic Gatsby source plugin
- url: https://cosmicjs-gatsby-starter.netlify.com/
  repo: https://github.com/cosmicjs/gatsby-starter
  description: Simple Gatsby starter connected to the Cosmic headless CMS for easy content management
  tags:
    - CMS:Cosmic
    - CMS:Headless
  features:
    - Uses the Cosmic Gatsby source plugin
- url: https://www.gatsby-typescript-template.com/
  repo: https://github.com/ikeryo1182/gatsby-typescript-template
  description: This is a standard starter with TypeScript, TSLint, Prettier, Lint-Staged(Husky) and Sass
  tags:
    - Language:TypeScript
    - Linting
    - Styling:SCSS
  features:
    - Category and Tag for post
    - Type Safe by TypeScript
    - Format Safe by TSLint and Prettier with Lint-Staged(Husky)
- url: https://zandersparrow.github.io/gatsby-simple-redux/
  repo: https://github.com/zandersparrow/gatsby-simple-redux
  description: The default starter plus redux
  tags:
    - Redux
  features:
    - Minimal starter based on the official default
    - Includes redux and a simple counter example
- url: https://gatsby-casper.netlify.com/
  repo: https://github.com/scttcper/gatsby-casper
  description: This is a starter blog that looks like the Ghost.io default theme, casper.
  tags:
    - Blog
    - Language:TypeScript
    - Styling:CSS-in-JS
  features:
    - Emotion CSS-in-JS
    - TypeScript
    - Author and tag pages
    - RSS
- url: https://gatsby-universal.netlify.com
  repo: https://github.com/fabe/gatsby-universal
  description: An opinionated Gatsby v2 starter for state-of-the-art marketing sites
  tags:
    - Transitions
    - PWA
    - Styling:CSS-in-JS
    - Linting
    - Markdown
    - SEO
  features:
    - Page Transitions
    - IntersectionObserver, component-based
    - React Context for global UI state
    - styled-components v4
    - Generated media queries for easy use
    - Optimized with Google Lighthouse (100/100)
    - Offline support
    - Manifest support
    - Sitemap support
    - All favicons generated
    - SEO (with Schema JSONLD) & Social Tags
    - Prettier
    - ESLint
- url: https://prismic.lekoarts.de/
  repo: https://github.com/LekoArts/gatsby-starter-prismic
  description: A typography-heavy & light-themed Gatsby Starter which uses the Headless CMS Prismic.
  tags:
    - CMS:Prismic
    - CMS:Headless
    - Styling:CSS-in-JS
    - Linting
    - Blog
    - PWA
    - Testing
  features:
    - Prismic as Headless CMS
    - Uses multiple features of Prismic - Slices, Labels, Relationship fields, Custom Types
    - Emotion for Styling
    - Cypress for End-to-End testing
    - Prism.js highlighting
    - Responsive images with gatsby-image
    - Extensive SEO
    - ESLint & Prettier
- url: https://gatsby-starter-v2-casper.netlify.com/
  repo: https://github.com/GatsbyCentral/gatsby-v2-starter-casper
  description: A blog starter based on the Casper (v1.4) theme.
  tags:
    - Blog
    - PWA
  features:
    - Page pagination
    - CSS
    - Tags
    - Google Analytics
    - Offline support
    - Web App Manifest
    - SEO
- url: https://lumen-v2.netlify.com/
  repo: https://github.com/GatsbyCentral/gatsby-v2-starter-lumen
  description: A Gatsby v2 fork of the lumen starter.
  tags:
    - Blog
    - RSS
    - Disqus
  features:
    - Lost Grid.
    - Beautiful typography inspired by matejlatin/Gutenberg.
    - Mobile-First approach in development.
    - Stylesheet built using Sass and BEM-Style naming.
    - Syntax highlighting in code blocks.
    - Sidebar menu built using a configuration block.
    - Archive organized by tags and categories.
    - Automatic RSS generation.
    - Automatic Sitemap generation.
    - Offline support.
    - Google Analytics support.
    - Disqus Comments support.
- url: https://gatsby-starter-firebase.netlify.com/
  repo: https://github.com/muhajirdev/gatsby-starter-firebase
  description: A Gatsby + Firebase Starter. With Authentication
  tags:
    - Firebase
    - Client-side App
  features:
    - Eslint Airbnb without semicolon and without .jsx extension
    - Firebase
    - Web App Manifest
- url: http://gatsby-lightbox.416serg.me
  repo: https://github.com/416serg/gatsby-starter-lightbox
  description: Showcasing a custom lightbox implementation using `gatsby-image`
  tags:
    - Portfolio
    - SEO
    - Styling:CSS-in-JS
  features:
    - Features a custom, accessible lightbox with gatsby-image
    - Styled with styled-components using CSS Grid
    - React Helmet for SEO
- url: http://jackbravo.github.io/gatsby-starter-i18n-blog/
  repo: https://github.com/jackbravo/gatsby-starter-i18n-blog
  description: Same as official gatsby-starter-blog but with i18n support
  tags:
    - i18n
    - Blog
  features:
    - Translates site name and bio using .md files
    - No extra libraries needed
- url: https://calpa.me/
  repo: https://github.com/calpa/gatsby-starter-calpa-blog
  description: Blog Template X Contentful, Twitter and Facebook style
  tags:
    - Blog
    - Styling:SCSS
  features:
    - GatsbyJS v2, faster than faster
    - Not just Contentful content source, you can use any database
    - Custom style
    - Google Analytics
    - Gitalk
    - sitemap
    - React FontAwesome
    - SEO
    - Offline support
    - Web App Manifest
    - Styled using SCSS
    - Page pagination
    - Netlify optimization
- url: https://gatsby-starter-typescript-power-blog.majidhajian.com/
  repo: https://github.com/mhadaily/gatsby-starter-typescript-power-blog
  description: Minimal Personal Blog with Gatsby and TypeScript
  tags:
    - PWA
    - Blog
    - Language:TypeScript
    - Markdown
  features:
    - Mobile-First approach in development
    - TSLint & Prettier
    - Offline support
    - Styled Component implementation
    - Category and Tag for post
    - Dark / Light theme
    - Type Safe by TypeScript
    - Purge CSS
    - Format Safe by TSLint, StyleLint and Prettier with Lint-Staged(Husky)
    - Blog page
    - Syntax highlighting in code blocks
    - Pagination Ready
    - Ready to deploy to GitHub Pages or Netlify
    - Automatic RSS generation
    - Automatic Sitemap generation
- url: https://gatsby-starter-kontent.netlify.com
  repo: https://github.com/Kentico/gatsby-starter-kontent
  description: Gatsby starter site with Kentico Kontent based on default Gatsby starter
  tags:
    - CMS:Headless
    - CMS:Kontent
    - Netlify
  features:
    - Comes with React Helmet for adding site meta tags
    - Includes plugins for offline support out of the box
    - Kentico Kontent integration
- url: https://gatsby-starter-storybook.netlify.com/
  repo: https://github.com/markoradak/gatsby-starter-storybook
  description: Gatsby starter site with Storybook
  tags:
    - Storybook
    - Styling:CSS-in-JS
    - Linting
  features:
    - Gatsby v2 support
    - Storybook v4 support
    - Styled Components v4 support
    - Styled Reset, ESLint, Netlify Conf
- url: https://jamstack-hackathon-starter.netlify.com/
  repo: https://github.com/sw-yx/jamstack-hackathon-starter
  description: A JAMstack app with authenticated routes, static marketing pages, etc. with Gatsby, Netlify Identity, and Netlify Functions
  tags:
    - Netlify
    - Client-side App
  features:
    - Netlify Identity
    - Netlify Functions
    - Static Marketing pages and Dynamic Client-side Authenticated App pages
- url: https://collective.github.io/gatsby-starter-plone/
  repo: https://github.com/collective/gatsby-starter-plone
  description: A Gatsby starter template to build static sites using Plone as the content source
  tags:
    - CMS:Other
    - CMS:Headless
    - SEO
    - PWA
  features:
    - Creates 1-1 copy of source Plone site
    - Auto generated navigation and breadcrumbs
    - Progressive Web App features
    - Optimized for performance
    - Minimal UI and Styling
- url: https://gatsby-tutorial-starter.netlify.com/
  repo: https://github.com/justinformentin/gatsby-v2-tutorial-starter
  description: Simple, modern designed blog with post lists, tags, and easily customizable code.
  tags:
    - Blog
    - Linting
    - PWA
    - SEO
    - Styling:CSS-in-JS
    - Markdown
  features:
    - Blog post listing with image, summary, date, and tags.
    - Post Tags
    - Post List Filtering
    - Typography.js
    - Emotion styling
    - Syntax Highlighting in Code Blocks
    - Gatsby Image
    - Fully Responsive
    - Offline Support
    - Web App Manifest
    - SEO
    - PWA
    - Sitemap generation
    - Schema.org JSON-LD
    - CircleCI Integration
    - Codeclimate Integration
    - Google Analytics
    - Twitter and OpenGraph Tags
    - ESLint
    - Prettier Code Styling
- url: https://avivero.github.io/gatsby-redux-starter/
  repo: https://github.com/AVivero/gatsby-redux-starter
  description: Gatsby starter site with Redux, Sass, Bootstrap, Css Modules and Material Icons
  tags:
    - Redux
    - Styling:SCSS
    - Styling:Bootstrap
    - Styling:Material
    - Linting
  features:
    - Gatsby v2 support
    - Redux support
    - Sass support
    - Bootstrap v4 support
    - Css Modules support
    - ESLint, Prettier
- url: https://gatsby-typescript-boilerplate.netlify.com/
  repo: https://github.com/leachjustin18/gatsby-typescript-boilerplate
  description: Opinionated Gatsby v2 starter with TypeScript.
  tags:
    - Language:TypeScript
    - PWA
    - Styling:SCSS
    - Styling:PostCSS
  features:
    - TSLint with airbnb & prettier configurations
    - Prettier
    - Stylelint
    - Offline support
    - Type Safe by TypeScript
    - Format on commit with Lint-Staged(Husky)
    - Favicon generation
    - Sitemap generation
    - Autoprefixer with browser list
    - CSS nano
    - CSS MQ Packer
    - Lazy load image(s) with plugin sharp
    - Gatsby Image
    - Netlify optimizations
- url: https://danshai.github.io/gatsbyv2-scientific-blog-machine-learning/
  repo: https://github.com/DanShai/gatsbyv2-scientific-blog-machine-learning
  description: Machine learning ready and scientific blog starter
  tags:
    - Blog
    - Linting
  features:
    - Write easly your scientific blog with katex and publish your research
    - Machine learning ready with tensorflowjs
    - Manipulate csv data
    - draw with graph mermaid
    - display charts with chartjs
- url: https://gatsby-tailwind-styled-components.netlify.com/
  repo: https://github.com/muhajirdev/gatsby-tailwind-styled-components-starter
  description: A Gatsby Starter with Tailwind CSS + Styled Components
  tags:
    - Styling:Tailwind
  features:
    - Eslint Airbnb without semicolon and without .jsx extension
    - Offline support
    - Web App Manifest
- url: https://gatsby-starter-mobx.netlify.com
  repo: https://github.com/borekb/gatsby-starter-mobx
  description: MobX + TypeScript + TSLint + Prettier
  tags:
    - Language:TypeScript
    - Linting
    - Testing
  features:
    - Gatsby v2 + TypeScript
    - MobX with decorators
    - Two examples from @mweststrate's Egghead course
    - .editorconfig & Prettier
    - TSLint
    - Jest
- url: https://tender-raman-99e09b.netlify.com/
  repo: https://github.com/amandeepmittal/gatsby-bulma-quickstart
  description: A Bulma CSS + GatsbyJS Starter Kit
  tags:
    - Styling:Bulma
    - Styling:SCSS
  features:
    - Uses Bulma CSS
    - Sass based Styling
    - Responsive Design
    - Google Analytics Integration
    - Uses Gatsby v2
    - SEO
- url: https://gatsby-starter-notes.netlify.com/
  repo: https://github.com/patricoferris/gatsby-starter-notes
  description: Gatsby starter for creating notes organised by subject and topic
  tags:
    - Markdown
    - Pagination
  features:
    - Create by topic per subject notes that are organised using pagination
    - Support for code syntax highlighting
    - Support for mathematical expressions
    - Support for images
- url: https://gatsby-starter-ttag.netlify.com/
  repo: https://github.com/ttag-org/gatsby-starter-ttag
  description: Gatsby starter with the minimum required to demonstrate using ttag for precompiled internationalization of strings.
  tags:
    - i18n
  features:
    - Support for precompiled string internationalization using ttag and it's babel plugin
- url: https://gatsby-starter-typescript.netlify.com/
  repo: https://github.com/goblindegook/gatsby-starter-typescript
  description: Gatsby starter using TypeScript.
  tags:
    - Markdown
    - Pagination
    - Language:TypeScript
    - PWA
    - Linting
  features:
    - Markdown and MDX
    - Local search powered by Lunr
    - Syntax highlighting
    - Images
    - Styling with Emotion
    - Testing with Jest and react-testing-library
- url: https://gatsby-netlify-cms-example.netlify.com/
  repo: https://github.com/robertcoopercode/gatsby-netlify-cms
  description: Gatsby starter using Netlify CMS
  tags:
    - CMS:Netlify
    - Styling:SCSS
  features:
    - Example of a website for a local developer meetup group
    - NetlifyCMS used for easy data entry
    - Mobile-friendly design
    - Styling done with Sass
    - Gatsby version 2
- url: https://gatsby-typescript-starter-blog.netlify.com/
  repo: https://github.com/frnki/gatsby-typescript-starter-blog
  description: A starter blog for TypeScript-based Gatsby projects with minimal settings.
  tags:
    - Language:TypeScript
    - Blog
  features:
    - TypeScript & TSLint
    - No Styling (No Typography.js)
    - Minimal settings based on official starter blog
- url: https://gatsby-serif.netlify.com/
  repo: https://github.com/jugglerx/gatsby-serif-theme
  description: Multi page/content-type starter using Markdown and SCSS. Serif is a beautiful small business theme for Gatsby. The theme is fully responsive, blazing fast and artfully illustrated.
  tags:
    - Styling:SCSS
    - Markdown
    - Linting
  features:
    - Multiple "content types" for `services`, `team` and `testimonials` using Markdown as the source
    - Graphql query in `gatsby-node.js` using aliases that creates pages and templates by content type based on the folder `src/pages/services`, `src/pages/team`
    - SCSS
    - Responsive design
    - Bootstrap 4 grid and media queries only
    - Responsive menu
    - Royalty free illustrations included
    - SEO titles & meta using `gatsby-plugin-react-helmet`
    - Eslint & Prettier
- url: https://awesome-gatsby-starter.netlify.com/
  repo: https://github.com/South-Paw/awesome-gatsby-starter
  description: Starter with a preconfigured MDX, Storybook and ESLint environment for component first development of your next Gatsby site.
  tags:
    - MDX
    - Markdown
    - Storybook
    - Styling:CSS-in-JS
    - Linting
  features:
    - Gatsby MDX for JSX in Markdown loading, parsing, and rendering of pages
    - Storybook for isolated component development
    - styled-components for CSS-in-JS
    - ESLint with Airbnb's config
    - Prettier integrated into ESLint
    - A few example components and pages with stories and simple site structure
- url: https://santosfrancisco.github.io/gatsby-starter-cv/
  repo: https://github.com/santosfrancisco/gatsby-starter-cv
  description: A simple starter to get up and developing your digital curriculum with GatsbyJS'
  tags:
    - Styling:CSS-in-JS
    - PWA
    - Onepage
  features:
    - Gatsby v2
    - Based on default starter
    - Google Analytics
    - Web App Manifest
    - SEO
    - Styling with styled-components
    - Responsive Design, optimized for Mobile devices
- url: https://vigilant-leakey-a4f8cd.netlify.com/
  repo: https://github.com/agneym/gatsby-blog-starter
  description: Minimal Blog Starter Template with Styled Components.
  tags:
    - Markdown
    - Styling:CSS-in-JS
    - Blog
  features:
    - Markdown loading, parsing, and rendering of pages
    - Minimal UI for blog
    - Styled-components for CSS-in-JS
    - Prettier added as pre-commit hook
    - Google Analytics
    - Image Optimisation
    - Code Styling and Formatting in markdown
    - Responsive Design
- url: https://inspiring-me-lwz7512.netlify.com/
  repo: https://github.com/lwz7512/gatsby-netlify-identity-starter
  description: Gatsby Netlify Identity Starter with NIW auth support, and content gating, as well as responsive layout.
  tags:
    - Netlify
    - Pagination
  features:
    - Mobile Screen support
    - Privacy control for post content view & profile page
    - User authentication by Netlify Identity Widget/Service
    - Pagination for posts
    - Navigation menu with active status
- url: https://gatsby-starter-event-calendar.netlify.com/
  repo: https://github.com/EmaSuriano/gatsby-starter-event-calendar
  description: Gatsby Starter to display information about events from Google Spreadsheets with Calendars
  tags:
    - Linting
    - Styling:Grommet
    - PWA
    - SEO
    - Google Sheets
  features:
    - Grommet
    - Theming
    - Google Spreadsheet integration
    - PWA
    - A11y
    - SEO
    - Netlify Deployment Friendly
    - ESLint with Airbnb's config
    - Prettier integrated into ESLint
- url: https://gatsby-starter-tech-blog.netlify.com/
  repo: https://github.com/email2vimalraj/gatsby-starter-tech-blog
  description: A simple tech blog starter kit for gatsbyjs
  tags:
    - Blog
    - Portfolio
  features:
    - Markdown based blog
    - Filter blog posts by Tags
    - Easy customization
    - Using styled components
    - Minimal styles
    - Best scoring by Lighthouse
    - SEO support
    - PWA support
    - Offline support
- url: https://infallible-brown-28846b.netlify.com/
  repo: https://github.com/tylergreulich/gatsby-typescript-mdx-prismjs-starter
  description: Gatsby starter using TypeScript, MDX, Prismjs, and styled-components
  tags:
    - Language:TypeScript
    - Linting
    - Testing
    - Styling:CSS-in-JS
    - MDX
  features:
    - Gatsby v2 + TypeScript
    - Syntax highlighting with Prismjs
    - MDX
    - Jest
    - react-testing-library
    - styled-components
- url: https://hardcore-darwin-d7328f.netlify.com/
  repo: https://github.com/agneym/gatsby-careers-page
  description: A Careers Page for startups using Gatsby
  tags:
    - Markdown
    - Styling:CSS-in-JS
  features:
    - Careers Listing
    - Application Format
    - Markdown for creating job description
    - styled-components
- url: https://saikrishna.me/
  repo: https://github.com/s-kris/gatsby-minimal-portfolio-blog
  description: A minimal portfolio website with blog using Gatsby. Suitable for developers.
  tags:
    - Portfolio
    - Blog
  features:
    - Portfolio Page
    - Timline (Journey) page
    - Minimal
- url: https://gatsby-starter-blog-mdx-demo.netlify.com
  repo: https://github.com/hagnerd/gatsby-starter-blog-mdx
  description: A fork of the Official Gatsby Starter Blog with support for MDX out of the box.
  tags:
    - MDX
    - Blog
  features:
    - MDX
    - Blog
    - RSS Feed
- url: https://gatsby-tailwindcss-sass-starter-demo.netlify.com/
  repo: https://github.com/durianstack/gatsby-tailwindcss-sass-starter
  description: Just another Gatsby Tailwind with SASS starter
  tags:
    - Styling:Tailwind
    - Styling:SCSS
  features:
    - Tailwind, A Utility-First CSS Framework for Rapid UI Development
    - SASS/SCSS
    - Comes with React Helmet for adding site meta tags
    - Includes plugins for offline support out of the box
    - PurgeCSS to shave off unused styles
- url: https://tyra-starter.netlify.com/
  repo: https://github.com/madelyneriksen/gatsby-starter-tyra
  description: A feminine GatsbyJS Starter Optimized for SEO
  tags:
    - SEO
    - Blog
    - Styling:Other
  features:
    - Integration with Social Media and Mailchimp.
    - Styled with Tachyons.
    - Rich structured data on blog posts for SEO.
    - Pagination and category pages.
- url: https://gatsby-starter-styled.netlify.com/
  repo: https://github.com/gregoralbrecht/gatsby-starter-styled
  description: Yet another simple starter with Styled-System, Typography.js, SEO and Google Analytics.
  tags:
    - Styling:CSS-in-JS
    - PWA
    - SEO
  features:
    - Styled-Components
    - Styled-System
    - Rebass Grid
    - Typography.js to easily set up font styles
    - Google Analytics
    - Prettier, ESLint & Stylelint
    - SEO (meta tags and schema.org via JSON-LD)
    - Offline support
    - Web App Manifest
- url: https://gatsby.ghost.org/
  repo: https://github.com/TryGhost/gatsby-starter-ghost
  description: Build lightning-fast, modern publications with Ghost and Gatsby
  tags:
    - CMS:Headless
    - Blog
  features:
    - Ghost integration with ready to go placeholder content and webhooks support
    - Minimal responsive design
    - Pagination for posts, tags, and authors
    - SEO Friendly Meta
    - JSON-LD Schema
    - OpenGraph structured data
    - Twitter Cards meta
    - Sitemap Generation
    - XML Sitemaps
    - Progressive Web App
    - Offline Support
    - RSS Feed
    - Netlify integration ready to deploy
- url: https://traveler-blog.netlify.com/
  repo: https://github.com/QingpingMeng/gatsby-starter-traveler-blog
  description: A fork of the Official Gatsby Starter Blog to build a travler blog with images support
  tags:
    - Blog
    - PWA
    - SEO
    - Styling:Material
    - Styling:CSS-in-JS
  features:
    - Netlify integration ready to deploy
    - Material UI
    - styled-components
    - GitHub markdown css support
- url: https://create-ueno-app.netlify.com
  repo: https://github.com/ueno-llc/ueno-gatsby-starter
  description: Opinionated Gatsby starter by Ueno.
  tags:
    - Language:TypeScript
    - Styling:SCSS
    - Linting
    - Transitions
  features:
    - GraphQL hybrid
    - SEO friendly
    - GSAP ready
    - Nice Devtools
    - GsapTools
    - Ueno plugins
    - SVG to React component
    - Ueno's TSlint
    - Decorators
- url: https://gatsby-snyung-starter.netlify.com/
  repo: https://github.com/SeonHyungJo/gatsby-snyung-starter
  description: Basic starter template for You
  tags:
    - CMS:Contentful
    - Markdown
    - Linting
    - Pagination
    - Portfolio
    - SEO
    - Styling:SCSS
    - Transitions
  features:
    - SASS/SCSS
    - Add Utterances
    - Nice Pagination
    - Comes with React Helmet for adding site meta tags
    - Create Yout Name Card for writing meta data
- url: https://gatsby-contentstack-starter.netlify.com/
  repo: https://github.com/contentstack/gatsby-starter-contentstack
  description: A Gatsby starter powered by Headless CMS Contentstack.
  tags:
    - CMS:Headless
    - Blog
  features:
    - Includes Contentstack Delivery API for any environment
    - Dynamic content from Contentstack CMS
- url: https://gatsby-craftcms-barebones.netlify.com
  repo: https://github.com/frankievalentine/gatsby-craftcms-barebones
  description: Barebones setup for using Craft CMS and Gatsby locally.
  tags:
    - CMS:Headless
  features:
    - Full setup instructions included
    - Documented to get you set up with Craft CMS quickly
    - Code referenced in repo
- url: https://gatsby-starter-buttercms.netlify.com/
  repo: https://github.com/ButterCMS/gatsby-starter-buttercms
  description: A starter template for spinning up a Gatsby+ ButterCMS site
  tags:
    - Blog
    - SEO
    - CMS:Headless
  features:
    - Fully functioning blog
    - Navigation between posts with a previous/next post button
    - FAQ Knowledge Base
    - CMS Powered Homepage
    - Customer Case Study example marketing pages
- url: https://master.d2f5ek3dnwfe9v.amplifyapp.com/
  repo: https://github.com/dabit3/gatsby-auth-starter-aws-amplify
  description: This Gatsby starter uses AWS Amplify to implement authentication flow for signing up/signing in users as well as protected client side routing.
  tags:
    - AWS
    - Authentication
  features:
    - AWS Amplify
    - Full authentication workflow
    - Registration form
    - Signup form
    - User sign in
- url: https://gatsby-starter.mdbootstrap.com/
  repo: https://github.com/anna-morawska/gatsby-material-design-for-bootstrap
  description: A simple starter which lets you quickly start developing with Gatsby and Material Design For Bootstrap
  tags:
    - Styling:Material
  features:
    - React Bootstrap with Material Design css framework.
    - Free for personal and commercial use
    - Fully responsive
- url: https://frosty-ride-4ff3b9.netlify.com/
  repo: https://github.com/damassi/gatsby-starter-typescript-rebass-netlifycms
  description:
    A Gatsby starter built on top of MDX (React + Markdown), NetlifyCMS (with
    MDX and netlify-cms-backend-fs support -- no need to deploy), TypeScript,
    Rebass for UI, Styled Components, and Jest for testing. Very little visual
    styling has been applied so that you can bring your own :)
  tags:
    - MDX
    - CMS:Netlify
    - Language:TypeScript
    - Styling:Other
    - Styling:CSS-in-JS
    - Testing
  features:
    - MDX - Markdown + React
    - Netlify CMS (with MDX support)
    - Read and write to local file system via netlify-cms-backend-fs
    - TypeScript
    - Rebass
    - Styled Components
    - Jest
- url: https://bluepeter.github.io/gatsby-material-ui-business-starter/
  repo: https://github.com/bluepeter/gatsby-material-ui-business-starter
  description: Beautiful Gatsby Material Design Business Starter
  tags:
    - Styling:Material
  features:
    - Uses the popular, well-maintained Material UI React component library
    - Material Design theme and icons
    - Rotating home page carousel
    - Simple setup without opinionated setup
    - Fully instrumented for successful PROD deployments
    - Stylus for simple CSS
- url: https://example-company-website-gatsby-sanity-combo.netlify.com/
  repo: https://github.com/sanity-io/example-company-website-gatsby-sanity-combo
  description: This examples combines Gatsby site generation with Sanity.io content management in a neat company website.
  tags:
    - CMS:sanity.io
    - CMS:Headless
    - Blog
  features:
    - Out-of-the-box headless CMS
    - Real-time content preview in Development
    - Fast & frugal builds
    - No accidental missing fields/types
    - Full Render Control with Portable Text
    - gatsby-image support
    - Content types for company info, pages, projects, people, and blog posts
- url: https://gatsby-starter-oss.netlify.com/
  repo: https://github.com/robinmetral/gatsby-starter-oss
  description: A Gatsby starter to showcase your open-source projects.
  tags:
    - Portfolio
    - Styling:Theme-UI
    - Styling:CSS-in-JS
    - Onepage
    - PWA
    - SEO
    - Testing
    - Linting
  features:
    - 🐙🐈 Pull your pinned repos from GitHub
    - 👩‍🎤 Style with Emotion
    - ✨ Themeable with Theme UI
    - 🚀 Powered by gatsby-theme-oss
    - 💯 100/100 Lighthouse scores
- url: https://gatsby-starter-docz.netlify.com/
  repo: https://github.com/RobinCsl/gatsby-starter-docz
  description: Simple starter where building your own documentation with Docz is possible
  tags:
    - Documentation
  features:
    - Generate nice documentation with Docz, in addition to generating your normal Gatsby site
    - Document your React components in .mdx files
- url: https://gatsby-starter-santa-fe.netlify.com/
  repo: https://github.com/osogrizz/gatsby-starter-santa-fe
  description: A place for artist or designers to display their creations
  tags:
    - Styling:CSS-in-JS
  features:
    - SEO friendly
    - Built-in Google Fonts support
    - Contact Form
    - Customizable Design Template
- url: https://gatsby-hello-friend.now.sh
  repo: https://github.com/panr/gatsby-starter-hello-friend
  description: A simple starter for Gatsby. That's it.
  tags:
    - Pagination
    - Markdown
    - Blog
    - Portfolio
    - Styling:PostCSS
  features:
    - Dark/light mode, depending on your preferences
    - Great reading experience thanks to Inter font, made by Rasmus Andersson
    - Nice code highlighting thanks to PrismJS
    - Responsive youtube/vimeo etc. videos
    - Elastic menu
    - Fully responsive site
- url: https://lgcolella.github.io/gatsby-starter-developer-blog/
  repo: https://github.com/lgcolella/gatsby-starter-developer-blog
  description: A starter to create SEO-friendly, fast, multilanguage, responsive and highly customizable technical blogs/portfolios with the most common features out of the box.
  tags:
    - Blog
    - Portfolio
    - i18n
  features:
    - Multilanguage posts
    - Pagination and image preview for posts
    - Tags
    - SEO
    - Social share buttons
    - Disqus for comments
    - Highlighting for code syntax in posts
    - Dark and light themes available
    - Various available icon sets
    - RSS Feed
    - Web app manifest
- url: https://gatsby.magicsoup.io/
  repo: https://github.com/magicsoup-io/gatsby-starter-magicsoup
  description: A production ready Gatsby starter using magicsoup.io
  tags:
    - SEO
    - Markdown
    - Styling:CSS-in-JS
    - Testing
  features:
    - Optimized images with gatsby-image.
    - SEO friendly with react-helmet, gatsby-plugin-sitemap and Google Webmaster Tools!
    - Responsive UIs with magicsoup.io/stock.
    - Static content with gatsby-transform-remark or gatsby-transform-json.
    - Convert Markdown to StyledComponents!
    - Webfonts with gatsby-plugin-web-font-loader.
    - SSR ready!
    - Testing with Jest!
- url: https://foxandgeese.github.io/tiny-agency/
  repo: https://github.com/foxandgeese/tiny-agency
  description: Simple Gatsby.js starter that uses material design and that's perfect for tiny agencies.
  tags:
    - Styling:Material
  features:
    - Uses the popular, well-maintained Material UI React component library
    - Material Design theme and icons
    - Simple setup without opinionated setup
    - Fully instrumented for successful PROD deployments
- url: https://gatsby-shopify-starter.netlify.com/
  repo: https://github.com/AlexanderProd/gatsby-shopify-starter
  description: Kick off your next, e-commerce experience with this Gatsby starter. It is based on the default Gatsby starter to be easily modifiable.
  tags:
    - CMS:Headless
    - SEO
    - E-commerce
    - Styling:CSS-in-JS
  features:
    - Shopping Cart
    - Shopify Integration
    - Product Grid
    - Shopify Store Credentials included
    - Optimized images with gatsby-image.
    - SEO
- url: https://gatejs.netlify.com
  repo: https://github.com/sarasate/gate
  description: API Doc generator inspired by Stripe's API docs
  tags:
    - Documentation
    - Markdown
    - Onepage
  features:
    - API documentation from markdown sources
    - Code samples separated by language
    - Syntax highlighting
    - Everything in a single page
- url: https://hopeful-keller-943d65.netlify.com
  repo: https://github.com/iwilsonq/gatsby-starter-reasonml
  description: Gatsby starter to create static sites using type-safe ReasonML
  tags:
    - Language:Other
    - Blog
    - Styling:CSS-in-JS
  features:
    - Gatsby v2 support
    - bs-platform v4 support
    - Similar to gatsby-starter-blog
- url: https://gatsby-starter-blog-amp-to-pwa.netlify.com/
  repo: https://github.com/tomoyukikashiro/gatsby-starter-blog-amp-to-pwa
  description: Gatsby starter blog with AMP to PWA Strategy
  tags:
    - Blog
    - AMP
    - PWA
  features:
    - Similar to gatsby-starter-blog
    - Support AMP to PWA strategy
- url: https://cvluca.github.io/gatsby-starter-markdown/
  repo: https://github.com/cvluca/gatsby-starter-markdown
  description: Boilerplate for markdown-based website (Documentation, Blog, etc.)
  tags:
    - Markdown
    - Redux
    - Styling:Ant Design
  features:
    - Responsive Web Design
    - Auto generated Sidebar
    - Auto generated Anchor
- url: https://gatsby-starter-wordpress-community.netlify.com/
  repo: https://github.com/pablovila/gatsby-starter-wordpress-community
  description: Starter using gatsby-source-wordpress to display posts and pages from a WordPress site
  tags:
    - CMS:WordPress
    - Styling:Bulma
    - Blog
    - Pagination
  features:
    - Gatsby v2 support
    - Responsive Web Design
    - WordPress support
    - Bulma and Sass Support for styling
    - Pagination logic
- url: https://gatsby-blogger.netlify.com/
  repo: https://github.com/aslammultidots/blogger
  description: A Simple, clean and modern designed blog with firebase authentication feature and easily customizable code.
  tags:
    - Blog
    - Redux
    - Disqus
    - CMS:Contentful
    - Firebase
  features:
    - Minimal and clean white layout.
    - Dynamic content from Contentful.
    - Blog post listing with previews (image + summary) for each blog post.
    - Disqus commenting system for each blog post.
    - Search post with keyword.
    - Firebase for Authentication.
    - Protected Routes with Authorization.
    - Contact form integration.
- url: https://gatsby-starter-styled-components.netlify.com/
  repo: https://github.com/blakenoll/gatsby-starter-styled-components
  description: The Gatsby default starter modified to use styled-components
  tags:
    - Styling:CSS-in-JS
  features:
    - styled-components
    - sticky footer
- url: https://magazine-example.livingdocs.io/
  repo: https://github.com/livingdocsIO/gatsby-magazine-example
  description: This magazine-starter helps you start out with Livingdocs as a headless CMS.
  tags:
    - Blog
    - CMS:Headless
  features:
    - Minimal and clean white layout.
    - Dynamic content from Livingdocs.
    - Built-in component library.
    - Robust template and theme.
- url: https://gatsby-starter-intl.tomekskuta.pl
  repo: https://github.com/tomekskuta/gatsby-starter-intl
  description: Gatsby v2 i18n starter which makes static pages for every locale and detect your browsers lang. i18n with react-intl.
  tags:
    - i18n
    - Testing
  features:
    - static pages for every language
    - detects your browser locale
    - uses react-intl
    - based on Gatsby Default Starter
    - unit tests with Jest
- url: https://cape.netlify.com/
  repo: https://github.com/juhi-trivedi/cape
  description: A Gatsby - CMS:Contentful demo with Netlify.
  tags:
    - Blog
    - Netlify
    - CMS:Contentful
    - Styling:Bootstrap
  features:
    - Fecthing Dynamic content from Contentful.
    - Blog post listing with previews (image + summary) for each blog post.
    - Contact form integration with Netlify.
    - Grid system inspired by Bootstrap.
- url: https://gatsby-starter-infinite-scroll.baobab.fi/
  repo: https://github.com/baobabKoodaa/gatsby-starter-infinite-scroll
  description: Infinite Scroll and Pagination with 10k photos
  tags:
    - Infinite Scroll
    - Pagination
    - Styling:CSS-in-JS
  features:
    - Infinite Scroll (default mode)
    - Pagination (fallback for users without JS)
    - Toggle between these modes in demo
    - Efficient implementation (only fetch the data that's needed, ship initial items with the page instead of fetch, etc.)
- url: https://jodie.lekoarts.de/
  repo: https://github.com/LekoArts/gatsby-starter-portfolio-jodie
  description: Image-heavy photography portfolio with colorful accents & great typography
  tags:
    - Portfolio
    - PWA
    - Transitions
    - Styling:CSS-in-JS
    - Linting
    - Testing
    - Language:TypeScript
  features:
    - Configurable with theming, CSS Grid & a yaml file for navigation
    - Create your projects by editing a yaml file and putting images into a folder
    - Shows your Instagram posts
    - TypeScript
    - Cypress for End-to-End testing
    - react-spring for animations & transitions
    - Uses styled-components + styled-system
    - SEO with Sitemap, Schema.org JSONLD, Tags
    - Responsive images with gatsby-image
- url: https://amazing-jones-e61bda.netlify.com/
  repo: https://github.com/WebCu/gatsby-material-kit-react
  description: Adaptation of Material Kit React to Gatsby
  tags:
    - Styling:Material
  features:
    - 60 Handcrafted Components
    - 4 Customized Plugins
    - 3 Example Pages
- url: https://relaxed-bhaskara-5abd0a.netlify.com/
  repo: https://github.com/LekovicMilos/gatsby-starter-portfolio
  description: Gatsby portfolio starter for creating quick portfolio
  tags:
    - Portfolio
  features:
    - Showcase of portfolio items
    - About me page
- url: https://gatsby-typescript-scss-docker-starter.netlify.com/
  repo: https://github.com/OFranke/gatsby-typescript-scss-docker
  description: Gatsby starter TypeScript, SCSS, Docker
  tags:
    - Language:TypeScript
    - Styling:SCSS
    - Linting
  features:
    - Format & Commit Safe by ESLint, StyleLint and Prettier with Lint-Staged (Husky), optimized for VS Code
    - Typings for scss files are automatically generated
    - Responsiveness from the beginning through easy breakpoint configuration
    - Enforce the DRY principle, no hardcoded and repeated `margin`, `font-size`, `color`, `box-shadow`, `border-radius` ... properties anymore
    - Docker ready - you can run Gatsby dev mode on your machine environment or with docker-compose
- url: https://prismic-i18n.lekoarts.de/
  repo: https://github.com/LekoArts/gatsby-starter-prismic-i18n
  description: Based on gatsby-starter-prismic with Internationalization (i18n) support.
  tags:
    - CMS:Prismic
    - CMS:Headless
    - Styling:CSS-in-JS
    - Linting
    - Blog
    - PWA
    - Testing
    - i18n
  features:
    - Prismic as Headless CMS
    - Uses multiple features of Prismic - Slices, Labels, Relationship fields, Custom Types, Internationalization
    - Emotion for Styling
    - i18n without any third-party libaries
    - Cypress for End-to-End testing
    - Prism.js highlighting
    - Responsive images with gatsby-image
    - Extensive SEO
    - ESLint & Prettier
- url: https://gatsby-starter-landing-page.netlify.com/
  repo: https://github.com/gillkyle/gatsby-starter-landing-page
  description: Single page starter for minimal landing pages
  tags:
    - Onepage
  features:
    - Gatsby image
    - Google Analytics
    - Minimal design
- url: https://thakkaryash94.github.io/gatsby-github-personal-website/
  repo: https://github.com/thakkaryash94/gatsby-github-personal-website
  description: It is a conversion of original GitHub personal website repo which is written in ruby for JS developers. This repository gives you the code you'll need to kickstart a personal website that showcases your work as a software developer. And when you manage the code in a GitHub repository, it will automatically render a webpage with the owner's profile information, including a photo, bio, and repositories.
  tags:
    - Portfolio
    - Onepage
  features:
    - layout config either stacked or sidebar
    - theme dark/light mode
    - post support
- url: https://gatsby-starter-default-intl.netlify.com
  repo: https://github.com/wiziple/gatsby-starter-default-intl
  description: The default Gatsby starter with features of multi-language url routes and browser language detection.
  tags:
    - i18n
  features:
    - Localization (Multilanguage) provided by react-intl.
    - Support automatic redirection based on user's preferred language in browser provided by browser-lang.
    - Support multi-language url routes within a single page component. That means you don't have to create separate pages such as pages/en/index.js or pages/ko/index.js.
    - Based on gatsby-starter-default with least modification.
- url: https://gatsby-starter-julia.netlify.com/
  repo: https://github.com/niklasmtj/gatsby-starter-julia
  description: A minimal blog starter template built with Gatsby
  tags:
    - Markdown
    - Blog
  features:
    - Landingpage
    - Blogoverview
    - Markdown sourcing
    - Estimated reading time
    - Styled component with @emotion
    - Netlify deployment friendly
    - Nunito font as npm module
    - Site meta tags with React Helmet
- url: https://agalp.imedadel.me
  repo: https://github.com/ImedAdel/automatic-gatsbyjs-app-landing-page
  description: Automatically generate iOS app landing page using GatsbyJS
  tags:
    - Onepage
    - PWA
    - SEO
  features:
    - One Configuration file
    - Automatically generate a landing page for your iOS app
    - List app features
    - App Store and Play Store buttons
    - App screenshot and video preview
    - Easily add social media accounts and contact info in the footer via the site-config.js file.
    - Pick custom Font Awesome icons for the feature list via the site-config.js file.
    - Built using Prettier and Styled-Components
    - Easily integrate Google Analytics by adding your ID to site-config.js file.
- url: https://gatsby-starter-shopify-app.firebaseapp.com/install
  repo: https://github.com/gil--/gatsby-starter-shopify-app
  description: Easily create Serverless Shopify Admin Apps powered by Gatsby and Firebase Functions
  tags:
    - Shopify
    - Firebase
  features:
    - 🗄 Firebase Firestore Realtime DB
    - ⚡️ Serverless Functions API layer (Firebase Functions)
    - 💼 Admin API (Graphql) Serverless Proxy
    - 🎨 Shopify Polaris (AppProvider, etc.)
    - 💰 Application Charge Logic (30 days) with variable trial duration
    - 📡 Webhook Validation & Creation
    - 🔑 GDPR Ready (Including GDPR Webhooks)
    - 🏗 CircleCI Config for easy continuous deployments to Firebase
- url: https://gatsby-starter-paperbase.netlify.com/
  repo: https://github.com/willcode4food/gatsby-starter-paperbase
  description: A Gatsby starter that implements the Paperbase Premium Theme from MaterialUI
  tags:
    - Styling:Material
    - Styling:CSS-in-JS
  features:
    - MaterialUI Paperbase theme in Gatsby!
    - Create professional looking admin tools and dashboards
    - Responsive Design
    - MaterialUI Paper Components
    - MaterialUI Tab Components
- url: https://gatsby-starter-devto.netlify.com/
  repo: https://github.com/geocine/gatsby-starter-devto
  description: A GatsbyJS starter template that leverages the Dev.to API
  tags:
    - Blog
    - Styling:CSS-in-JS
  features:
    - Blog post listing with previews (image + summary) for each blog post
- url: https://gatsby-starter-framer-x.netlify.com/
  repo: https://github.com/simulieren/gatsby-starter-framer-x
  description: A GatsbyJS starter template that is connected to a Framer X project
  tags:
    - Language:TypeScript
  features:
    - TypeScript support
    - Easily work in GatsbyJS and Framer X at the same time
- url: https://gatsby-firebase-hosting.firebaseapp.com/
  repo: https://github.com/bijenkorf-james-wakefield/gatsby-firebase-hosting-starter
  description: A starter with configuration for Firebase Hosting and Cloud Build deployment.
  tags:
    - Firebase
    - Linting
  features:
    - Linting with ESLint
    - Jest Unit testing configuration
    - Lint-staged on precommit hook
    - Commitizen for conventional commit messages
    - Configuration for Firebase hosting
    - Configuration for Cloud Build deployment
    - Clear documentation to have your site deployed on Firebase behind SSL in no time!
- url: https://lewis-gatsby-starter-blog.netlify.com/
  repo: https://github.com/lewislbr/lewis-gatsby-starter-blog
  description: A simple custom Gatsby starter template to start a new blog or personal website.
  tags:
    - Blog
    - Styling:CSS-in-JS
    - Markdown
    - Portfolio
    - SEO
  features:
    - Blog post listing with summary preview for each blog post.
    - Automatically creates blog pages from Markdown files.
    - CSS in JS with styled-components.
    - Optimized images.
    - Offline capabilities.
    - Auto-generated sitemap and robots.txt.
- url: https://gatsby-starter-stripe.netlify.com/
  repo: https://github.com/brxck/gatsby-starter-stripe
  description: A minimal starter to create a storefront with Gatsby, Stripe, & Netlify Functions.
  tags:
    - Stripe
    - E-commerce
    - Styling:None
  features:
    - Statically generate based on Stripe inventory
    - Dynamically update with live inventory & availability data
    - Checkout powered by Stripe
    - Serverless functions interact with Stripe API
    - Shopping cart persisted in local storage
    - Responsive images with gatsby-image
- url: https://www.jannikbuschke.de/gatsby-antd-docs/
  repo: https://github.com/jannikbuschke/gatsby-antd-docs
  description: A template for documentation websites
  tags:
    - Documentation
    - Language:TypeScript
    - Styling:Ant Design
    - Markdown
    - MDX
  features:
    - Markdown
    - MDX with mdxjs
    - Syntax highlighting with prismjs
    - Anchors
    - Sidebar
    - Sitecontents
    - Landingpage
- url: https://gatsby-starter.haezl.at
  repo: https://github.com/haezl/gatsby-starter-haezl
  description: A lightweight, mobile first blog starter with infinite scroll and Material-UI design for Gatsby.
  tags:
    - Blog
    - Language:TypeScript
    - Linting
    - Styling:CSS-in-JS
    - Styling:Material
    - Markdown
    - PWA
  features:
    - Landing Page
    - Portfolio section
    - Blog post listing with a preview for each post
    - Infinite scroll instead of next and previous buttons
    - Blog posts generated from Markdown files
    - About Page
    - Responsive Design
    - PWA (Progressive Web App) support
    - MobX
    - Customizable
- url: https://gatsby-starter-fine.netlify.com/
  repo: https://github.com/toboko/gatsby-starter-fine
  description: A mutli-response and light, mobile first blog starter with columns layout and Seo optimization.
  tags:
    - Blog
    - Markdown
    - Portfolio
    - SEO
  features:
    - Blog
    - Portfolio section
    - Customizable
    - Markdown
    - Optimized images
    - Sitemap Page
    - Seo Ready
- url: https://ugglr.github.io/gatsby-clean-portfolio/
  repo: https://github.com/ugglr/gatsby-clean-portfolio
  description: A clean themed Software Engineer Portfolio site, showcasing soft skills on the front page, features project card showcases, about page. Responsive through react-bootstrap components together with custom CSS style sheets. SEO configured, just need to add google analytics tracking code.
  tags:
    - Portfolio
    - SEO
    - Styling:Bootstrap
  features:
    - Resume
    - CV
    - google analytics
    - easy favicon swap
    - Gatsby SEO plugin
    - Clean layout
    - White theme
    - grid using react-bootstrap
    - bootstrap4 classes available
    - font-awesome Library for icons
    - Portfolio site for developers
    - custom project cards
    - easily extendable to include blog page
    - Responsive design
- url: https://gatsby-documentation-starter.netlify.com/
  repo: https://github.com/whoisryosuke/gatsby-documentation-starter
  description: Automatically generate docs for React components using MDX, react-docgen, and GatsbyJS
  tags:
    - Documentation
    - MDX
    - SEO
  features:
    - Parses all React components (functional, stateful, even stateless!) for JS Docblocks and Prop Types.
    - MDX - Write your docs in Markdown and include React components using JSX!
    - Lightweight (only what you need)
    - Modular (easily fits in any React project!)
    - Props table component
    - Customizable sidebar navigation
    - Includes SEO plugins Google Analytics, Offline, Manifest, Helmet.
- url: http://gatsby-absurd.surge.sh/
  repo: https://github.com/ajayns/gatsby-absurd
  description: A Gatsby starter using illustrations from https://absurd.design/
  tags:
    - Onepage
    - Styling:CSS-in-JS
  features:
    - Uses surreal illustrations from absurd.design.
    - Landing page structure split into sections
    - Basic UX/UX elements ready. navbar, smooth scrolling, faqs, theming
    - Convenient image handling and data separation
- url: https://gatsby-starter-quiz.netlify.com/
  repo: https://github.com/raphadeluca/gatsby-starter-quiz
  description: Create rich quizzes with Gatsby & Mdx. No need of database or headless CMS. Manage your data directly in your Mdx file's frontmatter and write your content in the body. Customize your HTML tags, use react components from a library or write your owns. Navigation will be automatically created between each question.
  tags:
    - MDX
  features:
    - Data quiz in the frontmatter
    - Rich customizable content with MDX
    - Green / Red alert footer on user's answer
    - Navigation generated based on the index of each question
- url: https://gatsby-starter-accessibility.netlify.com/
  repo: https://github.com/benrobertsonio/gatsby-starter-accessibility
  description: The default Gatsby starter with powerful accessibility tools built-in.
  tags:
    - Storybook
    - Linting
  features:
    - 🔍 eslint-plugin-jsx-a11y for catching accessibility issues while authoring code
    - ✅ lint:staged for adding a pre-commit hook to catch accessibility linting errors
    - 📣 react-axe for console reporting of accessibility errors in the DOM during development
    - 📖 storybook setup for accessibility reporting on individual components
- url: https://gatsby-theme-ggt-material-ui-blog.netlify.com/
  repo: https://github.com/avatar-kaleb/gatsby-starter-ggt-material-ui-blog
  description: Starter material-ui blog utilizing a Gatsby theme!
  tags:
    - Blog
    - MDX
  features:
    - Uses MDX with Gatsby theme for quick and easy set up
    - Material-ui design with optional config passed into the theme options
    - Gradient background with sitemap, rss feed, and offline capabilities
- url: https://gatsby-starter-blog-typescript.netlify.com/
  repo: https://github.com/gperl27/Gatsby-Starter-Blog-Typescript
  description: Gatsby starter blog with TypeScript
  tags:
    - Blog
    - Language:TypeScript
    - Styling:CSS-in-JS
  features:
    - Includes all features that come with Gatsby's official starter blog
    - TypeScript for type-safety out of the box
    - Styled components in favor of inline styles
    - Transition Link for nice page transitions
    - Type definitions from GraphQL schema (with code generation)
- url: https://gatsby-starter-sass.netlify.com/
  repo: https://github.com/colbyfayock/gatsby-starter-sass
  description: A Gatsby starter with Sass and no assumptions!
  tags:
    - Styling:SCSS
  features:
    - Sass stylesheets to manage your CSS (SCSS flavored)
    - Simple, minimal base setup to get started
    - No baked in configurations or assumptions
- url: https://billyjacoby.github.io/gatsby-react-bootstrap-starter/
  repo: https://github.com/billyjacoby/gatsby-react-bootstrap-starter
  description: GatsbyJS starter with react-bootstrap and react-icons
  tags:
    - Styling:Bootstrap
    - Styling:SCSS
  features:
    - SASS stylesheets to make styling components easy
    - Sample navbar that sticks to the top of the page on scroll
    - Includes react-icons to make adding icons to your app super simple
- url: https://gatsbystartermdb.netlify.com
  repo: https://github.com/jjcav84/mdbreact-gatsby-starter
  description: GatsbyJS starter built with MDBootstrap React free version
  tags:
    - Styling:Bootstrap
  features:
    - Material Design, Bootstrap, and React
    - Contact form and Google Map components
    - Animation
    - documentation and component library can be found at mdboostrap's website
- url: https://gatsby-starter-primer.netlify.com/
  repo: https://github.com/thomaswangio/gatsby-starter-primer
  description: A Gatsby starter featuring GitHub Primer Design System and React components
  tags:
    - Styling:Other
    - Styling:CSS-in-JS
    - SEO
    - Landing Page
  features:
    - Primer React Components
    - Styled Components
    - Gatsby Image
    - Better SEO component with appropriate OG image and appropriate fallback meta tags
- url: https://pranshuchittora.github.io/gatsby-material-boilerplate
  repo: https://github.com/pranshuchittora/gatsby-material-boilerplate
  description: A simple starter to get up and developing quickly with Gatsby in material design
  tags:
    - Styling:Material
  features:
    - Material design
    - Sass/SCSS
    - Tags
    - Categories
    - Google Analytics
    - Offline support
    - Web App Manifest
    - SEO
- url: https://anubhavsrivastava.github.io/gatsby-starter-hyperspace
  repo: https://github.com/anubhavsrivastava/gatsby-starter-hyperspace
  description: Single page starter based on the Hyperspace site template, with landing, custom and Elements(Component) page
  tags:
    - HTML5UP
    - Styling:SCSS
    - Onepage
    - Landing Page
  features:
    - Designed by HTML5 UP
    - Simple one page site that’s perfect for personal portfolios
    - Fully Responsive
    - Styling with SCSS
    - Offline support
    - Web App Manifest
- url: https://anubhavsrivastava.github.io/gatsby-starter-identity
  repo: https://github.com/anubhavsrivastava/gatsby-starter-identity
  description: Single page starter based on the Identity site template by HTML5 up, suitable for one page portfolio.
  tags:
    - HTML5UP
    - Styling:SCSS
    - Onepage
    - Landing Page
    - PWA
  features:
    - Designed by HTML5 UP
    - Simple one page personal portfolio
    - Fully Responsive
    - Styling with SCSS
    - Offline support
    - Web App Manifest
- url: https://hopeful-ptolemy-cd840b.netlify.com/
  repo: https://github.com/tonydiaz/gatsby-landing-page-starter
  description: A simple landing page starter for idea validation using material-ui. Includes email signup form and pricing section.
  tags:
    - Styling:Material
    - Landing Page
  features:
    - SEO
    - Mailchimp integration
    - Material-UI components
    - Responsive
    - Pricing section
    - Benefits section
    - Email signup form
    - Easily configurable
    - Includes standard Gatsby starter features
- url: https://anubhavsrivastava.github.io/gatsby-starter-aerial
  repo: https://github.com/anubhavsrivastava/gatsby-starter-aerial
  description: Single page starter based on the Aerial site template by HTML5 up, suitable for one page personal page.
  tags:
    - HTML5UP
    - Styling:SCSS
    - Onepage
    - Landing Page
    - PWA
  features:
    - Designed by HTML5 UP
    - Simple one page personal portfolio
    - Fully Responsive
    - Styling with SCSS
    - Offline support
    - Web App Manifest
- url: https://anubhavsrivastava.github.io/gatsby-starter-eventually
  repo: https://github.com/anubhavsrivastava/gatsby-starter-eventually
  description: Single page starter based on the Eventually site template by HTML5 up, suitable for upcoming product page.
  tags:
    - HTML5UP
    - Styling:SCSS
    - Landing Page
    - PWA
  features:
    - Designed by HTML5 UP
    - Fully Responsive
    - Styling with SCSS
    - Offline support
    - Web App Manifest
- url: https://jovial-jones-806326.netlify.com/
  repo: https://github.com/GabeAtWork/gatsby-elm-starter
  description: An Elm-in-Gatsby integration, based on gatsby-plugin-elm
  tags:
    - Language:Other
  features:
    - Elm language integration
- url: https://anubhavsrivastava.github.io/gatsby-starter-readonly
  repo: https://github.com/anubhavsrivastava/gatsby-starter-readonly
  description: Single page starter based on the ReadOnly site template by HTML5 up, with landing and Elements(Component) page
  tags:
    - HTML5UP
    - Onepage
    - Styling:SCSS
    - Landing Page
    - PWA
  features:
    - Designed by HTML5 UP
    - Fully Responsive
    - Styling with SCSS
    - Offline support
    - Web App Manifest
- url: https://anubhavsrivastava.github.io/gatsby-starter-prologue
  repo: https://github.com/anubhavsrivastava/gatsby-starter-prologue
  description: Single page starter based on the Prologue site template by HTML5 up, for portfolio pages
  tags:
    - HTML5UP
    - Onepage
    - Styling:SCSS
    - Portfolio
    - PWA
  features:
    - Designed by HTML5 UP
    - Fully Responsive
    - Styling with SCSS
    - Offline support
    - Web App Manifest
- url: https://gatsby-london.netlify.com
  repo: https://github.com/ImedAdel/gatsby-london
  description: A custom, image-centric theme for Gatsby.
  tags:
    - Portfolio
    - Blog
    - Styling:PostCSS
  features:
    - Post thumbnails in the homepage
    - Built with PostCSS
    - Made for image-centeric portfolios
    - Based on London for Ghost
- url: https://anubhavsrivastava.github.io/gatsby-starter-overflow
  repo: https://github.com/anubhavsrivastava/gatsby-starter-overflow
  description: Single page starter based on the Overflow site template by HTML5 up, with landing and Elements(Component) page
  tags:
    - HTML5UP
    - Onepage
    - Styling:SCSS
    - Portfolio
    - PWA
  features:
    - Designed by HTML5 UP
    - Fully Responsive
    - Image Gallery
    - Styling with SCSS
    - Offline support
    - Web App Manifest
- url: https://cosmicjs.com/apps/gatsby-agency-portfolio/demo
  repo: https://github.com/cosmicjs/gatsby-agency-portfolio
  description: Static Webpage for displaying your agencies skills and past work.  Implements 4 sections for displaying information about your company, A home page, information about services, projects, and the people in your organization.
  tags:
    - Blog
    - Portfolio
    - CMS:Cosmic
  features:
    - Landing Page
    - Home
    - Services
    - Projects
    - People
- url: https://cosmicjs.com/apps/gatsby-localization-app-starter/demo
  repo: https://github.com/cosmicjs/gatsby-localization-app-starter
  description: A localized Gatsby starter application powered by Cosmic.
  tags:
    - CMS:Cosmic
    - i18n
  features:
    - Gatsby localization starter app
- url: https://cosmicjs.com/apps/gatsby-docs/demo
  repo: https://github.com/cosmicjs/gatsby-docs-app
  description: Be able to view and create documentation using Gatsby and Cosmic. Leveraging the speed and high powered APIs of the Gatsby framework and the simplicity and scalability of Cosmic.
  tags:
    - CMS:Cosmic
    - Documentation
  features:
    - manage docs in static web file format for zippy delivery
- url: https://cosmicjs.com/apps/gatsby-ecommerce-website/demo
  repo: https://github.com/a9kitkumar/Gatsby-Ecommerce
  description: A localized Gatsby starter application powered by Cosmic.
  tags:
    - CMS:Cosmic
    - E-commerce
  features:
    - Stores products, orders using Cosmic as a database and a server
- url: https://harshil1712.github.io/gatsby-starter-googlesheets/
  repo: https://github.com/harshil1712/gatsby-starter-googlesheets
  description: A starter using Google Sheets as data source
  tags:
    - Google Sheets
    - SEO
    - Blog
  features:
    - Uses Google Sheets for data
    - Easily configurable
- url: https://the-plain-gatsby.netlify.com/
  repo: https://github.com/wangonya/the-plain-gatsby
  description: A simple minimalist starter for your personal blog.
  tags:
    - Blog
    - Markdown
  features:
    - Minimalist design
    - Next and previous blog post navigation
    - About page
    - Markdown support
- url: https://gatsby-starter-blockstack.openintents.org
  repo: https://github.com/friedger/gatsby-starter-blockstack
  description: A starter using Blockstack on client side
  tags:
    - Authentication
  features:
    - Uses Blockstack
    - Client side app
- url: https://anubhavsrivastava.github.io/gatsby-starter-multiverse
  repo: https://github.com/anubhavsrivastava/gatsby-starter-multiverse
  description: Single page starter based on the Multiverse site template by HTML5 up, with landing and Elements(Component) page
  tags:
    - HTML5UP
    - Onepage
    - Styling:SCSS
    - Portfolio
    - PWA
  features:
    - Designed by HTML5 UP
    - Fully Responsive
    - Image Gallery
    - Styling with SCSS
    - Offline support
    - Web App Manifest
- url: https://anubhavsrivastava.github.io/gatsby-starter-highlights
  repo: https://github.com/anubhavsrivastava/gatsby-starter-highlights
  description: Single page starter based on the Highlights site template by HTML5 up, with landing and Elements(Component) page
  tags:
    - HTML5UP
    - Onepage
    - Styling:SCSS
    - Portfolio
    - PWA
  features:
    - Designed by HTML5 UP
    - Fully Responsive
    - Image Gallery
    - Styling with SCSS
    - Offline support
    - Web App Manifest
- url: https://gatsby-starter-material-business-markdown.netlify.com/
  repo: https://github.com/ANOUN/gatsby-starter-material-business-markdown
  description: A clean, modern starter for businesses using Material Design Components
  tags:
    - Blog
    - Markdown
    - PWA
    - Styling:Material
    - Styling:SCSS
  features:
    - Minimal, Modern Business Website Design
    - Material Design Components
    - MDC React Components
    - MDC Theming
    - Blog
    - Home Page
    - Contact Page
    - Contact Form
    - About Page
    - Mobile-First approach in development
    - Fully Responsive
    - Markdown
    - PWA
- url: https://gatsby-starter-default-typescript.netlify.com/
  repo: https://github.com/andykenward/gatsby-starter-default-typescript
  description: Starter Default TypeScript
  tags:
    - Language:TypeScript
  features:
    - TypeScript
    - Typing generation for GraphQL using GraphQL Code Generator
    - Comes with React Helmet for adding site meta tags
    - Based on Gatsby Starter Default
- url: http://gatsbyhoney.davshoward.com/
  repo: https://github.com/davshoward/gatsby-starter-honey
  description: A delicious baseline for Gatsby (v2).
  tags:
    - Styling:PostCSS
    - SEO
  features:
    - Gatsby v2
    - SEO (including robots.txt, sitemap generation, automated yet customisable metadata, and social sharing data)
    - Google Analytics
    - PostCSS support
    - Developer environment variables
    - Accessibility support
    - Based on Gatsby Starter Default
- url: https://material-ui-starter.netlify.com/
  repo: https://github.com/dominicabela/gatsby-starter-material-ui
  description: This starter includes Material UI boilerplate and configuration files along with the standard Gatsby configuration files. It provides a starting point for developing Gatsby apps with the Material UI framework.
  tags:
    - SEO
    - Styling:Material
  features:
    - Material UI Framework
    - Roboto Typeface (self hosted)
    - SEO
    - Offline Support
    - Based on Gatsby Default Starter
- url: https://developer-diary.netlify.com/
  repo: https://github.com/willjw3/gatsby-starter-developer-diary
  description: A blog template created with web developers in mind. Totally usable right out of the box, but minimalist enough to be easily modifiable.
  tags:
    - Blog
    - Markdown
    - Pagination
    - SEO
  features:
    - Ready to go - Blog author name, author image, etc,... can be easily added using a config file
    - Blog posts created as markdown files
    - Gatsby v.2
    - Mobile responsive
    - Pagination
    - Category and tag pages
    - Social media sharing icons in each post
    - Icons from React Icons (Font Awesome, Devicons, etc,...)
    - Beautiful tech-topic tags to attach to your web-development-related blog posts
    - Developer-relevant social media icon links, including GitHub, Stack Overflow, and freeCodeCamp
- url: https://anubhavsrivastava.github.io/gatsby-starter-paradigmshift
  repo: https://github.com/anubhavsrivastava/gatsby-starter-paradigmshift
  description: Single page starter based on the Paradigm Shift site template by HTML5 up, with landing and Elements(Component) page
  tags:
    - HTML5UP
    - Onepage
    - Styling:SCSS
    - Portfolio
    - PWA
  features:
    - Designed by HTML5 UP
    - Fully Responsive
    - Image Gallery
    - Styling with SCSS
    - Offline support
    - Web App Manifest
- url: https://dazzling-heyrovsky-62d4f9.netlify.com/
  repo: https://github.com/s-kris/gatsby-starter-medium
  description: A GatsbyJS starter blog as close as possible to medium.
  tags:
    - Markdown
    - Styling:CSS-in-JS
  features:
    - Careers Listing
    - Mobile Responsive
- url: https://gatsby-personal-starter-blog.netlify.com
  repo: https://github.com/thomaswangio/gatsby-personal-starter-blog
  description: Gatsby starter for personal blogs! Blog configured to run at /blog and with Netlify CMS and gatsby-remark-vscode.
  tags:
    - Blog
    - Markdown
    - Styling:CSS-in-JS
    - CMS:Netlify
  features:
    - Netlify CMS
    - VSCode syntax highlighting
    - Styled Components
- url: https://anubhavsrivastava.github.io/gatsby-starter-phantom
  repo: https://github.com/anubhavsrivastava/gatsby-starter-phantom
  description: Single page starter based on the Phantom site template by HTML5 up, with landing, generic and Elements(Component) page
  tags:
    - HTML5UP
    - Onepage
    - Styling:SCSS
    - PWA
  features:
    - Designed by HTML5 UP
    - Fully Responsive
    - Styling with SCSS
    - Offline support
    - Web App Manifest
- url: https://gatsby-starter-internationalized.ack.ee/
  repo: https://github.com/AckeeCZ/gatsby-starter-internationalized
  description: A simple starter for fully internationalized websites, including route internationalization.
  tags:
    - i18n
  features:
    - internationalized page content - via react-intl
    - internationalized routes - via language configuration
    - lightweight - includes only internationalization code
    - LocalizedLink - built-in link component handling route generation
    - LanguageSwitcher - built-in language switcher component
- url: https://gatsby-starter-bee.netlify.com/
  repo: https://github.com/JaeYeopHan/gatsby-starter-bee
  description: A simple starter for blog with fresh UI.
  tags:
    - Blog
    - Netlify
    - Disqus
    - SEO
  features:
    - Code highlight with Fira Code font
    - Emoji (emojione)
    - Social share feature (Twitter, Facebook)
    - Comment feature (disqus, utterances)
    - Sponsor service (Buy-me-a-coffee)
    - CLI Tool
- url: https://hasura.io/learn/graphql/react/introduction/
  repo: https://github.com/hasura/gatsby-gitbook-starter
  description: A starter to generate docs/tutorial websites based on GitBook theme.
  tags:
    - Documentation
    - MDX
    - Markdown
    - SEO
  features:
    - Write in Markdown / MDX and generate responsive documentation/tutorial web apps
    - Fully Configurable
    - Syntax highlighting with Prismjs
    - Code diffing with +/-
    - Google Analytics Integration
    - SEO Tags with MDX frontmatter
    - Edit on GitHub button
    - Fully Customisable with rich embeds using React in MDX.
    - Search integration with Algolia
- url: https://gatsby-starter-blog-with-lunr.netlify.com/
  repo: https://github.com/lukewhitehouse/gatsby-starter-blog-with-lunr
  description: Building upon Gatsby's blog starter with a Lunr.js powered Site Search.
  tags:
    - Blog
    - Search
  features:
    - Same as the official starter blog
    - Integration with Lunr.js
- url: https://rg-portfolio.netlify.com/
  repo: https://github.com/rohitguptab/rg-portfolio
  description: Kick-off your Portfolio website with RG-Portfolio gatsby starter. We have used Gatsby + Contentful.
  tags:
    - Portfolio
    - CMS:Contentful
    - PWA
    - Blog
    - SEO
    - Disqus
    - Gallery
    - Landing Page
    - Markdown
    - Netlify
    - Styling:Bootstrap
  features:
    - Blogs listing with each blog post.
    - Contact form with Email notification using formspree.io.
    - Photos and Blogs page listing.
    - Different types of sections like About, Service, Blogs, Work, Testimonials, Photos, and contact.
    - All settings manage from contentful for example Header Menu, Homepage sections, blogs, and photos, etc.
    - Social share in blog details pages with comment ( Disqus ).
    - PWA
- url: https://oneshopper.netlify.com
  repo: https://github.com/rohitguptab/OneShopper
  description: This Starter is created for e-commerce site with Gatsby + Contentful and snipcart
  tags:
    - E-commerce
    - CMS:Contentful
    - Blog
    - SEO
    - Disqus
  features:
    - Blog post listing with previews for each blog post.
    - Store page listing all the Products and includes features like Rating, Price, Checkout, More then one Product images with tabbing.
    - Contact form with Email notification.
    - Index pages design with Latest Post, Latest Blog, Deal of week and Banner.
- url: https://anubhavsrivastava.github.io/gatsby-starter-spectral
  repo: https://github.com/anubhavsrivastava/gatsby-starter-spectral
  description: Single page starter based on the Spectral site template by HTML5 up, with landing, Generic and Elements(Component) page
  tags:
    - HTML5UP
    - Onepage
    - Styling:SCSS
    - Portfolio
    - PWA
  features:
    - Designed by HTML5 UP
    - Fully Responsive
    - Styling with SCSS
    - Offline support
    - Web App Manifest
- url: https://anubhavsrivastava.github.io/gatsby-starter-directive
  repo: https://github.com/anubhavsrivastava/gatsby-starter-directive
  description: Single page starter based on the Directive site template by HTML5 up, with landing and Elements(Component) page
  tags:
    - HTML5UP
    - Onepage
    - Styling:SCSS
    - Portfolio
    - PWA
  features:
    - Designed by HTML5 UP
    - Fully Responsive
    - Styling with SCSS
    - Offline support
    - Web App Manifest
- url: https://histaff.io/
  repo: https://github.com/histaff/website-static
  description: It's a beautiful starter static website which useful plugins based on Gatsby
  tags:
    - Styling:SCSS
    - Landing Page
    - Onepage
  features:
    - Fully Responsive
    - Styling with SCSS
    - Very similar to gatsby-starter-netlify-cms, slightly more configurable (e.g. set site-title in gatsby-config) with Bootstrap/Bootswatch instead of bulma
    - LocalizedLink - built-in link component handling route generation
- url: https://gatsby-kea-starter.netlify.com/
  repo: https://github.com/benjamin-glitsos/gatsby-kea-starter
  description: Gatsby starter with redux and sagas made simpler by the Kea library
  tags:
    - Redux
  features:
    - The Kea library makes redux and sagas extremely simple and concise
- url: https://anubhavsrivastava.github.io/gatsby-starter-solidstate
  repo: https://github.com/anubhavsrivastava/gatsby-starter-solidstate
  description: Single page starter based on the Solid State site template by HTML5 up, with landing, Generic and Elements(Component) page
  tags:
    - HTML5UP
    - Onepage
    - Styling:SCSS
    - Portfolio
    - PWA
  features:
    - Designed by HTML5 UP
    - Fully Responsive
    - Styling with SCSS
    - Offline support
    - Web App Manifest
- url: https://yellowcake.netlify.com/
  repo: https://github.com/thriveweb/yellowcake
  description: A starter project for creating lightning-fast websites with Gatsby v2 and Netlify-CMS v2 + Uploadcare integration.
  tags:
    - CMS:Netlify
    - Netlify
    - Blog
    - SEO
  features:
    - Uploadcare
    - Netlify Form
    - Category list (with navigation)
    - Featured post
    - Next and prev post
    - SEO component
- url: https://anubhavsrivastava.github.io/gatsby-starter-fractal
  repo: https://github.com/anubhavsrivastava/gatsby-starter-fractal
  description: Single page starter based on the Fractal site template by HTML5 up, with landing and Elements(Component) page
  tags:
    - HTML5UP
    - Onepage
    - Styling:SCSS
    - Portfolio
    - PWA
  features:
    - Designed by HTML5 UP
    - Fully Responsive
    - Styling with SCSS
    - Offline support
    - Web App Manifest
- url: https://minimal-gatsby-ts-starter.netlify.com/
  repo: https://github.com/TheoBr/minimal-gatsby-typescript-starter
  description: Minimal TypeScript Starter
  tags:
    - Language:TypeScript
  features:
    - TypeScript
    - ESLint + optional rule enforcement with Husky
    - Prettier
    - Netlify ready
    - Minimal
- url: https://gatsby-typescript-starter-default.netlify.com/
  repo: https://github.com/RobertoMSousa/gatsby-typescript-starter-default
  description: Simple Gatsby starter using TypeScript and eslint instead of outdated tslint.
  tags:
    - Language:TypeScript
    - SEO
    - Linting
  features:
    - Comes with React Helmet for adding site meta tags
    - Includes plugins for offline support out of the box
    - TypeScript
    - Prettier & eslint to format & check the code
- url: https://gatsby-starter-carraway.netlify.com/
  repo: https://github.com/endymion1818/gatsby-starter-carraway
  description: a Gatsby starter theme with Accessibility features, TypeScript, Jest, some basic UI elements, and a CircleCI pipeline
  tags:
    - Language:TypeScript
    - Pagination
    - Search
    - Testing
  features:
    - Paginated post archive
    - Site search with Lunr.js
    - Categories and category archive pages
    - Minimal CSS defaults using styled-components, including system font stack
    - Some fundamental Accessibility features including tabbable navigation & "Skip to content" link
    - UI elements including multi-column layout using CSS Grid (with float fallback), header component with logo, basic navigation & search and a footer with 3-column layout, logo and 2 menu areas
    - TypeScript & Testing including some sensible TypeScript defaults, tests with @testing-library/react, pre-commit and pre-push hooks. Set up includes enums for repeating values such as font & background colours
    - Setup for a CircleCI pipeline so you can run the above tests in branches before merging to master
    - Markdown posts _and_ pages (pages don't appear in the post archive)
- url: https://www.quietboy.net
  repo: https://github.com/zhouyuexie/gatsby-starter-quiet
  description: Gatsby out of the box blog, use TypeScript and highly customized style.
  tags:
    - Language:TypeScript
    - Styling:SCSS
    - SEO
    - Linting
    - RSS
    - Pagination
    - PWA
  features:
    - TypeScript
    - TsLint & Prettier
    - Tag list
    - Custom page layout
    - Switch the dark mode according to the system theme
    - Scss
    - Pagination
- url: https://compassionate-morse-5204bf.netlify.com/
  repo: https://github.com/deamme/gatsby-starter-prismic-resume
  description: Gatsby Resume/CV page with Prismic integration
  tags:
    - CMS:Prismic
    - CMS:Headless
    - Styling:CSS-in-JS
    - Onepage
    - Linting
  features:
    - One-page resume/CV
    - Prismic as Headless CMS
    - Emotion for styling
    - Uses multiple features of Prismic - Slices, Labels, Custom Types
    - ESLint & Prettier
- url: https://anubhavsrivastava.github.io/gatsby-starter-resume
  repo: https://github.com/anubhavsrivastava/gatsby-starter-resume
  description: Single page starter based on the Resume site template by startbootstrap for resume/portfolio page
  tags:
    - Onepage
    - Styling:SCSS
    - PWA
  features:
    - Designed by startbootstrap
    - Fully Responsive
    - Styling with SCSS
    - Offline support
    - Web App Manifest
- url: https://gatsby-starter-typescript-jest.netlify.com/
  repo: https://github.com/denningk/gatsby-starter-typescript-jest
  description: Barebones Gatsby starter with TypeScript, Jest, GitLab-CI, and other useful configurations
  tags:
    - Language:TypeScript
    - Testing
    - AWS
    - Linting
    - SEO
  features:
    - All components from default Gatsby starter converted to TypeScript
    - Jest testing configured for TypeScript with ts-jest
    - Detailed guide on how to deploy using AWS S3 buckets included in README
    - .gitlab-ci.yml file with blanks that can be customized for any Gatsby project
    - Configurations for EditorConfig, Prettier, and ESLint (for TypeScript)
- url: https://gatsby-starter-apollo.smakosh.com/app/
  repo: https://github.com/smakosh/gatsby-apollo-starter
  description: Gatsby Apollo starter - with client side routing
  tags:
    - Client-side App
    - SEO
    - Styling:CSS-in-JS
  features:
    - Apollo provider & Client side routing
    - Eslint/Prettier configured
    - Easy to customize
    - Nice project structure
    - Flex Grid components easy to customize
- url: https://portfolio.smakosh.com/
  repo: https://github.com/smakosh/gatsby-portfolio-dev
  description: A portfolio for developers
  tags:
    - Portfolio
    - SEO
    - Netlify
    - Onepage
    - Styling:CSS-in-JS
  features:
    - Eslint/Prettier configured
    - Scores 100% on a11y / Performance / PWA / SEO
    - PWA (desktop & mobile)
    - Easy to customize
    - Nice project structure
    - Amazing illustrations by Undraw.co
    - Tablet & mobile friendly
    - Continuous deployment with Netlify
    - A contact form protected by Google Recaptcha
    - Can be deployed with one click
    - Functional components with Recompose React Hooks! ready to migrate to React hooks!
    - Fetches your GitHub pinned projects with most stars (You could customize this if you wish)
- url: https://github.com/smakosh/gatsby-airtable-starter
  repo: https://github.com/smakosh/gatsby-airtable-starter
  description: Gatsby Airtable starter
  tags:
    - SEO
    - Netlify
    - Client-side App
    - Styling:CSS-in-JS
  features:
    - Static content fetched from Airtable
    - Dynamic content with CRUD operations with Airtable REST API
    - Well structured files/folders
    - Custom React Hooks
    - Custom Helpers instead of using third party libraries
    - Dynamic & Static containers
    - Global state management ready with useReducer & useContext
    - Dummy auth but ready to add real requests
- url: https://github.com/smakosh/gatsby-app-starter-rest-api
  repo: https://github.com/smakosh/gatsby-app-starter-rest-api
  description: Gatsby REST API starter
  tags:
    - Authentication
    - Client-side App
    - Styling:CSS-in-JS
  features:
    - Dynamic content with CRUD operations with a REST API
    - Well structured files/folders
    - Custom React Hooks
    - Auth with a JWT approach
    - Custom Helpers instead of using third party libraries
    - Dynamic containers
    - Global state management ready with useReducer & useContext
- url: https://gatsbyjs-starter-tailwindplay.appseed.us/
  repo: https://github.com/app-generator/gatsbyjs-starter-tailwindplay
  description: A Gatsby v2 starter styled using Tailwind, a utility-first CSS framework. Uses Purgecss to remove unused CSS.
  tags:
    - Styling:Tailwind
  features:
    - Based on gatsby-starter-tailwind
    - Tailwind CSS Framework
    - Removes unused CSS with Purgecss
- url: https://act-labs.github.io/
  repo: https://github.com/act-labs/gatsby-starter-act-blog
  description: Gatsby starter for blog/documentation using MDX, Ant Design, gatsby-plugin-combine.
  tags:
    - Blog
    - Documentation
    - Styling:Ant Design
    - Markdown
    - MDX
    - SEO
  features:
    - Posts and snippets;
    - SEO component;
    - Ant Design UI components;
    - Markdown and MDX for pages;
    - A customized webpack and babel configuration, for complex profecianal web apps with node.js, Jest tests, etc;
    - Progressively build more and more complex pages using gatsby-plugin-combine.
- url: https://gatsby-ghub.netlify.com/resume-book/
  repo: https://github.com/dwyfrequency/gatsby-ghub
  description: A resume builder app with authenticated routes, static marketing pages, and dynamic resume creation
  tags:
    - Authentication
    - Netlify
    - Client-side App
  features:
    - Netlify Identity
    - Static Marketing pages and Dynamic Client-side Authenticated App pages
    - SEO component
    - Apollo GraphQL (client-side)
- url: https://lewis-gatsby-starter-i18n.netlify.com
  repo: https://github.com/lewislbr/lewis-gatsby-starter-i18n
  description: A simple custom Gatsby starter template to start a new multilanguage website.
  tags:
    - i18n
    - Styling:CSS-in-JS
    - Portfolio
    - SEO
  features:
    - Automatically detects user browser language.
    - CSS in JS with styled-components.
    - Optimized images.
    - Offline capabilities.
    - Auto-generated sitemap and robots.txt.
- url: https://gatsby-snipcart-starter.netlify.com/
  repo: https://github.com/issydennis/gatsby-snipcart
  description: A simple e-commerce shop built using Gatsby and Snipcart.
  tags:
    - E-commerce
    - Styling:CSS-in-JS
    - Markdown
  features:
    - Minimal design to allow for simple customisation.
    - Snipcart integration provides an easy-to-use shopping cart and checkout.
    - Individual product pages with custom fields.
    - Products defined using markdown.
    - Styled components.
    - Gatsby image for optimised product images.
- url: https://anubhavsrivastava.github.io/gatsby-starter-stylish
  repo: https://github.com/anubhavsrivastava/gatsby-starter-stylish
  description: Single page starter based on the Stylish Portfolio site template by startbootstrap for portfolio page
  tags:
    - Onepage
    - Portfolio
    - Styling:SCSS
    - PWA
  features:
    - Designed by startbootstrap
    - Fully Responsive
    - Styling with SCSS
    - Offline support
    - Web App Manifest
- url: https://lewis-gatsby-starter-basic.netlify.com
  repo: https://github.com/lewislbr/lewis-gatsby-starter-basic
  description: A simple custom basic Gatsby starter template to start a new website.
  tags:
    - Styling:CSS-in-JS
    - SEO
  features:
    - Bare-bones starter.
    - CSS in JS with styled-components.
    - Optimized images.
    - Offline capabilities.
    - Auto-generated sitemap and robots.txt.
- url: https://myclicks.netlify.com/
  repo: https://github.com/himali-patel/MyClicks
  description: A simple Gatsby starter template to create portfolio website with contentful and Netlify.
  tags:
    - Blog
    - Netlify
    - CMS:Contentful
    - Styling:Bootstrap
    - Disqus
    - SEO
  features:
    - Fecthing Dynamic content from Contentful.
    - Blog post listing with previews, disqus implementation and social sharing for each blog post.
    - Contact form integration with Netlify.
    - Portfolio Result Filteration according to Category.
    - Index pages design with Recent Blogs and Intagram Feed.
- url: https://gatsby-starter-typescript-graphql.netlify.com
  repo: https://github.com/spawnia/gatsby-starter-typescript-graphql
  description: A Gatsby starter with typesafe GraphQL using TypeScript
  tags:
    - Language:TypeScript
    - Linting
    - Portfolio
    - Styling:CSS-in-JS
  features:
    - Type safety with TypeScript
    - Typesafe GraphQL with graphql-code-generator
    - ESLint with TypeScript support
    - Styling with styled-components
- url: https://gatsby-tailwind-serif.netlify.com/
  repo: https://github.com/windedge/gatsby-tailwind-serif
  description: A Gatsby theme based on gatsby-serif-theme, rewrite with Tailwind CSS.
  tags:
    - Styling:Tailwind
    - Markdown
  features:
    - Based on gatsby-serif-theme
    - Tailwind CSS Framework
    - Removes unused CSS with Purgecss
    - Responsive design
    - Suitable for small business website
- url: https://mystifying-mclean-5c7fce.netlify.com
  repo: https://github.com/renvrant/gatsby-mdx-netlify-cms-starter
  description: An extension of the default starter with Netlify CMS and MDX support.
  tags:
    - MDX
    - Markdown
    - Netlify
    - CMS:Netlify
    - Styling:None
  features:
    - MDX and Netlify CMS support
    - Use React components in Netlify CMS Editor and other markdown files
    - Allow editors to choose a page template
    - Replace HTML tags with React components upon rendering Markdown, enabling design systems
    - Hide pages from being editable by the CMS
    - Minimal and extensible
- url: https://gatsby-airtable-advanced-starter.marcomelilli.com
  repo: https://github.com/marcomelilli/gatsby-airtable-advanced-starter
  description: A Gatsby Starter Blog using Airtable as backend
  tags:
    - Airtable
    - Blog
    - Styling:None
  features:
    - Dynamic content from Airtable
    - Does not contain any UI frameworks
    - Tags
    - Categories
    - Authors
    - Disqus
    - Offline support
    - Web App Manifest
    - SEO
- url: https://contentful-starter.netlify.com/
  repo: https://github.com/algokun/gatsby_contentful_starter
  description: An Awesome Starter Kit to help you get going with Contentful and Gatsby
  tags:
    - Blog
    - CMS:Contentful
    - CMS:Headless
  features:
    - Bare-bones starter.
    - Dynamic content from Contentful CMS
    - Ready made Components
    - Responsive Design
    - Includes Contentful Delivery API for production build
- url: https://gatsby-simple-blog.thundermiracle.com
  repo: https://github.com/thundermiracle/gatsby-simple-blog
  description: A gatsby-starter-blog with overreacted looking and tags, breadcrumbs, disqus, i18n, eslint supported
  tags:
    - i18n
    - Blog
    - Netlify
    - Linting
    - Disqus
    - Testing
  features:
    - Easily Configurable
    - Tags
    - Breadcrumbs
    - Tags
    - Disqus
    - i18n
    - ESLint
    - Jest
- url: https://anubhavsrivastava.github.io/gatsby-starter-grayscale
  repo: https://github.com/anubhavsrivastava/gatsby-starter-grayscale
  description: Single page starter based on the Grayscale site template by startbootstrap for portfolio page
  tags:
    - Onepage
    - Portfolio
    - Styling:SCSS
    - PWA
  features:
    - Designed by startbootstrap
    - Fully Responsive
    - Styling with SCSS
    - Offline support
    - Web App Manifest
- url: https://gatsby-all-in.netlify.com
  repo: https://github.com/Gherciu/gatsby-all-in
  description: A starter that includes the most popular js libraries, already pre-configured and ready for use.
  tags:
    - Linting
    - Netlify
    - Styling:Tailwind
  features:
    - Tailwind CSS Framework
    - Antd UI Framework pre-configured
    - Redux for managing state
    - Eslint and Stylelint to enforce code style
- url: http://demo.nagui.me
  repo: https://github.com/kimnagui/gatsby-starter-nagui
  description: A Gatsby starter that full responsive blog.
  tags:
    - Blog
    - AWS
    - Pagination
    - SEO
    - Styling:CSS-in-JS
  features:
    - Tags & Categorys.
    - Pagination.
    - Show Recent Posts for category.
    - Styled-Components.
    - Mobile-First CSS.
    - Syntax highlighting in code blocks using PrismJS(Dracula).
    - Google Analytics.
    - Deploy AWS S3.
- url: https://anubhavsrivastava.github.io/gatsby-starter-newage
  repo: https://github.com/anubhavsrivastava/gatsby-starter-newage
  description: Single page starter based on the new age site template by startbootstrap for portfolio page/Mobile app launch
  tags:
    - Onepage
    - Portfolio
    - Styling:SCSS
    - PWA
  features:
    - Designed by startbootstrap
    - Fully Responsive
    - Styling with SCSS
    - Offline support
    - Web App Manifest
- url: https://gatsby-starter-krisp.netlify.com/
  repo: https://github.com/algokun/gatsby-starter-krisp
  description: A minimal, clean and responsive starter built with gatsby
  tags:
    - Styling:Bootstrap
    - Onepage
    - Portfolio
    - Netlify
    - Markdown
  features:
    - Styled-Components.
    - Mobile-First CSS.
    - Responsive Design, optimized for Mobile devices
- url: https://gatsby-datocms-starter.netlify.com/
  repo: https://github.com/brohlson/gatsby-datocms-starter
  description: An SEO-friendly DatoCMS starter with styled-components, page transitions, and out-of-the-box blog post support.
  tags:
    - CMS:DatoCMS
    - Styling:CSS-in-JS
    - Blog
    - Portfolio
    - SEO
  features:
    - Page Transitions
    - Blog Post Template
    - Sitemap & Robots.txt generation
- url: https://elemental.netlify.com/
  repo: https://github.com/akzhy/gatsby-starter-elemental
  description: A highly customizable portfolio starter with grid support.
  tags:
    - Blog
    - Portfolio
    - SEO
  features:
    - Highly Customizable
    - Portfolio Template
    - Blog Post Template
    - SEO Friendly
- url: https://gatsby-starter-apollo.netlify.com/
  repo: https://github.com/piducancore/gatsby-starter-apollo-netlify
  description: This project is an easy way to start developing fullstack apps with Gatsby and Apollo Server (using Netlify Lambda functions). For developing we use Netlify Dev to bring all of this magic to our local machine.
  tags:
    - Netlify
  features:
    - Apollo Client
    - Apollo Server running on Netlify functions
    - Netlify Dev for local development
- url: https://gatsby-starter-blog-and-portfolio.netlify.com/
  repo: https://github.com/alisalahio/gatsby-starter-blog-and-portfolio
  description: Just gatsby-starter-blog, with portfolio section added
  tags:
    - Blog
    - Portfolio
  features:
    - Basic setup for a full-featured blog
    - Basic setup for a portfolio
    - Support for an RSS feed
    - Google Analytics support
    - Automatic optimization of images in Markdown posts
    - Support for code syntax highlighting
    - Includes plugins for easy, beautiful typography
    - Includes React Helmet to allow editing site meta tags
    - Includes plugins for offline support out of the box
- url: https://www.attejuvonen.fi
  repo: https://github.com/baobabKoodaa/blog
  description: Blog with all the Bells and Whistles
  tags:
    - Blog
    - Infinite Scroll
    - Pagination
    - SEO
    - Markdown
  features:
    - Write blog posts into Markdown files (easy to format and content will not be married to any platform).
    - Expandable
    - Responsive and streamlined design.
    - Blazing fast UX
    - Autogenerated tracedSVG image placeholders are stylized to create a smooth look and transition as the image loads without the page jumping around.
    - Posts organized by tags.
    - Teasers of posts are generated to front page with infinite scroll which gracefully degrades into pagination.
    - Allow readers to be notified of updates with RSS feed and email newsletter.
    - Contact Form.
- url: https://novela.narative.co
  repo: https://github.com/narative/gatsby-starter-novela
  description: Welcome to Novela, the simplest way to start publishing with Gatsby.
  tags:
    - Blog
    - MDX
    - Portfolio
    - Pagination
    - SEO
  features:
    - Beautifully Designed
    - Multiple Homepage Layouts
    - Toggleable Light and Dark Mode
    - Simple Customization with Theme UI
    - Highlight-to-Share
    - Read Time and Progress
    - MDX support and inline code
    - Accessibility in Mind
- url: https://gatsby-starter-fashion-portfolio.netlify.com/
  repo: https://github.com/shobhitchittora/gatsby-starter-fashion-portfolio
  description: A Gatsby starter for a professional and minimal fashion portfolio.
  tags:
    - Blog
    - Client-side App
    - Landing Page
    - Portfolio
    - Styling:Other
  features:
    - A minimal and simple starter for your fashion portfolio
    - No need for any CMS, work with all your data and images locally.
    - Separate components for different pages and grid
    - Uses gatsby-image to load images
    - Built using the old school CSS.
- url: https://gatsby-theme-profile-builder.netlify.com/
  repo: https://github.com/ashr81/gatsby-theme-profile-builder
  description: Simple theme to build your personal portfolio and publish your articles using Contentful CMS.
  tags:
    - Landing Page
    - Portfolio
    - Styling:CSS-in-JS
    - Blog
    - CMS:Contentful
  features:
    - Mobile Screen support
    - Out of the box support with Contentful CMS for articles.
    - Toggleable Light and Dark Mode
    - Profile image with links to your GitHub and Twitter.
- url: https://prist.marguerite.io/
  repo: https://github.com/margueriteroth/gatsby-prismic-starter-prist
  description: A light-themed starter powered by Gatsby v2 and Prismic to showcase portfolios and blogs.
  tags:
    - Blog
    - CMS:Prismic
    - Landing Page
    - Netlify
    - Portfolio
    - SEO
    - Styling:CSS-in-JS
  features:
    - Landing page with customizable Hero, Portfolio preview, and About component
    - Emotion styled components
    - Blog layout and pages
    - Portfolio layout and pages
    - Google Analytics
    - Mobile ready
- url: https://demos.simplecode.io/gatsby/crafty/
  repo: https://github.com/simplecode-io/gatsby-crafty-theme
  description: SEO-friendly, fast, and fully responsive Gatsby starter with minimal plugins, utilizing JSON files as a content source.
  tags:
    - SEO
    - Portfolio
    - CMS:Other
    - Styling:Other
  features:
    - Beautiful and simple design
    - 100/100 Google Lighthouse score
    - SEO Optimized
    - Includes header/footer/sidebar (on Mobile)
    - CSS based sidebar
    - CSS based Modals
    - Content is fetched from JSON Files
    - Only one extra plugin from default Gatsby starter
- url: https://gatsby-starter-profile-site.netlify.com/
  repo: https://github.com/Mr404Found/gatsby-starter-profile-site
  description: A minimal and clean starter build with gatsby.
  tags:
    - Landing Page
    - Netlify
    - Portfolio
    - SEO
    - Styling:CSS-in-JS
  features:
    - Simple Design
    - Made by Sumanth
- url: https://the404blog.netlify.com
  repo: https://github.com/algokun/the404blog
  description: An Awesome Starter Blog to help you get going with Gatsby and Markdown
  tags:
    - Blog
    - Markdown
    - Search
    - Styling:CSS-in-JS
  features:
    - Bare-bones starter.
    - Dynamic content with Markdown
    - Ready made Components
    - Responsive Design
    - Includes Search Feature.
    - Syntax Highlight in Code.
    - Styling in Bootstrap
- url: https://gatsby-starter-unicorn.netlify.com/
  repo: https://github.com/algokun/gatsby_starter_unicorn
  description: An Awesome Starter Blog to help you get going with Gatsby and Markdown
  tags:
    - Blog
    - Markdown
    - Styling:CSS-in-JS
  features:
    - Bare-bones starter.
    - Dynamic content with Markdown
    - Ready made Components
    - Responsive Design
    - Syntax Highlight in Code.
- url: https://gatsby-starter-organization.netlify.com/
  repo: https://github.com/geocine/gatsby-starter-organization
  description: A Gatsby starter template for organization pages. Using the Gatsby theme "@geocine/gatsby-theme-organization"
  tags:
    - Styling:CSS-in-JS
    - Landing Page
    - Portfolio
    - Onepage
  features:
    - React Bootstrap styles
    - Theme-UI and EmotionJS CSS-in-JS
    - A landing page with all your organization projects, configurable through a YML file.
    - Configurable logo, favicon, organization name and title
- url: https://gatsby-starter-interviews.netlify.com/
  repo: https://github.com/rmagon/gatsby-starter-interviews
  description: A Gatsby starter template for structured Q&A or Interview sessions
  tags:
    - SEO
    - Blog
    - Styling:SCSS
  features:
    - Minimalist design for interviews
    - Beautifully presented questions and answers
    - Option to read all answers to a specific question
    - Share interview on social channels
    - All content in simple json files
- url: https://gatsby-starter-photo-book.netlify.com/
  repo: https://github.com/baobabKoodaa/gatsby-starter-photo-book
  description: A Gatsby starter for sharing photosets.
  tags:
    - Gallery
    - Infinite Scroll
    - Pagination
    - Transitions
  features:
    - Gallery with auto-generated thumbnails are presented on CSS Grid with infinite scroll.
    - Beautiful "postcard" view for photos with fullscreen toggle.
    - Both views are responsive with minimal whitespace and polished UX.
    - Many performance optimizations for image delivery (both by Gatsby & way beyond what Gatsby can do).
- url: https://gatsby-typescript-scss-starter.netlify.com/
  repo: https://github.com/GrantBartlett/gatsby-typescript-starter
  description: A simple starter project using TypeScript and SCSS
  tags:
    - Language:TypeScript
    - Styling:SCSS
    - SEO
  features:
    - Pages and components are classes.
    - A skeleton SCSS project added with prefixing
- url: https://portfolio-by-mohan.netlify.com/
  repo: https://github.com/algokun/gatsby_starter_portfolio
  description: An Official Starter for Gatsby Tech Blog Theme
  tags:
    - SEO
    - Blog
  features:
    - Styling using Styled-Components
    - Search using ElasticLunr
    - Theme by gatsby-tech-blog-theme
    - Deployed in Netlify
- url: https://brevifolia-gatsby-forestry.netlify.com/
  repo: https://github.com/kendallstrautman/brevifolia-gatsby-forestry
  description: A minimal starter blog built with Gatsby & Forestry CMS
  tags:
    - CMS:Forestry.io
    - Blog
    - Markdown
    - Styling:SCSS
  features:
    - Blog post listing with previews (image + summary) for each blog post
    - Minimalist, responsive design & typography
    - Create new markdown posts dynamically
    - Configured to work automatically with Forestry CMS
    - Customizable 'info' page
    - Simple layout & scss architecture, easily extensible
- url: https://gatsby-firebase-starter.netlify.com/
  repo: https://github.com/ovidiumihaibelciug/gatsby-firebase-starter
  description: Starter / Project Boilerplate for Authentication and creating Dynamic pages from collections with Firebase and Gatsby.js
  tags:
    - Firebase
    - SEO
    - Styling:SCSS
    - Authentication
    - PWA
  features:
    - Authentication with Firebase
    - Programmatically create pages from a firestore collection
    - Protected Routes with Authorization
    - Email verification
    - Includes React Helmet to allow editing site meta tags
    - Includes plugins for offline support out of the box
- url: https://gatsby-typescript-minimal.netlify.com/
  repo: https://github.com/benbarber/gatsby-typescript-minimal
  description: A minimal, bare-bones TypeScript starter for Gatsby
  tags:
    - Language:TypeScript
    - Styling:CSS-in-JS
    - SEO
  features:
    - Bare-bones starter
    - TypeScript
    - TSLint
    - Prettier
    - Styled Components
    - Sitemap Generation
    - Google Analytics
- url: https://agility-gatsby-starter-gatsbycloud.netlify.com
  repo: https://github.com/agility/agility-gatsby-starter
  description: Get started with Gatsby and Agility CMS using a minimal blog.
  tags:
    - CMS:Agility CMS
    - Blog
    - SEO
  features:
    - A bare-bones starter Blog to get you off and running with Agility CMS and Gatsby.
- url: https://gatsby-starter-dot.netlify.com/
  repo: https://github.com/chronisp/gatsby-starter
  description: Gatsby Starter for creating portfolio & blog.
  tags:
    - Blog
    - CMS:Headless
    - CMS:Contentful
    - Netlify
    - Portfolio
    - Redux
    - SEO
    - Styling:Material
  features:
    - Extensible & responsive design using Material UI (palette, typography & breakpoints configuration)
    - Blog integration with Contentful CMS (GraphQL queries)
    - Redux (connect actions & props easily using custom HOF)
    - Support for Netlify deployment
    - SEO
    - Prettier code styling
- url: https://johnjkerr.github.io/gatsby-creative/
  repo: https://github.com/JohnJKerr/gatsby-creative
  description: Gatsby implementation of the Start Bootstrap Creative template
  tags:
    - Gallery
    - Portfolio
    - Styling:Bootstrap
    - Styling:SCSS
  features:
    - Start Bootstrap Creative template converted to React/Gatsby
    - React Scrollspy used to track page position
    - React Bootstrap used to create modal portfolio carousel
    - GitHub Actions deployment to GitHub Pages demonstrated
- url: https://bonneville.netlify.com/
  repo: https://github.com/bagseye/bonneville
  description: A starter blog template for Gatsby
  tags:
    - Blog
    - SEO
  features:
    - Extensible & responsive design
    - Blog integration
    - SEO
- url: https://gatsby-starter-i18next-sanity.netlify.com/en
  repo: https://github.com/johannesspohr/gatsby-starter-i18next-sanity
  description: A basic starter which integrates translations with i18next and localized sanity input.
  tags:
    - i18n
    - CMS:sanity.io
  features:
    - Showcases advanced i18n techniques with i18next and sanity.io
    - Correct URLs for the languages (language in the path, translated slugs)
    - Multilanguage content from sanity
    - Snippets translation
    - Optimized bundle size (don't ship all translations at once)
    - Alternate links to other languages
    - Sitemap with language information
    - Localized 404 pages
- url: https://gatsby-skeleton.netlify.com/
  repo: https://github.com/msallent/gatsby-skeleton
  description: Gatsby starter with TypeScript and all sort of linting
  tags:
    - Language:TypeScript
    - Styling:CSS-in-JS
    - SEO
  features:
    - TypeScript
    - Styled-Components
    - ESLint
    - Prettier
    - Stylelint
    - SEO
- url: https://nehalem.netlify.com/
  repo: https://github.com/nehalist/gatsby-starter-nehalem
  description: A starter for the Gatsby Nehalem Theme
  tags:
    - Blog
    - Language:TypeScript
    - Markdown
    - Search
    - SEO
  features:
    - Fully responsive
    - Highly optimized (Lighthouse score ~400)
    - SEO optimized (with open graph, Twitter Card, JSON-LD, RSS and sitemap)
    - Syntax highlighting
    - Search functionality
    - Multi navigations
    - Static pages
    - Fully typed with TypeScript
    - Tagging
    - Theming
    - Customizable
- url: https://gatsby-starter-headless-wp.netlify.com
  repo: https://github.com/crock/gatsby-starter-headless-wordpress
  description: A starter Gatsby site to quickly implement a site for headless WordPress
  tags:
    - Blog
    - CMS:Headless
    - CMS:WordPress
  features:
    - New Header
    - Responsive
    - Sidebar that displays recent blog posts
- url: https://gatsby-advanced-blog-starter.netlify.com
  repo: https://github.com/aman29271/gatsby-advanced-blog-starter
  description: A pre-built Gatsby Starter Tech-blog
  tags:
    - Blog
    - Markdown
  features:
    - Highly Optimised
    - Image optimised with blur-up effect
    - Responsive
    - Code  highlighting
    - tagging
    - Sass compiled
- url: https://anubhavsrivastava.github.io/gatsby-starter-casual
  repo: https://github.com/anubhavsrivastava/gatsby-starter-casual
  description: Multi page starter based on the Casual site template by startbootstrap for portfolio
  tags:
    - Onepage
    - Styling:SCSS
    - PWA
  features:
    - Designed by startbootstrap
    - Fully Responsive
    - Styling with SCSS
    - Offline support
    - Web App Manifest
- url: https://gatsby-starter-ts-hello-world.netlify.com
  repo: https://github.com/hdorgeval/gatsby-starter-ts-hello-world
  description: TypeScript version of official hello world
  tags:
    - Language:TypeScript
  features:
    - TypeScript
    - ESLint
    - Type checking
    - no boilerplate
    - Great for advanced users
    - VSCode ready
- url: https://grommet-file.netlify.com/
  repo: https://github.com/metinsenturk/gatsby-starter-grommet-file
  description: Grommet-File is made with Grommet V2 and a blog starter
  tags:
    - Blog
    - Markdown
    - SEO
    - Portfolio
    - Styling:Grommet
  features:
    - Responsive Design
    - Pagination
    - Page creation
    - Content is Markdown files
    - Google Analytics
    - Grommet V2 User Interface
    - Support for RSS feed
    - SEO friendly
    - Mobile and responsive
    - Sitemap & Robots.txt generation
    - Optimized images with gatsby-image
- url: https://gatsby-wordpress-typescript-scss-blog.netlify.com/
  repo: https://github.com/sagar7993/gatsby-wordpress-typescript-scss-blog
  description: A Gatsby starter template for a WordPress blog, built using TypeScript, SCSS and Ant Design
  tags:
    - Blog
    - CMS:WordPress
    - CMS:Headless
    - Language:TypeScript
    - Pagination
    - PWA
    - SEO
    - Portfolio
    - Styling:SCSS
  features:
    - TypeScript for type-safe code
    - Source content from WordPress CMS
    - Auto generated Pagination for your WordPress Posts
    - Auto generated Navigation for next and previous post at the end Post
    - Auto generated pages for tags and categories sourced from WordPress
    - SCSS stylesheets
    - PWA with offline support
    - Ant Design for UI components and theming
    - Jest and Enzyme Testing framework support for snapshots and unit tests.
    - Responsive Design
    - Google Analytics
    - Comments using Staticman
    - Images within WordPress post/page content downloaded to static folder and transformed to webp format during build
    - Social widgets
    - Instagram feed of any profile (no API token needed)
    - Pinterest pin-it button on hovering on images (no API token needed)
    - Twitter timeline and follow button (no API token needed)
    - Facebook timeline and like button (no API token needed)
    - SEO friendly
    - Web app manifest
    - Mobile optimized and responsive
    - Sitemap.xml & Robots.txt generation
    - Optimized images with gatsby-image
    - Git pre-commit and pre-push hooks using Husky
    - TSLint formatting
    - Highly optimized with excellent lighthouse audit score
- url: https://gatsby-starter-typescript-deluxe.netlify.com/
  repo: https://github.com/gojutin/gatsby-starter-typescript-deluxe
  description: A Gatsby starter with TypeScript, Storybook, Styled Components, Framer Motion, Jest, and more.
  tags:
    - Language:TypeScript
    - Styling:CSS-in-JS
    - Storybook
    - SEO
    - Linting
    - Testing
  features:
    - TypeScript for type-safe code.
    - Styled-Components for all your styles.
    - Framer Motion for awesome animations.
    - gatsby-image and gatsby-transformer-sharp for optimized images.
    - gatsby-plugin-manifest + SEO component for an SEO-friendly PWA.
    - Storybook with add-ons for showing off your awesome components.
    - Jest and React Testing library for snapshots and unit tests.
    - ESLint (with TSLint and Prettier) to make your code look its best.
    - React Axe and React A11y for accessibility so that your site is awesome for everyone.
- url: https://gatsby-markdown-blog-starter.netlify.com/
  repo: https://github.com/ammarjabakji/gatsby-markdown-blog-starter
  description: GatsbyJS v2 starter for creating a markdown blog. Based on Gatsby Advanced Starter.
  tags:
    - Blog
    - Markdown
    - SEO
    - PWA
  features:
    - Gatsby v2 support
    - Responsive Design
    - Pagination
    - Content is Markdown files
    - Google Analytics
    - Support for RSS feed
    - SEO friendly
    - Sitemap & Robots.txt generation
    - Sass support
    - Css Modules support
    - Web App Manifest
    - Offline support
    - htaccess support
    - Typography.js
    - Integration with Social Media
- url: https://gatsby-starter-bloomer-db0aaf.netlify.com
  repo: https://github.com/zlutfi/gatsby-starter-bloomer
  description: Barebones starter website with Bloomer React components for Bulma.
  tags:
    - PWA
    - Styling:Bulma
    - Styling:SCSS
  features:
    - Bloomer React Commponents
    - Bulma CSS Framework
    - Uses SCSS for styling
    - Font Awesome Support
    - Progressive Web App
- url: https://gatsby-starter-mdbreact.netlify.com
  repo: https://github.com/zlutfi/gatsby-starter-mdbreact
  description: Barebones starter website with Material Design Bootstrap React components.
  tags:
    - PWA
    - Styling:Bootstrap
    - Styling:Material
    - Styling:SCSS
  features:
    - MDBReact React Commponents
    - Bootstrap CSS Framework with Material Design Bootstrap styling
    - Uses SCSS for styling
    - Font Awesome Support
    - Progressive Web App
- url: https://gatsby-starter-ts-pwa.netlify.com/
  repo: https://github.com/markselby9/gatsby-starter-typescript-pwa
  description: The default Gatsby starter fork with TypeScript and PWA support added
  tags:
    - Language:TypeScript
    - PWA
  features:
    - Minimum changes based on default starter template for TypeScript and PWA
    - Added TypeScript support with eslint and tsc check
    - Support GitHub Actions CI/CD workflow (beta)
- url: https://iceberg-gatsby-multilang.netlify.com/
  repo: https://github.com/diogorodrigues/iceberg-gatsby-multilang
  description: Gatsby multi-language starter. Internationalization / i18n without third party plugins or packages for Posts and Pages. Different URLs dependending on the language. Focused on SEO, PWA, Image Optimization, Styled Components and more. This starter is also integrate with Netlify CMS to manage all pages, posts and images.
  tags:
    - Blog
    - CMS:Headless
    - CMS:Netlify
    - i18n
    - Netlify
    - Markdown
    - Pagination
    - PWA
    - SEO
    - Styling:CSS-in-JS
  features:
    - Translations by using GraphQL, hooks and context API
    - Content in markdown for pages and posts in different languages
    - General translations for any content
    - Creation of menu by using translations and GraphQL
    - Netlify CMS to manage all pages, posts and images
    - Styled Components to styles
    - All important seetings for speedy and optimized images
    - Blog Posts list with pagination
    - Focus on SEO
    - PWA
- url: https://flexible-gatsby.netlify.com/
  repo: https://github.com/wangonya/flexible-gatsby
  description: A simple and clean theme for Gatsby
  tags:
    - Blog
    - Markdown
  features:
    - Google Analytics
    - Simple design
    - Markdown support
- url: https://gatsby-starter-leaflet.netlify.com/
  repo: https://github.com/colbyfayock/gatsby-starter-leaflet
  description: A Gatsby starter with Leafet!
  tags:
    - Landing Page
    - Linting
    - Styling:SCSS
    - Testing
  features:
    - Simply landing page to get started with Leaflet
    - Includes Leaflet and React Leaflet
    - Starts with some basic Sass stylesheets for styling
    - Linting and testing preconfigured
- url: https://gatsby-starter-luke.netlify.com/
  repo: https://github.com/lukethacoder/luke-gatsby-starter
  description: An opinionated starter using TypeScript, styled-components (emotion flavoured), React Hooks & react-spring. Built as a BYOS (bring your own source) so you can get up and running with whatever data you choose.
  tags:
    - Language:TypeScript
    - Transitions
    - Styling:CSS-in-JS
    - Linting
  features:
    - TypeScript
    - react-spring animations
    - BYOS (bring your own source)
    - Emotion for styling components
    - Minimal Design
    - React Hooks (IntersectionObserver, KeyUp, LocalStorage)
- url: https://friendly-cray-96d631.netlify.com/
  repo: https://github.com/PABlond/Gatsby-TypeScript-Starter-Blog
  description: Project boilerplate of a blog app. The starter was built using Gatsby and TypeScript.
  tags:
    - Markdown
    - Language:TypeScript
    - SEO
    - PWA
    - Styling:SCSS
  features:
    - A complete responsive theme built wiss Scss
    - Easy editable posts in Markdown files
    - SEO component
    - Optimized with Google Lighthouse
- url: https://gatsby-starter-material-album.netlify.com
  repo: https://github.com/JoeTrubenstein/gatsby-starter-material-album
  description: A simple portfolio starter based on the Material UI Album Layout
  tags:
    - Gallery
    - Portfolio
    - Styling:Material
  features:
    - Pagination
    - Material UI
    - Exif Data Parsing
- url: https://peaceful-ptolemy-d7beb4.netlify.com
  repo: https://github.com/TRamos5/gatsby-contentful-starter
  description: A starter template for an awesome static blog utilizing Contentful as a CMS and deployed to Netlify.
  tags:
    - CMS:Contentful
    - CMS:Headless
    - Blog
    - Netlify
    - Markdown
    - Styling:CSS-in-JS
  features:
    - Netlify integration with pre built contact form
    - "CMS: Contentful integration with placeholders included"
    - Mobile friendly responsive design made to be customized or leave as is
    - Separate components for everything
    - ...and more
- url: https://gatsby-tailwind-emotion-starter-demo.netlify.com/
  repo: https://github.com/pauloelias/gatsby-tailwind-emotion-starter
  description: Gatsby starter using the latest Tailwind CSS and Emotion.
  tags:
    - Styling:Tailwind
    - Styling:CSS-in-JS
    - Styling:PostCSS
  features:
    - Tailwind CSS for rapid development
    - Emotion with `tailwind.macro` for flexible styled components
    - PostCSS configured out-of-the-box for when you need to write your own CSS
    - postcss-preset-env to write tomorrow's CSS today
    - Bare bones starter to help you hit the ground running
- url: https://gatsby-starter-grayscale-promo.netlify.com/
  repo: https://github.com/gannochenko/gatsby-starter-grayscale-promo
  description: one-page promo site
  tags:
    - Language:TypeScript
    - Styling:CSS-in-JS
    - Linting
    - Markdown
    - Onepage
    - CMS:Netlify
    - Landing Page
  features:
    - Styled-Components
    - NetlifyCMS
    - TypeScript
    - Basic design
- url: https://gatsby-starter-mdx-website-blog.netlify.com/
  repo: https://github.com/doakheggeness/gatsby-starter-mdx-website-blog
  description: Gatsby website and blog starter utilizing MDX for adding components to mdx pages and posts. Incorportates Emotion.
  tags:
    - MDX
    - Blog
    - Styling:CSS-in-JS
  features:
    - Create pages and posts using MDX
    - Incorporates the CSS-in-JS library Emotion
    - Visual effects
- url: https://gatsby-starter-zurgbot.netlify.com/
  repo: https://github.com/zurgbot/gatsby-starter-zurgbot
  description: The ultimate force of starter awesomeness in the galaxy of Gatsby
  tags:
    - Linting
    - PWA
    - SEO
    - Styling:Bulma
    - Styling:SCSS
    - Testing
  features:
    - Sass (SCSS Flavored) CSS
    - Bulma CSS Framework
    - React Helmet <head> Management
    - React Icons SVG Icon Components (Including Font Awesome and others)
    - Eslint for JS linting
    - Prettier for JS formatting
    - StyleLint for Scss linting and formatting
    - Jest for a test framework
    - Enzyme for testing with React
    - Husky for git hooks, particularly precommit management
    - Lint Staged to run commands only on staged files
- url: https://martin2844.github.io/gatsby-starter-dev-portfolio/
  repo: https://github.com/martin2844/gatsby-starter-dev-portfolio
  description: A GatsbyJS minimalistic portfolio site, with a blog and about section
  tags:
    - Portfolio
    - Blog
    - Markdown
  features:
    - createPages API
    - Responsive
    - Minimalistic
    - Blazing fast (LINK)
    - Graphql queries
    - Sass
    - Markdown
- url: https://wataruoguchi-gatsby-starter-typescript-contentful.netlify.com/
  repo: https://github.com/wataruoguchi/gatsby-starter-typescript-contentful
  description: Simple TypeScript starter with Contentful Integration
  tags:
    - Language:TypeScript
    - CMS:Contentful
    - Netlify
    - Blog
  features:
    - Simple
    - TypeScript
    - Contentful
    - Supports Contentful Rich Text
    - Prettier & ESlint & StyleLint to format & check the code
    - Husky & lint-staged to automate checking
- url: https://gatsby-starter-point.netlify.com/
  repo: https://github.com/teaware/gatsby-starter-point
  description: A humble Gatsby starter for blog
  tags:
    - Blog
    - Markdown
    - Netlify
  features:
    - SASS
    - SEO
    - Dark Mode
    - Google Analytics
- url: https://gatsby-typescript-storybook-starter.netlify.com/
  repo: https://github.com/RobertoMSousa/gatsby-typescript-storybook-starter
  description: A Gatsby starter with storybook, tags and eslint
  tags:
    - Language:TypeScript
    - Styling:CSS-in-JS
    - Storybook
    - Markdown
    - Linting
  features:
    - Storybook
    - Simple
    - TypeScript
    - Contentful
    - Prettier & ESlint & StyleLint to format & check the code
    - Storybook
    - Jest and React Testing library for snapshots and unit tests.
    - Styled-Components for all your styles.
- url: https://semantic-ui-docs-gatsby.netlify.com/
  repo: https://github.com/whoisryosuke/semantic-ui-docs-gatsby
  description: Documentation starter using Semantic UI and MDX
  tags:
    - Documentation
    - Linting
    - Markdown
    - MDX
    - PWA
    - SEO
  features:
    - Easy starter for documentation-style sites
    - Use SUI React components anywhere in MDX
    - SASS/LESS support
    - Live code component
    - Customizable sidebar
    - Offline-ready
    - Responsive design
    - Nodemon for restarting dev server on changes
    - webpack aliasing for components, assets, etc
- url: https://gatsby-starter-saas-marketing.netlify.com/
  repo: https://github.com/keegn/gatsby-starter-saas-marketing
  description: A simple one page marketing site starter for SaaS companies and products
  tags:
    - Onepage
    - Styling:CSS-in-JS
    - Landing Page
  features:
    - Responsive
    - Netlify ready
    - Styled-Components
    - Minimal design and easy to customize
    - Great for software or product related marketing sites
- url: https://react-landnig-page.netlify.com/
  repo: https://github.com/zilahir/react-landing-page
  description: Landing page with GraphCMS
  tags:
    - Redux
    - Styling:SCSS
    - Styling:CSS-in-JS
    - Netlify
  features:
    - Team section
    - Clients section
    - Map
    - Netlify ready
    - Styled-Components
    - Good for app showcase for startups
    - Prettier & ESlint & StyleLint to format & check the code
    - Husky & lint-staged to automate checking
- url: https://gatsby-strapi-starter.netlify.com/
  repo: https://github.com/jeremylynch/gatsby-strapi-starter
  description: Get started with Strapi, Bootstrap (reactstrap) and Gatsby FAST!
  tags:
    - CMS:Strapi
    - Styling:Bootstrap
  features:
    - Strapi
    - Bootstrap
    - Reactstrap
- url: https://kontent-template-gatsby-landing-page-photon.netlify.com
  repo: https://github.com/Simply007/kontent-template-gatsby-landing-page-photon
  description: Kentico Kontent based starter based on Photon starter by HTML5 UP
  tags:
    - CMS:Headless
    - CMS:Kontent
    - Netlify
    - Landing Page
    - HTML5UP
    - Styling:SCSS
  features:
    - Kentico Kontent CaaS platform as the data source
    - Landing page divided by section.
    - Support for code syntax highlighting
    - Includes plugins for easy, beautiful typography
    - Includes React Helmet to allow editing site meta tags
    - Includes plugins for offline support out of the box
    - Font awesome
    - Material Icons
    - CSS Grid
- url: https://gatsby-starter-typescript-blog-forms.netlify.com/
  repo: https://github.com/joerneu/gatsby-starter-typescript-blog-forms
  description: Gatsby starter for a website in TypeScript with a homepage, blog and forms
  tags:
    - Blog
    - Language:TypeScript
    - Linting
    - Markdown
    - MDX
    - CMS:Netlify
    - SEO
    - Styling:CSS-in-JS
  features:
    - TypeScript for type safety, IDE comfort and error checking during development and build time
    - ESLint and Prettier for safety and consistent code style
    - Uses the official Gatsby Blog Core theme for data processing
    - Functional components and React Hooks
    - SEO component with React Helmet
    - Minimal responsive styling with React Emotion that can easily be extended
    - Theming of components and Markdown (MDX) with Emotion Theming
    - Forms with Formite (React Hooks Form library)
    - Accessible UI components implemented with Reakit and styling based on mini.css
    - Netlify CMS to create and edit blog posts
    - Small bundle size
- url: https://gatsby-tailwind-styled-components-storybook-starter.netlify.com/
  repo: https://github.com/denvash/gatsby-tailwind-styled-components-storybook-starter
  description: Tailwind CSS + Styled-Components + Storybook starter for Gatsby
  tags:
    - Storybook
    - Styling:Tailwind
    - Styling:CSS-in-JS
    - Styling:PostCSS
    - Netlify
  features:
    - Tailwind CSS v1
    - Styled-Components v5
    - Storybook v5
    - PostCSS
    - Deploy Storybook
    - Documentation
- url: https://gatsby-tfs-starter.netlify.com/
  repo: https://github.com/tiagofsanchez/gatsby-tfs-starter
  description: a gatsby-advanced-starter with theme-ui styling
  tags:
    - RSS
    - SEO
    - Blog
    - MDX
  features:
    - React Helmet <head> Management
    - SVG Icon
- url: https://gatsby-lam.vaporwavy.io
  repo: https://github.com/vaporwavy/gatsby-london-after-midnight
  description: A custom, image-centric theme for Gatsby. Advanced from the Gatsby starter London.
  tags:
    - Blog
    - Portfolio
    - Gallery
    - SEO
    - Markdown
    - HTML5UP
    - CMS:Netlify
    - Styling:PostCSS
  features:
    - Support tags
    - Easily change the theme color
    - Post thumbnails in the homepage
    - Built with PostCSS
    - Made for image-centric portfolios
    - Based on London for Gatsby
- url: https://alipiry-gatsby-starter-typescript.netlify.com/
  repo: https://github.com/alipiry/gatsby-starter-typescript
  description: The default Gatsby starter with TypeScript
  tags:
    - Language:TypeScript
    - Linting
    - Netlify
  features:
    - Type Checking With TypeScript
    - Powerful Linting With ESLint
- url: https://gatsby-typescript-tailwind.netlify.com/
  repo: https://github.com/impulse/gatsby-typescript-tailwind
  description: Gatsby starter with TypeScript and Tailwind CSS
  tags:
    - Language:TypeScript
    - Styling:Tailwind
    - Styling:PostCSS
    - Netlify
  features:
    - Simple
    - TSLint
    - Tailwind CSS v1
    - PostCSS + PurgeCSS
- url: https://gatsby-starter-blog-tailwindcss-demo.netlify.com/
  repo: https://github.com/andrezzoid/gatsby-starter-blog-tailwindcss
  description: Gatsby blog starter with TailwindCSS
  tags:
    - Blog
    - SEO
    - Markdown
    - Styling:Tailwind
    - Styling:PostCSS
  features:
    - Based on the official Gatsby starter blog
    - Uses TailwindCSS
    - Uses PostCSS
- url: https://gatsby-minimalist-starter.netlify.com/
  repo: https://github.com/dylanesque/Gatsby-Minimalist-Starter
  description: A minimalist, general-purpose Gatsby starter
  tags:
    - SEO
    - Markdown
    - Styling:CSS-in-JS
  features:
    - Less starting boilerplate than the Gatsby default starter
    - Layout.css includes checklist of initial design system decisions to make
    - Uses Emotion
    - Uses CSS-In-JS
- url: https://gastby-starter-zeevo.netlify.com/
  repo: https://github.com/zeevosec/gatsby-starter-zeevo
  description: Yet another Blog starter with a different style
  tags:
    - Blog
    - Markdown
    - SEO
  features:
    - Extendable
    - Feature filters
    - Performant
- url: https://gatsby-theme-phoenix-demo.netlify.com
  repo: https://github.com/arshad/gatsby-theme-phoenix
  description: A personal blogging and portfolio theme for Gatsby with great typography and dark mode.
  tags:
    - Blog
    - Portfolio
    - SEO
    - MDX
    - Styling:Tailwind
    - Styling:PostCSS
  features:
    - MDX - Posts, Pages and Projects
    - Tags/Categories
    - Dark mode
    - Customizable with Tailwind CSS
    - Code highlighting with Prism
    - RSS feed
- url: https://gatsby-starter-landed.netlify.com/
  repo: https://github.com/vasrush/gatsby-starter-landed
  description: A Gatsby theme based on Landed template by HTML5UP
  tags:
    - HTML5UP
    - Landing Page
    - Portfolio
    - Linting
    - Styling:SCSS
    - Transitions
    - SEO
  features:
    - Includes sections to easily create landing pages
    - React Helmet <head> Management
    - Easily update menus & submenus in gatsby-config file
    - Integrates react-scroll and react-reveal for transitions
    - ESLint and Prettier for safety and consistent code style
    - Offline-ready
    - Responsive design
    - Left, Right and no sidebar templates
    - Font awesome icons
    - HTML5UP Design
- url: https://tina-starter-grande.netlify.com/
  repo: https://github.com/tinacms/tina-starter-grande
  description: Feature rich Gatsby starter with full TinaCMS integration
  tags:
    - Blog
    - Markdown
    - SEO
    - Netlify
    - Pagination
    - CMS:Other
    - Styling:CSS-in-JS
  features:
    - Fully integrated with TinaCMS for easy editing
    - Blocks based page & form builder
    - Styled Components
    - Code syntax highlighting
    - Light/Dark mode
- url: https://amelie-blog.netlify.com/
  repo: https://github.com/tobyau/gatsby-starter-amelie
  description: A minimal and mobile friendly blog template
  tags:
    - Blog
    - SEO
    - Markdown
  features:
    - Responsive design
    - Customizable content through markdown files
    - SEO component with React Helmet
- url: https://chronoblog.now.sh
  repo: https://github.com/Ganevru/gatsby-starter-chronoblog
  description: Chronoblog is a Gatsby js theme specifically designed to create a personal website. The main idea of ​​Chronoblog is to allow you not only to write a personal blog but also to keep a record of everything important that you have done.
  tags:
    - Blog
    - Portfolio
    - MDX
    - Markdown
    - SEO
    - Styling:CSS-in-JS
    - Linting
  features:
    - Starter for Chronoblog Gatsby Theme
- url: https://gatsby-eth-dapp-starter.netlify.com
  repo: https://github.com/robsecord/gatsby-eth-dapp-starter
  description: Gatsby Starter for Ethereum Dapps using Web3 with Multiple Account Management Integrations
  tags:
    - Client-side App
    - Netlify
    - Authentication
  features:
    - Ethereum Web3 Authentication - Multiple Integrations
    - ConsenSys Rimble UI Integration
    - Styled Components
    - Coinbase, Fortmatic, Metamask, WalletConnect, and more
    - dFuse Blockchain Streaming and Notifications
- url: https://gatsby-starter-theme-antv.antv.vision
  repo: https://github.com/antvis/gatsby-starter-theme-antv
  description: ⚛️ Polished Gatsby theme for documentation site
  tags:
    - Documentation
    - Markdown
    - Language:TypeScript
    - Styling:Ant Design
    - i18n
  features:
    - ⚛ Prerendered static site
    - 🌎 Internationalization support by i18next
    - 📝 Markdown-based documentation and menus
    - 🎬 Examples with live playground
    - 🏗 Unified Theme and Layout
    - 🆙 Easy customized header nav
    - 🧩 Built-in home page components
- url: https://gatsby-starter-cafe.netlify.com
  repo: https://github.com/crolla97/gatsby-starter-cafe
  description: Gatsby starter for creating a single page cafe website using Contentful and Leaflet
  tags:
    - CMS:Contentful
    - Styling:SCSS
    - Landing Page
    - Onepage
  features:
    - Leaflet interactive map
    - Instagram Feed
    - Contentful for menu item storage
    - Responsive design
- url: https://gatsby-firebase-simple-auth.netlify.com/
  repo: https://github.com/marcomelilli/gatsby-firebase-simple-auth
  description: A simple Firebase Authentication Starter with protected routes
  tags:
    - Firebase
    - Authentication
    - Styling:Tailwind
  features:
    - Authentication with Firebase
    - Protected Routes with Authorization
- url: https://demo.gatsbystorefront.com/
  repo: https://github.com/GatsbyStorefront/gatsby-starter-storefront-shopify
  description: Lightning fast PWA storefront for Shopify
  tags:
    - CMS:Headless
    - Shopify
    - SEO
    - PWA
    - E-commerce
    - Styling:CSS-in-JS
  features:
    - Gatsby Storefront
    - gatsby-theme-storefront-shopify
    - Shopify Integration
    - Shopping Cart
    - PWA
    - Optimized images with gatsby-image.
    - SEO
    - A11y
- url: https://keturah.netlify.com/
  repo: https://github.com/giocare/gatsby-starter-keturah
  description: A portfolio starter for developers
  tags:
    - Portfolio
    - SEO
    - Markdown
  features:
    - Target Audience Developers
    - Designed To Resemble A Terminal And Text Editor
    - Responsive Design
    - FontAwesome Icon Library
    - Easily Customize Content Using Markdown Files
    - SEO Friendly Component
    - Social Media Icons Provided
- url: https://gatsby-lander.surge.sh/
  repo: https://github.com/codebushi/gatsby-starter-lander
  description: Single page starter built with Tailwind CSS
  tags:
    - Onepage
    - Linting
    - Styling:Tailwind
  features:
    - Simple One Page Site
    - Landing Page Design
    - Fully Responsive
    - Styling with Tailwind
- url: https://gatsby-starter-papan01.netlify.com/
  repo: https://github.com/papan01/gatsby-starter-papan01
  description: A Gatsby starter for creating a markdown blog.
  tags:
    - Linting
    - Blog
    - Styling:SCSS
    - Markdown
    - Pagination
    - PWA
    - SEO
  features:
    - SSR React Code Splitting(loadable-components)
    - Theme Toggle(light/dark)
    - Pagination
    - SEO(Sitemap, Schema.org, OpenGraph tags, Twitter tag)
    - Web application manifest and offline support
    - Google Analytics
    - Disqus
    - RSS
    - ESLint(Airbnb) for linting
    - Prettier code formatting
    - gh-pages for deploying to GitHub Pages
- url: https://gatsby-starter-boilerplatev-kontent-demo.netlify.com/
  repo: https://github.com/viperfx07/gatsby-starter-boilerplatev-kontent
  description: A Gatsby starter using BoilerplateV for Kentico Kontent.
  tags:
    - Blog
    - CMS:Headless
    - CMS:Kontent
    - Styling:Bootstrap
    - Styling:CSS-in-JS
    - Linting
  features:
    - Sass (SCSS Flavored) CSS
    - ITCSS Structure of CSS (with glob added for css)
    - Bootstrap CSS Framework
    - React Helmet <head> Management
    - ESLint(Airbnb) for JS linting
    - Prettier for JS formatting
- url: https://www.cryptocatalyst.net/
  repo: https://github.com/n8tb1t/gatsby-starter-cryptocurrency
  description: A full-fledged cryptocurrency Gatsby starter portal with landing page, blog, roadmap, devs team, and docs.
  tags:
    - Linting
    - Blog
    - Styling:SCSS
    - Markdown
    - Pagination
    - PWA
    - SEO
  features:
    - Beautiful Mobile-first design.
    - modular SCSS styles.
    - Configurable color scheme.
    - Advanced config options.
    - Advanced landing page.
    - Blog Component.
    - Live comments.
    - Roadmap component.
    - Developers page component.
    - Algolia advanced search index, with content chunks.
    - Docs component.
    - No outdated codebase, use only react hooks.
    - Easy to modify react components.
    - SEO (Sitemap, OpenGraph tags, Twitter tags)
    - Google Analytics Support
    - Offline Support & WebApp Manifest
    - Easy to modify assets.
- url: https://chronoblog-profile.now.sh
  repo: https://github.com/Ganevru/gatsby-starter-chronoblog-profile
  description: This starter will help you launch a personal website with a simple text feed on the main page. This starter looks simple and neat, but at the same time, it has great potential for organizing your content using tags, dates, and search. The homepage is organized in compact feeds. The display of content in these feeds is based on the tags of this content (for example, only content with a podcast tag gets into the feed with podcasts).
  tags:
    - Blog
    - Portfolio
    - MDX
    - Markdown
    - SEO
    - Styling:CSS-in-JS
    - Linting
  features:
    - Specially designed to create a personal website (in a simple and strict "text" style)
    - Universal text feed divided into categories
    - Search and Tags for organizing content
    - A simple change of primary and secondary colors of the site, fonts, radius of curvature of elements, etc (thanks to Theme UI theming)
    - Clean and Universal UI
    - Mobile friendly, all elements and custom images are adapted to any screen
    - Light/Dark mode
    - Easy customization of icons and links to your social networks
    - MDX for the main menu of the site, footer and other elements of the site
    - MDX for pages and content
    - Code syntax highlighting
    - SEO (OpenGraph and Twitter) out of the box with default settings that make sense (thanks to React Helmet)
- url: https://chronoblog-hacker.now.sh
  repo: https://github.com/Ganevru/gatsby-starter-chronoblog-hacker
  description: A dark (but with ability to switch to light) starter that uses the Source Code Pro font (optional) and minimalistic UI
  tags:
    - Blog
    - Portfolio
    - MDX
    - Markdown
    - SEO
    - Styling:CSS-in-JS
    - Linting
  features:
    - Specially designed to create a personal website
    - Search and Tags for organizing content
    - A simple change of primary and secondary colors of the site, fonts, radius of curvature of elements, etc (thanks to Theme UI theming)
    - Clean and Minimalistic UI
    - Mobile friendly, all elements and custom images are adapted to any screen
    - Light/Dark mode
    - Easy customization of icons and links to your social networks
    - MDX for the main menu of the site, footer and other elements of the site
    - MDX for pages and content
    - Code syntax highlighting
    - SEO (OpenGraph and Twitter) out of the box with default settings that make sense (thanks to React Helmet)
- url: https://gatsby-starter-tailwind2-emotion-styled-components.netlify.com/
  repo: https://github.com/chrish-d/gatsby-starter-tailwind2-emotion-styled-components
  description: A (reasonably) unopinionated Gatsby starter, including; Tailwind 2 and Emotion. Use Tailwind utilities with Emotion powered CSS-in-JS to produce component scoped CSS (no need for utilities like Purge CSS, etc).
  tags:
    - Styling:CSS-in-JS
    - Styling:Tailwind
  features:
    - Utility-first CSS using Tailwind 2.
    - CSS scoped within components (no "bleeding").
    - Only compiles the CSS you use (no need to use PurgeCSS/similar).
    - Automatically gives you Critical CSS with inline stlyes.
    - Hybrid of PostCSS and CSS-in-JS to give you Tailwind base styles.
- url: https://5e0a570d6afb0ef0fb162f0f--wizardly-bassi-e4658f.netlify.com/
  repo: https://github.com/adamistheanswer/gatsby-starter-baysik-blog
  description: A basic and themeable starter for creating blogs in Gatsby.
  tags:
    - Blog
    - Portfolio
    - MDX
    - Markdown
    - SEO
    - Styling:CSS-in-JS
    - Linting
  features:
    - Specially designed to create a personal website
    - Clean and Minimalistic UI
    - Facebook Comments
    - Mobile friendly, all elements and custom images are adapted to any screen
    - Light/Dark mode
    - Prettier code formatting
    - RSS
    - Links to your social networks
    - MDX for pages and content
    - Code syntax highlighting
    - SEO (OpenGraph and Twitter) out of the box with default settings that make sense (thanks to React Helmet)
- url: https://gatsby-starter-robin.netlify.com/
  repo: https://github.com/robinmetral/gatsby-starter-robin
  description: Gatsby Default Starter with state-of-the-art tooling
  tags:
    - MDX
    - Styling:CSS-in-JS
    - Linting
    - Testing
    - Storybook
  features:
    - 📚 Write in MDX
    - 👩‍🎤 Style with Emotion
    - 💅 Linting with ESLint and Prettier
    - 📝 Unit and integration testing with Jest and react-testing-library
    - 💯 E2E browser testing with Cypress
    - 📓 Visual testing with Storybook
    - ✔️ CI with GitHub Actions
    - ⚡ CD with Netlify
- url: https://help.dferber.de
  repo: https://github.com/dferber90/gatsby-starter-help-center
  description: A themeable starter for a help center
  tags:
    - Documentation
    - Markdown
    - MDX
    - Search
  features:
    - Manage content in Markdown and YAML files
    - Multiple authors possible
    - Apply your own theme
    - Usable in any language
    - SEO friendly
    - Easy to add Analytics
- url: https://evaluates2.github.io/Gatsby-Starter-TypeScript-Redux-TDD-BDD
  repo: https://github.com/Evaluates2/Gatsby-Starter-TypeScript-Redux-TDD-BDD
  description: An awesome Gatsby starter template that takes care of the tooling setup, allowing you and your team to dive right into building ultra-fast React applications quickly and deploy them with confidence! 📦
  tags:
    - Redux
    - Language:TypeScript
    - Linting
    - Testing
    - Styling:None
  features:
    - 📚 Written in TypeScript.
    - 💡 Redux preconfigured (with local-storage integration.
    - 💅 Linting with TSLint and Prettier.
    - 📝 Unit testing with Jest and react-test-renderer.
    - 💯 Behavior-driven E2E browser testing with Cypress + Cucumber.js plugin.
    - 📓 Steps for deploying to Gh-pages
    - ✔️ CI with TravisCI
    - ⚡ Steps for deploying to GitHub Pages, AWS S3, or Netlify.
- url: https://gatsby-resume-starter.netlify.com/
  repo: https://github.com/barancezayirli/gatsby-starter-resume-cms
  description: Resume starter styled using Tailwind with Netlify CMS as headless CMS.
  tags:
    - CMS:Headless
    - SEO
    - PWA
    - Portfolio
  features:
    - One-page resume/CV
    - PWA
    - Multiple Netlify CMS widgets
    - Netlify CMS as Headless CMS
    - Tailwind for styling with theming
    - Optimized build process (purge css)
    - Basic SEO, site metadata
    - Prettier
    - Social media links
- url: https://gatsby-starter-default-nostyles.netlify.com/
  repo: https://github.com/JuanJavier1979/gatsby-starter-default-nostyles
  description: The default Gatsby starter with no styles.
  tags:
    - Styling:None
  features:
    - Based on gatsby-starter-default
    - No styles
- url: https://greater-gatsby.now.sh
  repo: https://github.com/rbutera/greater-gatsby
  description: Barebones and lightweight starter with TypeScript, PostCSS, TailwindCSS and Storybook.
  tags:
    - PWA
    - Language:TypeScript
    - Styling:Tailwind
  features:
    - Lightweight & Barebones
    - includes Storybook
    - Full TypeScript support
    - Uses styled-components Global Styles API for consistency in styling across application and Storybook
- url: https://gatsby-simplefolio.netlify.com/
  repo: https://github.com/cobidev/gatsby-simplefolio
  description: A clean, beautiful and responsive portfolio template for Developers ⚡️
  tags:
    - Portfolio
    - PWA
    - SEO
    - Onepage
  features:
    - Modern UI Design
    - Reveal Animations
    - Fully Responsive
    - Easy site customization
    - Configurable color scheme
    - OnePage portfolio site
    - Fast image optimization
- url: https://gatsby-starter-hpp.netlify.com/
  repo: https://github.com/hppRC/gatsby-starter-hpp
  description: All in one Gatsby skeleton based TypeScript, emotion, and unstated-next.
  tags:
    - MDX
    - SEO
    - PWA
    - Linting
    - Styling:CSS-in-JS
    - Language:TypeScript
  features:
    - PWA
    - TypeScript
    - Absolute import
    - Useful ready made custom hooks
    - Ready made form component for Netlify form
    - Global CSS component and Reset CSS component
    - Advanced SEO components(ex. default twitter ogp image, sitemaps, robot.txt)
    - Prettier, ESLint
    - unstated-next(useful easy state library)
- url: https://gatsby-typescript-emotion-storybook.netlify.com/
  repo: https://github.com/duncanleung/gatsby-typescript-emotion-storybook
  description: Config for TypeScript + Emotion + Storybook + React Intl + SVGR + Jest.
  tags:
    - Language:TypeScript
    - Styling:CSS-in-JS
    - Storybook
    - i18n
    - Linting
    - Testing
  features:
    - 💻 TypeScript
    - 📓 Visual testing with Storybook
    - 👩‍🎤 CSS-in-JS styling with Emotion
    - 💅 Linting with ESLint and Prettier
    - 🌎 React Intl internationalization support
    - 🖼️ SVG support with SVGR
    - 📝 Unit and integration testing with Jest and react-testing-library
    - ⚡ CD with Netlify
- url: https://felco-gsap.netlify.com
  repo: https://github.com/AshfaqKabir/Felco-Gsap-Gatsby-Starter
  description: Minimal Multipurpose Gsap Gatsby Landing Page. Helps Getting Started With Gsap and Netlify Forms.
  tags:
    - Portfolio
    - Styling:CSS-in-JS
  features:
    - Minimal 3 Page Responsive Layout
    - Multipurpose Gatsby Theme
    - Working Netlify Form
    - Gsap For Modern Animtaions
    - Styled Components for responsive component based styling with theming
    - Basic SEO, site metadata
    - Prettier
- url: https://gatsby-starter-fusion-blog.netlify.com/
  repo: https://github.com/robertistok/gatsby-starter-fusion-blog
  description: Easy to configure blog starter with modern, minimal theme
  tags:
    - Language:TypeScript
    - Styling:CSS-in-JS
    - Netlify
    - Markdown
    - Blog
    - SEO
  features:
    - Featured/Latest posts
    - Sticky header
    - Easy to customize -> edit config.ts with your info
    - Meta tags for improved SEO with React Helmet
    - Transform links to bitly links automatically
    - Codesyntax
    - Code syntax highlighting
- url: https://gatsby-bootstrap-italia-starter.dej611.now.sh/
  repo: https://github.com/italia/design-italia-gatsby-starterkit
  description: Gastby starter project using the Bootstrap Italia design kit from Italian Digital Team
  tags:
    - Styling:Bootstrap
    - SEO
    - Linting
  features:
    - Bootstrap Italia - design-react-kit
    - Prettier
    - Sticky header
    - Complete header
    - Homepage and service templates pages ready to use
    - Meta tags for improved SEO with React Helmet
- url: https://gatsby-starter-webcomic.netlify.com
  repo: https://github.com/JLDevOps/gatsby-starter-webcomic
  description: Gatsby blog starter that focuses on webcomics and art with a minimalistic UI.
  tags:
    - Markdown
    - MDX
    - Netlify
    - Pagination
    - Search
    - Styling:Bootstrap
    - RSS
    - SEO
  features:
    - Designed to focus on blog posts with images.
    - Search capability on blog posts
    - Displays the latest posts
    - Displays all the tags from the site
    - Pagination between blog posts
    - Has a "archive" page that categorizes and displays all the blog posts by date
    - Mobile friendly
- url: https://gatsby-starter-material-emotion.netlify.com
  repo: https://github.com/liketurbo/gatsby-starter-material-emotion
  description: Gatsby starter of Material-UI with Emotion 👩‍🎤
  tags:
    - Language:TypeScript
    - SEO
    - Styling:Material
    - Styling:CSS-in-JS
  features:
    - Based on Gatsby Default Starter
    - Material-UI
    - Emotion
    - Roboto Typeface
    - SEO
    - TypeScript
- url: https://flex.arshad.io
  repo: https://github.com/arshad/gatsby-starter-flex
  description: A Gatsby starter for the Flex theme.
  tags:
    - SEO
    - MDX
    - Styling:CSS-in-JS
  features:
    - MDX Blocks for your Gatsby site.
    - Customizable, extendable and accessible.
    - Theme UI
    - SEO and Open graphs support
    - Color modes
    - Code Highlighting
- url: https://london-night-day.netlify.com/
  repo: https://github.com/jooplaan/gatsby-london-night-and-day
  description: A custom, image-centric dark and light mode aware theme for Gatsby. Advanced from the Gatsby starter London After Midnight.
  tags:
    - Blog
    - Portfolio
    - Gallery
    - SEO
    - Markdown
    - Styling:SCSS
    - HTML5UP
    - CMS:Netlify
  features:
    - Support tags
    - Easily change the theme color
    - Post thumbnails in the homepage
    - Made for image-centric portfolios
    - Using the London After Midnight is now “Dark mode” (the default), and the original London as “Light mode”.
    - Removed Google Fonts, using system fonts in stead (for speed and privacy :)
    - Use SASS
- url: https://the-gatsby-bootcamp-blog.netlify.com
  repo: https://github.com/SafdarJamal/gatsby-bootcamp-blog
  description: A minimal blogging site built with Gatsby using Contentful and hosted on Netlify.
  tags:
    - Blog
    - CMS:Contentful
    - Netlify
    - Styling:SCSS
    - SEO
    - Portfolio
  features:
    - Basic setup for a full-featured blog
    - Includes React Helmet to allow editing site meta tags
    - Uses SCSS for styling
    - Minimal responsive design
    - Styled components
    - SEO Friendly Meta
- url: https://gatsby-starter-catalyst-writer.netlify.com/
  repo: https://github.com/ehowey/gatsby-starter-catalyst-writer
  description: A full featured starter for a freelance writer or journalist to display a portfolio of their work. SANITY.io is used as the CMS. Based on Gatsby Theme Catalyst. Uses MDX and Theme-UI.
  tags:
    - Styling:CSS-in-JS
    - CMS:sanity.io
    - SEO
    - PWA
    - Portfolio
  features:
    - Based on Gatsby Theme Catalyst series of themes
    - MDX
    - Theme-UI integration for easy to change design tokens
    - SEO optimized to include social media images and Twitter handles
    - Tight integration with SANITY.io including a predefined content studio.
    - A full tutorial is available in the docs.
- url: https://rocketdocs.netlify.com/
  repo: https://github.com/Rocketseat/gatsby-starter-rocket-docs
  description: Out of the box Gatsby Starter for creating documentation websites easily and quickly.
  tags:
    - SEO
    - MDX
    - Documentation
    - Linting
    - Markdown
    - PWA
    - Styling:CSS-in-JS
  features:
    - MDX for docs;
    - Responsive and mobile friendly;
    - Code highlighting with prism-react-renderer and react-live support;
    - SEO (Sitemap, schema.org data, Open Graph and Twitter tags).
    - Google Analytics integration;
    - Custom docs schema;
    - Offline Support & WebApp Manifest;
    - Yaml-based sidebar navigation;
- url: https://gatsby-starter-typescript-default.netlify.com/
  repo: https://github.com/lianghx-319/gatsby-starter-typescript-default
  description: Only TypeScript Gatsby starter base on Default starter
  tags:
    - Language:TypeScript
  features:
    - All features same as gatsby-starter-default
    - Only support TypeScript using gatsby-typescript-plugin
- url: https://gatsby-starter-catalyst.netlify.com/
  repo: https://github.com/ehowey/gatsby-starter-catalyst
  description: A boilerplate starter to accelerate your Gatsby development process. Based on Gatsby Theme Catalyst. Uses MDX for content and Theme-UI for styling. Includes a core theme, a header theme, and a footer theme.
  tags:
    - MDX
    - Styling:Theme-UI
    - SEO
    - PWA
  features:
    - Based on Gatsby Theme Catalyst series of themes and starters.
    - Theme options are used to enable some simple layout changes.
    - Latent component shadowing allows for easy shadowing and swapping of layout components such as the header and footer.
    - Theme-UI is deeply integrated with design tokens and variants throughout.
    - Uses a Tailwind preset to enable you to focus on design elements.
    - Color mode switching available by default.
    - SEO optimized to include social media images and Twitter handles.
    - React Scroll for one page, anchor based navigation is available.
    - Code highlighting via Prism.
- url: https://gatsby-starter-default-dark-mode.netlify.com/
  repo: https://github.com/alexandreramosdev/gatsby-starter-default-dark-mode
  description: A simple starter to get developing quickly with Gatsby, dark mode, and styled-components.
  tags:
    - Styling:CSS-in-JS
    - Onepage
    - Linting
  features:
    - Dark mode
    - Styled Components
    - Comes with React Helmet for adding site meta tags
    - Includes plugins for offline support out of the box
- url: https://eager-memento.netlify.com/
  repo: https://github.com/Mr404Found/gatsby-memento-blogpost
  description: A responsive gatsby portfolio starter to show off or to flex your skills in a single page
  tags:
    - Netlify
    - Markdown
    - Blog
    - Styling:Bootstrap
  features:
    - React Bootstrap
    - Responsive webpage
    - TypeWriter Effect
- url: https://gatsby-starter-wilde-creations.netlify.com/
  repo: https://github.com/georgewilde/gatsby-starter-wilde-creations
  description: Barebones starter with a minimal number of components to kick off a TypeScript and Styled Components project.
  tags:
    - Styling:CSS-in-JS
    - PWA
    - Testing
    - Linting
    - Language:TypeScript
  features:
    - ✔️ Gatsby
    - ✔️ TypeScript
    - ✔️ Styled Components
    - ✔️ Helmet
    - ✔️ Storybook
    - ✔️ Jest
    - ✔️ ESLint
    - ✔️ Husky
    - ✔️ Prettier
    - ✔️ React Testing Library
    - ✔️ Stylelint
    - ✔️ Offline support
    - ✔️ PWA ready
    - ✔️ SEO
    - ✔️ Responsive design
    - ✔️ Netlify Deployment Friendly
    - ✔️ Highly optimized (Lighthouse score 4 x 100)
- url: https://gatsby-starter-typescript-deploy.netlify.com/
  repo: https://github.com/jongwooo/gatsby-starter-typescript
  description: TypeScript version of the default Gatsby starter🔮
  tags:
    - Language:TypeScript
    - Linting
    - Netlify
    - Testing
  features:
    - TypeScript
    - ESLint for JS linting
    - Prettier code formatting
    - Jest for testing
    - Deploy to Netlify through GitHub Actions
- url: https://answer.netlify.com/
  repo: https://github.com/passwd10/gatsby-starter-answer
  description: A simple Gatsby blog to show your Future Action on top of the page
  tags:
    - Blog
    - Markdown
    - Netlify
    - Disqus
  features:
    - Emoji
    - Social Icon(fontawesome)
    - Google Analytics
    - Disqus
    - Resume
    - Place plan on the top
- url: https://gatsby-portfolio-starter.netlify.com/
  repo: https://github.com/Judionit/gatsby-portfolio-starter
  description: A simple Gatsby portfolio starter
  tags:
    - Netlify
    - Styling:CSS-in-JS
    - Onepage
    - Portfolio
  features:
    - Styled components
    - Responsive webpage
    - Portfolio
- url: https://wp-graphql-gatsby-starter.netlify.com/
  repo: https://github.com/n8finch/wp-graphql-gatsby-starter
  description: A super simple, bare-bone starter based on the Gatsby Starter for the front end and the WP GraphQL plugin on your WordPress install. This is a basic "headless CMS" setup. This starter will pull posts, pages, categories, tags, and a menu from your WordPress site. You should use either the TwentyNineteen or TwentyTwenty WordPress themes on your WordPress install. See the starter repo for more detailed instructions on getting set up. The example here uses the WordPress Theme Unit Test Data for post and page dummy content. Find something wrong? Issues are welcome on the starter reository.
  tags:
    - Blog
    - CMS:Headless
    - CMS:WordPress
    - Netlify
  features:
    - WP GraphQL plugin integration
    - Light/Dark Mode
    - React Helmet for SEO
    - Integrated navigation
    - Verbose (i.e., not D.R.Y.) GraphQL queries to get data from
    - Includes plugins for offline support out of the box
- url: https://gatsby-starter-docz-netlifycms.netlify.com/
  repo: https://github.com/colbyfayock/gatsby-starter-docz-netlifycms
  description: Quickly deploy Docz documentation powered by Netlify CMS!
  tags:
    - CMS:Netlify
    - Documentation
    - Netlify
  features:
    - Docz documentation powered by Gatsby
    - Netlify CMS to manage content
- url: https://keanu-pattern.netlify.com/
  repo: https://github.com/Mr404Found/gatsby-keanu-blog
  description: A responsive and super simple gatsby portfolio starter and extendable for blog also used yaml parsing
  tags:
    - Netlify
    - SEO
    - Blog
    - Landing Page
    - Styling:Other
  features:
    - Attractive Design
    - Responsive webpage
    - Responsive Card Design
    - Gatsby
    - yaml parsing
    - Automatic page Generation by adding content
- url: https://gatsby-contentful-portfolio-blog.netlify.com/
  repo: https://github.com/escapemanuele/gatsby-contentful-blog-portfolio
  description: Simple gatsby starter for integration with Contentful. The result is a clean and nice website for businesses or freelancers with a blog and a portfolio.
  tags:
    - Blog
    - CMS:Headless
    - CMS:Contentful
    - Portfolio
    - PWA
    - Testing
  features:
    - Styled components
    - Responsive webpage
    - Portfolio
    - Blog
    - Testing
    - PWA
- url: https://example-site-for-square-starter.netlify.com/
  repo: https://github.com/jonniebigodes/example-site-for-square-starter
  description: A barebones starter to help you kickstart your next Gatsby project with Square payments
  tags:
    - Square
    - Netlify
    - SEO
    - E-commerce
  features:
    - Serverless
    - Gatsby
    - Square
- url: https://gatsby-animate.netlify.com/
  repo: https://github.com/Mr404Found/gatsby-animate-starter
  description: A responsive and super simple gatsby starter with awesome animations to components and to build your online solutions website. stay tuned more features coming soon
  tags:
    - Netlify
    - SEO
    - Blog
    - Landing Page
    - Styling:Other
  features:
    - Attractive Design
    - Responsive webpage
    - Services
    - Animations
    - yaml parsing
    - Component Animations
    - ReactReveal Library
- url: https://gatsby-starter-instagram-baseweb.netlify.com/
  repo: https://github.com/timrodz/gatsby-starter-instagram-baseweb
  description: 🎢 A portfolio based on your latest Instagram posts, implemented with the Base Web Design System by Uber. It features out-of-the-box responsive layouts, easy-to-implement components and CSS-in-JS styling.
  tags:
    - Landing Page
    - Portfolio
    - Gallery
    - SEO
    - Netlify
    - Styling:CSS-in-JS
    - Styling:Other
  features:
    - Display your Instagram posts (Up to the last 12 with no API key).
    - Plug & Play configuration. All you need is an Instagram username!
    - Lightweight & Minimalist page structure. Let your work show itself.
    - Responsive design.
    - Simple React functional components (FC).
    - Google Analytics ready.
    - Continuous deployment via Netlify or Vercel.
- url: https://gatsby-starter-mountain.netlify.com/
  repo: https://github.com/artezan/gatsby-starter-mountain
  description: Blog theme that combine the new powerful MDX with the old WordPress. Built with WP/MDX and Theme UI
  tags:
    - Styling:CSS-in-JS
    - PWA
    - MDX
    - CMS:WordPress
    - Landing Page
    - Blog
  features:
    - gatsby-theme-wordpress-mdx
    - Theme UI
    - react-animate-on-scroll
    - Responsive Design
    - SEO friendly
    - Optimized images with gatsby-image
    - Git pre-commit and pre-push hooks using Husky
    - Highly optimized with excellent lighthouse audit score
    - Light/Dark mode
    - CSS Animations
    - Mountain style
- url: https://gatsby-starter-redux-storybook.netlify.com/
  repo: https://github.com/fabianunger/gatsby-starter-redux-storybook
  description: Gatsby Starter that has Redux (persist) and Storybook implemented.
  tags:
    - Redux
    - Storybook
    - PWA
    - Styling:CSS-in-JS
    - SEO
  features:
    - Redux + Redux Persist implemented also for Storybook
    - PWA
    - ESLint
    - SEO ready
- url: https://dospolov.com
  repo: https://github.com/dospolov/gatsby-starter-blog-and-cv
  description: Gatsby starter for Blog and CV.
  tags:
    - Blog
    - CMS:Netlify
    - Pagination
    - Portfolio
    - Disqus
    - RSS
    - Styling:Ant Design
    - Styling:Tailwind
  features:
    - Archive organized by tags and categories
    - Pagination support
    - Offline support
    - Google Analytics support
    - Disqus Comments support
- url: https://gatsby-starter-typescript-themes.netlify.com/
  repo: https://github.com/room-js/gatsby-starter-typescript-themes
  description: Gatsby TypeScript starter with light/dark themes based on CSS variables
  tags:
    - Language:TypeScript
    - Styling:SCSS
  features:
    - Light and Dark themes based on CSS variables (persisted state)
    - Font Awesome
    - Normalize.css
- url: https://gatsby-notion-demo.netlify.com/
  repo: https://github.com/conradlin/gatsby-starter-strata-notion
  description: Gatsby starter utilizing Notion as a CMS based on strata site template
  tags:
    - Blog
    - PWA
    - SEO
    - Styling:SCSS
  features:
    - Super simple, portfolio + blog + newsletter site
    - Utilizing Notion as a CMS
    - Fully Responsive
    - Styling with SCSS
- url: https://sumanth.netlify.com/
  repo: https://github.com/Mr404Found/gatsby-sidedrawer
  description: A responsive and super simple gatsby site with awesome navbar and stay tuned more features coming soon
  tags:
    - Netlify
    - SEO
    - Blog
    - Landing Page
    - Styling:Other
  features:
    - Attractive Design
    - Responsive webpage
    - Animations
    - Component Animations
    - ReactReveal Library
    - Side Drawer
    - Sidebar
    - Navbar
- url: https://userbase-gatsby-starter.jacobneterer.com
  repo: https://github.com/jneterer/userbase-gatsby-starter
  description: Another TODO app - a Gatsby starter for Userbase, TailwindCSS, SCSS, and Typescript.
  tags:
    - Styling:Tailwind
    - Styling:SCSS
    - Language:TypeScript
    - Authentication
    - Netlify
    - SEO
  features:
    - Userbase for authentication and end-to-end encrypted data management
    - All user and data APIs
    - Tailwind CSS and SCSS for styling
    - Typescript for easier debugging and development, strict types, etc
    - Netlify for hosting
- url: https://gatsby-simple-blog-with-asciidoctor-demo.netlify.com
  repo: https://github.com/hitsuji-no-shippo/gatsby-simple-blog-with-asciidoctor
  description: A Gatsby blog with Asciidoctor. Forked from thundermiracle/gatsby-simple-blog.
  tags:
    - Blog
    - i18n
    - Netlify
    - Disqus
    - RSS
    - SEO
    - Linting
    - Testing
  features:
    - Asciidoc support
    - Easily Configurable
    - Tags
    - Edit on GitHub
    - i18n
    - SEO
    - Light and Dark themes
    - Google Analytics
    - RSS
    - Disqus
    - Breadcrumbs
    - ESLint
- url: https://barcadia.netlify.com/
  repo: https://github.com/bagseye/barcadia
  description: A super-fast site using GatsbyJS
  tags:
    - Blog
    - CMS:Headless
    - CMS:Contentful
    - Portfolio
  features:
    - Styled components
    - Responsive webpage
    - Portfolio
    - Blog
- url: https://gatsby-starter-clean-resume.netlify.com/
  repo: https://github.com/masoudkarimif/gatsby-starter-clean-resume
  description: A Gatsby Starter Template for Putting Your Resume Online Super Quick!
  tags:
    - Netlify
    - Pagination
    - Styling:Other
    - SEO
  features:
    - Easy setup
    - Completely customizable using only gatsby-config.js file
    - Uses Milligram for styling
    - Fully responsive
    - Clean minimalist design
    - Page transition
    - Five different themes (great-gatsby, master-yoda, wonder-woman, darth-vader, luke-lightsaber)
    - Includes React Helmet for title and description tags
    - Includes Google Analytics plugin
- url: https://gatsby-starter-i18n-bulma.netlify.com
  repo: https://github.com/kalwalt/gatsby-starter-i18n-bulma
  description: A gatsby starter with Bulma and optimized slug for better SEO.
  tags:
    - i18n
    - Netlify
    - CMS:Netlify
    - Styling:Bulma
    - Styling:SCSS
    - Gallery
    - SEO
    - Markdown
    - PWA
    - Blog
  features:
    - Multilanguage support with i18n
    - Slug switcher (multilanguage)
    - Uses Bulma for styling
    - Netlify CMS
    - React Images with Modal
    - FontAwesome icons
    - Animate.css with WOW
    - Robots.txt
    - Sitemap
    - PWA
- url: https://gatsby-attila.netlify.com/
  repo: https://github.com/armada-inc/gatsby-attila-theme-starter
  description: A Gatsby starter for creating blogs from headless Ghost CMS.
  tags:
    - Blog
    - CMS:Headless
    - SEO
    - Styling:SCSS
    - Pagination
  features:
    - Attila standard Ghost theme
    - Data sourcing from headless Ghost
    - Responsive design
    - SEO optimized
    - OpenGraph structured data
    - Twitter Cards meta
    - Sitemap Generation
    - XML Sitemaps
    - Progressive Web App
    - Offline Support
    - RSS Feed
    - Composable and extensible
- url: https://gatsby-contentful-portfolio.netlify.com/
  repo: https://github.com/wkocjan/gatsby-contentful-portfolio
  description: Gatsby portfolio theme integrated with Contentful
  tags:
    - CMS:Contentful
    - CMS:Headless
    - Gallery
    - Portfolio
    - SEO
    - Styling:Tailwind
  features:
    - Clean minimalist design
    - Contentful integration with ready to go placeholder content
    - Responsive design
    - Uses TailwindCSS for styling
    - Font Awesome icons
    - Robots.txt
    - SEO optimized
    - OpenGraph structured data
    - Integration with Mailchimp
- url: https://gatsby-graphcms-ecommerce-starter.netlify.com
  repo: https://github.com/GraphCMS/gatsby-graphcms-ecommerce-starter
  description: Swag store built with GraphCMS, Stripe, Gatsby, Postmark and Printful.
  tags:
    - E-commerce
    - i18n
    - Netlify
    - Styling:Tailwind
    - CMS:Other
    - Stripe
  features:
    - Dropshipping by Printful
    - Printful inventory enhanced by GraphCMS
    - Custom GraphQL API for handling checkout and payment
    - Postmark for order notifications
    - Strong Customer Authentication
- url: https://koop-blog.netlify.com/
  repo: https://github.com/bagseye/koop-blog
  description: A simple blog platform using GatsbyJS and MDX
  tags:
    - Blog
    - Markdown
    - MDX
  features:
    - Responsive design
    - Styled 404 page
    - Lightweight
    - Styled Components
- url: https://gatsby-minimalistic-dmin.netlify.com/
  repo: https://github.com/EllisMin/gatsby-minimalistic-dmin
  description: A ready-to-use, customizable personal blog with minimalistic design
  tags:
    - Blog
    - Markdown
    - Netlify
    - SEO
    - Styling:Other
    - Documentation
  features:
    - Simple blog with responsive design
    - Light / Dark Mode Switch
    - Markdown / HTML to create post & About page
    - Code syntax highlighting (Light / Dark)
    - Facebook Comments plugin
    - Social Media Links & Share buttons
    - Googly Analytics Support
    - Easy & Highly Customizable
    - Styled Components
- url: https://gatsby-airtable-listing.netlify.com/
  repo: https://github.com/wkocjan/gatsby-airtable-listing
  description: Airtable theme for Gatsby
  tags:
    - Airtable
    - SEO
    - Styling:Tailwind
  features:
    - Airtable integration
    - Modals with previous/next navigation
    - Responsive design
    - Uses TailwindCSS for styling
    - Font Awesome icons
    - Clean minimalist design
    - SEO optimized
    - Robots.txt
    - OpenGraph structured data
- url: https://gatsby-starter-personality.netlify.com/
  repo: https://github.com/matheusquintaes/gatsby-starter-personality
  description: A free responsive Gatsby Starter
  tags:
    - Portfolio
    - Gallery
  features:
    - SEO
    - Page transition
    - Fully responsive
    - Styling:CSS-in-JS
- url: https://seattleservicerelief.com/
  repo: https://github.com/service-relief/gatsby-starter-service-relief
  description: Localized index of resources for your city.
  tags:
    - Airtable
    - Netlify
    - SEO
    - Styling:Tailwind
  features:
    - generates a static website using GatsbyJS
    - uses Airtable to manage your listings and categories
    - includes an Airtable form to collect local submissions and add them to Airtable for approval
    - can be personalized to a city or region without touching a line of code
    - one-click deployment via Netlify
- url: https://shards-gatsby-starter.netlify.com/
  repo: https://github.com/wcisco17/gatsby-typescript-shards-starter
  description: Portfolio with Typescript and Shards UI
  tags:
    - Language:TypeScript
    - Portfolio
    - Netlify
    - PWA
    - Styling:Bootstrap
  features:
    - Portfollio Starter that includes Shards Ui component library and Typescript generator.
    - Typescript
    - Typescript Generator
    - Styled-Components
    - Shards UI
    - Bootstrap
- url: https://gatsby-sanity-developer-portfolio-starter.jacobneterer.com/
  repo: https://github.com/jneterer/gatsby-sanity-developer-portfolio-starter
  description: A Gatsby + Sanity CMS starter project for developer portfolios. Also built using TailwindCSS, SCSS, and Typescript.
  tags:
    - CMS:sanity.io
    - Portfolio
    - Styling:Tailwind
    - Styling:SCSS
    - Language:TypeScript
    - Netlify
    - SEO
  features:
    - Developer portfolio using Gatsby + Sanity CMS
    - Edit your profile, projects, and tags all in Sanity CMS without any code commits
    - TailwindCSS and SCSS for styling
    - Typescript for easier debugging and development, strict types, etc
    - Netlify for hosting
    - SEO Capabilities
- url: https://serene-ramanujan-285722.netlify.com/
  repo: https://github.com/kunalJa/gatsby-starter-math-blog
  description: A responsive math focused blog with MDX and Latex built in
  tags:
    - MDX
    - Blog
    - PWA
    - Storybook
    - Styling:Other
    - SEO
  features:
    - Mobile friendly and fully responsive
    - Easy to configure (just change site.config.js)
    - MDX
    - Latex with Katex
    - Storybook with tested components included
    - Uses Tachyons for styling
    - Easy to create new posts
- url: https://gatsby-starter-canada-pandemic.netlify.com/
  repo: https://github.com/masoudkarimif/gatsby-starter-canada-pandemic
  description: A Gatsby starter template for covering pandemics in Canada
  tags:
    - AWS
    - Onepage
    - Styling:Other
  features:
    - Interactive SVG map using D3
    - Responsive design
    - Styled 404 page
    - Google Analytics support
    - Includes React Helmet
    - Clean minimalist design
    - Completely customizable using only gatsby-config.js file
- url: https://builderio.github.io/gatsby-starter-builder/
  repo: https://github.com/BuilderIO/gatsby-starter-builder
  description: Gatsby starter with drag + drop page building with your React components via Builder.io
  tags:
    - CMS:Other
    - CMS:Headless
  features:
    - Builder.io integration with sample pages/header/footer.
    - Drag and drop page editing and creations.
    - Lots of built-in templates, widgets, or bring in your own custom components.
    - Uses @builder.io/gatsby plugin to dynamically create pages published on the editor.
    - SEO
- url: https://gatsby-starter-reason-blog.netlify.com/
  repo: https://github.com/mukul-rathi/gatsby-starter-reason-blog
  description: The Gatsby Starter Blog using ReasonML!
  tags:
    - Blog
    - Styling:CSS-in-JS
    - Language:Other
  features:
    - Basic setup for a full-featured type-safe blog
    - ReasonML support out-of-the-box
    - ReasonReact v3 JSX syntax
    - CSS-in-Reason support
    - StaticQuery GraphQL support in ReasonML
    - Similar to gatsby-starter-blog

- url: https://gct.mozart409.space/
  repo: https://github.com/Mozart409/gatsby-custom-tailwind
  description: A minimal tailwind css starter, with custom fonts, purgecss, automatic linting when committing to master, awesome lighthouse audit, custom Vercel/serve server for production build, visible to all in your network, so you can test it with your phone.
  tags:
    - Linting
    - PWA
    - SEO
    - Styling:Tailwind
    - Styling:PostCSS
  features:
    - Minimal Tailwind Starter
    - Custom Fonts predefined
    - Automatic Linting on Commit using husky and pretty-quick
    - Custom server to test Production Builds on your local network via Vercel/serve
    - Extensive Readme in the repo
- url: https://gatsby-redux-toolkit-typescript.netlify.com/
  repo: https://github.com/saimirkapaj/gatsby-redux-toolkit-typescript-starter
  description: Gatsby Starter using Redux-Toolkit, Typescript, Styled Components and Tailwind CSS.
  tags:
    - Redux
    - Language:TypeScript
    - Styling:Tailwind
  features:
    - Redux-Toolkit
    - Typescript
    - Styled Components
    - Tailwind CSS
    - Removes unused CSS with Purgecss
    - Font Awesome Icons
    - Responsive Design
    - Change between light and dark themes
    - SEO
    - React Helmet
    - Offline Support
- url: https://gatsby-ts-tw-styled-eslint.netlify.com
  repo: https://github.com/Miloshinjo/gatsby-ts-tw-styled-eslint-starter
  description: Gatsby starter with Typescript, TailwindCSS, @emotion/styled and eslint.
  tags:
    - Linting
    - Styling:CSS-in-JS
    - Styling:Tailwind
    - Language:TypeScript
  features:
    - Typescript support
    - CSS-in-JS with @emotion/styled (like styled components)
    - TailwindCSS (1.2) support
    - eslint with airbnb settings
- url: https://mik3y.github.io/gatsby-starter-basic-bootstrap/
  repo: https://github.com/mik3y/gatsby-starter-basic-bootstrap
  description: A barebones starter featuring react-bootstrap and deliberately little else
  tags:
    - Styling:Bootstrap
    - Styling:SCSS
  features:
    - Uses react-bootstrap, sass, and little else
    - Skeleton starter, based on gatsby-starter-default
    - Optional easy integration of themes from Bootswatch.com
- url: https://gatsby-starter-songc.netlify.com/
  repo: https://github.com/FFM-TEAM/gatsby-starter-song
  description: A Gatsby starter for blog style with fresh UI.
  tags:
    - Blog
    - Netlify
    - SEO
    - Language:TypeScript
    - Styling:CSS-in-JS
  features:
    - Emoji (emojione)
    - Code syntax highlighting (atom-one-light Style)
    - Mobile friendly and fully responsive
    - Comment feature ( utterances)
    - Post side PostTOC
    - Simple fresh design like Medium
    - Readability
- url: https://gatsby-starter-kontent-lumen.netlify.com/
  repo: https://github.com/Kentico/gatsby-starter-kontent-lumen
  description: A minimal, lightweight, and mobile-first starter for creating blogs uses Gatsby and Kentico Kontent CMS. Inspired by Lumen.
  tags:
    - SEO
    - CMS:Headless
    - CMS:Kontent
    - Netlify
    - Styling:SCSS
    - Blog
  features:
    - Kentico Kontent CaaS platform as the data source.
    - Mobile-First approach in development.
    - Archive organized by tags and categories.
    - Automatic Sitemap generation.
    - Lost Grid.
    - Beautiful typography inspired by matejlatin/Gutenberg.
    - Stylesheet built using Sass and BEM-Style naming.
    - Syntax highlighting in code blocks.
    - Google Analytics support.
- url: https://dindim-production.netlify.com/
  repo: https://github.com/lorenzogm/gatsby-ecommerce-starter
  description: Gatsby starter to create an ecommerce website with netlify and stripe. Setup and release your shop in a few minutes.
  tags:
    - Client-side App
    - E-commerce
    - Firebase
    - Netlify
    - SEO
    - Stripe
    - Styling:CSS-in-JS
  features:
    - 100% Free. No subscriptions, just pay a fee to Stripe when you sell a product.
    - Home Page to list all your products.
    - Category Page to list products by category.
    - Product Detail Page. Define several colors and sizes for the same product
    - Cart Page with the summary of your cart before checkout.
    - Checkout Page powered by Stripe.
    - Scripts to create/update/delete your products in Stripe.
    - Analytics with Firebase
- url: https://gatsby-starter-ts.now.sh/
  repo: https://github.com/jpedroschmitz/gatsby-starter-ts
  description: A TypeScript starter for Gatsby. No plugins and styling. Exactly the necessary to start!
  tags:
    - Language:TypeScript
    - Styling:None
    - Linting
  features:
    - TypeScript
    - ESLint and Prettier
    - Husky and lint-staged
    - Commitizen and Commitlint
    - TypeScript absolute paths
- url: https://rolwinreevan.com
  repo: https://github.com/rolwin100/rolwinreevan_gatsby_blog
  description: This starter consists of ant design system you can use it for your personal blog. I have give a lot of time in developing this starter because I found that there were not much starters with a very good design. Please give a star to this project if you have like it to encourage me 😄. Thank you.
  tags:
    - Blog
    - Portfolio
    - Markdown
    - SEO
    - PWA
  features:
    - Blog designed using Markdown.
    - Beautifully designed landing page.
    - First project in the starters list to use ant design.
    - Supports SSR and is also a PWA.
- url: https://gatsby-antd-starter.netlify.app/
  repo: https://github.com/alienCY/gatsby-antd-starter
  description: Gatsby starter with ant design (antd)
  tags:
    - Styling:Ant Design
    - SEO
  features:
    - Ant Design components
    - A really nice header.
- url: https://gatsby-starter-typescript.surge.sh
  repo: https://github.com/kurttomlinson/gatsby-starter-typescript
  description: A TypeScript starter with auto-generated GraphQL types, TS errors in the develop console, and gatsby-node.ts support!
  tags:
    - Language:TypeScript
  features:
    - TypeScript
    - Auto-generated types from GraphQL queries
    - TypeScript errors in the develop console
    - Support for typed GraphQL queries in gatsby-node.ts
    - Based on gatsby-starter-default
- url: https://www.dyuzz.club/
  repo: https://github.com/Dyuzz/Gatsby-Blog-Starter-Dyuzz
  description: A Gatsby starter for creating blogs.
  tags:
    - Blog
    - PWA
    - SEO
    - CMS:Netlify
    - Pagination
  features:
    - Blog designed using Markdown.
    - Beautifully designed landing page.
    - GatsbyJS v2
    - Google Analytics
    - Web App Manifest
    - Netlify Support
    - Gitalk Comment
    - SiteMap
    - Netlify CMS Support
    - TOC（TableOfContexts）
    - Pagination
    - SEO
    - Phone browser Support
- url: https://dropinblog-gatsby-starter.netlify.app/
  repo: https://github.com/DropInBlog/gatsby-starter
  description: A quick and simple Gatsby solution for the simplest blogging solution
  tags:
    - Blog
    - Netlify
    - Pagination
    - SEO
    - CMS:Headless
    - Styling:SCSS
    - Styling:CSS-in-JS
    - Styling:Tailwind
  features:
    - Pagination
    - Beautifully designed landing page.
    - Includes Chakra-UI and Tailwind CSS
- url: https://gatsby-material-typescript-starter.netlify.app
  repo: https://github.com/Junscuzzy/gatsby-material-typescript-starter
  description: A simple starter using Typescript, eslint, prettier & @Material-ui
  tags:
    - Language:TypeScript
    - Linting
    - Netlify
    - SEO
    - Styling:Material
  features:
    - Typescript in front-side & node-side
    - Prettier, eslint and Type-check well configured together
    - Material-ui SSR compatible with build-in light/dark theme
    - Content sourcing free
    - Functional react (Hooks & functions instead Class)
    - Responsive design
    - SEO optimized
    - Styled 404 page
    - Google Analytics support
- url: https://gatsby-starter-takeshape-startup.netlify.app
  repo: https://github.com/colbyfayock/gatsby-starter-takeshape-startup
  description: Integrate TakeShape CMS using a ready to go TakeShape Startup project!
  tags:
    - Blog
    - CMS:Other
    - CMS:Headless
    - Landing Page
    - Styling:SCSS
  features:
    - Integrate TakeShape CMS
    - Preconfigured to work with the TakeShape Startup project
- url: https://gatsby-startbootstrap-agency.netlify.app/
  repo: https://github.com/thundermiracle/gatsby-startbootstrap-agency
  description: Gatsby version of startbootstrap-agency with i18n supported.
  tags:
    - Portfolio
    - PWA
    - SEO
    - Gallery
    - Landing Page
    - Onepage
    - Markdown
    - Netlify
    - Styling:Bootstrap
    - i18n
    - Netlify
    - Linting
  features:
    - Easily Configurable
    - Different types of sections
    - i18n
    - SEO
    - Google Analytics
    - Prettier, ESLint
- url: https://gatsby-typescript-tailwind-twin-styled-component-starter.netlify.app/
  repo: https://github.com/DevHausStudio/Gatsby-Typescript-Tailwind-Twin-Styled-Component-Starter
  description: Barebones and lightweight starter with TypeScript, Styled-Components, TailwindCSS, Twin Macro.
  tags:
    - Language:TypeScript
    - Styling:Tailwind
    - Styling:CSS-in-JS
    - Netlify
  features:
    - GatsbyJS v2
    - Typescript
    - Tailwindcss
    - Style-Components
    - CSS-in-JS
    - Code Readability
    - Barebones
- url: https://dlford.github.io/gatsby-typescript-starter-minimalist/
  repo: https://github.com/dlford/gatsby-typescript-starter-minimalist
  description: A minimalist Gatsby Typescript starter, because less is more
  tags:
    - Language:TypeScript
    - Linting
    - Styling:Other
  features:
    - Don't use `React.FC` (See `https://github.com/facebook/create-react-app/pull/8177`)
    - Minimalist
    - Prettier / ESLint pre-configured
    - CSS Reset / CSS Modules
    - Style Builder page for adjusting global styles
- url: https://flotiq-starter-products.herokuapp.com/
  repo: https://github.com/flotiq/gatsby-starter-products
  description: A Gatsby e-commerce starter with products sourced from Flotiq.
  tags:
    - CMS:Headless
    - E-commerce
    - CMS:Other
  features:
    - Snipcart e-commerce starter
    - Flotiq CMS as a product source
    - Deploy to Heroku
- url: https://goodpraxis.coop
  repo: https://github.com/GoodPraxis/gp-gatsby-starter-ts-sass-jest
  description: A solid, basic Gatsby starter used by Good Praxis suitable for many different types of projects
  tags:
    - Language:TypeScript
    - Styling:SCSS
    - SEO
    - Testing
  features:
    - TypeScript support
    - SCSS for styling
    - JEST tests
    - Simple SEO setup
- url: https://gatsby-markdown-personal-website.netlify.app/
  repo: https://github.com/SaimirKapaj/gatsby-markdown-personal-website
  description: Gatsby Markdown Personal Website Starter, using Styled Components, Tailwindcss and Framer Motion.
  tags:
    - Blog
    - Portfolio
    - Markdown
    - Styling:Tailwind
  features:
    - Markdown
    - Framer Motion
    - Page Transition
    - Styled Components
    - Tailwind CSS
    - Removes unused CSS with Purgecss
    - Font Awesome Icons
    - Responsive Design
    - SEO
    - React Helmet
    - Offline Support
    - Gatsby Image
- url: https://flotiq-starter-recipes.herokuapp.com
  repo: https://github.com/flotiq/gatsby-starter-recipes
  description: A Gatsby culinary starter with recipes sourced from Flotiq.
  tags:
    - CMS:Headless
    - Gallery
    - Pagination
    - CMS:Other
  features:
    - Recipes starter
    - Culinary recipes
    - Flotiq CMS as a recipe source
- url: https://gatsby-markdown-typescript-personal-website.netlify.app/
  repo: https://github.com/SaimirKapaj/gatsby-markdown-typescript-personal-website
  description: Gatsby Markdown Personal Website Starter, using Typescript, Styled Components, Tailwindcss and Framer Motion.
  tags:
    - Blog
    - Portfolio
    - Markdown
    - Language:TypeScript
    - Styling:Tailwind
  features:
    - Markdown
    - Typescript
    - Framer Motion
    - Page Transition
    - Styled Components
    - Tailwind CSS
    - Removes unused CSS with Purgecss
    - Font Awesome Icons
    - Responsive Design
    - SEO
    - React Helmet
    - Offline Support
    - Gatsby Image
- url: https://thestartup.netlify.app/
  repo: https://github.com/bagseye/startup
  description: A startup template perfect for brochure sites and small businesses
  tags:
    - Landing Page
    - Onepage
    - Portfolio
    - Styling:CSS-in-JS
  features:
    - Font Awesome Icons
    - Responsive Design
    - Style-Components
- url: https://gatsby-starter-tailwind-css.netlify.app/
  repo: https://github.com/melanienolan/gatsby-starter-tailwind-css
  description: A Gatsby starter with Tailwind CSS. Uses Tailwind CSS v1.4.1 and includes built-in support for PurgeCSS.
  tags:
    - Landing Page
    - Onepage
    - Styling:Tailwind
  features:
    - Simple boilerplate site using Tailwind CSS
    - PurgeCSS support to remove unused styles
    - PostCSS including Autoprefixer
    - React Helmet for better SEO
- url: https://wordpress-balsa.draftbox.co/
  repo: https://github.com/draftbox-co/gatsby-wordpress-balsa-starter
  description: A Gatsby starter for creating blogs from headless WordPress CMS.
  tags:
    - Blog
    - SEO
    - CMS:WordPress
    - Styling:Other
    - Pagination
  features:
    - Balsa Skin by Draftbox
    - Data sourcing from headless WordPress
    - Responsive design
    - SEO optimized
    - OpenGraph structured data
    - Twitter Cards meta
    - Sitemap Generation
    - XML Sitemaps
    - Progressive Web Ap
- url: https://gatsby-basic-typescript-starter.netlify.app/
  repo: https://github.com/noahub/gatsby-typescript-starter
  description: This starter ships with the main Gatsby configuration files you need to build a basic site using React and Typescript.
  tags:
    - Language:TypeScript
    - Styling:CSS-in-JS
  features:
    - Typescript installed and configured
    - Styled Components via Emotion
    - Google Fonts enabled
    - React Helmet for SEO
    - Configured image filesystem, transformer-sharp, plugin-sharp
- url: https://gatsby-landing-page-starter.netlify.app/
  repo: https://github.com/btahir/gatsby-landing-page-starter
  description: Simple Landing Page Starter Built With Gatsby.
  tags:
    - Landing Page
    - SEO
    - PWA
    - Styling:SCSS
  features:
    - Responsive design
    - SEO optimized
    - Conversion optimized
    - Sitemap Generation
    - XML Sitemaps
    - Progressive Web App
    - Offline Support
    - Composable and extensible
- url: https://gatsby-lotus-starter.netlify.app/
  repo: https://github.com/DecliningLotus/gatsby-lotus-starter
  description: A fully featured Gatsby Bootstrap starter.
  tags:
    - Linting
    - Netlify
    - PWA
    - SEO
    - Styling:Bootstrap
    - Styling:PostCSS
    - Styling:SCSS
  features:
    - Bootstrap + React Bootstrap
    - React Icons
    - Typefaces + Font Preloader
    - SVGO Optimizations
    - Optimized SEO
    - SASS Support
    - Sitemap Generation
    - Progressive Web App
    - Offline Support
    - Semantic Release
    - Netlify + CircleCI Support
- url: https://creationspirit.github.io/gatsby-babylonjs-starter/
  repo: https://github.com/creationspirit/gatsby-babylonjs-starter
  description: A Gatsby starter with example Babylonjs scene boilerplate.
  tags:
    - Portfolio
  features:
    - Babylon.js 3D graphics
    - Built on top of Gatsby's default starter
- url: https://gatsby-starter-voyager.netlify.app/
  repo: https://github.com/gregdferrell/gatsby-starter-voyager
  description: A feature-rich starter blog.
  tags:
    - Blog
    - Markdown
    - Pagination
    - RSS
    - SEO
    - Styling:SCSS
    - Styling:Other
  features:
    - Beautiful starter blog with content in markdown
    - Responsive, mobile-first design using tachyons.scss, flexbox, SCSS & CSS modules
    - Fast, with top-notch lighthouse audit scores
    - View posts by tag & author
    - Pagination & next/prev navigation
    - Social sharing links on blog posts (twitter, facebook, pinterest)
    - SEO component with social sharing cards for twitter & facebook
    - Structured data, schema.org
    - Sitemap & RSS feed
    - Support for email subscription to Mailchimp campaign
    - Support for Google analytics
- url: https://expo-gatsby-starter.netlify.app/
  repo: https://github.com/Sidibedev/expo-gatsby-starter
  description: A simple Expo and Gatsby starter.
  tags:
    - PWA
    - SEO
  features:
    - SEO
    - PWA
    - Offline Support
    - Upload Image
    - Expo SDK
    - Image manipulation
    - 404 page
    - Navigation
- url: https://gatsby-starter-banshorian.netlify.app
  repo: https://github.com/webmaeistro/gatsby-starter-banshorian
  description: Starter for the gatsby-theme-banshorian. A creative cool-looking personal or work projects showcase / portfolio / CV. Based on byfolio.
  tags:
    - Styling:Other
    - Portfolio
    - Transitions
    - Linting
    - Testing
    - PWA
  features:
    - GatsbyJS v2
    - Style-Components Using @emotion
    - Edit Everything From gatsby.config
    - Developer Friendly
    - Isomorphic Skills Tiles
    - Transitions Between Pages and Menu
- url: https://a2zarslaan.github.io/gatsby-starter-sasslan/
  repo: https://github.com/a2zarslaan/gatsby-starter-sasslan
  description: A minimalistic Gatsby starter template featuring SASS and CSS 7-1 architecture.
  tags:
    - Blog
    - Portfolio
    - Markdown
  features:
    - Markdown
    - CSS 7-1 Architecture
    - GraphQL IDE
    - Page Transitions
    - Easy to edit CSS variables
    - Styled Components
    - SVG icons
    - Google fonts
    - Desktop-First Design
    - Responsive Design
    - React Helmet
    - Gatsby Remark Images
    - Code Readability
    - Progressive Web App
- url: https://pedantic-brown-bbf927.netlify.app/
  repo: https://github.com/pkino/gatsby-starter-typescript-sass
  description: A minimum starter with TypeScript, Sass, ESLint and prettier built in
  tags:
    - Language:TypeScript
    - Styling:SCSS
    - Linting
  features:
    - TypeScript and Sass support
    - ESLint with basic react rules
- url: https://gatsby-starter-portfolio-minimal.netlify.app/
  repo: https://github.com/konstantinmuenster/gatsby-starter-portfolio-minimal
  description: A modern one-page portfolio with a clean yet expressive design.
  tags:
    - Portfolio
    - Markdown
    - MDX
    - PWA
    - Onepage
    - Styling:CSS-in-JS
  features:
    - Quick and Easy Setup - Add content and deploy
    - Content via Markdown/MDX - No external CMS needed
    - Extendable Layout - Add more sections as you like
    - Responsive Design - With freshening Animations
    - Medium Integration - Feature your latest articles
    - Progressive Web App/PWA - Offline Support
    - Fast and Accessible
    - SEO
- url: https://gatsby-theme-clarisse.netlify.app
  repo: https://github.com/tacogator/gatsby-starter-blog-material-clarisse
  description: A minimalist blog starter with Material-UI
  tags:
    - Blog
    - SEO
    - Portfolio
    - Landing Page
    - Styling:Material
    - Markdown
    - MDX
  features:
    - SEO-ready
    - Clean design with emphasis on Call-to-action
    - Built-in Tag/Category support
    - Write post in markdown or MDX
    - Desktop and mobile responsive layout
    - Customizable branding & navigation
    - Material-UI
<<<<<<< HEAD
- url: https://gatsby-starter-moonclerk.netlify.app
  repo: https://github.com/moonclerk/gatsby-starter-moonclerk
  description: A Gatsby starter for creating SaaS landing pages using MoonClerk to accept payments.
  tags:
    - SEO
    - Landing Page
    - Styling:CSS-in-JS
    - Netlify
    - Onepage
=======
- url: https://schoolfront.netlify.app
  repo: https://github.com/orzechdev/schoolfront
  description: School website starter
  tags:
    - Language:TypeScript
    - Styling:CSS-in-JS
    - CMS:WordPress
    - Blog
    - Presentation
  features:
    - Main page
    - Wordpress blog
    - Contact page
    - About page
    - Open hours information
    - Offered curriculum page
    - Teachers list
    - WCAG AA support
    - SEO optimized
    - Sitemap Generation
    - GatsbyJS v2
    - Styled Components
    - Typescript
- url: https://gatsby-starter-donations.netlify.app
  repo: https://github.com/moonclerk/gatsby-starter-donations
  description: A simple starter to help get up and running accepting donations using Gatsby + MoonClerk
  tags:
    - Donations
    - Landing Page
    - SEO
    - Styling:CSS-in-JS
>>>>>>> 472baa8a
  features:
    - SEO optimized
    - Fully responsive
    - Gatsby images
    - MoonClerk Payment Forms
    - Open source illustrations from Icons8
    - Google Analytics
    - Includes React Helmet to allow editing site meta tags
    - Includes plugins for easy, beautiful typography
    - Styling with styled-components
<<<<<<< HEAD
    - Organized using ABEM
=======
    - Organized using ABEM
- url: https://jolly-tree-003047c03.azurestaticapps.net/
  repo: https://github.com/floAr/gatsby-starter-azure_swa
  description: A simple GatsbyJS starter making use of the new Azure Static Web App service.
  tags:
    - Redux
    - Styling:None
    - Azure
  features:
    - CI/CD using github actions
>>>>>>> 472baa8a
<|MERGE_RESOLUTION|>--- conflicted
+++ resolved
@@ -6486,7 +6486,6 @@
     - Desktop and mobile responsive layout
     - Customizable branding & navigation
     - Material-UI
-<<<<<<< HEAD
 - url: https://gatsby-starter-moonclerk.netlify.app
   repo: https://github.com/moonclerk/gatsby-starter-moonclerk
   description: A Gatsby starter for creating SaaS landing pages using MoonClerk to accept payments.
@@ -6496,7 +6495,6 @@
     - Styling:CSS-in-JS
     - Netlify
     - Onepage
-=======
 - url: https://schoolfront.netlify.app
   repo: https://github.com/orzechdev/schoolfront
   description: School website starter
@@ -6528,7 +6526,6 @@
     - Landing Page
     - SEO
     - Styling:CSS-in-JS
->>>>>>> 472baa8a
   features:
     - SEO optimized
     - Fully responsive
@@ -6539,9 +6536,6 @@
     - Includes React Helmet to allow editing site meta tags
     - Includes plugins for easy, beautiful typography
     - Styling with styled-components
-<<<<<<< HEAD
-    - Organized using ABEM
-=======
     - Organized using ABEM
 - url: https://jolly-tree-003047c03.azurestaticapps.net/
   repo: https://github.com/floAr/gatsby-starter-azure_swa
@@ -6551,5 +6545,4 @@
     - Styling:None
     - Azure
   features:
-    - CI/CD using github actions
->>>>>>> 472baa8a
+    - CI/CD using github actions