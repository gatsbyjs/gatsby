- url: https://gatsby-advanced-blog-system.danilowoz.now.sh/blog
  repo: https://github.com/danilowoz/gatsby-advanced-blog-system
  description: Create a complete blog from scratch with pagination, categories, featured posts, author, SEO and navigation.
  tags:
    - Pagination
    - Markdown
    - SEO
  features:
    - Pagination;
    - Category and tag pages (with pagination);
    - Category list (with navigation);
    - Featured post;
    - Author page;
    - Next and prev post;
    - SEO component.
- url: https://graphcms.github.io/gatsby-graphcms-tailwindcss-example/
  repo: https://github.com/GraphCMS/gatsby-graphcms-tailwindcss-example
  description: The default Gatsby starter blog with the addition of the gatsby-source-graphql and tailwind dependencies.
  tags:
    - Styling:Tailwind
    - GraphCMS
  features:
    - Tailwind style library
    - GraphQL source plugin
    - Very simple boilerplate
- url: https://wonism.github.io/
  repo: https://github.com/wonism/gatsby-advanced-blog
  description: n/a
  tags:
    - Portfolio
    - Redux
  features:
    - Blog post listing with previews (image + summary) for each blog post
    - Categories and tags for blog posts with pagination
    - Search post with keyword
    - Put react application / tweet into post
    - Copy some codes in post with clicking button
    - Portfolio
    - Resume
    - Redux for managing statement (with redux-saga / reselect)
- url: https://vagr9k.github.io/gatsby-advanced-starter/
  repo: https://github.com/Vagr9K/gatsby-advanced-starter
  description: Great for learning about advanced features and their implementations
  tags:
    - Styling:None
  features:
    - Does not contain any UI frameworks
    - Provides only a skeleton
    - Tags
    - Categories
    - Google Analytics
    - Disqus
    - Offline support
    - Web App Manifest
    - SEO
- url: https://gatsby-tailwind-emotion-starter.netlify.com/
  repo: https://github.com/muhajirdev/gatsby-tailwind-emotion-starter
  description: A Gatsby Starter with Tailwind CSS + Emotion JS
  tags:
    - Styling:Tailwind
  features:
    - Eslint Airbnb without semicolon and without .jsx extension
    - Offline support
    - Web App Manifest
- url: https://gatsby-starter-redux-firebase.netlify.com/
  repo: https://github.com/muhajirdev/gatsby-starter-redux-firebase
  description: A Gatsby + Redux + Firebase Starter. With Authentication
  tags:
    - Styling:None
    - Firebase
    - Client-side App
  features:
    - Eslint Airbnb without semicolon and without .jsx extension
    - Firebase
    - Web App Manifest
- url: https://dschau.github.io/gatsby-blog-starter-kit/
  repo: https://github.com/dschau/gatsby-blog-starter-kit
  description: n/a
  tags:
    - Blog
  features:
    - Blog post listing with previews for each blog post
    - Navigation between posts with a previous/next post button
    - Tags and tag navigation
- url: https://contentful-userland.github.io/gatsby-contentful-starter/
  repo: https://github.com/contentful-userland/gatsby-contentful-starter
  description: n/a
  tags:
    - Blog
    - Contentful
    - Headless CMS
  features:
    - Based on the Gatsby Starter Blog
    - Includes Contentful Delivery API for production build
    - Includes Contentful Preview API for development
- url: https://react-firebase-authentication.wieruch.com/
  repo: https://github.com/the-road-to-react-with-firebase/react-gatsby-firebase-authentication
  description: n/a
  tags:
    - Firebase
  features:
    - Sign In, Sign Up, Sign Out
    - Password Forget
    - Password Change
    - Protected Routes with Authorization
    - Realtime Database with Users
- url: http://dmwl.net/gatsby-hampton-theme
  repo: https://github.com/davad/gatsby-hampton-theme
  description: n/a
  tags:
    - Styling:CSS-in-JS
  features:
    - Eslint in dev mode with the airbnb config and prettier formatting rules
    - Emotion for CSS-in-JS
    - A basic blog, with posts under src/pages/blog
    - A few basic components (Navigation, Layout, Link wrapper around gatsby-link))
    - Based on gatsby-starter-gatsbytheme
- url: https://vagr9k.github.io/gatsby-material-starter/
  repo: https://github.com/Vagr9K/gatsby-material-starter
  description: n/a
  tags:
    - Styling:Material
  features:
    - React-MD for Material design
    - Sass/SCSS
    - Tags
    - Categories
    - Google Analytics
    - Disqus
    - Offline support
    - Web App Manifest
    - SEO
- url: https://xiaoxinghu.github.io/gatsby-orga/
  repo: https://github.com/xiaoxinghu/gatsby-orga
  description: n/a
  tags:
    - Orga
  features:
    - Parses org-mode files with Orga.
- url: http://2column-portfolio.surge.sh/
  repo: https://github.com/praagyajoshi/gatsby-starter-2column-portfolio
  description: n/a
  tags:
    - Portfolio
    - Styling:SCSS
  features:
    - Designed as a minimalistic portfolio website
    - Grid system using flexboxgrid
    - Styled using SCSS
    - Font icons using font-awesome
    - Google Analytics integration
    - Open Sans font using Google Fonts
    - Prerendered Open Graph tags for rich sharing
- url: https://prototypeinteractive.github.io/gatsby-react-boilerplate/
  repo: https://github.com/PrototypeInteractive/gatsby-react-boilerplate
  description: n/a
  tags:
    - Styling:Bootstrap
  features:
    - Basic configuration and folder structure
    - Uses PostCSS and Sass (with autoprefixer and pixrem)
    - Uses Bootstrap 4 grid
    - Leaves the styling to you
    - Uses data from local json files
    - Contains Node.js server code for easy, secure, and fast hosting
- url: http://capricious-spring.surge.sh/
  repo: https://github.com/noahg/gatsby-starter-blog-no-styles
  description: n/a
  tags:
    - Blog
    - Styling:None
  features:
    - Same as official gatsby-starter-blog but with all styling removed
- url: https://gatsby-starter-blog-demo.netlify.com/
  repo: https://github.com/gatsbyjs/gatsby-starter-blog
  description: official blog
  tags:
    - Official
    - Blog
  features:
    - Basic setup for a full-featured blog
    - Support for an RSS feed
    - Google Analytics support
    - Automatic optimization of images in Markdown posts
    - Support for code syntax highlighting
    - Includes plugins for easy, beautiful typography
    - Includes React Helmet to allow editing site meta tags
    - Includes plugins for offline support out of the box
- url: https://gatsby-starter-bloomer.netlify.com/
  repo: https://github.com/Cethy/gatsby-starter-bloomer
  description: n/a
  tags:
    - Styling:Bulma
  features:
    - Based on gatsby-starter-default
    - Bulma CSS Framework with its Bloomer react components
    - Font-Awesome icons
    - Includes a simple fullscreen hero w/ footer example
- url: https://gatsby-starter-bootstrap-netlify.netlify.com/
  repo: https://github.com/konsumer/gatsby-starter-bootstrap-netlify
  description: n/a
  tags:
    - Styling:Bootstrap
    - Netlify CMS
  features:
    - Very similar to gatsby-starter-netlify-cms, slightly more configurable (eg set site-title in gatsby-config) with Bootstrap/Bootswatch instead of bulma
- url: https://gatstrap.netlify.com/
  repo: https://github.com/jaxx2104/gatsby-starter-bootstrap
  description: n/a
  tags:
    - Styling:Bootstrap
  features:
    - Bootstrap CSS framework
    - Single column layout
    - Basic components like SiteNavi, SitePost, SitePage
- url: http://gatsby-bulma-storybook.surge.sh/
  repo: https://github.com/gvaldambrini/gatsby-starter-bulma-storybook
  description: n/a
  tags:
    - Styling:Bulma
    - Storybook
    - Testing
  features:
    - Storybook for developing components in isolation
    - Bulma and Sass support for styling
    - CSS modules
    - Prettier & eslint to format & check the code
    - Jest
- url: https://gatsby-starter-business.netlify.com/
  repo: https://github.com/v4iv/gatsby-starter-business
  description: n/a
  tags:
    - Styling:Bulma
    - PWA
    - Netlify CMS
    - Disqus
    - Search
    - Pagination
  features:
    - Complete Business Website Suite - Home Page, About Page, Pricing Page, Contact Page and Blog
    - Netlify CMS for Content Management
    - SEO Friendly (Sitemap, Schemas, Meta Tags, GTM etc)
    - Bulma and Sass Support for styling
    - Progressive Web App & Offline Support
    - Tags and RSS Feed for Blog
    - Disqus and Share Support
    - Elastic-Lunr Search
    - Pagination
    - Easy Configuration using `config.js` file
- url: https://haysclark.github.io/gatsby-starter-casper/
  repo: https://github.com/haysclark/gatsby-starter-casper
  description: n/a
  tags:
    - PWA
  features:
    - Page pagination
    - CSS
    - Tags
    - Google Analytics
    - Offline support
    - Web App Manifest
    - SEO
- url: http://gatsby-starter-ceevee.surge.sh/
  repo: https://github.com/amandeepmittal/gatsby-starter-ceevee
  description: n/a
  tags:
    - Portfolio
  features:
    - Based on the Ceevee site template, design by Styleshout
    - Single Page Resume/Portfolio site
    - Target audience Developers, Designers, etc.
    - Used CSS Modules, easy to manipulate
    - FontAwsome Library for icons
    - Responsive Design, optimized for Mobile devices
- url: https://gatsby-starter-contentful-i18n.netlify.com/
  repo: https://github.com/mccrodp/gatsby-starter-contentful-i18n
  description: i18n support and language switcher for Contentful starter repo
  tags:
    - i18n
    - Contentful
    - Headless CMS
  features:
    - Localization (Multilanguage)
    - Dynamic content from Contentful CMS
    - Integrates i18n plugin starter and using-contentful repos
- url: http://cranky-edison-12166d.netlify.com/
  repo: https://github.com/datocms/gatsby-portfolio
  description: n/a
  tags:
    - DatoCMS
    - Headless CMS
  features:
    - Simple portfolio to quick start a site with DatoCMS
    - Contents and media from DatoCMS
    - Custom Sass style
    - SEO
- url: https://gatsby-deck.netlify.com/
  repo: https://github.com/fabe/gatsby-starter-deck
  description: n/a
  tags:
    - Presentation
  features:
    - Create presentations/slides using Gatsby.
    - Offline support.
    - Page transitions.
- url: https://gatsby-starter-default-i18n.netlify.com/
  repo: https://github.com/angeloocana/gatsby-starter-default-i18n
  description: n/a
  tags:
    - i18n
  features:
    - localization (Multilanguage)
- url: https://gatsby-starter-default-demo.netlify.com/
  repo: https://github.com/gatsbyjs/gatsby-starter-default
  description: official default
  tags:
    - Official
  features:
    - Comes with React Helmet for adding site meta tags
    - Includes plugins for offline support out of the box
- url: http://gatsby-dimension.surge.sh/
  repo: https://github.com/codebushi/gatsby-starter-dimension
  description: Single page starter based on the Dimension site template
  tags:
    - Portfolio
    - HTML5UP
    - Styling:SCSS
  features:
    - Designed by HTML5 UP
    - Simple one page site that’s perfect for personal portfolios
    - Fully Responsive
    - Styling with SCSS
- url: https://gatsby-docs-starter.netlify.com/
  repo: https://github.com/ericwindmill/gatsby-starter-docs
  description: n/a
  tags:
    - Documentation
    - Styling:CSS-in-JS
  features:
    - All the features from gatsby-advanced-starter, plus
    - Designed for Documentation / Tutorial Websites
    - ‘Table of Contents’ Component, Auto generates ToC from posts - just follow the file frontmatter conventions from markdown files in ‘lessons’.
    - Styled Components w/ ThemeProvider
    - Basic UI
    - A few extra components
    - Custom prismjs theme
    - React Icons
- url: https://parmsang.github.io/gatsby-starter-ecommerce/
  repo: https://github.com/parmsang/gatsby-starter-ecommerce
  description: Easy to use starter for an e-commerce store
  tags:
    - Styling:Semantic
    - Stripe
    - Moltin
    - eCommerce
    - PWA
    - Authentication
  features:
    - Uses the Moltin eCommerce Api
    - Stripe checkout
    - Semantic-UI
    - Styled components
    - Google Analytics - (you enter the tracking-id)
    - React-headroom
    - Eslint & Prettier. Uses Airbnb JavaScript Style Guide
    - Authentication via Moltin (Login and Register)
- url: http://gatsby-forty.surge.sh/
  repo: https://github.com/codebushi/gatsby-starter-forty
  description: Multi-page starter based on the Forty site template
  tags:
    - Styling:SCSS
    - HTML5UP
  features:
    - Designed by HTML5 UP
    - Colorful homepage, and also includes a Landing Page and Generic Page components.
    - Many elements are available, including buttons, forms, tables, and pagination.
    - Custom grid made with CSS Grid
    - Styling with SCSS
- url: https://themes.gatsbythemes.com/gatsby-starter/
  repo: https://github.com/saschajullmann/gatsby-starter-gatsbythemes
  description: n/a
  tags:
    - Styling:CSS-in-JS
    - Blog
    - Testing
    - Linting
  features:
    - CSS-in-JS via Emotion.
    - Jest and Enzyme for testing.
    - Eslint in dev mode with the airbnb config and prettier formatting rules.
    - React 16.
    - A basic blog, with posts under src/pages/blog. There’s also a script which creates a new Blog entry (post.sh).
    - Data per JSON files.
    - A few basic components (Navigation, Footer, Layout).
    - Layout components make use of Styled-System.
    - Google Analytics (you just have to enter your tracking-id).
    - Gatsby-Plugin-Offline which includes Service Workers.
    - Prettier for a uniform codebase.
    - Normalize css (7.0).
    - Feather icons.
    - Font styles taken from Tachyons.
- url: https://gcn.netlify.com/
  repo: https://github.com/ryanwiemer/gatsby-starter-gcn
  description: A starter template to build amazing static websites with Gatsby, Contentful and Netlify
  tags:
    - Contentful
    - Headless CMS
    - Blog
    - Netlify Form
    - Styling:CSS-in-JS
  features:
    - Contentful integration with ready to go placeholder content
    - Netlify integration including a pre-built contact form
    - Minimal responsive design - made to customize or tear apart
    - Pagination logic
    - Styled components
    - SEO Friendly Component
    - JSON-LD Schema
    - OpenGraph sharing support
    - Sitemap Generation
    - Google Analytics
    - Progressive Web app
    - Offline Support
    - RSS Feed
    - Gatsby Standard module for linting JavaScript with StandardJS
    - Stylelint support for Styled Components to lint the CSS in JS
- url: https://alampros.github.io/gatsby-starter-grommet/
  repo: https://github.com/alampros/gatsby-starter-grommet
  description: n/a
  tags:
    - Styling:Grommet
  features:
    - Barebones configuration for using the Grommet design system
    - Uses Sass (with CSS modules support)
- url: https://gatsby-starter-hello-world-demo.netlify.com/
  repo: https://github.com/gatsbyjs/gatsby-starter-hello-world
  description: official hello world
  tags:
    - Official
  features:
    - A no-frills Gatsby install
    - No plugins, no boilerplate
    - Great for advanced users
- url: https://gatsby-starter-hero-blog.greglobinski.com/
  repo: https://github.com/greglobinski/gatsby-starter-hero-blog
  description: no description yet
  tags:
    - Styling:PostCSS
    - SEO
    - Markdown
  features:
    - Easy editable content in Markdown files (posts, pages and parts)
    - CSS with `styled-jsx` and `PostCSS`
    - SEO (sitemap generation, robot.txt, meta and OpenGraph Tags)
    - Social sharing (Twitter, Facebook, Google, LinkedIn)
    - Comments (Facebook)
    - Images lazy loading and `webp` support (gatsby-image)
    - Post categories (category based post list)
    - Full text searching (Algolia)
    - Contact form (Netlify form handling)
    - Form elements and validation with `ant-design`
    - RSS feed
    - 100% PWA (manifest.webmanifest, offline support, favicons)
    - Google Analytics
    - App favicons generator (node script)
    - Easy customizable base styles via `theme` object generated from `yaml` file (fonts, colors, sizes)
    - React v.16.3 (gatsby-plugin-react-next)
    - Components lazy loading (social sharing)
    - ESLint (google config)
    - Prettier code styling
    - Webpack `BundleAnalyzerPlugin`
- url: https://gatsby-starter-i18n-lingui.netlify.com/
  repo: https://github.com/dcroitoru/gatsby-starter-i18n-lingui
  description: n/a
  tags:
    - i18n
  features:
    - Localization (Multilanguage) provided by js-lingui
    - Message extraction
    - Avoids code duplication - generates pages for each locale
    - Possibility of translated paths
- url: https://lumen.netlify.com/
  repo: https://github.com/alxshelepenok/gatsby-starter-lumen
  description: A minimal, lightweight and mobile-first starter for creating blogs uses Gatsby.
  tags:
    - Blog
    - Netlify CMS
    - Pagination
    - Disqus
    - RSS
    - Linting
    - Testing
    - Styling:PostCSS
    - Styling:SCSS
  features:
    - Lost Grid
    - Jest testing
    - Beautiful typography inspired by matejlatin/Gutenberg
    - Mobile-First approach in development
    - Stylesheet built using SASS and BEM-Style naming
    - Syntax highlighting in code blocks
    - Sidebar menu built using a configuration block
    - Archive organized by tags and categories
    - Pagination support
    - Offline support
    - Google Analytics support
    - Disqus Comments support
- url: https://minimal-blog.lekoarts.de
  repo: https://github.com/LekoArts/gatsby-starter-minimal-blog
  description: This starter is part of a german tutorial series on Gatsby. The starter will change over time to use more advanced stuff (feel free to express your ideas in the repository). Its first priority is a minimalistic style coupled with a lot of features for the content.
  tags:
    - Blog
    - MDX
    - Styling:CSS-in-JS
    - Netlify Form
    - Linting
    - PWA
  features:
    - Minimal and clean white layout
    - Write your blog posts in MDX
    - Offline Support, WebApp Manifest, SEO
    - Code highlighting (with prism-react-renderer) and live preview (with react-live)
- url: https://gatsby-starter-modern-demo.netlify.com/
  repo: https://github.com/kripod/gatsby-starter-modern
  description: no description yet
  tags:
    - Linting
  features:
    - A set of strict linting rules (based on the Airbnb JavaScript Style Guide)
    - Encourage automatic code formatting
    - Prefer using Yarn for package management
    - Use EditorConfig to maintain consistent coding styles between different editors and IDEs
    - Integration with Visual Studio Code
    - Based on gatsby-starter-default
- url: https://gatsby-netlify-cms.netlify.com/
  repo: https://github.com/netlify-templates/gatsby-starter-netlify-cms
  description: n/a
  tags:
    - Blog
    - Styling:Bulma
    - Netlify CMS
  features:
    - A simple blog built with Netlify CMS
    - Basic directory organization
    - Uses Bulma for styling
    - Visit the repo to learn how to set up authentication, and begin modeling your content.
- url: https://gatsby-starter-personal-blog.greglobinski.com/
  repo: https://github.com/greglobinski/gatsby-starter-personal-blog
  description: n/a
  tags:
    - Blog
    - Markdown
    - Algolia
    - Netlify Form
    - Styling:Material
  features:
    - Ready to use, but easily customizable a fully equipped theme starter
    - Easy editable content in Markdown files (posts, pages and parts)
    - ‘Like an app’ layout transitions
    - Easily restyled through theme object
    - Styling with JSS
    - Page transitions
    - Comments (Facebook)
    - Post categories
    - Post list filtering
    - Full text searching (Algolia)
    - Contact form (Netlify form handling)
    - Material UI (@next)
    - RSS feed
    - Full screen mode
    - User adjustable articles’ body copy font size
    - Social sharing (Twitter, Facebook, Google, LinkedIn)
    - PWA (manifes.json, offline support, favicons)
    - Google Analytics
    - Favicons generator (node script)
    - Components leazy loading with AsyncComponent (social sharing, info box)
    - ESLint (google config)
    - Prettier code styling
    - Custom webpack CommonsChunkPlugin settings
    - Webpack BundleAnalyzerPlugin
- url: http://gatsby-photon.surge.sh/
  repo: https://github.com/codebushi/gatsby-starter-photon
  description: Single page starter based on the Photon site template
  tags:
    - HTML5UP
    - Styling:SCSS
  features:
    - Designed by HTML5 UP
    - Single Page, Responsive Site
    - Custom grid made with CSS Grid
    - Styling with SCSS
- url: https://portfolio-bella.netlify.com/
  repo: https://github.com/LekoArts/gatsby-starter-portfolio-bella
  description: A portfolio starter for Gatsby. The target audience are designers and photographers. The light themed website shows your work with large images & big typography. The Onepage is powered by the Headless CMS Prismic.io. and has programmatically created pages for your projects. General settings and colors can be changed in a config & theme file.
  tags:
    - Portfolio
    - Prismic
    - Headless CMS
    - Styling:CSS-in-JS
    - Onepage
    - PWA
    - Linting
  features:
    - Big typography & images
    - White theme
    - Prismic.io as CMS
    - Emotion for styling + Emotion-Grid
    - One-page layout with sub-pages for case studies
    - Easily configurable
    - And other good stuff (SEO, Offline Support, WebApp Manifest Support)
- url: https://cara.lekoarts.de
  repo: https://github.com/LekoArts/gatsby-starter-portfolio-cara
  description: A portfolio starter for Gatsby. The target audience are designers and photographers. The playful & colorful Onepage has beautiful parallax effects (made possible by React Spring) and has a Hero, Projects, About and Contact section. The styling is defined by TailwindCSS which enables easy edits and a consistent look. General settings and colors can be changed in a config & theme file.
  tags:
    - Portfolio
    - Onepage
    - Styling:CSS-in-JS
    - Styling:Tailwind
    - PWA
    - Linting
  features:
    - React Spring
    - TailwindCSS & Styled Components
    - Uses tailwind.macro (Babel macro) for easy TailwindCSS styling
    - Playful & Colorful One-Page website with Parallax effect
    - Easily configurable
    - And other good stuff (SEO, Responsive images, Offline Support, WebApp Manifest Support)
- url: https://emilia.lekoarts.de
  repo: https://github.com/LekoArts/gatsby-starter-portfolio-emilia
  description: A portfolio starter for Gatsby. The target audience are designers and photographers. The dark themed website shows your work with large images in a grid-layout (powered by CSS Grid). The transition effects on the header add a playful touch to the overall minimal design. The website has programmatically created pages for your projects (with automatic image import). General settings and colors can be changed in a config & theme file.
  tags:
    - Portfolio
    - PWA
    - Transitions
    - MDX
    - Styling:CSS-in-JS
    - Linting
    - Testing
  features:
    - Focus on big images (with gatsby-image)
    - Dark Theme with HeroPatterns Header
    - CSS Grid and styled-components
    - Page transitions
    - Cypress for End-to-End testing
    - react-spring animations
    - One-Page layout with sub-pages for projects
    - Create your projects in MDX (automatic import of images)
    - And other good stuff (SEO, Offline Support, WebApp Manifest Support)
- url: https://emma.lekoarts.de
  repo: https://github.com/LekoArts/gatsby-starter-portfolio-emma
  description: A portfolio starter for Gatsby. The target audience are designers and photographers. The light themed website shows your work with large images in a full-width grid-layout. Choose color overlays for card items and your projects. The website has three pages (Index, About, Contact) and programmatically created pages for your projects. General settings and colors can be changed in a config & theme file.
  tags:
    - Portfolio
    - MDX
    - Transitions
    - Styling:CSS-in-JS
    - PWA
    - Linting
    - Testing
  features:
    - Full-width photo grid-layout (with gatsby-image)
    - Minimalistic light theme with large images
    - Create your projects in MDX
    - Styling with styled-components
    - react-spring animations
    - Easily configurable
    - And other good stuff (SEO, Offline Support, WebApp Manifest Support)
- url: https://gatsby-starter-procyon.netlify.com/
  repo: https://github.com/danielmahon/gatsby-starter-procyon
  description: n/a
  tags:
    - PWA
    - GraphCMS
    - Headless CMS
    - Apollo Client
    - Styling:Material
    - Netlify Identity
  features:
    - Gatsby + ReactJS (server side rendering)
    - GraphCMS Headless CMS
    - DraftJS (in-place) Medium-like Editing
    - Apollo GraphQL (client-side)
    - Local caching between builds
    - Material-UI (layout, typography, components, etc)
    - Styled-Components™-like API via Material-UI
    - Netlify Deployment Friendly
    - Netlify Identity Authentication (enables editing)
    - Automatic versioning, deployment and CHANGELOG
    - Automatic rebuilds with GraphCMS and Netlify web hooks
    - PWA (Progressive Web App)
    - Google Fonts
- url: http://gatsby-starter-product-guy.surge.sh/
  repo: https://github.com/amandeepmittal/gatsby-starter-product-guy
  description: n/a
  tags:
    - Portfolio
  features:
    - Single Page
    - A portfolio Developers and Product launchers alike
    - Using Typography.js easy to switch fonts
    - All your Project/Portfolio Data in Markdown, server by GraphQL
    - Responsive Design, optimized for Mobile devices
- url: https://caki0915.github.io/gatsby-starter-redux/
  repo: https://github.com/caki0915/gatsby-starter-redux
  description: n/a
  tags:
    - Styling:CSS-in-JS
    - Redux
  features:
    - Redux and Redux-devtools.
    - Emotion with a basic theme and SSR
    - Typography.js
    - Eslint rules based on Prettier and Airbnb
- url: http://gatsby-stellar.surge.sh/
  repo: https://github.com/codebushi/gatsby-starter-stellar
  description: Single page starter based on the Stellar site template
  tags:
    - HTML5UP
    - Styling:SCSS
  features:
    - Designed by HTML5 UP
    - Scroll friendly, responsive site. Can be used as a single or multi-page site.
    - Sticky Navigation when scrolling.
    - Scroll spy and smooth scrolling to different sections of the page.
    - Styling with SCSS
- url: http://gatsby-strata.surge.sh/
  repo: https://github.com/codebushi/gatsby-starter-strata
  description: Single page starter based on the Strata site template
  tags:
    - Portfolio
    - HTML5UP
    - Styling:SCSS
  features:
    - Designed by HTML5 UP
    - Super Simple, single page portfolio site
    - Lightbox style React photo gallery
    - Fully Responsive
    - Styling with SCSS
- url: https://gatsby-starter-strict.netlify.com/
  repo: https://github.com/kripod/gatsby-starter-strict
  description: n/a
  tags:
    - Linting
  features:
    - A set of strict linting rules (based on the Airbnb JavaScript Style Guide)
    - lint script
    - Encourage automatic code formatting
    - format script
    - Prefer using Yarn for package management
    - Use EditorConfig to maintain consistent coding styles between different editors and IDEs
    - Integration with Visual Studio Code
    - Pre-configured auto-formatting on file save
    - Based on gatsby-starter-default
- url: https://gatsby-tachyons.netlify.com/
  repo: https://github.com/pixelsign/gatsby-starter-tachyons
  description: no description yet
  tags:
    - Styling:Tachyons
  features:
    - Based on gatsby-starter-default
    - Using Tachyons for CSS.
- url: https://quizzical-mcclintock-0226ac.netlify.com/
  repo: https://github.com/taylorbryant/gatsby-starter-tailwind
  description: A Gatsby v2 starter styled using Tailwind, a utility-first CSS framework. Uses Purgecss to remove unused CSS.
  tags:
    - Styling:Tailwind
  features:
    - Based on gatsby-starter-default
    - Tailwind CSS Framework
    - Removes unused CSS with Purgecss
    - Includes responsive navigation and form examples
- url: http://portfolio-v3.surge.sh/
  repo: https://github.com/amandeepmittal/gatsby-portfolio-v3
  description: n/a
  tags:
    - Portfolio
  features:
    - Single Page, Timeline View
    - A portfolio Developers and Product launchers
    - Bring in Data, plug-n-play
    - Responsive Design, optimized for Mobile devices
    - Seo Friendly
    - Uses Flexbox
- url: https://gatsby-starter-typescript-plus.netlify.com/
  repo: https://github.com/resir014/gatsby-starter-typescript-plus
  description: This is a starter kit for Gatsby.js websites written in TypeScript. It includes the bare essentials for you to get started (styling, Markdown parsing, minimal toolset).
  tags:
    - Styling:CSS-in-JS
    - TypeScript
    - Markdown
  features:
    - TypeScript
    - TSLint (with custom TSLint rules)
    - Markdown rendering with Remark
    - Basic component structure
    - Styling with emotion
- url: https://haysclark.github.io/gatsby-starter-typescript/
  repo: https://github.com/haysclark/gatsby-starter-typescript
  description: n/a
  tags:
    - TypeScript
  features:
    - TypeScript
- url: https://fabien0102-gatsby-starter.netlify.com/
  repo: https://github.com/fabien0102/gatsby-starter
  description: n/a
  tags:
    - TypeScript
    - Styling:Semantic
    - Testing
  features:
    - Semantic-ui for styling
    - TypeScript
    - Offline support
    - Web App Manifest
    - Jest/Enzyme testing
    - Storybook
    - Markdown linting
- url: https://gatsby-starter-wordpress.netlify.com/
  repo: https://github.com/GatsbyCentral/gatsby-starter-wordpress
  description: Gatsby starter using WordPress as the content source.
  tags:
    - Styling:CSS-in-JS
    - Wordpress
  features:
    - All the features from gatsby-advanced-starter, plus
    - Leverages the WordPress plugin for Gatsby for data
    - Configured to work with WordPress Advanced Custom Fields
    - Auto generated Navigation for your Wordpress Pages
    - Minimal UI and Styling — made to customize.
    - Styled Components
- url: https://www.concisejavascript.org/
  repo: https://github.com/rwieruch/open-crowd-fund
  description: n/a
  tags:
    - Stripe
    - Firebase
  features:
    - Open source crowdfunding for your own ideas
    - Alternative for Kickstarter, GoFundMe, etc.
    - Secured Credit Card payments with Stripe
    - Storing of funding information in Firebase
- url: https://www.verious.io/
  repo: https://github.com/cpinnix/verious-boilerplate
  description: n/a
  tags:
    - Styling:Other
  features:
    - Components only. Bring your own data, plugins, etc.
    - Bootstrap inspired grid system with Container, Row, Column components.
    - Simple Navigation and Dropdown components.
    - Baseline grid built in with modular scale across viewports.
    - Abstract measurements utilize REM for spacing.
    - One font to rule them all, Helvetica.
- url: https://gatsby-starter-blog-grommet.netlify.com/
  repo: https://github.com/Ganevru/gatsby-starter-blog-grommet
  description: GatsbyJS v2 starter for creating a blog. Based on Grommet v2 UI.
  tags:
    - Blog
    - Markdown
    - Styling:Grommet
    - TypeScript
    - Linting
    - Redux
  features:
    - Grommet v2 UI
    - Easily configurable - see site-config.js in the root
    - Switch between grommet themes
    - Change between light and dark themes (with Redux)
    - Blog posts previews in card style
    - Responsive Design, optimized for Mobile devices
    - styled-components
    - TypeScript and ESLint (typescript-eslint)
    - lint-staged and husky - for linting before commit
- url: https://happy-pare-dff451.netlify.com/
  repo: https://github.com/fhavrlent/gatsby-contentful-typescript-starter
  description: Contentful and TypeScript starter based on default starter.
  tags:
    - Contentful
    - Headless CMS
    - TypeScript
    - Styling:CSS-in-JS
  features:
    - Based on default starter
    - TypeScript
    - CSS in JS (Emotion)
    - Contentful
- url: https://xylo-gatsby-bulma-starter.netlify.com/
  repo: https://github.com/xydac/xylo-gatsby-bulma-starter
  description: Gatsby v2 Starter with Bulma based on default starter.
  tags:
    - Styling:SCSS
    - Styling:Bulma
  features:
    - Based on default starter
    - Bulma Css
    - Sass based Styling
- url: https://maxpou.github.io/gatsby-starter-morning-dew/
  repo: https://github.com/maxpou/gatsby-starter-morning-dew
  description: Gatsby v2 blog starter
  tags:
    - Blog
    - Markdown
    - PWA
    - Disqus
    - SEO
    - Styling:CSS-in-JS
  features:
    - Blog post listing with previews (image + summary) for each blog post
    - Fully configurable
    - Multilang support (blog post only)
    - Syntax highlighting
    - css-in-js (with styled-components)
    - Fully Responsive
    - Tags
    - Google Analytics
    - Disqus comments support
    - Offline support
    - Web App Manifest
    - ESLint
    - Prettier
    - Travis CI
- url: https://gatsby-starter-blog-jumpalottahigh.netlify.com/
  repo: https://github.com/jumpalottahigh/gatsby-starter-blog-jumpalottahigh
  description: Gatsby v2 blog starter with SEO, search, filter, reading progress, mobile menu fab
  tags:
    - Blog
    - Markdown
  features:
    - Blog post listing with previews (image + summary) for each blog post
    - Google structured data
    - Mobile-friendly menu toggled with a floating action button (FAB)
    - Article read progress
    - User feedback component
- url: https://i18n.smakosh.com/
  repo: https://github.com/smakosh/gatsby-starter-i18n
  description: Gatsby v2 Starter with i18n using react-intl and more cool features.
  tags:
    - Styling:CSS-in-JS
    - i18n
  features:
    - Based on default starter
    - i18n with rtl text
    - Stateless components using Recompose
    - Font changes depending on the chosen language
    - SEO (meta tags, openGraph, structured data, twitter and more...)
- url: https://gatsby-starter-mate.netlify.com
  repo: https://github.com/EmaSuriano/gatsby-starter-mate
  description: A portfolio starter for Gatsby integrated with Contentful CMS.
  tags:
    - Styling:CSS-in-JS
    - Contentful
    - Headless CMS
    - Portfolio
  features:
    - Gatsby v2
    - Rebass (Styled-components system)
    - React Reveal
    - Dynamic content from Contentful
    - Offline support
    - PWA ready
    - SEO
    - Responsive design
    - Icons from font-awesome
    - Netlify Deployment Friendly
    - Medium integration
    - Social sharing (Twitter, Facebook, Google, LinkedIn)
- url: https://gatsby-starter-typescript-sass.netlify.com
  repo: https://github.com/tdharmon/gatsby-starter-typescript-sass
  description: A basic starter with TypeScript and Sass built in
  tags:
    - TypeScript
    - Styling:SCSS
    - Linting
  features:
    - TypeScript and Sass support
    - TS linter with basic react rules
- url: https://gatsby-simple-contentful-starter.netlify.com/
  repo: https://github.com/cwlsn/gatsby-simple-contentful-starter
  description: A simple starter to display Contentful data in Gatsby, ready to deploy on Netlify. Comes with a detailed article detailing the process.
  tags:
    - Contentful
    - Headless CMS
    - Markdown
    - Styling:CSS-in-JS
  features:
    - Gatsby v2
    - Query Contentful data via Gatsby's GraphQL
    - Styled-Components for CSS-in-JS
    - Simple format, easy to create your own site quickly
    - React Helmet for Header Modification
    - Remark for loading Markdown into React
- url: https://gatsby-blog-cosmicjs.netlify.com/
  repo: https://github.com/cosmicjs/gatsby-blog-cosmicjs
  description: Blog that utilizes the power of the Cosmic JS headless CMS for easy content management
  tags:
    - Cosmic JS
    - Headless CMS
    - Blog
  features:
    - Uses the Cosmic JS Gatsby source plugin
- url: https://cosmicjs-gatsby-starter.netlify.com/
  repo: https://github.com/cosmicjs/gatsby-starter
  description: Simple Gatsby starter connected to the Cosmic JS headless CMS for easy content management
  tags:
    - Cosmic JS
    - Headless CMS
  features:
    - Uses the Cosmic JS Gatsby source plugin
- url: https://www.gatsby-typescript-template.com/
  repo: https://github.com/ikeryo1182/gatsby-typescript-template
  description: This is a standard starter with TypeScript, TSLint, Prettier, Lint-Staged(Husky) and Sass
  tags:
    - TypeScript
    - Linting
    - Styling:SCSS
  features:
    - Category and Tag for post
    - Type Safe by TypeScript
    - Format Safe by TSLint and Prettier with Lint-Staged(Husky)
- url: https://zandersparrow.github.io/gatsby-simple-redux/
  repo: https://github.com/zandersparrow/gatsby-simple-redux
  description: The default starter plus redux
  tags:
    - Redux
  features:
    - Minimal starter based on the official default
    - Includes redux and a simple counter example
- url: https://gatsby-casper.netlify.com/
  repo: https://github.com/scttcper/gatsby-casper
  description: This is a starter blog that looks like the Ghost.io default theme, casper.
  tags:
    - Blog
    - TypeScript
    - Styling:CSS-in-JS
  features:
    - Emotion CSS-in-JS
    - TypeScript
    - Author and tag pages
    - RSS
- url: https://gatsby-universal.netlify.com
  repo: https://github.com/fabe/gatsby-universal
  description: An opinionated Gatsby v2 starter for state-of-the-art marketing sites
  tags:
    - Transitions
    - PWA
    - Styling:CSS-in-JS
    - Linting
    - Markdown
    - SEO
  features:
    - Page Transitions
    - IntersectionObserver, component-based
    - React Context for global UI state
    - styled-components v4
    - Generated media queries for easy use
    - Optimized with Google Lighthouse (100/100)
    - Offline support
    - Manifest support
    - Sitemap support
    - All favicons generated
    - SEO (with Schema JSONLD) & Social Tags
    - Prettier
    - ESLint
- url: https://prismic.lekoarts.de/
  repo: https://github.com/LekoArts/gatsby-starter-prismic
  description: A typography-heavy & light-themed Gatsby Starter which uses the Headless CMS Prismic.
  tags:
    - Prismic
    - Headless CMS
    - Styling:CSS-in-JS
    - Linting
    - Blog
    - PWA
    - Testing
  features:
    - Prismic as Headless CMS
    - Uses multiple features of Prismic - Slices, Labels, Relationship fields, Custom Types
    - Emotion for Styling
    - Cypress for End-to-End testing
    - Prism.js highlighting
    - Responsive images with gatsby-image
    - Extensive SEO
    - ESLint & Prettier
- url: https://gatsby-starter-v2-casper.netlify.com/
  repo: https://github.com/GatsbyCentral/gatsby-v2-starter-casper
  description: A blog starter based on the Casper (v1.4) theme.
  tags:
    - Blog
    - PWA
  features:
    - Page pagination
    - CSS
    - Tags
    - Google Analytics
    - Offline support
    - Web App Manifest
    - SEO
- url: https://lumen-v2.netlify.com/
  repo: https://github.com/GatsbyCentral/gatsby-v2-starter-lumen
  description: A Gatsby v2 fork of the lumen starter.
  tags:
    - Blog
    - RSS
    - Disqus
  features:
    - Lost Grid.
    - Beautiful typography inspired by matejlatin/Gutenberg.
    - Mobile-First approach in development.
    - Stylesheet built using Sass and BEM-Style naming.
    - Syntax highlighting in code blocks.
    - Sidebar menu built using a configuration block.
    - Archive organized by tags and categories.
    - Automatic RSS generation.
    - Automatic Sitemap generation.
    - Offline support.
    - Google Analytics support.
    - Disqus Comments support.
- url: https://gatsby-starter-firebase.netlify.com/
  repo: https://github.com/muhajirdev/gatsby-starter-firebase
  description: A Gatsby + Firebase Starter. With Authentication
  tags:
    - Styling:None
    - Firebase
    - Client-side App
  features:
    - Eslint Airbnb without semicolon and without .jsx extension
    - Firebase
    - Web App Manifest
- url: http://gatsby-lightbox.416serg.me
  repo: https://github.com/416serg/gatsby-starter-lightbox
  description: Showcasing a custom lightbox implementation using `gatsby-image`
  tags:
    - Portfolio
    - SEO
    - Styling:CSS-in-JS
  features:
    - Features a custom, accessible lightbox with gatsby-image
    - Styled with styled-components using CSS Grid
    - React Helmet for SEO
- url: https://stoic-swirles-4bd808.netlify.com/
  repo: https://github.com/crstnio/gatsby-starter-antd
  description: Gatsby's default starter configured for use with the Antd component library, modular imports and less.
  tags:
    - Styling:Ant Design
    - Styling:Less
  features:
    - Fork of Gatsby's default starter
    - React Helmet, Manifest and offline support retained
    - Antd component library pre-installed
    - Uses gatsby-plugin-antd for modular imports
    - Customize the theme of Antd with `modifyVars`
- url: http://jackbravo.github.io/gatsby-starter-i18n-blog/
  repo: https://github.com/jackbravo/gatsby-starter-i18n-blog
  description: Same as official gatsby-starter-blog but with i18n support
  tags:
    - i18n
    - Blog
  features:
    - Translates site name and bio using .md files
    - No extra libraries needed
- url: https://calpa.me/
  repo: https://github.com/calpa/gatsby-starter-calpa-blog
  description: Blog Template X Contentful, Twitter and Facebook style
  tags:
    - Blog
    - Styling:SCSS
  features:
    - GatsbyJS v2, faster than faster
    - Not just Contentful content source, you can use any database
    - Custom style
    - Google Analytics
    - Gitalk
    - sitemap
    - React FontAwesome
    - SEO
    - Offline support
    - Web App Manifest
    - Styled using SCSS
    - Page pagination
    - Netlify optimization
- url: https://gatsby-starter-typescript-power-blog.majidhajian.com/
  repo: https://github.com/mhadaily/gatsby-starter-typescript-power-blog
  description: Minimal Personal Blog with Gatsby and TypeScript
  tags:
    - PWA
    - Blog
    - TypeScript
    - Markdown
  features:
    - Mobile-First approach in development
    - TSLint & Prettier
    - Offline support
    - Category and Tag for post
    - Type Safe by TypeScript
    - Format Safe by TSLint, StyleLint and Prettier with Lint-Staged(Husky)
    - Blog page
    - Syntax highlighting in code blocks
    - Pagination Ready
    - Ready to deploy to GitHub pages
    - Automatic RSS generation
    - Automatic Sitemap generation
- url: https://gatsby-starter-kentico-cloud.netlify.com/
  repo: https://github.com/Kentico/gatsby-starter-kentico-cloud
  description: Gatsby starter site with Kentico Cloud
  tags:
    - Kentico Cloud
    - Headless CMS
  features:
    - Gatsby v2 support
    - Content item <-> content type relationships
    - Language variants relationships
    - Linked items elements relationships
    - Content items in Rich text elements relationships
    - Reverse link relationships
- url: https://gatsby-starter-storybook.netlify.com/
  repo: https://github.com/markoradak/gatsby-starter-storybook
  description: Gatsby starter site with Storybook
  tags:
    - Storybook
    - Styling:CSS-in-JS
    - Linting
  features:
    - Gatsby v2 support
    - Storybook v4 support
    - Styled Components v4 support
    - Styled Reset, ESLint, Netlify Conf
- url: https://jamstack-hackathon-starter.netlify.com/
  repo: https://github.com/sw-yx/jamstack-hackathon-starter
  description: A JAMstack app with authenticated routes, static marketing pages, etc. with Gatsby, Netlify Identity, and Netlify Functions
  tags:
    - Netlify Identity
    - Netlify Functions
    - Client-side App
  features:
    - Netlify Identity
    - Netlify Functions
    - Static Marketing pages and Dynamic Client-side Authenticated App pages
- url: https://collective.github.io/gatsby-starter-plone/
  repo: https://github.com/collective/gatsby-starter-plone
  description: A Gatsby starter template to build static sites using Plone as the content source
  tags:
    - Plone
    - Headless CMS
    - SEO
    - PWA
  features:
    - Creates 1-1 copy of source Plone site
    - Auto generated navigation and breadcrumbs
    - Progressive Web App features
    - Optimized for performance
    - Minimal UI and Styling
- url: https://gatsby-tutorial-starter.netlify.com/
  repo: https://github.com/justinformentin/gatsby-v2-tutorial-starter
  description: Simple, modern desgined blog with post lists, tags, and easily customizable code.
  tags:
    - Blog
    - Linting
    - PWA
    - SEO
    - Styling:CSS-in-JS
    - Markdown
  features:
    - Blog post listing with image, summary, date, and tags.
    - Post Tags
    - Post List Filtering
    - Typography.js
    - Emotion styling
    - Syntax Highlighting in Code Blocks
    - Gatsby Image
    - Fully Responsive
    - Offline Support
    - Web App Manifest
    - SEO
    - PWA
    - Sitemap generation
    - Schema.org JSON-LD
    - CircleCI Integration
    - Codeclimate Integration
    - Google Analytics
    - Twitter and OpenGraph Tags
    - ESLint
    - Prettier Code Styling
- url: https://avivero.github.io/gatsby-redux-starter/
  repo: https://github.com/AVivero/gatsby-redux-starter
  description: Gatsby starter site with Redux, Sass, Bootstrap, Css Modules and Material Icons
  tags:
    - Redux
    - Styling:SCSS
    - Styling:Bootstrap
    - Styling:Material
    - Linting
  features:
    - Gatsby v2 support
    - Redux support
    - Sass support
    - Bootstrap v4 support
    - Css Modules support
    - ESLint, Prettier
- url: https://gatsby-typescript-boilerplate.netlify.com/
  repo: https://github.com/leachjustin18/gatsby-typescript-boilerplate
  description: Opinionated Gatsby v2 starter with TypeScript.
  tags:
    - TypeScript
    - PWA
    - Styling:SCSS
    - Styling:PostCSS
  features:
    - TSLint with airbnb & prettier configurations
    - Prettier
    - Stylelint
    - Offline support
    - Type Safe by TypeScript
    - Format on commit with Lint-Staged(Husky)
    - Favicon generation
    - Sitemap generation
    - Autoprefixer with browser list
    - CSS nano
    - CSS MQ Packer
    - Lazy load image(s) with plugin sharp
    - Gatsby Image
    - Netlify optimizations
- url: https://danshai.github.io/gatsbyv2-scientific-blog-machine-learning/
  repo: https://github.com/DanShai/gatsbyv2-scientific-blog-machine-learning
  description: Machine learning ready and scientific blog starter
  tags:
    - Blog
    - Tensorflow
    - CSV
    - Charts
    - Linting
  features:
    - Write easly your scientific blog with katex and publish your research
    - Machine learning ready with tensorflowjs
    - Manipulate csv data
    - draw with graph mermaid
    - display charts with chartjs
- url: https://gatsby-tailwind-styled-components.netlify.com/
  repo: https://github.com/muhajirdev/gatsby-tailwind-styled-components-starter
  description: A Gatsby Starter with Tailwind CSS + Styled Components
  tags:
    - Styling:Tailwind
  features:
    - Eslint Airbnb without semicolon and without .jsx extension
    - Offline support
    - Web App Manifest
- url: https://gatsby-starter-mobx.netlify.com
  repo: https://github.com/borekb/gatsby-starter-mobx
  description: MobX + TypeScript + TSLint + Prettier
  tags:
    - MobX
    - TypeScript
    - Linting
    - Testing
  features:
    - Gatsby v2 + TypeScript
    - MobX with decorators
    - Two examples from @mweststrate's Egghead course
    - .editorconfig & Prettier
    - TSLint
    - Jest
- url: https://tender-raman-99e09b.netlify.com/
  repo: https://github.com/amandeepmittal/gatsby-bulma-quickstart
  description: A Bulma CSS + GatsbyJS Starter Kit
  tags:
    - Styling:Bulma
    - Styling:SCSS
  features:
    - Uses Bulma CSS
    - Sass based Styling
    - Responsive Design
    - Google Analytics Integration
    - Uses Gatsby v2
    - SEO
- url: https://gatsby-starter-notes.netlify.com/
  repo: https://github.com/patricoferris/gatsby-starter-notes
  description: Gatsby starter for creating notes organised by subject and topic
  tags:
    - Markdown
    - Pagination
  features:
    - Create by topic per subject notes that are organised using pagination
    - Support for code syntax highlighting
    - Support for mathematical expressions
    - Support for images
- url: https://gatsby-starter-ttag.netlify.com/
  repo: https://github.com/ttag-org/gatsby-starter-ttag
  description: Gatsby starter with the minimum required to demonstrate using ttag for precompiled internationalization of strings.
  tags:
    - i18n
  features:
    - Support for precompiled string internationalization using ttag and it's babel plugin
- url: https://gatsby-starter-typescript.netlify.com/
  repo: https://github.com/goblindegook/gatsby-starter-typescript
  description: Gatsby starter using TypeScript.
  tags:
    - Markdown
    - Pagination
    - TypeScript
    - PWA
    - Linting
  features:
    - Markdown
    - Local search powered by Lunr
    - Syntax highlighting
    - Images
- url: https://gatsby-netlify-cms-example.netlify.com/
  repo: https://github.com/robertcoopercode/gatsby-netlify-cms
  description: Gatsby starter using Netlify CMS
  tags:
    - Netlify CMS
    - Styling:SCSS
  features:
    - Example of a website for a local developer meetup group
    - NetlifyCMS used for easy data entry
    - Mobile-friendly design
    - Styling done with Sass
    - Gatsby version 2
- url: https://gatsby-typescript-starter-blog.netlify.com/
  repo: https://github.com/frnki/gatsby-typescript-starter-blog
  description: A starter blog for TypeScript-based Gatsby projects with minimal settings.
  tags:
    - TypeScript
    - Blog
    - Styling:None
  features:
    - Typescrip & TSLint
    - No Styling (No Typography.js)
    - Minimal settings based on official starter blog
- url: https://gatsby-serif.netlify.com/
  repo: https://github.com/jugglerx/gatsby-serif-theme
  description: Multi page/content-type starter using Markdown and SCSS. Serif is a beautiful small business theme for Gatsby. The theme is fully responsive, blazing fast and artfully illustrated.
  tags:
    - Styling:SCSS
    - Markdown
    - Linting
  features:
    - Multiple "content types" for `services`, `team` and `testimonials` using Markdown as the source
    - Graphql query in `gatsby-node.js` using aliases that creates pages and templates by content type based on the folder `src/pages/services`, `src/pages/team`
    - SCSS
    - Responsive design
    - Bootstrap 4 grid and media queries only
    - Responsive menu
    - Royalty free illustrations included
    - SEO titles & meta using `gatsby-plugin-react-helmet`
    - Eslint & Prettier
- url: https://awesome-gatsby-starter.netlify.com/
  repo: https://github.com/South-Paw/awesome-gatsby-starter
  description: Starter with a preconfigured MDX, Storybook and ESLint environment for component first development of your next Gatsby site.
  tags:
    - MDX
    - Markdown
    - Storybook
    - Styling:CSS-in-JS
    - Linting
  features:
    - Gatsby MDX for JSX in Markdown loading, parsing, and rendering of pages
    - Storybook for isolated component development
    - styled-components for CSS-in-JS
    - ESLint with Airbnb's config
    - Prettier integrated into ESLint
    - A few example components and pages with stories and simple site structure
- url: https://santosfrancisco.github.io/gatsby-starter-cv/
  repo: https://github.com/santosfrancisco/gatsby-starter-cv
  description: A simple starter to get up and developing your digital curriculum with GatsbyJS'
  tags:
    - Styling:CSS-in-JS
    - PWA
    - Onepage
  features:
    - Gatsby v2
    - Based on default starter
    - Google Analytics
    - Web App Manifest
    - SEO
    - Styling with styled-components
    - Responsive Design, optimized for Mobile devices
- url: https://vigilant-leakey-a4f8cd.netlify.com/
  repo: https://github.com/BoyWithSilverWings/gatsby-blog-starter
  description: Minimal Blog Starter Template with Styled Components.
  tags:
    - Markdown
    - Styling:CSS-in-JS
    - Blog
  features:
    - Markdown loading, parsing, and rendering of pages
    - Minimal UI for blog
    - Styled-components for CSS-in-JS
    - Prettier added as pre-commit hook
    - Google Analytics
    - Image Optimisation
    - Code Styling and Formatting in markdown
    - Responsive Design
- url: https://inspiring-me-lwz7512.netlify.com/
  repo: https://github.com/lwz7512/gatsby-netlify-identity-starter
  description: Gatsby Netlify Identity Starter with NIW auth support, and content gating, as well as responsive layout.
  tags:
    - Netlify Identity
    - Pagination
  features:
    - Mobile Screen support
    - Privacy control for post content view & profile page
    - User authentication by Netlify Identity Widget/Service
    - Pagination for posts
    - Navigation menu with active status
- url: https://gatsby-starter-event-calendar.netlify.com/
  repo: https://github.com/EmaSuriano/gatsby-starter-event-calendar
  description: Gatsby Starter to display information about events from Google Spreadsheets with Calendars
  tags:
    - Linting
    - Styling:Grommet
    - PWA
    - SEO
    - Google Sheets
  features:
    - Grommet
    - Theming
    - Google Spreadsheet integration
    - PWA
    - A11y
    - SEO
    - Netlify Deployment Friendly
    - ESLint with Airbnb's config
    - Prettier integrated into ESLint
- url: https://gatsby-starter-tech-blog.netlify.com/
  repo: https://github.com/email2vimalraj/gatsby-starter-tech-blog
  description: A simple tech blog starter kit for gatsbyjs
  tags:
    - Blog
    - Portfolio
  features:
    - Markdown based blog
    - Filter blog posts by Tags
    - Easy customization
    - Using styled components
    - Minimal styles
    - Best scoring by Lighthouse
    - SEO support
    - PWA support
    - Offline support
- url: https://infallible-brown-28846b.netlify.com/
  repo: https://github.com/tylergreulich/gatsby-typescript-mdx-prismjs-starter
  description: Gatsby starter using TypeScript, MDX, Prismjs, and styled-components
  tags:
    - TypeScript
    - Linting
    - Testing
    - Styling:CSS-in-JS
    - MDX
  features:
    - Gatsby v2 + TypeScript
    - Syntax highlighting with Prismjs
    - MDX
    - Jest
    - react-testing-library
    - styled-components
- url: https://hardcore-darwin-d7328f.netlify.com/
  repo: https://github.com/BoyWithSilverWings/gatsby-careers-page
  description: A Careers Page for startups using Gatsby
  tags:
    - Markdown
    - Styling:CSS-in-JS
  features:
    - Careers Listing
    - Application Format
    - Markdown for creating job description
    - styled-components
- url: https://saikrishna.me/
  repo: https://github.com/s-kris/gatsby-minimal-portfolio-blog
  description: A minimal portfolio website with blog using Gatsby. Suitable for developers.
  tags:
    - Portfolio
    - Blog
  features:
    - Portfolio Page
    - Timline (Journey) page
    - Minimal
- url: https://gatsby-starter-blog-mdx-demo.netlify.com
  repo: https://github.com/hagnerd/gatsby-starter-blog-mdx
  description: A fork of the Official Gatsby Starter Blog with support for MDX out of the box.
  tags:
    - MDX
    - Blog
  features:
    - MDX
    - Blog
    - RSS Feed
- url: https://gatsby-tailwindcss-sass-starter-demo.netlify.com/
  repo: https://github.com/durianstack/gatsby-tailwindcss-sass-starter
  description: Just another Gatsby Tailwind with SASS starter
  tags:
    - Styling:Tailwind
    - Styling:SCSS
  features:
    - Tailwind, A Utility-First CSS Framework for Rapid UI Development
    - SASS/SCSS
    - Comes with React Helmet for adding site meta tags
    - Includes plugins for offline support out of the box
    - PurgeCSS to shave off unused styles
- url: https://tyra-starter.netlify.com/
  repo: https://github.com/madelyneriksen/gatsby-starter-tyra
  description: A feminine GatsbyJS Starter Optimized for SEO
  tags:
    - SEO
    - Blog
    - Styling:Tachyons
  features:
    - Integration with Social Media and Mailchimp.
    - Styled with Tachyons.
    - Rich structured data on blog posts for SEO.
    - Pagination and category pages.
- url: https://gatsby-starter-styled.netlify.com/
  repo: https://github.com/gregoralbrecht/gatsby-starter-styled
  description: Yet another simple starter with Styled-System, Typography.js, SEO and Google Analytics.
  tags:
    - Styling:CSS-in-JS
    - PWA
    - SEO
  features:
    - Styled-Components
    - Styled-System
    - Rebass Grid
    - Typography.js to easily set up font styles
    - Google Analytics
    - Prettier, ESLint & Stylelint
    - SEO (meta tags and schema.org via JSON-LD)
    - Offline support
    - Web App Manifest
- url: https://gatsby.ghost.org/
  repo: https://github.com/TryGhost/gatsby-starter-ghost
  description: Build lightning-fast, modern publications with Ghost and Gatbsy
  tags:
    - Ghost
    - Headless CMS
    - Blog
  features:
    - Ghost integration with ready to go placeholder content and webhooks support
    - Minimal responsive design
    - Pagination for posts, tags, and authors
    - SEO Friendly Meta
    - JSON-LD Schema
    - OpenGraph structured data
    - Twitter Cards meta
    - Sitemap Generation
    - XML Sitemaps
    - Progressive Web App
    - Offline Support
    - RSS Feed
    - Netlify integration ready to deploy
- url: https://traveler-blog.netlify.com/
  repo: https://github.com/QingpingMeng/gatsby-starter-traveler-blog
  description: A fork of the Official Gatsby Starter Blog to build a travler blog with images support
  tags:
    - Blog
    - PWA
    - SEO
    - Styling:Material
    - Styling:CSS-in-JS
  features:
    - Netlify integration ready to deploy
    - Material UI
    - styled-components
    - GitHub markdown css support
- url: https://create-ueno-app.netlify.com
  repo: https://github.com/ueno-llc/ueno-gatsby-starter
  description: Opinionated Gatsby starter by Ueno.
  tags:
    - TypeScript
    - Styling:SCSS
    - Linting
    - Transitions
  features:
    - GraphQL hybrid
    - SEO friendly
    - GSAP ready
    - Nice Devtools
    - GsapTools
    - Ueno plugins
    - SVG to React component
    - Ueno's TSlint
    - Decorators
- url: https://gatsby-sseon-starter.netlify.com/
  repo: https://github.com/SeonHyungJo/gatsby-sseon-starter
  description: Simple starter template for Gatsby
  tags:
    - Blog
    - Disqus
    - Markdown
    - Styling:SCSS
  features:
    - SASS/SCSS
    - Comes with React Helmet for adding site meta tags
    - Add Disqus
    - Nice Pagination
- url: https://gatsby-contentstack-starter.netlify.com/
  repo: https://github.com/contentstack/gatsby-starter-contentstack
  description: A Gatsby starter powered by Headless CMS Contentstack.
  tags:
    - Contentstack
    - Headless CMS
    - Blog
  features:
    - Includes Contentstack Delivery API for any environment
    - Dynamic content from Contentstack CMS
- url: https://gatsby-craftcms-barebones.netlify.com
  repo: https://github.com/frankievalentine/gatsby-craftcms-barebones
  description: Barebones setup for using Craft CMS and Gatsby locally.
  tags:
    - Craft CMS
    - Headless CMS
  features:
    - Full setup instructions included
    - Documented to get you set up with Craft CMS quickly
    - Code referenced in repo
- url: https://gatsby-starter-buttercms.netlify.com/
  repo: https://github.com/ButterCMS/gatsby-starter-buttercms
  description: A starter template for spinning up a Gatsby+ ButterCMS site
  tags:
    - Blog
    - SEO
    - ButterCMS
  features:
    - Fully functioning blog
    - Navigation between posts with a previous/next post button
    - FAQ Knowledge Base
    - CMS Powered Homepage
    - Customer Case Study example marketing pages
- url: https://master.d2f5ek3dnwfe9v.amplifyapp.com/
  repo: https://github.com/dabit3/gatsby-auth-starter-aws-amplify
  description: This Gatsby starter uses AWS Amplify to implement authentication flow for signing up/signing in users as well as protected client side routing.
  tags:
    - AWS
    - Authentication
  features:
    - AWS Amplify
    - Full authentication workflow
    - Registration form
    - Signup form
    - User sign in
- url: https://gatsby-starter.mdbootstrap.com/
  repo: https://github.com/anna-morawska/gatsby-material-design-for-bootstrap
  description: A simple starter which lets you quickly start developing with Gatsby and Material Design For Bootstrap
  tags:
    - Styling:Material
  features:
    - React Bootstrap with Material Design css framework.
    - Free for personal and commercial use
    - Fully responsive
- url: https://frosty-ride-4ff3b9.netlify.com/
  repo: https://github.com/damassi/gatsby-starter-typescript-rebass-netlifycms
  description:
    A Gatsby starter built on top of MDX (React + Markdown), NetlifyCMS (with
    MDX and netlify-cms-backend-fs support -- no need to deploy), TypeScript,
    Rebass for UI, Styled Components, and Jest for testing. Very little visual
    styling has been applied so that you can bring your own :)
  tags:
    - MDX
    - Netlify CMS
    - TypeScript
    - Styling:Rebass
    - Styling:CSS-in-JS
    - Testing
  features:
    - MDX - Markdown + React
    - Netlify CMS (with MDX support)
    - Read and write to local file system via netlify-cms-backend-fs
    - TypeScript
    - Rebass
    - Styled Components
    - Jest
- url: https://bluepeter.github.io/gatsby-material-ui-business-starter/
  repo: https://github.com/bluepeter/gatsby-material-ui-business-starter
  description: Beautiful Gatsby Material Design Business Starter
  tags:
    - Styling:Material
  features:
    - Uses the popular, well-maintained Material UI React component library
    - Material Design theme and icons
    - Rotating home page carousel
    - Simple setup without opinionated setup
    - Fully instrumented for successful PROD deployments
    - Stylus for simple CSS
- url: https://example-company-website-gatsby-sanity-combo.netlify.com/
  repo: https://github.com/sanity-io/example-company-website-gatsby-sanity-combo
  description: This examples combines Gatsby site generation with Sanity.io content management in a neat company website.
  tags:
    - sanity.io
    - Headless CMS
    - Blog
  features:
    - Out-of-the-box headless CMS
    - Real-time content preview in Development
    - Fast & frugal builds
    - No accidental missing fields/types
    - Full Render Control with Portable Text
    - gatsby-image support
    - Content types for company info, pages, projects, people, and blog posts
- url: https://gatsby-starter-under-construction.netlify.com/
  repo: https://github.com/robinmetral/gatsby-starter-under-construction
  description: Blazing fast "Under Construction" page with a blazing quick setup.
  tags:
    - Under Construction
    - Onepage
    - Styling:CSS-in-JS
    - SEO
    - PWA
  features:
    - Configure everything in gatsby-config.js
    - Creative CSS3 background patterns by Lea Verou
    - Built-in Google Fonts support
    - Social icons with react-social-icons
- url: https://gatsby-starter-docz.netlify.com/
  repo: https://github.com/RobinCsl/gatsby-starter-docz
  description: Simple starter where building your own documentation with Docz is possible
  tags:
    - Docz
    - Documentation
  features:
    - Generate nice documentation with Docz, in addition to generating your normal Gatsby site
    - Document your React components in .mdx files
- url: https://gatsby-starter-santa-fe.netlify.com/
  repo: https://github.com/osogrizz/gatsby-starter-santa-fe
  description: A place for artist or designers to display their creations
  tags:
    - Styling:CSS-in-JS
  features:
    - SEO friendly
    - Built-in Google Fonts support
    - Contact Form
    - Customizable Design Template
- url: https://gatsby-hello-friend.now.sh
  repo: https://github.com/panr/gatsby-starter-hello-friend
  description: A simple starter for Gatsby. That's it.
  tags:
    - Pagination
    - Markdown
    - Blog
    - Portfolio
    - Styling:PostCSS
  features:
    - Dark/light mode, depending on your preferences
    - Great reading experience thanks to Inter font, made by Rasmus Andersson
    - Nice code highlighting thanks to PrismJS
    - Responsive youtube/vimeo etc. videos
    - Elastic menu
    - Fully responsive site
- url: https://lgcolella.github.io/gatsby-starter-developer-blog/
  repo: https://github.com/lgcolella/gatsby-starter-developer-blog
  description: A starter to create SEO-friendly, fast, multilanguage, responsive and highly customizable technical blogs/portfolios with the most common features out of the box.
  tags:
    - Blog
    - Portfolio
    - i18n
  features:
    - Multilanguage posts
    - Pagination and image preview for posts
    - Tags
    - SEO
    - Social share buttons
    - Disqus for comments
    - Highlighting for code syntax in posts
    - Dark and light themes available
    - Various available icon sets
    - RSS Feed
    - Web app manifest
- url: https://gatsby.magicsoup.io/
  repo: https://github.com/magicsoup-io/gatsby-starter-magicsoup
  description: A production ready gatsby starter using magicsoup.io
  tags:
    - SEO
    - Markdown
    - Styling:CSS-in-JS
    - Testing
  features:
    - Optimized images with gatsby-image.
    - SEO friendly with react-helmet, gatsby-plugin-sitemap and Google Webmaster Tools!
    - Responsive UIs with magicsoup.io/stock.
    - Static content with gatsby-transform-remark or gatsby-transform-json.
    - Convert Markdown to StyledComponents!
    - Webfonts with gatsby-plugin-web-font-loader.
    - SSR ready!
    - Testing with Jest!
- url: https://foxandgeese.github.io/tiny-agency/
  repo: https://github.com/foxandgeese/tiny-agency
  description: Simple Gatsby.js starter that uses material design and that's perfect for tiny agencies.
  tags:
    - Styling:Material
  features:
    - Uses the popular, well-maintained Material UI React component library
    - Material Design theme and icons
    - Simple setup without opinionated setup
    - Fully instrumented for successful PROD deployments
- url: https://gatsby-shopify.alexander-productions.de/
  repo: https://github.com/AlexanderProd/gatsby-shopify-starter
  description: Kick off your next, ecommerce experience with this Gatsby starter. It is based on the default Gatsby starter to be easily modifiable.
  tags:
    - Headless CMS
    - SEO
    - eCommerce
    - Styling:CSS-in-JS
  features:
    - Shopping Cart
    - Shopify Integration
    - Product Grid
    - Shopify Store Credentials included
    - Optimized images with gatsby-image.
    - SEO
- url: https://gatejs.netlify.com
  repo: https://github.com/sarasate/gate
  description: API Doc generator inspired by Stripe's API docs
  tags:
    - API
    - Documentation
    - Markdown
    - Onepage
  features:
    - API documentation from markdown sources
    - Code samples separated by language
    - Syntax highlighting
    - Everything in a single page
- url: https://hopeful-keller-943d65.netlify.com
  repo: https://github.com/iwilsonq/gatsby-starter-reasonml
  description: Gatsby starter to create static sites using type-safe ReasonML
  tags:
    - ReasonML
    - BuckleScript
    - Blog
    - Styling:CSS-in-JS
  features:
    - Gatsby v2 support
    - bs-platform v4 support
    - Similar to gatsby-starter-blog
- url: https://gatsby-starter-blog-amp-to-pwa.netlify.com/
  repo: https://github.com/tomoyukikashiro/gatsby-starter-blog-amp-to-pwa
  description: Gatsby starter blog with AMP to PWA Strategy
  tags:
    - Blog
    - AMP
    - PWA
  features:
    - Similar to gatsby-starter-blog
    - Support AMP to PWA strategy
- url: https://cvluca.github.io/gatsby-starter-markdown/
  repo: https://github.com/cvluca/gatsby-starter-markdown
  description: Boilerplate for markdown-based website (Documentation, Blog, etc.)
  tags:
    - Markdown
    - Redux
    - Styling:Ant Design
  features:
    - Responsive Web Design
    - Auto generated Sidebar
    - Auto generated Anchor
- url: https://gatsby-starter-wordpress-community.netlify.com/
  repo: https://github.com/pablovila/gatsby-starter-wordpress-community
  description: Starter using gatsby-source-wordpress to display posts and pages from a WordPress site
  tags:
    - Wordpress
    - Styling:Bulma
    - Blog
    - Pagination
  features:
    - Gatsby v2 support
    - Responsive Web Design
    - WordPress support
    - Bulma and Sass Support for styling
    - Pagination logic
- url: https://gatsby-blogger.netlify.com/
  repo: https://github.com/aslammultidots/blogger
  description: A Simple, clean and modern desgined blog with firebase authentication feature and easily customizable code.
  tags:
    - Blog
    - Redux
    - Disqus
    - Contentful
    - Firebase
  features:
    - Minimal and clean white layout.
    - Dynamic content from Contentful.
    - Blog post listing with previews (image + summary) for each blog post.
    - Disqus commenting system for each blog post.
    - Search post with keyword.
    - Firebase for Authentication.
    - Protected Routes with Authorization.
    - Contact form integration.
- url: https://gatsby-starter-styled-components.netlify.com/
  repo: https://github.com/blakenoll/gatsby-starter-styled-components
  description: The Gatsby default starter modified to use styled-components
  tags:
    - Styling:CSS-in-JS
  features:
    - styled-components
    - sticky footer
- url: https://magazine-example.livingdocs.io/
  repo: https://github.com/livingdocsIO/gatsby-magazine-example
  description: This magazine-starter helps you start out with Livingdocs as a headless CMS.
  tags:
    - Blog
    - Headless CMS
    - Livingdocs
  features:
    - Minimal and clean white layout.
    - Dynamic content from Livingdocs.
    - Built-in component library.
    - Robust template and theme.
- url: https://gatsby-starter-intl.tomekskuta.pl
  repo: https://github.com/tomekskuta/gatsby-starter-intl
  description: Gatsby v2 i18n starter which makes static pages for every locale and detect your browsers lang. i18n with react-intl.
  tags:
    - i18n
    - Testing
  features:
    - static pages for every language
    - detects your browser locale
    - uses react-intl
    - based on Gatsby Default Starter
    - unit tests with Jest
- url: https://cape.netlify.com/
  repo: https://github.com/juhi-trivedi/cape
  description: A Gatsby - Contentful demo with Netlify.
  tags:
    - Blog
    - Netlify Form
    - Contentful
    - Styling:Bootstrap
  features:
    - Fecthing Dynamic content from Contentful.
    - Blog post listing with previews (image + summary) for each blog post.
    - Contact form integration with Netlify.
    - Grid system inspired by Bootstrap.
- url: https://gatsby-starter-infinite-scroll.baobab.fi/
  repo: https://github.com/baobabKoodaa/gatsby-starter-infinite-scroll
  description: Infinite Scroll and Pagination with 10k photos
  tags:
    - Infinite Scroll
    - Pagination
    - Styling:CSS-in-JS
  features:
    - Infinite Scroll (default mode)
    - Pagination (fallback for users without JS)
    - Toggle between these modes in demo
    - Efficient implementation (only fetch the data that's needed, ship initial items with the page instead of fetch, etc.)
- url: https://jodie.lekoarts.de/
  repo: https://github.com/LekoArts/gatsby-starter-portfolio-jodie
  description: Image-heavy photography portfolio with colorful accents & great typography
  tags:
    - Portfolio
    - PWA
    - Transitions
    - Styling:CSS-in-JS
    - Linting
    - Testing
    - TypeScript
  features:
    - Configurable with theming, CSS Grid & a yaml file for navigation
    - Create your projects by editing a yaml file and putting images into a folder
    - Shows your Instagram posts
    - TypeScript
    - Cypress for End-to-End testing
    - react-spring for animations & transitions
    - Uses styled-components + styled-system
    - SEO with Sitemap, Schema.org JSONLD, Tags
    - Responsive images with gatsby-image
- url: https://amazing-jones-e61bda.netlify.com/
  repo: https://github.com/WebCu/gatsby-material-kit-react
  description: Adaptation of Material Kit React to Gatsby
  tags:
    - Styling:Material
  features:
    - 60 Handcrafted Components
    - 4 Customized Plugins
    - 3 Example Pages
- url: https://relaxed-bhaskara-5abd0a.netlify.com/
  repo: https://github.com/LekovicMilos/gatsby-starter-portfolio
  description: Gatsby portfolio starter for creating quick portfolio
  tags:
    - Portfolio
  features:
    - Showcase of portfolio items
    - About me page
- url: https://gatsby-typescript-scss-docker-starter.netlify.com/
  repo: https://github.com/OFranke/gatsby-typescript-scss-docker
  description: Gatsby starter TypeScript, SCSS, Docker
  tags:
    - TypeScript
    - Styling:SCSS
    - Linting
    - Docker
  features:
    - Format & Commit Safe by ESLint, StyleLint and Prettier with Lint-Staged (Husky), optimized for VS Code
    - Typings for scss files are automatically generated
    - Responsiveness from the beginning through easy breakpoint configuration
    - Enforce the DRY principle, no hardcoded and repeated `margin`, `font-size`, `color`, `box-shadow`, `border-radius` ... properties anymore
    - Docker ready - you can run gatsby dev mode on your machine environment or with docker-compose
- url: https://prismic-i18n.lekoarts.de/
  repo: https://github.com/LekoArts/gatsby-starter-prismic-i18n
  description: Based on gatsby-starter-prismic with Internationalization (i18n) support.
  tags:
    - Prismic
    - Headless CMS
    - Styling:CSS-in-JS
    - Linting
    - Blog
    - PWA
    - Testing
    - i18n
  features:
    - Prismic as Headless CMS
    - Uses multiple features of Prismic - Slices, Labels, Relationship fields, Custom Types, Internationalization
    - Emotion for Styling
    - i18n without any third-party libaries
    - Cypress for End-to-End testing
    - Prism.js highlighting
    - Responsive images with gatsby-image
    - Extensive SEO
    - ESLint & Prettier
- url: https://gatsby-starter-landing-page.netlify.com/
  repo: https://github.com/gillkyle/gatsby-starter-landing-page
  description: Single page starter for minimal landing pages
  tags:
    - Onepage
  features:
    - Gatsby image
    - Google Analytics
    - Minimal design
- url: https://thakkaryash94.github.io/gatsby-github-personal-website/
  repo: https://github.com/thakkaryash94/gatsby-github-personal-website
  description: It is a conversion of original github personal website repo which is written in ruby for JS developers. This repository gives you the code you'll need to kickstart a personal website that showcases your work as a software developer. And when you manage the code in a GitHub repository, it will automatically render a webpage with the owner's profile information, including a photo, bio, and repositories.
  tags:
    - Portfolio
    - Onepage
  features:
    - layout config either stacked or sidebar
    - theme dark/light mode
    - post support
- url: http://gatsby-starter-default-intl.netlify.com
  repo: https://github.com/wiziple/gatsby-starter-default-intl
  description: The default Gatsby starter with features of multi-language url routes and browser language detection.
  tags:
    - i18n
  features:
    - Localization (Multilanguage) provided by react-intl.
    - Support automatic redirection based on user's preferred language in browser provided by browser-lang.
    - Support multi-language url routes within a single page component. That means you don't have to create separate pages such as pages/en/index.js or pages/ko/index.js.
    - Based on gatsby-starter-default with least modification.
- url: https://gatsby-starter-julia.netlify.com/
  repo: https://github.com/niklasmtj/gatsby-starter-julia
  description: A minimal blog starter template built with Gatsby
  tags:
    - Markdown
    - Blog
  features:
    - Landingpage
    - Blogoverview
    - Markdown sourcing
    - Estimated reading time
    - Styled component with @emotion
    - Netlify deployment friendly
    - Nunito font as npm module
    - Site meta tags with React Helmet
- url: https://agalp.imedadel.me
  repo: https://github.com/ImedAdel/automatic-gatsbyjs-app-landing-page
  description: Automatically generate iOS app landing page using GatsbyJS
  tags:
    - Onepage
    - PWA
    - SEO
  features:
    - One Configuration file
    - Automatically generate a landing page for your iOS app
    - List app features
    - App Store and Play Store buttons
    - App screenshot and video preview
    - Easily add social media accounts and contact info in the footer via the site-config.js file.
    - Pick custom Font Awesome icons for the feature list via the site-config.js file.
    - Built using Prettier and Styled-Components
    - Easily integrate Google Analytics by adding your ID to site-config.js file.
- url: https://gatsby-starter-shopify-app.firebaseapp.com/install
  repo: https://github.com/gil--/gatsby-starter-shopify-app
  description: Easily create Serverless Shopify Admin Apps powered by Gatsby and Firebase Functions
  tags:
    - Shopify
    - Serverless
    - Firebase
    - App
  features:
    - 🗄 Firebase Firestore Realtime DB
    - ⚡️ Serverless Functions API layer (Firebase Functions)
    - 💼 Admin API (Graphql) Serverless Proxy
    - 🎨 Shopify Polaris (AppProvider, etc.)
    - 💰 Application Charge Logic (30 days) with variable trial duration
    - 📡 Webhook Validation & Creation
    - 🔑 GDPR Ready (Including GDPR Webhooks)
    - 🏗 CircleCI Config for easy continuous deployments to Firebase
- url: https://gatsby-starter-paperbase.netlify.com/
  repo: https://github.com/willcode4food/gatsby-starter-paperbase
  description: A Gatsby starter that implements the Paperbase Premium Theme from MaterialUI
  tags:
    - Styling:Material
    - Styling:CSS-in-JS
  features:
    - MaterialUI Paperbase theme in Gatsby!
    - Create professional looking admin tools and dashboards
    - Responsive Design
    - MaterialUI Paper Components
    - MaterialUI Tab Components
- url: https://gatsby-starter-devto.netlify.com/
  repo: https://github.com/geocine/gatsby-starter-devto
  description: A GatsbyJS starter template that leverages the Dev.to API
  tags:
    - Dev.to
    - Blog
    - Styling:CSS-in-JS
  features:
    - Blog post listing with previews (image + summary) for each blog post
- url: https://gatsby-starter-framer-x.netlify.com/
  repo: https://github.com/simulieren/gatsby-starter-framer-x
  description: A GatsbyJS starter template that is connected to a Framer X project
  tags:
    - Framer X
    - TypeScript
  features:
    - TypeScript support
    - Easily work in GatsbyJS and Framer X at the same time
- url: https://gatsby-firebase-hosting.firebaseapp.com/
  repo: https://github.com/bijenkorf-james-wakefield/gatsby-firebase-hosting-starter
  description: A starter with configuration for Firebase Hosting and Cloud Build deployment.
  tags:
    - Firebase
    - Google Cloud
    - Linting
  features:
    - Linting with ESLint
    - Jest Unit testing configuration
    - Lint-staged on precommit hook
    - Commitizen for conventional commit messages
    - Configuration for Firebase hosting
    - Configuration for Cloud Build deployment
    - Clear documentation to have your site deployed on Firebase behind SSL in no time!
- url: https://lewis-gatsby-starter-blog.firebaseapp.com
  repo: https://github.com/lewislbr/lewis-gatsby-starter-blog
  description: A simple custom Gatsby starter template to start a new blog or personal website.
  tags:
    - Blog
    - Styling:CSS-in-JS
    - Markdown
    - PWA
    - Portfolio
    - SEO
  features:
    - Blog post listing with summary preview for each blog post.
    - Automatically creates blog pages from Markdown files.
    - CSS in JS with styled-components.
    - Optimized images.
    - Offline capabilities.
    - Auto-generated sitemap and robots.txt.
- url: https://gatsby-starter-stripe.netlify.com/
  repo: https://github.com/brxck/gatsby-starter-stripe
  description: A minimal starter to create a storefront with Gatsby, Stripe, & Netlify Functions.
  tags:
    - Stripe
    - Netlify Functions
    - Serverless
    - eCommerce
    - Styling:None
  features:
    - Statically generate based on Stripe inventory
    - Dynamically update with live inventory & availability data
    - Checkout powered by Stripe
    - Serverless functions interact with Stripe API
    - Shopping cart persisted in local storage
    - Responsive images with gatsby-image
- url: https://www.jannikbuschke.de/gatsby-antd-docs/
  repo: https://github.com/jannikbuschke/gatsby-antd-docs
  description: A template for documentation websites
  tags:
    - Documentation
    - TypeScript
    - Styling:Ant Design
    - Markdown
    - MDX
  features:
    - Markdown
    - MDX with mdxjs
    - Syntax highlighting with prismjs
    - Anchors
    - Sidebar
    - Sitecontents
    - Landingpage
- url: https://gatsby-starter.haezl.at
  repo: https://github.com/haezl/gatsby-starter-haezl
  description: A lightweight, mobile first blog starter with infinite scroll and Material-UI design for Gatsby.
  tags:
    - Blog
    - TypeScript
    - Linting
    - Styling:CSS-in-JS
    - Styling:Material
    - Markdown
    - PWA
  features:
    - Landing Page
    - Portfolio section
    - Blog post listing with a preview for each post
    - Infinite scroll instead of next and previous buttons
    - Blog posts generated from Markdown files
    - About Page
    - Responsive Design
    - PWA (Progressive Web App) support
    - MobX
    - Customizable
- url: https://gatsby-starter-fine.netlify.com/
  repo: https://github.com/toboko/gatsby-starter-fine
  description: A mutli-response and light, mobile first blog starter with columns layout and Seo optimization.
  tags:
    - Blog
    - Markdown
    - Sitemap
    - Portfolio
    - SEO
    - Grouping
  features:
    - Blog
    - Portfolio section
    - Customizable
    - Markdown
    - Optimized images
    - Sitemap Page
    - Seo Ready
- url: https://ugglr.github.io/gatsby-clean-portfolio/
  repo: https://github.com/ugglr/gatsby-clean-portfolio
  description: A clean themed Software Engineer Portfolio site, showcasing soft skills on the front page, features project card showcases, about page. Responsive through react-bootstrap components together with custom CSS style sheets. SEO configured, just need to add google analytics tracking code.
  tags:
    - Portfolio
    - SEO
    - Styling:Bootstrap
  features:
    - Resume
    - CV
    - google analytics
    - easy favicon swap
    - Gatsby SEO plugin
    - Clean layout
    - White theme
    - grid using react-bootstrap
    - bootstrap4 classes available
    - font-awesome Library for icons
    - Portfolio site for developers
    - custom project cards
    - easily extendable to include blog page
    - Responsive design
- url: https://gatsby-documentation-starter.netlify.com/
  repo: https://github.com/whoisryosuke/gatsby-documentation-starter
  description: Automatically generate docs for React components using MDX, react-docgen, and GatsbyJS
  tags:
    - Documentation
    - MDX
    - SEO
  features:
    - Parses all React components (functional, stateful, even stateless!) for JS Docblocks and Prop Types.
    - MDX - Write your docs in Markdown and include React components using JSX!
    - Lightweight (only what you need)
    - Modular (easily fits in any React project!)
    - Props table component
    - Customizable sidebar navigation
    - Includes SEO plugins Google Analytics, Offline, Manifest, Helmet.
- url: http://gatsby-absurd.surge.sh/
  repo: https://github.com/ajayns/gatsby-absurd
  description: A Gatsby starter using illustrations from https://absurd.design/
  tags:
    - Onepage
    - Styling:CSS-in-JS
  features:
    - Uses surreal illustrations from absurd.design.
    - Landing page structure split into sections
    - Basic UX/UX elements ready. navbar, smooth scrolling, faqs, theming
    - Convenient image handling and data separation
- url: https://gatsby-starter-quiz.netlify.com/
  repo: https://github.com/raphadeluca/gatsby-starter-quiz
  description: Create rich quizzes with Gatsby & Mdx. No need of database or headless CMS. Manage your data directly in your Mdx file's frontmatter and write your content in the body. Customize your HTML tags, use react components from a library or write your owns. Navigation will be automatically created between each question.
  tags:
    - Quiz
    - MDX
  features:
    - Data quiz in the frontmatter
    - Rich customizable content with MDX
    - Green / Red alert footer on user's answer
    - Navigation generated based on the index of each question
- url: https://gatsby-starter-accessibility.netlify.com/
  repo: https://github.com/benjamingrobertson/gatsby-starter-accessibility
  description: The default Gatsby starter with powerful accessibility tools built-in.
  tags:
    - Storybook
    - Linting
  features:
    - 🔍 eslint-plugin-jsx-a11y for catching accessibility issues while authoring code
    - ✅ lint:staged for adding a pre-commit hook to catch accessibility linting errors
    - 📣 react-axe for console reporting of accessibility errors in the DOM during development
    - 📖 storybook setup for accessibility reporting on individual components
- url: https://gatsby-theme-ggt-material-ui-blog.netlify.com/
  repo: https://github.com/greatgatsbyjsthemes/gatsby-starter-ggt-material-ui-blog
  description: Starter material-ui blog utilizing a Gatsby theme!
  tags:
    - Blog
    - MDX
  features:
    - Uses MDX with Gatsby theme for quick and easy set up
    - Material-ui design with optional config passed into the theme options
    - Gradient background with sitemap, rss feed, and offline capabilities
- url: https://gatsby-starter-blog-typescript.netlify.com/
  repo: https://github.com/gperl27/Gatsby-Starter-Blog-Typescript
  description: Gatsby starter blog with TypeScript
  tags:
    - Blog
    - TypeScript
    - Styling:CSS-in-JS
  features:
    - Includes all features that come with Gatsby's official starter blog
    - TypeScript for type-safety out of the box
    - Styled components in favor of inline styles
    - Transition Link for nice page transitions
    - Type definitions from GraphQL schema (with code generation)
    - Type definitions from grapql schema (with code generation)
- url: https://gatsby-starter-sass.netlify.com/
  repo: https://github.com/colbyfayock/gatsby-starter-sass
  description: A Gatsby starter with Sass and no assumptions!
  tags:
    - Styling:SCSS
  features:
    - Sass stylesheets to manage your CSS (SCSS flavored)
    - Simple, minimal base setup to get started
    - No baked in configurations or assumptions
- url: https://billyjacoby.github.io/gatsby-react-bootstrap-starter/
  repo: https://github.com/billyjacoby/gatsby-react-bootstrap-starter
  description: GatsbyJS starter with react-bootstrap and react-icons
  tags:
    - Styling:Bootstrap
    - Styling:SCSS
  features:
    - SASS stylesheets to make styling components easy
    - Sample navbar that sticks to the top of the page on scroll
    - Includes react-icons to make adding icons to your app super simple
- url: https://gatsbystartermdb.netlify.com
  repo: https://github.com/jjcav84/mdbreact-gatsby-starter
  description: GatsbyJS starter built with MDBootstrap React free version
  tags:
    - Styling:Bootstrap
  features:
    - Material Design, Bootstrap, and React
    - Contact form and Google Map components
    - Animation
    - documentation and component library can be found at mdboostrap's website
- url: https://gatsby-starter-primer.netlify.com/
  repo: https://github.com/thomaswangio/gatsby-starter-primer
  description: A Gatsby starter featuring GitHub Primer Design System and React components
  tags:
    - Styling:Primer
    - Styling:CSS-in-JS
    - SEO
    - Landing Page
  features:
    - Primer React Components
    - Styled Components
    - Gatsby Image
    - Better SEO component with appropriate OG image and appropriate fallback meta tags
- url: https://pranshuchittora.github.io/gatsby-material-boilerplate
  repo: https://github.com/pranshuchittora/gatsby-material-boilerplate
  description: A simple starter to get up and developing quickly with Gatsby in material design
  tags:
    - Styling:Material
  features:
    - Material design
    - Sass/SCSS
    - Tags
    - Categories
    - Google Analytics
    - Offline support
    - Web App Manifest
    - SEO
- url: https://anubhavsrivastava.github.io/gatsby-starter-hyperspace
  repo: https://github.com/anubhavsrivastava/gatsby-starter-hyperspace
  description: Single page starter based on the Hyperspace site template, with landing, custom and Elements(Component) page
  tags:
    - HTML5UP
    - Styling:SCSS
    - Onepage
    - Landing Page
  features:
    - Designed by HTML5 UP
    - Simple one page site that’s perfect for personal portfolios
    - Fully Responsive
    - Styling with SCSS
    - Offline support
    - Web App Manifest
- url: https://anubhavsrivastava.github.io/gatsby-starter-identity
  repo: https://github.com/anubhavsrivastava/gatsby-starter-identity
  description: Single page starter based on the Identity site template by HTML5 up, suitable for one page portfolio.
  tags:
    - HTML5UP
    - Styling:SCSS
    - Onepage
    - Landing Page
    - PWA
  features:
    - Designed by HTML5 UP
    - Simple one page personal portfolio
    - Fully Responsive
    - Styling with SCSS
    - Offline support
    - Web App Manifest
- url: https://hopeful-ptolemy-cd840b.netlify.com/
  repo: https://github.com/tonydiaz/gatsby-landing-page-starter
  description: A simple landing page starter for idea validation using material-ui. Includes email signup form and pricing section.
  tags:
    - Styling:Material
    - Landing Page
  features:
    - SEO
    - Mailchimp integration
    - Material-UI compoentns
    - Responsive
    - Pricing section
    - Benefits section
    - Email signup form
    - Easily configurable
    - Includes standard gatsby starter features
- url: https://anubhavsrivastava.github.io/gatsby-starter-aerial
  repo: https://github.com/anubhavsrivastava/gatsby-starter-aerial
  description: Single page starter based on the Aerial site template by HTML5 up, suitable for one page personal page.
  tags:
    - HTML5UP
    - Styling:SCSS
    - Onepage
    - Landing Page
    - PWA
  features:
    - Designed by HTML5 UP
    - Simple one page personal portfolio
    - Fully Responsive
    - Styling with SCSS
    - Offline support
    - Web App Manifest
- url: https://anubhavsrivastava.github.io/gatsby-starter-eventually
  repo: https://github.com/anubhavsrivastava/gatsby-starter-eventually
  description: Single page starter based on the Eventually site template by HTML5 up, suitable for upcoming product page.
  tags:
    - HTML5UP
    - Styling:SCSS
    - Landing Page
    - PWA
  features:
    - Designed by HTML5 UP
    - Fully Responsive
    - Styling with SCSS
    - Offline support
    - Web App Manifest
- url: https://jovial-jones-806326.netlify.com/
  repo: https://github.com/GabeAtWork/gatsby-elm-starter
  description: An Elm-in-Gatsby integration, based on gatsby-plugin-elm
  tags:
    - Elm
  features:
    - Elm language integration
- url: https://anubhavsrivastava.github.io/gatsby-starter-readonly
  repo: https://github.com/anubhavsrivastava/gatsby-starter-readonly
  description: Single page starter based on the ReadOnly site template by HTML5 up, with landing and Elements(Component) page
  tags:
    - HTML5UP
    - Onepage
    - Styling:SCSS
    - Landing Page
    - PWA
  features:
    - Designed by HTML5 UP
    - Fully Responsive
    - Styling with SCSS
    - Offline support
    - Web App Manifest
- url: https://anubhavsrivastava.github.io/gatsby-starter-prologue
  repo: https://github.com/anubhavsrivastava/gatsby-starter-prologue
  description: Single page starter based on the Prologue site template by HTML5 up, for portfolio pages
  tags:
    - HTML5UP
    - Onepage
    - Styling:SCSS
    - Portfolio
    - PWA
  features:
    - Designed by HTML5 UP
    - Fully Responsive
    - Styling with SCSS
    - Offline support
    - Web App Manifest
- url: https://gatsby-london.netlify.com
  repo: https://github.com/ImedAdel/gatsby-london
  description: A custom, image-centric theme for Gatsby.
  tags:
    - Portfolio
    - Blog
    - Styling:PostCSS
  features:
    - Post thumbnails in the homepage
    - Built with PostCSS
    - Made for image-centeric portfolios
    - Based on London for Ghost
- url: https://anubhavsrivastava.github.io/gatsby-starter-overflow
  repo: https://github.com/anubhavsrivastava/gatsby-starter-overflow
  description: Single page starter based on the Overflow site template by HTML5 up, with landing and Elements(Component) page
  tags:
    - HTML5UP
    - Onepage
    - Styling:SCSS
    - Portfolio
    - PWA
  features:
    - Designed by HTML5 UP
    - Fully Responsive
    - Image Gallery
    - Styling with SCSS
    - Offline support
    - Web App Manifest
<<<<<<< HEAD
- url: https://cosmicjs.com/apps/gatsby-agency-portfolio/demo
  repo: https://github.com/cosmicjs/gatsby-agency-portfolio
  description: Static Webpage for displaying your agencies skills and past work.  Implements 4 sections for displaying information about your company, A home page, information about services, projects, and the people in your organization.
  tags:
    - Blog
    - Portfolio
    - Cosmic JS
  features:
    - Landing Page
    - Home
    - Services
    - Projects
    - People
- url: https://cosmicjs.com/apps/gatsby-localization-app-starter/demo
  repo: https://github.com/cosmicjs/gatsby-localization-app-starter
  description: A localized Gatsby starter application powered by Cosmic JS.
  tags:
    - Cosmic JS
    - i18n
    - Web Dev
  features:
    - Gatsby localization starter app
- url: https://cosmicjs.com/apps/gatsby-docs/demo
  repo: https://github.com/cosmicjs/gatsby-docs-app
  description: Be able to view and create documentation using Gatsby and Cosmic JS. Leveraging the speed and high powered APIs of the Gatsby framework and the simplicity and scalability of Cosmic JS.
  tags:
    - Cosmic JS
    - Documentation
    - Web Dev
  features:
    - manage docs in static web file format for zippy delivery
- url: https://cosmicjs.com/apps/gatsby-ecommerce-website/demo
  repo: https://github.com/a9kitkumar/Gatsby-Ecommerce
  description: A localized Gatsby starter application powered by Cosmic JS.
  tags:
    - Cosmic JS
    - eCommerce
    - Web Dev
  features:
    - Stores products, orders using Cosmic JS as a database and a server
=======
- url: https://harshil1712.github.io/gatsby-starter-googlesheets/
  repo: https://github.com/harshil1712/gatsby-starter-googlesheets
  description: A starter using Google Sheets as data source
  tags:
    - Google Sheets
    - SEO
    - Blog
  features:
    - Uses Google Sheets for data
    - Easily configurable
>>>>>>> b3e306c8
<|MERGE_RESOLUTION|>--- conflicted
+++ resolved
@@ -2619,7 +2619,6 @@
     - Styling with SCSS
     - Offline support
     - Web App Manifest
-<<<<<<< HEAD
 - url: https://cosmicjs.com/apps/gatsby-agency-portfolio/demo
   repo: https://github.com/cosmicjs/gatsby-agency-portfolio
   description: Static Webpage for displaying your agencies skills and past work.  Implements 4 sections for displaying information about your company, A home page, information about services, projects, and the people in your organization.
@@ -2660,7 +2659,6 @@
     - Web Dev
   features:
     - Stores products, orders using Cosmic JS as a database and a server
-=======
 - url: https://harshil1712.github.io/gatsby-starter-googlesheets/
   repo: https://github.com/harshil1712/gatsby-starter-googlesheets
   description: A starter using Google Sheets as data source
@@ -2670,5 +2668,4 @@
     - Blog
   features:
     - Uses Google Sheets for data
-    - Easily configurable
->>>>>>> b3e306c8
+    - Easily configurable