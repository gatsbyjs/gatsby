--- conflicted
+++ resolved
@@ -1839,7 +1839,6 @@
     - Various available icon sets
     - RSS Feed
     - Web app manifest
-<<<<<<< HEAD
 - url: https://gatsby.magicsoup.io/
   repo: https://github.com/magicsoup-io/gatsby-starter-magicsoup
   description: A production ready gatsby starter using magicsoup.io
@@ -1855,9 +1854,7 @@
     - Static content with JSON and Markdown! This starter is combining those benefits with GatsbyJS automatic slug and page creation via gatsby-transform-remark or setting static page data with gatsby-transform-json.
     - Convert Markdown to StyledComponents! When you love styled-components and styled-system we have good news. Map your styled-components to markdown or other HTML output from a file system or any other external API.
     - Webfonts! Every modern website or web app has a custom font. The starter uses gatsby-plugin-web-font-loader to load fonts from any server. Load from Fontdeck, Fonts.com, Google, Typekit or custom hosting.
-    - SSR! The starter is SSR ready. Make npm run build to create the production resources. Choose your favorite deployment method and prepare your app for production.
     - Testing! The starter includes everything you need to test your components with jest.
-=======
 - url: https://foxandgeese.github.io/tiny-agency/
   repo: https://github.com/foxandgeese/tiny-agency
   description: Simple Gatsby.js starter that uses material design and that's perfect for tiny agencies.
@@ -1867,5 +1864,4 @@
     - Uses the popular, well-maintained Material UI React component library
     - Material Design theme and icons
     - Simple setup without opinionated setup
-    - Fully instrumented for successful PROD deployments
->>>>>>> ab90f464
+    - Fully instrumented for successful PROD deployments