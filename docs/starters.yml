- url: https://gatsby-pod6.netlify.app/
  repo: https://github.com/zag/gatsby-starter-pod6
  description: A minimal, lightweight, and mobile-first starter for creating blogs with pod6 markup language.
  tags:
    - Blog
    - CMS:Netlify
    - Pagination
    - RSS
    - Linting
    - Styling:PostCSS
    - Styling:SCSS
  features:
    - Lost Grid
    - Jest testing
    - Beautiful typography inspired by matejlatin/Gutenberg
    - Mobile-First approach in development
    - Sidebar menu built using a configuration block
    - Pagination support
    - Sitemap Generation
    - Offline support
    - Google Analytics support
    - Create pages and posts in pod6 markup language
- url: https://ghost-balsa-preview.draftbox.co/
  repo: https://github.com/draftbox-co/gatsby-ghost-balsa-starter
  description: A Gatsby starter for creating blogs from headless Ghost CMS.
  tags:
    - Blog
    - CMS:Headless
    - SEO
    - Styling:SCSS
  features:
    - Balsa theme by Draftbox
    - Data sourcing from headless Ghost
    - Responsive design
    - SEO optimized
    - OpenGraph structured data
    - Twitter Cards meta
    - Sitemap Generation
    - XML Sitemaps
    - Progressive Web App
    - Offline Support
    - RSS Feed
    - Composable and extensible
- url: https://gatsby-starter-wordpress-twenty-twenty.netlify.app/
  repo: https://github.com/henrikwirth/gatsby-starter-wordpress-twenty-twenty
  description: A port of the WordPress Twenty Twenty theme to Gatsby.
  tags:
    - Blog
    - CMS:WordPress
    - Styling:Other
    - Pagination
  features:
    - Data sourcing from WordPress
    - Uses WPGraphQL as an API
    - Using the new gatsby-wordpress-source@v4
    - Responsive design
    - Works well with Gatsby Cloud incremental updates
- url: https://22boxes-gatsby-uno.netlify.app/
  repo: https://github.com/iamtherealgd/gatsby-starter-22boxes-uno
  description: A Gatsby starter for creating blogs and showcasing your work
  tags:
    - Blog
    - Portfolio
    - Markdown
    - SEO
  features:
    - Work and About pages
    - Work page with blog type content management
    - Personal webiste to create content and put your portfolio items
    - Landing pages for your work items, not just links
- url: https://wp-libre-preview.draftbox.co/
  repo: https://github.com/draftbox-co/gatsby-wordpress-libre-starter
  description: A Gatsby starter for creating blogs from headless WordPress CMS.
  tags:
    - Blog
    - SEO
    - CMS:WordPress
    - Styling:Other
    - Pagination
  features:
    - WordPress Libre 2 skin
    - Data sourcing from headless WordPress
    - Responsive design
    - SEO optimized
    - OpenGraph structured data
    - Twitter Cards meta
    - Sitemap Generation
    - XML Sitemaps
    - Progressive Web App
- url: https://delog-w3layouts.netlify.app/
  repo: https://github.com/W3Layouts/gatsby-starter-delog
  description: A Gatsby Starter built with Netlify CMS to launch your dream blog with a click.
  tags:
    - Blog
    - CMS:Netlify
  features:
    - Simple blog designed for designer and developers
    - Manage Posts with Netlify CMS
    - Option to add featured image and meta description while adding posts
- url: https://styxlab.github.io
  repo: https://github.com/styxlab/gatsby-starter-try-ghost
  description: A Gatsby starter for creating blogs from headless Ghost CMS.
  tags:
    - Blog
    - CMS:Headless
    - SEO
    - Styling:PostCSS
  features:
    - Casper standard Ghost theme
    - Data sourcing from headless Ghost
    - Sticky navigation headers
    - Hover on author avatar
    - Responsive design
    - SEO optimized
    - Styled 404 page
    - OpenGraph structured data
    - Twitter Cards meta
    - Sitemap Generation
    - XML Sitemaps
    - Progressive Web App
    - Offline Support
    - RSS Feed
    - Composable and extensible
- url: https://gatsby-theme-sky-lite.netlify.app
  repo: https://github.com/vim-labs/gatsby-theme-sky-lite-starter
  description: A lightweight Gatsby starter with Material-UI and MDX Markdown support.
  tags:
    - Blog
    - Styling:Material
  features:
    - Lightweight
    - Markdown
    - MDX
    - MaterialUI Components
    - React Icons
- url: https://authenticaysh.netlify.app/
  repo: https://github.com/seabeams/gatsby-starter-auth-aws-amplify
  description: Full-featured Auth with AWS Amplify & AWS Cognito
  tags:
    - AWS
    - Authentication
  features:
    - Full-featured AWS Authentication with Cognito
    - Error feedback in forms
    - Password Reset
    - Multi-Factor Authentication
    - Styling with Bootstrap and Sass
- url: https://gatsby-starter-blog-demo.netlify.app/
  repo: https://github.com/gatsbyjs/gatsby-starter-blog
  description: official blog
  tags:
    - Official
    - Blog
  features:
    - Basic setup for a full-featured blog
    - Support for an RSS feed
    - Google Analytics support
    - Automatic optimization of images in Markdown posts
    - Support for code syntax highlighting
    - Includes plugins for easy, beautiful typography
    - Includes React Helmet to allow editing site meta tags
    - Includes plugins for offline support out of the box
- url: https://gatsby-starter-default-demo.netlify.app/
  repo: https://github.com/gatsbyjs/gatsby-starter-default
  description: official default
  tags:
    - Official
  features:
    - Comes with React Helmet for adding site meta tags
    - Includes plugins for offline support out of the box
- url: https://gatsby-netlify-cms.netlify.app/
  repo: https://github.com/netlify-templates/gatsby-starter-netlify-cms
  description: n/a
  tags:
    - Blog
    - Styling:Bulma
    - CMS:Netlify
  features:
    - A simple blog built with Netlify CMS
    - Basic directory organization
    - Uses Bulma for styling
    - Visit the repo to learn how to set up authentication, and begin modeling your content.
- url: https://vagr9k.github.io/gatsby-advanced-starter/
  repo: https://github.com/Vagr9K/gatsby-advanced-starter
  description: Great for learning about advanced features and their implementations
  tags:
    - Blog
    - Styling:None
  features:
    - Does not contain any UI frameworks
    - Provides only a skeleton
    - Tags
    - Categories
    - Google Analytics
    - Disqus
    - Offline support
    - Web App Manifest
    - SEO
- url: https://vagr9k.github.io/gatsby-material-starter/
  repo: https://github.com/Vagr9K/gatsby-material-starter
  description: n/a
  tags:
    - Styling:Material
  features:
    - React-MD for Material design
    - Sass/SCSS
    - Tags
    - Categories
    - Google Analytics
    - Disqus
    - Offline support
    - Web App Manifest
    - SEO
- url: https://gatsby-advanced-blog-system.danilowoz.now.sh/blog
  repo: https://github.com/danilowoz/gatsby-advanced-blog-system
  description: Create a complete blog from scratch with pagination, categories, featured posts, author, SEO, and navigation.
  tags:
    - Pagination
    - Markdown
    - SEO
  features:
    - Pagination;
    - Category and tag pages (with pagination);
    - Category list (with navigation);
    - Featured post;
    - Author page;
    - Next and prev post;
    - SEO component.
- url: https://graphcms.github.io/gatsby-graphcms-tailwindcss-example/
  repo: https://github.com/GraphCMS/gatsby-graphcms-tailwindcss-example
  description: The default Gatsby starter blog with the addition of the gatsby-source-graphql and Tailwind dependencies.
  tags:
    - Styling:Tailwind
    - CMS:Headless
  features:
    - Tailwind style library
    - GraphQL source plugin
    - Very simple boilerplate
- url: https://wonism.github.io/
  repo: https://github.com/wonism/gatsby-advanced-blog
  description: n/a
  tags:
    - Portfolio
    - Redux
  features:
    - Blog post listing with previews (image + summary) for each blog post
    - Categories and tags for blog posts with pagination
    - Search post with keyword
    - Put react application / tweet into post
    - Copy some codes in post with clicking button
    - Portfolio
    - Resume
    - Redux for managing statement (with redux-saga / reselect)

- url: https://gatsby-tailwind-emotion-starter.netlify.app/
  repo: https://github.com/muhajirdev/gatsby-tailwind-emotion-starter
  description: A Gatsby Starter with Tailwind CSS + Emotion JS
  tags:
    - Styling:Tailwind
  features:
    - ESLint Airbnb without semicolon and without .jsx extension
    - Offline support
    - Web App Manifest
- url: https://gatsby-starter-redux-firebase.netlify.app/
  repo: https://github.com/muhajirdev/gatsby-starter-redux-firebase
  description: A Gatsby + Redux + Firebase Starter. With Authentication
  tags:
    - Styling:None
    - Firebase
    - Client-side App
  features:
    - ESLint Airbnb without semicolon and without .jsx extension
    - Firebase
    - Web App Manifest
- url: https://dschau.github.io/gatsby-blog-starter-kit/
  repo: https://github.com/dschau/gatsby-blog-starter-kit
  description: n/a
  tags:
    - Blog
  features:
    - Blog post listing with previews for each blog post
    - Navigation between posts with a previous/next post button
    - Tags and tag navigation
- url: https://contentful.github.io/starter-gatsby-blog/
  repo: https://github.com/contentful/starter-gatsby-blog
  description: n/a
  tags:
    - Blog
    - CMS:Contentful
    - CMS:Headless
  features:
    - Based on the Gatsby Starter Blog
    - Includes Contentful Delivery API for production build
    - Includes Contentful Preview API for development
- url: https://react-firebase-authentication.wieruch.com/
  repo: https://github.com/the-road-to-react-with-firebase/react-gatsby-firebase-authentication
  description: n/a
  tags:
    - Firebase
  features:
    - Sign In, Sign Up, Sign Out
    - Password Forget
    - Password Change
    - Protected Routes with Authorization
    - Realtime Database with Users
- url: http://dmwl.net/gatsby-hampton-theme
  repo: https://github.com/davad/gatsby-hampton-theme
  description: n/a
  tags:
    - Styling:CSS-in-JS
  features:
    - ESLint in dev mode with the Airbnb config and Prettier formatting rules
    - Emotion for CSS-in-JS
    - A basic blog, with posts under src/pages/blog
    - A few basic components (Navigation, Layout, Link wrapper around gatsby-link))
    - Based on gatsby-starter-gatsbytheme
- url: https://orgapp.github.io/gatsby-starter-orga/
  repo: https://github.com/orgapp/gatsby-starter-orga
  description: Want to use org-mode instead of markdown? This is for you.
  tags:
    - Blog
  features:
    - Use org-mode files as source.
    - Generate post pages, can be configured to be file-based or section-based.
    - Generate posts index pages.
- url: http://2column-portfolio.surge.sh/
  repo: https://github.com/praagyajoshi/gatsby-starter-2column-portfolio
  description: n/a
  tags:
    - Portfolio
    - Styling:SCSS
  features:
    - Designed as a minimalistic portfolio website
    - Grid system using flexboxgrid
    - Styled using SCSS
    - Font icons using font-awesome
    - Google Analytics integration
    - Open Sans font using Google Fonts
    - Prerendered Open Graph tags for rich sharing
- url: https://prototypeinteractive.github.io/gatsby-react-boilerplate/
  repo: https://github.com/PrototypeInteractive/gatsby-react-boilerplate
  description: n/a
  tags:
    - Styling:Bootstrap
  features:
    - Basic configuration and folder structure
    - Uses PostCSS and Sass (with autoprefixer and pixrem)
    - Uses Bootstrap 4 grid
    - Leaves the styling to you
    - Uses data from local json files
    - Contains Node.js server code for easy, secure, and fast hosting
- url: http://capricious-spring.surge.sh/
  repo: https://github.com/noahg/gatsby-starter-blog-no-styles
  description: n/a
  tags:
    - Blog
    - Styling:None
  features:
    - Same as official gatsby-starter-blog but with all styling removed
- url: https://gatsby-starter-github-api.netlify.app/
  repo: https://github.com/lundgren2/gatsby-starter-github-api
  description: Single page starter based on gatsby-source-github-api
  tags:
    - Portfolio
    - Onepage
  features:
    - Use your GitHub as your own portfolio site
    - List your GitHub repositories
    - GitHub GraphQL API v4

- url: https://gatsby-starter-bloomer.netlify.app/
  repo: https://github.com/Cethy/gatsby-starter-bloomer
  description: n/a
  tags:
    - Styling:Bulma
  features:
    - Based on gatsby-starter-default
    - Bulma CSS Framework with its Bloomer react components
    - Font-Awesome icons
    - Includes a simple fullscreen hero w/ footer example
- url: https://gatsby-starter-bootstrap-netlify.netlify.app/
  repo: https://github.com/konsumer/gatsby-starter-bootstrap-netlify
  description: n/a
  tags:
    - Styling:Bootstrap
    - CMS:Netlify
  features:
    - Very similar to gatsby-starter-netlify-cms, slightly more configurable (e.g. set site-title in gatsby-config) with Bootstrap/Bootswatch instead of bulma
- url: https://gatstrap.netlify.app/
  repo: https://github.com/jaxx2104/gatsby-starter-bootstrap
  description: n/a
  tags:
    - Styling:Bootstrap
  features:
    - Bootstrap CSS framework
    - Single column layout
    - Basic components like SiteNavi, SitePost, SitePage
- url: http://gatsby-bulma-storybook.surge.sh/
  repo: https://github.com/gvaldambrini/gatsby-starter-bulma-storybook
  description: n/a
  tags:
    - Styling:Bulma
    - Storybook
    - Testing
  features:
    - Storybook for developing components in isolation
    - Bulma and Sass support for styling
    - CSS modules
    - Prettier & ESLint to format & check the code
    - Jest
- url: https://gatsby-starter-business.netlify.app/
  repo: https://github.com/v4iv/gatsby-starter-business
  description: n/a
  tags:
    - Styling:Bulma
    - PWA
    - CMS:Netlify
    - Disqus
    - Search
    - Pagination
  features:
    - Complete Business Website Suite - Home Page, About Page, Pricing Page, Contact Page and Blog
    - Netlify CMS for Content Management
    - SEO Friendly (Sitemap, Schemas, Meta Tags, GTM etc)
    - Bulma and Sass Support for styling
    - Progressive Web App & Offline Support
    - Tags and RSS Feed for Blog
    - Disqus and Share Support
    - Elastic-Lunr Search
    - Pagination
    - Easy Configuration using `config.js` file
- url: https://haysclark.github.io/gatsby-starter-casper/
  repo: https://github.com/haysclark/gatsby-starter-casper
  description: n/a
  tags:
    - PWA
  features:
    - Page pagination
    - CSS
    - Tags
    - Google Analytics
    - Offline support
    - Web App Manifest
    - SEO
- url: http://gatsby-starter-ceevee.surge.sh/
  repo: https://github.com/amandeepmittal/gatsby-starter-ceevee
  description: n/a
  tags:
    - Portfolio
  features:
    - Based on the Ceevee site template, design by Styleshout
    - Single Page Resume/Portfolio site
    - Target audience Developers, Designers, etc.
    - Used CSS Modules, easy to manipulate
    - FontAwsome Library for icons
    - Responsive Design, optimized for Mobile devices
- url: https://gatsby-starter-contentful-i18n.netlify.app/
  repo: https://github.com/mccrodp/gatsby-starter-contentful-i18n
  description: i18n support and language switcher for Contentful starter repo
  tags:
    - i18n
    - CMS:Contentful
    - CMS:Headless
  features:
    - Localization (Multilanguage)
    - Dynamic content from Contentful CMS
    - Integrates i18n plugin starter and using-contentful repos
- url: https://cranky-edison-12166d.netlify.app/
  repo: https://github.com/datocms/gatsby-portfolio
  description: n/a
  tags:
    - CMS:DatoCMS
    - CMS:Headless
  features:
    - Simple portfolio to quick start a site with DatoCMS
    - Contents and media from DatoCMS
    - Custom Sass style
    - SEO
- url: https://gatsby-deck.netlify.app/
  repo: https://github.com/fabe/gatsby-starter-deck
  description: n/a
  tags:
    - Presentation
  features:
    - Create presentations/slides using Gatsby.
    - Offline support.
    - Page transitions.
- url: https://gatsby-starter-default-i18n.netlify.app/
  repo: https://github.com/angeloocana/gatsby-starter-default-i18n
  description: n/a
  tags:
    - i18n
  features:
    - localization (Multilanguage)
- url: http://gatsby-dimension.surge.sh/
  repo: https://github.com/codebushi/gatsby-starter-dimension
  description: Single page starter based on the Dimension site template
  tags:
    - Portfolio
    - HTML5UP
    - Styling:SCSS
  features:
    - Designed by HTML5 UP
    - Simple one page site that’s perfect for personal portfolios
    - Fully Responsive
    - Styling with SCSS
- url: https://gatsby-docs-starter.netlify.app/
  repo: https://github.com/ericwindmill/gatsby-starter-docs
  description: n/a
  tags:
    - Documentation
    - Styling:CSS-in-JS
  features:
    - All the features from gatsby-advanced-starter, plus
    - Designed for Documentation / Tutorial Websites
    - ‘Table of Contents’ Component, Auto generates ToC from posts - just follow the file frontmatter conventions from markdown files in ‘lessons’.
    - Styled Components w/ ThemeProvider
    - Basic UI
    - A few extra components
    - Custom prismjs theme
    - React Icons
- url: https://parmsang.github.io/gatsby-starter-ecommerce/
  repo: https://github.com/parmsang/gatsby-starter-ecommerce
  description: Easy to use starter for an e-commerce store
  tags:
    - Styling:Other
    - Stripe
    - E-commerce
    - PWA
    - Authentication
  features:
    - Uses the Moltin e-commerce Api
    - Stripe checkout
    - Semantic-UI
    - Styled components
    - Google Analytics - (you enter the tracking-id)
    - React-headroom
    - ESLint & Prettier. Uses Airbnb JavaScript Style Guide
    - Authentication via Moltin (Login and Register)
- url: http://gatsby-forty.surge.sh/
  repo: https://github.com/codebushi/gatsby-starter-forty
  description: Multi-page starter based on the Forty site template
  tags:
    - Styling:SCSS
    - HTML5UP
  features:
    - Designed by HTML5 UP
    - Colorful homepage, and also includes a Landing Page and Generic Page components.
    - Many elements are available, including buttons, forms, tables, and pagination.
    - Custom grid made with CSS Grid
    - Styling with SCSS
- url: https://themes.gatsbythemes.com/gatsby-starter/
  repo: https://github.com/saschajullmann/gatsby-starter-gatsbythemes
  description: n/a
  tags:
    - Styling:CSS-in-JS
    - Blog
    - Testing
    - Linting
  features:
    - CSS-in-JS via Emotion.
    - Jest and Enzyme for testing.
    - ESLint in dev mode with the Airbnb config and Prettier formatting rules.
    - React 16.
    - A basic blog, with posts under src/pages/blog. There’s also a script which creates a new Blog entry (post.sh).
    - Data per JSON files.
    - A few basic components (Navigation, Footer, Layout).
    - Layout components make use of Styled-System.
    - Google Analytics (you just have to enter your tracking-id).
    - Gatsby-Plugin-Offline which includes Service Workers.
    - Prettier for a uniform codebase.
    - Normalize css (7.0).
    - Feather icons.
    - Font styles taken from Tachyons.
- url: https://gcn.netlify.app/
  repo: https://github.com/ryanwiemer/gatsby-starter-gcn
  description: A starter template to build amazing static websites with Gatsby, Contentful, and Netlify
  tags:
    - CMS:Contentful
    - CMS:Headless
    - Blog
    - Netlify
    - Styling:CSS-in-JS
  features:
    - CMS:Contentful integration with ready to go placeholder content
    - Netlify integration including a pre-built contact form
    - Minimal responsive design - made to customize or tear apart
    - Pagination logic
    - Styled components
    - SEO Friendly Component
    - JSON-LD Schema
    - OpenGraph sharing support
    - Sitemap Generation
    - Google Analytics
    - Progressive Web app
    - Offline Support
    - RSS Feed
    - Gatsby Standard module for linting JavaScript with StandardJS
    - Stylelint support for Styled Components to lint the CSS in JS
- url: https://alampros.github.io/gatsby-starter-grommet/
  repo: https://github.com/alampros/gatsby-starter-grommet
  description: n/a
  tags:
    - Styling:Grommet
  features:
    - Barebones configuration for using the Grommet design system
    - Uses Sass (with CSS modules support)
- url: https://gatsby-starter-hello-world-demo.netlify.app/
  repo: https://github.com/gatsbyjs/gatsby-starter-hello-world
  description: official hello world
  tags:
    - Official
  features:
    - A no-frills Gatsby install
    - No plugins, no boilerplate
    - Great for advanced users
- url: https://gatsby-starter-hello-world-tailwind-css.netlify.app/
  repo: https://github.com/ohduran/gatsby-starter-hello-world-tailwind-css
  description: hello world + Tailwind CSS
  tags:
    - Styling:Tailwind
  features:
    - One plugin, no boilerplate
    - Great for advanced users
- url: https://gatsby-starter-hero-blog.greglobinski.com/
  repo: https://github.com/greglobinski/gatsby-starter-hero-blog
  description: no description yet
  tags:
    - Styling:PostCSS
    - SEO
    - Markdown
  features:
    - Easy editable content in Markdown files (posts, pages and parts)
    - CSS with `styled-jsx` and `PostCSS`
    - SEO (sitemap generation, robot.txt, meta and OpenGraph Tags)
    - Social sharing (Twitter, Facebook, Google, LinkedIn)
    - Comments (Facebook)
    - Images lazy loading and `webp` support (gatsby-image)
    - Post categories (category based post list)
    - Full text searching (Algolia)
    - Contact form (Netlify form handling)
    - Form elements and validation with `ant-design`
    - RSS feed
    - 100% PWA (manifest.webmanifest, offline support, favicons)
    - Google Analytics
    - App favicons generator (node script)
    - Easy customizable base styles via `theme` object generated from `yaml` file (fonts, colors, sizes)
    - React v.16.3 (gatsby-plugin-react-next)
    - Components lazy loading (social sharing)
    - ESLint (google config)
    - Prettier code styling
    - webpack `BundleAnalyzerPlugin`
- url: https://gatsby-starter-i18n-lingui.netlify.app/
  repo: https://github.com/dcroitoru/gatsby-starter-i18n-lingui
  description: n/a
  tags:
    - i18n
  features:
    - Localization (Multilanguage) provided by js-lingui
    - Message extraction
    - Avoids code duplication - generates pages for each locale
    - Possibility of translated paths
- url: https://lumen.netlify.app/
  repo: https://github.com/alxshelepenok/gatsby-starter-lumen
  description: A minimal, lightweight, and mobile-first starter for creating blogs using Gatsby.
  tags:
    - Blog
    - CMS:Netlify
    - Pagination
    - Disqus
    - RSS
    - Linting
    - Testing
    - Styling:PostCSS
    - Styling:SCSS
  features:
    - Lost Grid
    - Jest testing
    - Beautiful typography inspired by matejlatin/Gutenberg
    - Mobile-First approach in development
    - Stylesheet built using SASS and BEM-Style naming
    - Syntax highlighting in code blocks
    - Sidebar menu built using a configuration block
    - Archive organized by tags and categories
    - Pagination support
    - Offline support
    - Google Analytics support
    - Disqus Comments support
- url: https://minimal-blog.lekoarts.de
  repo: https://github.com/LekoArts/gatsby-starter-minimal-blog
  description: This starter is part of a german tutorial series on Gatsby. The starter will change over time to use more advanced stuff (feel free to express your ideas in the repository). Its first priority is a minimalistic style coupled with a lot of features for the content.
  tags:
    - Blog
    - MDX
    - Styling:CSS-in-JS
    - Netlify
    - Linting
    - PWA
  features:
    - Minimal and clean white layout
    - Write your blog posts in MDX
    - Offline Support, WebApp Manifest, SEO
    - Code highlighting (with prism-react-renderer) and live preview (with react-live)
- url: https://gatsby-starter-modern-demo.netlify.app/
  repo: https://github.com/kripod/gatsby-starter-modern
  description: no description yet
  tags:
    - Linting
  features:
    - A set of strict linting rules (based on the Airbnb JavaScript Style Guide)
    - Encourage automatic code formatting
    - Prefer using Yarn for package management
    - Use EditorConfig to maintain consistent coding styles between different editors and IDEs
    - Integration with Visual Studio Code
    - Based on gatsby-starter-default
- url: https://gatsby-starter-personal-blog.greglobinski.com/
  repo: https://github.com/greglobinski/gatsby-starter-personal-blog
  description: n/a
  tags:
    - Blog
    - Markdown
    - Netlify
    - Styling:Material
  features:
    - Ready to use, but easily customizable a fully equipped theme starter
    - Easy editable content in Markdown files (posts, pages and parts)
    - ‘Like an app’ layout transitions
    - Easily restyled through theme object
    - Styling with JSS
    - Page transitions
    - Comments (Facebook)
    - Post categories
    - Post list filtering
    - Full text searching (Algolia)
    - Contact form (Netlify form handling)
    - Material UI (@next)
    - RSS feed
    - Full screen mode
    - User adjustable articles’ body copy font size
    - Social sharing (Twitter, Facebook, Google, LinkedIn)
    - PWA (manifes.json, offline support, favicons)
    - Google Analytics
    - Favicons generator (node script)
    - Components leazy loading with AsyncComponent (social sharing, info box)
    - ESLint (google config)
    - Prettier code styling
    - Custom webpack CommonsChunkPlugin settings
    - webpack BundleAnalyzerPlugin
- url: http://gatsby-photon.surge.sh/
  repo: https://github.com/codebushi/gatsby-starter-photon
  description: Single page starter based on the Photon site template
  tags:
    - HTML5UP
    - Onepage
    - Styling:SCSS
  features:
    - Designed by HTML5 UP
    - Single Page, Responsive Site
    - Custom grid made with CSS Grid
    - Styling with SCSS
- url: https://portfolio-bella.netlify.app/
  repo: https://github.com/LekoArts/gatsby-starter-portfolio-bella
  description: A portfolio starter for Gatsby. The target audience are designers and photographers. The light themed website shows your work with large images & big typography. The Onepage is powered by the Headless CMS Prismic.io. and has programmatically created pages for your projects. General settings and colors can be changed in a config & theme file.
  tags:
    - Portfolio
    - CMS:Prismic
    - CMS:Headless
    - Styling:CSS-in-JS
    - Onepage
    - PWA
    - Linting
  features:
    - Big typography & images
    - White theme
    - Prismic.io as CMS
    - Emotion for styling + Emotion-Grid
    - One-page layout with sub-pages for case studies
    - Easily configurable
    - And other good stuff (SEO, Offline Support, WebApp Manifest Support)
- url: https://cara.lekoarts.de
  repo: https://github.com/LekoArts/gatsby-starter-portfolio-cara
  description: Playful and Colorful One-Page portfolio featuring Parallax effects and animations. Especially designers and/or photographers will love this theme! Built with MDX and Theme UI.
  tags:
    - Portfolio
    - Onepage
    - Styling:CSS-in-JS
    - PWA
  features:
    - React Spring Parallax effects
    - Theme UI-based theming
    - CSS Animations and shapes
    - Light/Dark mode
- url: https://emilia.lekoarts.de
  repo: https://github.com/LekoArts/gatsby-starter-portfolio-emilia
  description: A portfolio starter for Gatsby. The target audience are designers and photographers. The dark-themed website shows your work with large images in a grid-layout (powered by CSS Grid). The transition effects on the header add a playful touch to the overall minimal design. The website has programmatically created pages for your projects (with automatic image import). General settings and colors can be changed in a config & theme file.
  tags:
    - Portfolio
    - PWA
    - Transitions
    - MDX
    - Styling:CSS-in-JS
    - Linting
    - Testing
  features:
    - Focus on big images (with gatsby-image)
    - Dark Theme with HeroPatterns Header
    - CSS Grid and styled-components
    - Page transitions
    - Cypress for End-to-End testing
    - react-spring animations
    - One-Page layout with sub-pages for projects
    - Create your projects in MDX (automatic import of images)
    - And other good stuff (SEO, Offline Support, WebApp Manifest Support)
- url: https://emma.lekoarts.de
  repo: https://github.com/LekoArts/gatsby-starter-portfolio-emma
  description: Minimalistic portfolio with full-width grid, page transitions, support for additional MDX pages, and a focus on large images. Especially designers and/or photographers will love this theme! Built with MDX and Theme UI. Using the Gatsby Theme "@lekoarts/gatsby-theme-emma".
  tags:
    - Portfolio
    - MDX
    - Transitions
    - Styling:CSS-in-JS
    - PWA
  features:
    - MDX
    - react-spring page animations
    - Optional MDX pages which automatically get added to the navigation
    - Fully customizable through the usage of Gatsby Themes (and Theme UI)
    - Light Mode / Dark Mode
    - Google Analytics Support
    - SEO (Sitemap, OpenGraph tags, Twitter tags)
    - Offline Support & WebApp Manifest
- url: https://gatsby-starter-procyon.netlify.app/
  repo: https://github.com/danielmahon/gatsby-starter-procyon
  description: n/a
  tags:
    - PWA
    - CMS:Headless
    - CMS:Other
    - Styling:Material
    - Netlify
  features:
    - Gatsby + React (server side rendering)
    - GraphCMS Headless CMS
    - DraftJS (in-place) Medium-like Editing
    - Apollo GraphQL (client-side)
    - Local caching between builds
    - Material-UI (layout, typography, components, etc)
    - Styled-Components™-like API via Material-UI
    - Netlify Deployment Friendly
    - Netlify Identity Authentication (enables editing)
    - Automatic versioning, deployment and CHANGELOG
    - Automatic rebuilds with GraphCMS and Netlify web hooks
    - PWA (Progressive Web App)
    - Google Fonts
- url: http://gatsby-starter-product-guy.surge.sh/
  repo: https://github.com/amandeepmittal/gatsby-starter-product-guy
  description: n/a
  tags:
    - Portfolio
  features:
    - Single Page
    - A portfolio Developers and Product launchers alike
    - Using Typography.js easy to switch fonts
    - All your Project/Portfolio Data in Markdown, server by GraphQL
    - Responsive Design, optimized for Mobile devices
- url: https://caki0915.github.io/gatsby-starter-redux/
  repo: https://github.com/caki0915/gatsby-starter-redux
  description: n/a
  tags:
    - Styling:CSS-in-JS
    - Redux
  features:
    - Redux and Redux-devtools.
    - Emotion with a basic theme and SSR
    - Typography.js
    - ESLint rules based on Prettier and Airbnb
- url: http://gatsby-stellar.surge.sh/
  repo: https://github.com/codebushi/gatsby-starter-stellar
  description: Single page starter based on the Stellar site template
  tags:
    - HTML5UP
    - Onepage
    - Styling:SCSS
  features:
    - Designed by HTML5 UP
    - Scroll friendly, responsive site. Can be used as a single or multi-page site.
    - Sticky Navigation when scrolling.
    - Scroll spy and smooth scrolling to different sections of the page.
    - Styling with SCSS
- url: http://gatsby-strata.surge.sh/
  repo: https://github.com/codebushi/gatsby-starter-strata
  description: Single page starter based on the Strata site template
  tags:
    - Portfolio
    - Onepage
    - HTML5UP
    - Styling:SCSS
  features:
    - Designed by HTML5 UP
    - Super Simple, single page portfolio site
    - Lightbox style React photo gallery
    - Fully Responsive
    - Styling with SCSS
- url: https://gatsby-starter-strict.netlify.app/
  repo: https://github.com/kripod/gatsby-starter-strict
  description: n/a
  tags:
    - Linting
  features:
    - A set of strict linting rules (based on the Airbnb JavaScript Style Guide)
    - lint script
    - Encourage automatic code formatting
    - format script
    - Prefer using Yarn for package management
    - Use EditorConfig to maintain consistent coding styles between different editors and IDEs
    - Integration with Visual Studio Code
    - Pre-configured auto-formatting on file save
    - Based on gatsby-starter-default
- url: https://gatsby-tachyons.netlify.app/
  repo: https://github.com/pixelsign/gatsby-starter-tachyons
  description: no description yet
  tags:
    - Styling:Other
  features:
    - Based on gatsby-starter-default
    - Using Tachyons for CSS.
- url: https://gatsby-starter-tailwind.oddstronaut.com/
  repo: https://github.com/taylorbryant/gatsby-starter-tailwind
  description: A Gatsby v2 starter styled using Tailwind, a utility-first CSS framework. Uses Purgecss to remove unused CSS.
  tags:
    - Styling:Tailwind
  features:
    - Based on gatsby-starter-default
    - Tailwind CSS Framework
    - Removes unused CSS with Purgecss
    - Includes responsive navigation and form examples
- url: http://portfolio-v3.surge.sh/
  repo: https://github.com/amandeepmittal/gatsby-portfolio-v3
  description: n/a
  tags:
    - Portfolio
  features:
    - Single Page, Timeline View
    - A portfolio Developers and Product launchers
    - Bring in Data, plug-n-play
    - Responsive Design, optimized for Mobile devices
    - Seo Friendly
    - Uses Flexbox
- url: https://gatsby-starter-typescript-plus.netlify.app/
  repo: https://github.com/resir014/gatsby-starter-typescript-plus
  description: This is a starter kit for Gatsby.js websites written in TypeScript. It includes the bare essentials for you to get started (styling, Markdown parsing, minimal toolset).
  tags:
    - Styling:CSS-in-JS
    - Language:TypeScript
    - Markdown
  features:
    - TypeScript
    - ESLint (with custom ESLint rules)
    - Markdown rendering with Remark
    - Basic component structure
    - Styling with emotion
- url: https://haysclark.github.io/gatsby-starter-typescript/
  repo: https://github.com/haysclark/gatsby-starter-typescript
  description: n/a
  tags:
    - Language:TypeScript
  features:
    - TypeScript
- url: https://fabien0102-gatsby-starter.netlify.app/
  repo: https://github.com/fabien0102/gatsby-starter
  description: n/a
  tags:
    - Language:TypeScript
    - Styling:Other
    - Testing
  features:
    - Semantic-ui for styling
    - TypeScript
    - Offline support
    - Web App Manifest
    - Jest/Enzyme testing
    - Storybook
    - Markdown linting
- url: https://gatsby-starter-wordpress.netlify.app/
  repo: https://github.com/GatsbyCentral/gatsby-starter-wordpress
  description: Gatsby starter using WordPress as the content source.
  tags:
    - Styling:CSS-in-JS
    - CMS:WordPress
  features:
    - All the features from gatsby-advanced-starter, plus
    - Leverages the WordPress plugin for Gatsby for data
    - Configured to work with WordPress Advanced Custom Fields
    - Auto generated Navigation for your WordPress Pages
    - Minimal UI and Styling — made to customize.
    - Styled Components
- url: https://www.concisejavascript.org/
  repo: https://github.com/rwieruch/open-crowd-fund
  description: n/a
  tags:
    - Stripe
    - Firebase
  features:
    - Open source crowdfunding for your own ideas
    - Alternative for Kickstarter, GoFundMe, etc.
    - Secured Credit Card payments with Stripe
    - Storing of funding information in Firebase
- url: https://www.verious.io/
  repo: https://github.com/cpinnix/verious-boilerplate
  description: n/a
  tags:
    - Styling:Other
  features:
    - Components only. Bring your own data, plugins, etc.
    - Bootstrap inspired grid system with Container, Row, Column components.
    - Simple Navigation and Dropdown components.
    - Baseline grid built in with modular scale across viewports.
    - Abstract measurements utilize REM for spacing.
    - One font to rule them all, Helvetica.
- url: https://gatsby-starter-blog-grommet.netlify.app/
  repo: https://github.com/Ganevru/gatsby-starter-blog-grommet
  description: Gatsby v2 starter for creating a blog. Based on Grommet v2 UI.
  tags:
    - Blog
    - Markdown
    - Styling:Grommet
    - Language:TypeScript
    - Linting
    - Redux
  features:
    - Grommet v2 UI
    - Easily configurable - see site-config.js in the root
    - Switch between grommet themes
    - Change between light and dark themes (with Redux)
    - Blog posts previews in card style
    - Responsive Design, optimized for Mobile devices
    - styled-components
    - TypeScript and ESLint (typescript-eslint)
    - lint-staged and husky - for linting before commit
- url: https://happy-pare-dff451.netlify.app/
  repo: https://github.com/fhavrlent/gatsby-contentful-typescript-starter
  description: Contentful and TypeScript starter based on default starter.
  tags:
    - CMS:Contentful
    - CMS:Headless
    - Language:TypeScript
    - Styling:CSS-in-JS
  features:
    - Based on default starter
    - TypeScript
    - CSS in JS (Emotion)
    - CMS:Contentful
- url: https://xylo-gatsby-bulma-starter.netlify.app/
  repo: https://github.com/xydac/xylo-gatsby-bulma-starter
  description: Gatsby v2 Starter with Bulma based on default starter.
  tags:
    - Styling:SCSS
    - Styling:Bulma
  features:
    - Based on default starter
    - Bulma Css
    - Sass based Styling
- url: https://maxpou.github.io/gatsby-starter-morning-dew/
  repo: https://github.com/maxpou/gatsby-starter-morning-dew
  description: Gatsby v2 blog starter
  tags:
    - Blog
    - Markdown
    - PWA
    - Disqus
    - SEO
    - MDX
    - Styling:CSS-in-JS
  features:
    - Blog post listing with previews (image + summary) for each blog post
    - Fully configurable
    - Multilang support (blog post only)
    - Syntax highlighting
    - css-in-js (with styled-components)
    - Fully Responsive
    - Tags
    - Google Analytics
    - Disqus comments support
    - Offline support
    - Web App Manifest
    - ESLint
    - Prettier
    - Travis CI
- url: https://gatsby-starter-blog-jumpalottahigh.netlify.app/
  repo: https://github.com/jumpalottahigh/gatsby-starter-blog-jumpalottahigh
  description: Gatsby v2 blog starter with SEO, search, filter, reading progress, mobile menu fab
  tags:
    - Blog
    - Markdown
  features:
    - Blog post listing with previews (image + summary) for each blog post
    - Google structured data
    - Mobile-friendly menu toggled with a floating action button (FAB)
    - Article read progress
    - User feedback component
- url: https://i18n.smakosh.com/
  repo: https://github.com/smakosh/gatsby-starter-i18n
  description: Gatsby v2 Starter with i18n using react-intl and more cool features.
  tags:
    - Styling:CSS-in-JS
    - i18n
  features:
    - Based on default starter
    - i18n with rtl text
    - Stateless components using Recompose
    - Font changes depending on the chosen language
    - SEO (meta tags, openGraph, structured data, Twitter and more...)
- url: https://gatsby-starter-mate.netlify.app
  repo: https://github.com/EmaSuriano/gatsby-starter-mate
  description: A portfolio starter for Gatsby integrated with Contentful CMS.
  tags:
    - Styling:CSS-in-JS
    - CMS:Contentful
    - CMS:Headless
    - Portfolio
  features:
    - Gatsby v2
    - Rebass (Styled-components system)
    - React Reveal
    - Dynamic content from Contentful
    - Offline support
    - PWA ready
    - SEO
    - Responsive design
    - Icons from font-awesome
    - Netlify Deployment Friendly
    - Medium integration
    - Social sharing (Twitter, Facebook, Google, LinkedIn)
- url: https://gatsby-starter-typescript-sass.netlify.app
  repo: https://github.com/thetrevorharmon/gatsby-starter-typescript-sass
  description: A basic starter with TypeScript and Sass built-in
  tags:
    - Language:TypeScript
    - Styling:SCSS
    - Linting
  features:
    - TypeScript and Sass support
    - TS linter with basic react rules
- url: https://gatsby-simple-contentful-starter.netlify.app/
  repo: https://github.com/cwlsn/gatsby-simple-contentful-starter
  description: A simple starter to display Contentful data in Gatsby, ready to deploy on Netlify. Comes with a detailed article detailing the process.
  tags:
    - CMS:Contentful
    - CMS:Headless
    - Markdown
    - Styling:CSS-in-JS
  features:
    - Gatsby v2
    - Query Contentful data via Gatsby's GraphQL
    - Styled-Components for CSS-in-JS
    - Simple format, easy to create your own site quickly
    - React Helmet for Header Modification
    - Remark for loading Markdown into React
- url: https://gatsby-blog-cosmicjs.netlify.app/
  repo: https://github.com/cosmicjs/gatsby-blog-cosmicjs
  description: Blog that utilizes the power of the Cosmic headless CMS for easy content management
  tags:
    - CMS:Cosmic
    - CMS:Headless
    - Blog
  features:
    - Uses the Cosmic Gatsby source plugin
- url: https://cosmicjs-gatsby-starter.netlify.app/
  repo: https://github.com/cosmicjs/gatsby-starter
  description: Simple Gatsby starter connected to the Cosmic headless CMS for easy content management
  tags:
    - CMS:Cosmic
    - CMS:Headless
  features:
    - Uses the Cosmic Gatsby source plugin
- url: https://www.gatsby-typescript-template.com/
  repo: https://github.com/ikeryo1182/gatsby-typescript-template
  description: This is a standard starter with TypeScript, TSLint, Prettier, Lint-Staged(Husky) and Sass
  tags:
    - Language:TypeScript
    - Linting
    - Styling:SCSS
  features:
    - Category and Tag for post
    - Type Safe by TypeScript
    - Format Safe by TSLint and Prettier with Lint-Staged(Husky)
- url: https://zandersparrow.github.io/gatsby-simple-redux/
  repo: https://github.com/zandersparrow/gatsby-simple-redux
  description: The default starter plus redux
  tags:
    - Redux
  features:
    - Minimal starter based on the official default
    - Includes redux and a simple counter example
- url: https://gatsby-casper.netlify.app/
  repo: https://github.com/scttcper/gatsby-casper
  description: This is a starter blog that looks like the Ghost.io default theme, casper.
  tags:
    - Blog
    - Language:TypeScript
    - Styling:CSS-in-JS
  features:
    - Emotion CSS-in-JS
    - TypeScript
    - Author and tag pages
    - RSS
- url: https://gatsby-universal.netlify.app
  repo: https://github.com/fabe/gatsby-universal
  description: An opinionated Gatsby v2 starter for state-of-the-art marketing sites
  tags:
    - Transitions
    - PWA
    - Styling:CSS-in-JS
    - Linting
    - Markdown
    - SEO
  features:
    - Page Transitions
    - IntersectionObserver, component-based
    - React Context for global UI state
    - styled-components v4
    - Generated media queries for easy use
    - Optimized with Google Lighthouse (100/100)
    - Offline support
    - Manifest support
    - Sitemap support
    - All favicons generated
    - SEO (with Schema JSONLD) & Social Tags
    - Prettier
    - ESLint
- url: https://prismic.lekoarts.de/
  repo: https://github.com/LekoArts/gatsby-starter-prismic
  description: A typography-heavy & light-themed Gatsby Starter which uses the Headless CMS Prismic.
  tags:
    - CMS:Prismic
    - CMS:Headless
    - Styling:CSS-in-JS
    - Linting
    - Blog
    - PWA
    - Testing
  features:
    - Prismic as Headless CMS
    - Uses multiple features of Prismic - Slices, Labels, Relationship fields, Custom Types
    - Emotion for Styling
    - Cypress for End-to-End testing
    - Prism.js highlighting
    - Responsive images with gatsby-image
    - Extensive SEO
    - ESLint & Prettier
- url: https://gatsby-starter-v2-casper.netlify.app/
  repo: https://github.com/GatsbyCentral/gatsby-v2-starter-casper
  description: A blog starter based on the Casper (v1.4) theme.
  tags:
    - Blog
    - PWA
  features:
    - Page pagination
    - CSS
    - Tags
    - Google Analytics
    - Offline support
    - Web App Manifest
    - SEO
- url: https://lumen-v2.netlify.app/
  repo: https://github.com/GatsbyCentral/gatsby-v2-starter-lumen
  description: A Gatsby v2 fork of the lumen starter.
  tags:
    - Blog
    - RSS
    - Disqus
  features:
    - Lost Grid.
    - Beautiful typography inspired by matejlatin/Gutenberg.
    - Mobile-First approach in development.
    - Stylesheet built using Sass and BEM-Style naming.
    - Syntax highlighting in code blocks.
    - Sidebar menu built using a configuration block.
    - Archive organized by tags and categories.
    - Automatic RSS generation.
    - Automatic Sitemap generation.
    - Offline support.
    - Google Analytics support.
    - Disqus Comments support.
- url: https://gatsby-starter-firebase.netlify.app/
  repo: https://github.com/muhajirdev/gatsby-starter-firebase
  description: A Gatsby + Firebase Starter. With Authentication
  tags:
    - Firebase
    - Client-side App
  features:
    - ESLint Airbnb without semicolon and without .jsx extension
    - Firebase
    - Web App Manifest
- url: http://gatsby-lightbox.416serg.me
  repo: https://github.com/416serg/gatsby-starter-lightbox
  description: Showcasing a custom lightbox implementation using `gatsby-image`
  tags:
    - Portfolio
    - SEO
    - Styling:CSS-in-JS
  features:
    - Features a custom, accessible lightbox with gatsby-image
    - Styled with styled-components using CSS Grid
    - React Helmet for SEO
- url: https://jackbravo.github.io/gatsby-starter-i18n-blog/
  repo: https://github.com/jackbravo/gatsby-starter-i18n-blog
  description: Same as official gatsby-starter-blog but with i18n support
  tags:
    - i18n
    - Blog
  features:
    - Translates site name and bio using .md files
    - No extra libraries needed
- url: https://calpa.me/
  repo: https://github.com/calpa/gatsby-starter-calpa-blog
  description: Blog Template X Contentful, Twitter and Facebook style
  tags:
    - Blog
    - Styling:SCSS
  features:
    - Gatsby v2, faster than faster
    - Not just Contentful content source, you can use any database
    - Custom style
    - Google Analytics
    - Gitalk
    - sitemap
    - React FontAwesome
    - SEO
    - Offline support
    - Web App Manifest
    - Styled using SCSS
    - Page pagination
    - Netlify optimization
- url: https://gatsby-starter-typescript-power-blog.majidhajian.com/
  repo: https://github.com/mhadaily/gatsby-starter-typescript-power-blog
  description: Minimal Personal Blog with Gatsby and TypeScript
  tags:
    - PWA
    - Blog
    - Language:TypeScript
    - Markdown
  features:
    - Mobile-First approach in development
    - TSLint & Prettier
    - Offline support
    - Styled Component implementation
    - Category and Tag for post
    - Dark / Light theme
    - Type Safe by TypeScript
    - Purge CSS
    - Format Safe by TSLint, StyleLint and Prettier with Lint-Staged(Husky)
    - Blog page
    - Syntax highlighting in code blocks
    - Pagination Ready
    - Ready to deploy to GitHub Pages or Netlify
    - Automatic RSS generation
    - Automatic Sitemap generation
- url: https://gatsby-starter-kontent.netlify.app
  repo: https://github.com/Kentico/gatsby-starter-kontent
  description: Gatsby starter site with Kentico Kontent based on default Gatsby starter
  tags:
    - CMS:Headless
    - CMS:Kontent
    - Netlify
  features:
    - Comes with React Helmet for adding site meta tags
    - Includes plugins for offline support out of the box
    - Kentico Kontent integration
- url: https://gatsby-starter-storybook.netlify.app/
  repo: https://github.com/markoradak/gatsby-starter-storybook
  description: Gatsby starter site with Storybook
  tags:
    - Storybook
    - Styling:CSS-in-JS
    - Linting
  features:
    - Gatsby v2 support
    - Storybook v4 support
    - Styled Components v4 support
    - Styled Reset, ESLint, Netlify Conf
- url: https://jamstack-hackathon-starter.netlify.app/
  repo: https://github.com/sw-yx/jamstack-hackathon-starter
  description: A JAMstack app with authenticated routes, static marketing pages, etc. with Gatsby, Netlify Identity, and Netlify Functions
  tags:
    - Netlify
    - Client-side App
  features:
    - Netlify Identity
    - Netlify Functions
    - Static Marketing pages and Dynamic Client-side Authenticated App pages
- url: https://collective.github.io/gatsby-starter-plone/
  repo: https://github.com/collective/gatsby-starter-plone
  description: A Gatsby starter template to build static sites using Plone as the content source
  tags:
    - CMS:Other
    - CMS:Headless
    - SEO
    - PWA
  features:
    - Creates 1-1 copy of source Plone site
    - Auto generated navigation and breadcrumbs
    - Progressive Web App features
    - Optimized for performance
    - Minimal UI and Styling
- url: https://gatsby-tutorial-starter.netlify.app/
  repo: https://github.com/justinformentin/gatsby-v2-tutorial-starter
  description: Simple, modern designed blog with post lists, tags, and easily customizable code.
  tags:
    - Blog
    - Linting
    - PWA
    - SEO
    - Styling:CSS-in-JS
    - Markdown
  features:
    - Blog post listing with image, summary, date, and tags.
    - Post Tags
    - Post List Filtering
    - Typography.js
    - Emotion styling
    - Syntax Highlighting in Code Blocks
    - Gatsby Image
    - Fully Responsive
    - Offline Support
    - Web App Manifest
    - SEO
    - PWA
    - Sitemap generation
    - Schema.org JSON-LD
    - CircleCI Integration
    - Codeclimate Integration
    - Google Analytics
    - Twitter and OpenGraph Tags
    - ESLint
    - Prettier Code Styling
- url: https://avivero.github.io/gatsby-redux-starter/
  repo: https://github.com/AVivero/gatsby-redux-starter
  description: Gatsby starter site with Redux, Sass, Bootstrap, CSS Modules, and Material Icons
  tags:
    - Redux
    - Styling:SCSS
    - Styling:Bootstrap
    - Styling:Material
    - Linting
  features:
    - Gatsby v2 support
    - Redux support
    - Sass support
    - Bootstrap v4 support
    - Css Modules support
    - ESLint, Prettier
- url: https://gatsby-typescript-boilerplate.netlify.app/
  repo: https://github.com/leachjustin18/gatsby-typescript-boilerplate
  description: Opinionated Gatsby v2 starter with TypeScript.
  tags:
    - Language:TypeScript
    - PWA
    - Styling:SCSS
    - Styling:PostCSS
  features:
    - TSLint with Airbnb & Prettier configurations
    - Prettier
    - Stylelint
    - Offline support
    - Type Safe by TypeScript
    - Format on commit with Lint-Staged(Husky)
    - Favicon generation
    - Sitemap generation
    - Autoprefixer with browser list
    - CSS nano
    - CSS MQ Packer
    - Lazy load image(s) with plugin sharp
    - Gatsby Image
    - Netlify optimizations
- url: https://danshai.github.io/gatsbyv2-scientific-blog-machine-learning/
  repo: https://github.com/DanShai/gatsbyv2-scientific-blog-machine-learning
  description: Machine learning ready and scientific blog starter
  tags:
    - Blog
    - Linting
  features:
    - Write easly your scientific blog with katex and publish your research
    - Machine learning ready with tensorflowjs
    - Manipulate csv data
    - draw with graph mermaid
    - display charts with chartjs
- url: https://gatsby-tailwind-styled-components.netlify.app/
  repo: https://github.com/muhajirdev/gatsby-tailwind-styled-components-starter
  description: A Gatsby Starter with Tailwind CSS + Styled Components
  tags:
    - Styling:Tailwind
  features:
    - ESLint Airbnb without semicolon and without .jsx extension
    - Offline support
    - Web App Manifest
- url: https://gatsby-starter-mobx.netlify.app
  repo: https://github.com/borekb/gatsby-starter-mobx
  description: MobX + TypeScript + TSLint + Prettier
  tags:
    - Language:TypeScript
    - Linting
    - Testing
  features:
    - Gatsby v2 + TypeScript
    - MobX with decorators
    - Two examples from @mweststrate's Egghead course
    - .editorconfig & Prettier
    - TSLint
    - Jest
- url: https://tender-raman-99e09b.netlify.app/
  repo: https://github.com/amandeepmittal/gatsby-bulma-quickstart
  description: A Bulma CSS + Gatsby Starter Kit
  tags:
    - Styling:Bulma
    - Styling:SCSS
  features:
    - Uses Bulma CSS
    - Sass based Styling
    - Responsive Design
    - Google Analytics Integration
    - Uses Gatsby v2
    - SEO
- url: https://gatsby-starter-notes.netlify.app/
  repo: https://github.com/patricoferris/gatsby-starter-notes
  description: Gatsby starter for creating notes organised by subject and topic
  tags:
    - Markdown
    - Pagination
  features:
    - Create by topic per subject notes that are organised using pagination
    - Support for code syntax highlighting
    - Support for mathematical expressions
    - Support for images
- url: https://gatsby-starter-ttag.netlify.app/
  repo: https://github.com/ttag-org/gatsby-starter-ttag
  description: Gatsby starter with the minimum required to demonstrate using ttag for precompiled internationalization of strings.
  tags:
    - i18n
  features:
    - Support for precompiled string internationalization using ttag and it's babel plugin
- url: https://gatsby-starter-typescript.netlify.app/
  repo: https://github.com/goblindegook/gatsby-starter-typescript
  description: Gatsby starter using TypeScript.
  tags:
    - Markdown
    - Pagination
    - Language:TypeScript
    - PWA
    - Linting
  features:
    - Markdown and MDX
    - Local search powered by Lunr
    - Syntax highlighting
    - Images
    - Styling with Emotion
    - Testing with Jest and react-testing-library
- url: https://gatsby-netlify-cms-example.netlify.app/
  repo: https://github.com/robertcoopercode/gatsby-netlify-cms
  description: Gatsby starter using Netlify CMS
  tags:
    - CMS:Netlify
    - Styling:SCSS
  features:
    - Example of a website for a local developer meetup group
    - NetlifyCMS used for easy data entry
    - Mobile-friendly design
    - Styling done with Sass
    - Gatsby version 2
- url: https://gatsby-typescript-starter-blog.netlify.app/
  repo: https://github.com/frnki/gatsby-typescript-starter-blog
  description: A starter blog for TypeScript-based Gatsby projects with minimal settings.
  tags:
    - Language:TypeScript
    - Blog
  features:
    - TypeScript & TSLint
    - No Styling (No Typography.js)
    - Minimal settings based on official starter blog
- url: https://gatsby-serif.netlify.app/
  repo: https://github.com/jugglerx/gatsby-serif-theme
  description: Multi-page/content-type starter using Markdown and SCSS. Serif is a beautiful small business theme for Gatsby. The theme is fully responsive, blazing fast, and artfully illustrated.
  tags:
    - Styling:SCSS
    - Markdown
    - Linting
  features:
    - Multiple "content types" for `services`, `team` and `testimonials` using Markdown as the source
    - Graphql query in `gatsby-node.js` using aliases that creates pages and templates by content type based on the folder `src/pages/services`, `src/pages/team`
    - SCSS
    - Responsive design
    - Bootstrap 4 grid and media queries only
    - Responsive menu
    - Royalty free illustrations included
    - SEO titles & meta using `gatsby-plugin-react-helmet`
    - ESLint & Prettier
- url: https://awesome-gatsby-starter.netlify.app/
  repo: https://github.com/South-Paw/awesome-gatsby-starter
  description: Starter with a preconfigured MDX, Storybook, and ESLint environment for component first development of your next Gatsby site.
  tags:
    - MDX
    - Markdown
    - Storybook
    - Styling:CSS-in-JS
    - Linting
  features:
    - Gatsby MDX for JSX in Markdown loading, parsing, and rendering of pages
    - Storybook for isolated component development
    - styled-components for CSS-in-JS
    - ESLint with Airbnb's config
    - Prettier integrated into ESLint
    - A few example components and pages with stories and simple site structure
- url: https://santosfrancisco.github.io/gatsby-starter-cv/
  repo: https://github.com/santosfrancisco/gatsby-starter-cv
  description: A simple starter to get up and developing your digital curriculum with Gatsby'
  tags:
    - Styling:CSS-in-JS
    - PWA
    - Onepage
  features:
    - Gatsby v2
    - Based on default starter
    - Google Analytics
    - Web App Manifest
    - SEO
    - Styling with styled-components
    - Responsive Design, optimized for Mobile devices
- url: https://vigilant-leakey-a4f8cd.netlify.app/
  repo: https://github.com/agneym/gatsby-blog-starter
  description: Minimal Blog Starter Template with Styled Components.
  tags:
    - Markdown
    - Styling:CSS-in-JS
    - Blog
  features:
    - Markdown loading, parsing, and rendering of pages
    - Minimal UI for blog
    - Styled-components for CSS-in-JS
    - Prettier added as pre-commit hook
    - Google Analytics
    - Image Optimisation
    - Code Styling and Formatting in markdown
    - Responsive Design
- url: https://inspiring-me-lwz7512.netlify.app/
  repo: https://github.com/lwz7512/gatsby-netlify-identity-starter
  description: Gatsby Netlify Identity Starter with NIW auth support, and content gating, as well as a responsive layout.
  tags:
    - Netlify
    - Pagination
  features:
    - Mobile Screen support
    - Privacy control for post content view & profile page
    - User authentication by Netlify Identity Widget/Service
    - Pagination for posts
    - Navigation menu with active status
- url: https://gatsby-starter-event-calendar.netlify.app/
  repo: https://github.com/EmaSuriano/gatsby-starter-event-calendar
  description: Gatsby Starter to display information about events from Google Spreadsheets with Calendars
  tags:
    - Linting
    - Styling:Grommet
    - PWA
    - SEO
    - Google Sheets
  features:
    - Grommet
    - Theming
    - Google Spreadsheet integration
    - PWA
    - A11y
    - SEO
    - Netlify Deployment Friendly
    - ESLint with Airbnb's config
    - Prettier integrated into ESLint
- url: https://gatsby-starter-tech-blog.netlify.app/
  repo: https://github.com/email2vimalraj/gatsby-starter-tech-blog
  description: A simple tech blog starter kit for Gatsby
  tags:
    - Blog
    - Portfolio
  features:
    - Markdown based blog
    - Filter blog posts by Tags
    - Easy customization
    - Using styled components
    - Minimal styles
    - Best scoring by Lighthouse
    - SEO support
    - PWA support
    - Offline support
- url: https://infallible-brown-28846b.netlify.app/
  repo: https://github.com/tylergreulich/gatsby-typescript-mdx-prismjs-starter
  description: Gatsby starter using TypeScript, MDX, Prismjs, and styled-components
  tags:
    - Language:TypeScript
    - Linting
    - Testing
    - Styling:CSS-in-JS
    - MDX
  features:
    - Gatsby v2 + TypeScript
    - Syntax highlighting with Prismjs
    - MDX
    - Jest
    - react-testing-library
    - styled-components
- url: https://hardcore-darwin-d7328f.netlify.app/
  repo: https://github.com/agneym/gatsby-careers-page
  description: A Careers Page for startups using Gatsby
  tags:
    - Markdown
    - Styling:CSS-in-JS
  features:
    - Careers Listing
    - Application Format
    - Markdown for creating job description
    - styled-components
- url: https://saikrishna.me/
  repo: https://github.com/s-kris/gatsby-minimal-portfolio-blog
  description: A minimal portfolio website with blog using Gatsby. Suitable for developers.
  tags:
    - Portfolio
    - Blog
  features:
    - Portfolio Page
    - Timline (Journey) page
    - Minimal
- url: https://gatsby-starter-blog-mdx-demo.netlify.app
  repo: https://github.com/hagnerd/gatsby-starter-blog-mdx
  description: A fork of the Official Gatsby Starter Blog with support for MDX out of the box.
  tags:
    - MDX
    - Blog
  features:
    - MDX
    - Blog
    - RSS Feed
- url: https://gatsby-tailwindcss-sass-starter-demo.netlify.app/
  repo: https://github.com/durianstack/gatsby-tailwindcss-sass-starter
  description: Just another Gatsby Tailwind with SASS starter
  tags:
    - Styling:Tailwind
    - Styling:SCSS
  features:
    - Tailwind, A Utility-First CSS Framework for Rapid UI Development
    - SASS/SCSS
    - Comes with React Helmet for adding site meta tags
    - Includes plugins for offline support out of the box
    - PurgeCSS to shave off unused styles
- url: https://tyra-starter.netlify.app/
  repo: https://github.com/madelyneriksen/gatsby-starter-tyra
  description: A feminine Gatsby Starter Optimized for SEO
  tags:
    - SEO
    - Blog
    - Styling:Other
  features:
    - Integration with Social Media and Mailchimp.
    - Styled with Tachyons.
    - Rich structured data on blog posts for SEO.
    - Pagination and category pages.
- url: https://gatsby-starter-styled.netlify.app/
  repo: https://github.com/gregoralbrecht/gatsby-starter-styled
  description: Yet another simple starter with Styled-System, Typography.js, SEO, and Google Analytics.
  tags:
    - Styling:CSS-in-JS
    - PWA
    - SEO
  features:
    - Styled-Components
    - Styled-System
    - Rebass Grid
    - Typography.js to easily set up font styles
    - Google Analytics
    - Prettier, ESLint & Stylelint
    - SEO (meta tags and schema.org via JSON-LD)
    - Offline support
    - Web App Manifest
- url: https://gatsby.ghost.org/
  repo: https://github.com/TryGhost/gatsby-starter-ghost
  description: Build lightning-fast, modern publications with Ghost and Gatsby
  tags:
    - CMS:Headless
    - Blog
  features:
    - Ghost integration with ready to go placeholder content and webhooks support
    - Minimal responsive design
    - Pagination for posts, tags, and authors
    - SEO Friendly Meta
    - JSON-LD Schema
    - OpenGraph structured data
    - Twitter Cards meta
    - Sitemap Generation
    - XML Sitemaps
    - Progressive Web App
    - Offline Support
    - RSS Feed
    - Netlify integration ready to deploy
- url: https://traveler-blog.netlify.app/
  repo: https://github.com/QingpingMeng/gatsby-starter-traveler-blog
  description: A fork of the Official Gatsby Starter Blog to build a traveler blog with images support
  tags:
    - Blog
    - PWA
    - SEO
    - Styling:Material
    - Styling:CSS-in-JS
  features:
    - Netlify integration ready to deploy
    - Material UI
    - styled-components
    - GitHub markdown css support
- url: https://create-ueno-app.netlify.app
  repo: https://github.com/ueno-llc/ueno-gatsby-starter
  description: Opinionated Gatsby starter by Ueno.
  tags:
    - Language:TypeScript
    - Styling:SCSS
    - Linting
    - Transitions
  features:
    - GraphQL hybrid
    - SEO friendly
    - GSAP ready
    - Nice Devtools
    - GsapTools
    - Ueno plugins
    - SVG to React component
    - Ueno's TSlint
    - Decorators
- url: https://gatsby-snyung-starter.netlify.app/
  repo: https://github.com/SeonHyungJo/gatsby-snyung-starter
  description: Basic starter template for You
  tags:
    - CMS:Contentful
    - Markdown
    - Linting
    - Pagination
    - Portfolio
    - SEO
    - Styling:SCSS
    - Transitions
  features:
    - SASS/SCSS
    - Add Utterances
    - Nice Pagination
    - Comes with React Helmet for adding site meta tags
    - Create Yout Name Card for writing meta data
- url: https://gatsby-contentstack-starter.netlify.app/
  repo: https://github.com/contentstack/gatsby-starter-contentstack
  description: A Gatsby starter powered by Headless CMS Contentstack.
  tags:
    - CMS:Headless
    - Blog
  features:
    - Includes Contentstack Delivery API for any environment
    - Dynamic content from Contentstack CMS
- url: https://gatsby-craftcms-barebones.netlify.app
  repo: https://github.com/frankievalentine/gatsby-craftcms-barebones
  description: Barebones setup for using Craft CMS and Gatsby locally.
  tags:
    - CMS:Headless
  features:
    - Full setup instructions included
    - Documented to get you set up with Craft CMS quickly
    - Code referenced in repo
- url: https://gatsby-starter-buttercms.netlify.app/
  repo: https://github.com/ButterCMS/gatsby-starter-buttercms
  description: A starter template for spinning up a Gatsby+ ButterCMS site
  tags:
    - Blog
    - SEO
    - CMS:Headless
  features:
    - Fully functioning blog
    - Navigation between posts with a previous/next post button
    - FAQ Knowledge Base
    - CMS Powered Homepage
    - Customer Case Study example marketing pages
- url: https://master.d2f5ek3dnwfe9v.amplifyapp.com/
  repo: https://github.com/dabit3/gatsby-auth-starter-aws-amplify
  description: This Gatsby starter uses AWS Amplify to implement authentication flow for signing up/signing in users as well as protected client side routing.
  tags:
    - AWS
    - Authentication
  features:
    - AWS Amplify
    - Full authentication workflow
    - Registration form
    - Signup form
    - User sign in
- url: https://gatsby-starter.mdbootstrap.com/
  repo: https://github.com/anna-morawska/gatsby-material-design-for-bootstrap
  description: A simple starter which lets you quickly start developing with Gatsby and Material Design For Bootstrap
  tags:
    - Styling:Material
  features:
    - React Bootstrap with Material Design css framework.
    - Free for personal and commercial use
    - Fully responsive
- url: https://frosty-ride-4ff3b9.netlify.app/
  repo: https://github.com/damassi/gatsby-starter-typescript-rebass-netlifycms
  description:
    A Gatsby starter built on top of MDX (React + Markdown), NetlifyCMS (with
    MDX and netlify-cms-backend-fs support -- no need to deploy), TypeScript,
    Rebass for UI, Styled Components, and Jest for testing. Very little visual
    styling has been applied so that you can bring your own :)
  tags:
    - MDX
    - CMS:Netlify
    - Language:TypeScript
    - Styling:Other
    - Styling:CSS-in-JS
    - Testing
  features:
    - MDX - Markdown + React
    - Netlify CMS (with MDX support)
    - Read and write to local file system via netlify-cms-backend-fs
    - TypeScript
    - Rebass
    - Styled Components
    - Jest
- url: https://bluepeter.github.io/gatsby-material-ui-business-starter/
  repo: https://github.com/bluepeter/gatsby-material-ui-business-starter
  description: Beautiful Gatsby Material Design Business Starter
  tags:
    - Styling:Material
  features:
    - Uses the popular, well-maintained Material UI React component library
    - Material Design theme and icons
    - Rotating home page carousel
    - Simple setup without opinionated setup
    - Fully instrumented for successful PROD deployments
    - Stylus for simple CSS
- url: https://example-company-website-gatsby-sanity-combo.netlify.app/
  repo: https://github.com/sanity-io/example-company-website-gatsby-sanity-combo
  description: This example combines Gatsby site generation with Sanity.io content management in a neat company website.
  tags:
    - CMS:sanity.io
    - CMS:Headless
    - Blog
  features:
    - Out-of-the-box headless CMS
    - Real-time content preview in Development
    - Fast & frugal builds
    - No accidental missing fields/types
    - Full Render Control with Portable Text
    - gatsby-image support
    - Content types for company info, pages, projects, people, and blog posts
- url: https://gatsby-starter-oss.netlify.app/
  repo: https://github.com/robinmetral/gatsby-starter-oss
  description: A Gatsby starter to showcase your open-source projects.
  tags:
    - Portfolio
    - Styling:Theme-UI
    - Styling:CSS-in-JS
    - Onepage
    - PWA
    - SEO
    - Testing
    - Linting
  features:
    - 🐙🐈 Pull your pinned repos from GitHub
    - 👩‍🎤 Style with Emotion
    - ✨ Themeable with Theme UI
    - 🚀 Powered by gatsby-theme-oss
    - 💯 100/100 Lighthouse scores
- url: https://gatsby-starter-docz.netlify.app/
  repo: https://github.com/RobinCsl/gatsby-starter-docz
  description: Simple starter where building your own documentation with Docz is possible
  tags:
    - Documentation
  features:
    - Generate nice documentation with Docz, in addition to generating your normal Gatsby site
    - Document your React components in .mdx files
- url: https://gatsby-starter-santa-fe.netlify.app/
  repo: https://github.com/osogrizz/gatsby-starter-santa-fe
  description: A place for artist or designers to display their creations
  tags:
    - Styling:CSS-in-JS
  features:
    - SEO friendly
    - Built-in Google Fonts support
    - Contact Form
    - Customizable Design Template
- url: https://gatsby-hello-friend.now.sh
  repo: https://github.com/panr/gatsby-starter-hello-friend
  description: A simple starter for Gatsby. That's it.
  tags:
    - Pagination
    - Markdown
    - Blog
    - Portfolio
    - Styling:PostCSS
  features:
    - Dark/light mode, depending on your preferences
    - Great reading experience thanks to Inter font, made by Rasmus Andersson
    - Nice code highlighting thanks to PrismJS
    - Responsive youtube/vimeo etc. videos
    - Elastic menu
    - Fully responsive site
- url: https://lgcolella.github.io/gatsby-starter-developer-blog/
  repo: https://github.com/lgcolella/gatsby-starter-developer-blog
  description: A starter to create SEO-friendly, fast, multilanguage, responsive, and highly customizable technical blogs/portfolios with the most common features out of the box.
  tags:
    - Blog
    - Portfolio
    - i18n
  features:
    - Multilanguage posts
    - Pagination and image preview for posts
    - Tags
    - SEO
    - Social share buttons
    - Disqus for comments
    - Highlighting for code syntax in posts
    - Dark and light themes available
    - Various available icon sets
    - RSS Feed
    - Web app manifest
- url: https://gatsby.magicsoup.io/
  repo: https://github.com/magicsoup-io/gatsby-starter-magicsoup
  description: A production-ready Gatsby starter using magicsoup.io
  tags:
    - SEO
    - Markdown
    - Styling:CSS-in-JS
    - Testing
  features:
    - Optimized images with gatsby-image.
    - SEO friendly with react-helmet, gatsby-plugin-sitemap and Google Webmaster Tools!
    - Responsive UIs with magicsoup.io/stock.
    - Static content with gatsby-transform-remark or gatsby-transform-json.
    - Convert Markdown to StyledComponents!
    - Webfonts with gatsby-plugin-web-font-loader.
    - SSR ready!
    - Testing with Jest!
- url: https://foxandgeese.github.io/tiny-agency/
  repo: https://github.com/foxandgeese/tiny-agency
  description: Simple Gatsby.js starter that uses material design and that's perfect for tiny agencies.
  tags:
    - Styling:Material
  features:
    - Uses the popular, well-maintained Material UI React component library
    - Material Design theme and icons
    - Simple setup without opinionated setup
    - Fully instrumented for successful PROD deployments
- url: https://gatsby-shopify-starter.netlify.app/
  repo: https://github.com/AlexanderProd/gatsby-shopify-starter
  description: Kick off your next, e-commerce experience with this Gatsby starter. It is based on the default Gatsby starter to be easily modifiable.
  tags:
    - CMS:Headless
    - SEO
    - E-commerce
    - Styling:CSS-in-JS
  features:
    - Shopping Cart
    - Shopify Integration
    - Product Grid
    - Shopify Store Credentials included
    - Optimized images with gatsby-image.
    - SEO
- url: https://gatsby-starter-hello-world-shopify.netlify.app/
  repo: https://github.com/ohduran/gatsby-starter-hello-world-shopify
  description: Boilerplate with the barebones to set up your Shopify Store using Gatsby
  tags:
    - E-commerce
  features:
    - Shopping Cart
    - Shopify Integration
    - Product Grid
    - Shopify Store Credentials included
- url: https://gatejs.netlify.app
  repo: https://github.com/sarasate/gate
  description: API Doc generator inspired by Stripe's API docs
  tags:
    - Documentation
    - Markdown
    - Onepage
  features:
    - API documentation from markdown sources
    - Code samples separated by language
    - Syntax highlighting
    - Everything in a single page
- url: https://hopeful-keller-943d65.netlify.app
  repo: https://github.com/iwilsonq/gatsby-starter-reasonml
  description: Gatsby starter to create static sites using type-safe ReasonML
  tags:
    - Language:Other
    - Blog
    - Styling:CSS-in-JS
  features:
    - Gatsby v2 support
    - bs-platform v4 support
    - Similar to gatsby-starter-blog
- url: https://gatsby-starter-blog-amp-to-pwa.netlify.app/
  repo: https://github.com/tomoyukikashiro/gatsby-starter-blog-amp-to-pwa
  description: Gatsby starter blog with AMP to PWA Strategy
  tags:
    - Blog
    - AMP
    - PWA
  features:
    - Similar to gatsby-starter-blog
    - Support AMP to PWA strategy
- url: https://cvluca.github.io/gatsby-starter-markdown/
  repo: https://github.com/cvluca/gatsby-starter-markdown
  description: Boilerplate for a markdown-based website (Documentation, Blog, etc.)
  tags:
    - Markdown
    - Redux
    - Styling:Ant Design
  features:
    - Responsive Web Design
    - Auto generated Sidebar
    - Auto generated Anchor
- url: https://gatsby-starter-wordpress-community.netlify.app/
  repo: https://github.com/pablovila/gatsby-starter-wordpress-community
  description: Starter using gatsby-source-wordpress to display posts and pages from a WordPress site
  tags:
    - CMS:WordPress
    - Styling:Bulma
    - Blog
    - Pagination
  features:
    - Gatsby v2 support
    - Responsive Web Design
    - WordPress support
    - Bulma and Sass Support for styling
    - Pagination logic
- url: https://gatsby-blogger.netlify.app/
  repo: https://github.com/aslammultidots/blogger
  description: A simple, clean, and modern designed blog with a firebase authentication feature and easily customizable code.
  tags:
    - Blog
    - Redux
    - Disqus
    - CMS:Contentful
    - Firebase
  features:
    - Minimal and clean white layout.
    - Dynamic content from Contentful.
    - Blog post listing with previews (image + summary) for each blog post.
    - Disqus commenting system for each blog post.
    - Search post with keyword.
    - Firebase for Authentication.
    - Protected Routes with Authorization.
    - Contact form integration.
- url: https://gatsby-starter-styled-components.netlify.app/
  repo: https://github.com/blakenoll/gatsby-starter-styled-components
  description: The Gatsby default starter modified to use styled-components
  tags:
    - Styling:CSS-in-JS
  features:
    - styled-components
    - sticky footer
- url: https://magazine-example.livingdocs.io/
  repo: https://github.com/livingdocsIO/gatsby-magazine-example
  description: This magazine-starter helps you start out with Livingdocs as a headless CMS.
  tags:
    - Blog
    - CMS:Headless
  features:
    - Minimal and clean white layout.
    - Dynamic content from Livingdocs.
    - Built-in component library.
    - Robust template and theme.
- url: https://gatsby-starter-intl.tomekskuta.pl
  repo: https://github.com/tomekskuta/gatsby-starter-intl
  description: Gatsby v2 i18n starter which makes static pages for every locale and detect your browsers lang. i18n with react-intl.
  tags:
    - i18n
    - Testing
  features:
    - static pages for every language
    - detects your browser locale
    - uses react-intl
    - based on Gatsby Default Starter
    - unit tests with Jest
- url: https://cape.netlify.app/
  repo: https://github.com/juhi-trivedi/cape
  description: A Gatsby - CMS:Contentful demo with Netlify.
  tags:
    - Blog
    - Netlify
    - CMS:Contentful
    - Styling:Bootstrap
  features:
    - Fecthing Dynamic content from Contentful.
    - Blog post listing with previews (image + summary) for each blog post.
    - Contact form integration with Netlify.
    - Grid system inspired by Bootstrap.
- url: https://gatsby-starter-infinite-scroll.baobab.fi/
  repo: https://github.com/baobabKoodaa/gatsby-starter-infinite-scroll
  description: Infinite Scroll and Pagination with 10k photos
  tags:
    - Infinite Scroll
    - Pagination
    - Styling:CSS-in-JS
  features:
    - Infinite Scroll (default mode)
    - Pagination (fallback for users without JS)
    - Toggle between these modes in demo
    - Efficient implementation (only fetch the data that's needed, ship initial items with the page instead of fetch, etc.)
- url: https://jodie.lekoarts.de/
  repo: https://github.com/LekoArts/gatsby-starter-portfolio-jodie
  description: Image-heavy photography portfolio with colorful accents & great typography
  tags:
    - Portfolio
    - PWA
    - Transitions
    - Styling:CSS-in-JS
    - Linting
    - Testing
    - Language:TypeScript
  features:
    - Configurable with theming, CSS Grid & a yaml file for navigation
    - Create your projects by editing a yaml file and putting images into a folder
    - Shows your Instagram posts
    - TypeScript
    - Cypress for End-to-End testing
    - react-spring for animations & transitions
    - Uses styled-components + styled-system
    - SEO with Sitemap, Schema.org JSONLD, Tags
    - Responsive images with gatsby-image
- url: https://amazing-jones-e61bda.netlify.app/
  repo: https://github.com/WebCu/gatsby-material-kit-react
  description: Adaptation of Material Kit React to Gatsby
  tags:
    - Styling:Material
  features:
    - 60 Handcrafted Components
    - 4 Customized Plugins
    - 3 Example Pages
- url: https://relaxed-bhaskara-5abd0a.netlify.app/
  repo: https://github.com/LekovicMilos/gatsby-starter-portfolio
  description: Gatsby portfolio starter for creating a quick portfolio
  tags:
    - Portfolio
  features:
    - Showcase of portfolio items
    - About me page
- url: https://gatsby-typescript-scss-docker-starter.netlify.app/
  repo: https://github.com/OFranke/gatsby-typescript-scss-docker
  description: Gatsby starter TypeScript, SCSS, Docker
  tags:
    - Language:TypeScript
    - Styling:SCSS
    - Linting
  features:
    - Format & Commit Safe by ESLint, StyleLint and Prettier with Lint-Staged (Husky), optimized for VS Code
    - Typings for scss files are automatically generated
    - Responsiveness from the beginning through easy breakpoint configuration
    - Enforce the DRY principle, no hardcoded and repeated `margin`, `font-size`, `color`, `box-shadow`, `border-radius` ... properties anymore
    - Docker ready - you can run Gatsby dev mode on your machine environment or with docker-compose
- url: https://prismic-i18n.lekoarts.de/
  repo: https://github.com/LekoArts/gatsby-starter-prismic-i18n
  description: Based on gatsby-starter-prismic with Internationalization (i18n) support.
  tags:
    - CMS:Prismic
    - CMS:Headless
    - Styling:CSS-in-JS
    - Linting
    - Blog
    - PWA
    - Testing
    - i18n
  features:
    - Prismic as Headless CMS
    - Uses multiple features of Prismic - Slices, Labels, Relationship fields, Custom Types, Internationalization
    - Emotion for Styling
    - i18n without any third-party libaries
    - Cypress for End-to-End testing
    - Prism.js highlighting
    - Responsive images with gatsby-image
    - Extensive SEO
    - ESLint & Prettier
- url: https://gatsby-starter-landing-page.netlify.app/
  repo: https://github.com/gillkyle/gatsby-starter-landing-page
  description: Single page starter for minimal landing pages
  tags:
    - Onepage
  features:
    - Gatsby image
    - Google Analytics
    - Minimal design
- url: https://thakkaryash94.github.io/gatsby-github-personal-website/
  repo: https://github.com/thakkaryash94/gatsby-github-personal-website
  description: It is a conversion of original GitHub personal website repo which is written in ruby for JS developers. This repository gives you the code you'll need to kickstart a personal website that showcases your work as a software developer. And when you manage the code in a GitHub repository, it will automatically render a webpage with the owner's profile information, including a photo, bio, and repositories.
  tags:
    - Portfolio
    - Onepage
  features:
    - layout config either stacked or sidebar
    - theme dark/light mode
    - post support
- url: https://gatsby-starter-default-intl.netlify.app
  repo: https://github.com/wiziple/gatsby-starter-default-intl
  description: The default Gatsby starter with features of multi-language URL routes and browser language detection.
  tags:
    - i18n
  features:
    - Localization (Multilanguage) provided by react-intl.
    - Support automatic redirection based on user's preferred language in browser provided by browser-lang.
    - Support multi-language url routes within a single page component. That means you don't have to create separate pages such as pages/en/index.js or pages/ko/index.js.
    - Based on gatsby-starter-default with least modification.
- url: https://gatsby-starter-julia.netlify.app/
  repo: https://github.com/niklasmtj/gatsby-starter-julia
  description: A minimal blog starter template built with Gatsby
  tags:
    - Markdown
    - Blog
  features:
    - Landingpage
    - Blogoverview
    - Markdown sourcing
    - Estimated reading time
    - Styled component with @emotion
    - Netlify deployment friendly
    - Nunito font as npm module
    - Site meta tags with React Helmet
- url: https://agalp.imedadel.me
  repo: https://github.com/ImedAdel/automatic-gatsbyjs-app-landing-page
  description: Automatically generate iOS app landing page using Gatsby
  tags:
    - Onepage
    - PWA
    - SEO
  features:
    - One Configuration file
    - Automatically generate a landing page for your iOS app
    - List app features
    - App Store and Play Store buttons
    - App screenshot and video preview
    - Easily add social media accounts and contact info in the footer via the site-config.js file.
    - Pick custom Font Awesome icons for the feature list via the site-config.js file.
    - Built using Prettier and Styled-Components
    - Easily integrate Google Analytics by adding your ID to site-config.js file.
- url: https://gatsby-starter-shopify-app.firebaseapp.com/install
  repo: https://github.com/gil--/gatsby-starter-shopify-app
  description: Easily create Serverless Shopify Admin Apps powered by Gatsby and Firebase Functions
  tags:
    - Shopify
    - Firebase
  features:
    - 🗄 Firebase Firestore Realtime DB
    - ⚡️ Serverless Functions API layer (Firebase Functions)
    - 💼 Admin API (Graphql) Serverless Proxy
    - 🎨 Shopify Polaris (AppProvider, etc.)
    - 💰 Application Charge Logic (30 days) with variable trial duration
    - 📡 Webhook Validation & Creation
    - 🔑 GDPR Ready (Including GDPR Webhooks)
    - 🏗 CircleCI Config for easy continuous deployments to Firebase
- url: https://gatsby-starter-paperbase.netlify.app/
  repo: https://github.com/willcode4food/gatsby-starter-paperbase
  description: A Gatsby starter that implements the Paperbase Premium Theme from MaterialUI
  tags:
    - Styling:Material
    - Styling:CSS-in-JS
  features:
    - MaterialUI Paperbase theme in Gatsby!
    - Create professional looking admin tools and dashboards
    - Responsive Design
    - MaterialUI Paper Components
    - MaterialUI Tab Components
- url: https://gatsby-starter-devto.netlify.app/
  repo: https://github.com/geocine/gatsby-starter-devto
  description: A Gatsby starter template that leverages the Dev.to API
  tags:
    - Blog
    - Styling:CSS-in-JS
  features:
    - Blog post listing with previews (image + summary) for each blog post
- url: https://gatsby-starter-framer-x.netlify.app/
  repo: https://github.com/simulieren/gatsby-starter-framer-x
  description: A Gatsby starter template that is connected to a Framer X project
  tags:
    - Language:TypeScript
  features:
    - TypeScript support
    - Easily work in Gatsby and Framer X at the same time
- url: https://gatsby-firebase-hosting.firebaseapp.com/
  repo: https://github.com/bijenkorf-james-wakefield/gatsby-firebase-hosting-starter
  description: A starter with configuration for Firebase Hosting and Cloud Build deployment.
  tags:
    - Firebase
    - Linting
  features:
    - Linting with ESLint
    - Jest Unit testing configuration
    - Lint-staged on precommit hook
    - Commitizen for conventional commit messages
    - Configuration for Firebase hosting
    - Configuration for Cloud Build deployment
    - Clear documentation to have your site deployed on Firebase behind SSL in no time!
- url: https://lewis-gatsby-starter-blog.netlify.app/
  repo: https://github.com/lewislbr/lewis-gatsby-starter-blog
  description: A simple custom Gatsby starter template to start a new blog or personal website.
  tags:
    - Blog
    - Styling:CSS-in-JS
    - Markdown
    - Portfolio
    - SEO
  features:
    - Blog post listing with summary preview for each blog post.
    - Automatically creates blog pages from Markdown files.
    - CSS in JS with styled-components.
    - Optimized images.
    - Offline capabilities.
    - Auto-generated sitemap and robots.txt.
- url: https://gatsby-starter-stripe.netlify.app/
  repo: https://github.com/brxck/gatsby-starter-stripe
  description: A minimal starter to create a storefront with Gatsby, Stripe, & Netlify Functions.
  tags:
    - Stripe
    - E-commerce
    - Styling:None
  features:
    - Statically generate based on Stripe inventory
    - Dynamically update with live inventory & availability data
    - Checkout powered by Stripe
    - Serverless functions interact with Stripe API
    - Shopping cart persisted in local storage
    - Responsive images with gatsby-image
- url: https://www.jannikbuschke.de/gatsby-antd-docs/
  repo: https://github.com/jannikbuschke/gatsby-antd-docs
  description: A template for documentation websites
  tags:
    - Documentation
    - Language:TypeScript
    - Styling:Ant Design
    - Markdown
    - MDX
  features:
    - Markdown
    - MDX with mdxjs
    - Syntax highlighting with prismjs
    - Anchors
    - Sidebar
    - Sitecontents
    - Landingpage
- url: https://gatsby-starter.haezl.at
  repo: https://github.com/haezl/gatsby-starter-haezl
  description: A lightweight, mobile-first blog starter with infinite scroll and Material-UI design for Gatsby.
  tags:
    - Blog
    - Language:TypeScript
    - Linting
    - Styling:CSS-in-JS
    - Styling:Material
    - Markdown
    - PWA
  features:
    - Landing Page
    - Portfolio section
    - Blog post listing with a preview for each post
    - Infinite scroll instead of next and previous buttons
    - Blog posts generated from Markdown files
    - About Page
    - Responsive Design
    - PWA (Progressive Web App) support
    - MobX
    - Customizable
- url: https://gatsby-starter-fine.netlify.app/
  repo: https://github.com/toboko/gatsby-starter-fine
  description: A multi-response and light, mobile-first blog starter with columns layout and SEO optimization.
  tags:
    - Blog
    - Markdown
    - Portfolio
    - SEO
  features:
    - Blog
    - Portfolio section
    - Customizable
    - Markdown
    - Optimized images
    - Sitemap Page
    - Seo Ready
- url: https://ugglr.github.io/gatsby-clean-portfolio/
  repo: https://github.com/ugglr/gatsby-clean-portfolio
  description: A clean themed Software Engineer Portfolio site, showcasing soft skills on the front page, features project card showcases, about page. Responsive through react-bootstrap components together with custom CSS style sheets. SEO configured, just need to add google analytics tracking code.
  tags:
    - Portfolio
    - SEO
    - Styling:Bootstrap
  features:
    - Resume
    - CV
    - google analytics
    - easy favicon swap
    - Gatsby SEO plugin
    - Clean layout
    - White theme
    - grid using react-bootstrap
    - bootstrap4 classes available
    - font-awesome Library for icons
    - Portfolio site for developers
    - custom project cards
    - easily extendable to include blog page
    - Responsive design
- url: https://gatsby-documentation-starter.netlify.app/
  repo: https://github.com/whoisryosuke/gatsby-documentation-starter
  description: Automatically generate docs for React components using MDX, react-docgen, and Gatsby
  tags:
    - Documentation
    - MDX
    - SEO
  features:
    - Parses all React components (functional, stateful, even stateless!) for JS Docblocks and Prop Types.
    - MDX - Write your docs in Markdown and include React components using JSX!
    - Lightweight (only what you need)
    - Modular (easily fits in any React project!)
    - Props table component
    - Customizable sidebar navigation
    - Includes SEO plugins Google Analytics, Offline, Manifest, Helmet.
- url: http://gatsby-absurd.surge.sh/
  repo: https://github.com/ajayns/gatsby-absurd
  description: A Gatsby starter using illustrations from https://absurd.design/
  tags:
    - Onepage
    - Styling:CSS-in-JS
  features:
    - Uses surreal illustrations from absurd.design.
    - Landing page structure split into sections
    - Basic UX/UX elements ready. navbar, smooth scrolling, faqs, theming
    - Convenient image handling and data separation
- url: https://gatsby-starter-quiz.netlify.app/
  repo: https://github.com/raphadeluca/gatsby-starter-quiz
  description: Create rich quizzes with Gatsby & MDX. No need for a database or headless CMS. Manage your data directly in your MDX file's frontmatter and write your content in the body. Customize your HTML tags, use React components from a library or write your own. Navigation will be automatically created between each question.
  tags:
    - MDX
  features:
    - Data quiz in the frontmatter
    - Rich customizable content with MDX
    - Green / Red alert footer on user's answer
    - Navigation generated based on the index of each question
- url: https://gatsby-starter-accessibility.netlify.app/
  repo: https://github.com/benrobertsonio/gatsby-starter-accessibility
  description: The default Gatsby starter with powerful accessibility tools built-in.
  tags:
    - Storybook
    - Linting
  features:
    - 🔍 eslint-plugin-jsx-a11y for catching accessibility issues while authoring code
    - ✅ lint:staged for adding a pre-commit hook to catch accessibility linting errors
    - 📣 react-axe for console reporting of accessibility errors in the DOM during development
    - 📖 storybook setup for accessibility reporting on individual components
- url: https://gatsby-theme-ggt-material-ui-blog.netlify.app/
  repo: https://github.com/avatar-kaleb/gatsby-starter-ggt-material-ui-blog
  description: Starter material-ui blog utilizing a Gatsby theme!
  tags:
    - Blog
    - MDX
  features:
    - Uses MDX with Gatsby theme for quick and easy set up
    - Material-ui design with optional config passed into the theme options
    - Gradient background with sitemap, rss feed, and offline capabilities
- url: https://gatsby-starter-blog-typescript.netlify.app/
  repo: https://github.com/gperl27/Gatsby-Starter-Blog-Typescript
  description: Gatsby starter blog with TypeScript
  tags:
    - Blog
    - Language:TypeScript
    - Styling:CSS-in-JS
  features:
    - Includes all features that come with Gatsby's official starter blog
    - TypeScript for type-safety out of the box
    - Styled components in favor of inline styles
    - Transition Link for nice page transitions
    - Type definitions from GraphQL schema (with code generation)
- url: https://gatsby-starter-sass.netlify.app/
  repo: https://github.com/colbyfayock/gatsby-starter-sass
  description: A Gatsby starter with Sass and no assumptions!
  tags:
    - Styling:SCSS
  features:
    - Sass stylesheets to manage your CSS (SCSS flavored)
    - Simple, minimal base setup to get started
    - No baked in configurations or assumptions
- url: https://billyjacoby.github.io/gatsby-react-bootstrap-starter/
  repo: https://github.com/billyjacoby/gatsby-react-bootstrap-starter
  description: Gatsby starter with react-bootstrap and react-icons
  tags:
    - Styling:Bootstrap
    - Styling:SCSS
  features:
    - SASS stylesheets to make styling components easy
    - Sample navbar that sticks to the top of the page on scroll
    - Includes react-icons to make adding icons to your app super simple
- url: https://gatsbystartermdb.netlify.app
  repo: https://github.com/jjcav84/mdbreact-gatsby-starter
  description: Gatsby starter built with MDBootstrap React free version
  tags:
    - Styling:Bootstrap
  features:
    - Material Design, Bootstrap, and React
    - Contact form and Google Map components
    - Animation
    - documentation and component library can be found at mdboostrap's website
- url: https://gatsby-starter-primer.netlify.app/
  repo: https://github.com/thomaswangio/gatsby-starter-primer
  description: A Gatsby starter featuring GitHub Primer Design System and React components
  tags:
    - Styling:Other
    - Styling:CSS-in-JS
    - SEO
    - Landing Page
  features:
    - Primer React Components
    - Styled Components
    - Gatsby Image
    - Better SEO component with appropriate OG image and appropriate fallback meta tags
- url: https://pranshuchittora.github.io/gatsby-material-boilerplate
  repo: https://github.com/pranshuchittora/gatsby-material-boilerplate
  description: A simple starter to get up and developing quickly with Gatsby in material design
  tags:
    - Styling:Material
  features:
    - Material design
    - Sass/SCSS
    - Tags
    - Categories
    - Google Analytics
    - Offline support
    - Web App Manifest
    - SEO
- url: https://anubhavsrivastava.github.io/gatsby-starter-hyperspace
  repo: https://github.com/anubhavsrivastava/gatsby-starter-hyperspace
  description: Single page starter based on the Hyperspace site template, with landing, custom, and Elements(Component) page
  tags:
    - HTML5UP
    - Styling:SCSS
    - Onepage
    - Landing Page
  features:
    - Designed by HTML5 UP
    - Simple one page site that’s perfect for personal portfolios
    - Fully Responsive
    - Styling with SCSS
    - Offline support
    - Web App Manifest
- url: https://anubhavsrivastava.github.io/gatsby-starter-identity
  repo: https://github.com/anubhavsrivastava/gatsby-starter-identity
  description: Single page starter based on the Identity site template by HTML5 up, suitable for a one-page portfolio.
  tags:
    - HTML5UP
    - Styling:SCSS
    - Onepage
    - Landing Page
    - PWA
  features:
    - Designed by HTML5 UP
    - Simple one page personal portfolio
    - Fully Responsive
    - Styling with SCSS
    - Offline support
    - Web App Manifest
- url: https://hopeful-ptolemy-cd840b.netlify.app/
  repo: https://github.com/tonydiaz/gatsby-landing-page-starter
  description: A simple landing page starter for idea validation using material-ui. Includes email signup form and pricing section.
  tags:
    - Styling:Material
    - Landing Page
  features:
    - SEO
    - Mailchimp integration
    - Material-UI components
    - Responsive
    - Pricing section
    - Benefits section
    - Email signup form
    - Easily configurable
    - Includes standard Gatsby starter features
- url: https://anubhavsrivastava.github.io/gatsby-starter-aerial
  repo: https://github.com/anubhavsrivastava/gatsby-starter-aerial
  description: Single page starter based on the Aerial site template by HTML5 up, suitable for a one-page personal page.
  tags:
    - HTML5UP
    - Styling:SCSS
    - Onepage
    - Landing Page
    - PWA
  features:
    - Designed by HTML5 UP
    - Simple one page personal portfolio
    - Fully Responsive
    - Styling with SCSS
    - Offline support
    - Web App Manifest
- url: https://anubhavsrivastava.github.io/gatsby-starter-eventually
  repo: https://github.com/anubhavsrivastava/gatsby-starter-eventually
  description: Single page starter based on the Eventually site template by HTML5 up, suitable for an upcoming product page.
  tags:
    - HTML5UP
    - Styling:SCSS
    - Landing Page
    - PWA
  features:
    - Designed by HTML5 UP
    - Fully Responsive
    - Styling with SCSS
    - Offline support
    - Web App Manifest
- url: https://jovial-jones-806326.netlify.app/
  repo: https://github.com/GabeAtWork/gatsby-elm-starter
  description: An Elm-in-Gatsby integration, based on gatsby-plugin-elm
  tags:
    - Language:Other
  features:
    - Elm language integration
- url: https://anubhavsrivastava.github.io/gatsby-starter-readonly
  repo: https://github.com/anubhavsrivastava/gatsby-starter-readonly
  description: Single page starter based on the ReadOnly site template by HTML5 up, with landing and Elements(Component) page
  tags:
    - HTML5UP
    - Onepage
    - Styling:SCSS
    - Landing Page
    - PWA
  features:
    - Designed by HTML5 UP
    - Fully Responsive
    - Styling with SCSS
    - Offline support
    - Web App Manifest
- url: https://anubhavsrivastava.github.io/gatsby-starter-prologue
  repo: https://github.com/anubhavsrivastava/gatsby-starter-prologue
  description: Single page starter based on the Prologue site template by HTML5 up, for portfolio pages
  tags:
    - HTML5UP
    - Onepage
    - Styling:SCSS
    - Portfolio
    - PWA
  features:
    - Designed by HTML5 UP
    - Fully Responsive
    - Styling with SCSS
    - Offline support
    - Web App Manifest
- url: https://gatsby-london.netlify.app
  repo: https://github.com/ImedAdel/gatsby-london
  description: A custom, image-centric theme for Gatsby.
  tags:
    - Portfolio
    - Blog
    - Styling:PostCSS
  features:
    - Post thumbnails in the homepage
    - Built with PostCSS
    - Made for image-centeric portfolios
    - Based on London for Ghost
- url: https://anubhavsrivastava.github.io/gatsby-starter-overflow
  repo: https://github.com/anubhavsrivastava/gatsby-starter-overflow
  description: Single page starter based on the Overflow site template by HTML5 up, with landing and Elements(Component) page
  tags:
    - HTML5UP
    - Onepage
    - Styling:SCSS
    - Portfolio
    - PWA
  features:
    - Designed by HTML5 UP
    - Fully Responsive
    - Image Gallery
    - Styling with SCSS
    - Offline support
    - Web App Manifest
- url: https://cosmicjs.com/apps/gatsby-agency-portfolio/demo
  repo: https://github.com/cosmicjs/gatsby-agency-portfolio
  description: Static Webpage for displaying your agency's skills and past work.  Implements 4 sections for displaying information about your company, A home page, information about services, projects, and the people in your organization.
  tags:
    - Blog
    - Portfolio
    - CMS:Cosmic
  features:
    - Landing Page
    - Home
    - Services
    - Projects
    - People
- url: https://cosmicjs.com/apps/gatsby-localization-app-starter/demo
  repo: https://github.com/cosmicjs/gatsby-localization-app-starter
  description: A localized Gatsby starter application powered by Cosmic.
  tags:
    - CMS:Cosmic
    - i18n
  features:
    - Gatsby localization starter app
- url: https://cosmicjs.com/apps/gatsby-docs/demo
  repo: https://github.com/cosmicjs/gatsby-docs-app
  description: Be able to view and create documentation using Gatsby and Cosmic. Leveraging the speed and high powered APIs of the Gatsby framework and the simplicity and scalability of Cosmic.
  tags:
    - CMS:Cosmic
    - Documentation
  features:
    - manage docs in static web file format for zippy delivery
- url: https://cosmicjs.com/apps/gatsby-ecommerce-website/demo
  repo: https://github.com/a9kitkumar/Gatsby-Ecommerce
  description: A localized Gatsby starter application powered by Cosmic.
  tags:
    - CMS:Cosmic
    - E-commerce
  features:
    - Stores products, orders using Cosmic as a database and a server
- url: https://harshil1712.github.io/gatsby-starter-googlesheets/
  repo: https://github.com/harshil1712/gatsby-starter-googlesheets
  description: A starter using Google Sheets as a data source
  tags:
    - Google Sheets
    - SEO
    - Blog
  features:
    - Uses Google Sheets for data
    - Easily configurable
- url: https://the-plain-gatsby.netlify.app/
  repo: https://github.com/wangonya/the-plain-gatsby
  description: A simple minimalist starter for your personal blog.
  tags:
    - Blog
    - Markdown
  features:
    - Minimalist design
    - Next and previous blog post navigation
    - About page
    - Markdown support
- url: https://gatsby-starter-blockstack.openintents.org
  repo: https://github.com/friedger/gatsby-starter-blockstack
  description: A starter using Blockstack on client side
  tags:
    - Authentication
  features:
    - Uses Blockstack
    - Client side app
- url: https://anubhavsrivastava.github.io/gatsby-starter-multiverse
  repo: https://github.com/anubhavsrivastava/gatsby-starter-multiverse
  description: Single page starter based on the Multiverse site template by HTML5 up, with landing and Elements(Component) page
  tags:
    - HTML5UP
    - Onepage
    - Styling:SCSS
    - Portfolio
    - PWA
  features:
    - Designed by HTML5 UP
    - Fully Responsive
    - Image Gallery
    - Styling with SCSS
    - Offline support
    - Web App Manifest
- url: https://anubhavsrivastava.github.io/gatsby-starter-highlights
  repo: https://github.com/anubhavsrivastava/gatsby-starter-highlights
  description: Single page starter based on the Highlights site template by HTML5 up, with landing and Elements(Component) page
  tags:
    - HTML5UP
    - Onepage
    - Styling:SCSS
    - Portfolio
    - PWA
  features:
    - Designed by HTML5 UP
    - Fully Responsive
    - Image Gallery
    - Styling with SCSS
    - Offline support
    - Web App Manifest
- url: https://gatsby-starter-material-business-markdown.netlify.app/
  repo: https://github.com/ANOUN/gatsby-starter-material-business-markdown
  description: A clean, modern starter for businesses using Material Design Components
  tags:
    - Blog
    - Markdown
    - PWA
    - Styling:Material
    - Styling:SCSS
  features:
    - Minimal, Modern Business Website Design
    - Material Design Components
    - MDC React Components
    - MDC Theming
    - Blog
    - Home Page
    - Contact Page
    - Contact Form
    - About Page
    - Mobile-First approach in development
    - Fully Responsive
    - Markdown
    - PWA
- url: https://gatsby-starter-default-typescript.netlify.app/
  repo: https://github.com/andykenward/gatsby-starter-default-typescript
  description: Starter Default TypeScript
  tags:
    - Language:TypeScript
  features:
    - TypeScript
    - Typing generation for GraphQL using GraphQL Code Generator
    - Comes with React Helmet for adding site meta tags
    - Based on Gatsby Starter Default
- url: http://gatsbyhoney.davshoward.com/
  repo: https://github.com/davshoward/gatsby-starter-honey
  description: A delicious baseline for Gatsby (v2).
  tags:
    - Styling:PostCSS
    - SEO
  features:
    - Gatsby v2
    - SEO (including robots.txt, sitemap generation, automated yet customisable metadata, and social sharing data)
    - Google Analytics
    - PostCSS support
    - Developer environment variables
    - Accessibility support
    - Based on Gatsby Starter Default
- url: https://material-ui-starter.netlify.app/
  repo: https://github.com/dominicabela/gatsby-starter-material-ui
  description: This starter includes Material UI boilerplate and configuration files along with the standard Gatsby configuration files. It provides a starting point for developing Gatsby apps with the Material UI framework.
  tags:
    - SEO
    - Styling:Material
  features:
    - Material UI Framework
    - Roboto Typeface (self hosted)
    - SEO
    - Offline Support
    - Based on Gatsby Default Starter
- url: https://developer-diary.netlify.app/
  repo: https://github.com/willjw3/gatsby-starter-developer-diary
  description: A blog template created with web developers in mind. Totally usable right out of the box, but minimalist enough to be easily modifiable.
  tags:
    - Blog
    - Markdown
    - Pagination
    - SEO
  features:
    - Ready to go - Blog author name, author image, etc,... can be easily added using a config file
    - Blog posts created as markdown files
    - Gatsby v.2
    - Mobile responsive
    - Pagination
    - Category and tag pages
    - Social media sharing icons in each post
    - Icons from React Icons (Font Awesome, Devicons, etc,...)
    - Beautiful tech-topic tags to attach to your web-development-related blog posts
    - Developer-relevant social media icon links, including GitHub, Stack Overflow, and freeCodeCamp
- url: https://anubhavsrivastava.github.io/gatsby-starter-paradigmshift
  repo: https://github.com/anubhavsrivastava/gatsby-starter-paradigmshift
  description: Single page starter based on the Paradigm Shift site template by HTML5 up, with landing and Elements(Component) page
  tags:
    - HTML5UP
    - Onepage
    - Styling:SCSS
    - Portfolio
    - PWA
  features:
    - Designed by HTML5 UP
    - Fully Responsive
    - Image Gallery
    - Styling with SCSS
    - Offline support
    - Web App Manifest
- url: https://dazzling-heyrovsky-62d4f9.netlify.app/
  repo: https://github.com/s-kris/gatsby-starter-medium
  description: A Gatsby starter blog as close as possible to medium.
  tags:
    - Markdown
    - Styling:CSS-in-JS
  features:
    - Careers Listing
    - Mobile Responsive
- url: https://gatsby-personal-starter-blog.netlify.app
  repo: https://github.com/thomaswangio/gatsby-personal-starter-blog
  description: Gatsby starter for personal blogs! Blog configured to run at /blog and with Netlify CMS and gatsby-remark-vscode.
  tags:
    - Blog
    - Markdown
    - Styling:CSS-in-JS
    - CMS:Netlify
  features:
    - Netlify CMS
    - VSCode syntax highlighting
    - Styled Components
- url: https://anubhavsrivastava.github.io/gatsby-starter-phantom
  repo: https://github.com/anubhavsrivastava/gatsby-starter-phantom
  description: Single page starter based on the Phantom site template by HTML5 up, with landing, generic and Elements(Component) page
  tags:
    - HTML5UP
    - Onepage
    - Styling:SCSS
    - PWA
  features:
    - Designed by HTML5 UP
    - Fully Responsive
    - Styling with SCSS
    - Offline support
    - Web App Manifest
- url: https://gatsby-starter-internationalized.ack.ee/
  repo: https://github.com/AckeeCZ/gatsby-starter-internationalized
  description: A simple starter for fully internationalized websites, including route internationalization.
  tags:
    - i18n
  features:
    - internationalized page content - via react-intl
    - internationalized routes - via language configuration
    - lightweight - includes only internationalization code
    - LocalizedLink - built-in link component handling route generation
    - LanguageSwitcher - built-in language switcher component
- url: https://gatsby-starter-bee.netlify.app/
  repo: https://github.com/JaeYeopHan/gatsby-starter-bee
  description: A simple starter for a blog with fresh UI.
  tags:
    - Blog
    - Netlify
    - Disqus
    - SEO
  features:
    - Code highlight with Fira Code font
    - Emoji (emojione)
    - Social share feature (Twitter, Facebook)
    - Comment feature (Disqus, utterances)
    - Sponsor service (Buy-me-a-coffee)
    - CLI Tool
- url: https://hasura.io/learn/graphql/react/introduction/
  repo: https://github.com/hasura/gatsby-gitbook-starter
  description: A starter to generate docs/tutorial websites based on the GitBook theme.
  tags:
    - Documentation
    - MDX
    - Markdown
    - SEO
  features:
    - Write in Markdown / MDX and generate responsive documentation/tutorial web apps
    - Fully Configurable
    - Syntax highlighting with Prismjs
    - Code diffing with +/-
    - Google Analytics Integration
    - SEO Tags with MDX frontmatter
    - Edit on GitHub button
    - Fully Customisable with rich embeds using React in MDX.
    - Search integration with Algolia
- url: https://gatsby-starter-blog-with-lunr.netlify.app/
  repo: https://github.com/lukewhitehouse/gatsby-starter-blog-with-lunr
  description: Building upon Gatsby's blog starter with a Lunr.js powered Site Search.
  tags:
    - Blog
    - Search
  features:
    - Same as the official starter blog
    - Integration with Lunr.js
- url: https://rg-portfolio.netlify.app/
  repo: https://github.com/rohitguptab/rg-portfolio
  description: Kick-off your Portfolio website with RG-Portfolio gatsby starter. We have used Gatsby + Contentful.
  tags:
    - Portfolio
    - CMS:Contentful
    - PWA
    - Blog
    - SEO
    - Disqus
    - Gallery
    - Landing Page
    - Markdown
    - Netlify
    - Styling:Bootstrap
  features:
    - Blogs listing with each blog post.
    - Contact form with Email notification using formspree.io.
    - Photos and Blogs page listing.
    - Different types of sections like About, Service, Blogs, Work, Testimonials, Photos, and contact.
    - All settings manage from contentful for example Header Menu, Homepage sections, blogs, and photos, etc.
    - Social share in blog details pages with comment ( Disqus ).
    - PWA
- url: https://oneshopper.netlify.app
  repo: https://github.com/rohitguptab/OneShopper
  description: This Starter is created for e-commerce site with Gatsby + Contentful and snipcart
  tags:
    - E-commerce
    - CMS:Contentful
    - Blog
    - SEO
    - Disqus
  features:
    - Blog post listing with previews for each blog post.
    - Store page listing all the Products and includes features like Rating, Price, Checkout, More then one Product images with tabbing.
    - Contact form with Email notification.
    - Index pages design with Latest Post, Latest Blog, Deal of week and Banner.
- url: https://anubhavsrivastava.github.io/gatsby-starter-spectral
  repo: https://github.com/anubhavsrivastava/gatsby-starter-spectral
  description: Single page starter based on the Spectral site template by HTML5 up, with landing, Generic and Elements(Component) page
  tags:
    - HTML5UP
    - Onepage
    - Styling:SCSS
    - Portfolio
    - PWA
  features:
    - Designed by HTML5 UP
    - Fully Responsive
    - Styling with SCSS
    - Offline support
    - Web App Manifest
- url: https://anubhavsrivastava.github.io/gatsby-starter-directive
  repo: https://github.com/anubhavsrivastava/gatsby-starter-directive
  description: Single page starter based on the Directive site template by HTML5 up, with landing and Elements(Component) page
  tags:
    - HTML5UP
    - Onepage
    - Styling:SCSS
    - Portfolio
    - PWA
  features:
    - Designed by HTML5 UP
    - Fully Responsive
    - Styling with SCSS
    - Offline support
    - Web App Manifest
- url: https://histaff.io/
  repo: https://github.com/histaff/website-static
  description: It's a beautiful starter static website which useful plugins based on Gatsby
  tags:
    - Styling:SCSS
    - Landing Page
    - Onepage
  features:
    - Fully Responsive
    - Styling with SCSS
    - Very similar to gatsby-starter-netlify-cms, slightly more configurable (e.g. set site-title in gatsby-config) with Bootstrap/Bootswatch instead of bulma
    - LocalizedLink - built-in link component handling route generation
- url: https://gatsby-kea-starter.netlify.app/
  repo: https://github.com/benjamin-glitsos/gatsby-kea-starter
  description: Gatsby starter with redux and sagas made simpler by the Kea library
  tags:
    - Redux
  features:
    - The Kea library makes redux and sagas extremely simple and concise
- url: https://anubhavsrivastava.github.io/gatsby-starter-solidstate
  repo: https://github.com/anubhavsrivastava/gatsby-starter-solidstate
  description: Single page starter based on the Solid State site template by HTML5 up, with landing, Generic and Elements(Component) page
  tags:
    - HTML5UP
    - Onepage
    - Styling:SCSS
    - Portfolio
    - PWA
  features:
    - Designed by HTML5 UP
    - Fully Responsive
    - Styling with SCSS
    - Offline support
    - Web App Manifest
- url: https://yellowcake.netlify.app/
  repo: https://github.com/thriveweb/yellowcake
  description: A starter project for creating lightning-fast websites with Gatsby v2 and Netlify-CMS v2 + Uploadcare integration.
  tags:
    - CMS:Netlify
    - Netlify
    - Blog
    - SEO
  features:
    - Uploadcare
    - Netlify Form
    - Category list (with navigation)
    - Featured post
    - Next and prev post
    - SEO component
- url: https://anubhavsrivastava.github.io/gatsby-starter-fractal
  repo: https://github.com/anubhavsrivastava/gatsby-starter-fractal
  description: Single page starter based on the Fractal site template by HTML5 up, with landing and Elements(Component) page
  tags:
    - HTML5UP
    - Onepage
    - Styling:SCSS
    - Portfolio
    - PWA
  features:
    - Designed by HTML5 UP
    - Fully Responsive
    - Styling with SCSS
    - Offline support
    - Web App Manifest
- url: https://minimal-gatsby-ts-starter.netlify.app/
  repo: https://github.com/TheoBr/minimal-gatsby-typescript-starter
  description: Minimal TypeScript Starter
  tags:
    - Language:TypeScript
  features:
    - TypeScript
    - ESLint + optional rule enforcement with Husky
    - Prettier
    - Netlify ready
    - Minimal
- url: https://gatsby-typescript-starter-default.netlify.app/
  repo: https://github.com/RobertoMSousa/gatsby-typescript-starter-default
  description: Simple Gatsby starter using TypeScript and ESLint instead of outdated tslint.
  tags:
    - Language:TypeScript
    - SEO
    - Linting
  features:
    - Comes with React Helmet for adding site meta tags
    - Includes plugins for offline support out of the box
    - TypeScript
    - Prettier & ESLint to format & check the code
- url: https://gatsby-starter-carraway.netlify.app/
  repo: https://github.com/endymion1818/gatsby-starter-carraway
  description: a Gatsby starter theme with Accessibility features, TypeScript, Jest, some basic UI elements, and a CircleCI pipeline
  tags:
    - Language:TypeScript
    - Pagination
    - Search
    - Testing
  features:
    - Paginated post archive
    - Site search with Lunr.js
    - Categories and category archive pages
    - Minimal CSS defaults using styled-components, including system font stack
    - Some fundamental Accessibility features including tabbable navigation & "Skip to content" link
    - UI elements including multi-column layout using CSS Grid (with float fallback), header component with logo, basic navigation & search and a footer with 3-column layout, logo and 2 menu areas
    - TypeScript & Testing including some sensible TypeScript defaults, tests with @testing-library/react, pre-commit and pre-push hooks. Set up includes enums for repeating values such as font & background colours
    - Setup for a CircleCI pipeline so you can run the above tests in branches before merging to master
    - Markdown posts _and_ pages (pages don't appear in the post archive)
- url: https://www.quietboy.net
  repo: https://github.com/zhouyuexie/gatsby-starter-quiet
  description: Gatsby out of the box blog, use TypeScript and highly customized style.
  tags:
    - Language:TypeScript
    - Styling:SCSS
    - SEO
    - Linting
    - RSS
    - Pagination
    - PWA
  features:
    - TypeScript
    - TsLint & Prettier
    - Tag list
    - Custom page layout
    - Switch the dark mode according to the system theme
    - Scss
    - Pagination
- url: https://compassionate-morse-5204bf.netlify.app/
  repo: https://github.com/deamme/gatsby-starter-prismic-resume
  description: Gatsby Resume/CV page with Prismic integration
  tags:
    - CMS:Prismic
    - CMS:Headless
    - Styling:CSS-in-JS
    - Onepage
    - Linting
  features:
    - One-page resume/CV
    - Prismic as Headless CMS
    - Emotion for styling
    - Uses multiple features of Prismic - Slices, Labels, Custom Types
    - ESLint & Prettier
- url: https://anubhavsrivastava.github.io/gatsby-starter-resume
  repo: https://github.com/anubhavsrivastava/gatsby-starter-resume
  description: Single page starter based on the Resume site template by startbootstrap for resume/portfolio page
  tags:
    - Onepage
    - Styling:SCSS
    - PWA
  features:
    - Designed by startbootstrap
    - Fully Responsive
    - Styling with SCSS
    - Offline support
    - Web App Manifest
- url: https://gatsby-starter-typescript-jest.netlify.app/
  repo: https://github.com/denningk/gatsby-starter-typescript-jest
  description: Barebones Gatsby starter with TypeScript, Jest, GitLab-CI, and other useful configurations
  tags:
    - Language:TypeScript
    - Testing
    - AWS
    - Linting
    - SEO
  features:
    - All components from default Gatsby starter converted to TypeScript
    - Jest testing configured for TypeScript with ts-jest
    - Detailed guide on how to deploy using AWS S3 buckets included in README
    - .gitlab-ci.yml file with blanks that can be customized for any Gatsby project
    - Configurations for EditorConfig, Prettier, and ESLint (for TypeScript)
- url: https://gatsby-starter-apollo.smakosh.com/app/
  repo: https://github.com/smakosh/gatsby-apollo-starter
  description: Gatsby Apollo starter - with client side routing
  tags:
    - Client-side App
    - SEO
    - Styling:CSS-in-JS
  features:
    - Apollo provider & Client side routing
    - ESLint/Prettier configured
    - Easy to customize
    - Nice project structure
    - Flex Grid components easy to customize
- url: https://portfolio.smakosh.com/
  repo: https://github.com/smakosh/gatsby-portfolio-dev
  description: A portfolio for developers
  tags:
    - Portfolio
    - SEO
    - Netlify
    - Onepage
    - Styling:CSS-in-JS
  features:
    - ESLint/Prettier configured
    - Scores 100% on a11y / Performance / PWA / SEO
    - PWA (desktop & mobile)
    - Easy to customize
    - Nice project structure
    - Amazing illustrations by Undraw.co
    - Tablet & mobile friendly
    - Continuous deployment with Netlify
    - A contact form protected by Google Recaptcha
    - Can be deployed with one click
    - Functional components with Recompose React Hooks! ready to migrate to React hooks!
    - Fetches your GitHub pinned projects with most stars (You could customize this if you wish)
- url: https://github.com/smakosh/gatsby-airtable-starter
  repo: https://github.com/smakosh/gatsby-airtable-starter
  description: Gatsby Airtable starter
  tags:
    - SEO
    - Netlify
    - Client-side App
    - Styling:CSS-in-JS
  features:
    - Static content fetched from Airtable
    - Dynamic content with CRUD operations with Airtable REST API
    - Well structured files/folders
    - Custom React Hooks
    - Custom Helpers instead of using third party libraries
    - Dynamic & Static containers
    - Global state management ready with useReducer & useContext
    - Dummy auth but ready to add real requests
- url: https://github.com/smakosh/gatsby-app-starter-rest-api
  repo: https://github.com/smakosh/gatsby-app-starter-rest-api
  description: Gatsby REST API starter
  tags:
    - Authentication
    - Client-side App
    - Styling:CSS-in-JS
  features:
    - Dynamic content with CRUD operations with a REST API
    - Well structured files/folders
    - Custom React Hooks
    - Auth with a JWT approach
    - Custom Helpers instead of using third party libraries
    - Dynamic containers
    - Global state management ready with useReducer & useContext
- url: https://gatsbyjs-starter-tailwindplay.appseed.us/
  repo: https://github.com/app-generator/gatsbyjs-starter-tailwindplay
  description: A Gatsby v2 starter styled using Tailwind, a utility-first CSS framework. Uses Purgecss to remove unused CSS.
  tags:
    - Styling:Tailwind
  features:
    - Based on gatsby-starter-tailwind
    - Tailwind CSS Framework
    - Removes unused CSS with Purgecss
- url: https://act-labs.github.io/
  repo: https://github.com/act-labs/gatsby-starter-act-blog
  description: Gatsby starter for blog/documentation using MDX, Ant Design, gatsby-plugin-combine.
  tags:
    - Blog
    - Documentation
    - Styling:Ant Design
    - Markdown
    - MDX
    - SEO
  features:
    - Posts and snippets;
    - SEO component;
    - Ant Design UI components;
    - Markdown and MDX for pages;
    - A customized webpack and babel configuration, for complex profecianal web apps with node.js, Jest tests, etc;
    - Progressively build more and more complex pages using gatsby-plugin-combine.
- url: https://gatsby-ghub.netlify.app/resume-book/
  repo: https://github.com/dwyfrequency/gatsby-ghub
  description: A resume builder app with authenticated routes, static marketing pages, and dynamic resume creation
  tags:
    - Authentication
    - Netlify
    - Client-side App
  features:
    - Netlify Identity
    - Static Marketing pages and Dynamic Client-side Authenticated App pages
    - SEO component
    - Apollo GraphQL (client-side)
- url: https://lewis-gatsby-starter-i18n.netlify.app
  repo: https://github.com/lewislbr/lewis-gatsby-starter-i18n
  description: A simple custom Gatsby starter template to start a new multilanguage website.
  tags:
    - i18n
    - Styling:CSS-in-JS
    - Portfolio
    - SEO
  features:
    - Automatically detects user browser language.
    - CSS in JS with styled-components.
    - Optimized images.
    - Offline capabilities.
    - Auto-generated sitemap and robots.txt.
- url: https://gatsby-snipcart-starter.netlify.app/
  repo: https://github.com/issydennis/gatsby-snipcart
  description: A simple e-commerce shop built using Gatsby and Snipcart.
  tags:
    - E-commerce
    - Styling:CSS-in-JS
    - Markdown
  features:
    - Minimal design to allow for simple customisation.
    - Snipcart integration provides an easy-to-use shopping cart and checkout.
    - Individual product pages with custom fields.
    - Products defined using markdown.
    - Styled components.
    - Gatsby image for optimised product images.
- url: https://anubhavsrivastava.github.io/gatsby-starter-stylish
  repo: https://github.com/anubhavsrivastava/gatsby-starter-stylish
  description: Single page starter based on the Stylish Portfolio site template by startbootstrap for portfolio page
  tags:
    - Onepage
    - Portfolio
    - Styling:SCSS
    - PWA
  features:
    - Designed by startbootstrap
    - Fully Responsive
    - Styling with SCSS
    - Offline support
    - Web App Manifest
- url: https://lewis-gatsby-starter-basic.netlify.app
  repo: https://github.com/lewislbr/lewis-gatsby-starter-basic
  description: A simple custom basic Gatsby starter template to start a new website.
  tags:
    - Styling:CSS-in-JS
    - SEO
  features:
    - Bare-bones starter.
    - CSS in JS with styled-components.
    - Optimized images.
    - Offline capabilities.
    - Auto-generated sitemap and robots.txt.
- url: https://myclicks.netlify.app/
  repo: https://github.com/himali-patel/MyClicks
  description: A simple Gatsby starter template to create a portfolio website with Contentful and Netlify.
  tags:
    - Blog
    - Netlify
    - CMS:Contentful
    - Styling:Bootstrap
    - Disqus
    - SEO
  features:
    - Fecthing Dynamic content from Contentful.
    - Blog post listing with previews, Disqus implementation and social sharing for each blog post.
    - Contact form integration with Netlify.
    - Portfolio Result Filteration according to Category.
    - Index pages design with Recent Blogs and Intagram Feed.
- url: https://gatsby-starter-typescript-graphql.netlify.app
  repo: https://github.com/spawnia/gatsby-starter-typescript-graphql
  description: A Gatsby starter with typesafe GraphQL using TypeScript
  tags:
    - Language:TypeScript
    - Linting
    - Portfolio
    - Styling:CSS-in-JS
  features:
    - Type safety with TypeScript
    - Typesafe GraphQL with graphql-code-generator
    - ESLint with TypeScript support
    - Styling with styled-components
- url: https://gatsby-tailwind-serif.netlify.app/
  repo: https://github.com/windedge/gatsby-tailwind-serif
  description: A Gatsby theme based on gatsby-serif-theme, rewrite with Tailwind CSS.
  tags:
    - Styling:Tailwind
    - Markdown
  features:
    - Based on gatsby-serif-theme
    - Tailwind CSS Framework
    - Removes unused CSS with Purgecss
    - Responsive design
    - Suitable for small business website
- url: https://mystifying-mclean-5c7fce.netlify.app
  repo: https://github.com/renvrant/gatsby-mdx-netlify-cms-starter
  description: An extension of the default starter with Netlify CMS and MDX support.
  tags:
    - MDX
    - Markdown
    - Netlify
    - CMS:Netlify
    - Styling:None
  features:
    - MDX and Netlify CMS support
    - Use React components in Netlify CMS Editor and other markdown files
    - Allow editors to choose a page template
    - Replace HTML tags with React components upon rendering Markdown, enabling design systems
    - Hide pages from being editable by the CMS
    - Minimal and extensible
- url: https://gatsby-airtable-advanced-starter.marcomelilli.com
  repo: https://github.com/marcomelilli/gatsby-airtable-advanced-starter
  description: A Gatsby Starter Blog using Airtable as backend
  tags:
    - Airtable
    - Blog
    - Styling:None
  features:
    - Dynamic content from Airtable
    - Does not contain any UI frameworks
    - Tags
    - Categories
    - Authors
    - Disqus
    - Offline support
    - Web App Manifest
    - SEO
- url: https://contentful-starter.netlify.app/
  repo: https://github.com/algokun/gatsby_contentful_starter
  description: An Awesome Starter Kit to help you get going with Contentful and Gatsby
  tags:
    - Blog
    - CMS:Contentful
    - CMS:Headless
  features:
    - Bare-bones starter.
    - Dynamic content from Contentful CMS
    - Ready made Components
    - Responsive Design
    - Includes Contentful Delivery API for production build
- url: https://gatsby-simple-blog.thundermiracle.com
  repo: https://github.com/thundermiracle/gatsby-simple-blog
  description: A gatsby-starter-blog with overreacted looking and tags, breadcrumbs, Disqus, i18n, and ESLint supported
  tags:
    - i18n
    - Blog
    - Netlify
    - Linting
    - Disqus
    - Testing
  features:
    - Easily Configurable
    - Tags
    - Breadcrumbs
    - Tags
    - Disqus
    - i18n
    - ESLint
    - Jest
- url: https://anubhavsrivastava.github.io/gatsby-starter-grayscale
  repo: https://github.com/anubhavsrivastava/gatsby-starter-grayscale
  description: Single page starter based on the Grayscale site template by startbootstrap for portfolio page
  tags:
    - Onepage
    - Portfolio
    - Styling:SCSS
    - PWA
  features:
    - Designed by startbootstrap
    - Fully Responsive
    - Styling with SCSS
    - Offline support
    - Web App Manifest
- url: https://gatsby-all-in.netlify.app
  repo: https://github.com/Gherciu/gatsby-all-in
  description: A starter that includes the most popular js libraries, already pre-configured and ready for use.
  tags:
    - Linting
    - Netlify
    - Styling:Tailwind
  features:
    - Tailwind CSS Framework
    - Antd UI Framework pre-configured
    - Redux for managing state
    - ESLint and Stylelint to enforce code style
- url: http://demo.nagui.me
  repo: https://github.com/kimnagui/gatsby-starter-nagui
  description: A Gatsby starter that full responsive blog.
  tags:
    - Blog
    - AWS
    - Pagination
    - SEO
    - Styling:CSS-in-JS
  features:
    - Tags & Categorys.
    - Pagination.
    - Show Recent Posts for category.
    - Styled-Components.
    - Mobile-First CSS.
    - Syntax highlighting in code blocks using PrismJS(Dracula).
    - Google Analytics.
    - Deploy AWS S3.
- url: https://anubhavsrivastava.github.io/gatsby-starter-newage
  repo: https://github.com/anubhavsrivastava/gatsby-starter-newage
  description: Single page starter based on the new age site template by startbootstrap for portfolio page/Mobile app launch
  tags:
    - Onepage
    - Portfolio
    - Styling:SCSS
    - PWA
  features:
    - Designed by startbootstrap
    - Fully Responsive
    - Styling with SCSS
    - Offline support
    - Web App Manifest
- url: https://gatsby-starter-krisp.netlify.app/
  repo: https://github.com/algokun/gatsby-starter-krisp
  description: A minimal, clean and responsive starter built with gatsby
  tags:
    - Styling:Bootstrap
    - Onepage
    - Portfolio
    - Netlify
    - Markdown
  features:
    - Styled-Components.
    - Mobile-First CSS.
    - Responsive Design, optimized for Mobile devices
- url: https://gatsby-datocms-starter.netlify.app/
  repo: https://github.com/brohlson/gatsby-datocms-starter
  description: An SEO-friendly DatoCMS starter with styled-components, page transitions, and out-of-the-box blog post support.
  tags:
    - CMS:DatoCMS
    - Styling:CSS-in-JS
    - Blog
    - Portfolio
    - SEO
  features:
    - Page Transitions
    - Blog Post Template
    - Sitemap & Robots.txt generation
- url: https://elemental.netlify.app/
  repo: https://github.com/akzhy/gatsby-starter-elemental
  description: A highly customizable portfolio starter with grid support.
  tags:
    - Blog
    - Portfolio
    - SEO
  features:
    - Highly Customizable
    - Portfolio Template
    - Blog Post Template
    - SEO Friendly
- url: https://gatsby-starter-apollo.netlify.app/
  repo: https://github.com/piducancore/gatsby-starter-apollo-netlify
  description: This project is an easy way to start developing fullstack apps with Gatsby and Apollo Server (using Netlify Lambda functions). For developing we use Netlify Dev to bring all of this magic to our local machine.
  tags:
    - Netlify
  features:
    - Apollo Client
    - Apollo Server running on Netlify functions
    - Netlify Dev for local development
- url: https://gatsby-starter-blog-and-portfolio.netlify.app/
  repo: https://github.com/alisalahio/gatsby-starter-blog-and-portfolio
  description: Just gatsby-starter-blog, with portfolio section added
  tags:
    - Blog
    - Portfolio
  features:
    - Basic setup for a full-featured blog
    - Basic setup for a portfolio
    - Support for an RSS feed
    - Google Analytics support
    - Automatic optimization of images in Markdown posts
    - Support for code syntax highlighting
    - Includes plugins for easy, beautiful typography
    - Includes React Helmet to allow editing site meta tags
    - Includes plugins for offline support out of the box
- url: https://www.attejuvonen.fi
  repo: https://github.com/baobabKoodaa/blog
  description: Blog with all the Bells and Whistles
  tags:
    - Blog
    - Infinite Scroll
    - Pagination
    - SEO
    - Markdown
  features:
    - Write blog posts into Markdown files (easy to format and content will not be married to any platform).
    - Expandable
    - Responsive and streamlined design.
    - Blazing fast UX
    - Autogenerated tracedSVG image placeholders are stylized to create a smooth look and transition as the image loads without the page jumping around.
    - Posts organized by tags.
    - Teasers of posts are generated to front page with infinite scroll which gracefully degrades into pagination.
    - Allow readers to be notified of updates with RSS feed and email newsletter.
    - Contact Form.
- url: https://novela.narative.co
  repo: https://github.com/narative/gatsby-starter-novela
  description: Welcome to Novela, the simplest way to start publishing with Gatsby.
  tags:
    - Blog
    - MDX
    - Portfolio
    - Pagination
    - SEO
  features:
    - Beautifully Designed
    - Multiple Homepage Layouts
    - Toggleable Light and Dark Mode
    - Simple Customization with Theme UI
    - Highlight-to-Share
    - Read Time and Progress
    - MDX support and inline code
    - Accessibility in Mind
- url: https://gatsby-starter-fashion-portfolio.netlify.app/
  repo: https://github.com/shobhitchittora/gatsby-starter-fashion-portfolio
  description: A Gatsby starter for a professional and minimal fashion portfolio.
  tags:
    - Blog
    - Client-side App
    - Landing Page
    - Portfolio
    - Styling:Other
  features:
    - A minimal and simple starter for your fashion portfolio
    - No need for any CMS, work with all your data and images locally.
    - Separate components for different pages and grid
    - Uses gatsby-image to load images
    - Built using the old school CSS.
- url: https://gatsby-theme-profile-builder.netlify.app/
  repo: https://github.com/ashr81/gatsby-theme-profile-builder
  description: Simple theme to build your personal portfolio and publish your articles using Contentful CMS.
  tags:
    - Landing Page
    - Portfolio
    - Styling:CSS-in-JS
    - Blog
    - CMS:Contentful
  features:
    - Mobile Screen support
    - Out of the box support with Contentful CMS for articles.
    - Toggleable Light and Dark Mode
    - Profile image with links to your GitHub and Twitter.
- url: https://prist.marguerite.io/
  repo: https://github.com/margueriteroth/gatsby-prismic-starter-prist
  description: A light-themed starter powered by Gatsby v2 and Prismic to showcase portfolios and blogs.
  tags:
    - Blog
    - CMS:Prismic
    - Landing Page
    - Netlify
    - Portfolio
    - SEO
    - Styling:CSS-in-JS
  features:
    - Landing page with customizable Hero, Portfolio preview, and About component
    - Emotion styled components
    - Blog layout and pages
    - Portfolio layout and pages
    - Google Analytics
    - Mobile ready
- url: https://demos.simplecode.io/gatsby/crafty/
  repo: https://github.com/simplecode-io/gatsby-crafty-theme
  description: SEO-friendly, fast, and fully responsive Gatsby starter with minimal plugins, utilizing JSON files as a content source.
  tags:
    - SEO
    - Portfolio
    - CMS:Other
    - Styling:Other
  features:
    - Beautiful and simple design
    - 100/100 Google Lighthouse score
    - SEO Optimized
    - Includes header/footer/sidebar (on Mobile)
    - CSS based sidebar
    - CSS based Modals
    - Content is fetched from JSON Files
    - Only one extra plugin from default Gatsby starter
- url: https://gatsby-starter-profile-site.netlify.app/
  repo: https://github.com/Mr404Found/gatsby-starter-profile-site
  description: A minimal and clean starter build with gatsby.
  tags:
    - Landing Page
    - Netlify
    - Portfolio
    - SEO
    - Styling:CSS-in-JS
  features:
    - Simple Design
    - Made by Sumanth
- url: https://the404blog.netlify.app
  repo: https://github.com/algokun/the404blog
  description: An Awesome Starter Blog to help you get going with Gatsby and Markdown
  tags:
    - Blog
    - Markdown
    - Search
    - Styling:CSS-in-JS
  features:
    - Bare-bones starter.
    - Dynamic content with Markdown
    - Ready made Components
    - Responsive Design
    - Includes Search Feature.
    - Syntax Highlight in Code.
    - Styling in Bootstrap
- url: https://gatsby-starter-unicorn.netlify.app/
  repo: https://github.com/algokun/gatsby_starter_unicorn
  description: An Awesome Starter Blog to help you get going with Gatsby and Markdown
  tags:
    - Blog
    - Markdown
    - Styling:CSS-in-JS
  features:
    - Bare-bones starter.
    - Dynamic content with Markdown
    - Ready made Components
    - Responsive Design
    - Syntax Highlight in Code.
- url: https://gatsby-starter-organization.netlify.app/
  repo: https://github.com/geocine/gatsby-starter-organization
  description: A Gatsby starter template for organization pages. Using the Gatsby theme "@geocine/gatsby-theme-organization"
  tags:
    - Styling:CSS-in-JS
    - Landing Page
    - Portfolio
    - Onepage
  features:
    - React Bootstrap styles
    - Theme UI and EmotionJS CSS-in-JS
    - A landing page with all your organization projects, configurable through a YML file.
    - Configurable logo, favicon, organization name and title
- url: https://gatsby-starter-interviews.netlify.app/
  repo: https://github.com/rmagon/gatsby-starter-interviews
  description: A Gatsby starter template for structured Q&A or Interview sessions
  tags:
    - SEO
    - Blog
    - Styling:SCSS
  features:
    - Minimalist design for interviews
    - Beautifully presented questions and answers
    - Option to read all answers to a specific question
    - Share interview on social channels
    - All content in simple json files
- url: https://gatsby-starter-photo-book.netlify.app/
  repo: https://github.com/baobabKoodaa/gatsby-starter-photo-book
  description: A Gatsby starter for sharing photosets.
  tags:
    - Gallery
    - Infinite Scroll
    - Pagination
    - Transitions
  features:
    - Gallery with auto-generated thumbnails are presented on CSS Grid with infinite scroll.
    - Beautiful "postcard" view for photos with fullscreen toggle.
    - Both views are responsive with minimal whitespace and polished UX.
    - Many performance optimizations for image delivery (both by Gatsby & way beyond what Gatsby can do).
- url: https://gatsby-typescript-scss-starter.netlify.app/
  repo: https://github.com/GrantBartlett/gatsby-typescript-starter
  description: A simple starter project using TypeScript and SCSS
  tags:
    - Language:TypeScript
    - Styling:SCSS
    - SEO
  features:
    - Pages and components are classes.
    - A skeleton SCSS project added with prefixing
- url: https://portfolio-by-mohan.netlify.app/
  repo: https://github.com/algokun/gatsby_starter_portfolio
  description: An Official Starter for Gatsby Tech Blog Theme
  tags:
    - SEO
    - Blog
  features:
    - Styling using Styled-Components
    - Search using ElasticLunr
    - Theme by gatsby-tech-blog-theme
    - Deployed in Netlify
- url: https://brevifolia-gatsby-forestry.netlify.app/
  repo: https://github.com/kendallstrautman/brevifolia-gatsby-forestry
  description: A minimal starter blog built with Gatsby & Forestry CMS
  tags:
    - CMS:Forestry.io
    - Blog
    - Markdown
    - Styling:SCSS
  features:
    - Blog post listing with previews (image + summary) for each blog post
    - Minimalist, responsive design & typography
    - Create new markdown posts dynamically
    - Configured to work automatically with Forestry CMS
    - Customizable 'info' page
    - Simple layout & scss architecture, easily extensible
- url: https://gatsby-firebase-starter.netlify.app/
  repo: https://github.com/ovidiumihaibelciug/gatsby-firebase-starter
  description: Starter / Project Boilerplate for Authentication and creating Dynamic pages from collections with Firebase and Gatsby.js
  tags:
    - Firebase
    - SEO
    - Styling:SCSS
    - Authentication
    - PWA
  features:
    - Authentication with Firebase
    - Programmatically create pages from a firestore collection
    - Protected Routes with Authorization
    - Email verification
    - Includes React Helmet to allow editing site meta tags
    - Includes plugins for offline support out of the box
- url: https://gatsby-typescript-minimal.netlify.app/
  repo: https://github.com/benbarber/gatsby-typescript-minimal
  description: A minimal, bare-bones TypeScript starter for Gatsby
  tags:
    - Language:TypeScript
    - Styling:CSS-in-JS
    - SEO
  features:
    - Bare-bones starter
    - TypeScript
    - TSLint
    - Prettier
    - Styled Components
    - Sitemap Generation
    - Google Analytics
- url: https://agility-gatsby-starter-gatsbycloud.netlify.app
  repo: https://github.com/agility/agility-gatsby-starter
  description: Get started with Gatsby and Agility CMS using a minimal blog.
  tags:
    - CMS:Agility CMS
    - Blog
    - SEO
  features:
    - A bare-bones starter Blog to get you off and running with Agility CMS and Gatsby.
- url: https://gatsby-starter-dot.netlify.app/
  repo: https://github.com/chronisp/gatsby-starter
  description: Gatsby Starter for creating portfolio & blog.
  tags:
    - Blog
    - CMS:Headless
    - CMS:Contentful
    - Netlify
    - Portfolio
    - Redux
    - SEO
    - Styling:Material
  features:
    - Extensible & responsive design using Material UI (palette, typography & breakpoints configuration)
    - Blog integration with Contentful CMS (GraphQL queries)
    - Redux (connect actions & props easily using custom HOF)
    - Support for Netlify deployment
    - SEO
    - Prettier code styling
- url: https://johnjkerr.github.io/gatsby-creative/
  repo: https://github.com/JohnJKerr/gatsby-creative
  description: Gatsby implementation of the Start Bootstrap Creative template
  tags:
    - Gallery
    - Portfolio
    - Styling:Bootstrap
    - Styling:SCSS
  features:
    - Start Bootstrap Creative template converted to React/Gatsby
    - React Scrollspy used to track page position
    - React Bootstrap used to create modal portfolio carousel
    - GitHub Actions deployment to GitHub Pages demonstrated
- url: https://bonneville.netlify.app/
  repo: https://github.com/bagseye/bonneville
  description: A starter blog template for Gatsby
  tags:
    - Blog
    - SEO
  features:
    - Extensible & responsive design
    - Blog integration
    - SEO
- url: https://gatsby-starter-i18next-sanity.netlify.app/en
  repo: https://github.com/johannesspohr/gatsby-starter-i18next-sanity
  description: A basic starter which integrates translations with i18next and localized sanity input.
  tags:
    - i18n
    - CMS:sanity.io
  features:
    - Showcases advanced i18n techniques with i18next and sanity.io
    - Correct URLs for the languages (language in the path, translated slugs)
    - Multilanguage content from sanity
    - Snippets translation
    - Optimized bundle size (don't ship all translations at once)
    - Alternate links to other languages
    - Sitemap with language information
    - Localized 404 pages
- url: https://gatsby-skeleton.netlify.app/
  repo: https://github.com/msallent/gatsby-skeleton
  description: Gatsby starter with TypeScript and all sort of linting
  tags:
    - Language:TypeScript
    - Styling:CSS-in-JS
    - SEO
  features:
    - TypeScript
    - Styled-Components
    - ESLint
    - Prettier
    - Stylelint
    - SEO
- url: https://nehalem.netlify.app/
  repo: https://github.com/nehalist/gatsby-starter-nehalem
  description: A starter for the Gatsby Nehalem Theme
  tags:
    - Blog
    - Language:TypeScript
    - Markdown
    - Search
    - SEO
  features:
    - Fully responsive
    - Highly optimized (Lighthouse score ~400)
    - SEO optimized (with open graph, Twitter Card, JSON-LD, RSS and sitemap)
    - Syntax highlighting
    - Search functionality
    - Multi navigations
    - Static pages
    - Fully typed with TypeScript
    - Tagging
    - Theming
    - Customizable
- url: https://gatsby-starter-headless-wp.netlify.app
  repo: https://github.com/crock/gatsby-starter-headless-wordpress
  description: A starter Gatsby site to quickly implement a site for headless WordPress
  tags:
    - Blog
    - CMS:Headless
    - CMS:WordPress
  features:
    - New Header
    - Responsive
    - Sidebar that displays recent blog posts
- url: https://gatsby-advanced-blog-starter.netlify.app
  repo: https://github.com/aman29271/gatsby-advanced-blog-starter
  description: A pre-built Gatsby Starter Tech-blog
  tags:
    - Blog
    - Markdown
  features:
    - Highly Optimised
    - Image optimised with blur-up effect
    - Responsive
    - Code  highlighting
    - tagging
    - Sass compiled
- url: https://anubhavsrivastava.github.io/gatsby-starter-casual
  repo: https://github.com/anubhavsrivastava/gatsby-starter-casual
  description: Multi-page starter based on the Casual site template by startbootstrap for portfolio
  tags:
    - Onepage
    - Styling:SCSS
    - PWA
  features:
    - Designed by startbootstrap
    - Fully Responsive
    - Styling with SCSS
    - Offline support
    - Web App Manifest
- url: https://gatsby-starter-ts-hello-world.netlify.app
  repo: https://github.com/hdorgeval/gatsby-starter-ts-hello-world
  description: TypeScript version of official hello world
  tags:
    - Language:TypeScript
  features:
    - TypeScript
    - ESLint
    - Type checking
    - no boilerplate
    - Great for advanced users
    - VSCode ready
- url: https://grommet-file.netlify.app/
  repo: https://github.com/metinsenturk/gatsby-starter-grommet-file
  description: Grommet-File is made with Grommet V2 and a blog starter
  tags:
    - Blog
    - Markdown
    - SEO
    - Portfolio
    - Styling:Grommet
  features:
    - Responsive Design
    - Pagination
    - Page creation
    - Content is Markdown files
    - Google Analytics
    - Grommet V2 User Interface
    - Support for RSS feed
    - SEO friendly
    - Mobile and responsive
    - Sitemap & Robots.txt generation
    - Optimized images with gatsby-image
- url: https://gatsby-wordpress-typescript-scss-blog.netlify.app/
  repo: https://github.com/sagar7993/gatsby-wordpress-typescript-scss-blog
  description: A Gatsby starter template for a WordPress blog, built using TypeScript, SCSS, and Ant Design
  tags:
    - Blog
    - CMS:WordPress
    - CMS:Headless
    - Language:TypeScript
    - Pagination
    - PWA
    - SEO
    - Portfolio
    - Styling:SCSS
  features:
    - TypeScript for type-safe code
    - Source content from WordPress CMS
    - Auto generated Pagination for your WordPress Posts
    - Auto generated Navigation for next and previous post at the end Post
    - Auto generated pages for tags and categories sourced from WordPress
    - SCSS stylesheets
    - PWA with offline support
    - Ant Design for UI components and theming
    - Jest and Enzyme Testing framework support for snapshots and unit tests.
    - Responsive Design
    - Google Analytics
    - Comments using Staticman
    - Images within WordPress post/page content downloaded to static folder and transformed to webp format during build
    - Social widgets
    - Instagram feed of any profile (no API token needed)
    - Pinterest pin-it button on hovering on images (no API token needed)
    - Twitter timeline and follow button (no API token needed)
    - Facebook timeline and like button (no API token needed)
    - SEO friendly
    - Web app manifest
    - Mobile optimized and responsive
    - Sitemap.xml & Robots.txt generation
    - Optimized images with gatsby-image
    - Git pre-commit and pre-push hooks using Husky
    - TSLint formatting
    - Highly optimized with excellent lighthouse audit score
- url: https://gatsby-starter-typescript-deluxe.netlify.app/
  repo: https://github.com/gojutin/gatsby-starter-typescript-deluxe
  description: A Gatsby starter with TypeScript, Storybook, Styled Components, Framer Motion, Jest, and more.
  tags:
    - Language:TypeScript
    - Styling:CSS-in-JS
    - Storybook
    - SEO
    - Linting
    - Testing
  features:
    - TypeScript for type-safe code.
    - Styled-Components for all your styles.
    - Framer Motion for awesome animations.
    - gatsby-image and gatsby-transformer-sharp for optimized images.
    - gatsby-plugin-manifest + SEO component for an SEO-friendly PWA.
    - Storybook with add-ons for showing off your awesome components.
    - Jest and React Testing library for snapshots and unit tests.
    - ESLint (with TSLint and Prettier) to make your code look its best.
    - React Axe and React A11y for accessibility so that your site is awesome for everyone.
- url: https://gatsby-markdown-blog-starter.netlify.app/
  repo: https://github.com/ammarjabakji/gatsby-markdown-blog-starter
  description: Gatsby v2 starter for creating a markdown blog. Based on Gatsby Advanced Starter.
  tags:
    - Blog
    - Markdown
    - SEO
    - PWA
  features:
    - Gatsby v2 support
    - Responsive Design
    - Pagination
    - Content is Markdown files
    - Google Analytics
    - Support for RSS feed
    - SEO friendly
    - Sitemap & Robots.txt generation
    - Sass support
    - Css Modules support
    - Web App Manifest
    - Offline support
    - htaccess support
    - Typography.js
    - Integration with Social Media
- url: https://gatsby-starter-bloomer-db0aaf.netlify.app
  repo: https://github.com/zlutfi/gatsby-starter-bloomer
  description: Barebones starter website with Bloomer React components for Bulma.
  tags:
    - PWA
    - Styling:Bulma
    - Styling:SCSS
  features:
    - Bloomer React Commponents
    - Bulma CSS Framework
    - Uses SCSS for styling
    - Font Awesome Support
    - Progressive Web App
- url: https://gatsby-starter-mdbreact.netlify.app
  repo: https://github.com/zlutfi/gatsby-starter-mdbreact
  description: Barebones starter website with Material Design Bootstrap React components.
  tags:
    - PWA
    - Styling:Bootstrap
    - Styling:Material
    - Styling:SCSS
  features:
    - MDBReact React Commponents
    - Bootstrap CSS Framework with Material Design Bootstrap styling
    - Uses SCSS for styling
    - Font Awesome Support
    - Progressive Web App
- url: https://gatsby-starter-ts-pwa.netlify.app/
  repo: https://github.com/markselby9/gatsby-starter-typescript-pwa
  description: The default Gatsby starter fork with TypeScript and PWA support added
  tags:
    - Language:TypeScript
    - PWA
  features:
    - Minimum changes based on default starter template for TypeScript and PWA
    - Added TypeScript support with ESLint and tsc check
    - Support GitHub Actions CI/CD workflow (beta)
- url: https://iceberg-gatsby-multilang.netlify.app/
  repo: https://github.com/diogorodrigues/iceberg-gatsby-multilang
  description: Gatsby multi-language starter. Internationalization / i18n without third party plugins or packages for Posts and Pages. Different URLs depending on the language. Focused on SEO, PWA, Image Optimization, Styled Components, and more. This starter also integrates with Netlify CMS to manage all pages, posts, and images.
  tags:
    - Blog
    - CMS:Headless
    - CMS:Netlify
    - i18n
    - Netlify
    - Markdown
    - Pagination
    - PWA
    - SEO
    - Styling:CSS-in-JS
  features:
    - Translations by using GraphQL, hooks and context API
    - Content in markdown for pages and posts in different languages
    - General translations for any content
    - Creation of menu by using translations and GraphQL
    - Netlify CMS to manage all pages, posts and images
    - Styled Components to styles
    - All important seetings for speedy and optimized images
    - Blog Posts list with pagination
    - Focus on SEO
    - PWA
- url: https://flexible-gatsby.netlify.app/
  repo: https://github.com/wangonya/flexible-gatsby
  description: A simple and clean theme for Gatsby
  tags:
    - Blog
    - Markdown
  features:
    - Google Analytics
    - Simple design
    - Markdown support
- url: https://gatsby-starter-leaflet.netlify.app/
  repo: https://github.com/colbyfayock/gatsby-starter-leaflet
  description: A Gatsby starter with Leaflet!
  tags:
    - Landing Page
    - Linting
    - Styling:SCSS
    - Testing
  features:
    - Simple landing page to get started with Leaflet
    - Includes Leaflet and React Leaflet
    - Starts with some basic Sass stylesheets for styling
    - Linting and testing preconfigured
- url: https://gatsby-starter-luke.netlify.app/
  repo: https://github.com/lukethacoder/luke-gatsby-starter
  description: An opinionated starter using TypeScript, styled-components (emotion flavoured), React Hooks & react-spring. Built as a BYOS (bring your own source) so you can get up and running with whatever data you choose.
  tags:
    - Language:TypeScript
    - Transitions
    - Styling:CSS-in-JS
    - Linting
  features:
    - TypeScript
    - react-spring animations
    - BYOS (bring your own source)
    - Emotion for styling components
    - Minimal Design
    - React Hooks (IntersectionObserver, KeyUp, LocalStorage)
- url: https://friendly-cray-96d631.netlify.app/
  repo: https://github.com/PABlond/Gatsby-TypeScript-Starter-Blog
  description: Project boilerplate of a blog app. The starter was built using Gatsby and TypeScript.
  tags:
    - Markdown
    - Language:TypeScript
    - SEO
    - PWA
    - Styling:SCSS
  features:
    - A complete responsive theme built wiss Scss
    - Easy editable posts in Markdown files
    - SEO component
    - Optimized with Google Lighthouse
- url: https://gatsby-starter-material-album.netlify.app
  repo: https://github.com/JoeTrubenstein/gatsby-starter-material-album
  description: A simple portfolio starter based on the Material UI Album Layout
  tags:
    - Gallery
    - Portfolio
    - Styling:Material
  features:
    - Pagination
    - Material UI
    - Exif Data Parsing
- url: https://peaceful-ptolemy-d7beb4.netlify.app
  repo: https://github.com/TRamos5/gatsby-contentful-starter
  description: A starter template for an awesome static blog utilizing Contentful as a CMS and deployed to Netlify.
  tags:
    - CMS:Contentful
    - CMS:Headless
    - Blog
    - Netlify
    - Markdown
    - Styling:CSS-in-JS
  features:
    - Netlify integration with pre built contact form
    - "CMS: Contentful integration with placeholders included"
    - Mobile friendly responsive design made to be customized or leave as is
    - Separate components for everything
    - ...and more
- url: https://gatsby-tailwind-emotion-starter-demo.netlify.app/
  repo: https://github.com/pauloelias/gatsby-tailwind-emotion-starter
  description: Gatsby starter using the latest Tailwind CSS and Emotion.
  tags:
    - Styling:Tailwind
    - Styling:CSS-in-JS
    - Styling:PostCSS
  features:
    - Tailwind CSS for rapid development
    - Emotion with `twin.macro` for flexible styled components
    - PostCSS configured out-of-the-box to write your own custom CSS
    - postcss-preset-env to write tomorrow's CSS today
    - Bare bones starter to help you hit the ground running
- url: https://gatsby-starter-grayscale-promo.netlify.app/
  repo: https://github.com/gannochenko/gatsby-starter-grayscale-promo
  description: one-page promo site
  tags:
    - Language:TypeScript
    - Styling:CSS-in-JS
    - Linting
    - Markdown
    - Onepage
    - CMS:Netlify
    - Landing Page
  features:
    - Styled-Components
    - NetlifyCMS
    - TypeScript
    - Basic design
- url: https://gatsby-starter-mdx-website-blog.netlify.app/
  repo: https://github.com/doakheggeness/gatsby-starter-mdx-website-blog
  description: Gatsby website and blog starter utilizing MDX for adding components to MDX pages and posts. Incorporates Emotion.
  tags:
    - MDX
    - Blog
    - Styling:CSS-in-JS
  features:
    - Create pages and posts using MDX
    - Incorporates the CSS-in-JS library Emotion
    - Visual effects
- url: https://gatsby-starter-zurgbot.netlify.app/
  repo: https://github.com/zurgbot/gatsby-starter-zurgbot
  description: The ultimate force of starter awesomeness in the galaxy of Gatsby
  tags:
    - Linting
    - PWA
    - SEO
    - Styling:Bulma
    - Styling:SCSS
    - Testing
  features:
    - Sass (SCSS Flavored) CSS
    - Bulma CSS Framework
    - React Helmet <head> Management
    - React Icons SVG Icon Components (Including Font Awesome and others)
    - ESLint for JS linting
    - Prettier for JS formatting
    - StyleLint for Scss linting and formatting
    - Jest for a test framework
    - Enzyme for testing with React
    - Husky for git hooks, particularly precommit management
    - Lint Staged to run commands only on staged files
- url: https://martin2844.github.io/gatsby-starter-dev-portfolio/
  repo: https://github.com/martin2844/gatsby-starter-dev-portfolio
  description: A Gatsby minimalistic portfolio site, with a blog and about section
  tags:
    - Portfolio
    - Blog
    - Markdown
  features:
    - createPages API
    - Responsive
    - Minimalistic
    - Blazing fast (LINK)
    - Graphql queries
    - Sass
    - Markdown
- url: https://wataruoguchi-gatsby-starter-typescript-contentful.netlify.app/
  repo: https://github.com/wataruoguchi/gatsby-starter-typescript-contentful
  description: Simple TypeScript starter with Contentful Integration
  tags:
    - Language:TypeScript
    - CMS:Contentful
    - Netlify
    - Blog
  features:
    - Simple
    - TypeScript
    - Contentful
    - Supports Contentful Rich Text
    - Prettier & ESLint & StyleLint to format & check the code
    - Husky & lint-staged to automate checking
- url: https://gatsby-starter-point.netlify.app/
  repo: https://github.com/teaware/gatsby-starter-point
  description: A humble Gatsby starter for blog
  tags:
    - Blog
    - Markdown
    - Netlify
  features:
    - SASS
    - SEO
    - Dark Mode
    - Google Analytics
- url: https://gatsby-typescript-storybook-starter.netlify.app/
  repo: https://github.com/RobertoMSousa/gatsby-typescript-storybook-starter
  description: A Gatsby starter with Storybook, tags, and ESLint
  tags:
    - Language:TypeScript
    - Styling:CSS-in-JS
    - Storybook
    - Markdown
    - Linting
  features:
    - Storybook
    - Simple
    - TypeScript
    - Contentful
    - Prettier & ESLint & StyleLint to format & check the code
    - Storybook
    - Jest and React Testing library for snapshots and unit tests.
    - Styled-Components for all your styles.
- url: https://semantic-ui-docs-gatsby.netlify.app/
  repo: https://github.com/whoisryosuke/semantic-ui-docs-gatsby
  description: Documentation starter using Semantic UI and MDX
  tags:
    - Documentation
    - Linting
    - Markdown
    - MDX
    - PWA
    - SEO
  features:
    - Easy starter for documentation-style sites
    - Use SUI React components anywhere in MDX
    - SASS/LESS support
    - Live code component
    - Customizable sidebar
    - Offline-ready
    - Responsive design
    - Nodemon for restarting dev server on changes
    - webpack aliasing for components, assets, etc
- url: https://gatsby-starter-saas-marketing.netlify.app/
  repo: https://github.com/keegn/gatsby-starter-saas-marketing
  description: A simple one-page marketing site starter for SaaS companies and products
  tags:
    - Onepage
    - Styling:CSS-in-JS
    - Landing Page
  features:
    - Responsive
    - Netlify ready
    - Styled-Components
    - Minimal design and easy to customize
    - Great for software or product related marketing sites
- url: https://react-landnig-page.netlify.app/
  repo: https://github.com/zilahir/react-landing-page
  description: Landing page with GraphCMS
  tags:
    - Redux
    - Styling:SCSS
    - Styling:CSS-in-JS
    - Netlify
  features:
    - Team section
    - Clients section
    - Map
    - Netlify ready
    - Styled-Components
    - Good for app showcase for startups
    - Prettier & ESLint & StyleLint to format & check the code
    - Husky & lint-staged to automate checking
- url: https://gatsby-strapi-starter.netlify.app/
  repo: https://github.com/jeremylynch/gatsby-strapi-starter
  description: Get started with Strapi, Bootstrap (reactstrap), and Gatsby FAST!
  tags:
    - CMS:Strapi
    - Styling:Bootstrap
  features:
    - Strapi
    - Bootstrap
    - Reactstrap
- url: https://kontent-template-gatsby-landing-page-photon.netlify.app
  repo: https://github.com/Simply007/kontent-template-gatsby-landing-page-photon
  description: Kentico Kontent based starter based on Photon starter by HTML5 UP
  tags:
    - CMS:Headless
    - CMS:Kontent
    - Netlify
    - Landing Page
    - HTML5UP
    - Styling:SCSS
  features:
    - Kentico Kontent CaaS platform as the data source
    - Landing page divided by section.
    - Support for code syntax highlighting
    - Includes plugins for easy, beautiful typography
    - Includes React Helmet to allow editing site meta tags
    - Includes plugins for offline support out of the box
    - Font awesome
    - Material Icons
    - CSS Grid
- url: https://gatsby-starter-typescript-blog-forms.netlify.app/
  repo: https://github.com/joerneu/gatsby-starter-typescript-blog-forms
  description: Gatsby starter for a website in TypeScript with a homepage, blog, and forms
  tags:
    - Blog
    - Language:TypeScript
    - Linting
    - Markdown
    - MDX
    - CMS:Netlify
    - SEO
    - Styling:CSS-in-JS
  features:
    - TypeScript for type safety, IDE comfort and error checking during development and build time
    - ESLint and Prettier for safety and consistent code style
    - Uses the official Gatsby Blog Core theme for data processing
    - Functional components and React Hooks
    - SEO component with React Helmet
    - Minimal responsive styling with React Emotion that can easily be extended
    - Theming of components and Markdown (MDX) with Emotion Theming
    - Forms with Formite (React Hooks Form library)
    - Accessible UI components implemented with Reakit and styling based on mini.css
    - Netlify CMS to create and edit blog posts
    - Small bundle size
- url: https://gatsby-tailwind-styled-components-storybook-starter.netlify.app/
  repo: https://github.com/denvash/gatsby-tailwind-styled-components-storybook-starter
  description: Tailwind CSS + Styled-Components + Storybook starter for Gatsby
  tags:
    - Storybook
    - Styling:Tailwind
    - Styling:CSS-in-JS
    - Styling:PostCSS
    - Netlify
  features:
    - Tailwind CSS v1
    - Styled-Components v5
    - Storybook v5
    - PostCSS
    - Deploy Storybook
    - Documentation
- url: https://gatsby-tfs-starter.netlify.app/
  repo: https://github.com/tiagofsanchez/gatsby-tfs-starter
  description: a gatsby-advanced-starter with Theme UI styling
  tags:
    - RSS
    - SEO
    - Blog
    - MDX
  features:
    - React Helmet <head> Management
    - SVG Icon
- url: https://lam.aesthetic.codes/
  repo: https://github.com/vaporwavy/gatsby-london-after-midnight
  description: A custom, image-centric theme for Gatsby. Advanced from the Gatsby starter London.
  tags:
    - Blog
    - Portfolio
    - Gallery
    - SEO
    - Markdown
    - HTML5UP
    - CMS:Netlify
    - Styling:PostCSS
  features:
    - Support tags
    - Easily change the theme color
    - Post thumbnails in the homepage
    - Built with PostCSS
    - Made for image-centric portfolios
    - Based on London for Gatsby
- url: https://alipiry-gatsby-starter-typescript.netlify.app/
  repo: https://github.com/alipiry/gatsby-starter-typescript
  description: The default Gatsby starter with TypeScript
  tags:
    - Language:TypeScript
    - Linting
    - Netlify
  features:
    - Type Checking With TypeScript
    - Powerful Linting With ESLint
- url: https://gatsby-typescript-tailwind.netlify.app/
  repo: https://github.com/impulse/gatsby-typescript-tailwind
  description: Gatsby starter with TypeScript and Tailwind CSS
  tags:
    - Language:TypeScript
    - Styling:Tailwind
    - Styling:PostCSS
    - Netlify
  features:
    - Simple
    - TSLint
    - Tailwind CSS v1
    - PostCSS + PurgeCSS
- url: https://gatsby-starter-blog-tailwindcss-demo.netlify.app/
  repo: https://github.com/andrezzoid/gatsby-starter-blog-tailwindcss
  description: Gatsby blog starter with Tailwind CSS
  tags:
    - Blog
    - SEO
    - Markdown
    - Styling:Tailwind
    - Styling:PostCSS
  features:
    - Based on the official Gatsby starter blog
    - Uses Tailwind CSS
    - Uses PostCSS
- url: https://gatsby-minimalist-starter.netlify.app/
  repo: https://github.com/dylanesque/Gatsby-Minimalist-Starter
  description: A minimalist, general-purpose Gatsby starter
  tags:
    - SEO
    - Markdown
    - Styling:CSS-in-JS
  features:
    - Less starting boilerplate than the Gatsby default starter
    - Layout.css includes checklist of initial design system decisions to make
    - Uses Emotion
    - Uses CSS-In-JS
- url: https://gastby-starter-zeevo.netlify.app/
  repo: https://github.com/zeevosec/gatsby-starter-zeevo
  description: Yet another Blog starter with a different style
  tags:
    - Blog
    - Markdown
    - SEO
  features:
    - Extendable
    - Feature filters
    - Performant
- url: https://gatsby-theme-phoenix-demo.netlify.app
  repo: https://github.com/arshad/gatsby-theme-phoenix
  description: A personal blogging and portfolio theme for Gatsby with great typography and dark mode.
  tags:
    - Blog
    - Portfolio
    - SEO
    - MDX
    - Styling:Tailwind
    - Styling:PostCSS
  features:
    - MDX - Posts, Pages and Projects
    - Tags/Categories
    - Dark mode
    - Customizable with Tailwind CSS
    - Code highlighting with Prism
    - RSS feed
- url: https://gatsby-starter-landed.netlify.app/
  repo: https://github.com/vasrush/gatsby-starter-landed
  description: A Gatsby theme based on Landed template by HTML5UP
  tags:
    - HTML5UP
    - Landing Page
    - Portfolio
    - Linting
    - Styling:SCSS
    - Transitions
    - SEO
  features:
    - Includes sections to easily create landing pages
    - React Helmet <head> Management
    - Easily update menus & submenus in gatsby-config file
    - Integrates react-scroll and react-reveal for transitions
    - ESLint and Prettier for safety and consistent code style
    - Offline-ready
    - Responsive design
    - Left, Right and no sidebar templates
    - Font awesome icons
    - HTML5UP Design
- url: https://tina-starter-grande.netlify.app/
  repo: https://github.com/tinacms/tina-starter-grande
  description: Feature-rich Gatsby starter with full TinaCMS integration
  tags:
    - Blog
    - Markdown
    - SEO
    - Netlify
    - Pagination
    - CMS:Other
    - Styling:CSS-in-JS
  features:
    - Fully integrated with TinaCMS for easy editing
    - Blocks based page & form builder
    - Styled Components
    - Code syntax highlighting
    - Light/Dark mode
- url: https://amelie-blog.netlify.app/
  repo: https://github.com/tobyau/gatsby-starter-amelie
  description: A minimal and mobile-friendly blog template
  tags:
    - Blog
    - SEO
    - Markdown
  features:
    - Responsive design
    - Customizable content through markdown files
    - SEO component with React Helmet
- url: https://chronoblog.now.sh
  repo: https://github.com/Ganevru/gatsby-starter-chronoblog
  description: Chronoblog is a Gatsby js theme specifically designed to create a personal website. The main idea of ​​Chronoblog is to allow you not only to write a personal blog but also to keep a record of everything important that you have done.
  tags:
    - Blog
    - Portfolio
    - MDX
    - Markdown
    - SEO
    - Styling:CSS-in-JS
    - Linting
  features:
    - Starter for Chronoblog Gatsby Theme
- url: https://gatsby-eth-dapp-starter.netlify.app
  repo: https://github.com/robsecord/gatsby-eth-dapp-starter
  description: Gatsby Starter for Ethereum Dapps using Web3 with Multiple Account Management Integrations
  tags:
    - Client-side App
    - Netlify
    - Authentication
  features:
    - Ethereum Web3 Authentication - Multiple Integrations
    - ConsenSys Rimble UI Integration
    - Styled Components
    - Coinbase, Fortmatic, Metamask, WalletConnect, and more
    - dFuse Blockchain Streaming and Notifications
- url: https://gatsby-starter-theme-antv.antv.vision
  repo: https://github.com/antvis/gatsby-starter-theme-antv
  description: ⚛️ Polished Gatsby theme for documentation site
  tags:
    - Documentation
    - Markdown
    - Language:TypeScript
    - Styling:Ant Design
    - i18n
  features:
    - ⚛ Prerendered static site
    - 🌎 Internationalization support by i18next
    - 📝 Markdown-based documentation and menus
    - 🎬 Examples with live playground
    - 🏗 Unified Theme and Layout
    - 🆙 Easy customized header nav
    - 🧩 Built-in home page components
- url: https://gatsby-starter-cafe.netlify.app
  repo: https://github.com/crolla97/gatsby-starter-cafe
  description: Gatsby starter for creating a single page cafe website using Contentful and Leaflet
  tags:
    - CMS:Contentful
    - Styling:SCSS
    - Landing Page
    - Onepage
  features:
    - Leaflet interactive map
    - Instagram Feed
    - Contentful for menu item storage
    - Responsive design
- url: https://gatsby-firebase-simple-auth.netlify.app/
  repo: https://github.com/marcomelilli/gatsby-firebase-simple-auth
  description: A simple Firebase Authentication Starter with protected routes
  tags:
    - Firebase
    - Authentication
    - Styling:Tailwind
  features:
    - Authentication with Firebase
    - Protected Routes with Authorization
- url: https://demo.gatsbystorefront.com/
  repo: https://github.com/GatsbyStorefront/gatsby-starter-storefront-shopify
  description: Lightning fast PWA storefront for Shopify
  tags:
    - CMS:Headless
    - Shopify
    - SEO
    - PWA
    - E-commerce
    - Styling:CSS-in-JS
  features:
    - Gatsby Storefront
    - gatsby-theme-storefront-shopify
    - Shopify Integration
    - Shopping Cart
    - PWA
    - Optimized images with gatsby-image.
    - SEO
    - A11y
- url: https://keturah.netlify.app/
  repo: https://github.com/giocare/gatsby-starter-keturah
  description: A portfolio starter for developers
  tags:
    - Portfolio
    - SEO
    - Markdown
  features:
    - Target Audience Developers
    - Designed To Resemble A Terminal And Text Editor
    - Responsive Design
    - FontAwesome Icon Library
    - Easily Customize Content Using Markdown Files
    - SEO Friendly Component
    - Social Media Icons Provided
- url: https://gatsby-lander.surge.sh/
  repo: https://github.com/codebushi/gatsby-starter-lander
  description: Single page starter built with Tailwind CSS
  tags:
    - Onepage
    - Linting
    - Styling:Tailwind
  features:
    - Simple One Page Site
    - Landing Page Design
    - Fully Responsive
    - Styling with Tailwind
- url: https://gatsby-starter-papan01.netlify.app/
  repo: https://github.com/papan01/gatsby-starter-papan01
  description: A Gatsby starter for creating a markdown blog.
  tags:
    - Linting
    - Blog
    - Styling:SCSS
    - Markdown
    - Pagination
    - PWA
    - SEO
  features:
    - SSR React Code Splitting(loadable-components)
    - Theme Toggle(light/dark)
    - Pagination
    - SEO(Sitemap, Schema.org, OpenGraph tags, Twitter tag)
    - Web application manifest and offline support
    - Google Analytics
    - Disqus
    - RSS
    - ESLint(Airbnb) for linting
    - Prettier code formatting
    - gh-pages for deploying to GitHub Pages
- url: https://gatsby-starter-boilerplatev-kontent-demo.netlify.app/
  repo: https://github.com/viperfx07/gatsby-starter-boilerplatev-kontent
  description: A Gatsby starter using BoilerplateV for Kentico Kontent.
  tags:
    - Blog
    - CMS:Headless
    - CMS:Kontent
    - Styling:Bootstrap
    - Styling:CSS-in-JS
    - Linting
  features:
    - Sass (SCSS Flavored) CSS
    - ITCSS Structure of CSS (with glob added for css)
    - Bootstrap CSS Framework
    - React Helmet <head> Management
    - ESLint(Airbnb) for JS linting
    - Prettier for JS formatting
- url: https://www.cryptocatalyst.net/
  repo: https://github.com/n8tb1t/gatsby-starter-cryptocurrency
  description: A full-fledged cryptocurrency Gatsby starter portal with landing page, blog, roadmap, devs team, and docs.
  tags:
    - Linting
    - Blog
    - Styling:SCSS
    - Markdown
    - Pagination
    - PWA
    - SEO
  features:
    - Beautiful Mobile-first design.
    - modular SCSS styles.
    - Configurable color scheme.
    - Advanced config options.
    - Advanced landing page.
    - Blog Component.
    - Live comments.
    - Roadmap component.
    - Developers page component.
    - Algolia advanced search index, with content chunks.
    - Docs component.
    - No outdated codebase, use only react hooks.
    - Easy to modify react components.
    - SEO (Sitemap, OpenGraph tags, Twitter tags)
    - Google Analytics Support
    - Offline Support & WebApp Manifest
    - Easy to modify assets.
- url: https://chronoblog-profile.now.sh
  repo: https://github.com/Ganevru/gatsby-starter-chronoblog-profile
  description: This starter will help you launch a personal website with a simple text feed on the main page. This starter looks simple and neat, but at the same time, it has great potential for organizing your content using tags, dates, and search. The homepage is organized in compact feeds. The display of content in these feeds is based on the tags of this content (for example, only content with a podcast tag gets into the feed with podcasts).
  tags:
    - Blog
    - Portfolio
    - MDX
    - Markdown
    - SEO
    - Styling:CSS-in-JS
    - Linting
  features:
    - Specially designed to create a personal website (in a simple and strict "text" style)
    - Universal text feed divided into categories
    - Search and Tags for organizing content
    - A simple change of primary and secondary colors of the site, fonts, radius of curvature of elements, etc (thanks to Theme UI theming)
    - Clean and Universal UI
    - Mobile friendly, all elements and custom images are adapted to any screen
    - Light/Dark mode
    - Easy customization of icons and links to your social networks
    - MDX for the main menu of the site, footer and other elements of the site
    - MDX for pages and content
    - Code syntax highlighting
    - SEO (OpenGraph and Twitter) out of the box with default settings that make sense (thanks to React Helmet)
- url: https://chronoblog-hacker.now.sh
  repo: https://github.com/Ganevru/gatsby-starter-chronoblog-hacker
  description: A dark (but with ability to switch to light) starter that uses the Source Code Pro font (optional) and minimalistic UI
  tags:
    - Blog
    - Portfolio
    - MDX
    - Markdown
    - SEO
    - Styling:CSS-in-JS
    - Linting
  features:
    - Specially designed to create a personal website
    - Search and Tags for organizing content
    - A simple change of primary and secondary colors of the site, fonts, radius of curvature of elements, etc (thanks to Theme UI theming)
    - Clean and Minimalistic UI
    - Mobile friendly, all elements and custom images are adapted to any screen
    - Light/Dark mode
    - Easy customization of icons and links to your social networks
    - MDX for the main menu of the site, footer and other elements of the site
    - MDX for pages and content
    - Code syntax highlighting
    - SEO (OpenGraph and Twitter) out of the box with default settings that make sense (thanks to React Helmet)
- url: https://gatsby-starter-tailwind2-emotion-styled-components.netlify.app/
  repo: https://github.com/chrish-d/gatsby-starter-tailwind2-emotion-styled-components
  description: A (reasonably) unopinionated Gatsby starter, including; Tailwind 2 and Emotion. Use Tailwind utilities with Emotion powered CSS-in-JS to produce component scoped CSS (no need for utilities like Purge CSS, etc).
  tags:
    - Styling:CSS-in-JS
    - Styling:Tailwind
  features:
    - Utility-first CSS using Tailwind 2.
    - CSS scoped within components (no "bleeding").
    - Only compiles the CSS you use (no need to use PurgeCSS/similar).
    - Automatically gives you Critical CSS with inline stlyes.
    - Hybrid of PostCSS and CSS-in-JS to give you Tailwind base styles.
- url: https://5e0a570d6afb0ef0fb162f0f--wizardly-bassi-e4658f.netlify.app/
  repo: https://github.com/adamistheanswer/gatsby-starter-baysik-blog
  description: A basic and themeable starter for creating blogs in Gatsby.
  tags:
    - Blog
    - Portfolio
    - MDX
    - Markdown
    - SEO
    - Styling:CSS-in-JS
    - Linting
  features:
    - Specially designed to create a personal website
    - Clean and Minimalistic UI
    - Facebook Comments
    - Mobile friendly, all elements and custom images are adapted to any screen
    - Light/Dark mode
    - Prettier code formatting
    - RSS
    - Links to your social networks
    - MDX for pages and content
    - Code syntax highlighting
    - SEO (OpenGraph and Twitter) out of the box with default settings that make sense (thanks to React Helmet)
- url: https://gatsby-starter-robin.netlify.app/
  repo: https://github.com/robinmetral/gatsby-starter-robin
  description: Gatsby Default Starter with state-of-the-art tooling
  tags:
    - MDX
    - Styling:CSS-in-JS
    - Linting
    - Testing
    - Storybook
  features:
    - 📚 Write in MDX
    - 👩‍🎤 Style with Emotion
    - 💅 Linting with ESLint and Prettier
    - 📝 Unit and integration testing with Jest and react-testing-library
    - 💯 E2E browser testing with Cypress
    - 📓 Visual testing with Storybook
    - ✔️ CI with GitHub Actions
    - ⚡ CD with Netlify
- url: https://help.dferber.de
  repo: https://github.com/dferber90/gatsby-starter-help-center
  description: A themeable starter for a help center
  tags:
    - Documentation
    - Markdown
    - MDX
    - Search
  features:
    - Manage content in Markdown and YAML files
    - Multiple authors possible
    - Apply your own theme
    - Usable in any language
    - SEO friendly
    - Easy to add Analytics
- url: https://evaluates2.github.io/Gatsby-Starter-TypeScript-Redux-TDD-BDD
  repo: https://github.com/Evaluates2/Gatsby-Starter-TypeScript-Redux-TDD-BDD
  description: An awesome Gatsby starter template that takes care of the tooling setup, allowing you and your team to dive right into building ultra-fast React applications quickly and deploy them with confidence! 📦
  tags:
    - Redux
    - Language:TypeScript
    - Linting
    - Testing
    - Styling:None
  features:
    - 📚 Written in TypeScript.
    - 💡 Redux preconfigured (with local-storage integration.
    - 💅 Linting with TSLint and Prettier.
    - 📝 Unit testing with Jest and react-test-renderer.
    - 💯 Behavior-driven E2E browser testing with Cypress + Cucumber.js plugin.
    - 📓 Steps for deploying to Gh-pages
    - ✔️ CI with TravisCI
    - ⚡ Steps for deploying to GitHub Pages, AWS S3, or Netlify.
- url: https://gatsby-resume-starter.netlify.app/
  repo: https://github.com/barancezayirli/gatsby-starter-resume-cms
  description: Resume starter styled using Tailwind with Netlify CMS as headless CMS.
  tags:
    - CMS:Headless
    - SEO
    - PWA
    - Portfolio
  features:
    - One-page resume/CV
    - PWA
    - Multiple Netlify CMS widgets
    - Netlify CMS as Headless CMS
    - Tailwind for styling with theming
    - Optimized build process (purge css)
    - Basic SEO, site metadata
    - Prettier
    - Social media links
- url: https://gatsby-starter-default-nostyles.netlify.app/
  repo: https://github.com/JuanJavier1979/gatsby-starter-default-nostyles
  description: The default Gatsby starter with no styles.
  tags:
    - Styling:None
  features:
    - Based on gatsby-starter-default
    - No styles
- url: https://greater-gatsby.now.sh
  repo: https://github.com/rbutera/greater-gatsby
  description: Barebones and lightweight starter with TypeScript, PostCSS, Tailwind CSS, and Storybook.
  tags:
    - PWA
    - Language:TypeScript
    - Styling:Tailwind
  features:
    - Lightweight & Barebones
    - includes Storybook
    - Full TypeScript support
    - Uses styled-components Global Styles API for consistency in styling across application and Storybook
- url: https://gatsby-simplefolio.netlify.app/
  repo: https://github.com/cobidev/gatsby-simplefolio
  description: A clean, beautiful and responsive portfolio template for Developers ⚡️
  tags:
    - Portfolio
    - PWA
    - SEO
    - Onepage
  features:
    - Modern UI Design
    - Reveal Animations
    - Fully Responsive
    - Easy site customization
    - Configurable color scheme
    - OnePage portfolio site
    - Fast image optimization
- url: https://gatsby-starter-hpp.netlify.app/
  repo: https://github.com/hppRC/gatsby-starter-hpp
  description: All in one Gatsby skeleton based TypeScript, emotion, and unstated-next.
  tags:
    - MDX
    - SEO
    - PWA
    - Linting
    - Styling:CSS-in-JS
    - Language:TypeScript
  features:
    - PWA
    - TypeScript
    - Absolute import
    - Useful ready made custom hooks
    - Ready made form component for Netlify form
    - Global CSS component and Reset CSS component
    - Advanced SEO components(ex. default twitter ogp image, sitemaps, robot.txt)
    - Prettier, ESLint
    - unstated-next(useful easy state library)
- url: https://gatsby-typescript-emotion-storybook.netlify.app/
  repo: https://github.com/duncanleung/gatsby-typescript-emotion-storybook
  description: Config for TypeScript + Emotion + Storybook + React Intl + SVGR + Jest.
  tags:
    - Language:TypeScript
    - Styling:CSS-in-JS
    - Storybook
    - i18n
    - Linting
    - Testing
  features:
    - 💻 TypeScript
    - 📓 Visual testing with Storybook
    - 👩‍🎤 CSS-in-JS styling with Emotion
    - 💅 Linting with ESLint and Prettier
    - 🌎 React Intl internationalization support
    - 🖼️ SVG support with SVGR
    - 📝 Unit and integration testing with Jest and react-testing-library
    - ⚡ CD with Netlify
- url: https://felco-gsap.netlify.app
  repo: https://github.com/AshfaqKabir/Felco-Gsap-Gatsby-Starter
  description: Minimal Multipurpose Gsap Gatsby Landing Page. Helps Getting Started With Gsap and Netlify Forms.
  tags:
    - Portfolio
    - Styling:CSS-in-JS
  features:
    - Minimal 3 Page Responsive Layout
    - Multipurpose Gatsby Theme
    - Working Netlify Form
    - Gsap For Modern Animtaions
    - Styled Components for responsive component based styling with theming
    - Basic SEO, site metadata
    - Prettier
- url: https://gatsby-starter-fusion-blog.netlify.app/
  repo: https://github.com/robertistok/gatsby-starter-fusion-blog
  description: Easy to configure blog starter with a modern, minimal theme
  tags:
    - Language:TypeScript
    - Styling:CSS-in-JS
    - Netlify
    - Markdown
    - Blog
    - SEO
  features:
    - Featured/Latest posts
    - Sticky header
    - Easy to customize -> edit config.ts with your info
    - Meta tags for improved SEO with React Helmet
    - Transform links to bitly links automatically
    - Codesyntax
    - Code syntax highlighting
- url: https://gatsby-bootstrap-italia-starter.dej611.now.sh/
  repo: https://github.com/italia/design-italia-gatsby-starterkit
  description: Gatsby starter project using the Bootstrap Italia design kit from Italian Digital Team
  tags:
    - Styling:Bootstrap
    - SEO
    - Linting
  features:
    - Bootstrap Italia - design-react-kit
    - Prettier
    - Sticky header
    - Complete header
    - Homepage and service templates pages ready to use
    - Meta tags for improved SEO with React Helmet
- url: https://gatsby-starter-webcomic.netlify.app
  repo: https://github.com/JLDevOps/gatsby-starter-webcomic
  description: Gatsby blog starter that focuses on webcomics and art with a minimalistic UI.
  tags:
    - Markdown
    - MDX
    - Netlify
    - Pagination
    - Search
    - Styling:Bootstrap
    - RSS
    - SEO
  features:
    - Designed to focus on blog posts with images.
    - Search capability on blog posts
    - Displays the latest posts
    - Displays all the tags from the site
    - Pagination between blog posts
    - Has a "archive" page that categorizes and displays all the blog posts by date
    - Mobile friendly
- url: https://gatsby-starter-material-emotion.netlify.app
  repo: https://github.com/liketurbo/gatsby-starter-material-emotion
  description: Gatsby starter of Material-UI with Emotion 👩‍🎤
  tags:
    - Language:TypeScript
    - SEO
    - Styling:Material
    - Styling:CSS-in-JS
  features:
    - Based on Gatsby Default Starter
    - Material-UI
    - Emotion
    - Roboto Typeface
    - SEO
    - TypeScript
- url: https://flex.arshad.io
  repo: https://github.com/arshad/gatsby-starter-flex
  description: A Gatsby starter for the Flex theme.
  tags:
    - SEO
    - MDX
    - Styling:CSS-in-JS
  features:
    - MDX Blocks for your Gatsby site.
    - Customizable, extendable and accessible.
    - Theme UI
    - SEO and Open graphs support
    - Color modes
    - Code Highlighting
- url: https://london-night-day.netlify.app/
  repo: https://github.com/jooplaan/gatsby-london-night-and-day
  description: A custom, image-centric dark and light mode aware theme for Gatsby. Advanced from the Gatsby starter London After Midnight.
  tags:
    - Blog
    - Portfolio
    - Gallery
    - SEO
    - Markdown
    - Styling:SCSS
    - HTML5UP
    - CMS:Netlify
  features:
    - Support tags
    - Easily change the theme color
    - Post thumbnails in the homepage
    - Made for image-centric portfolios
    - Using the London After Midnight is now “Dark mode” (the default), and the original London as “Light mode”.
    - Removed Google Fonts, using system fonts in stead (for speed and privacy :)
    - Use SASS
- url: https://the-gatsby-bootcamp-blog.netlify.app
  repo: https://github.com/SafdarJamal/gatsby-bootcamp-blog
  description: A minimal blogging site built with Gatsby using Contentful and hosted on Netlify.
  tags:
    - Blog
    - CMS:Contentful
    - Netlify
    - Styling:SCSS
    - SEO
    - Portfolio
  features:
    - Basic setup for a full-featured blog
    - Includes React Helmet to allow editing site meta tags
    - Uses SCSS for styling
    - Minimal responsive design
    - Styled components
    - SEO Friendly Meta
- url: https://gatsby-starter-catalyst-hydrogen.netlify.app/
  repo: https://github.com/ehowey/gatsby-starter-catalyst-hydrogen
  description: A full-featured starter for a freelance writer or journalist to display a portfolio of their work. SANITY.io is used as the CMS. Based on Gatsby Theme Catalyst. Uses MDX and Theme UI.
  tags:
    - Styling:Theme-UI
    - CMS:sanity.io
    - SEO
    - PWA
    - Portfolio
  features:
    - Based on Gatsby Theme Catalyst series of themes
    - MDX
    - Theme UI integration for easy to change design tokens
    - SEO optimized to include social media images and Twitter handles
    - Tight integration with SANITY.io including a predefined content studio.
    - A full tutorial is available in the docs.
- url: https://rocketdocs.netlify.app/
  repo: https://github.com/Rocketseat/gatsby-starter-rocket-docs
  description: Out of the box Gatsby Starter for creating documentation websites easily and quickly.
  tags:
    - SEO
    - MDX
    - Documentation
    - Linting
    - Markdown
    - PWA
    - Styling:CSS-in-JS
  features:
    - MDX for docs;
    - Responsive and mobile friendly;
    - Code highlighting with prism-react-renderer and react-live support;
    - SEO (Sitemap, schema.org data, Open Graph and Twitter tags).
    - Google Analytics integration;
    - Custom docs schema;
    - Offline Support & WebApp Manifest;
    - Yaml-based sidebar navigation;
- url: https://gatsby-starter-typescript-default.netlify.app/
  repo: https://github.com/lianghx-319/gatsby-starter-typescript-default
  description: Only TypeScript Gatsby starter base on Default starter
  tags:
    - Language:TypeScript
  features:
    - All features same as gatsby-starter-default
    - Only support TypeScript using gatsby-typescript-plugin
- url: https://gatsby-starter-catalyst.netlify.app/
  repo: https://github.com/ehowey/gatsby-starter-catalyst
  description: A boilerplate starter to accelerate your Gatsby development process. Based on Gatsby Theme Catalyst. Uses MDX for content and Theme UI for styling. Includes a core theme, a header theme, and a footer theme.
  tags:
    - MDX
    - Styling:Theme-UI
    - SEO
    - PWA
  features:
    - Based on Gatsby Theme Catalyst series of themes and starters.
    - Theme options are used to enable some simple layout changes.
    - Latent component shadowing allows for easy shadowing and swapping of layout components such as the header and footer.
    - Theme UI is deeply integrated with design tokens and variants throughout.
    - Uses a Tailwind preset to enable you to focus on design elements.
    - Color mode switching available by default.
    - SEO optimized to include social media images and Twitter handles.
    - React Scroll for one page, anchor based navigation is available.
    - Code highlighting via Prism.
- url: https://gatsby-starter-default-dark-mode.netlify.app/
  repo: https://github.com/alexandreramosdev/gatsby-starter-default-dark-mode
  description: A simple starter to get developing quickly with Gatsby, dark mode, and styled-components.
  tags:
    - Styling:CSS-in-JS
    - Onepage
    - Linting
  features:
    - Dark mode
    - Styled Components
    - Comes with React Helmet for adding site meta tags
    - Includes plugins for offline support out of the box
- url: https://eager-memento.netlify.app/
  repo: https://github.com/Mr404Found/gatsby-memento-blogpost
  description: A responsive gatsby portfolio starter to show off or to flex your skills in a single page
  tags:
    - Netlify
    - Markdown
    - Blog
    - Styling:Bootstrap
  features:
    - React Bootstrap
    - Responsive webpage
    - TypeWriter Effect
- url: https://gatsby-starter-wilde-creations.netlify.app/
  repo: https://github.com/georgewilde/gatsby-starter-wilde-creations
  description: Barebones starter with a minimal number of components to kick off a TypeScript and Styled Components project.
  tags:
    - Styling:CSS-in-JS
    - PWA
    - Testing
    - Linting
    - Language:TypeScript
  features:
    - ✔️ Gatsby
    - ✔️ TypeScript
    - ✔️ Styled Components
    - ✔️ Helmet
    - ✔️ Storybook
    - ✔️ Jest
    - ✔️ ESLint
    - ✔️ Husky
    - ✔️ Prettier
    - ✔️ React Testing Library
    - ✔️ Stylelint
    - ✔️ Offline support
    - ✔️ PWA ready
    - ✔️ SEO
    - ✔️ Responsive design
    - ✔️ Netlify Deployment Friendly
    - ✔️ Highly optimized (Lighthouse score 4 x 100)
- url: https://gatsby-starter-typescript-deploy.netlify.app/
  repo: https://github.com/jongwooo/gatsby-starter-typescript
  description: TypeScript version of the default Gatsby starter🔮
  tags:
    - Language:TypeScript
    - Linting
    - Netlify
    - Testing
  features:
    - TypeScript
    - ESLint for JS linting
    - Prettier code formatting
    - Jest for testing
    - Deploy to Netlify through GitHub Actions
- url: https://answer.netlify.app/
  repo: https://github.com/passwd10/gatsby-starter-answer
  description: A simple Gatsby blog to show your Future Action on top of the page
  tags:
    - Blog
    - Markdown
    - Netlify
    - Disqus
  features:
    - Emoji
    - Social Icon(fontawesome)
    - Google Analytics
    - Disqus
    - Resume
    - Place plan on the top
- url: https://gatsby-portfolio-starter.netlify.app/
  repo: https://github.com/Judionit/gatsby-portfolio-starter
  description: A simple Gatsby portfolio starter
  tags:
    - Netlify
    - Styling:CSS-in-JS
    - Onepage
    - Portfolio
  features:
    - Styled components
    - Responsive webpage
    - Portfolio
- url: https://wp-graphql-gatsby-starter.netlify.app/
  repo: https://github.com/n8finch/wp-graphql-gatsby-starter
  description: A super simple, bare-bone starter based on the Gatsby Starter for the front end and the WP GraphQL plugin on your WordPress install. This is a basic "headless CMS" setup. This starter will pull posts, pages, categories, tags, and a menu from your WordPress site. You should use either the TwentyNineteen or TwentyTwenty WordPress themes on your WordPress install. See the starter repo for more detailed instructions on getting set up. The example here uses the WordPress Theme Unit Test Data for post and page dummy content. Find something wrong? Issues are welcome on the starter repository.
  tags:
    - Blog
    - CMS:Headless
    - CMS:WordPress
    - Netlify
  features:
    - WP GraphQL plugin integration
    - Light/Dark Mode
    - React Helmet for SEO
    - Integrated navigation
    - Verbose (i.e., not D.R.Y.) GraphQL queries to get data from
    - Includes plugins for offline support out of the box
- url: https://gatsby-starter-docz-netlifycms.netlify.app/
  repo: https://github.com/colbyfayock/gatsby-starter-docz-netlifycms
  description: Quickly deploy Docz documentation powered by Netlify CMS!
  tags:
    - CMS:Netlify
    - Documentation
    - Netlify
  features:
    - Docz documentation powered by Gatsby
    - Netlify CMS to manage content
- url: https://keanu-pattern.netlify.app/
  repo: https://github.com/Mr404Found/gatsby-keanu-blog
  description: A responsive and super simple gatsby portfolio starter and extendable for blog also used yaml parsing
  tags:
    - Netlify
    - SEO
    - Blog
    - Landing Page
    - Styling:Other
  features:
    - Attractive Design
    - Responsive webpage
    - Responsive Card Design
    - Gatsby
    - yaml parsing
    - Automatic page Generation by adding content
- url: https://gatsby-contentful-portfolio-blog.netlify.app/
  repo: https://github.com/escapemanuele/gatsby-contentful-blog-portfolio
  description: Simple gatsby starter for integration with Contentful. The result is a clean and nice website for businesses or freelancers with a blog and a portfolio.
  tags:
    - Blog
    - CMS:Headless
    - CMS:Contentful
    - Portfolio
    - PWA
    - Testing
  features:
    - Styled components
    - Responsive webpage
    - Portfolio
    - Blog
    - Testing
    - PWA
- url: https://example-site-for-square-starter.netlify.app/
  repo: https://github.com/jonniebigodes/example-site-for-square-starter
  description: A barebones starter to help you kickstart your next Gatsby project with Square payments
  tags:
    - Square
    - Netlify
    - SEO
    - E-commerce
  features:
    - Serverless
    - Gatsby
    - Square
- url: https://gatsby-animate.netlify.app/
  repo: https://github.com/Mr404Found/gatsby-animate-starter
  description: A responsive and super simple gatsby starter with awesome animations to components and to build your online solutions website. stay tuned more features coming soon
  tags:
    - Netlify
    - SEO
    - Blog
    - Landing Page
    - Styling:Other
  features:
    - Attractive Design
    - Responsive webpage
    - Services
    - Animations
    - yaml parsing
    - Component Animations
    - ReactReveal Library
- url: https://gatsby-starter-instagram-baseweb.netlify.app/
  repo: https://github.com/timrodz/gatsby-starter-instagram-baseweb
  description: 🎢 A portfolio based on your latest Instagram posts, implemented with the Base Web Design System by Uber. It features out-of-the-box responsive layouts, easy-to-implement components, and CSS-in-JS styling.
  tags:
    - Landing Page
    - Portfolio
    - Gallery
    - SEO
    - Netlify
    - Styling:CSS-in-JS
    - Styling:Other
  features:
    - Display your Instagram posts (Up to the last 12 with no API key).
    - Plug & Play configuration. All you need is an Instagram username!
    - Lightweight & Minimalist page structure. Let your work show itself.
    - Responsive design.
    - Simple React functional components (FC).
    - Google Analytics ready.
    - Continuous deployment via Netlify or Vercel.
- url: https://gatsby-starter-mountain.netlify.app/
  repo: https://github.com/artezan/gatsby-starter-mountain
  description: Blog theme that combines the new powerful MDX with the old WordPress. Built with WP/MDX and Theme UI
  tags:
    - Styling:CSS-in-JS
    - PWA
    - MDX
    - CMS:WordPress
    - Landing Page
    - Blog
  features:
    - gatsby-theme-wordpress-mdx
    - Theme UI
    - react-animate-on-scroll
    - Responsive Design
    - SEO friendly
    - Optimized images with gatsby-image
    - Git pre-commit and pre-push hooks using Husky
    - Highly optimized with excellent lighthouse audit score
    - Light/Dark mode
    - CSS Animations
    - Mountain style
- url: https://gatsby-starter-redux-storybook.netlify.app/
  repo: https://github.com/fabianunger/gatsby-starter-redux-storybook
  description: Gatsby Starter that has Redux (persist) and Storybook implemented.
  tags:
    - Redux
    - Storybook
    - PWA
    - Styling:CSS-in-JS
    - SEO
  features:
    - Redux + Redux Persist implemented also for Storybook
    - PWA
    - ESLint
    - SEO ready
- url: https://dospolov.com
  repo: https://github.com/dospolov/gatsby-starter-blog-and-cv
  description: Gatsby starter for Blog and CV.
  tags:
    - Blog
    - CMS:Netlify
    - Pagination
    - Portfolio
    - Disqus
    - RSS
    - Styling:Ant Design
    - Styling:Tailwind
  features:
    - Archive organized by tags and categories
    - Pagination support
    - Offline support
    - Google Analytics support
    - Disqus Comments support
- url: https://gatsby-starter-typescript-themes.netlify.app/
  repo: https://github.com/room-js/gatsby-starter-typescript-themes
  description: Gatsby TypeScript starter with light/dark themes based on CSS variables
  tags:
    - Language:TypeScript
    - Styling:SCSS
  features:
    - Light and Dark themes based on CSS variables (persisted state)
    - Font Awesome
    - Normalize.css
- url: https://gatsby-notion-demo.netlify.app/
  repo: https://github.com/conradlin/gatsby-starter-strata-notion
  description: Gatsby starter utilizing Notion as a CMS based on the strata site template
  tags:
    - Blog
    - PWA
    - SEO
    - Styling:SCSS
  features:
    - Super simple, portfolio + blog + newsletter site
    - Utilizing Notion as a CMS
    - Fully Responsive
    - Styling with SCSS
- url: https://sumanth.netlify.app/
  repo: https://github.com/Mr404Found/gatsby-sidedrawer
  description: A responsive and super simple gatsby site with awesome navbar and stay tuned more features coming soon
  tags:
    - Netlify
    - SEO
    - Blog
    - Landing Page
    - Styling:Other
  features:
    - Attractive Design
    - Responsive webpage
    - Animations
    - Component Animations
    - ReactReveal Library
    - Side Drawer
    - Sidebar
    - Navbar
- url: https://userbase-gatsby-starter.jacobneterer.com
  repo: https://github.com/jneterer/userbase-gatsby-starter
  description: Another TODO app - a Gatsby starter for Userbase, Tailwind CSS, SCSS, and TypeScript.
  tags:
    - Styling:Tailwind
    - Styling:SCSS
    - Language:TypeScript
    - Authentication
    - Netlify
    - SEO
  features:
    - Userbase for authentication and end-to-end encrypted data management
    - All user and data APIs
    - Tailwind CSS and SCSS for styling
    - TypeScript for easier debugging and development, strict types, etc
    - Netlify for hosting
- url: https://gatsby-simple-blog-with-asciidoctor-demo.netlify.app
  repo: https://github.com/hitsuji-no-shippo/gatsby-simple-blog-with-asciidoctor
  description: A Gatsby blog with Asciidoctor. Forked from thundermiracle/gatsby-simple-blog.
  tags:
    - Blog
    - i18n
    - Netlify
    - Disqus
    - RSS
    - SEO
    - Linting
    - Testing
  features:
    - Asciidoc support
    - Easily Configurable
    - Tags
    - Edit on GitHub
    - i18n
    - SEO
    - Light and Dark themes
    - Google Analytics
    - RSS
    - Disqus
    - Breadcrumbs
    - ESLint
- url: https://barcadia.netlify.app/
  repo: https://github.com/bagseye/barcadia
  description: A super-fast site using Gatsby
  tags:
    - Blog
    - CMS:Headless
    - CMS:Contentful
    - Portfolio
  features:
    - Styled components
    - Responsive webpage
    - Portfolio
    - Blog
- url: https://gatsby-starter-clean-resume.netlify.app/
  repo: https://github.com/masoudkarimif/gatsby-starter-clean-resume
  description: A Gatsby Starter Template for Putting Your Resume Online Super Quick!
  tags:
    - Netlify
    - Pagination
    - Styling:Other
    - SEO
  features:
    - Easy setup
    - Completely customizable using only gatsby-config.js file
    - Uses Milligram for styling
    - Fully responsive
    - Clean minimalist design
    - Page transition
    - Five different themes (great-gatsby, master-yoda, wonder-woman, darth-vader, luke-lightsaber)
    - Includes React Helmet for title and description tags
    - Includes Google Analytics plugin
- url: https://gatsby-starter-i18n-bulma.netlify.app
  repo: https://github.com/kalwalt/gatsby-starter-i18n-bulma
  description: A gatsby starter with Bulma and optimized slug for better SEO.
  tags:
    - i18n
    - Netlify
    - CMS:Netlify
    - Styling:Bulma
    - Styling:SCSS
    - Gallery
    - SEO
    - Markdown
    - PWA
    - Blog
  features:
    - Multilanguage support with i18n
    - Slug switcher (multilanguage)
    - Uses Bulma for styling
    - Netlify CMS
    - React Images with Modal
    - FontAwesome icons
    - Animate.css with WOW
    - Robots.txt
    - Sitemap
    - PWA
- url: https://ghost-attila-preview.draftbox.co/
  repo: https://github.com/draftbox-co/gatsby-attila-theme-starter
  description: A Gatsby starter for creating blogs from headless Ghost CMS.
  tags:
    - Blog
    - CMS:Headless
    - SEO
    - Styling:SCSS
    - Pagination
  features:
    - Attila standard Ghost theme
    - Data sourcing from headless Ghost
    - Responsive design
    - SEO optimized
    - OpenGraph structured data
    - Twitter Cards meta
    - Sitemap Generation
    - XML Sitemaps
    - Progressive Web App
    - Offline Support
    - RSS Feed
    - Composable and extensible
- url: https://gatsby-contentful-portfolio.netlify.app/
  repo: https://github.com/wkocjan/gatsby-contentful-portfolio
  description: Gatsby portfolio theme integrated with Contentful
  tags:
    - CMS:Contentful
    - CMS:Headless
    - Gallery
    - Portfolio
    - SEO
    - Styling:Tailwind
  features:
    - Clean minimalist design
    - Contentful integration with ready to go placeholder content
    - Responsive design
    - Uses Tailwind CSS for styling
    - Font Awesome icons
    - Robots.txt
    - SEO optimized
    - OpenGraph structured data
    - Integration with Mailchimp
- url: https://gatsby-graphcms-ecommerce-starter.netlify.app
  repo: https://github.com/GraphCMS/gatsby-graphcms-ecommerce-starter
  description: Swag store built with GraphCMS, Stripe, Gatsby, Postmark, and Printful.
  tags:
    - E-commerce
    - i18n
    - Netlify
    - Styling:Tailwind
    - CMS:Other
    - Stripe
  features:
    - Dropshipping by Printful
    - Printful inventory enhanced by GraphCMS
    - Custom GraphQL API for handling checkout and payment
    - Postmark for order notifications
    - Strong Customer Authentication
- url: https://koop-blog.netlify.app/
  repo: https://github.com/bagseye/koop-blog
  description: A simple blog platform using Gatsby and MDX
  tags:
    - Blog
    - Markdown
    - MDX
  features:
    - Responsive design
    - Styled 404 page
    - Lightweight
    - Styled Components
- url: https://gatsby-blog-mdx.now.sh/
  repo: https://github.com/EllisMin/gatsby-blog-mdx
  description: A ready-to-use, customizable personal blog with minimalist design
  tags:
    - Blog
    - MDX
    - Markdown
    - Netlify
    - SEO
    - Styling:Other
    - Documentation
  features:
    - Simple blog with responsive design
    - Light / Dark Mode Switch
    - MDX & Markdown to create post & About page
    - Code syntax highlighting (Light / Dark)
    - Facebook | Disqus | Utterances comments
    - Social Media Links & Share buttons
    - SEO + Sitemap + RSS
    - Googly Analytics Support
    - Easy & Highly Customizable
- url: https://gatsby-airtable-listing.netlify.app/
  repo: https://github.com/wkocjan/gatsby-airtable-listing
  description: Airtable theme for Gatsby
  tags:
    - Airtable
    - SEO
    - Styling:Tailwind
  features:
    - Airtable integration
    - Modals with previous/next navigation
    - Responsive design
    - Uses Tailwind CSS for styling
    - Font Awesome icons
    - Clean minimalist design
    - SEO optimized
    - Robots.txt
    - OpenGraph structured data
- url: https://gatsby-starter-personality.netlify.app/
  repo: https://github.com/matheusquintaes/gatsby-starter-personality
  description: A free responsive Gatsby Starter
  tags:
    - Portfolio
    - Gallery
  features:
    - SEO
    - Page transition
    - Fully responsive
    - Styling:CSS-in-JS
- url: https://seattleservicerelief.com/
  repo: https://github.com/service-relief/gatsby-starter-service-relief
  description: Localized index of resources for your city.
  tags:
    - Airtable
    - Netlify
    - SEO
    - Styling:Tailwind
  features:
    - generates a static website using Gatsby
    - uses Airtable to manage your listings and categories
    - includes an Airtable form to collect local submissions and add them to Airtable for approval
    - can be personalized to a city or region without touching a line of code
    - one-click deployment via Netlify
- url: https://shards-gatsby-starter.netlify.app/
  repo: https://github.com/wcisco17/gatsby-typescript-shards-starter
  description: Portfolio with TypeScript and Shards UI
  tags:
    - Language:TypeScript
    - Portfolio
    - Netlify
    - PWA
    - Styling:Bootstrap
  features:
    - Portfollio Starter that includes Shards Ui component library and TypeScript generator.
    - TypeScript
    - TypeScript Generator
    - Styled-Components
    - Shards UI
    - Bootstrap
- url: https://gatsby-sanity-developer-portfolio-starter.jacobneterer.com/
  repo: https://github.com/jneterer/gatsby-sanity-developer-portfolio-starter
  description: A Gatsby + Sanity CMS starter project for developer portfolios. Also built using Tailwind CSS, SCSS, and TypeScript.
  tags:
    - CMS:sanity.io
    - Portfolio
    - Styling:Tailwind
    - Styling:SCSS
    - Language:TypeScript
    - Netlify
    - SEO
  features:
    - Developer portfolio using Gatsby + Sanity CMS
    - Edit your profile, projects, and tags all in Sanity CMS without any code commits
    - Tailwind CSS and SCSS for styling
    - TypeScript for easier debugging and development, strict types, etc
    - Netlify for hosting
    - SEO Capabilities
- url: https://serene-ramanujan-285722.netlify.app/
  repo: https://github.com/kunalJa/gatsby-starter-math-blog
  description: Responsive math-focused blog with MDX and Latex built-in
  tags:
    - MDX
    - Blog
    - PWA
    - Storybook
    - Styling:Other
    - SEO
  features:
    - Mobile friendly and fully responsive
    - Easy to configure (just change site.config.js)
    - MDX
    - Latex with Katex
    - Storybook with tested components included
    - Uses Tachyons for styling
    - Easy to create new posts
- url: https://gatsby-starter-canada-pandemic.netlify.app/
  repo: https://github.com/masoudkarimif/gatsby-starter-canada-pandemic
  description: A Gatsby starter template for covering pandemics in Canada
  tags:
    - AWS
    - Onepage
    - Styling:Other
  features:
    - Interactive SVG map using D3
    - Responsive design
    - Styled 404 page
    - Google Analytics support
    - Includes React Helmet
    - Clean minimalist design
    - Completely customizable using only gatsby-config.js file
- url: https://builderio.github.io/gatsby-starter-builder/
  repo: https://github.com/BuilderIO/gatsby-starter-builder
  description: Gatsby starter with drag + drop page building with your React components via Builder.io
  tags:
    - CMS:Other
    - CMS:Headless
  features:
    - Builder.io integration with sample pages/header/footer.
    - Drag and drop page editing and creations.
    - Lots of built-in templates, widgets, or bring in your own custom components.
    - Uses @builder.io/gatsby plugin to dynamically create pages published on the editor.
    - SEO
- url: https://gatsby-starter-reason-blog.netlify.app/
  repo: https://github.com/mukul-rathi/gatsby-starter-reason-blog
  description: The Gatsby Starter Blog using ReasonML!
  tags:
    - Blog
    - Styling:CSS-in-JS
    - Language:Other
  features:
    - Basic setup for a full-featured type-safe blog
    - ReasonML support out-of-the-box
    - ReasonReact v3 JSX syntax
    - CSS-in-Reason support
    - StaticQuery GraphQL support in ReasonML
    - Similar to gatsby-starter-blog

- url: https://gct.mozart409.space/
  repo: https://github.com/Mozart409/gatsby-custom-tailwind
  description: A minimal Tailwind CSS starter, with custom fonts, purgecss, automatic linting when committing to master, awesome lighthouse audit, custom Vercel/serve server for production build, visible to all in your network, so you can test it with your phone.
  tags:
    - Linting
    - PWA
    - SEO
    - Styling:Tailwind
    - Styling:PostCSS
  features:
    - Minimal Tailwind Starter
    - Custom Fonts predefined
    - Automatic Linting on Commit using husky and pretty-quick
    - Custom server to test Production Builds on your local network via Vercel/serve
    - Extensive Readme in the repo
- url: https://gatsby-redux-toolkit-typescript.netlify.app/
  repo: https://github.com/saimirkapaj/gatsby-redux-toolkit-typescript-starter
  description: Gatsby Starter using Redux-Toolkit, TypeScript, Styled Components, and Tailwind CSS.
  tags:
    - Redux
    - Language:TypeScript
    - Styling:Tailwind
  features:
    - Redux-Toolkit
    - TypeScript
    - Styled Components
    - Tailwind CSS
    - Removes unused CSS with Purgecss
    - Font Awesome Icons
    - Responsive Design
    - Change between light and dark themes
    - SEO
    - React Helmet
    - Offline Support
- url: https://gatsby-ts-tw-styled-eslint.netlify.app
  repo: https://github.com/Miloshinjo/gatsby-ts-tw-styled-eslint-starter
  description: Gatsby starter with TypeScript, Tailwind CSS, @emotion/styled, and ESLint.
  tags:
    - Linting
    - Styling:CSS-in-JS
    - Styling:Tailwind
    - Language:TypeScript
  features:
    - TypeScript support
    - CSS-in-JS with @emotion/styled (like styled components)
    - Tailwind CSS (1.2) support
    - ESLint with Airbnb settings
- url: https://mik3y.github.io/gatsby-starter-basic-bootstrap/
  repo: https://github.com/mik3y/gatsby-starter-basic-bootstrap
  description: A barebones starter featuring react-bootstrap and deliberately little else
  tags:
    - Styling:Bootstrap
    - Styling:SCSS
  features:
    - Uses react-bootstrap, sass, and little else
    - Skeleton starter, based on gatsby-starter-default
    - Optional easy integration of themes from Bootswatch.com
- url: https://gatsby-starter-songc.netlify.app/
  repo: https://github.com/FFM-TEAM/gatsby-starter-song
  description: A Gatsby starter for blog style with fresh UI.
  tags:
    - Blog
    - Netlify
    - SEO
    - Language:TypeScript
    - Styling:CSS-in-JS
  features:
    - Emoji (emojione)
    - Code syntax highlighting (atom-one-light Style)
    - Mobile friendly and fully responsive
    - Comment feature ( utterances)
    - Post side PostTOC
    - Simple fresh design like Medium
    - Readability
- url: https://gatsby-starter-kontent-lumen.netlify.app/
  repo: https://github.com/Kentico/gatsby-starter-kontent-lumen
  description: A minimal, lightweight, and mobile-first starter for creating blogs uses Gatsby and Kentico Kontent CMS. Inspired by Lumen.
  tags:
    - SEO
    - CMS:Headless
    - CMS:Kontent
    - Netlify
    - Styling:SCSS
    - Blog
  features:
    - Kentico Kontent CaaS platform as the data source.
    - Mobile-First approach in development.
    - Archive organized by tags and categories.
    - Automatic Sitemap generation.
    - Lost Grid.
    - Beautiful typography inspired by matejlatin/Gutenberg.
    - Stylesheet built using Sass and BEM-Style naming.
    - Syntax highlighting in code blocks.
    - Google Analytics support.
- url: https://dindim-production.netlify.app/
  repo: https://github.com/lorenzogm/gatsby-ecommerce-starter
  description: Gatsby starter to create an ecommerce website with Netlify and Stripe. Setup and release your shop in a few minutes.
  tags:
    - Client-side App
    - E-commerce
    - Firebase
    - Netlify
    - SEO
    - Stripe
    - Styling:CSS-in-JS
  features:
    - 100% Free. No subscriptions, just pay a fee to Stripe when you sell a product.
    - Home Page to list all your products.
    - Category Page to list products by category.
    - Product Detail Page. Define several colors and sizes for the same product
    - Cart Page with the summary of your cart before checkout.
    - Checkout Page powered by Stripe.
    - Scripts to create/update/delete your products in Stripe.
    - Analytics with Firebase
- url: https://gatsby-starter-ts.now.sh/
  repo: https://github.com/jpedroschmitz/gatsby-starter-ts
  description: A TypeScript starter for Gatsby. No plugins and styling. Exactly the necessary to start!
  tags:
    - Language:TypeScript
    - Styling:None
    - Linting
  features:
    - TypeScript
    - ESLint and Prettier
    - Husky and lint-staged
    - Commitizen and Commitlint
    - TypeScript absolute paths
- url: https://rolwinreevan.com
  repo: https://github.com/rolwin100/rolwinreevan_gatsby_blog
  description: This starter consists of Ant Design System you can use it for your personal blog. I have given a lot of time in developing this starter because I found that there were not many starters with a very good design. Please give a star to this project if you have like it to encourage me 😄. Thank you.
  tags:
    - Blog
    - Portfolio
    - Markdown
    - SEO
    - PWA
  features:
    - Blog designed using Markdown.
    - Beautifully designed landing page.
    - First project in the starters list to use Ant Design.
    - Supports SSR and is also a PWA.
- url: https://gatsby-antd-starter.netlify.app/
  repo: https://github.com/alienCY/gatsby-antd-starter
  description: Gatsby starter with Ant Design (antd)
  tags:
    - Styling:Ant Design
    - SEO
  features:
    - Ant Design components
    - A really nice header.
- url: https://gatsby-starter-typescript.surge.sh
  repo: https://github.com/kurttomlinson/gatsby-starter-typescript
  description: A TypeScript starter with auto-generated GraphQL types, TS errors in the develop console, and gatsby-node.ts support!
  tags:
    - Language:TypeScript
  features:
    - TypeScript
    - Auto-generated types from GraphQL queries
    - TypeScript errors in the develop console
    - Support for typed GraphQL queries in gatsby-node.ts
    - Based on gatsby-starter-default
- url: https://www.dyuzz.club/
  repo: https://github.com/Dyuzz/Gatsby-Blog-Starter-Dyuzz
  description: A Gatsby starter for creating blogs.
  tags:
    - Blog
    - PWA
    - SEO
    - CMS:Netlify
    - Pagination
  features:
    - Blog designed using Markdown.
    - Beautifully designed landing page.
    - Gatsby v2
    - Google Analytics
    - Web App Manifest
    - Netlify Support
    - Gitalk Comment
    - SiteMap
    - Netlify CMS Support
    - TOC（TableOfContexts）
    - Pagination
    - SEO
    - Phone browser Support
- url: https://dropinblog-gatsby-starter.netlify.app/
  repo: https://github.com/DropInBlog/gatsby-starter
  description: A quick and simple Gatsby solution for the simplest blogging solution
  tags:
    - Blog
    - Netlify
    - Pagination
    - SEO
    - CMS:Headless
    - Styling:SCSS
    - Styling:CSS-in-JS
    - Styling:Tailwind
  features:
    - Pagination
    - Beautifully designed landing page.
    - Includes Chakra-UI and Tailwind CSS
- url: https://gatsby-material-typescript-starter.netlify.app
  repo: https://github.com/Junscuzzy/gatsby-material-typescript-starter
  description: A simple starter using TypeScript, ESLint, Prettier & @Material-ui
  tags:
    - Language:TypeScript
    - Linting
    - Netlify
    - SEO
    - Styling:Material
  features:
    - TypeScript in front-side & node-side
    - Prettier, ESLint and Type-check well configured together
    - Material-ui SSR compatible with build-in light/dark theme
    - Content sourcing free
    - Functional react (Hooks & functions instead Class)
    - Responsive design
    - SEO optimized
    - Styled 404 page
    - Google Analytics support
- url: https://gatsby-starter-takeshape-startup.netlify.app
  repo: https://github.com/colbyfayock/gatsby-starter-takeshape-startup
  description: Integrate TakeShape CMS using a ready to go TakeShape Startup project!
  tags:
    - Blog
    - CMS:Other
    - CMS:Headless
    - Landing Page
    - Styling:SCSS
  features:
    - Integrate TakeShape CMS
    - Preconfigured to work with the TakeShape Startup project
- url: https://gatsby-startbootstrap-agency.netlify.app/
  repo: https://github.com/thundermiracle/gatsby-startbootstrap-agency
  description: Gatsby version of startbootstrap-agency with i18n supported.
  tags:
    - Portfolio
    - PWA
    - SEO
    - Gallery
    - Landing Page
    - Onepage
    - Markdown
    - Netlify
    - Styling:Bootstrap
    - i18n
    - Netlify
    - Linting
  features:
    - Easily Configurable
    - Different types of sections
    - i18n
    - SEO
    - Google Analytics
    - Prettier, ESLint
- url: https://gatsby-typescript-tailwind-twin-styled-component-starter.netlify.app/
  repo: https://github.com/DevHausStudio/Gatsby-Typescript-Tailwind-Twin-Styled-Component-Starter
  description: Barebones and lightweight starter with TypeScript, Styled-Components, Tailwind CSS, Twin Macro.
  tags:
    - Language:TypeScript
    - Styling:Tailwind
    - Styling:CSS-in-JS
    - Netlify
  features:
    - Gatsby v2
    - TypeScript
    - Tailwind CSS
    - Style-Components
    - CSS-in-JS
    - Code Readability
    - Barebones
- url: https://dlford.github.io/gatsby-typescript-starter-minimalist/
  repo: https://github.com/dlford/gatsby-typescript-starter-minimalist
  description: A minimalist Gatsby TypeScript starter, because less is more
  tags:
    - Language:TypeScript
    - Linting
    - Styling:Other
  features:
    - Don't use `React.FC` (See `https://github.com/facebook/create-react-app/pull/8177`)
    - Minimalist
    - Prettier / ESLint pre-configured
    - CSS Reset / CSS Modules
    - Style Builder page for adjusting global styles
- url: https://flotiq-starter-products.herokuapp.com/
  repo: https://github.com/flotiq/gatsby-starter-products
  description: A Gatsby e-commerce starter with products sourced from Flotiq.
  tags:
    - CMS:Headless
    - E-commerce
    - CMS:Other
  features:
    - Snipcart e-commerce starter
    - Flotiq CMS as a product source
    - Deploy to Heroku
- url: https://goodpraxis.coop
  repo: https://github.com/GoodPraxis/gp-gatsby-starter-ts-sass-jest
  description: A solid, basic Gatsby starter used by Good Praxis suitable for many different types of projects
  tags:
    - Language:TypeScript
    - Styling:SCSS
    - SEO
    - Testing
  features:
    - TypeScript support
    - SCSS for styling
    - JEST tests
    - Simple SEO setup
- url: https://gatsby-markdown-personal-website.netlify.app/
  repo: https://github.com/SaimirKapaj/gatsby-markdown-personal-website
  description: Gatsby Markdown Personal Website Starter, using Styled Components, Tailwind CSS, and Framer Motion.
  tags:
    - Blog
    - Portfolio
    - Markdown
    - Styling:Tailwind
  features:
    - Markdown
    - Framer Motion
    - Page Transition
    - Styled Components
    - Tailwind CSS
    - Removes unused CSS with Purgecss
    - Font Awesome Icons
    - Responsive Design
    - SEO
    - React Helmet
    - Offline Support
    - Gatsby Image
- url: https://flotiq-starter-recipes.herokuapp.com
  repo: https://github.com/flotiq/gatsby-starter-recipes
  description: A Gatsby culinary starter with recipes sourced from Flotiq.
  tags:
    - CMS:Headless
    - Gallery
    - Pagination
    - CMS:Other
  features:
    - Recipes starter
    - Culinary recipes
    - Flotiq CMS as a recipe source
- url: https://gatsby-markdown-typescript-personal-website.netlify.app/
  repo: https://github.com/SaimirKapaj/gatsby-markdown-typescript-personal-website
  description: Gatsby Markdown Personal Website Starter, using TypeScript, Styled Components, Tailwind CSS, and Framer Motion.
  tags:
    - Blog
    - Portfolio
    - Markdown
    - Language:TypeScript
    - Styling:Tailwind
  features:
    - Markdown
    - TypeScript
    - Framer Motion
    - Page Transition
    - Styled Components
    - Tailwind CSS
    - Removes unused CSS with Purgecss
    - Font Awesome Icons
    - Responsive Design
    - SEO
    - React Helmet
    - Offline Support
    - Gatsby Image
- url: https://thestartup.netlify.app/
  repo: https://github.com/bagseye/startup
  description: A startup template perfect for brochure sites and small businesses
  tags:
    - Landing Page
    - Onepage
    - Portfolio
    - Styling:CSS-in-JS
  features:
    - Font Awesome Icons
    - Responsive Design
    - Style-Components
- url: https://gatsby-starter-tailwind-css.netlify.app/
  repo: https://github.com/melanienolan/gatsby-starter-tailwind-css
  description: A Gatsby starter with Tailwind CSS. Uses Tailwind CSS v1.4.1 and includes built-in support for PurgeCSS.
  tags:
    - Landing Page
    - Onepage
    - Styling:Tailwind
  features:
    - Simple boilerplate site using Tailwind CSS
    - PurgeCSS support to remove unused styles
    - PostCSS including Autoprefixer
    - React Helmet for better SEO
- url: https://wp-balsa-preview.draftbox.co/
  repo: https://github.com/draftbox-co/gatsby-wordpress-balsa-starter
  description: A Gatsby starter for creating blogs from headless WordPress CMS.
  tags:
    - Blog
    - SEO
    - CMS:WordPress
    - Styling:Other
    - Pagination
  features:
    - Balsa Skin by Draftbox
    - Data sourcing from headless WordPress
    - Responsive design
    - SEO optimized
    - OpenGraph structured data
    - Twitter Cards meta
    - Sitemap Generation
    - XML Sitemaps
    - Progressive Web Ap
- url: https://gatsby-typescript-eslint-prettier-starter.netlify.app/
  repo: https://github.com/Tielem/gatsby-typescript-eslint-prettier-starter
  description: This Gatsby starter is an adaptation of the default Gatsby starter with TypeScript, ESlint and Prettier added and pre-configured, bringing you everything you need to get up and running with Gatsby in a type-safe and style-safe way.
  tags:
    - Language:TypeScript
    - Linting
    - Styling:None
  features:
    - TypeScript compile (gatsby-plugin-ts), not Babel transpile (gatsby-plugin-typescript)
    - Type errors cause gatsby develop and gatsby build to stop
    - Makes use of ESlint with Airbnb's TypeScript config, to ensure code styling both in JavaScript and TypeScript
    - Linting errors cause gatsby develop and gatsby build to stop
    - Good starter template to add additional features (such as Markdown or Headless CMS) in a type safe and style safe way
    - Dependencies are automatically kept up to date with [Renovate](https://renovate.whitesourcesoftware.com/)
- url: https://gatsby-basic-typescript-starter.netlify.app/
  repo: https://github.com/noahub/gatsby-typescript-starter
  description: This starter ships with the main Gatsby configuration files you need to build a basic site using React and TypeScript.
  tags:
    - Language:TypeScript
    - Styling:CSS-in-JS
  features:
    - TypeScript installed and configured
    - Styled Components via Emotion
    - Google Fonts enabled
    - React Helmet for SEO
    - Configured image filesystem, transformer-sharp, plugin-sharp
- url: https://gatsby-landing-page-starter.netlify.app/
  repo: https://github.com/btahir/gatsby-landing-page-starter
  description: Simple Landing Page Starter Built With Gatsby.
  tags:
    - Landing Page
    - SEO
    - PWA
    - Styling:SCSS
  features:
    - Responsive design
    - SEO optimized
    - Conversion optimized
    - Sitemap Generation
    - XML Sitemaps
    - Progressive Web App
    - Offline Support
    - Composable and extensible
- url: https://gatsby-lotus-starter.netlify.app/
  repo: https://github.com/DecliningLotus/gatsby-lotus-starter
  description: A fully featured Gatsby Bootstrap starter.
  tags:
    - Linting
    - Netlify
    - PWA
    - SEO
    - Styling:Bootstrap
    - Styling:PostCSS
    - Styling:SCSS
  features:
    - Bootstrap + React Bootstrap
    - React Icons
    - Typefaces + Font Preloader
    - SVGO Optimizations
    - Optimized SEO
    - SASS Support
    - Sitemap Generation
    - Progressive Web App
    - Offline Support
    - Semantic Release
    - Netlify + CircleCI Support
- url: https://creationspirit.github.io/gatsby-babylonjs-starter/
  repo: https://github.com/creationspirit/gatsby-babylonjs-starter
  description: A Gatsby starter with example Babylonjs scene boilerplate.
  tags:
    - Portfolio
  features:
    - Babylon.js 3D graphics
    - Built on top of Gatsby's default starter
- url: https://gatsby-starter-voyager.netlify.app/
  repo: https://github.com/gregdferrell/gatsby-starter-voyager
  description: A feature-rich starter blog.
  tags:
    - Blog
    - Markdown
    - Pagination
    - RSS
    - SEO
    - Styling:SCSS
    - Styling:Other
  features:
    - Beautiful starter blog with content in markdown
    - Responsive, mobile-first design using tachyons.scss, flexbox, SCSS & CSS modules
    - Fast, with top-notch lighthouse audit scores
    - View posts by tag & author
    - Pagination & next/prev navigation
    - Social sharing links on blog posts (twitter, facebook, pinterest)
    - SEO component with social sharing cards for twitter & facebook
    - Structured data, schema.org
    - Sitemap & RSS feed
    - Support for email subscription to Mailchimp campaign
    - Support for Google analytics
- url: https://expo-gatsby-starter.netlify.app/
  repo: https://github.com/Sidibedev/expo-gatsby-starter
  description: A simple Expo and Gatsby starter.
  tags:
    - PWA
    - SEO
  features:
    - SEO
    - PWA
    - Offline Support
    - Upload Image
    - Expo SDK
    - Image manipulation
    - 404 page
    - Navigation
- url: https://gatsby-starter-banshorian.netlify.app
  repo: https://github.com/webmaeistro/gatsby-starter-banshorian
  description: Starter for the gatsby-theme-banshorian. A creative cool-looking personal or work projects showcase/portfolio/CV. Based on byfolio.
  tags:
    - Styling:Other
    - Portfolio
    - Transitions
    - Linting
    - Testing
    - PWA
  features:
    - Gatsby v2
    - Style-Components Using @emotion
    - Edit Everything From gatsby.config
    - Developer Friendly
    - Isomorphic Skills Tiles
    - Transitions Between Pages and Menu
- url: https://a2zarslaan.github.io/gatsby-starter-sasslan/
  repo: https://github.com/a2zarslaan/gatsby-starter-sasslan
  description: A minimalistic Gatsby starter template featuring SASS and CSS 7-1 architecture.
  tags:
    - Blog
    - Portfolio
    - Markdown
  features:
    - Markdown
    - CSS 7-1 Architecture
    - GraphQL IDE
    - Page Transitions
    - Easy to edit CSS variables
    - Styled Components
    - SVG icons
    - Google fonts
    - Desktop-First Design
    - Responsive Design
    - React Helmet
    - Gatsby Remark Images
    - Code Readability
    - Progressive Web App
- url: https://pedantic-brown-bbf927.netlify.app/
  repo: https://github.com/pkino/gatsby-starter-typescript-sass
  description: A minimum starter with TypeScript, Sass, ESLint and Prettier built-in
  tags:
    - Language:TypeScript
    - Styling:SCSS
    - Linting
  features:
    - TypeScript and Sass support
    - ESLint with basic react rules
- url: https://gatsby-starter-portfolio-minimal.netlify.app/
  repo: https://github.com/konstantinmuenster/gatsby-starter-portfolio-minimal
  description: A modern one-page portfolio with a clean yet expressive design.
  tags:
    - Portfolio
    - Markdown
    - MDX
    - PWA
    - Onepage
    - Styling:CSS-in-JS
  features:
    - Quick and Easy Setup - Add content and deploy
    - Content via Markdown/MDX - No external CMS needed
    - Extendable Layout - Add more sections as you like
    - Responsive Design - With freshening Animations
    - Medium Integration - Feature your latest articles
    - Progressive Web App/PWA - Offline Support
    - Fast and Accessible
    - SEO
- url: https://gatsby-theme-clarisse.netlify.app
  repo: https://github.com/tacogator/gatsby-starter-blog-material-clarisse
  description: A minimalist blog starter with Material-UI
  tags:
    - Blog
    - SEO
    - Portfolio
    - Landing Page
    - Styling:Material
    - Markdown
    - MDX
  features:
    - SEO-ready
    - Clean design with emphasis on Call-to-action
    - Built-in Tag/Category support
    - Write post in markdown or MDX
    - Desktop and mobile responsive layout
    - Customizable branding & navigation
    - Material-UI
- url: https://ph0en1x.ru/
  repo: https://github.com/eduard-kirilov/gatsby-ts-apollo-starter
  description: This starter is a ready-made configuration that includes Gatsby, React, Redux, Apollo, GraphQL, TypeScript, Styled-Components, Material-UI, Jest, Enzyme.
  tags:
    - E-commerce
    - SEO
    - Redux
    - Language:TypeScript
    - Pagination
    - Styling:Material
  features:
    - This starter is configured to interact with GraphQL of your backend through Apollo.
    - Strong typing with TypeScript.
    - Typescript, Apollo, Mongo - backend.
    - Unit tests based on jest and enzyme.
    - In this starter, Styled-components and Material-UI can be used simultaneously.
    - This starter has tuned redux with reselect on board
    - Desktop and mobile responsive layout
- url: https://gatsby-starter-tailwind-opinionated.netlify.app/
  repo: https://github.com/mjsarfatti/gatsby-starter-tailwind-opinionated
  description: Based on the official Gatsby starter, with an opinionated Tailwind setup. Uses Purgecss to remove unused CSS.
  tags:
    - Styling:Tailwind
  features:
    - Based on gatsby-starter-default
    - Tailwind CSS Framework
    - Removes unused CSS with Purgecss
    - Works great with VS Code
    - Create React App ESLint default
    - Run Prettier through ESLint
    - Sensible Tailwind CSS configuration, great for most sites
    - Absolute imports (no more ../../../../some/components.js)
    - Typescript-ready
    - Box shadows by box-shadows.co
    - Spring transition easing
    - Tailwind forms plugin

- url: https://gatsby-starter-jest-enzyme-eslint.netlify.app
  repo: https://github.com/markbello/gatsby-starter-jest-enzyme-eslint
  description: gatsby-starter-default with Jest, Enzyme, and ESLint
  tags:
    - Testing
    - Linting
  features:
    - Jest testing set up
    - Enzyme for shallow rendering and snapshot testing
    - ESLint for linting
    - No frills, minimally opinionated
- url: https://foundation.stackrole.com/
  repo: https://github.com/stackrole/gatsby-starter-foundation
  description: A starter to launch your blazing fast personal website and a blog, Built with Gatsby and Netlify CMS. Made with ❤ by Stackrole
  tags:
    - CMS:Netlify
    - Markdown
    - Netlify
    - Pagination
    - SEO
    - Styling:SCSS
    - Blog
    - Landing Page
  features:
    - A Blog and Personal website with Netlify CMS.
    - Responsive Web Design
    - Customize content of Homepage, About and Contact page.
    - Add / Modify / Delete blog posts.
    - Edit website settings, Add Google Analytics and make it your own all with in the CMS.
    - SEO Optimized
    - OpenGraph structured data
    - Twitter Cards meta
    - Beautiful XML Sitemaps
    - Netlify Contact Form, Works right out of the box after deployment.
    - Invite collaborators into Netlify CMS, without giving access to your GitHub account via Git Gateway
    - Gatsby Incremental Builds with Netlify.
    - For more info, Take a look at readme.md on the Github repo.
- url: https://gatsby-starter-payments.netlify.app
  repo: https://github.com/moonclerk/gatsby-starter-payments
  description: A Gatsby starter for creating SaaS landing pages using MoonClerk to accept payments.
  tags:
    - Landing Page
    - Netlify
    - Onepage
    - SEO
    - Stripe
    - Styling:CSS-in-JS
  features:
    - SEO optimized
    - Landing Page
    - Fully responsive
    - Gatsby images
    - MoonClerk Payment Forms
    - Open source illustrations from Icons8
    - Google Analytics
    - Includes React Helmet to allow editing site meta tags
    - Includes plugins for easy, beautiful typography
    - Styling with styled-components
    - Organized using ABEM
- url: https://schoolfront.netlify.app
  repo: https://github.com/orzechdev/schoolfront
  description: School website starter
  tags:
    - Language:TypeScript
    - Styling:CSS-in-JS
    - CMS:WordPress
    - Blog
    - Presentation
  features:
    - Main page
    - WordPress blog
    - Contact page
    - About page
    - Open hours information
    - Offered curriculum page
    - Teachers list
    - WCAG AA support
    - SEO optimized
    - Sitemap Generation
    - Gatsby v2
    - Styled Components
    - TypeScript
- url: https://gatsby-starter-donations.netlify.app
  repo: https://github.com/moonclerk/gatsby-starter-donations
  description: A simple starter to help get up and running accepting donations using Gatsby + MoonClerk
  tags:
    - Donations
    - Landing Page
    - Netlify
    - Onepage
    - SEO
    - Stripe
    - Styling:CSS-in-JS
  features:
    - SEO optimized
    - Fully responsive
    - Gatsby images
    - MoonClerk Payment Forms
    - Open source illustrations from Icons8
    - Open source image from Unsplash
    - Google Analytics
    - Includes React Helmet to allow editing site meta tags
    - Includes plugins for easy, beautiful typography
    - Styling with styled-components
    - Organized using ABEM
- url: https://jolly-tree-003047c03.azurestaticapps.net/
  repo: https://github.com/floAr/gatsby-starter-azure_swa
  description: A simple Gatsby starter making use of the new Azure Static Web App service.
  tags:
    - Redux
    - Styling:None
    - Azure
  features:
    - CI/CD using github actions
- url: https://minimal-blog-starter.netlify.app/
  repo: https://github.com/imjamesku/gatsby-minimal-blog-starter
  description: A minimal NetlifyCMS starter based on the default starter with no additional styling
  tags:
    - CMS:Netlify
    - Styling:None
    - Blog
  features:
    - NetlifyCMS
    - Blog post list
    - SEO
- url: https://gatsbyfire.netlify.app/
  repo: https://github.com/GeorgeSteel/gatsby-fire-starter
  description: A Gatsby Starter to build a complete web app with Gatsby & Firebase by using the library reactfire
  tags:
    - Firebase
    - Authentication
    - Client-side App
  features:
    - You can build a realtime app without any `window object` issue.
    - Private/Dynamic routing made easy with reach/router.
    - Fully integrated with reactfire.
    - Easy to setup.
    - Insane Lighthouse performance.
    - FirebaseUI fully integrated & customizable for any language location.
- url: https://gatsby-starter-catalyst-helium.netlify.app/
  repo: https://github.com/ehowey/gatsby-starter-catalyst-helium
  description: A personal blog starter with large featured images, SEO optimization, dark mode, and support for many different frontmatter fields. Based on Gatsby Theme Catalyst. Uses MDX for content and Theme UI for styling. Includes a core theme, a header theme, a footer theme, and a blog theme.
  tags:
    - MDX
    - Styling:Theme-UI
    - SEO
    - PWA
    - Blog
  features:
    - Based on Gatsby Theme Catalyst series of themes and starters.
    - Theme options are used to enable some simple layout changes.
    - Designed with component shadowing in mind to allow easier customization.
    - Theme UI is deeply integrated with design tokens and variants throughout.
    - Color mode switching available by default.
    - SEO optimized to include social media images and Twitter handles.
    - React Scroll for one page, anchor based navigation is available.
    - Code highlighting via Prism.
- url: https://headless.us
  repo: https://github.com/ecomloop/headless-starter
  description: The Shopify + Gatsby starter theme for digital commerce
  tags:
    - E-commerce
    - Shopify
    - CMS:Netlify
    - Blog
  features:
    - Integrated with Shopify for pulling products
    - Checkout handled via Shopify
    - Includes variants for products
    - XML sitemap
    - Blog with Netlify CMS
    - RSS feed
    - Designed to bring headless commerce to Shopify merchants and shops
- url: http://gatsby-tailwind-starter.kosvrouvas.com/
  repo: https://github.com/kosvrouvas/gatsby-tailwindcss-starter
  description: The default Gatsby starter bundled with the latest TailwindCSS for DRY situations
  tags:
    - MDX
    - Styling:Tailwind
  features:
    - Based on Gatsby Starter Theme
    - Google Analytics
    - Sentry
- url: https://simple.rickkln.com
  repo: https://github.com/rickkln/gatsby-starter-simple
  description: Simple Gatsby starter for a small static site. Replaces Prettier with ESLint (AirBnB style), and adds TypeScript and Firebase hosting.
  tags:
    - Linting
    - Language:TypeScript
    - Firebase
    - SEO
    - Markdown
    - Portfolio
  features:
    - TypeScript is used for a better developer experience.
    - ESLint and the AirBnB TypeScript style guide help you avoid, and fix, simple issues in your code.
    - The default Gatsby formatting tool Prettier, has been removed in order to avoid conflicts with the ESLint + AirBnB TypeScript tools described above.
    - Firebase Hosting is supported and configured for Gatsby from the start.
    - Dynamic pages for blog posts in markdown is implemented.
- url: https://the-great-gatsby-starter.netlify.app
  repo: https://github.com/bradgarropy/gatsby-starter
  description: 🥂 the great gatsby starter
  tags:
    - Linting
    - Netlify
    - SEO
    - Styling:CSS-in-JS
  features:
    - Base scaffolding for a Gatsby site.
    - ESLint and Prettier are preconfigured.
    - Preconfigured Netlify hosting.
    - Serverless functions ready to go.
    - Style with styled-components out of the box.
    - Customizable SEO component included.
- url: https://gatsby-starter-capacitor.netlify.app/
  repo: https://github.com/flogy/gatsby-starter-capacitor
  description: Build blazing fast mobile apps with Gatsby and Capacitor.
  tags:
    - Styling:None
  features:
    - Basic setup for hybrid mobile apps for Android and iOS
    - Demonstration on how to access Native APIs of mobile devices
- url: https://gatsby-starter-woo.surge.sh/
  repo: https://github.com/desmukh/gatsby-starter-woo
  description: Simple, clean, and responsive landing page for your product or service. This is a GatsbyJS port of StyleShout's Woo template.
  tags:
    - Landing Page
    - Onepage
    - Portfolio
  features:
    - Ported from StyleShout Woo theme
    - Fully responsive
    - Includes React Helmet to allow editing site meta tags
    - All landing page content can be customised through YAML files stored in content folder and in gatsby-config.js
<<<<<<< HEAD
- url: https://adityaketkar.netlify.app/
  repo: https://github.com/adityaketkar/circle-packing-personal-homepage
  description: A Customizable Personal-Website Template, Ready to Deploy in 10 mins!
  tags:
    - Landing Page
    - Onepage
    - Portfolio
  features:
    - Based on Starter "Dimension"
    - Easy to implement, data stored in JSON file
    - Includes a instructional video, can be deployed by people with no coding experience
    - Fully customizable template
=======
- url: https://vapor.aesthetic.codes/
  repo: https://github.com/vaporwavy/gatsby-vapor
  description: A custom, simple theme for Gatsby. Made for minimalists. Completely free and fully responsive.
  tags:
    - Blog
    - SEO
    - Markdown
    - HTML5UP
    - Pagination
    - CMS:Netlify
  features:
    - Support tags
    - Post Search
    - Toggle Dark themes
- url: https://www.stefanseegerer.de/gatsby-starter-paper-css-landing-page/
  repo: https://github.com/manzanillo/gatsby-starter-paper-css-landing-page
  description: Single page starter with PaperCSS for a workshop, educational material, or other minimal landing pages
  tags:
    - Onepage
    - Landing Page
  features:
    - Landing Page
    - Google Analytics
    - PaperCSS style
- url: https://gatsby-three-ts-plus.netlify.app/
  repo: https://github.com/shunp/gatsby-three-ts-plus
  description: 3D web starter kit with Three.js and TypeScript
  tags:
    - Linting
    - Language:TypeScript
    - Styling:Tailwind
    - CMS:Netlify
    - Portfolio
  features:
    - TypeScript is used for a better developer experience.
    - Tailwind CSS Framework
    - Includes React Helmet to allow editing site meta tags
    - Desktop and mobile responsive layout
- url: https://mui-treasury.com/layout/clones/reactjs?bgColor=b6c0d4
  repo: https://github.com/mui-treasury/gatsby-mui-layout-starter
  description: Supercharge your next project with Mui Treasury Layout, built on top of Material-UI
  tags:
    - Styling:CSS-in-JS
    - Styling:Material
  features:
    - Gatsby v2
    - Material-UI
    - MuiTreasury Layout
    - Dynamic configurable
    - Offline support
    - PWA ready
    - SEO
    - Responsive design
- url: https://7sferry-gatsby-contentful-starters.netlify.app/
  repo: https://github.com/7sferry/Gatsbyan1.0
  description: Blog template for Contentful CMS with some features like comment, tags, archives, pagination, prism, tags, share and many others.
  tags:
    - Blog
    - SEO
    - CMS:Contentful
    - Pagination
  features:
    - Blog template
    - Contentful CMS
    - Facebook Comment
    - Tags
    - Archives by date
    - Pagination
    - Share Button
    - Prism for code preview
- url: https://ghost-novela-preview.draftbox.co/
  repo: https://github.com/draftbox-co/gatsby-ghost-novela-starter
  description: A Gatsby starter for creating blogs from headless Ghost CMS.
  tags:
    - AMP
    - Blog
    - CMS:Headless
    - CMS:Ghost
    - Disqus
    - Language:TypeScript
    - Markdown
    - MDX
    - Netlify
    - Pagination
    - PWA
    - RSS
    - SEO
    - Styling:CSS-in-JS
    - Styling:Theme-UI
  features:
    - Novela theme by Narrative
    - Data sourcing from headless Ghost
    - Responsive design
    - SEO optimized
    - OpenGraph structured data
    - Twitter Cards meta
    - Sitemap Generation
    - XML Sitemaps
    - Progressive Web App
    - Offline Support
    - RSS Feed
    - Composable and extensible
- url: https://gatsby-starter-portfolio.herokuapp.com/
  repo: https://github.com/surudhb/gatsby-personal-site-template
  description: A minimalist dev portfolio featuring a blog, SEO, app-theming with React.Context, Bootstrap and Sass
  tags:
    - Portfolio
    - Blog
    - SEO
    - Markdown
    - MDX
    - Styling:Bootstrap
    - Styling:SCSS
    - Client-side App
  features:
    - Gatsby v2
    - Main page, Blog page, About page, Projects page, Resume page with dedicated pages for each blog-post and project
    - Uses Sass with Bootstrap to make styling super simple
    - Light/Dark mode for entire app using React's Context API
    - SEO enabled on each page with react-helmet
    - Features optimized image rendering using gatsby-image
    - Uses open source icons from Fontawesome and icons8
    - Uses icons as links to github, resume, hackerrank on main page
    - Programmatically generates styled pages for each blog post and project written in Markdown
    - Blog posts page features a live filter tool
    - Uses site metadata to populate About page
    - Resume page generated using template Markdown files
>>>>>>> 0a887ed0
<|MERGE_RESOLUTION|>--- conflicted
+++ resolved
@@ -6804,7 +6804,6 @@
     - Fully responsive
     - Includes React Helmet to allow editing site meta tags
     - All landing page content can be customised through YAML files stored in content folder and in gatsby-config.js
-<<<<<<< HEAD
 - url: https://adityaketkar.netlify.app/
   repo: https://github.com/adityaketkar/circle-packing-personal-homepage
   description: A Customizable Personal-Website Template, Ready to Deploy in 10 mins!
@@ -6817,7 +6816,6 @@
     - Easy to implement, data stored in JSON file
     - Includes a instructional video, can be deployed by people with no coding experience
     - Fully customizable template
-=======
 - url: https://vapor.aesthetic.codes/
   repo: https://github.com/vaporwavy/gatsby-vapor
   description: A custom, simple theme for Gatsby. Made for minimalists. Completely free and fully responsive.
@@ -6944,5 +6942,4 @@
     - Programmatically generates styled pages for each blog post and project written in Markdown
     - Blog posts page features a live filter tool
     - Uses site metadata to populate About page
-    - Resume page generated using template Markdown files
->>>>>>> 0a887ed0
+    - Resume page generated using template Markdown files