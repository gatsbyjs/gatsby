--- conflicted
+++ resolved
@@ -5339,7 +5339,6 @@
     - yaml parsing
     - Component Animations
     - ReactReveal Library
-<<<<<<< HEAD
 - url: https://gatsby-starter-instagram-baseweb.netlify.com/
   repo: https://github.com/timrodz/gatsby-starter-instagram-baseweb
   description: 🎢 A portfolio based on your latest Instagram posts, implemented with the Base Web Design System by Uber. It features out-of-the-box responsive layouts, easy-to-implement components and CSS-in-JS styling.
@@ -5359,7 +5358,6 @@
     - Simple React functional components (FC).
     - Google Analytics ready.
     - Continuous deployment via Netlify or Zeit.
-=======
 - url: https://gatsby-starter-mountain.netlify.com/
   repo: https://github.com/artezan/gatsby-starter-mountain
   description: Blog theme that combine the new powerful MDX with the old WordPress. Built with WP/MDX and Theme UI
@@ -5381,5 +5379,4 @@
     - Highly optimized with excellent lighthouse audit score
     - Light/Dark mode
     - CSS Animations
-    - Mountain style
->>>>>>> 310aed4b
+    - Mountain style