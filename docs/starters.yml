- url: https://gatsby-starter-lamma.netlify.app/
  repo: https://github.com/desktopofsamuel/gatsby-starter-lamma
  description: A minimal, elegant, dark theme blog starter. Forked from Gatsby Advance Starter.
  tags:
    - Blog
    - SEO
    - Markdown
    - MDX
  features:
    - Gatsby v2 + MDX
    - Main page, Blog page, Category page, Tags Page
    - Dark mode using use-dark-mode
    - Subtle table of content component
    - SEO with react-helmet
    - Optimized image rendering using gatsby-image
    - Icons from Font Awesome
    - Programmatically generates styled pages for each blog post written in Markdown
- url: https://mdx-cms-docs.netlify.app/
  repo: https://github.com/danielcurtis/gatsby-starter-netlify-docs
  description: An accessible and blazing fast documentation starter for Gatsby integrated with Netlify CMS.
  tags:
    - CMS:Netlify
    - CMS:Headless
    - Documentation
    - MDX
    - Markdown
    - Netlify
  features:
    - Netlify CMS for Creating, Updating, and Deleting MDX files
    - Fully-Configurable Landing Page from Netlify CMS
    - Accessible and Fast with a Perfect Lighthouse Score
    - Clean, Repsponsive User Interface
    - Table of Contents & Toggleable Main-Menu
    - Configurable Dark and Light Mode Themes
    - Google Analytics Support
    - MDX Embeds for Tweets, Repl.it, YouTube and More
- url: https://gatsby-pod6.netlify.app/
  repo: https://github.com/zag/gatsby-starter-pod6
  description: A minimal, lightweight, and mobile-first starter for creating blogs with pod6 markup language.
  tags:
    - Blog
    - CMS:Netlify
    - Pagination
    - RSS
    - Linting
    - Styling:PostCSS
    - Styling:SCSS
  features:
    - Lost Grid
    - Jest testing
    - Beautiful typography inspired by matejlatin/Gutenberg
    - Mobile-First approach in development
    - Sidebar menu built using a configuration block
    - Pagination support
    - Sitemap Generation
    - Offline support
    - Google Analytics support
    - Create pages and posts in pod6 markup language
- url: https://ghost-balsa-preview.draftbox.co/
  repo: https://github.com/draftbox-co/gatsby-ghost-balsa-starter
  description: A Gatsby starter for creating blogs from headless Ghost CMS.
  tags:
    - Blog
    - CMS:Headless
    - SEO
    - Styling:SCSS
  features:
    - Balsa theme by Draftbox
    - Data sourcing from headless Ghost
    - Responsive design
    - SEO optimized
    - OpenGraph structured data
    - Twitter Cards meta
    - Sitemap Generation
    - XML Sitemaps
    - Progressive Web App
    - Offline Support
    - RSS Feed
    - Composable and extensible
- url: https://gatsby-typescript-markdown-starter.vercel.app/
  repo: https://github.com/caelinsutch/gatsby-typescript-markdown-starter
  description: A Gatsby starter with TypeScript and Markdown Preconfigured to Make a Portfolio.
  tags:
    - Blog
    - SEO
    - Styling:SCSS
    - Styling:CSS-in-JS
    - Markdown
    - Portfolio
  features:
    - Eslint/Prettier configured
    - Easy to customize
    - Typescript pre configured
    - Markdown posts with PrismJS code styling
    - Categories based off a yaml file
    - Preconfigured with Gatsby Image
    - High Lighthouse Scores
    - Easy to understand product structure
    - CSS in JS with Emotion
    - Sass stylesheets
    - React Helmet for SEO best practices and metatags
    - SEO optimized
    - Projects page, categories, home, 404 page
    - Responsive
- url: https://gatsby-starter-wordpress-twenty-twenty.netlify.app/
  repo: https://github.com/henrikwirth/gatsby-starter-wordpress-twenty-twenty
  description: A port of the WordPress Twenty Twenty theme to Gatsby.
  tags:
    - Blog
    - CMS:WordPress
    - Styling:Other
    - Pagination
  features:
    - Data sourcing from WordPress
    - Uses WPGraphQL as an API
    - Using the new gatsby-wordpress-source@v4
    - Responsive design
    - Works well with Gatsby Cloud incremental updates
- url: https://22boxes-gatsby-uno.netlify.app/
  repo: https://github.com/iamtherealgd/gatsby-starter-22boxes-uno
  description: A Gatsby starter for creating blogs and showcasing your work
  tags:
    - Blog
    - Portfolio
    - Markdown
    - SEO
  features:
    - Work and About pages
    - Work page with blog type content management
    - Personal webiste to create content and put your portfolio items
    - Landing pages for your work items, not just links
- url: https://wp-libre-preview.draftbox.co/
  repo: https://github.com/draftbox-co/gatsby-wordpress-libre-starter
  description: A Gatsby starter for creating blogs from headless WordPress CMS.
  tags:
    - Blog
    - SEO
    - CMS:WordPress
    - Styling:Other
    - Pagination
  features:
    - WordPress Libre 2 skin
    - Data sourcing from headless WordPress
    - Responsive design
    - SEO optimized
    - OpenGraph structured data
    - Twitter Cards meta
    - Sitemap Generation
    - XML Sitemaps
    - Progressive Web App
- url: https://delog-w3layouts.netlify.app/
  repo: https://github.com/W3Layouts/gatsby-starter-delog
  description: A Gatsby Starter built with Netlify CMS to launch your dream blog with a click.
  tags:
    - Blog
    - CMS:Netlify
  features:
    - Simple blog designed for designer and developers
    - Manage Posts with Netlify CMS
    - Option to add featured image and meta description while adding posts
- url: https://styxlab.github.io
  repo: https://github.com/styxlab/gatsby-starter-try-ghost
  description: A Gatsby starter for creating blogs from headless Ghost CMS.
  tags:
    - Blog
    - CMS:Headless
    - SEO
    - Styling:PostCSS
  features:
    - Casper standard Ghost theme
    - Data sourcing from headless Ghost
    - Sticky navigation headers
    - Hover on author avatar
    - Responsive design
    - SEO optimized
    - Styled 404 page
    - OpenGraph structured data
    - Twitter Cards meta
    - Sitemap Generation
    - XML Sitemaps
    - Progressive Web App
    - Offline Support
    - RSS Feed
    - Composable and extensible
- url: https://gatsby-theme-sky-lite.netlify.app
  repo: https://github.com/vim-labs/gatsby-theme-sky-lite-starter
  description: A lightweight Gatsby starter with Material-UI and MDX Markdown support.
  tags:
    - Blog
    - Styling:Material
  features:
    - Lightweight
    - Markdown
    - MDX
    - MaterialUI Components
    - React Icons
- url: https://authenticaysh.netlify.app/
  repo: https://github.com/seabeams/gatsby-starter-auth-aws-amplify
  description: Full-featured Auth with AWS Amplify & AWS Cognito
  tags:
    - AWS
    - Authentication
  features:
    - Full-featured AWS Authentication with Cognito
    - Error feedback in forms
    - Password Reset
    - Multi-Factor Authentication
    - Styling with Bootstrap and Sass
- url: https://gatsby-starter-blog-demo.netlify.app/
  repo: https://github.com/gatsbyjs/gatsby-starter-blog
  description: official blog
  tags:
    - Official
    - Blog
  features:
    - Basic setup for a full-featured blog
    - Support for an RSS feed
    - Google Analytics support
    - Automatic optimization of images in Markdown posts
    - Support for code syntax highlighting
    - Includes plugins for easy, beautiful typography
    - Includes React Helmet to allow editing site meta tags
    - Includes plugins for offline support out of the box
- url: https://gatsby-starter-default-demo.netlify.app/
  repo: https://github.com/gatsbyjs/gatsby-starter-default
  description: official default
  tags:
    - Official
  features:
    - Comes with React Helmet for adding site meta tags
    - Includes plugins for offline support out of the box
- url: https://gatsby-netlify-cms.netlify.app/
  repo: https://github.com/netlify-templates/gatsby-starter-netlify-cms
  description: n/a
  tags:
    - Blog
    - Styling:Bulma
    - CMS:Netlify
  features:
    - A simple blog built with Netlify CMS
    - Basic directory organization
    - Uses Bulma for styling
    - Visit the repo to learn how to set up authentication, and begin modeling your content.
- url: https://vagr9k.github.io/gatsby-advanced-starter/
  repo: https://github.com/Vagr9K/gatsby-advanced-starter
  description: Great for learning about advanced features and their implementations
  tags:
    - Blog
    - Styling:None
  features:
    - Does not contain any UI frameworks
    - Provides only a skeleton
    - Tags
    - Categories
    - Google Analytics
    - Disqus
    - Offline support
    - Web App Manifest
    - SEO
- url: https://vagr9k.github.io/gatsby-material-starter/
  repo: https://github.com/Vagr9K/gatsby-material-starter
  description: n/a
  tags:
    - Styling:Material
  features:
    - React-MD for Material design
    - Sass/SCSS
    - Tags
    - Categories
    - Google Analytics
    - Disqus
    - Offline support
    - Web App Manifest
    - SEO
- url: https://gatsby-advanced-blog-system.danilowoz.now.sh/blog
  repo: https://github.com/danilowoz/gatsby-advanced-blog-system
  description: Create a complete blog from scratch with pagination, categories, featured posts, author, SEO, and navigation.
  tags:
    - Pagination
    - Markdown
    - SEO
  features:
    - Pagination;
    - Category and tag pages (with pagination);
    - Category list (with navigation);
    - Featured post;
    - Author page;
    - Next and prev post;
    - SEO component.
- url: https://graphcms.github.io/gatsby-graphcms-tailwindcss-example/
  repo: https://github.com/GraphCMS/gatsby-graphcms-tailwindcss-example
  description: The default Gatsby starter blog with the addition of the gatsby-source-graphql and Tailwind dependencies.
  tags:
    - Styling:Tailwind
    - CMS:Headless
  features:
    - Tailwind style library
    - GraphQL source plugin
    - Very simple boilerplate
- url: https://wonism.github.io/
  repo: https://github.com/wonism/gatsby-advanced-blog
  description: n/a
  tags:
    - Portfolio
    - Redux
  features:
    - Blog post listing with previews (image + summary) for each blog post
    - Categories and tags for blog posts with pagination
    - Search post with keyword
    - Put react application / tweet into post
    - Copy some codes in post with clicking button
    - Portfolio
    - Resume
    - Redux for managing statement (with redux-saga / reselect)

- url: https://gatsby-tailwind-emotion-starter.netlify.app/
  repo: https://github.com/muhajirdev/gatsby-tailwind-emotion-starter
  description: A Gatsby Starter with Tailwind CSS + Emotion JS
  tags:
    - Styling:Tailwind
  features:
    - ESLint Airbnb without semicolon and without .jsx extension
    - Offline support
    - Web App Manifest
- url: https://gatsby-starter-redux-firebase.netlify.app/
  repo: https://github.com/muhajirdev/gatsby-starter-redux-firebase
  description: A Gatsby + Redux + Firebase Starter. With Authentication
  tags:
    - Styling:None
    - Firebase
    - Client-side App
  features:
    - ESLint Airbnb without semicolon and without .jsx extension
    - Firebase
    - Web App Manifest
- url: https://dschau.github.io/gatsby-blog-starter-kit/
  repo: https://github.com/dschau/gatsby-blog-starter-kit
  description: n/a
  tags:
    - Blog
  features:
    - Blog post listing with previews for each blog post
    - Navigation between posts with a previous/next post button
    - Tags and tag navigation
- url: https://contentful.github.io/starter-gatsby-blog/
  repo: https://github.com/contentful/starter-gatsby-blog
  description: n/a
  tags:
    - Blog
    - CMS:Contentful
    - CMS:Headless
  features:
    - Based on the Gatsby Starter Blog
    - Includes Contentful Delivery API for production build
    - Includes Contentful Preview API for development
- url: https://react-firebase-authentication.wieruch.com/
  repo: https://github.com/the-road-to-react-with-firebase/react-gatsby-firebase-authentication
  description: n/a
  tags:
    - Firebase
  features:
    - Sign In, Sign Up, Sign Out
    - Password Forget
    - Password Change
    - Protected Routes with Authorization
    - Realtime Database with Users
- url: http://dmwl.net/gatsby-hampton-theme
  repo: https://github.com/davad/gatsby-hampton-theme
  description: n/a
  tags:
    - Styling:CSS-in-JS
  features:
    - ESLint in dev mode with the Airbnb config and Prettier formatting rules
    - Emotion for CSS-in-JS
    - A basic blog, with posts under src/pages/blog
    - A few basic components (Navigation, Layout, Link wrapper around gatsby-link))
    - Based on gatsby-starter-gatsbytheme
- url: https://orgapp.github.io/gatsby-starter-orga/
  repo: https://github.com/orgapp/gatsby-starter-orga
  description: Want to use org-mode instead of markdown? This is for you.
  tags:
    - Blog
  features:
    - Use org-mode files as source.
    - Generate post pages, can be configured to be file-based or section-based.
    - Generate posts index pages.
- url: http://2column-portfolio.surge.sh/
  repo: https://github.com/praagyajoshi/gatsby-starter-2column-portfolio
  description: n/a
  tags:
    - Portfolio
    - Styling:SCSS
  features:
    - Designed as a minimalistic portfolio website
    - Grid system using flexboxgrid
    - Styled using SCSS
    - Font icons using font-awesome
    - Google Analytics integration
    - Open Sans font using Google Fonts
    - Prerendered Open Graph tags for rich sharing
- url: https://prototypeinteractive.github.io/gatsby-react-boilerplate/
  repo: https://github.com/PrototypeInteractive/gatsby-react-boilerplate
  description: n/a
  tags:
    - Styling:Bootstrap
  features:
    - Basic configuration and folder structure
    - Uses PostCSS and Sass (with autoprefixer and pixrem)
    - Uses Bootstrap 4 grid
    - Leaves the styling to you
    - Uses data from local json files
    - Contains Node.js server code for easy, secure, and fast hosting
- url: http://capricious-spring.surge.sh/
  repo: https://github.com/noahg/gatsby-starter-blog-no-styles
  description: n/a
  tags:
    - Blog
    - Styling:None
  features:
    - Same as official gatsby-starter-blog but with all styling removed
- url: https://gatsby-starter-github-api.netlify.app/
  repo: https://github.com/lundgren2/gatsby-starter-github-api
  description: Single page starter based on gatsby-source-github-api
  tags:
    - Portfolio
    - Onepage
  features:
    - Use your GitHub as your own portfolio site
    - List your GitHub repositories
    - GitHub GraphQL API v4
- url: https://gatsby-starter-github-repositories.netlify.app
  repo: https://github.com/tool3/gatsby-starter-github-repositories
  description: Single page starter based on gatsby-source-github-api and gatsby-starter-github-api
  tags:
    - Portfolio
    - Onepage
  features:
    - Use your GitHub as your own portfolio site
    - List your GitHub repositories
    - GitHub GraphQL API v4

- url: https://gatsby-starter-bloomer.netlify.app/
  repo: https://github.com/Cethy/gatsby-starter-bloomer
  description: n/a
  tags:
    - Styling:Bulma
  features:
    - Based on gatsby-starter-default
    - Bulma CSS Framework with its Bloomer react components
    - Font-Awesome icons
    - Includes a simple fullscreen hero w/ footer example
- url: https://gatsby-starter-bootstrap-netlify.netlify.app/
  repo: https://github.com/konsumer/gatsby-starter-bootstrap-netlify
  description: n/a
  tags:
    - Styling:Bootstrap
    - CMS:Netlify
  features:
    - Very similar to gatsby-starter-netlify-cms, slightly more configurable (e.g. set site-title in gatsby-config) with Bootstrap/Bootswatch instead of bulma
- url: https://gatstrap.netlify.app/
  repo: https://github.com/jaxx2104/gatsby-starter-bootstrap
  description: n/a
  tags:
    - Styling:Bootstrap
  features:
    - Bootstrap CSS framework
    - Single column layout
    - Basic components like SiteNavi, SitePost, SitePage
- url: http://gatsby-bulma-storybook.surge.sh/
  repo: https://github.com/gvaldambrini/gatsby-starter-bulma-storybook
  description: n/a
  tags:
    - Styling:Bulma
    - Storybook
    - Testing
  features:
    - Storybook for developing components in isolation
    - Bulma and Sass support for styling
    - CSS modules
    - Prettier & ESLint to format & check the code
    - Jest
- url: https://gatsby-starter-business.netlify.app/
  repo: https://github.com/v4iv/gatsby-starter-business
  description: n/a
  tags:
    - Styling:Bulma
    - PWA
    - CMS:Netlify
    - Disqus
    - Search
    - Pagination
  features:
    - Complete Business Website Suite - Home Page, About Page, Pricing Page, Contact Page and Blog
    - Netlify CMS for Content Management
    - SEO Friendly (Sitemap, Schemas, Meta Tags, GTM etc)
    - Bulma and Sass Support for styling
    - Progressive Web App & Offline Support
    - Tags and RSS Feed for Blog
    - Disqus and Share Support
    - Elastic-Lunr Search
    - Pagination
    - Easy Configuration using `config.js` file
- url: https://haysclark.github.io/gatsby-starter-casper/
  repo: https://github.com/haysclark/gatsby-starter-casper
  description: n/a
  tags:
    - PWA
  features:
    - Page pagination
    - CSS
    - Tags
    - Google Analytics
    - Offline support
    - Web App Manifest
    - SEO
- url: http://gatsby-starter-ceevee.surge.sh/
  repo: https://github.com/amandeepmittal/gatsby-starter-ceevee
  description: n/a
  tags:
    - Portfolio
  features:
    - Based on the Ceevee site template, design by Styleshout
    - Single Page Resume/Portfolio site
    - Target audience Developers, Designers, etc.
    - Used CSS Modules, easy to manipulate
    - FontAwsome Library for icons
    - Responsive Design, optimized for Mobile devices
- url: https://gatsby-starter-contentful-i18n.netlify.app/
  repo: https://github.com/mccrodp/gatsby-starter-contentful-i18n
  description: i18n support and language switcher for Contentful starter repo
  tags:
    - i18n
    - CMS:Contentful
    - CMS:Headless
  features:
    - Localization (Multilanguage)
    - Dynamic content from Contentful CMS
    - Integrates i18n plugin starter and using-contentful repos
- url: https://cranky-edison-12166d.netlify.app/
  repo: https://github.com/datocms/gatsby-portfolio
  description: n/a
  tags:
    - CMS:DatoCMS
    - CMS:Headless
  features:
    - Simple portfolio to quick start a site with DatoCMS
    - Contents and media from DatoCMS
    - Custom Sass style
    - SEO
- url: https://gatsby-deck.netlify.app/
  repo: https://github.com/fabe/gatsby-starter-deck
  description: n/a
  tags:
    - Presentation
  features:
    - Create presentations/slides using Gatsby.
    - Offline support.
    - Page transitions.
- url: https://gatsby-starter-default-i18n.netlify.app/
  repo: https://github.com/angeloocana/gatsby-starter-default-i18n
  description: n/a
  tags:
    - i18n
  features:
    - localization (Multilanguage)
- url: http://gatsby-dimension.surge.sh/
  repo: https://github.com/codebushi/gatsby-starter-dimension
  description: Single page starter based on the Dimension site template
  tags:
    - Portfolio
    - HTML5UP
    - Styling:SCSS
  features:
    - Designed by HTML5 UP
    - Simple one page site that’s perfect for personal portfolios
    - Fully Responsive
    - Styling with SCSS
- url: https://gatsby-docs-starter.netlify.app/
  repo: https://github.com/ericwindmill/gatsby-starter-docs
  description: n/a
  tags:
    - Documentation
    - Styling:CSS-in-JS
  features:
    - All the features from gatsby-advanced-starter, plus
    - Designed for Documentation / Tutorial Websites
    - ‘Table of Contents’ Component, Auto generates ToC from posts - just follow the file frontmatter conventions from markdown files in ‘lessons’.
    - Styled Components w/ ThemeProvider
    - Basic UI
    - A few extra components
    - Custom prismjs theme
    - React Icons
- url: https://parmsang.github.io/gatsby-starter-ecommerce/
  repo: https://github.com/parmsang/gatsby-starter-ecommerce
  description: Easy to use starter for an e-commerce store
  tags:
    - Styling:Other
    - Stripe
    - E-commerce
    - PWA
    - Authentication
  features:
    - Uses the Moltin e-commerce Api
    - Stripe checkout
    - Semantic-UI
    - Styled components
    - Google Analytics - (you enter the tracking-id)
    - React-headroom
    - ESLint & Prettier. Uses Airbnb JavaScript Style Guide
    - Authentication via Moltin (Login and Register)
- url: http://gatsby-forty.surge.sh/
  repo: https://github.com/codebushi/gatsby-starter-forty
  description: Multi-page starter based on the Forty site template
  tags:
    - Styling:SCSS
    - HTML5UP
  features:
    - Designed by HTML5 UP
    - Colorful homepage, and also includes a Landing Page and Generic Page components.
    - Many elements are available, including buttons, forms, tables, and pagination.
    - Custom grid made with CSS Grid
    - Styling with SCSS
- url: https://themes.gatsbythemes.com/gatsby-starter/
  repo: https://github.com/saschajullmann/gatsby-starter-gatsbythemes
  description: n/a
  tags:
    - Styling:CSS-in-JS
    - Blog
    - Testing
    - Linting
  features:
    - CSS-in-JS via Emotion.
    - Jest and Enzyme for testing.
    - ESLint in dev mode with the Airbnb config and Prettier formatting rules.
    - React 16.
    - A basic blog, with posts under src/pages/blog. There’s also a script which creates a new Blog entry (post.sh).
    - Data per JSON files.
    - A few basic components (Navigation, Footer, Layout).
    - Layout components make use of Styled-System.
    - Google Analytics (you just have to enter your tracking-id).
    - Gatsby-Plugin-Offline which includes Service Workers.
    - Prettier for a uniform codebase.
    - Normalize css (7.0).
    - Feather icons.
    - Font styles taken from Tachyons.
- url: https://gcn.netlify.app/
  repo: https://github.com/ryanwiemer/gatsby-starter-gcn
  description: A starter template to build amazing static websites with Gatsby, Contentful, and Netlify
  tags:
    - CMS:Contentful
    - CMS:Headless
    - Blog
    - Netlify
    - Styling:CSS-in-JS
  features:
    - CMS:Contentful integration with ready to go placeholder content
    - Netlify integration including a pre-built contact form
    - Minimal responsive design - made to customize or tear apart
    - Pagination logic
    - Styled components
    - SEO Friendly Component
    - JSON-LD Schema
    - OpenGraph sharing support
    - Sitemap Generation
    - Google Analytics
    - Progressive Web app
    - Offline Support
    - RSS Feed
    - Gatsby Standard module for linting JavaScript with StandardJS
    - Stylelint support for Styled Components to lint the CSS in JS
- url: https://alampros.github.io/gatsby-starter-grommet/
  repo: https://github.com/alampros/gatsby-starter-grommet
  description: n/a
  tags:
    - Styling:Grommet
  features:
    - Barebones configuration for using the Grommet design system
    - Uses Sass (with CSS modules support)
- url: https://gatsby-starter-hello-world-demo.netlify.app/
  repo: https://github.com/gatsbyjs/gatsby-starter-hello-world
  description: official hello world
  tags:
    - Official
  features:
    - A no-frills Gatsby install
    - No plugins, no boilerplate
    - Great for advanced users
- url: https://gatsby-starter-hello-world-tailwind-css.netlify.app/
  repo: https://github.com/ohduran/gatsby-starter-hello-world-tailwind-css
  description: hello world + Tailwind CSS
  tags:
    - Styling:Tailwind
  features:
    - One plugin, no boilerplate
    - Great for advanced users
- url: https://gatsby-starter-hero-blog.greglobinski.com/
  repo: https://github.com/greglobinski/gatsby-starter-hero-blog
  description: no description yet
  tags:
    - Styling:PostCSS
    - SEO
    - Markdown
  features:
    - Easy editable content in Markdown files (posts, pages and parts)
    - CSS with `styled-jsx` and `PostCSS`
    - SEO (sitemap generation, robot.txt, meta and OpenGraph Tags)
    - Social sharing (Twitter, Facebook, Google, LinkedIn)
    - Comments (Facebook)
    - Images lazy loading and `webp` support (gatsby-image)
    - Post categories (category based post list)
    - Full text searching (Algolia)
    - Contact form (Netlify form handling)
    - Form elements and validation with `ant-design`
    - RSS feed
    - 100% PWA (manifest.webmanifest, offline support, favicons)
    - Google Analytics
    - App favicons generator (node script)
    - Easy customizable base styles via `theme` object generated from `yaml` file (fonts, colors, sizes)
    - React v.16.3 (gatsby-plugin-react-next)
    - Components lazy loading (social sharing)
    - ESLint (google config)
    - Prettier code styling
    - webpack `BundleAnalyzerPlugin`
- url: https://gatsby-starter-i18n-lingui.netlify.app/
  repo: https://github.com/dcroitoru/gatsby-starter-i18n-lingui
  description: n/a
  tags:
    - i18n
  features:
    - Localization (Multilanguage) provided by js-lingui
    - Message extraction
    - Avoids code duplication - generates pages for each locale
    - Possibility of translated paths
- url: https://lumen.netlify.app/
  repo: https://github.com/alxshelepenok/gatsby-starter-lumen
  description: A minimal, lightweight, and mobile-first starter for creating blogs using Gatsby.
  tags:
    - Blog
    - CMS:Netlify
    - Pagination
    - Disqus
    - RSS
    - Linting
    - Testing
    - Styling:PostCSS
    - Styling:SCSS
  features:
    - Lost Grid
    - Jest testing
    - Beautiful typography inspired by matejlatin/Gutenberg
    - Mobile-First approach in development
    - Stylesheet built using SASS and BEM-Style naming
    - Syntax highlighting in code blocks
    - Sidebar menu built using a configuration block
    - Archive organized by tags and categories
    - Pagination support
    - Offline support
    - Google Analytics support
    - Disqus Comments support
- url: https://minimal-blog.lekoarts.de
  repo: https://github.com/LekoArts/gatsby-starter-minimal-blog
  description: This starter is part of a german tutorial series on Gatsby. The starter will change over time to use more advanced stuff (feel free to express your ideas in the repository). Its first priority is a minimalistic style coupled with a lot of features for the content.
  tags:
    - Blog
    - MDX
    - Styling:CSS-in-JS
    - Netlify
    - Linting
    - PWA
  features:
    - Minimal and clean white layout
    - Write your blog posts in MDX
    - Offline Support, WebApp Manifest, SEO
    - Code highlighting (with prism-react-renderer) and live preview (with react-live)
- url: https://gatsby-starter-modern-demo.netlify.app/
  repo: https://github.com/kripod/gatsby-starter-modern
  description: no description yet
  tags:
    - Linting
  features:
    - A set of strict linting rules (based on the Airbnb JavaScript Style Guide)
    - Encourage automatic code formatting
    - Prefer using Yarn for package management
    - Use EditorConfig to maintain consistent coding styles between different editors and IDEs
    - Integration with Visual Studio Code
    - Based on gatsby-starter-default
- url: https://gatsby-starter-personal-blog.greglobinski.com/
  repo: https://github.com/greglobinski/gatsby-starter-personal-blog
  description: n/a
  tags:
    - Blog
    - Markdown
    - Netlify
    - Styling:Material
  features:
    - Ready to use, but easily customizable a fully equipped theme starter
    - Easy editable content in Markdown files (posts, pages and parts)
    - ‘Like an app’ layout transitions
    - Easily restyled through theme object
    - Styling with JSS
    - Page transitions
    - Comments (Facebook)
    - Post categories
    - Post list filtering
    - Full text searching (Algolia)
    - Contact form (Netlify form handling)
    - Material UI (@next)
    - RSS feed
    - Full screen mode
    - User adjustable articles’ body copy font size
    - Social sharing (Twitter, Facebook, Google, LinkedIn)
    - PWA (manifes.json, offline support, favicons)
    - Google Analytics
    - Favicons generator (node script)
    - Components leazy loading with AsyncComponent (social sharing, info box)
    - ESLint (google config)
    - Prettier code styling
    - Custom webpack CommonsChunkPlugin settings
    - webpack BundleAnalyzerPlugin
- url: http://gatsby-photon.surge.sh/
  repo: https://github.com/codebushi/gatsby-starter-photon
  description: Single page starter based on the Photon site template
  tags:
    - HTML5UP
    - Onepage
    - Styling:SCSS
  features:
    - Designed by HTML5 UP
    - Single Page, Responsive Site
    - Custom grid made with CSS Grid
    - Styling with SCSS
- url: https://portfolio-bella.netlify.app/
  repo: https://github.com/LekoArts/gatsby-starter-portfolio-bella
  description: A portfolio starter for Gatsby. The target audience are designers and photographers. The light themed website shows your work with large images & big typography. The Onepage is powered by the Headless CMS Prismic.io. and has programmatically created pages for your projects. General settings and colors can be changed in a config & theme file.
  tags:
    - Portfolio
    - CMS:Prismic
    - CMS:Headless
    - Styling:CSS-in-JS
    - Onepage
    - PWA
    - Linting
  features:
    - Big typography & images
    - White theme
    - Prismic.io as CMS
    - Emotion for styling + Emotion-Grid
    - One-page layout with sub-pages for case studies
    - Easily configurable
    - And other good stuff (SEO, Offline Support, WebApp Manifest Support)
- url: https://cara.lekoarts.de
  repo: https://github.com/LekoArts/gatsby-starter-portfolio-cara
  description: Playful and Colorful One-Page portfolio featuring Parallax effects and animations. Especially designers and/or photographers will love this theme! Built with MDX and Theme UI.
  tags:
    - Portfolio
    - Onepage
    - Styling:CSS-in-JS
    - PWA
  features:
    - React Spring Parallax effects
    - Theme UI-based theming
    - CSS Animations and shapes
    - Light/Dark mode
- url: https://emilia.lekoarts.de
  repo: https://github.com/LekoArts/gatsby-starter-portfolio-emilia
  description: A portfolio starter for Gatsby. The target audience are designers and photographers. The dark-themed website shows your work with large images in a grid-layout (powered by CSS Grid). The transition effects on the header add a playful touch to the overall minimal design. The website has programmatically created pages for your projects (with automatic image import). General settings and colors can be changed in a config & theme file.
  tags:
    - Portfolio
    - PWA
    - Transitions
    - MDX
    - Styling:CSS-in-JS
    - Linting
    - Testing
  features:
    - Focus on big images (with gatsby-image)
    - Dark Theme with HeroPatterns Header
    - CSS Grid and styled-components
    - Page transitions
    - Cypress for End-to-End testing
    - react-spring animations
    - One-Page layout with sub-pages for projects
    - Create your projects in MDX (automatic import of images)
    - And other good stuff (SEO, Offline Support, WebApp Manifest Support)
- url: https://emma.lekoarts.de
  repo: https://github.com/LekoArts/gatsby-starter-portfolio-emma
  description: Minimalistic portfolio with full-width grid, page transitions, support for additional MDX pages, and a focus on large images. Especially designers and/or photographers will love this theme! Built with MDX and Theme UI. Using the Gatsby Theme "@lekoarts/gatsby-theme-emma".
  tags:
    - Portfolio
    - MDX
    - Transitions
    - Styling:CSS-in-JS
    - PWA
  features:
    - MDX
    - react-spring page animations
    - Optional MDX pages which automatically get added to the navigation
    - Fully customizable through the usage of Gatsby Themes (and Theme UI)
    - Light Mode / Dark Mode
    - Google Analytics Support
    - SEO (Sitemap, OpenGraph tags, Twitter tags)
    - Offline Support & WebApp Manifest
- url: https://gatsby-starter-procyon.netlify.app/
  repo: https://github.com/danielmahon/gatsby-starter-procyon
  description: n/a
  tags:
    - PWA
    - CMS:Headless
    - CMS:Other
    - Styling:Material
    - Netlify
  features:
    - Gatsby + React (server side rendering)
    - GraphCMS Headless CMS
    - DraftJS (in-place) Medium-like Editing
    - Apollo GraphQL (client-side)
    - Local caching between builds
    - Material-UI (layout, typography, components, etc)
    - Styled-Components™-like API via Material-UI
    - Netlify Deployment Friendly
    - Netlify Identity Authentication (enables editing)
    - Automatic versioning, deployment and CHANGELOG
    - Automatic rebuilds with GraphCMS and Netlify web hooks
    - PWA (Progressive Web App)
    - Google Fonts
- url: http://gatsby-starter-product-guy.surge.sh/
  repo: https://github.com/amandeepmittal/gatsby-starter-product-guy
  description: n/a
  tags:
    - Portfolio
  features:
    - Single Page
    - A portfolio Developers and Product launchers alike
    - Using Typography.js easy to switch fonts
    - All your Project/Portfolio Data in Markdown, server by GraphQL
    - Responsive Design, optimized for Mobile devices
- url: https://caki0915.github.io/gatsby-starter-redux/
  repo: https://github.com/caki0915/gatsby-starter-redux
  description: n/a
  tags:
    - Styling:CSS-in-JS
    - Redux
  features:
    - Redux and Redux-devtools.
    - Emotion with a basic theme and SSR
    - Typography.js
    - ESLint rules based on Prettier and Airbnb
- url: http://gatsby-stellar.surge.sh/
  repo: https://github.com/codebushi/gatsby-starter-stellar
  description: Single page starter based on the Stellar site template
  tags:
    - HTML5UP
    - Onepage
    - Styling:SCSS
  features:
    - Designed by HTML5 UP
    - Scroll friendly, responsive site. Can be used as a single or multi-page site.
    - Sticky Navigation when scrolling.
    - Scroll spy and smooth scrolling to different sections of the page.
    - Styling with SCSS
- url: http://gatsby-strata.surge.sh/
  repo: https://github.com/codebushi/gatsby-starter-strata
  description: Single page starter based on the Strata site template
  tags:
    - Portfolio
    - Onepage
    - HTML5UP
    - Styling:SCSS
  features:
    - Designed by HTML5 UP
    - Super Simple, single page portfolio site
    - Lightbox style React photo gallery
    - Fully Responsive
    - Styling with SCSS
- url: https://gatsby-starter-strict.netlify.app/
  repo: https://github.com/kripod/gatsby-starter-strict
  description: n/a
  tags:
    - Linting
  features:
    - A set of strict linting rules (based on the Airbnb JavaScript Style Guide)
    - lint script
    - Encourage automatic code formatting
    - format script
    - Prefer using Yarn for package management
    - Use EditorConfig to maintain consistent coding styles between different editors and IDEs
    - Integration with Visual Studio Code
    - Pre-configured auto-formatting on file save
    - Based on gatsby-starter-default
- url: https://gatsby-tachyons.netlify.app/
  repo: https://github.com/pixelsign/gatsby-starter-tachyons
  description: no description yet
  tags:
    - Styling:Other
  features:
    - Based on gatsby-starter-default
    - Using Tachyons for CSS.
- url: https://gatsby-starter-tailwind.oddstronaut.com/
  repo: https://github.com/taylorbryant/gatsby-starter-tailwind
  description: A Gatsby v2 starter styled using Tailwind, a utility-first CSS framework. Uses Purgecss to remove unused CSS.
  tags:
    - Styling:Tailwind
  features:
    - Based on gatsby-starter-default
    - Tailwind CSS Framework
    - Removes unused CSS with Purgecss
    - Includes responsive navigation and form examples
- url: http://portfolio-v3.surge.sh/
  repo: https://github.com/amandeepmittal/gatsby-portfolio-v3
  description: n/a
  tags:
    - Portfolio
  features:
    - Single Page, Timeline View
    - A portfolio Developers and Product launchers
    - Bring in Data, plug-n-play
    - Responsive Design, optimized for Mobile devices
    - Seo Friendly
    - Uses Flexbox
- url: https://gatsby-starter-typescript-plus.netlify.app/
  repo: https://github.com/resir014/gatsby-starter-typescript-plus
  description: This is a starter kit for Gatsby.js websites written in TypeScript. It includes the bare essentials for you to get started (styling, Markdown parsing, minimal toolset).
  tags:
    - Styling:CSS-in-JS
    - Language:TypeScript
    - Markdown
  features:
    - TypeScript
    - ESLint (with custom ESLint rules)
    - Markdown rendering with Remark
    - Basic component structure
    - Styling with emotion
- url: https://haysclark.github.io/gatsby-starter-typescript/
  repo: https://github.com/haysclark/gatsby-starter-typescript
  description: n/a
  tags:
    - Language:TypeScript
  features:
    - TypeScript
- url: https://fabien0102-gatsby-starter.netlify.app/
  repo: https://github.com/fabien0102/gatsby-starter
  description: n/a
  tags:
    - Language:TypeScript
    - Styling:Other
    - Testing
  features:
    - Semantic-ui for styling
    - TypeScript
    - Offline support
    - Web App Manifest
    - Jest/Enzyme testing
    - Storybook
    - Markdown linting
- url: https://gatsby-starter-wordpress.netlify.app/
  repo: https://github.com/GatsbyCentral/gatsby-starter-wordpress
  description: Gatsby starter using WordPress as the content source.
  tags:
    - Styling:CSS-in-JS
    - CMS:WordPress
  features:
    - All the features from gatsby-advanced-starter, plus
    - Leverages the WordPress plugin for Gatsby for data
    - Configured to work with WordPress Advanced Custom Fields
    - Auto generated Navigation for your WordPress Pages
    - Minimal UI and Styling — made to customize.
    - Styled Components
- url: https://www.concisejavascript.org/
  repo: https://github.com/rwieruch/open-crowd-fund
  description: n/a
  tags:
    - Stripe
    - Firebase
  features:
    - Open source crowdfunding for your own ideas
    - Alternative for Kickstarter, GoFundMe, etc.
    - Secured Credit Card payments with Stripe
    - Storing of funding information in Firebase
- url: https://www.verious.io/
  repo: https://github.com/cpinnix/verious-boilerplate
  description: n/a
  tags:
    - Styling:Other
  features:
    - Components only. Bring your own data, plugins, etc.
    - Bootstrap inspired grid system with Container, Row, Column components.
    - Simple Navigation and Dropdown components.
    - Baseline grid built in with modular scale across viewports.
    - Abstract measurements utilize REM for spacing.
    - One font to rule them all, Helvetica.
- url: https://gatsby-starter-blog-grommet.netlify.app/
  repo: https://github.com/Ganevru/gatsby-starter-blog-grommet
  description: Gatsby v2 starter for creating a blog. Based on Grommet v2 UI.
  tags:
    - Blog
    - Markdown
    - Styling:Grommet
    - Language:TypeScript
    - Linting
    - Redux
  features:
    - Grommet v2 UI
    - Easily configurable - see site-config.js in the root
    - Switch between grommet themes
    - Change between light and dark themes (with Redux)
    - Blog posts previews in card style
    - Responsive Design, optimized for Mobile devices
    - styled-components
    - TypeScript and ESLint (typescript-eslint)
    - lint-staged and husky - for linting before commit
- url: https://happy-pare-dff451.netlify.app/
  repo: https://github.com/fhavrlent/gatsby-contentful-typescript-starter
  description: Contentful and TypeScript starter based on default starter.
  tags:
    - CMS:Contentful
    - CMS:Headless
    - Language:TypeScript
    - Styling:CSS-in-JS
  features:
    - Based on default starter
    - TypeScript
    - CSS in JS (Emotion)
    - CMS:Contentful
- url: https://xylo-gatsby-bulma-starter.netlify.app/
  repo: https://github.com/xydac/xylo-gatsby-bulma-starter
  description: Gatsby v2 Starter with Bulma based on default starter.
  tags:
    - Styling:SCSS
    - Styling:Bulma
  features:
    - Based on default starter
    - Bulma Css
    - Sass based Styling
- url: https://maxpou.github.io/gatsby-starter-morning-dew/
  repo: https://github.com/maxpou/gatsby-starter-morning-dew
  description: Gatsby v2 blog starter
  tags:
    - Blog
    - Markdown
    - PWA
    - Disqus
    - SEO
    - MDX
    - Styling:CSS-in-JS
  features:
    - Blog post listing with previews (image + summary) for each blog post
    - Fully configurable
    - Multilang support (blog post only)
    - Syntax highlighting
    - css-in-js (with styled-components)
    - Fully Responsive
    - Tags
    - Google Analytics
    - Disqus comments support
    - Offline support
    - Web App Manifest
    - ESLint
    - Prettier
    - Travis CI
- url: https://gatsby-starter-blog-jumpalottahigh.netlify.app/
  repo: https://github.com/jumpalottahigh/gatsby-starter-blog-jumpalottahigh
  description: Gatsby v2 blog starter with SEO, search, filter, reading progress, mobile menu fab
  tags:
    - Blog
    - Markdown
  features:
    - Blog post listing with previews (image + summary) for each blog post
    - Google structured data
    - Mobile-friendly menu toggled with a floating action button (FAB)
    - Article read progress
    - User feedback component
- url: https://i18n.smakosh.com/
  repo: https://github.com/smakosh/gatsby-starter-i18n
  description: Gatsby v2 Starter with i18n using react-intl and more cool features.
  tags:
    - Styling:CSS-in-JS
    - i18n
  features:
    - Based on default starter
    - i18n with rtl text
    - Stateless components using Recompose
    - Font changes depending on the chosen language
    - SEO (meta tags, openGraph, structured data, Twitter and more...)
- url: https://gatsby-starter-mate.netlify.app
  repo: https://github.com/EmaSuriano/gatsby-starter-mate
  description: A portfolio starter for Gatsby integrated with Contentful CMS.
  tags:
    - Styling:CSS-in-JS
    - CMS:Contentful
    - CMS:Headless
    - Portfolio
  features:
    - Gatsby v2
    - Rebass (Styled-components system)
    - React Reveal
    - Dynamic content from Contentful
    - Offline support
    - PWA ready
    - SEO
    - Responsive design
    - Icons from font-awesome
    - Netlify Deployment Friendly
    - Medium integration
    - Social sharing (Twitter, Facebook, Google, LinkedIn)
- url: https://gatsby-starter-typescript-sass.netlify.app
  repo: https://github.com/thetrevorharmon/gatsby-starter-typescript-sass
  description: A basic starter with TypeScript and Sass built-in
  tags:
    - Language:TypeScript
    - Styling:SCSS
    - Linting
  features:
    - TypeScript and Sass support
    - TS linter with basic react rules
- url: https://gatsby-simple-contentful-starter.netlify.app/
  repo: https://github.com/cwlsn/gatsby-simple-contentful-starter
  description: A simple starter to display Contentful data in Gatsby, ready to deploy on Netlify. Comes with a detailed article detailing the process.
  tags:
    - CMS:Contentful
    - CMS:Headless
    - Markdown
    - Styling:CSS-in-JS
  features:
    - Gatsby v2
    - Query Contentful data via Gatsby's GraphQL
    - Styled-Components for CSS-in-JS
    - Simple format, easy to create your own site quickly
    - React Helmet for Header Modification
    - Remark for loading Markdown into React
- url: https://gatsby-blog-cosmicjs.netlify.app/
  repo: https://github.com/cosmicjs/gatsby-blog-cosmicjs
  description: Blog that utilizes the power of the Cosmic headless CMS for easy content management
  tags:
    - CMS:Cosmic
    - CMS:Headless
    - Blog
  features:
    - Uses the Cosmic Gatsby source plugin
- url: https://cosmicjs-gatsby-starter.netlify.app/
  repo: https://github.com/cosmicjs/gatsby-starter
  description: Simple Gatsby starter connected to the Cosmic headless CMS for easy content management
  tags:
    - CMS:Cosmic
    - CMS:Headless
  features:
    - Uses the Cosmic Gatsby source plugin
- url: https://www.gatsby-typescript-template.com/
  repo: https://github.com/ikeryo1182/gatsby-typescript-template
  description: This is a standard starter with TypeScript, TSLint, Prettier, Lint-Staged(Husky) and Sass
  tags:
    - Language:TypeScript
    - Linting
    - Styling:SCSS
  features:
    - Category and Tag for post
    - Type Safe by TypeScript
    - Format Safe by TSLint and Prettier with Lint-Staged(Husky)
- url: https://zandersparrow.github.io/gatsby-simple-redux/
  repo: https://github.com/zandersparrow/gatsby-simple-redux
  description: The default starter plus redux
  tags:
    - Redux
  features:
    - Minimal starter based on the official default
    - Includes redux and a simple counter example
- url: https://gatsby-casper.netlify.app/
  repo: https://github.com/scttcper/gatsby-casper
  description: This is a starter blog that looks like the Ghost.io default theme, casper.
  tags:
    - Blog
    - Language:TypeScript
    - Styling:CSS-in-JS
  features:
    - Emotion CSS-in-JS
    - TypeScript
    - Author and tag pages
    - RSS
- url: https://gatsby-universal.netlify.app
  repo: https://github.com/fabe/gatsby-universal
  description: An opinionated Gatsby v2 starter for state-of-the-art marketing sites
  tags:
    - Transitions
    - PWA
    - Styling:CSS-in-JS
    - Linting
    - Markdown
    - SEO
  features:
    - Page Transitions
    - IntersectionObserver, component-based
    - React Context for global UI state
    - styled-components v4
    - Generated media queries for easy use
    - Optimized with Google Lighthouse (100/100)
    - Offline support
    - Manifest support
    - Sitemap support
    - All favicons generated
    - SEO (with Schema JSONLD) & Social Tags
    - Prettier
    - ESLint
- url: https://prismic.lekoarts.de/
  repo: https://github.com/LekoArts/gatsby-starter-prismic
  description: A typography-heavy & light-themed Gatsby Starter which uses the Headless CMS Prismic.
  tags:
    - CMS:Prismic
    - CMS:Headless
    - Styling:CSS-in-JS
    - Linting
    - Blog
    - PWA
    - Testing
  features:
    - Prismic as Headless CMS
    - Uses multiple features of Prismic - Slices, Labels, Relationship fields, Custom Types
    - Emotion for Styling
    - Cypress for End-to-End testing
    - Prism.js highlighting
    - Responsive images with gatsby-image
    - Extensive SEO
    - ESLint & Prettier
- url: https://gatsby-starter-v2-casper.netlify.app/
  repo: https://github.com/GatsbyCentral/gatsby-v2-starter-casper
  description: A blog starter based on the Casper (v1.4) theme.
  tags:
    - Blog
    - PWA
  features:
    - Page pagination
    - CSS
    - Tags
    - Google Analytics
    - Offline support
    - Web App Manifest
    - SEO
- url: https://lumen-v2.netlify.app/
  repo: https://github.com/GatsbyCentral/gatsby-v2-starter-lumen
  description: A Gatsby v2 fork of the lumen starter.
  tags:
    - Blog
    - RSS
    - Disqus
  features:
    - Lost Grid.
    - Beautiful typography inspired by matejlatin/Gutenberg.
    - Mobile-First approach in development.
    - Stylesheet built using Sass and BEM-Style naming.
    - Syntax highlighting in code blocks.
    - Sidebar menu built using a configuration block.
    - Archive organized by tags and categories.
    - Automatic RSS generation.
    - Automatic Sitemap generation.
    - Offline support.
    - Google Analytics support.
    - Disqus Comments support.
- url: https://gatsby-starter-firebase.netlify.app/
  repo: https://github.com/muhajirdev/gatsby-starter-firebase
  description: A Gatsby + Firebase Starter. With Authentication
  tags:
    - Firebase
    - Client-side App
  features:
    - ESLint Airbnb without semicolon and without .jsx extension
    - Firebase
    - Web App Manifest
- url: http://gatsby-lightbox.416serg.me
  repo: https://github.com/416serg/gatsby-starter-lightbox
  description: Showcasing a custom lightbox implementation using `gatsby-image`
  tags:
    - Portfolio
    - SEO
    - Styling:CSS-in-JS
  features:
    - Features a custom, accessible lightbox with gatsby-image
    - Styled with styled-components using CSS Grid
    - React Helmet for SEO
- url: https://jackbravo.github.io/gatsby-starter-i18n-blog/
  repo: https://github.com/jackbravo/gatsby-starter-i18n-blog
  description: Same as official gatsby-starter-blog but with i18n support
  tags:
    - i18n
    - Blog
  features:
    - Translates site name and bio using .md files
    - No extra libraries needed
- url: https://calpa.me/
  repo: https://github.com/calpa/gatsby-starter-calpa-blog
  description: Blog Template X Contentful, Twitter and Facebook style
  tags:
    - Blog
    - Styling:SCSS
  features:
    - Gatsby v2, faster than faster
    - Not just Contentful content source, you can use any database
    - Custom style
    - Google Analytics
    - Gitalk
    - sitemap
    - React FontAwesome
    - SEO
    - Offline support
    - Web App Manifest
    - Styled using SCSS
    - Page pagination
    - Netlify optimization
- url: https://gatsby-starter-typescript-power-blog.majidhajian.com/
  repo: https://github.com/mhadaily/gatsby-starter-typescript-power-blog
  description: Minimal Personal Blog with Gatsby and TypeScript
  tags:
    - PWA
    - Blog
    - Language:TypeScript
    - Markdown
  features:
    - Mobile-First approach in development
    - TSLint & Prettier
    - Offline support
    - Styled Component implementation
    - Category and Tag for post
    - Dark / Light theme
    - Type Safe by TypeScript
    - Purge CSS
    - Format Safe by TSLint, StyleLint and Prettier with Lint-Staged(Husky)
    - Blog page
    - Syntax highlighting in code blocks
    - Pagination Ready
    - Ready to deploy to GitHub Pages or Netlify
    - Automatic RSS generation
    - Automatic Sitemap generation
- url: https://gatsby-starter-kontent.netlify.app
  repo: https://github.com/Kentico/gatsby-starter-kontent
  description: Gatsby starter site with Kentico Kontent based on default Gatsby starter
  tags:
    - CMS:Headless
    - CMS:Kontent
    - Netlify
  features:
    - Comes with React Helmet for adding site meta tags
    - Includes plugins for offline support out of the box
    - Kentico Kontent integration
- url: https://gatsby-starter-storybook.netlify.app/
  repo: https://github.com/markoradak/gatsby-starter-storybook
  description: Gatsby starter site with Storybook
  tags:
    - Storybook
    - Styling:CSS-in-JS
    - Linting
  features:
    - Gatsby v2 support
    - Storybook v4 support
    - Styled Components v4 support
    - Styled Reset, ESLint, Netlify Conf
- url: https://jamstack-hackathon-starter.netlify.app/
  repo: https://github.com/sw-yx/jamstack-hackathon-starter
  description: A JAMstack app with authenticated routes, static marketing pages, etc. with Gatsby, Netlify Identity, and Netlify Functions
  tags:
    - Netlify
    - Client-side App
  features:
    - Netlify Identity
    - Netlify Functions
    - Static Marketing pages and Dynamic Client-side Authenticated App pages
- url: https://collective.github.io/gatsby-starter-plone/
  repo: https://github.com/collective/gatsby-starter-plone
  description: A Gatsby starter template to build static sites using Plone as the content source
  tags:
    - CMS:Other
    - CMS:Headless
    - SEO
    - PWA
  features:
    - Creates 1-1 copy of source Plone site
    - Auto generated navigation and breadcrumbs
    - Progressive Web App features
    - Optimized for performance
    - Minimal UI and Styling
- url: https://gatsby-tutorial-starter.netlify.app/
  repo: https://github.com/justinformentin/gatsby-v2-tutorial-starter
  description: Simple, modern designed blog with post lists, tags, and easily customizable code.
  tags:
    - Blog
    - Linting
    - PWA
    - SEO
    - Styling:CSS-in-JS
    - Markdown
  features:
    - Blog post listing with image, summary, date, and tags.
    - Post Tags
    - Post List Filtering
    - Typography.js
    - Emotion styling
    - Syntax Highlighting in Code Blocks
    - Gatsby Image
    - Fully Responsive
    - Offline Support
    - Web App Manifest
    - SEO
    - PWA
    - Sitemap generation
    - Schema.org JSON-LD
    - CircleCI Integration
    - Codeclimate Integration
    - Google Analytics
    - Twitter and OpenGraph Tags
    - ESLint
    - Prettier Code Styling
- url: https://avivero.github.io/gatsby-redux-starter/
  repo: https://github.com/AVivero/gatsby-redux-starter
  description: Gatsby starter site with Redux, Sass, Bootstrap, CSS Modules, and Material Icons
  tags:
    - Redux
    - Styling:SCSS
    - Styling:Bootstrap
    - Styling:Material
    - Linting
  features:
    - Gatsby v2 support
    - Redux support
    - Sass support
    - Bootstrap v4 support
    - Css Modules support
    - ESLint, Prettier
- url: https://gatsby-typescript-boilerplate.netlify.app/
  repo: https://github.com/leachjustin18/gatsby-typescript-boilerplate
  description: Opinionated Gatsby v2 starter with TypeScript.
  tags:
    - Language:TypeScript
    - PWA
    - Styling:SCSS
    - Styling:PostCSS
  features:
    - TSLint with Airbnb & Prettier configurations
    - Prettier
    - Stylelint
    - Offline support
    - Type Safe by TypeScript
    - Format on commit with Lint-Staged(Husky)
    - Favicon generation
    - Sitemap generation
    - Autoprefixer with browser list
    - CSS nano
    - CSS MQ Packer
    - Lazy load image(s) with plugin sharp
    - Gatsby Image
    - Netlify optimizations
- url: https://danshai.github.io/gatsbyv2-scientific-blog-machine-learning/
  repo: https://github.com/DanShai/gatsbyv2-scientific-blog-machine-learning
  description: Machine learning ready and scientific blog starter
  tags:
    - Blog
    - Linting
  features:
    - Write easly your scientific blog with katex and publish your research
    - Machine learning ready with tensorflowjs
    - Manipulate csv data
    - draw with graph mermaid
    - display charts with chartjs
- url: https://gatsby-tailwind-styled-components.netlify.app/
  repo: https://github.com/muhajirdev/gatsby-tailwind-styled-components-starter
  description: A Gatsby Starter with Tailwind CSS + Styled Components
  tags:
    - Styling:Tailwind
  features:
    - ESLint Airbnb without semicolon and without .jsx extension
    - Offline support
    - Web App Manifest
- url: https://gatsby-starter-mobx.netlify.app
  repo: https://github.com/borekb/gatsby-starter-mobx
  description: MobX + TypeScript + TSLint + Prettier
  tags:
    - Language:TypeScript
    - Linting
    - Testing
  features:
    - Gatsby v2 + TypeScript
    - MobX with decorators
    - Two examples from @mweststrate's Egghead course
    - .editorconfig & Prettier
    - TSLint
    - Jest
- url: https://tender-raman-99e09b.netlify.app/
  repo: https://github.com/amandeepmittal/gatsby-bulma-quickstart
  description: A Bulma CSS + Gatsby Starter Kit
  tags:
    - Styling:Bulma
    - Styling:SCSS
  features:
    - Uses Bulma CSS
    - Sass based Styling
    - Responsive Design
    - Google Analytics Integration
    - Uses Gatsby v2
    - SEO
- url: https://gatsby-starter-notes.netlify.app/
  repo: https://github.com/patricoferris/gatsby-starter-notes
  description: Gatsby starter for creating notes organised by subject and topic
  tags:
    - Markdown
    - Pagination
  features:
    - Create by topic per subject notes that are organised using pagination
    - Support for code syntax highlighting
    - Support for mathematical expressions
    - Support for images
- url: https://gatsby-starter-ttag.netlify.app/
  repo: https://github.com/ttag-org/gatsby-starter-ttag
  description: Gatsby starter with the minimum required to demonstrate using ttag for precompiled internationalization of strings.
  tags:
    - i18n
  features:
    - Support for precompiled string internationalization using ttag and it's babel plugin
- url: https://gatsby-starter-typescript.netlify.app/
  repo: https://github.com/goblindegook/gatsby-starter-typescript
  description: Gatsby starter using TypeScript.
  tags:
    - Markdown
    - Pagination
    - Language:TypeScript
    - PWA
    - Linting
  features:
    - Markdown and MDX
    - Local search powered by Lunr
    - Syntax highlighting
    - Images
    - Styling with Emotion
    - Testing with Jest and react-testing-library
- url: https://gatsby-netlify-cms-example.netlify.app/
  repo: https://github.com/robertcoopercode/gatsby-netlify-cms
  description: Gatsby starter using Netlify CMS
  tags:
    - CMS:Netlify
    - Styling:SCSS
  features:
    - Example of a website for a local developer meetup group
    - NetlifyCMS used for easy data entry
    - Mobile-friendly design
    - Styling done with Sass
    - Gatsby version 2
- url: https://gatsby-typescript-starter-blog.netlify.app/
  repo: https://github.com/frnki/gatsby-typescript-starter-blog
  description: A starter blog for TypeScript-based Gatsby projects with minimal settings.
  tags:
    - Language:TypeScript
    - Blog
  features:
    - TypeScript & TSLint
    - No Styling (No Typography.js)
    - Minimal settings based on official starter blog
- url: https://gatsby-serif.netlify.app/
  repo: https://github.com/jugglerx/gatsby-serif-theme
  description: Multi-page/content-type starter using Markdown and SCSS. Serif is a beautiful small business theme for Gatsby. The theme is fully responsive, blazing fast, and artfully illustrated.
  tags:
    - Styling:SCSS
    - Markdown
    - Linting
  features:
    - Multiple "content types" for `services`, `team` and `testimonials` using Markdown as the source
    - Graphql query in `gatsby-node.js` using aliases that creates pages and templates by content type based on the folder `src/pages/services`, `src/pages/team`
    - SCSS
    - Responsive design
    - Bootstrap 4 grid and media queries only
    - Responsive menu
    - Royalty free illustrations included
    - SEO titles & meta using `gatsby-plugin-react-helmet`
    - ESLint & Prettier
- url: https://awesome-gatsby-starter.netlify.app/
  repo: https://github.com/South-Paw/awesome-gatsby-starter
  description: Starter with a preconfigured MDX, Storybook, and ESLint environment for component first development of your next Gatsby site.
  tags:
    - MDX
    - Markdown
    - Storybook
    - Styling:CSS-in-JS
    - Linting
  features:
    - Gatsby MDX for JSX in Markdown loading, parsing, and rendering of pages
    - Storybook for isolated component development
    - styled-components for CSS-in-JS
    - ESLint with Airbnb's config
    - Prettier integrated into ESLint
    - A few example components and pages with stories and simple site structure
- url: https://awesome-gatsby-starter-ts.netlify.app/
  repo: https://github.com/South-Paw/awesome-gatsby-starter-ts
  description: TypeScript starter with a preconfigured MDX, Storybook, and ESLint environment for component first development of your next Gatsby site.
  tags:
    - Language:TypeScript
    - MDX
    - Markdown
    - Storybook
    - Styling:CSS-in-JS
    - Linting
  features:
    - Gatsby MDX for JSX in Markdown loading, parsing, and rendering of pages
    - Storybook for isolated component development
    - styled-components for CSS-in-JS
    - ESLint with Airbnb's config
    - Prettier integrated into ESLint
    - A few example components and pages with stories and simple site structure
- url: https://santosfrancisco.github.io/gatsby-starter-cv/
  repo: https://github.com/santosfrancisco/gatsby-starter-cv
  description: A simple starter to get up and developing your digital curriculum with Gatsby'
  tags:
    - Styling:CSS-in-JS
    - PWA
    - Onepage
  features:
    - Gatsby v2
    - Based on default starter
    - Google Analytics
    - Web App Manifest
    - SEO
    - Styling with styled-components
    - Responsive Design, optimized for Mobile devices
- url: https://vigilant-leakey-a4f8cd.netlify.app/
  repo: https://github.com/agneym/gatsby-blog-starter
  description: Minimal Blog Starter Template with Styled Components.
  tags:
    - Markdown
    - Styling:CSS-in-JS
    - Blog
  features:
    - Markdown loading, parsing, and rendering of pages
    - Minimal UI for blog
    - Styled-components for CSS-in-JS
    - Prettier added as pre-commit hook
    - Google Analytics
    - Image Optimisation
    - Code Styling and Formatting in markdown
    - Responsive Design
- url: https://inspiring-me-lwz7512.netlify.app/
  repo: https://github.com/lwz7512/gatsby-netlify-identity-starter
  description: Gatsby Netlify Identity Starter with NIW auth support, and content gating, as well as a responsive layout.
  tags:
    - Netlify
    - Pagination
  features:
    - Mobile Screen support
    - Privacy control for post content view & profile page
    - User authentication by Netlify Identity Widget/Service
    - Pagination for posts
    - Navigation menu with active status
- url: https://gatsby-starter-event-calendar.netlify.app/
  repo: https://github.com/EmaSuriano/gatsby-starter-event-calendar
  description: Gatsby Starter to display information about events from Google Spreadsheets with Calendars
  tags:
    - Linting
    - Styling:Grommet
    - PWA
    - SEO
    - Google Sheets
  features:
    - Grommet
    - Theming
    - Google Spreadsheet integration
    - PWA
    - A11y
    - SEO
    - Netlify Deployment Friendly
    - ESLint with Airbnb's config
    - Prettier integrated into ESLint
- url: https://gatsby-starter-tech-blog.netlify.app/
  repo: https://github.com/email2vimalraj/gatsby-starter-tech-blog
  description: A simple tech blog starter kit for Gatsby
  tags:
    - Blog
    - Portfolio
  features:
    - Markdown based blog
    - Filter blog posts by Tags
    - Easy customization
    - Using styled components
    - Minimal styles
    - Best scoring by Lighthouse
    - SEO support
    - PWA support
    - Offline support
- url: https://infallible-brown-28846b.netlify.app/
  repo: https://github.com/tylergreulich/gatsby-typescript-mdx-prismjs-starter
  description: Gatsby starter using TypeScript, MDX, Prismjs, and styled-components
  tags:
    - Language:TypeScript
    - Linting
    - Testing
    - Styling:CSS-in-JS
    - MDX
  features:
    - Gatsby v2 + TypeScript
    - Syntax highlighting with Prismjs
    - MDX
    - Jest
    - react-testing-library
    - styled-components
- url: https://hardcore-darwin-d7328f.netlify.app/
  repo: https://github.com/agneym/gatsby-careers-page
  description: A Careers Page for startups using Gatsby
  tags:
    - Markdown
    - Styling:CSS-in-JS
  features:
    - Careers Listing
    - Application Format
    - Markdown for creating job description
    - styled-components
- url: https://saikrishna.me/
  repo: https://github.com/s-kris/gatsby-minimal-portfolio-blog
  description: A minimal portfolio website with blog using Gatsby. Suitable for developers.
  tags:
    - Portfolio
    - Blog
  features:
    - Portfolio Page
    - Timline (Journey) page
    - Minimal
- url: https://gatsby-starter-blog-mdx-demo.netlify.app
  repo: https://github.com/hagnerd/gatsby-starter-blog-mdx
  description: A fork of the Official Gatsby Starter Blog with support for MDX out of the box.
  tags:
    - MDX
    - Blog
  features:
    - MDX
    - Blog
    - RSS Feed
- url: https://gatsby-tailwindcss-sass-starter-demo.netlify.app/
  repo: https://github.com/durianstack/gatsby-tailwindcss-sass-starter
  description: Just another Gatsby Tailwind with SASS starter
  tags:
    - Styling:Tailwind
    - Styling:SCSS
  features:
    - Tailwind, A Utility-First CSS Framework for Rapid UI Development
    - SASS/SCSS
    - Comes with React Helmet for adding site meta tags
    - Includes plugins for offline support out of the box
    - PurgeCSS to shave off unused styles
- url: https://tyra-starter.netlify.app/
  repo: https://github.com/madelyneriksen/gatsby-starter-tyra
  description: A feminine Gatsby Starter Optimized for SEO
  tags:
    - SEO
    - Blog
    - Styling:Other
  features:
    - Integration with Social Media and Mailchimp.
    - Styled with Tachyons.
    - Rich structured data on blog posts for SEO.
    - Pagination and category pages.
- url: https://gatsby-starter-styled.netlify.app/
  repo: https://github.com/gregoralbrecht/gatsby-starter-styled
  description: Yet another simple starter with Styled-System, Typography.js, SEO, and Google Analytics.
  tags:
    - Styling:CSS-in-JS
    - PWA
    - SEO
  features:
    - Styled-Components
    - Styled-System
    - Rebass Grid
    - Typography.js to easily set up font styles
    - Google Analytics
    - Prettier, ESLint & Stylelint
    - SEO (meta tags and schema.org via JSON-LD)
    - Offline support
    - Web App Manifest
- url: https://gatsby.ghost.org/
  repo: https://github.com/TryGhost/gatsby-starter-ghost
  description: Build lightning-fast, modern publications with Ghost and Gatsby
  tags:
    - CMS:Headless
    - Blog
  features:
    - Ghost integration with ready to go placeholder content and webhooks support
    - Minimal responsive design
    - Pagination for posts, tags, and authors
    - SEO Friendly Meta
    - JSON-LD Schema
    - OpenGraph structured data
    - Twitter Cards meta
    - Sitemap Generation
    - XML Sitemaps
    - Progressive Web App
    - Offline Support
    - RSS Feed
    - Netlify integration ready to deploy
- url: https://traveler-blog.netlify.app/
  repo: https://github.com/QingpingMeng/gatsby-starter-traveler-blog
  description: A fork of the Official Gatsby Starter Blog to build a traveler blog with images support
  tags:
    - Blog
    - PWA
    - SEO
    - Styling:Material
    - Styling:CSS-in-JS
  features:
    - Netlify integration ready to deploy
    - Material UI
    - styled-components
    - GitHub markdown css support
- url: https://create-ueno-app.netlify.app
  repo: https://github.com/ueno-llc/ueno-gatsby-starter
  description: Opinionated Gatsby starter by Ueno.
  tags:
    - Language:TypeScript
    - Styling:SCSS
    - Linting
    - Transitions
  features:
    - GraphQL hybrid
    - SEO friendly
    - GSAP ready
    - Nice Devtools
    - GsapTools
    - Ueno plugins
    - SVG to React component
    - Ueno's TSlint
    - Decorators
- url: https://gatsby-snyung-starter.netlify.app/
  repo: https://github.com/SeonHyungJo/gatsby-snyung-starter
  description: Basic starter template for You
  tags:
    - CMS:Contentful
    - Markdown
    - Linting
    - Pagination
    - Portfolio
    - SEO
    - Styling:SCSS
    - Transitions
  features:
    - SASS/SCSS
    - Add Utterances
    - Nice Pagination
    - Comes with React Helmet for adding site meta tags
    - Create Yout Name Card for writing meta data
- url: https://gatsby-contentstack-starter.netlify.app/
  repo: https://github.com/contentstack/gatsby-starter-contentstack
  description: A Gatsby starter powered by Headless CMS Contentstack.
  tags:
    - CMS:Headless
    - Blog
  features:
    - Includes Contentstack Delivery API for any environment
    - Dynamic content from Contentstack CMS
- url: https://gatsby-craftcms-barebones.netlify.app
  repo: https://github.com/frankievalentine/gatsby-craftcms-barebones
  description: Barebones setup for using Craft CMS and Gatsby locally.
  tags:
    - CMS:Headless
  features:
    - Full setup instructions included
    - Documented to get you set up with Craft CMS quickly
    - Code referenced in repo
- url: https://gatsby-starter-buttercms.netlify.app/
  repo: https://github.com/ButterCMS/gatsby-starter-buttercms
  description: A starter template for spinning up a Gatsby+ ButterCMS site
  tags:
    - Blog
    - SEO
    - CMS:Headless
  features:
    - Fully functioning blog
    - Navigation between posts with a previous/next post button
    - FAQ Knowledge Base
    - CMS Powered Homepage
    - Customer Case Study example marketing pages
- url: https://master.d2f5ek3dnwfe9v.amplifyapp.com/
  repo: https://github.com/dabit3/gatsby-auth-starter-aws-amplify
  description: This Gatsby starter uses AWS Amplify to implement authentication flow for signing up/signing in users as well as protected client side routing.
  tags:
    - AWS
    - Authentication
  features:
    - AWS Amplify
    - Full authentication workflow
    - Registration form
    - Signup form
    - User sign in
- url: https://gatsby-starter.mdbootstrap.com/
  repo: https://github.com/anna-morawska/gatsby-material-design-for-bootstrap
  description: A simple starter which lets you quickly start developing with Gatsby and Material Design For Bootstrap
  tags:
    - Styling:Material
  features:
    - React Bootstrap with Material Design css framework.
    - Free for personal and commercial use
    - Fully responsive
- url: https://frosty-ride-4ff3b9.netlify.app/
  repo: https://github.com/damassi/gatsby-starter-typescript-rebass-netlifycms
  description:
    A Gatsby starter built on top of MDX (React + Markdown), NetlifyCMS (with
    MDX and netlify-cms-backend-fs support -- no need to deploy), TypeScript,
    Rebass for UI, Styled Components, and Jest for testing. Very little visual
    styling has been applied so that you can bring your own :)
  tags:
    - MDX
    - CMS:Netlify
    - Language:TypeScript
    - Styling:Other
    - Styling:CSS-in-JS
    - Testing
  features:
    - MDX - Markdown + React
    - Netlify CMS (with MDX support)
    - Read and write to local file system via netlify-cms-backend-fs
    - TypeScript
    - Rebass
    - Styled Components
    - Jest
- url: https://bluepeter.github.io/gatsby-material-ui-business-starter/
  repo: https://github.com/bluepeter/gatsby-material-ui-business-starter
  description: Beautiful Gatsby Material Design Business Starter
  tags:
    - Styling:Material
  features:
    - Uses the popular, well-maintained Material UI React component library
    - Material Design theme and icons
    - Rotating home page carousel
    - Simple setup without opinionated setup
    - Fully instrumented for successful PROD deployments
    - Stylus for simple CSS
- url: https://example-company-website-gatsby-sanity-combo.netlify.app/
  repo: https://github.com/sanity-io/example-company-website-gatsby-sanity-combo
  description: This example combines Gatsby site generation with Sanity.io content management in a neat company website.
  tags:
    - CMS:sanity.io
    - CMS:Headless
    - Blog
  features:
    - Out-of-the-box headless CMS
    - Real-time content preview in Development
    - Fast & frugal builds
    - No accidental missing fields/types
    - Full Render Control with Portable Text
    - gatsby-image support
    - Content types for company info, pages, projects, people, and blog posts
- url: https://gatsby-starter-oss.netlify.app/
  repo: https://github.com/robinmetral/gatsby-starter-oss
  description: A Gatsby starter to showcase your open-source projects.
  tags:
    - Portfolio
    - Styling:Theme-UI
    - Styling:CSS-in-JS
    - Onepage
    - PWA
    - SEO
    - Testing
    - Linting
  features:
    - 🐙🐈 Pull your pinned repos from GitHub
    - 👩‍🎤 Style with Emotion
    - ✨ Themeable with Theme UI
    - 🚀 Powered by gatsby-theme-oss
    - 💯 100/100 Lighthouse scores
- url: https://gatsby-starter-docz.netlify.app/
  repo: https://github.com/RobinCsl/gatsby-starter-docz
  description: Simple starter where building your own documentation with Docz is possible
  tags:
    - Documentation
  features:
    - Generate nice documentation with Docz, in addition to generating your normal Gatsby site
    - Document your React components in .mdx files
- url: https://gatsby-starter-santa-fe.netlify.app/
  repo: https://github.com/osogrizz/gatsby-starter-santa-fe
  description: A place for artist or designers to display their creations
  tags:
    - Styling:CSS-in-JS
  features:
    - SEO friendly
    - Built-in Google Fonts support
    - Contact Form
    - Customizable Design Template
- url: https://gatsby-hello-friend.now.sh
  repo: https://github.com/panr/gatsby-starter-hello-friend
  description: A simple starter for Gatsby. That's it.
  tags:
    - Pagination
    - Markdown
    - Blog
    - Portfolio
    - Styling:PostCSS
  features:
    - Dark/light mode, depending on your preferences
    - Great reading experience thanks to Inter font, made by Rasmus Andersson
    - Nice code highlighting thanks to PrismJS
    - Responsive youtube/vimeo etc. videos
    - Elastic menu
    - Fully responsive site
- url: https://lgcolella.github.io/gatsby-starter-developer-blog/
  repo: https://github.com/lgcolella/gatsby-starter-developer-blog
  description: A starter to create SEO-friendly, fast, multilanguage, responsive, and highly customizable technical blogs/portfolios with the most common features out of the box.
  tags:
    - Blog
    - Portfolio
    - i18n
  features:
    - Multilanguage posts
    - Pagination and image preview for posts
    - Tags
    - SEO
    - Social share buttons
    - Disqus for comments
    - Highlighting for code syntax in posts
    - Dark and light themes available
    - Various available icon sets
    - RSS Feed
    - Web app manifest
- url: https://gatsby.magicsoup.io/
  repo: https://github.com/magicsoup-io/gatsby-starter-magicsoup
  description: A production-ready Gatsby starter using magicsoup.io
  tags:
    - SEO
    - Markdown
    - Styling:CSS-in-JS
    - Testing
  features:
    - Optimized images with gatsby-image.
    - SEO friendly with react-helmet, gatsby-plugin-sitemap and Google Webmaster Tools!
    - Responsive UIs with magicsoup.io/stock.
    - Static content with gatsby-transform-remark or gatsby-transform-json.
    - Convert Markdown to StyledComponents!
    - Webfonts with gatsby-plugin-web-font-loader.
    - SSR ready!
    - Testing with Jest!
- url: https://foxandgeese.github.io/tiny-agency/
  repo: https://github.com/foxandgeese/tiny-agency
  description: Simple Gatsby.js starter that uses material design and that's perfect for tiny agencies.
  tags:
    - Styling:Material
  features:
    - Uses the popular, well-maintained Material UI React component library
    - Material Design theme and icons
    - Simple setup without opinionated setup
    - Fully instrumented for successful PROD deployments
- url: https://gatsby-shopify-starter.netlify.app/
  repo: https://github.com/AlexanderProd/gatsby-shopify-starter
  description: Kick off your next, e-commerce experience with this Gatsby starter. It is based on the default Gatsby starter to be easily modifiable.
  tags:
    - CMS:Headless
    - SEO
    - E-commerce
    - Styling:CSS-in-JS
  features:
    - Shopping Cart
    - Shopify Integration
    - Product Grid
    - Shopify Store Credentials included
    - Optimized images with gatsby-image.
    - SEO
- url: https://gatsby-starter-hello-world-shopify.netlify.app/
  repo: https://github.com/ohduran/gatsby-starter-hello-world-shopify
  description: Boilerplate with the barebones to set up your Shopify Store using Gatsby
  tags:
    - E-commerce
  features:
    - Shopping Cart
    - Shopify Integration
    - Product Grid
    - Shopify Store Credentials included
- url: https://gatejs.netlify.app
  repo: https://github.com/sarasate/gate
  description: API Doc generator inspired by Stripe's API docs
  tags:
    - Documentation
    - Markdown
    - Onepage
  features:
    - API documentation from markdown sources
    - Code samples separated by language
    - Syntax highlighting
    - Everything in a single page
- url: https://hopeful-keller-943d65.netlify.app
  repo: https://github.com/iwilsonq/gatsby-starter-reasonml
  description: Gatsby starter to create static sites using type-safe ReasonML
  tags:
    - Language:Other
    - Blog
    - Styling:CSS-in-JS
  features:
    - Gatsby v2 support
    - bs-platform v4 support
    - Similar to gatsby-starter-blog
- url: https://gatsby-starter-blog-amp-to-pwa.netlify.app/
  repo: https://github.com/tomoyukikashiro/gatsby-starter-blog-amp-to-pwa
  description: Gatsby starter blog with AMP to PWA Strategy
  tags:
    - Blog
    - AMP
    - PWA
  features:
    - Similar to gatsby-starter-blog
    - Support AMP to PWA strategy
- url: https://cvluca.github.io/gatsby-starter-markdown/
  repo: https://github.com/cvluca/gatsby-starter-markdown
  description: Boilerplate for a markdown-based website (Documentation, Blog, etc.)
  tags:
    - Markdown
    - Redux
    - Styling:Ant Design
  features:
    - Responsive Web Design
    - Auto generated Sidebar
    - Auto generated Anchor
- url: https://gatsby-starter-wordpress-community.netlify.app/
  repo: https://github.com/pablovila/gatsby-starter-wordpress-community
  description: Starter using gatsby-source-wordpress to display posts and pages from a WordPress site
  tags:
    - CMS:WordPress
    - Styling:Bulma
    - Blog
    - Pagination
  features:
    - Gatsby v2 support
    - Responsive Web Design
    - WordPress support
    - Bulma and Sass Support for styling
    - Pagination logic
- url: https://gatsby-blogger.netlify.app/
  repo: https://github.com/aslammultidots/blogger
  description: A simple, clean, and modern designed blog with a firebase authentication feature and easily customizable code.
  tags:
    - Blog
    - Redux
    - Disqus
    - CMS:Contentful
    - Firebase
  features:
    - Minimal and clean white layout.
    - Dynamic content from Contentful.
    - Blog post listing with previews (image + summary) for each blog post.
    - Disqus commenting system for each blog post.
    - Search post with keyword.
    - Firebase for Authentication.
    - Protected Routes with Authorization.
    - Contact form integration.
- url: https://gatsby-starter-styled-components.netlify.app/
  repo: https://github.com/blakenoll/gatsby-starter-styled-components
  description: The Gatsby default starter modified to use styled-components
  tags:
    - Styling:CSS-in-JS
  features:
    - styled-components
    - sticky footer
- url: https://magazine-example.livingdocs.io/
  repo: https://github.com/livingdocsIO/gatsby-magazine-example
  description: This magazine-starter helps you start out with Livingdocs as a headless CMS.
  tags:
    - Blog
    - CMS:Headless
  features:
    - Minimal and clean white layout.
    - Dynamic content from Livingdocs.
    - Built-in component library.
    - Robust template and theme.
- url: https://gatsby-starter-intl.tomekskuta.pl
  repo: https://github.com/tomekskuta/gatsby-starter-intl
  description: Gatsby v2 i18n starter which makes static pages for every locale and detect your browsers lang. i18n with react-intl.
  tags:
    - i18n
    - Testing
  features:
    - static pages for every language
    - detects your browser locale
    - uses react-intl
    - based on Gatsby Default Starter
    - unit tests with Jest
- url: https://cape.netlify.app/
  repo: https://github.com/juhi-trivedi/cape
  description: A Gatsby - CMS:Contentful demo with Netlify.
  tags:
    - Blog
    - Netlify
    - CMS:Contentful
    - Styling:Bootstrap
  features:
    - Fecthing Dynamic content from Contentful.
    - Blog post listing with previews (image + summary) for each blog post.
    - Contact form integration with Netlify.
    - Grid system inspired by Bootstrap.
- url: https://gatsby-starter-infinite-scroll.baobab.fi/
  repo: https://github.com/baobabKoodaa/gatsby-starter-infinite-scroll
  description: Infinite Scroll and Pagination with 10k photos
  tags:
    - Infinite Scroll
    - Pagination
    - Styling:CSS-in-JS
  features:
    - Infinite Scroll (default mode)
    - Pagination (fallback for users without JS)
    - Toggle between these modes in demo
    - Efficient implementation (only fetch the data that's needed, ship initial items with the page instead of fetch, etc.)
- url: https://jodie.lekoarts.de/
  repo: https://github.com/LekoArts/gatsby-starter-portfolio-jodie
  description: Image-heavy photography portfolio with colorful accents & great typography
  tags:
    - Portfolio
    - PWA
    - Transitions
    - Styling:CSS-in-JS
    - Linting
    - Testing
    - Language:TypeScript
  features:
    - Configurable with theming, CSS Grid & a yaml file for navigation
    - Create your projects by editing a yaml file and putting images into a folder
    - Shows your Instagram posts
    - TypeScript
    - Cypress for End-to-End testing
    - react-spring for animations & transitions
    - Uses styled-components + styled-system
    - SEO with Sitemap, Schema.org JSONLD, Tags
    - Responsive images with gatsby-image
- url: https://amazing-jones-e61bda.netlify.app/
  repo: https://github.com/WebCu/gatsby-material-kit-react
  description: Adaptation of Material Kit React to Gatsby
  tags:
    - Styling:Material
  features:
    - 60 Handcrafted Components
    - 4 Customized Plugins
    - 3 Example Pages
- url: https://relaxed-bhaskara-5abd0a.netlify.app/
  repo: https://github.com/LekovicMilos/gatsby-starter-portfolio
  description: Gatsby portfolio starter for creating a quick portfolio
  tags:
    - Portfolio
  features:
    - Showcase of portfolio items
    - About me page
- url: https://gatsby-typescript-scss-docker-starter.netlify.app/
  repo: https://github.com/OFranke/gatsby-typescript-scss-docker
  description: Gatsby starter TypeScript, SCSS, Docker
  tags:
    - Language:TypeScript
    - Styling:SCSS
    - Linting
  features:
    - Format & Commit Safe by ESLint, StyleLint and Prettier with Lint-Staged (Husky), optimized for VS Code
    - Typings for scss files are automatically generated
    - Responsiveness from the beginning through easy breakpoint configuration
    - Enforce the DRY principle, no hardcoded and repeated `margin`, `font-size`, `color`, `box-shadow`, `border-radius` ... properties anymore
    - Docker ready - you can run Gatsby dev mode on your machine environment or with docker-compose
- url: https://prismic-i18n.lekoarts.de/
  repo: https://github.com/LekoArts/gatsby-starter-prismic-i18n
  description: Based on gatsby-starter-prismic with Internationalization (i18n) support.
  tags:
    - CMS:Prismic
    - CMS:Headless
    - Styling:CSS-in-JS
    - Linting
    - Blog
    - PWA
    - Testing
    - i18n
  features:
    - Prismic as Headless CMS
    - Uses multiple features of Prismic - Slices, Labels, Relationship fields, Custom Types, Internationalization
    - Emotion for Styling
    - i18n without any third-party libaries
    - Cypress for End-to-End testing
    - Prism.js highlighting
    - Responsive images with gatsby-image
    - Extensive SEO
    - ESLint & Prettier
- url: https://gatsby-starter-landing-page.netlify.app/
  repo: https://github.com/gillkyle/gatsby-starter-landing-page
  description: Single page starter for minimal landing pages
  tags:
    - Onepage
  features:
    - Gatsby image
    - Google Analytics
    - Minimal design
- url: https://thakkaryash94.github.io/gatsby-github-personal-website/
  repo: https://github.com/thakkaryash94/gatsby-github-personal-website
  description: It is a conversion of original GitHub personal website repo which is written in ruby for JS developers. This repository gives you the code you'll need to kickstart a personal website that showcases your work as a software developer. And when you manage the code in a GitHub repository, it will automatically render a webpage with the owner's profile information, including a photo, bio, and repositories.
  tags:
    - Portfolio
    - Onepage
  features:
    - layout config either stacked or sidebar
    - theme dark/light mode
    - post support
- url: https://gatsby-starter-default-intl.netlify.app
  repo: https://github.com/wiziple/gatsby-starter-default-intl
  description: The default Gatsby starter with features of multi-language URL routes and browser language detection.
  tags:
    - i18n
  features:
    - Localization (Multilanguage) provided by react-intl.
    - Support automatic redirection based on user's preferred language in browser provided by browser-lang.
    - Support multi-language url routes within a single page component. That means you don't have to create separate pages such as pages/en/index.js or pages/ko/index.js.
    - Based on gatsby-starter-default with least modification.
- url: https://gatsby-starter-julia.netlify.app/
  repo: https://github.com/niklasmtj/gatsby-starter-julia
  description: A minimal blog starter template built with Gatsby
  tags:
    - Markdown
    - Blog
  features:
    - Landingpage
    - Blogoverview
    - Markdown sourcing
    - Estimated reading time
    - Styled component with @emotion
    - Netlify deployment friendly
    - Nunito font as npm module
    - Site meta tags with React Helmet
- url: https://agalp.imedadel.me
  repo: https://github.com/ImedAdel/automatic-gatsbyjs-app-landing-page
  description: Automatically generate iOS app landing page using Gatsby
  tags:
    - Onepage
    - PWA
    - SEO
  features:
    - One Configuration file
    - Automatically generate a landing page for your iOS app
    - List app features
    - App Store and Play Store buttons
    - App screenshot and video preview
    - Easily add social media accounts and contact info in the footer via the site-config.js file.
    - Pick custom Font Awesome icons for the feature list via the site-config.js file.
    - Built using Prettier and Styled-Components
    - Easily integrate Google Analytics by adding your ID to site-config.js file.
- url: https://gatsby-starter-shopify-app.firebaseapp.com/install
  repo: https://github.com/gil--/gatsby-starter-shopify-app
  description: Easily create Serverless Shopify Admin Apps powered by Gatsby and Firebase Functions
  tags:
    - Shopify
    - Firebase
  features:
    - 🗄 Firebase Firestore Realtime DB
    - ⚡️ Serverless Functions API layer (Firebase Functions)
    - 💼 Admin API (Graphql) Serverless Proxy
    - 🎨 Shopify Polaris (AppProvider, etc.)
    - 💰 Application Charge Logic (30 days) with variable trial duration
    - 📡 Webhook Validation & Creation
    - 🔑 GDPR Ready (Including GDPR Webhooks)
    - 🏗 CircleCI Config for easy continuous deployments to Firebase
- url: https://gatsby-starter-paperbase.netlify.app/
  repo: https://github.com/willcode4food/gatsby-starter-paperbase
  description: A Gatsby starter that implements the Paperbase Premium Theme from MaterialUI
  tags:
    - Styling:Material
    - Styling:CSS-in-JS
  features:
    - MaterialUI Paperbase theme in Gatsby!
    - Create professional looking admin tools and dashboards
    - Responsive Design
    - MaterialUI Paper Components
    - MaterialUI Tab Components
- url: https://gatsby-starter-devto.netlify.app/
  repo: https://github.com/geocine/gatsby-starter-devto
  description: A Gatsby starter template that leverages the Dev.to API
  tags:
    - Blog
    - Styling:CSS-in-JS
  features:
    - Blog post listing with previews (image + summary) for each blog post
- url: https://gatsby-starter-framer-x.netlify.app/
  repo: https://github.com/simulieren/gatsby-starter-framer-x
  description: A Gatsby starter template that is connected to a Framer X project
  tags:
    - Language:TypeScript
  features:
    - TypeScript support
    - Easily work in Gatsby and Framer X at the same time
- url: https://gatsby-firebase-hosting.firebaseapp.com/
  repo: https://github.com/bijenkorf-james-wakefield/gatsby-firebase-hosting-starter
  description: A starter with configuration for Firebase Hosting and Cloud Build deployment.
  tags:
    - Firebase
    - Linting
  features:
    - Linting with ESLint
    - Jest Unit testing configuration
    - Lint-staged on precommit hook
    - Commitizen for conventional commit messages
    - Configuration for Firebase hosting
    - Configuration for Cloud Build deployment
    - Clear documentation to have your site deployed on Firebase behind SSL in no time!
- url: https://lewis-gatsby-starter-blog.netlify.app/
  repo: https://github.com/lewislbr/lewis-gatsby-starter-blog
  description: A simple custom Gatsby starter template to start a new blog or personal website.
  tags:
    - Blog
    - Styling:CSS-in-JS
    - Markdown
    - Portfolio
    - SEO
  features:
    - Blog post listing with summary preview for each blog post.
    - Automatically creates blog pages from Markdown files.
    - CSS in JS with styled-components.
    - Optimized images.
    - Offline capabilities.
    - Auto-generated sitemap and robots.txt.
- url: https://gatsby-starter-stripe.netlify.app/
  repo: https://github.com/brxck/gatsby-starter-stripe
  description: A minimal starter to create a storefront with Gatsby, Stripe, & Netlify Functions.
  tags:
    - Stripe
    - E-commerce
    - Styling:None
  features:
    - Statically generate based on Stripe inventory
    - Dynamically update with live inventory & availability data
    - Checkout powered by Stripe
    - Serverless functions interact with Stripe API
    - Shopping cart persisted in local storage
    - Responsive images with gatsby-image
- url: https://www.jannikbuschke.de/gatsby-antd-docs/
  repo: https://github.com/jannikbuschke/gatsby-antd-docs
  description: A template for documentation websites
  tags:
    - Documentation
    - Language:TypeScript
    - Styling:Ant Design
    - Markdown
    - MDX
  features:
    - Markdown
    - MDX with mdxjs
    - Syntax highlighting with prismjs
    - Anchors
    - Sidebar
    - Sitecontents
    - Landingpage
- url: https://gatsby-starter.haezl.at
  repo: https://github.com/haezl/gatsby-starter-haezl
  description: A lightweight, mobile-first blog starter with infinite scroll and Material-UI design for Gatsby.
  tags:
    - Blog
    - Language:TypeScript
    - Linting
    - Styling:CSS-in-JS
    - Styling:Material
    - Markdown
    - PWA
  features:
    - Landing Page
    - Portfolio section
    - Blog post listing with a preview for each post
    - Infinite scroll instead of next and previous buttons
    - Blog posts generated from Markdown files
    - About Page
    - Responsive Design
    - PWA (Progressive Web App) support
    - MobX
    - Customizable
- url: https://gatsby-starter-fine.netlify.app/
  repo: https://github.com/toboko/gatsby-starter-fine
  description: A multi-response and light, mobile-first blog starter with columns layout and SEO optimization.
  tags:
    - Blog
    - Markdown
    - Portfolio
    - SEO
  features:
    - Blog
    - Portfolio section
    - Customizable
    - Markdown
    - Optimized images
    - Sitemap Page
    - Seo Ready
- url: https://ugglr.github.io/gatsby-clean-portfolio/
  repo: https://github.com/ugglr/gatsby-clean-portfolio
  description: A clean themed Software Engineer Portfolio site, showcasing soft skills on the front page, features project card showcases, about page. Responsive through react-bootstrap components together with custom CSS style sheets. SEO configured, just need to add google analytics tracking code.
  tags:
    - Portfolio
    - SEO
    - Styling:Bootstrap
  features:
    - Resume
    - CV
    - google analytics
    - easy favicon swap
    - Gatsby SEO plugin
    - Clean layout
    - White theme
    - grid using react-bootstrap
    - bootstrap4 classes available
    - font-awesome Library for icons
    - Portfolio site for developers
    - custom project cards
    - easily extendable to include blog page
    - Responsive design
- url: https://gatsby-documentation-starter.netlify.app/
  repo: https://github.com/whoisryosuke/gatsby-documentation-starter
  description: Automatically generate docs for React components using MDX, react-docgen, and Gatsby
  tags:
    - Documentation
    - MDX
    - SEO
  features:
    - Parses all React components (functional, stateful, even stateless!) for JS Docblocks and Prop Types.
    - MDX - Write your docs in Markdown and include React components using JSX!
    - Lightweight (only what you need)
    - Modular (easily fits in any React project!)
    - Props table component
    - Customizable sidebar navigation
    - Includes SEO plugins Google Analytics, Offline, Manifest, Helmet.
- url: http://gatsby-absurd.surge.sh/
  repo: https://github.com/ajayns/gatsby-absurd
  description: A Gatsby starter using illustrations from https://absurd.design/
  tags:
    - Onepage
    - Styling:CSS-in-JS
  features:
    - Uses surreal illustrations from absurd.design.
    - Landing page structure split into sections
    - Basic UX/UX elements ready. navbar, smooth scrolling, faqs, theming
    - Convenient image handling and data separation
- url: https://gatsby-starter-quiz.netlify.app/
  repo: https://github.com/raphadeluca/gatsby-starter-quiz
  description: Create rich quizzes with Gatsby & MDX. No need for a database or headless CMS. Manage your data directly in your MDX file's frontmatter and write your content in the body. Customize your HTML tags, use React components from a library or write your own. Navigation will be automatically created between each question.
  tags:
    - MDX
  features:
    - Data quiz in the frontmatter
    - Rich customizable content with MDX
    - Green / Red alert footer on user's answer
    - Navigation generated based on the index of each question
- url: https://gatsby-starter-accessibility.netlify.app/
  repo: https://github.com/benrobertsonio/gatsby-starter-accessibility
  description: The default Gatsby starter with powerful accessibility tools built-in.
  tags:
    - Storybook
    - Linting
  features:
    - 🔍 eslint-plugin-jsx-a11y for catching accessibility issues while authoring code
    - ✅ lint:staged for adding a pre-commit hook to catch accessibility linting errors
    - 📣 react-axe for console reporting of accessibility errors in the DOM during development
    - 📖 storybook setup for accessibility reporting on individual components
- url: https://gatsby-theme-ggt-material-ui-blog.netlify.app/
  repo: https://github.com/avatar-kaleb/gatsby-starter-ggt-material-ui-blog
  description: Starter material-ui blog utilizing a Gatsby theme!
  tags:
    - Blog
    - MDX
  features:
    - Uses MDX with Gatsby theme for quick and easy set up
    - Material-ui design with optional config passed into the theme options
    - Gradient background with sitemap, rss feed, and offline capabilities
- url: https://gatsby-starter-blog-typescript.netlify.app/
  repo: https://github.com/gperl27/Gatsby-Starter-Blog-Typescript
  description: Gatsby starter blog with TypeScript
  tags:
    - Blog
    - Language:TypeScript
    - Styling:CSS-in-JS
  features:
    - Includes all features that come with Gatsby's official starter blog
    - TypeScript for type-safety out of the box
    - Styled components in favor of inline styles
    - Transition Link for nice page transitions
    - Type definitions from GraphQL schema (with code generation)
- url: https://gatsby-starter-sass.netlify.app/
  repo: https://github.com/colbyfayock/gatsby-starter-sass
  description: A Gatsby starter with Sass and no assumptions!
  tags:
    - Styling:SCSS
  features:
    - Sass stylesheets to manage your CSS (SCSS flavored)
    - Simple, minimal base setup to get started
    - No baked in configurations or assumptions
- url: https://billyjacoby.github.io/gatsby-react-bootstrap-starter/
  repo: https://github.com/billyjacoby/gatsby-react-bootstrap-starter
  description: Gatsby starter with react-bootstrap and react-icons
  tags:
    - Styling:Bootstrap
    - Styling:SCSS
  features:
    - SASS stylesheets to make styling components easy
    - Sample navbar that sticks to the top of the page on scroll
    - Includes react-icons to make adding icons to your app super simple
- url: https://gatsbystartermdb.netlify.app
  repo: https://github.com/jjcav84/mdbreact-gatsby-starter
  description: Gatsby starter built with MDBootstrap React free version
  tags:
    - Styling:Bootstrap
  features:
    - Material Design, Bootstrap, and React
    - Contact form and Google Map components
    - Animation
    - documentation and component library can be found at mdboostrap's website
- url: https://gatsby-starter-primer.netlify.app/
  repo: https://github.com/thomaswangio/gatsby-starter-primer
  description: A Gatsby starter featuring GitHub Primer Design System and React components
  tags:
    - Styling:Other
    - Styling:CSS-in-JS
    - SEO
    - Landing Page
  features:
    - Primer React Components
    - Styled Components
    - Gatsby Image
    - Better SEO component with appropriate OG image and appropriate fallback meta tags
- url: https://pranshuchittora.github.io/gatsby-material-boilerplate
  repo: https://github.com/pranshuchittora/gatsby-material-boilerplate
  description: A simple starter to get up and developing quickly with Gatsby in material design
  tags:
    - Styling:Material
  features:
    - Material design
    - Sass/SCSS
    - Tags
    - Categories
    - Google Analytics
    - Offline support
    - Web App Manifest
    - SEO
- url: https://anubhavsrivastava.github.io/gatsby-starter-hyperspace
  repo: https://github.com/anubhavsrivastava/gatsby-starter-hyperspace
  description: Single page starter based on the Hyperspace site template, with landing, custom, and Elements(Component) page
  tags:
    - HTML5UP
    - Styling:SCSS
    - Onepage
    - Landing Page
  features:
    - Designed by HTML5 UP
    - Simple one page site that’s perfect for personal portfolios
    - Fully Responsive
    - Styling with SCSS
    - Offline support
    - Web App Manifest
- url: https://anubhavsrivastava.github.io/gatsby-starter-identity
  repo: https://github.com/anubhavsrivastava/gatsby-starter-identity
  description: Single page starter based on the Identity site template by HTML5 up, suitable for a one-page portfolio.
  tags:
    - HTML5UP
    - Styling:SCSS
    - Onepage
    - Landing Page
    - PWA
  features:
    - Designed by HTML5 UP
    - Simple one page personal portfolio
    - Fully Responsive
    - Styling with SCSS
    - Offline support
    - Web App Manifest
- url: https://hopeful-ptolemy-cd840b.netlify.app/
  repo: https://github.com/tonydiaz/gatsby-landing-page-starter
  description: A simple landing page starter for idea validation using material-ui. Includes email signup form and pricing section.
  tags:
    - Styling:Material
    - Landing Page
  features:
    - SEO
    - Mailchimp integration
    - Material-UI components
    - Responsive
    - Pricing section
    - Benefits section
    - Email signup form
    - Easily configurable
    - Includes standard Gatsby starter features
- url: https://anubhavsrivastava.github.io/gatsby-starter-aerial
  repo: https://github.com/anubhavsrivastava/gatsby-starter-aerial
  description: Single page starter based on the Aerial site template by HTML5 up, suitable for a one-page personal page.
  tags:
    - HTML5UP
    - Styling:SCSS
    - Onepage
    - Landing Page
    - PWA
  features:
    - Designed by HTML5 UP
    - Simple one page personal portfolio
    - Fully Responsive
    - Styling with SCSS
    - Offline support
    - Web App Manifest
- url: https://anubhavsrivastava.github.io/gatsby-starter-eventually
  repo: https://github.com/anubhavsrivastava/gatsby-starter-eventually
  description: Single page starter based on the Eventually site template by HTML5 up, suitable for an upcoming product page.
  tags:
    - HTML5UP
    - Styling:SCSS
    - Landing Page
    - PWA
  features:
    - Designed by HTML5 UP
    - Fully Responsive
    - Styling with SCSS
    - Offline support
    - Web App Manifest
- url: https://jovial-jones-806326.netlify.app/
  repo: https://github.com/GabeAtWork/gatsby-elm-starter
  description: An Elm-in-Gatsby integration, based on gatsby-plugin-elm
  tags:
    - Language:Other
  features:
    - Elm language integration
- url: https://anubhavsrivastava.github.io/gatsby-starter-readonly
  repo: https://github.com/anubhavsrivastava/gatsby-starter-readonly
  description: Single page starter based on the ReadOnly site template by HTML5 up, with landing and Elements(Component) page
  tags:
    - HTML5UP
    - Onepage
    - Styling:SCSS
    - Landing Page
    - PWA
  features:
    - Designed by HTML5 UP
    - Fully Responsive
    - Styling with SCSS
    - Offline support
    - Web App Manifest
- url: https://anubhavsrivastava.github.io/gatsby-starter-prologue
  repo: https://github.com/anubhavsrivastava/gatsby-starter-prologue
  description: Single page starter based on the Prologue site template by HTML5 up, for portfolio pages
  tags:
    - HTML5UP
    - Onepage
    - Styling:SCSS
    - Portfolio
    - PWA
  features:
    - Designed by HTML5 UP
    - Fully Responsive
    - Styling with SCSS
    - Offline support
    - Web App Manifest
- url: https://gatsby-london.netlify.app
  repo: https://github.com/ImedAdel/gatsby-london
  description: A custom, image-centric theme for Gatsby.
  tags:
    - Portfolio
    - Blog
    - Styling:PostCSS
  features:
    - Post thumbnails in the homepage
    - Built with PostCSS
    - Made for image-centeric portfolios
    - Based on London for Ghost
- url: https://anubhavsrivastava.github.io/gatsby-starter-overflow
  repo: https://github.com/anubhavsrivastava/gatsby-starter-overflow
  description: Single page starter based on the Overflow site template by HTML5 up, with landing and Elements(Component) page
  tags:
    - HTML5UP
    - Onepage
    - Styling:SCSS
    - Portfolio
    - PWA
  features:
    - Designed by HTML5 UP
    - Fully Responsive
    - Image Gallery
    - Styling with SCSS
    - Offline support
    - Web App Manifest
- url: https://cosmicjs.com/apps/gatsby-agency-portfolio/demo
  repo: https://github.com/cosmicjs/gatsby-agency-portfolio
  description: Static Webpage for displaying your agency's skills and past work.  Implements 4 sections for displaying information about your company, A home page, information about services, projects, and the people in your organization.
  tags:
    - Blog
    - Portfolio
    - CMS:Cosmic
  features:
    - Landing Page
    - Home
    - Services
    - Projects
    - People
- url: https://cosmicjs.com/apps/gatsby-localization-app-starter/demo
  repo: https://github.com/cosmicjs/gatsby-localization-app-starter
  description: A localized Gatsby starter application powered by Cosmic.
  tags:
    - CMS:Cosmic
    - i18n
  features:
    - Gatsby localization starter app
- url: https://cosmicjs.com/apps/gatsby-docs/demo
  repo: https://github.com/cosmicjs/gatsby-docs-app
  description: Be able to view and create documentation using Gatsby and Cosmic. Leveraging the speed and high powered APIs of the Gatsby framework and the simplicity and scalability of Cosmic.
  tags:
    - CMS:Cosmic
    - Documentation
  features:
    - manage docs in static web file format for zippy delivery
- url: https://cosmicjs.com/apps/gatsby-ecommerce-website/demo
  repo: https://github.com/a9kitkumar/Gatsby-Ecommerce
  description: A localized Gatsby starter application powered by Cosmic.
  tags:
    - CMS:Cosmic
    - E-commerce
  features:
    - Stores products, orders using Cosmic as a database and a server
- url: https://harshil1712.github.io/gatsby-starter-googlesheets/
  repo: https://github.com/harshil1712/gatsby-starter-googlesheets
  description: A starter using Google Sheets as a data source
  tags:
    - Google Sheets
    - SEO
    - Blog
  features:
    - Uses Google Sheets for data
    - Easily configurable
- url: https://the-plain-gatsby.netlify.app/
  repo: https://github.com/wangonya/the-plain-gatsby
  description: A simple minimalist starter for your personal blog.
  tags:
    - Blog
    - Markdown
  features:
    - Minimalist design
    - Next and previous blog post navigation
    - About page
    - Markdown support
- url: https://gatsby-starter-blockstack.openintents.org
  repo: https://github.com/friedger/gatsby-starter-blockstack
  description: A starter using Blockstack on client side
  tags:
    - Authentication
  features:
    - Uses Blockstack
    - Client side app
- url: https://anubhavsrivastava.github.io/gatsby-starter-multiverse
  repo: https://github.com/anubhavsrivastava/gatsby-starter-multiverse
  description: Single page starter based on the Multiverse site template by HTML5 up, with landing and Elements(Component) page
  tags:
    - HTML5UP
    - Onepage
    - Styling:SCSS
    - Portfolio
    - PWA
  features:
    - Designed by HTML5 UP
    - Fully Responsive
    - Image Gallery
    - Styling with SCSS
    - Offline support
    - Web App Manifest
- url: https://anubhavsrivastava.github.io/gatsby-starter-highlights
  repo: https://github.com/anubhavsrivastava/gatsby-starter-highlights
  description: Single page starter based on the Highlights site template by HTML5 up, with landing and Elements(Component) page
  tags:
    - HTML5UP
    - Onepage
    - Styling:SCSS
    - Portfolio
    - PWA
  features:
    - Designed by HTML5 UP
    - Fully Responsive
    - Image Gallery
    - Styling with SCSS
    - Offline support
    - Web App Manifest
- url: https://gatsby-starter-material-business-markdown.netlify.app/
  repo: https://github.com/ANOUN/gatsby-starter-material-business-markdown
  description: A clean, modern starter for businesses using Material Design Components
  tags:
    - Blog
    - Markdown
    - PWA
    - Styling:Material
    - Styling:SCSS
  features:
    - Minimal, Modern Business Website Design
    - Material Design Components
    - MDC React Components
    - MDC Theming
    - Blog
    - Home Page
    - Contact Page
    - Contact Form
    - About Page
    - Mobile-First approach in development
    - Fully Responsive
    - Markdown
    - PWA
- url: https://gatsby-starter-default-typescript.netlify.app/
  repo: https://github.com/andykenward/gatsby-starter-default-typescript
  description: Starter Default TypeScript
  tags:
    - Language:TypeScript
  features:
    - TypeScript
    - Typing generation for GraphQL using GraphQL Code Generator
    - Comes with React Helmet for adding site meta tags
    - Based on Gatsby Starter Default
- url: http://gatsbyhoney.davshoward.com/
  repo: https://github.com/davshoward/gatsby-starter-honey
  description: A delicious baseline for Gatsby (v2).
  tags:
    - Styling:PostCSS
    - SEO
  features:
    - Gatsby v2
    - SEO (including robots.txt, sitemap generation, automated yet customisable metadata, and social sharing data)
    - Google Analytics
    - PostCSS support
    - Developer environment variables
    - Accessibility support
    - Based on Gatsby Starter Default
- url: https://material-ui-starter.netlify.app/
  repo: https://github.com/dominicabela/gatsby-starter-material-ui
  description: This starter includes Material UI boilerplate and configuration files along with the standard Gatsby configuration files. It provides a starting point for developing Gatsby apps with the Material UI framework.
  tags:
    - SEO
    - Styling:Material
  features:
    - Material UI Framework
    - Roboto Typeface (self hosted)
    - SEO
    - Offline Support
    - Based on Gatsby Default Starter
- url: https://developer-diary.netlify.app/
  repo: https://github.com/willjw3/gatsby-starter-developer-diary
  description: A blog template created with web developers in mind. Totally usable right out of the box, but minimalist enough to be easily modifiable.
  tags:
    - Blog
    - Markdown
    - Pagination
    - SEO
  features:
    - Ready to go - Blog author name, author image, etc,... can be easily added using a config file
    - Blog posts created as markdown files
    - Gatsby v.2
    - Mobile responsive
    - Pagination
    - Category and tag pages
    - Social media sharing icons in each post
    - Icons from React Icons (Font Awesome, Devicons, etc,...)
    - Beautiful tech-topic tags to attach to your web-development-related blog posts
    - Developer-relevant social media icon links, including GitHub, Stack Overflow, and freeCodeCamp
- url: https://anubhavsrivastava.github.io/gatsby-starter-paradigmshift
  repo: https://github.com/anubhavsrivastava/gatsby-starter-paradigmshift
  description: Single page starter based on the Paradigm Shift site template by HTML5 up, with landing and Elements(Component) page
  tags:
    - HTML5UP
    - Onepage
    - Styling:SCSS
    - Portfolio
    - PWA
  features:
    - Designed by HTML5 UP
    - Fully Responsive
    - Image Gallery
    - Styling with SCSS
    - Offline support
    - Web App Manifest
- url: https://dazzling-heyrovsky-62d4f9.netlify.app/
  repo: https://github.com/s-kris/gatsby-starter-medium
  description: A Gatsby starter blog as close as possible to medium.
  tags:
    - Markdown
    - Styling:CSS-in-JS
  features:
    - Careers Listing
    - Mobile Responsive
- url: https://gatsby-personal-starter-blog.netlify.app
  repo: https://github.com/thomaswangio/gatsby-personal-starter-blog
  description: Gatsby starter for personal blogs! Blog configured to run at /blog and with Netlify CMS and gatsby-remark-vscode.
  tags:
    - Blog
    - Markdown
    - Styling:CSS-in-JS
    - CMS:Netlify
  features:
    - Netlify CMS
    - VSCode syntax highlighting
    - Styled Components
- url: https://anubhavsrivastava.github.io/gatsby-starter-phantom
  repo: https://github.com/anubhavsrivastava/gatsby-starter-phantom
  description: Single page starter based on the Phantom site template by HTML5 up, with landing, generic and Elements(Component) page
  tags:
    - HTML5UP
    - Onepage
    - Styling:SCSS
    - PWA
  features:
    - Designed by HTML5 UP
    - Fully Responsive
    - Styling with SCSS
    - Offline support
    - Web App Manifest
- url: https://gatsby-starter-internationalized.ack.ee/
  repo: https://github.com/AckeeCZ/gatsby-starter-internationalized
  description: A simple starter for fully internationalized websites, including route internationalization.
  tags:
    - i18n
  features:
    - internationalized page content - via react-intl
    - internationalized routes - via language configuration
    - lightweight - includes only internationalization code
    - LocalizedLink - built-in link component handling route generation
    - LanguageSwitcher - built-in language switcher component
- url: https://gatsby-starter-bee.netlify.app/
  repo: https://github.com/JaeYeopHan/gatsby-starter-bee
  description: A simple starter for a blog with fresh UI.
  tags:
    - Blog
    - Netlify
    - Disqus
    - SEO
  features:
    - Code highlight with Fira Code font
    - Emoji (emojione)
    - Social share feature (Twitter, Facebook)
    - Comment feature (Disqus, utterances)
    - Sponsor service (Buy-me-a-coffee)
    - CLI Tool
- url: https://hasura.io/learn/graphql/react/introduction/
  repo: https://github.com/hasura/gatsby-gitbook-starter
  description: A starter to generate docs/tutorial websites based on the GitBook theme.
  tags:
    - Documentation
    - MDX
    - Markdown
    - SEO
  features:
    - Write in Markdown / MDX and generate responsive documentation/tutorial web apps
    - Fully Configurable
    - Syntax highlighting with Prismjs
    - Code diffing with +/-
    - Google Analytics Integration
    - SEO Tags with MDX frontmatter
    - Edit on GitHub button
    - Fully Customisable with rich embeds using React in MDX.
    - Search integration with Algolia
- url: https://gatsby-starter-blog-with-lunr.netlify.app/
  repo: https://github.com/lukewhitehouse/gatsby-starter-blog-with-lunr
  description: Building upon Gatsby's blog starter with a Lunr.js powered Site Search.
  tags:
    - Blog
    - Search
  features:
    - Same as the official starter blog
    - Integration with Lunr.js
- url: https://rg-portfolio.netlify.app/
  repo: https://github.com/rohitguptab/rg-portfolio
  description: Kick-off your Portfolio website with RG-Portfolio gatsby starter. We have used Gatsby + Contentful.
  tags:
    - Portfolio
    - CMS:Contentful
    - PWA
    - Blog
    - SEO
    - Disqus
    - Gallery
    - Landing Page
    - Markdown
    - Netlify
    - Styling:Bootstrap
  features:
    - Blogs listing with each blog post.
    - Contact form with Email notification using formspree.io.
    - Photos and Blogs page listing.
    - Different types of sections like About, Service, Blogs, Work, Testimonials, Photos, and contact.
    - All settings manage from contentful for example Header Menu, Homepage sections, blogs, and photos, etc.
    - Social share in blog details pages with comment ( Disqus ).
    - PWA
- url: https://oneshopper.netlify.app
  repo: https://github.com/rohitguptab/OneShopper
  description: This Starter is created for e-commerce site with Gatsby + Contentful and snipcart
  tags:
    - E-commerce
    - CMS:Contentful
    - Blog
    - SEO
    - Disqus
  features:
    - Blog post listing with previews for each blog post.
    - Store page listing all the Products and includes features like Rating, Price, Checkout, More then one Product images with tabbing.
    - Contact form with Email notification.
    - Index pages design with Latest Post, Latest Blog, Deal of week and Banner.
- url: https://anubhavsrivastava.github.io/gatsby-starter-spectral
  repo: https://github.com/anubhavsrivastava/gatsby-starter-spectral
  description: Single page starter based on the Spectral site template by HTML5 up, with landing, Generic and Elements(Component) page
  tags:
    - HTML5UP
    - Onepage
    - Styling:SCSS
    - Portfolio
    - PWA
  features:
    - Designed by HTML5 UP
    - Fully Responsive
    - Styling with SCSS
    - Offline support
    - Web App Manifest
- url: https://anubhavsrivastava.github.io/gatsby-starter-directive
  repo: https://github.com/anubhavsrivastava/gatsby-starter-directive
  description: Single page starter based on the Directive site template by HTML5 up, with landing and Elements(Component) page
  tags:
    - HTML5UP
    - Onepage
    - Styling:SCSS
    - Portfolio
    - PWA
  features:
    - Designed by HTML5 UP
    - Fully Responsive
    - Styling with SCSS
    - Offline support
    - Web App Manifest
- url: https://histaff.io/
  repo: https://github.com/histaff/website-static
  description: It's a beautiful starter static website which useful plugins based on Gatsby
  tags:
    - Styling:SCSS
    - Landing Page
    - Onepage
  features:
    - Fully Responsive
    - Styling with SCSS
    - Very similar to gatsby-starter-netlify-cms, slightly more configurable (e.g. set site-title in gatsby-config) with Bootstrap/Bootswatch instead of bulma
    - LocalizedLink - built-in link component handling route generation
- url: https://gatsby-kea-starter.netlify.app/
  repo: https://github.com/benjamin-glitsos/gatsby-kea-starter
  description: Gatsby starter with redux and sagas made simpler by the Kea library
  tags:
    - Redux
  features:
    - The Kea library makes redux and sagas extremely simple and concise
- url: https://anubhavsrivastava.github.io/gatsby-starter-solidstate
  repo: https://github.com/anubhavsrivastava/gatsby-starter-solidstate
  description: Single page starter based on the Solid State site template by HTML5 up, with landing, Generic and Elements(Component) page
  tags:
    - HTML5UP
    - Onepage
    - Styling:SCSS
    - Portfolio
    - PWA
  features:
    - Designed by HTML5 UP
    - Fully Responsive
    - Styling with SCSS
    - Offline support
    - Web App Manifest
- url: https://yellowcake.netlify.app/
  repo: https://github.com/thriveweb/yellowcake
  description: A starter project for creating lightning-fast websites with Gatsby v2 and Netlify-CMS v2 + Uploadcare integration.
  tags:
    - CMS:Netlify
    - Netlify
    - Blog
    - SEO
  features:
    - Uploadcare
    - Netlify Form
    - Category list (with navigation)
    - Featured post
    - Next and prev post
    - SEO component
- url: https://anubhavsrivastava.github.io/gatsby-starter-fractal
  repo: https://github.com/anubhavsrivastava/gatsby-starter-fractal
  description: Single page starter based on the Fractal site template by HTML5 up, with landing and Elements(Component) page
  tags:
    - HTML5UP
    - Onepage
    - Styling:SCSS
    - Portfolio
    - PWA
  features:
    - Designed by HTML5 UP
    - Fully Responsive
    - Styling with SCSS
    - Offline support
    - Web App Manifest
- url: https://minimal-gatsby-ts-starter.netlify.app/
  repo: https://github.com/TheoBr/minimal-gatsby-typescript-starter
  description: Minimal TypeScript Starter
  tags:
    - Language:TypeScript
  features:
    - TypeScript
    - ESLint + optional rule enforcement with Husky
    - Prettier
    - Netlify ready
    - Minimal
- url: https://gatsby-typescript-starter-default.netlify.app/
  repo: https://github.com/RobertoMSousa/gatsby-typescript-starter-default
  description: Simple Gatsby starter using TypeScript and ESLint instead of outdated tslint.
  tags:
    - Language:TypeScript
    - SEO
    - Linting
  features:
    - Comes with React Helmet for adding site meta tags
    - Includes plugins for offline support out of the box
    - TypeScript
    - Prettier & ESLint to format & check the code
- url: https://gatsby-starter-carraway.netlify.app/
  repo: https://github.com/endymion1818/gatsby-starter-carraway
  description: a Gatsby starter theme with Accessibility features, TypeScript, Jest, some basic UI elements, and a CircleCI pipeline
  tags:
    - Language:TypeScript
    - Pagination
    - Search
    - Testing
  features:
    - Paginated post archive
    - Site search with Lunr.js
    - Categories and category archive pages
    - Minimal CSS defaults using styled-components, including system font stack
    - Some fundamental Accessibility features including tabbable navigation & "Skip to content" link
    - UI elements including multi-column layout using CSS Grid (with float fallback), header component with logo, basic navigation & search and a footer with 3-column layout, logo and 2 menu areas
    - TypeScript & Testing including some sensible TypeScript defaults, tests with @testing-library/react, pre-commit and pre-push hooks. Set up includes enums for repeating values such as font & background colours
    - Setup for a CircleCI pipeline so you can run the above tests in branches before merging to master
    - Markdown posts _and_ pages (pages don't appear in the post archive)
- url: https://www.quietboy.net
  repo: https://github.com/zhouyuexie/gatsby-starter-quiet
  description: Gatsby out of the box blog, use TypeScript and highly customized style.
  tags:
    - Language:TypeScript
    - Styling:SCSS
    - SEO
    - Linting
    - RSS
    - Pagination
    - PWA
  features:
    - TypeScript
    - TsLint & Prettier
    - Tag list
    - Custom page layout
    - Switch the dark mode according to the system theme
    - Scss
    - Pagination
- url: https://compassionate-morse-5204bf.netlify.app/
  repo: https://github.com/deamme/gatsby-starter-prismic-resume
  description: Gatsby Resume/CV page with Prismic integration
  tags:
    - CMS:Prismic
    - CMS:Headless
    - Styling:CSS-in-JS
    - Onepage
    - Linting
  features:
    - One-page resume/CV
    - Prismic as Headless CMS
    - Emotion for styling
    - Uses multiple features of Prismic - Slices, Labels, Custom Types
    - ESLint & Prettier
- url: https://anubhavsrivastava.github.io/gatsby-starter-resume
  repo: https://github.com/anubhavsrivastava/gatsby-starter-resume
  description: Single page starter based on the Resume site template by startbootstrap for resume/portfolio page
  tags:
    - Onepage
    - Styling:SCSS
    - PWA
  features:
    - Designed by startbootstrap
    - Fully Responsive
    - Styling with SCSS
    - Offline support
    - Web App Manifest
- url: https://gatsby-starter-typescript-jest.netlify.app/
  repo: https://github.com/denningk/gatsby-starter-typescript-jest
  description: Barebones Gatsby starter with TypeScript, Jest, GitLab-CI, and other useful configurations
  tags:
    - Language:TypeScript
    - Testing
    - AWS
    - Linting
    - SEO
  features:
    - All components from default Gatsby starter converted to TypeScript
    - Jest testing configured for TypeScript with ts-jest
    - Detailed guide on how to deploy using AWS S3 buckets included in README
    - .gitlab-ci.yml file with blanks that can be customized for any Gatsby project
    - Configurations for EditorConfig, Prettier, and ESLint (for TypeScript)
- url: https://gatsby-starter-apollo.smakosh.com/app/
  repo: https://github.com/smakosh/gatsby-apollo-starter
  description: Gatsby Apollo starter - with client side routing
  tags:
    - Client-side App
    - SEO
    - Styling:CSS-in-JS
  features:
    - Apollo provider & Client side routing
    - ESLint/Prettier configured
    - Easy to customize
    - Nice project structure
    - Flex Grid components easy to customize
- url: https://portfolio.smakosh.com/
  repo: https://github.com/smakosh/gatsby-portfolio-dev
  description: A portfolio for developers
  tags:
    - Portfolio
    - SEO
    - Netlify
    - Onepage
    - Styling:CSS-in-JS
  features:
    - ESLint/Prettier configured
    - Scores 100% on a11y / Performance / PWA / SEO
    - PWA (desktop & mobile)
    - Easy to customize
    - Nice project structure
    - Amazing illustrations by Undraw.co
    - Tablet & mobile friendly
    - Continuous deployment with Netlify
    - A contact form protected by Google Recaptcha
    - Can be deployed with one click
    - Functional components with Recompose React Hooks! ready to migrate to React hooks!
    - Fetches your GitHub pinned projects with most stars (You could customize this if you wish)
- url: https://github.com/smakosh/gatsby-airtable-starter
  repo: https://github.com/smakosh/gatsby-airtable-starter
  description: Gatsby Airtable starter
  tags:
    - SEO
    - Netlify
    - Client-side App
    - Styling:CSS-in-JS
  features:
    - Static content fetched from Airtable
    - Dynamic content with CRUD operations with Airtable REST API
    - Well structured files/folders
    - Custom React Hooks
    - Custom Helpers instead of using third party libraries
    - Dynamic & Static containers
    - Global state management ready with useReducer & useContext
    - Dummy auth but ready to add real requests
- url: https://github.com/smakosh/gatsby-app-starter-rest-api
  repo: https://github.com/smakosh/gatsby-app-starter-rest-api
  description: Gatsby REST API starter
  tags:
    - Authentication
    - Client-side App
    - Styling:CSS-in-JS
  features:
    - Dynamic content with CRUD operations with a REST API
    - Well structured files/folders
    - Custom React Hooks
    - Auth with a JWT approach
    - Custom Helpers instead of using third party libraries
    - Dynamic containers
    - Global state management ready with useReducer & useContext
- url: https://gatsbyjs-starter-tailwindplay.appseed.us/
  repo: https://github.com/app-generator/gatsbyjs-starter-tailwindplay
  description: A Gatsby v2 starter styled using Tailwind, a utility-first CSS framework. Uses Purgecss to remove unused CSS.
  tags:
    - Styling:Tailwind
  features:
    - Based on gatsby-starter-tailwind
    - Tailwind CSS Framework
    - Removes unused CSS with Purgecss
- url: https://act-labs.github.io/
  repo: https://github.com/act-labs/gatsby-starter-act-blog
  description: Gatsby starter for blog/documentation using MDX, Ant Design, gatsby-plugin-combine.
  tags:
    - Blog
    - Documentation
    - Styling:Ant Design
    - Markdown
    - MDX
    - SEO
  features:
    - Posts and snippets;
    - SEO component;
    - Ant Design UI components;
    - Markdown and MDX for pages;
    - A customized webpack and babel configuration, for complex profecianal web apps with node.js, Jest tests, etc;
    - Progressively build more and more complex pages using gatsby-plugin-combine.
- url: https://gatsby-ghub.netlify.app/resume-book/
  repo: https://github.com/dwyfrequency/gatsby-ghub
  description: A resume builder app with authenticated routes, static marketing pages, and dynamic resume creation
  tags:
    - Authentication
    - Netlify
    - Client-side App
  features:
    - Netlify Identity
    - Static Marketing pages and Dynamic Client-side Authenticated App pages
    - SEO component
    - Apollo GraphQL (client-side)
- url: https://lewis-gatsby-starter-i18n.netlify.app
  repo: https://github.com/lewislbr/lewis-gatsby-starter-i18n
  description: A simple custom Gatsby starter template to start a new multilanguage website.
  tags:
    - i18n
    - Styling:CSS-in-JS
    - Portfolio
    - SEO
  features:
    - Automatically detects user browser language.
    - CSS in JS with styled-components.
    - Optimized images.
    - Offline capabilities.
    - Auto-generated sitemap and robots.txt.
- url: https://gatsby-snipcart-starter.netlify.app/
  repo: https://github.com/issydennis/gatsby-snipcart
  description: A simple e-commerce shop built using Gatsby and Snipcart.
  tags:
    - E-commerce
    - Styling:CSS-in-JS
    - Markdown
  features:
    - Minimal design to allow for simple customisation.
    - Snipcart integration provides an easy-to-use shopping cart and checkout.
    - Individual product pages with custom fields.
    - Products defined using markdown.
    - Styled components.
    - Gatsby image for optimised product images.
- url: https://anubhavsrivastava.github.io/gatsby-starter-stylish
  repo: https://github.com/anubhavsrivastava/gatsby-starter-stylish
  description: Single page starter based on the Stylish Portfolio site template by startbootstrap for portfolio page
  tags:
    - Onepage
    - Portfolio
    - Styling:SCSS
    - PWA
  features:
    - Designed by startbootstrap
    - Fully Responsive
    - Styling with SCSS
    - Offline support
    - Web App Manifest
- url: https://lewis-gatsby-starter-basic.netlify.app
  repo: https://github.com/lewislbr/lewis-gatsby-starter-basic
  description: A simple custom basic Gatsby starter template to start a new website.
  tags:
    - Styling:CSS-in-JS
    - SEO
  features:
    - Bare-bones starter.
    - CSS in JS with styled-components.
    - Optimized images.
    - Offline capabilities.
    - Auto-generated sitemap and robots.txt.
- url: https://myclicks.netlify.app/
  repo: https://github.com/himali-patel/MyClicks
  description: A simple Gatsby starter template to create a portfolio website with Contentful and Netlify.
  tags:
    - Blog
    - Netlify
    - CMS:Contentful
    - Styling:Bootstrap
    - Disqus
    - SEO
  features:
    - Fecthing Dynamic content from Contentful.
    - Blog post listing with previews, Disqus implementation and social sharing for each blog post.
    - Contact form integration with Netlify.
    - Portfolio Result Filteration according to Category.
    - Index pages design with Recent Blogs and Intagram Feed.
- url: https://gatsby-starter-typescript-graphql.netlify.app
  repo: https://github.com/spawnia/gatsby-starter-typescript-graphql
  description: A Gatsby starter with typesafe GraphQL using TypeScript
  tags:
    - Language:TypeScript
    - Linting
    - Portfolio
    - Styling:CSS-in-JS
  features:
    - Type safety with TypeScript
    - Typesafe GraphQL with graphql-code-generator
    - ESLint with TypeScript support
    - Styling with styled-components
- url: https://gatsby-tailwind-serif.netlify.app/
  repo: https://github.com/windedge/gatsby-tailwind-serif
  description: A Gatsby theme based on gatsby-serif-theme, rewrite with Tailwind CSS.
  tags:
    - Styling:Tailwind
    - Markdown
  features:
    - Based on gatsby-serif-theme
    - Tailwind CSS Framework
    - Removes unused CSS with Purgecss
    - Responsive design
    - Suitable for small business website
- url: https://mystifying-mclean-5c7fce.netlify.app
  repo: https://github.com/renvrant/gatsby-mdx-netlify-cms-starter
  description: An extension of the default starter with Netlify CMS and MDX support.
  tags:
    - MDX
    - Markdown
    - Netlify
    - CMS:Netlify
    - Styling:None
  features:
    - MDX and Netlify CMS support
    - Use React components in Netlify CMS Editor and other markdown files
    - Allow editors to choose a page template
    - Replace HTML tags with React components upon rendering Markdown, enabling design systems
    - Hide pages from being editable by the CMS
    - Minimal and extensible
- url: https://gatsby-airtable-advanced-starter.marcomelilli.com
  repo: https://github.com/marcomelilli/gatsby-airtable-advanced-starter
  description: A Gatsby Starter Blog using Airtable as backend
  tags:
    - Airtable
    - Blog
    - Styling:None
  features:
    - Dynamic content from Airtable
    - Does not contain any UI frameworks
    - Tags
    - Categories
    - Authors
    - Disqus
    - Offline support
    - Web App Manifest
    - SEO
- url: https://contentful-starter.netlify.app/
  repo: https://github.com/algokun/gatsby_contentful_starter
  description: An Awesome Starter Kit to help you get going with Contentful and Gatsby
  tags:
    - Blog
    - CMS:Contentful
    - CMS:Headless
  features:
    - Bare-bones starter.
    - Dynamic content from Contentful CMS
    - Ready made Components
    - Responsive Design
    - Includes Contentful Delivery API for production build
- url: https://gatsby-simple-blog.thundermiracle.com
  repo: https://github.com/thundermiracle/gatsby-simple-blog
  description: A gatsby-starter-blog with overreacted looking and tags, breadcrumbs, Disqus, i18n, and ESLint supported
  tags:
    - i18n
    - Blog
    - Netlify
    - Linting
    - Disqus
    - Testing
  features:
    - Easily Configurable
    - Tags
    - Breadcrumbs
    - Tags
    - Disqus
    - i18n
    - ESLint
    - Jest
- url: https://anubhavsrivastava.github.io/gatsby-starter-grayscale
  repo: https://github.com/anubhavsrivastava/gatsby-starter-grayscale
  description: Single page starter based on the Grayscale site template by startbootstrap for portfolio page
  tags:
    - Onepage
    - Portfolio
    - Styling:SCSS
    - PWA
  features:
    - Designed by startbootstrap
    - Fully Responsive
    - Styling with SCSS
    - Offline support
    - Web App Manifest
- url: https://gatsby-all-in.netlify.app
  repo: https://github.com/Gherciu/gatsby-all-in
  description: A starter that includes the most popular js libraries, already pre-configured and ready for use.
  tags:
    - Linting
    - Netlify
    - Styling:Tailwind
  features:
    - Tailwind CSS Framework
    - Antd UI Framework pre-configured
    - Redux for managing state
    - ESLint and Stylelint to enforce code style
- url: http://demo.nagui.me
  repo: https://github.com/kimnagui/gatsby-starter-nagui
  description: A Gatsby starter that full responsive blog.
  tags:
    - Blog
    - AWS
    - Pagination
    - SEO
    - Styling:CSS-in-JS
  features:
    - Tags & Categorys.
    - Pagination.
    - Show Recent Posts for category.
    - Styled-Components.
    - Mobile-First CSS.
    - Syntax highlighting in code blocks using PrismJS(Dracula).
    - Google Analytics.
    - Deploy AWS S3.
- url: https://anubhavsrivastava.github.io/gatsby-starter-newage
  repo: https://github.com/anubhavsrivastava/gatsby-starter-newage
  description: Single page starter based on the new age site template by startbootstrap for portfolio page/Mobile app launch
  tags:
    - Onepage
    - Portfolio
    - Styling:SCSS
    - PWA
  features:
    - Designed by startbootstrap
    - Fully Responsive
    - Styling with SCSS
    - Offline support
    - Web App Manifest
- url: https://gatsby-starter-krisp.netlify.app/
  repo: https://github.com/algokun/gatsby-starter-krisp
  description: A minimal, clean and responsive starter built with gatsby
  tags:
    - Styling:Bootstrap
    - Onepage
    - Portfolio
    - Netlify
    - Markdown
  features:
    - Styled-Components.
    - Mobile-First CSS.
    - Responsive Design, optimized for Mobile devices
- url: https://gatsby-datocms-starter.netlify.app/
  repo: https://github.com/brohlson/gatsby-datocms-starter
  description: An SEO-friendly DatoCMS starter with styled-components, page transitions, and out-of-the-box blog post support.
  tags:
    - CMS:DatoCMS
    - Styling:CSS-in-JS
    - Blog
    - Portfolio
    - SEO
  features:
    - Page Transitions
    - Blog Post Template
    - Sitemap & Robots.txt generation
- url: https://elemental.netlify.app/
  repo: https://github.com/akzhy/gatsby-starter-elemental
  description: A highly customizable portfolio starter with grid support.
  tags:
    - Blog
    - Portfolio
    - SEO
  features:
    - Highly Customizable
    - Portfolio Template
    - Blog Post Template
    - SEO Friendly
- url: https://gatsby-starter-apollo.netlify.app/
  repo: https://github.com/piducancore/gatsby-starter-apollo-netlify
  description: This project is an easy way to start developing fullstack apps with Gatsby and Apollo Server (using Netlify Lambda functions). For developing we use Netlify Dev to bring all of this magic to our local machine.
  tags:
    - Netlify
  features:
    - Apollo Client
    - Apollo Server running on Netlify functions
    - Netlify Dev for local development
- url: https://gatsby-starter-blog-and-portfolio.netlify.app/
  repo: https://github.com/alisalahio/gatsby-starter-blog-and-portfolio
  description: Just gatsby-starter-blog, with portfolio section added
  tags:
    - Blog
    - Portfolio
  features:
    - Basic setup for a full-featured blog
    - Basic setup for a portfolio
    - Support for an RSS feed
    - Google Analytics support
    - Automatic optimization of images in Markdown posts
    - Support for code syntax highlighting
    - Includes plugins for easy, beautiful typography
    - Includes React Helmet to allow editing site meta tags
    - Includes plugins for offline support out of the box
- url: https://www.attejuvonen.fi
  repo: https://github.com/baobabKoodaa/blog
  description: Blog with all the Bells and Whistles
  tags:
    - Blog
    - Infinite Scroll
    - Pagination
    - SEO
    - Markdown
  features:
    - Write blog posts into Markdown files (easy to format and content will not be married to any platform).
    - Expandable
    - Responsive and streamlined design.
    - Blazing fast UX
    - Autogenerated tracedSVG image placeholders are stylized to create a smooth look and transition as the image loads without the page jumping around.
    - Posts organized by tags.
    - Teasers of posts are generated to front page with infinite scroll which gracefully degrades into pagination.
    - Allow readers to be notified of updates with RSS feed and email newsletter.
    - Contact Form.
- url: https://novela.narative.co
  repo: https://github.com/narative/gatsby-starter-novela
  description: Welcome to Novela, the simplest way to start publishing with Gatsby.
  tags:
    - Blog
    - MDX
    - Portfolio
    - Pagination
    - SEO
  features:
    - Beautifully Designed
    - Multiple Homepage Layouts
    - Toggleable Light and Dark Mode
    - Simple Customization with Theme UI
    - Highlight-to-Share
    - Read Time and Progress
    - MDX support and inline code
    - Accessibility in Mind
- url: https://gatsby-starter-fashion-portfolio.netlify.app/
  repo: https://github.com/shobhitchittora/gatsby-starter-fashion-portfolio
  description: A Gatsby starter for a professional and minimal fashion portfolio.
  tags:
    - Blog
    - Client-side App
    - Landing Page
    - Portfolio
    - Styling:Other
  features:
    - A minimal and simple starter for your fashion portfolio
    - No need for any CMS, work with all your data and images locally.
    - Separate components for different pages and grid
    - Uses gatsby-image to load images
    - Built using the old school CSS.
- url: https://gatsby-theme-profile-builder.netlify.app/
  repo: https://github.com/ashr81/gatsby-theme-profile-builder
  description: Simple theme to build your personal portfolio and publish your articles using Contentful CMS.
  tags:
    - Landing Page
    - Portfolio
    - Styling:CSS-in-JS
    - Blog
    - CMS:Contentful
  features:
    - Mobile Screen support
    - Out of the box support with Contentful CMS for articles.
    - Toggleable Light and Dark Mode
    - Profile image with links to your GitHub and Twitter.
- url: https://prist.marguerite.io/
  repo: https://github.com/margueriteroth/gatsby-prismic-starter-prist
  description: A light-themed starter powered by Gatsby v2 and Prismic to showcase portfolios and blogs.
  tags:
    - Blog
    - CMS:Prismic
    - Landing Page
    - Netlify
    - Portfolio
    - SEO
    - Styling:CSS-in-JS
  features:
    - Landing page with customizable Hero, Portfolio preview, and About component
    - Emotion styled components
    - Blog layout and pages
    - Portfolio layout and pages
    - Google Analytics
    - Mobile ready
- url: https://demos.simplecode.io/gatsby/crafty/
  repo: https://github.com/simplecode-io/gatsby-crafty-theme
  description: SEO-friendly, fast, and fully responsive Gatsby starter with minimal plugins, utilizing JSON files as a content source.
  tags:
    - SEO
    - Portfolio
    - CMS:Other
    - Styling:Other
  features:
    - Beautiful and simple design
    - 100/100 Google Lighthouse score
    - SEO Optimized
    - Includes header/footer/sidebar (on Mobile)
    - CSS based sidebar
    - CSS based Modals
    - Content is fetched from JSON Files
    - Only one extra plugin from default Gatsby starter
- url: https://gatsby-starter-profile-site.netlify.app/
  repo: https://github.com/Mr404Found/gatsby-starter-profile-site
  description: A minimal and clean starter build with gatsby.
  tags:
    - Landing Page
    - Netlify
    - Portfolio
    - SEO
    - Styling:CSS-in-JS
  features:
    - Simple Design
    - Made by Sumanth
- url: https://the404blog.netlify.app
  repo: https://github.com/algokun/the404blog
  description: An Awesome Starter Blog to help you get going with Gatsby and Markdown
  tags:
    - Blog
    - Markdown
    - Search
    - Styling:CSS-in-JS
  features:
    - Bare-bones starter.
    - Dynamic content with Markdown
    - Ready made Components
    - Responsive Design
    - Includes Search Feature.
    - Syntax Highlight in Code.
    - Styling in Bootstrap
- url: https://gatsby-starter-unicorn.netlify.app/
  repo: https://github.com/algokun/gatsby_starter_unicorn
  description: An Awesome Starter Blog to help you get going with Gatsby and Markdown
  tags:
    - Blog
    - Markdown
    - Styling:CSS-in-JS
  features:
    - Bare-bones starter.
    - Dynamic content with Markdown
    - Ready made Components
    - Responsive Design
    - Syntax Highlight in Code.
- url: https://gatsby-starter-organization.netlify.app/
  repo: https://github.com/geocine/gatsby-starter-organization
  description: A Gatsby starter template for organization pages. Using the Gatsby theme "@geocine/gatsby-theme-organization"
  tags:
    - Styling:CSS-in-JS
    - Landing Page
    - Portfolio
    - Onepage
  features:
    - React Bootstrap styles
    - Theme UI and EmotionJS CSS-in-JS
    - A landing page with all your organization projects, configurable through a YML file.
    - Configurable logo, favicon, organization name and title
- url: https://gatsby-starter-interviews.netlify.app/
  repo: https://github.com/rmagon/gatsby-starter-interviews
  description: A Gatsby starter template for structured Q&A or Interview sessions
  tags:
    - SEO
    - Blog
    - Styling:SCSS
  features:
    - Minimalist design for interviews
    - Beautifully presented questions and answers
    - Option to read all answers to a specific question
    - Share interview on social channels
    - All content in simple json files
- url: https://gatsby-starter-photo-book.netlify.app/
  repo: https://github.com/baobabKoodaa/gatsby-starter-photo-book
  description: A Gatsby starter for sharing photosets.
  tags:
    - Gallery
    - Infinite Scroll
    - Pagination
    - Transitions
  features:
    - Gallery with auto-generated thumbnails are presented on CSS Grid with infinite scroll.
    - Beautiful "postcard" view for photos with fullscreen toggle.
    - Both views are responsive with minimal whitespace and polished UX.
    - Many performance optimizations for image delivery (both by Gatsby & way beyond what Gatsby can do).
- url: https://gatsby-typescript-scss-starter.netlify.app/
  repo: https://github.com/GrantBartlett/gatsby-typescript-starter
  description: A simple starter project using TypeScript and SCSS
  tags:
    - Language:TypeScript
    - Styling:SCSS
    - SEO
  features:
    - Pages and components are classes.
    - A skeleton SCSS project added with prefixing
- url: https://portfolio-by-mohan.netlify.app/
  repo: https://github.com/algokun/gatsby_starter_portfolio
  description: An Official Starter for Gatsby Tech Blog Theme
  tags:
    - SEO
    - Blog
  features:
    - Styling using Styled-Components
    - Search using ElasticLunr
    - Theme by gatsby-tech-blog-theme
    - Deployed in Netlify
- url: https://brevifolia-gatsby-forestry.netlify.app/
  repo: https://github.com/kendallstrautman/brevifolia-gatsby-forestry
  description: A minimal starter blog built with Gatsby & Forestry CMS
  tags:
    - CMS:Forestry.io
    - Blog
    - Markdown
    - Styling:SCSS
  features:
    - Blog post listing with previews (image + summary) for each blog post
    - Minimalist, responsive design & typography
    - Create new markdown posts dynamically
    - Configured to work automatically with Forestry CMS
    - Customizable 'info' page
    - Simple layout & scss architecture, easily extensible
- url: https://gatsby-firebase-starter.netlify.app/
  repo: https://github.com/ovidiumihaibelciug/gatsby-firebase-starter
  description: Starter / Project Boilerplate for Authentication and creating Dynamic pages from collections with Firebase and Gatsby.js
  tags:
    - Firebase
    - SEO
    - Styling:SCSS
    - Authentication
    - PWA
  features:
    - Authentication with Firebase
    - Programmatically create pages from a firestore collection
    - Protected Routes with Authorization
    - Email verification
    - Includes React Helmet to allow editing site meta tags
    - Includes plugins for offline support out of the box
- url: https://gatsby-typescript-minimal.netlify.app/
  repo: https://github.com/benbarber/gatsby-typescript-minimal
  description: A minimal, bare-bones TypeScript starter for Gatsby
  tags:
    - Language:TypeScript
    - Styling:CSS-in-JS
    - SEO
  features:
    - Bare-bones starter
    - TypeScript
    - TSLint
    - Prettier
    - Styled Components
    - Sitemap Generation
    - Google Analytics
- url: https://agility-gatsby-starter-gatsbycloud.netlify.app
  repo: https://github.com/agility/agility-gatsby-starter
  description: Get started with Gatsby and Agility CMS using a minimal blog.
  tags:
    - CMS:Agility CMS
    - Blog
    - SEO
  features:
    - A bare-bones starter Blog to get you off and running with Agility CMS and Gatsby.
- url: https://gatsby-starter-dot.netlify.app/
  repo: https://github.com/chronisp/gatsby-starter
  description: Gatsby Starter for creating portfolio & blog.
  tags:
    - Blog
    - CMS:Headless
    - CMS:Contentful
    - Netlify
    - Portfolio
    - Redux
    - SEO
    - Styling:Material
  features:
    - Extensible & responsive design using Material UI (palette, typography & breakpoints configuration)
    - Blog integration with Contentful CMS (GraphQL queries)
    - Redux (connect actions & props easily using custom HOF)
    - Support for Netlify deployment
    - SEO
    - Prettier code styling
- url: https://johnjkerr.github.io/gatsby-creative/
  repo: https://github.com/JohnJKerr/gatsby-creative
  description: Gatsby implementation of the Start Bootstrap Creative template
  tags:
    - Gallery
    - Portfolio
    - Styling:Bootstrap
    - Styling:SCSS
  features:
    - Start Bootstrap Creative template converted to React/Gatsby
    - React Scrollspy used to track page position
    - React Bootstrap used to create modal portfolio carousel
    - GitHub Actions deployment to GitHub Pages demonstrated
- url: https://bonneville.netlify.app/
  repo: https://github.com/bagseye/bonneville
  description: A starter blog template for Gatsby
  tags:
    - Blog
    - SEO
  features:
    - Extensible & responsive design
    - Blog integration
    - SEO
- url: https://gatsby-starter-i18next-sanity.netlify.app/en
  repo: https://github.com/johannesspohr/gatsby-starter-i18next-sanity
  description: A basic starter which integrates translations with i18next and localized sanity input.
  tags:
    - i18n
    - CMS:sanity.io
  features:
    - Showcases advanced i18n techniques with i18next and sanity.io
    - Correct URLs for the languages (language in the path, translated slugs)
    - Multilanguage content from sanity
    - Snippets translation
    - Optimized bundle size (don't ship all translations at once)
    - Alternate links to other languages
    - Sitemap with language information
    - Localized 404 pages
- url: https://nehalem.netlify.app/
  repo: https://github.com/nehalist/gatsby-starter-nehalem
  description: A starter for the Gatsby Nehalem Theme
  tags:
    - Blog
    - Language:TypeScript
    - Markdown
    - Search
    - SEO
  features:
    - Fully responsive
    - Highly optimized (Lighthouse score ~400)
    - SEO optimized (with open graph, Twitter Card, JSON-LD, RSS and sitemap)
    - Syntax highlighting
    - Search functionality
    - Multi navigations
    - Static pages
    - Fully typed with TypeScript
    - Tagging
    - Theming
    - Customizable
- url: https://gatsby-starter-headless-wp.netlify.app
  repo: https://github.com/crock/gatsby-starter-headless-wordpress
  description: A starter Gatsby site to quickly implement a site for headless WordPress
  tags:
    - Blog
    - CMS:Headless
    - CMS:WordPress
  features:
    - New Header
    - Responsive
    - Sidebar that displays recent blog posts
- url: https://gatsby-advanced-blog-starter.netlify.app
  repo: https://github.com/aman29271/gatsby-advanced-blog-starter
  description: A pre-built Gatsby Starter Tech-blog
  tags:
    - Blog
    - Markdown
  features:
    - Highly Optimised
    - Image optimised with blur-up effect
    - Responsive
    - Code  highlighting
    - tagging
    - Sass compiled
- url: https://anubhavsrivastava.github.io/gatsby-starter-casual
  repo: https://github.com/anubhavsrivastava/gatsby-starter-casual
  description: Multi-page starter based on the Casual site template by startbootstrap for portfolio
  tags:
    - Onepage
    - Styling:SCSS
    - PWA
  features:
    - Designed by startbootstrap
    - Fully Responsive
    - Styling with SCSS
    - Offline support
    - Web App Manifest
- url: https://gatsby-starter-ts-hello-world.netlify.app
  repo: https://github.com/hdorgeval/gatsby-starter-ts-hello-world
  description: TypeScript version of official hello world
  tags:
    - Language:TypeScript
  features:
    - TypeScript
    - ESLint
    - Type checking
    - no boilerplate
    - Great for advanced users
    - VSCode ready
- url: https://grommet-file.netlify.app/
  repo: https://github.com/metinsenturk/gatsby-starter-grommet-file
  description: Grommet-File is made with Grommet V2 and a blog starter
  tags:
    - Blog
    - Markdown
    - SEO
    - Portfolio
    - Styling:Grommet
  features:
    - Responsive Design
    - Pagination
    - Page creation
    - Content is Markdown files
    - Google Analytics
    - Grommet V2 User Interface
    - Support for RSS feed
    - SEO friendly
    - Mobile and responsive
    - Sitemap & Robots.txt generation
    - Optimized images with gatsby-image
- url: https://gatsby-wordpress-typescript-scss-blog.netlify.app/
  repo: https://github.com/sagar7993/gatsby-wordpress-typescript-scss-blog
  description: A Gatsby starter template for a WordPress blog, built using TypeScript, SCSS, and Ant Design
  tags:
    - Blog
    - CMS:WordPress
    - CMS:Headless
    - Language:TypeScript
    - Pagination
    - PWA
    - SEO
    - Portfolio
    - Styling:SCSS
  features:
    - TypeScript for type-safe code
    - Source content from WordPress CMS
    - Auto generated Pagination for your WordPress Posts
    - Auto generated Navigation for next and previous post at the end Post
    - Auto generated pages for tags and categories sourced from WordPress
    - SCSS stylesheets
    - PWA with offline support
    - Ant Design for UI components and theming
    - Jest and Enzyme Testing framework support for snapshots and unit tests.
    - Responsive Design
    - Google Analytics
    - Comments using Staticman
    - Images within WordPress post/page content downloaded to static folder and transformed to webp format during build
    - Social widgets
    - Instagram feed of any profile (no API token needed)
    - Pinterest pin-it button on hovering on images (no API token needed)
    - Twitter timeline and follow button (no API token needed)
    - Facebook timeline and like button (no API token needed)
    - SEO friendly
    - Web app manifest
    - Mobile optimized and responsive
    - Sitemap.xml & Robots.txt generation
    - Optimized images with gatsby-image
    - Git pre-commit and pre-push hooks using Husky
    - TSLint formatting
    - Highly optimized with excellent lighthouse audit score
- url: https://gatsby-starter-typescript-deluxe.netlify.app/
  repo: https://github.com/gojutin/gatsby-starter-typescript-deluxe
  description: A Gatsby starter with TypeScript, Storybook, Styled Components, Framer Motion, Jest, and more.
  tags:
    - Language:TypeScript
    - Styling:CSS-in-JS
    - Storybook
    - SEO
    - Linting
    - Testing
  features:
    - TypeScript for type-safe code.
    - Styled-Components for all your styles.
    - Framer Motion for awesome animations.
    - gatsby-image and gatsby-transformer-sharp for optimized images.
    - gatsby-plugin-manifest + SEO component for an SEO-friendly PWA.
    - Storybook with add-ons for showing off your awesome components.
    - Jest and React Testing library for snapshots and unit tests.
    - ESLint (with TSLint and Prettier) to make your code look its best.
    - React Axe and React A11y for accessibility so that your site is awesome for everyone.
- url: https://gatsby-markdown-blog-starter.netlify.app/
  repo: https://github.com/ammarjabakji/gatsby-markdown-blog-starter
  description: Gatsby v2 starter for creating a markdown blog. Based on Gatsby Advanced Starter.
  tags:
    - Blog
    - Markdown
    - SEO
    - PWA
  features:
    - Gatsby v2 support
    - Responsive Design
    - Pagination
    - Content is Markdown files
    - Google Analytics
    - Support for RSS feed
    - SEO friendly
    - Sitemap & Robots.txt generation
    - Sass support
    - Css Modules support
    - Web App Manifest
    - Offline support
    - htaccess support
    - Typography.js
    - Integration with Social Media
- url: https://gatsby-starter-bloomer-db0aaf.netlify.app
  repo: https://github.com/zlutfi/gatsby-starter-bloomer
  description: Barebones starter website with Bloomer React components for Bulma.
  tags:
    - PWA
    - Styling:Bulma
    - Styling:SCSS
  features:
    - Bloomer React Commponents
    - Bulma CSS Framework
    - Uses SCSS for styling
    - Font Awesome Support
    - Progressive Web App
- url: https://gatsby-starter-mdbreact.netlify.app
  repo: https://github.com/zlutfi/gatsby-starter-mdbreact
  description: Barebones starter website with Material Design Bootstrap React components.
  tags:
    - PWA
    - Styling:Bootstrap
    - Styling:Material
    - Styling:SCSS
  features:
    - MDBReact React Commponents
    - Bootstrap CSS Framework with Material Design Bootstrap styling
    - Uses SCSS for styling
    - Font Awesome Support
    - Progressive Web App
- url: https://gatsby-starter-ts-pwa.netlify.app/
  repo: https://github.com/markselby9/gatsby-starter-typescript-pwa
  description: The default Gatsby starter fork with TypeScript and PWA support added
  tags:
    - Language:TypeScript
    - PWA
  features:
    - Minimum changes based on default starter template for TypeScript and PWA
    - Added TypeScript support with ESLint and tsc check
    - Support GitHub Actions CI/CD workflow (beta)
- url: https://iceberg-gatsby-multilang.netlify.app/
  repo: https://github.com/diogorodrigues/iceberg-gatsby-multilang
  description: Gatsby multi-language starter. Internationalization / i18n without third party plugins or packages for Posts and Pages. Different URLs depending on the language. Focused on SEO, PWA, Image Optimization, Styled Components, and more. This starter also integrates with Netlify CMS to manage all pages, posts, and images.
  tags:
    - Blog
    - CMS:Headless
    - CMS:Netlify
    - i18n
    - Netlify
    - Markdown
    - Pagination
    - PWA
    - SEO
    - Styling:CSS-in-JS
  features:
    - Translations by using GraphQL, hooks and context API
    - Content in markdown for pages and posts in different languages
    - General translations for any content
    - Creation of menu by using translations and GraphQL
    - Netlify CMS to manage all pages, posts and images
    - Styled Components to styles
    - All important seetings for speedy and optimized images
    - Blog Posts list with pagination
    - Focus on SEO
    - PWA
- url: https://flexible-gatsby.netlify.app/
  repo: https://github.com/wangonya/flexible-gatsby
  description: A simple and clean theme for Gatsby
  tags:
    - Blog
    - Markdown
  features:
    - Google Analytics
    - Simple design
    - Markdown support
- url: https://gatsby-starter-leaflet.netlify.app/
  repo: https://github.com/colbyfayock/gatsby-starter-leaflet
  description: A Gatsby starter with Leaflet!
  tags:
    - Landing Page
    - Linting
    - Styling:SCSS
    - Testing
  features:
    - Simple landing page to get started with Leaflet
    - Includes Leaflet and React Leaflet
    - Starts with some basic Sass stylesheets for styling
    - Linting and testing preconfigured
- url: https://gatsby-starter-luke.netlify.app/
  repo: https://github.com/lukethacoder/luke-gatsby-starter
  description: An opinionated starter using TypeScript, styled-components (emotion flavoured), React Hooks & react-spring. Built as a BYOS (bring your own source) so you can get up and running with whatever data you choose.
  tags:
    - Language:TypeScript
    - Transitions
    - Styling:CSS-in-JS
    - Linting
  features:
    - TypeScript
    - react-spring animations
    - BYOS (bring your own source)
    - Emotion for styling components
    - Minimal Design
    - React Hooks (IntersectionObserver, KeyUp, LocalStorage)
- url: https://friendly-cray-96d631.netlify.app/
  repo: https://github.com/PABlond/Gatsby-TypeScript-Starter-Blog
  description: Project boilerplate of a blog app. The starter was built using Gatsby and TypeScript.
  tags:
    - Markdown
    - Language:TypeScript
    - SEO
    - PWA
    - Styling:SCSS
  features:
    - A complete responsive theme built wiss Scss
    - Easy editable posts in Markdown files
    - SEO component
    - Optimized with Google Lighthouse
- url: https://gatsby-starter-material-album.netlify.app
  repo: https://github.com/JoeTrubenstein/gatsby-starter-material-album
  description: A simple portfolio starter based on the Material UI Album Layout
  tags:
    - Gallery
    - Portfolio
    - Styling:Material
  features:
    - Pagination
    - Material UI
    - Exif Data Parsing
- url: https://peaceful-ptolemy-d7beb4.netlify.app
  repo: https://github.com/TRamos5/gatsby-contentful-starter
  description: A starter template for an awesome static blog utilizing Contentful as a CMS and deployed to Netlify.
  tags:
    - CMS:Contentful
    - CMS:Headless
    - Blog
    - Netlify
    - Markdown
    - Styling:CSS-in-JS
  features:
    - Netlify integration with pre built contact form
    - "CMS: Contentful integration with placeholders included"
    - Mobile friendly responsive design made to be customized or leave as is
    - Separate components for everything
    - ...and more
- url: https://gatsby-tailwind-emotion-starter-demo.netlify.app/
  repo: https://github.com/pauloelias/gatsby-tailwind-emotion-starter
  description: Gatsby starter using the latest Tailwind CSS and Emotion.
  tags:
    - Styling:Tailwind
    - Styling:CSS-in-JS
    - Styling:PostCSS
  features:
    - Tailwind CSS for rapid development
    - Emotion with `twin.macro` for flexible styled components
    - PostCSS configured out-of-the-box to write your own custom CSS
    - postcss-preset-env to write tomorrow's CSS today
    - Bare bones starter to help you hit the ground running
- url: https://gatsby-starter-grayscale-promo.netlify.app/
  repo: https://github.com/gannochenko/gatsby-starter-grayscale-promo
  description: one-page promo site
  tags:
    - Language:TypeScript
    - Styling:CSS-in-JS
    - Linting
    - Markdown
    - Onepage
    - CMS:Netlify
    - Landing Page
  features:
    - Styled-Components
    - NetlifyCMS
    - TypeScript
    - Basic design
- url: https://gatsby-starter-mdx-website-blog.netlify.app/
  repo: https://github.com/doakheggeness/gatsby-starter-mdx-website-blog
  description: Gatsby website and blog starter utilizing MDX for adding components to MDX pages and posts. Incorporates Emotion.
  tags:
    - MDX
    - Blog
    - Styling:CSS-in-JS
  features:
    - Create pages and posts using MDX
    - Incorporates the CSS-in-JS library Emotion
    - Visual effects
- url: https://gatsby-starter-zurgbot.netlify.app/
  repo: https://github.com/zurgbot/gatsby-starter-zurgbot
  description: The ultimate force of starter awesomeness in the galaxy of Gatsby
  tags:
    - Linting
    - PWA
    - SEO
    - Styling:Bulma
    - Styling:SCSS
    - Testing
  features:
    - Sass (SCSS Flavored) CSS
    - Bulma CSS Framework
    - React Helmet <head> Management
    - React Icons SVG Icon Components (Including Font Awesome and others)
    - ESLint for JS linting
    - Prettier for JS formatting
    - StyleLint for Scss linting and formatting
    - Jest for a test framework
    - Enzyme for testing with React
    - Husky for git hooks, particularly precommit management
    - Lint Staged to run commands only on staged files
- url: https://martin2844.github.io/gatsby-starter-dev-portfolio/
  repo: https://github.com/martin2844/gatsby-starter-dev-portfolio
  description: A Gatsby minimalistic portfolio site, with a blog and about section
  tags:
    - Portfolio
    - Blog
    - Markdown
  features:
    - createPages API
    - Responsive
    - Minimalistic
    - Blazing fast (LINK)
    - Graphql queries
    - Sass
    - Markdown
- url: https://wataruoguchi-gatsby-starter-typescript-contentful.netlify.app/
  repo: https://github.com/wataruoguchi/gatsby-starter-typescript-contentful
  description: Simple TypeScript starter with Contentful Integration
  tags:
    - Language:TypeScript
    - CMS:Contentful
    - Netlify
    - Blog
  features:
    - Simple
    - TypeScript
    - Contentful
    - Supports Contentful Rich Text
    - Prettier & ESLint & StyleLint to format & check the code
    - Husky & lint-staged to automate checking
- url: https://gatsby-starter-point.netlify.app/
  repo: https://github.com/teaware/gatsby-starter-point
  description: A humble Gatsby starter for blog
  tags:
    - Blog
    - Markdown
    - Netlify
  features:
    - SASS
    - SEO
    - Dark Mode
    - Google Analytics
- url: https://gatsby-typescript-storybook-starter.netlify.app/
  repo: https://github.com/RobertoMSousa/gatsby-typescript-storybook-starter
  description: A Gatsby starter with Storybook, tags, and ESLint
  tags:
    - Language:TypeScript
    - Styling:CSS-in-JS
    - Storybook
    - Markdown
    - Linting
  features:
    - Storybook
    - Simple
    - TypeScript
    - Contentful
    - Prettier & ESLint & StyleLint to format & check the code
    - Storybook
    - Jest and React Testing library for snapshots and unit tests.
    - Styled-Components for all your styles.
- url: https://semantic-ui-docs-gatsby.netlify.app/
  repo: https://github.com/whoisryosuke/semantic-ui-docs-gatsby
  description: Documentation starter using Semantic UI and MDX
  tags:
    - Documentation
    - Linting
    - Markdown
    - MDX
    - PWA
    - SEO
  features:
    - Easy starter for documentation-style sites
    - Use SUI React components anywhere in MDX
    - SASS/LESS support
    - Live code component
    - Customizable sidebar
    - Offline-ready
    - Responsive design
    - Nodemon for restarting dev server on changes
    - webpack aliasing for components, assets, etc
- url: https://gatsby-starter-saas-marketing.netlify.app/
  repo: https://github.com/keegn/gatsby-starter-saas-marketing
  description: A simple one-page marketing site starter for SaaS companies and products
  tags:
    - Onepage
    - Styling:CSS-in-JS
    - Landing Page
  features:
    - Responsive
    - Netlify ready
    - Styled-Components
    - Minimal design and easy to customize
    - Great for software or product related marketing sites
- url: https://react-landnig-page.netlify.app/
  repo: https://github.com/zilahir/react-landing-page
  description: Landing page with GraphCMS
  tags:
    - Redux
    - Styling:SCSS
    - Styling:CSS-in-JS
    - Netlify
  features:
    - Team section
    - Clients section
    - Map
    - Netlify ready
    - Styled-Components
    - Good for app showcase for startups
    - Prettier & ESLint & StyleLint to format & check the code
    - Husky & lint-staged to automate checking
- url: https://gatsby-strapi-starter.netlify.app/
  repo: https://github.com/jeremylynch/gatsby-strapi-starter
  description: Get started with Strapi, Bootstrap (reactstrap), and Gatsby FAST!
  tags:
    - CMS:Strapi
    - Styling:Bootstrap
  features:
    - Strapi
    - Bootstrap
    - Reactstrap
- url: https://kontent-template-gatsby-landing-page-photon.netlify.app
  repo: https://github.com/Simply007/kontent-template-gatsby-landing-page-photon
  description: Kentico Kontent based starter based on Photon starter by HTML5 UP
  tags:
    - CMS:Headless
    - CMS:Kontent
    - Netlify
    - Landing Page
    - HTML5UP
    - Styling:SCSS
  features:
    - Kentico Kontent CaaS platform as the data source
    - Landing page divided by section.
    - Support for code syntax highlighting
    - Includes plugins for easy, beautiful typography
    - Includes React Helmet to allow editing site meta tags
    - Includes plugins for offline support out of the box
    - Font awesome
    - Material Icons
    - CSS Grid
- url: https://gatsby-starter-typescript-blog-forms.netlify.app/
  repo: https://github.com/joerneu/gatsby-starter-typescript-blog-forms
  description: Gatsby starter for a website in TypeScript with a homepage, blog, and forms
  tags:
    - Blog
    - Language:TypeScript
    - Linting
    - Markdown
    - MDX
    - CMS:Netlify
    - SEO
    - Styling:CSS-in-JS
  features:
    - TypeScript for type safety, IDE comfort and error checking during development and build time
    - ESLint and Prettier for safety and consistent code style
    - Uses the official Gatsby Blog Core theme for data processing
    - Functional components and React Hooks
    - SEO component with React Helmet
    - Minimal responsive styling with React Emotion that can easily be extended
    - Theming of components and Markdown (MDX) with Emotion Theming
    - Forms with Formite (React Hooks Form library)
    - Accessible UI components implemented with Reakit and styling based on mini.css
    - Netlify CMS to create and edit blog posts
    - Small bundle size
- url: https://gatsby-tailwind-styled-components-storybook-starter.netlify.app/
  repo: https://github.com/denvash/gatsby-tailwind-styled-components-storybook-starter
  description: Tailwind CSS + Styled-Components + Storybook starter for Gatsby
  tags:
    - Storybook
    - Styling:Tailwind
    - Styling:CSS-in-JS
    - Styling:PostCSS
    - Netlify
  features:
    - Tailwind CSS v1
    - Styled-Components v5
    - Storybook v5
    - PostCSS
    - Deploy Storybook
    - Documentation
- url: https://gatsby-tfs-starter.netlify.app/
  repo: https://github.com/tiagofsanchez/gatsby-tfs-starter
  description: a gatsby-advanced-starter with Theme UI styling
  tags:
    - RSS
    - SEO
    - Blog
    - MDX
  features:
    - React Helmet <head> Management
    - SVG Icon
- url: https://lam.aesthetic.codes/
  repo: https://github.com/vaporwavy/gatsby-london-after-midnight
  description: A custom, image-centric theme for Gatsby. Advanced from the Gatsby starter London.
  tags:
    - Blog
    - Portfolio
    - Gallery
    - SEO
    - Markdown
    - HTML5UP
    - CMS:Netlify
    - Styling:PostCSS
  features:
    - Support tags
    - Easily change the theme color
    - Post thumbnails in the homepage
    - Built with PostCSS
    - Made for image-centric portfolios
    - Based on London for Gatsby
- url: https://alipiry-gatsby-starter-typescript.netlify.app/
  repo: https://github.com/alipiry/gatsby-starter-typescript
  description: The default Gatsby starter with TypeScript
  tags:
    - Language:TypeScript
    - Linting
    - Netlify
  features:
    - Type Checking With TypeScript
    - Powerful Linting With ESLint
- url: https://gatsby-typescript-tailwind.netlify.app/
  repo: https://github.com/impulse/gatsby-typescript-tailwind
  description: Gatsby starter with TypeScript and Tailwind CSS
  tags:
    - Language:TypeScript
    - Styling:Tailwind
    - Styling:PostCSS
    - Netlify
  features:
    - Simple
    - TSLint
    - Tailwind CSS v1
    - PostCSS + PurgeCSS
- url: https://gatsby-starter-blog-tailwindcss-demo.netlify.app/
  repo: https://github.com/andrezzoid/gatsby-starter-blog-tailwindcss
  description: Gatsby blog starter with Tailwind CSS
  tags:
    - Blog
    - SEO
    - Markdown
    - Styling:Tailwind
    - Styling:PostCSS
  features:
    - Based on the official Gatsby starter blog
    - Uses Tailwind CSS
    - Uses PostCSS
- url: https://gatsby-minimalist-starter.netlify.app/
  repo: https://github.com/dylanesque/Gatsby-Minimalist-Starter
  description: A minimalist, general-purpose Gatsby starter
  tags:
    - SEO
    - Markdown
    - Styling:CSS-in-JS
  features:
    - Less starting boilerplate than the Gatsby default starter
    - Layout.css includes checklist of initial design system decisions to make
    - Uses Emotion
    - Uses CSS-In-JS
- url: https://gastby-starter-zeevo.netlify.app/
  repo: https://github.com/zeevosec/gatsby-starter-zeevo
  description: Yet another Blog starter with a different style
  tags:
    - Blog
    - Markdown
    - SEO
  features:
    - Extendable
    - Feature filters
    - Performant
- url: https://gatsby-theme-phoenix-demo.netlify.app
  repo: https://github.com/arshad/gatsby-theme-phoenix
  description: A personal blogging and portfolio theme for Gatsby with great typography and dark mode.
  tags:
    - Blog
    - Portfolio
    - SEO
    - MDX
    - Styling:Tailwind
    - Styling:PostCSS
  features:
    - MDX - Posts, Pages and Projects
    - Tags/Categories
    - Dark mode
    - Customizable with Tailwind CSS
    - Code highlighting with Prism
    - RSS feed
- url: https://gatsby-starter-landed.netlify.app/
  repo: https://github.com/vasrush/gatsby-starter-landed
  description: A Gatsby theme based on Landed template by HTML5UP
  tags:
    - HTML5UP
    - Landing Page
    - Portfolio
    - Linting
    - Styling:SCSS
    - Transitions
    - SEO
  features:
    - Includes sections to easily create landing pages
    - React Helmet <head> Management
    - Easily update menus & submenus in gatsby-config file
    - Integrates react-scroll and react-reveal for transitions
    - ESLint and Prettier for safety and consistent code style
    - Offline-ready
    - Responsive design
    - Left, Right and no sidebar templates
    - Font awesome icons
    - HTML5UP Design
- url: https://tina-starter-grande.netlify.app/
  repo: https://github.com/tinacms/tina-starter-grande
  description: Feature-rich Gatsby starter with full TinaCMS integration
  tags:
    - Blog
    - Markdown
    - SEO
    - Netlify
    - Pagination
    - CMS:Other
    - Styling:CSS-in-JS
  features:
    - Fully integrated with TinaCMS for easy editing
    - Blocks based page & form builder
    - Styled Components
    - Code syntax highlighting
    - Light/Dark mode
- url: https://amelie-blog.netlify.app/
  repo: https://github.com/tobyau/gatsby-starter-amelie
  description: A minimal and mobile-friendly blog template
  tags:
    - Blog
    - SEO
    - Markdown
  features:
    - Responsive design
    - Customizable content through markdown files
    - SEO component with React Helmet
- url: https://chronoblog.now.sh
  repo: https://github.com/Ganevru/gatsby-starter-chronoblog
  description: Chronoblog is a Gatsby js theme specifically designed to create a personal website. The main idea of ​​Chronoblog is to allow you not only to write a personal blog but also to keep a record of everything important that you have done.
  tags:
    - Blog
    - Portfolio
    - MDX
    - Markdown
    - SEO
    - Styling:CSS-in-JS
    - Linting
  features:
    - Starter for Chronoblog Gatsby Theme
- url: https://gatsby-eth-dapp-starter.netlify.app
  repo: https://github.com/robsecord/gatsby-eth-dapp-starter
  description: Gatsby Starter for Ethereum Dapps using Web3 with Multiple Account Management Integrations
  tags:
    - Client-side App
    - Netlify
    - Authentication
  features:
    - Ethereum Web3 Authentication - Multiple Integrations
    - ConsenSys Rimble UI Integration
    - Styled Components
    - Coinbase, Fortmatic, Metamask, WalletConnect, and more
    - dFuse Blockchain Streaming and Notifications
- url: https://gatsby-starter-theme-antv.antv.vision
  repo: https://github.com/antvis/gatsby-starter-theme-antv
  description: ⚛️ Polished Gatsby theme for documentation site
  tags:
    - Documentation
    - Markdown
    - Language:TypeScript
    - Styling:Ant Design
    - i18n
  features:
    - ⚛ Prerendered static site
    - 🌎 Internationalization support by i18next
    - 📝 Markdown-based documentation and menus
    - 🎬 Examples with live playground
    - 🏗 Unified Theme and Layout
    - 🆙 Easy customized header nav
    - 🧩 Built-in home page components
- url: https://gatsby-starter-cafe.netlify.app
  repo: https://github.com/crolla97/gatsby-starter-cafe
  description: Gatsby starter for creating a single page cafe website using Contentful and Leaflet
  tags:
    - CMS:Contentful
    - Styling:SCSS
    - Landing Page
    - Onepage
  features:
    - Leaflet interactive map
    - Instagram Feed
    - Contentful for menu item storage
    - Responsive design
- url: https://gatsby-firebase-simple-auth.netlify.app/
  repo: https://github.com/marcomelilli/gatsby-firebase-simple-auth
  description: A simple Firebase Authentication Starter with protected routes
  tags:
    - Firebase
    - Authentication
    - Styling:Tailwind
  features:
    - Authentication with Firebase
    - Protected Routes with Authorization
- url: https://demo.gatsbystorefront.com/
  repo: https://github.com/GatsbyStorefront/gatsby-starter-storefront-shopify
  description: Lightning fast PWA storefront for Shopify
  tags:
    - CMS:Headless
    - Shopify
    - SEO
    - PWA
    - E-commerce
    - Styling:CSS-in-JS
  features:
    - Gatsby Storefront
    - gatsby-theme-storefront-shopify
    - Shopify Integration
    - Shopping Cart
    - PWA
    - Optimized images with gatsby-image.
    - SEO
    - A11y
- url: https://keturah.netlify.app/
  repo: https://github.com/giocare/gatsby-starter-keturah
  description: A portfolio starter for developers
  tags:
    - Portfolio
    - SEO
    - Markdown
  features:
    - Target Audience Developers
    - Designed To Resemble A Terminal And Text Editor
    - Responsive Design
    - FontAwesome Icon Library
    - Easily Customize Content Using Markdown Files
    - SEO Friendly Component
    - Social Media Icons Provided
- url: https://gatsby-lander.surge.sh/
  repo: https://github.com/codebushi/gatsby-starter-lander
  description: Single page starter built with Tailwind CSS
  tags:
    - Onepage
    - Linting
    - Styling:Tailwind
  features:
    - Simple One Page Site
    - Landing Page Design
    - Fully Responsive
    - Styling with Tailwind
- url: https://gatsby-starter-papan01.netlify.app/
  repo: https://github.com/papan01/gatsby-starter-papan01
  description: A Gatsby starter for creating a markdown blog.
  tags:
    - Linting
    - Blog
    - Styling:SCSS
    - Markdown
    - Pagination
    - PWA
    - SEO
  features:
    - SSR React Code Splitting(loadable-components)
    - Theme Toggle(light/dark)
    - Pagination
    - SEO(Sitemap, Schema.org, OpenGraph tags, Twitter tag)
    - Web application manifest and offline support
    - Google Analytics
    - Disqus
    - RSS
    - ESLint(Airbnb) for linting
    - Prettier code formatting
    - gh-pages for deploying to GitHub Pages
- url: https://gatsby-starter-boilerplatev-kontent-demo.netlify.app/
  repo: https://github.com/viperfx07/gatsby-starter-boilerplatev-kontent
  description: A Gatsby starter using BoilerplateV for Kentico Kontent.
  tags:
    - Blog
    - CMS:Headless
    - CMS:Kontent
    - Styling:Bootstrap
    - Styling:CSS-in-JS
    - Linting
  features:
    - Sass (SCSS Flavored) CSS
    - ITCSS Structure of CSS (with glob added for css)
    - Bootstrap CSS Framework
    - React Helmet <head> Management
    - ESLint(Airbnb) for JS linting
    - Prettier for JS formatting
- url: https://www.cryptocatalyst.net/
  repo: https://github.com/n8tb1t/gatsby-starter-cryptocurrency
  description: A full-fledged cryptocurrency Gatsby starter portal with landing page, blog, roadmap, devs team, and docs.
  tags:
    - Linting
    - Blog
    - Styling:SCSS
    - Markdown
    - Pagination
    - PWA
    - SEO
  features:
    - Beautiful Mobile-first design.
    - modular SCSS styles.
    - Configurable color scheme.
    - Advanced config options.
    - Advanced landing page.
    - Blog Component.
    - Live comments.
    - Roadmap component.
    - Developers page component.
    - Algolia advanced search index, with content chunks.
    - Docs component.
    - No outdated codebase, use only react hooks.
    - Easy to modify react components.
    - SEO (Sitemap, OpenGraph tags, Twitter tags)
    - Google Analytics Support
    - Offline Support & WebApp Manifest
    - Easy to modify assets.
- url: https://chronoblog-profile.now.sh
  repo: https://github.com/Ganevru/gatsby-starter-chronoblog-profile
  description: This starter will help you launch a personal website with a simple text feed on the main page. This starter looks simple and neat, but at the same time, it has great potential for organizing your content using tags, dates, and search. The homepage is organized in compact feeds. The display of content in these feeds is based on the tags of this content (for example, only content with a podcast tag gets into the feed with podcasts).
  tags:
    - Blog
    - Portfolio
    - MDX
    - Markdown
    - SEO
    - Styling:CSS-in-JS
    - Linting
  features:
    - Specially designed to create a personal website (in a simple and strict "text" style)
    - Universal text feed divided into categories
    - Search and Tags for organizing content
    - A simple change of primary and secondary colors of the site, fonts, radius of curvature of elements, etc (thanks to Theme UI theming)
    - Clean and Universal UI
    - Mobile friendly, all elements and custom images are adapted to any screen
    - Light/Dark mode
    - Easy customization of icons and links to your social networks
    - MDX for the main menu of the site, footer and other elements of the site
    - MDX for pages and content
    - Code syntax highlighting
    - SEO (OpenGraph and Twitter) out of the box with default settings that make sense (thanks to React Helmet)
- url: https://chronoblog-hacker.now.sh
  repo: https://github.com/Ganevru/gatsby-starter-chronoblog-hacker
  description: A dark (but with ability to switch to light) starter that uses the Source Code Pro font (optional) and minimalistic UI
  tags:
    - Blog
    - Portfolio
    - MDX
    - Markdown
    - SEO
    - Styling:CSS-in-JS
    - Linting
  features:
    - Specially designed to create a personal website
    - Search and Tags for organizing content
    - A simple change of primary and secondary colors of the site, fonts, radius of curvature of elements, etc (thanks to Theme UI theming)
    - Clean and Minimalistic UI
    - Mobile friendly, all elements and custom images are adapted to any screen
    - Light/Dark mode
    - Easy customization of icons and links to your social networks
    - MDX for the main menu of the site, footer and other elements of the site
    - MDX for pages and content
    - Code syntax highlighting
    - SEO (OpenGraph and Twitter) out of the box with default settings that make sense (thanks to React Helmet)
- url: https://gatsby-starter-tailwind2-emotion-styled-components.netlify.app/
  repo: https://github.com/chrish-d/gatsby-starter-tailwind2-emotion-styled-components
  description: A (reasonably) unopinionated Gatsby starter, including; Tailwind 2 and Emotion. Use Tailwind utilities with Emotion powered CSS-in-JS to produce component scoped CSS (no need for utilities like Purge CSS, etc).
  tags:
    - Styling:CSS-in-JS
    - Styling:Tailwind
  features:
    - Utility-first CSS using Tailwind 2.
    - CSS scoped within components (no "bleeding").
    - Only compiles the CSS you use (no need to use PurgeCSS/similar).
    - Automatically gives you Critical CSS with inline stlyes.
    - Hybrid of PostCSS and CSS-in-JS to give you Tailwind base styles.
- url: https://5e0a570d6afb0ef0fb162f0f--wizardly-bassi-e4658f.netlify.app/
  repo: https://github.com/adamistheanswer/gatsby-starter-baysik-blog
  description: A basic and themeable starter for creating blogs in Gatsby.
  tags:
    - Blog
    - Portfolio
    - MDX
    - Markdown
    - SEO
    - Styling:CSS-in-JS
    - Linting
  features:
    - Specially designed to create a personal website
    - Clean and Minimalistic UI
    - Facebook Comments
    - Mobile friendly, all elements and custom images are adapted to any screen
    - Light/Dark mode
    - Prettier code formatting
    - RSS
    - Links to your social networks
    - MDX for pages and content
    - Code syntax highlighting
    - SEO (OpenGraph and Twitter) out of the box with default settings that make sense (thanks to React Helmet)
- url: https://gatsby-starter-robin.netlify.app/
  repo: https://github.com/robinmetral/gatsby-starter-robin
  description: Gatsby Default Starter with state-of-the-art tooling
  tags:
    - MDX
    - Styling:CSS-in-JS
    - Linting
    - Testing
    - Storybook
  features:
    - 📚 Write in MDX
    - 👩‍🎤 Style with Emotion
    - 💅 Linting with ESLint and Prettier
    - 📝 Unit and integration testing with Jest and react-testing-library
    - 💯 E2E browser testing with Cypress
    - 📓 Visual testing with Storybook
    - ✔️ CI with GitHub Actions
    - ⚡ CD with Netlify
- url: https://help.dferber.de
  repo: https://github.com/dferber90/gatsby-starter-help-center
  description: A themeable starter for a help center
  tags:
    - Documentation
    - Markdown
    - MDX
    - Search
  features:
    - Manage content in Markdown and YAML files
    - Multiple authors possible
    - Apply your own theme
    - Usable in any language
    - SEO friendly
    - Easy to add Analytics
- url: https://evaluates2.github.io/Gatsby-Starter-TypeScript-Redux-TDD-BDD
  repo: https://github.com/Evaluates2/Gatsby-Starter-TypeScript-Redux-TDD-BDD
  description: An awesome Gatsby starter template that takes care of the tooling setup, allowing you and your team to dive right into building ultra-fast React applications quickly and deploy them with confidence! 📦
  tags:
    - Redux
    - Language:TypeScript
    - Linting
    - Testing
    - Styling:None
  features:
    - 📚 Written in TypeScript.
    - 💡 Redux preconfigured (with local-storage integration.
    - 💅 Linting with TSLint and Prettier.
    - 📝 Unit testing with Jest and react-test-renderer.
    - 💯 Behavior-driven E2E browser testing with Cypress + Cucumber.js plugin.
    - 📓 Steps for deploying to Gh-pages
    - ✔️ CI with TravisCI
    - ⚡ Steps for deploying to GitHub Pages, AWS S3, or Netlify.
- url: https://gatsby-resume-starter.netlify.app/
  repo: https://github.com/barancezayirli/gatsby-starter-resume-cms
  description: Resume starter styled using Tailwind with Netlify CMS as headless CMS.
  tags:
    - CMS:Headless
    - SEO
    - PWA
    - Portfolio
  features:
    - One-page resume/CV
    - PWA
    - Multiple Netlify CMS widgets
    - Netlify CMS as Headless CMS
    - Tailwind for styling with theming
    - Optimized build process (purge css)
    - Basic SEO, site metadata
    - Prettier
    - Social media links
- url: https://gatsby-starter-default-nostyles.netlify.app/
  repo: https://github.com/JuanJavier1979/gatsby-starter-default-nostyles
  description: The default Gatsby starter with no styles.
  tags:
    - Styling:None
  features:
    - Based on gatsby-starter-default
    - No styles
- url: https://greater-gatsby.now.sh
  repo: https://github.com/rbutera/greater-gatsby
  description: Barebones and lightweight starter with TypeScript, PostCSS, Tailwind CSS, and Storybook.
  tags:
    - PWA
    - Language:TypeScript
    - Styling:Tailwind
  features:
    - Lightweight & Barebones
    - includes Storybook
    - Full TypeScript support
    - Uses styled-components Global Styles API for consistency in styling across application and Storybook
- url: https://gatsby-simplefolio.netlify.app/
  repo: https://github.com/cobidev/gatsby-simplefolio
  description: A clean, beautiful and responsive portfolio template for Developers ⚡️
  tags:
    - Portfolio
    - PWA
    - SEO
    - Onepage
  features:
    - Modern UI Design
    - Reveal Animations
    - Fully Responsive
    - Easy site customization
    - Configurable color scheme
    - OnePage portfolio site
    - Fast image optimization
- url: https://gatsby-starter-hpp.netlify.app/
  repo: https://github.com/hppRC/gatsby-starter-hpp
  description: All in one Gatsby skeleton based TypeScript, emotion, and unstated-next.
  tags:
    - MDX
    - SEO
    - PWA
    - Linting
    - Styling:CSS-in-JS
    - Language:TypeScript
  features:
    - PWA
    - TypeScript
    - Absolute import
    - Useful ready made custom hooks
    - Ready made form component for Netlify form
    - Global CSS component and Reset CSS component
    - Advanced SEO components(ex. default twitter ogp image, sitemaps, robot.txt)
    - Prettier, ESLint
    - unstated-next(useful easy state library)
- url: https://gatsby-typescript-emotion-storybook.netlify.app/
  repo: https://github.com/duncanleung/gatsby-typescript-emotion-storybook
  description: Config for TypeScript + Emotion + Storybook + React Intl + SVGR + Jest.
  tags:
    - Language:TypeScript
    - Styling:CSS-in-JS
    - Storybook
    - i18n
    - Linting
    - Testing
  features:
    - 💻 TypeScript
    - 📓 Visual testing with Storybook
    - 👩‍🎤 CSS-in-JS styling with Emotion
    - 💅 Linting with ESLint and Prettier
    - 🌎 React Intl internationalization support
    - 🖼️ SVG support with SVGR
    - 📝 Unit and integration testing with Jest and react-testing-library
    - ⚡ CD with Netlify
- url: https://felco-gsap.netlify.app
  repo: https://github.com/AshfaqKabir/Felco-Gsap-Gatsby-Starter
  description: Minimal Multipurpose Gsap Gatsby Landing Page. Helps Getting Started With Gsap and Netlify Forms.
  tags:
    - Portfolio
    - Styling:CSS-in-JS
  features:
    - Minimal 3 Page Responsive Layout
    - Multipurpose Gatsby Theme
    - Working Netlify Form
    - Gsap For Modern Animtaions
    - Styled Components for responsive component based styling with theming
    - Basic SEO, site metadata
    - Prettier
- url: https://gatsby-starter-fusion-blog.netlify.app/
  repo: https://github.com/robertistok/gatsby-starter-fusion-blog
  description: Easy to configure blog starter with a modern, minimal theme
  tags:
    - Language:TypeScript
    - Styling:CSS-in-JS
    - Netlify
    - Markdown
    - Blog
    - SEO
  features:
    - Featured/Latest posts
    - Sticky header
    - Easy to customize -> edit config.ts with your info
    - Meta tags for improved SEO with React Helmet
    - Transform links to bitly links automatically
    - Codesyntax
    - Code syntax highlighting
- url: https://gatsby-bootstrap-italia-starter.dej611.now.sh/
  repo: https://github.com/italia/design-italia-gatsby-starterkit
  description: Gatsby starter project using the Bootstrap Italia design kit from Italian Digital Team
  tags:
    - Styling:Bootstrap
    - SEO
    - Linting
  features:
    - Bootstrap Italia - design-react-kit
    - Prettier
    - Sticky header
    - Complete header
    - Homepage and service templates pages ready to use
    - Meta tags for improved SEO with React Helmet
- url: https://gatsby-starter-webcomic.netlify.app
  repo: https://github.com/JLDevOps/gatsby-starter-webcomic
  description: Gatsby blog starter that focuses on webcomics and art with a minimalistic UI.
  tags:
    - Markdown
    - MDX
    - Netlify
    - Pagination
    - Search
    - Styling:Bootstrap
    - RSS
    - SEO
  features:
    - Designed to focus on blog posts with images.
    - Search capability on blog posts
    - Displays the latest posts
    - Displays all the tags from the site
    - Pagination between blog posts
    - Has a "archive" page that categorizes and displays all the blog posts by date
    - Mobile friendly
- url: https://gatsby-starter-material-emotion.netlify.app
  repo: https://github.com/liketurbo/gatsby-starter-material-emotion
  description: Gatsby starter of Material-UI with Emotion 👩‍🎤
  tags:
    - Language:TypeScript
    - SEO
    - Styling:Material
    - Styling:CSS-in-JS
  features:
    - Based on Gatsby Default Starter
    - Material-UI
    - Emotion
    - Roboto Typeface
    - SEO
    - TypeScript
- url: https://flex.arshad.io
  repo: https://github.com/arshad/gatsby-starter-flex
  description: A Gatsby starter for the Flex theme.
  tags:
    - SEO
    - MDX
    - Styling:CSS-in-JS
  features:
    - MDX Blocks for your Gatsby site.
    - Customizable, extendable and accessible.
    - Theme UI
    - SEO and Open graphs support
    - Color modes
    - Code Highlighting
- url: https://london-night-day.netlify.app/
  repo: https://github.com/jooplaan/gatsby-london-night-and-day
  description: A custom, image-centric dark and light mode aware theme for Gatsby. Advanced from the Gatsby starter London After Midnight.
  tags:
    - Blog
    - Portfolio
    - Gallery
    - SEO
    - Markdown
    - Styling:SCSS
    - HTML5UP
    - CMS:Netlify
  features:
    - Support tags
    - Easily change the theme color
    - Post thumbnails in the homepage
    - Made for image-centric portfolios
    - Using the London After Midnight is now “Dark mode” (the default), and the original London as “Light mode”.
    - Removed Google Fonts, using system fonts in stead (for speed and privacy :)
    - Use SASS
- url: https://the-gatsby-bootcamp-blog.netlify.app
  repo: https://github.com/SafdarJamal/gatsby-bootcamp-blog
  description: A minimal blogging site built with Gatsby using Contentful and hosted on Netlify.
  tags:
    - Blog
    - CMS:Contentful
    - Netlify
    - Styling:SCSS
    - SEO
    - Portfolio
  features:
    - Basic setup for a full-featured blog
    - Includes React Helmet to allow editing site meta tags
    - Uses SCSS for styling
    - Minimal responsive design
    - Styled components
    - SEO Friendly Meta
- url: https://gatsby-starter-catalyst-hydrogen.netlify.app/
  repo: https://github.com/ehowey/gatsby-starter-catalyst-hydrogen
  description: A full-featured starter for a freelance writer or journalist to display a portfolio of their work. SANITY.io is used as the CMS. Based on Gatsby Theme Catalyst. Uses MDX and Theme UI.
  tags:
    - Styling:Theme-UI
    - CMS:sanity.io
    - SEO
    - PWA
    - Portfolio
  features:
    - Based on Gatsby Theme Catalyst series of themes
    - MDX
    - Theme UI integration for easy to change design tokens
    - SEO optimized to include social media images and Twitter handles
    - Tight integration with SANITY.io including a predefined content studio.
    - A full tutorial is available in the docs.
- url: https://rocketdocs.netlify.app/
  repo: https://github.com/Rocketseat/gatsby-starter-rocket-docs
  description: Out of the box Gatsby Starter for creating documentation websites easily and quickly.
  tags:
    - SEO
    - MDX
    - Documentation
    - Linting
    - Markdown
    - PWA
    - Styling:CSS-in-JS
  features:
    - MDX for docs;
    - Responsive and mobile friendly;
    - Code highlighting with prism-react-renderer and react-live support;
    - SEO (Sitemap, schema.org data, Open Graph and Twitter tags).
    - Google Analytics integration;
    - Custom docs schema;
    - Offline Support & WebApp Manifest;
    - Yaml-based sidebar navigation;
- url: https://gatsby-starter-typescript-default.netlify.app/
  repo: https://github.com/lianghx-319/gatsby-starter-typescript-default
  description: Only TypeScript Gatsby starter base on Default starter
  tags:
    - Language:TypeScript
  features:
    - All features same as gatsby-starter-default
    - Only support TypeScript using gatsby-typescript-plugin
- url: https://gatsby-starter-catalyst.netlify.app/
  repo: https://github.com/ehowey/gatsby-starter-catalyst
  description: A boilerplate starter to accelerate your Gatsby development process. Based on Gatsby Theme Catalyst. Uses MDX for content and Theme UI for styling. Includes a core theme, a header theme, and a footer theme.
  tags:
    - MDX
    - Styling:Theme-UI
    - SEO
    - PWA
  features:
    - Based on Gatsby Theme Catalyst series of themes and starters.
    - Theme options are used to enable some simple layout changes.
    - Latent component shadowing allows for easy shadowing and swapping of layout components such as the header and footer.
    - Theme UI is deeply integrated with design tokens and variants throughout.
    - Uses a Tailwind preset to enable you to focus on design elements.
    - Color mode switching available by default.
    - SEO optimized to include social media images and Twitter handles.
    - React Scroll for one page, anchor based navigation is available.
    - Code highlighting via Prism.
- url: https://gatsby-starter-default-dark-mode.netlify.app/
  repo: https://github.com/alexandreramosdev/gatsby-starter-default-dark-mode
  description: A simple starter to get developing quickly with Gatsby, dark mode, and styled-components.
  tags:
    - Styling:CSS-in-JS
    - Onepage
    - Linting
  features:
    - Dark mode
    - Styled Components
    - Comes with React Helmet for adding site meta tags
    - Includes plugins for offline support out of the box
- url: https://eager-memento.netlify.app/
  repo: https://github.com/Mr404Found/gatsby-memento-blogpost
  description: A responsive gatsby portfolio starter to show off or to flex your skills in a single page
  tags:
    - Netlify
    - Markdown
    - Blog
    - Styling:Bootstrap
  features:
    - React Bootstrap
    - Responsive webpage
    - TypeWriter Effect
- url: https://gatsby-starter-wilde-creations.netlify.app/
  repo: https://github.com/georgewilde/gatsby-starter-wilde-creations
  description: Barebones starter with a minimal number of components to kick off a TypeScript and Styled Components project.
  tags:
    - Styling:CSS-in-JS
    - PWA
    - Testing
    - Linting
    - Language:TypeScript
  features:
    - ✔️ Gatsby
    - ✔️ TypeScript
    - ✔️ Styled Components
    - ✔️ Helmet
    - ✔️ Storybook
    - ✔️ Jest
    - ✔️ ESLint
    - ✔️ Husky
    - ✔️ Prettier
    - ✔️ React Testing Library
    - ✔️ Stylelint
    - ✔️ Offline support
    - ✔️ PWA ready
    - ✔️ SEO
    - ✔️ Responsive design
    - ✔️ Netlify Deployment Friendly
    - ✔️ Highly optimized (Lighthouse score 4 x 100)
- url: https://gatsby-starter-typescript-deploy.netlify.app/
  repo: https://github.com/jongwooo/gatsby-starter-typescript
  description: TypeScript version of the default Gatsby starter🔮
  tags:
    - Language:TypeScript
    - Linting
    - Netlify
    - Testing
  features:
    - TypeScript
    - ESLint for JS linting
    - Prettier code formatting
    - Jest for testing
    - Deploy to Netlify through GitHub Actions
- url: https://answer.netlify.app/
  repo: https://github.com/passwd10/gatsby-starter-answer
  description: A simple Gatsby blog to show your Future Action on top of the page
  tags:
    - Blog
    - Markdown
    - Netlify
    - Disqus
  features:
    - Emoji
    - Social Icon(fontawesome)
    - Google Analytics
    - Disqus
    - Resume
    - Place plan on the top
- url: https://gatsby-portfolio-starter.netlify.app/
  repo: https://github.com/Judionit/gatsby-portfolio-starter
  description: A simple Gatsby portfolio starter
  tags:
    - Netlify
    - Styling:CSS-in-JS
    - Onepage
    - Portfolio
  features:
    - Styled components
    - Responsive webpage
    - Portfolio
- url: https://wp-graphql-gatsby-starter.netlify.app/
  repo: https://github.com/n8finch/wp-graphql-gatsby-starter
  description: A super simple, bare-bone starter based on the Gatsby Starter for the front end and the WP GraphQL plugin on your WordPress install. This is a basic "headless CMS" setup. This starter will pull posts, pages, categories, tags, and a menu from your WordPress site. You should use either the TwentyNineteen or TwentyTwenty WordPress themes on your WordPress install. See the starter repo for more detailed instructions on getting set up. The example here uses the WordPress Theme Unit Test Data for post and page dummy content. Find something wrong? Issues are welcome on the starter repository.
  tags:
    - Blog
    - CMS:Headless
    - CMS:WordPress
    - Netlify
  features:
    - WP GraphQL plugin integration
    - Light/Dark Mode
    - React Helmet for SEO
    - Integrated navigation
    - Verbose (i.e., not D.R.Y.) GraphQL queries to get data from
    - Includes plugins for offline support out of the box
- url: https://gatsby-starter-docz-netlifycms.netlify.app/
  repo: https://github.com/colbyfayock/gatsby-starter-docz-netlifycms
  description: Quickly deploy Docz documentation powered by Netlify CMS!
  tags:
    - CMS:Netlify
    - Documentation
    - Netlify
  features:
    - Docz documentation powered by Gatsby
    - Netlify CMS to manage content
- url: https://keanu-pattern.netlify.app/
  repo: https://github.com/Mr404Found/gatsby-keanu-blog
  description: A responsive and super simple gatsby portfolio starter and extendable for blog also used yaml parsing
  tags:
    - Netlify
    - SEO
    - Blog
    - Landing Page
    - Styling:Other
  features:
    - Attractive Design
    - Responsive webpage
    - Responsive Card Design
    - Gatsby
    - yaml parsing
    - Automatic page Generation by adding content
- url: https://gatsby-contentful-portfolio-blog.netlify.app/
  repo: https://github.com/escapemanuele/gatsby-contentful-blog-portfolio
  description: Simple gatsby starter for integration with Contentful. The result is a clean and nice website for businesses or freelancers with a blog and a portfolio.
  tags:
    - Blog
    - CMS:Headless
    - CMS:Contentful
    - Portfolio
    - PWA
    - Testing
  features:
    - Styled components
    - Responsive webpage
    - Portfolio
    - Blog
    - Testing
    - PWA
- url: https://example-site-for-square-starter.netlify.app/
  repo: https://github.com/jonniebigodes/example-site-for-square-starter
  description: A barebones starter to help you kickstart your next Gatsby project with Square payments
  tags:
    - Square
    - Netlify
    - SEO
    - E-commerce
  features:
    - Serverless
    - Gatsby
    - Square
- url: https://gatsby-animate.netlify.app/
  repo: https://github.com/Mr404Found/gatsby-animate-starter
  description: A responsive and super simple gatsby starter with awesome animations to components and to build your online solutions website. stay tuned more features coming soon
  tags:
    - Netlify
    - SEO
    - Blog
    - Landing Page
    - Styling:Other
  features:
    - Attractive Design
    - Responsive webpage
    - Services
    - Animations
    - yaml parsing
    - Component Animations
    - ReactReveal Library
- url: https://gatsby-starter-instagram-baseweb.netlify.app/
  repo: https://github.com/timrodz/gatsby-starter-instagram-baseweb
  description: 🎢 A portfolio based on your latest Instagram posts, implemented with the Base Web Design System by Uber. It features out-of-the-box responsive layouts, easy-to-implement components, and CSS-in-JS styling.
  tags:
    - Landing Page
    - Portfolio
    - Gallery
    - SEO
    - Netlify
    - Styling:CSS-in-JS
    - Styling:Other
  features:
    - Display your Instagram posts (Up to the last 12 with no API key).
    - Plug & Play configuration. All you need is an Instagram username!
    - Lightweight & Minimalist page structure. Let your work show itself.
    - Responsive design.
    - Simple React functional components (FC).
    - Google Analytics ready.
    - Continuous deployment via Netlify or Vercel.
- url: https://gatsby-starter-mountain.netlify.app/
  repo: https://github.com/artezan/gatsby-starter-mountain
  description: Blog theme that combines the new powerful MDX with the old WordPress. Built with WP/MDX and Theme UI
  tags:
    - Styling:CSS-in-JS
    - PWA
    - MDX
    - CMS:WordPress
    - Landing Page
    - Blog
  features:
    - gatsby-theme-wordpress-mdx
    - Theme UI
    - react-animate-on-scroll
    - Responsive Design
    - SEO friendly
    - Optimized images with gatsby-image
    - Git pre-commit and pre-push hooks using Husky
    - Highly optimized with excellent lighthouse audit score
    - Light/Dark mode
    - CSS Animations
    - Mountain style
- url: https://gatsby-starter-redux-storybook.netlify.app/
  repo: https://github.com/fabianunger/gatsby-starter-redux-storybook
  description: Gatsby Starter that has Redux (persist) and Storybook implemented.
  tags:
    - Redux
    - Storybook
    - PWA
    - Styling:CSS-in-JS
    - SEO
  features:
    - Redux + Redux Persist implemented also for Storybook
    - PWA
    - ESLint
    - SEO ready
- url: https://dospolov.com
  repo: https://github.com/dospolov/gatsby-starter-blog-and-cv
  description: Gatsby starter for Blog and CV.
  tags:
    - Blog
    - CMS:Netlify
    - Pagination
    - Portfolio
    - Disqus
    - RSS
    - Styling:Ant Design
    - Styling:Tailwind
  features:
    - Archive organized by tags and categories
    - Pagination support
    - Offline support
    - Google Analytics support
    - Disqus Comments support
- url: https://gatsby-starter-typescript-themes.netlify.app/
  repo: https://github.com/room-js/gatsby-starter-typescript-themes
  description: Gatsby TypeScript starter with light/dark themes based on CSS variables
  tags:
    - Language:TypeScript
    - Styling:SCSS
  features:
    - Light and Dark themes based on CSS variables (persisted state)
    - Font Awesome
    - Normalize.css
- url: https://gatsby-notion-demo.netlify.app/
  repo: https://github.com/conradlin/gatsby-starter-strata-notion
  description: Gatsby starter utilizing Notion as a CMS based on the strata site template
  tags:
    - Blog
    - PWA
    - SEO
    - Styling:SCSS
  features:
    - Super simple, portfolio + blog + newsletter site
    - Utilizing Notion as a CMS
    - Fully Responsive
    - Styling with SCSS
- url: https://sumanth.netlify.app/
  repo: https://github.com/Mr404Found/gatsby-sidedrawer
  description: A responsive and super simple gatsby site with awesome navbar and stay tuned more features coming soon
  tags:
    - Netlify
    - SEO
    - Blog
    - Landing Page
    - Styling:Other
  features:
    - Attractive Design
    - Responsive webpage
    - Animations
    - Component Animations
    - ReactReveal Library
    - Side Drawer
    - Sidebar
    - Navbar
- url: https://userbase-gatsby-starter.jacobneterer.com
  repo: https://github.com/jneterer/userbase-gatsby-starter
  description: Another TODO app - a Gatsby starter for Userbase, Tailwind CSS, SCSS, and TypeScript.
  tags:
    - Styling:Tailwind
    - Styling:SCSS
    - Language:TypeScript
    - Authentication
    - Netlify
    - SEO
  features:
    - Userbase for authentication and end-to-end encrypted data management
    - All user and data APIs
    - Tailwind CSS and SCSS for styling
    - TypeScript for easier debugging and development, strict types, etc
    - Netlify for hosting
- url: https://gatsby-simple-blog-with-asciidoctor-demo.netlify.app
  repo: https://github.com/hitsuji-no-shippo/gatsby-simple-blog-with-asciidoctor
  description: A Gatsby blog with Asciidoctor. Forked from thundermiracle/gatsby-simple-blog.
  tags:
    - Blog
    - i18n
    - Netlify
    - Disqus
    - RSS
    - SEO
    - Linting
    - Testing
  features:
    - Asciidoc support
    - Easily Configurable
    - Tags
    - Edit on GitHub
    - i18n
    - SEO
    - Light and Dark themes
    - Google Analytics
    - RSS
    - Disqus
    - Breadcrumbs
    - ESLint
- url: https://barcadia.netlify.app/
  repo: https://github.com/bagseye/barcadia
  description: A super-fast site using Gatsby
  tags:
    - Blog
    - CMS:Headless
    - CMS:Contentful
    - Portfolio
  features:
    - Styled components
    - Responsive webpage
    - Portfolio
    - Blog
- url: https://gatsby-starter-clean-resume.netlify.app/
  repo: https://github.com/masoudkarimif/gatsby-starter-clean-resume
  description: A Gatsby Starter Template for Putting Your Resume Online Super Quick!
  tags:
    - Netlify
    - Pagination
    - Styling:Other
    - SEO
  features:
    - Easy setup
    - Completely customizable using only gatsby-config.js file
    - Uses Milligram for styling
    - Fully responsive
    - Clean minimalist design
    - Page transition
    - Five different themes (great-gatsby, master-yoda, wonder-woman, darth-vader, luke-lightsaber)
    - Includes React Helmet for title and description tags
    - Includes Google Analytics plugin
- url: https://gatsby-starter-i18n-bulma.netlify.app
  repo: https://github.com/kalwalt/gatsby-starter-i18n-bulma
  description: A gatsby starter with Bulma and optimized slug for better SEO.
  tags:
    - i18n
    - Netlify
    - CMS:Netlify
    - Styling:Bulma
    - Styling:SCSS
    - Gallery
    - SEO
    - Markdown
    - PWA
    - Blog
  features:
    - Multilanguage support with i18n
    - Slug switcher (multilanguage)
    - Uses Bulma for styling
    - Netlify CMS
    - React Images with Modal
    - FontAwesome icons
    - Animate.css with WOW
    - Robots.txt
    - Sitemap
    - PWA
- url: https://ghost-attila-preview.draftbox.co/
  repo: https://github.com/draftbox-co/gatsby-attila-theme-starter
  description: A Gatsby starter for creating blogs from headless Ghost CMS.
  tags:
    - Blog
    - CMS:Headless
    - SEO
    - Styling:SCSS
    - Pagination
  features:
    - Attila standard Ghost theme
    - Data sourcing from headless Ghost
    - Responsive design
    - SEO optimized
    - OpenGraph structured data
    - Twitter Cards meta
    - Sitemap Generation
    - XML Sitemaps
    - Progressive Web App
    - Offline Support
    - RSS Feed
    - Composable and extensible
- url: https://gatsby-contentful-portfolio.netlify.app/
  repo: https://github.com/wkocjan/gatsby-contentful-portfolio
  description: Gatsby portfolio theme integrated with Contentful
  tags:
    - CMS:Contentful
    - CMS:Headless
    - Gallery
    - Portfolio
    - SEO
    - Styling:Tailwind
  features:
    - Clean minimalist design
    - Contentful integration with ready to go placeholder content
    - Responsive design
    - Uses Tailwind CSS for styling
    - Font Awesome icons
    - Robots.txt
    - SEO optimized
    - OpenGraph structured data
    - Integration with Mailchimp
- url: https://gatsby-graphcms-ecommerce-starter.netlify.app
  repo: https://github.com/GraphCMS/gatsby-graphcms-ecommerce-starter
  description: Swag store built with GraphCMS, Stripe, Gatsby, Postmark, and Printful.
  tags:
    - E-commerce
    - i18n
    - Netlify
    - Styling:Tailwind
    - CMS:Other
    - Stripe
  features:
    - Dropshipping by Printful
    - Printful inventory enhanced by GraphCMS
    - Custom GraphQL API for handling checkout and payment
    - Postmark for order notifications
    - Strong Customer Authentication
- url: https://koop-blog.netlify.app/
  repo: https://github.com/bagseye/koop-blog
  description: A simple blog platform using Gatsby and MDX
  tags:
    - Blog
    - Markdown
    - MDX
  features:
    - Responsive design
    - Styled 404 page
    - Lightweight
    - Styled Components
- url: https://gatsby-blog-mdx.now.sh/
  repo: https://github.com/EllisMin/gatsby-blog-mdx
  description: A ready-to-use, customizable personal blog with minimalist design
  tags:
    - Blog
    - MDX
    - Markdown
    - Netlify
    - SEO
    - Styling:Other
    - Documentation
  features:
    - Simple blog with responsive design
    - Light / Dark Mode Switch
    - MDX & Markdown to create post & About page
    - Code syntax highlighting (Light / Dark)
    - Facebook | Disqus | Utterances comments
    - Social Media Links & Share buttons
    - SEO + Sitemap + RSS
    - Googly Analytics Support
    - Easy & Highly Customizable
- url: https://gatsby-airtable-listing.netlify.app/
  repo: https://github.com/wkocjan/gatsby-airtable-listing
  description: Airtable theme for Gatsby
  tags:
    - Airtable
    - SEO
    - Styling:Tailwind
  features:
    - Airtable integration
    - Modals with previous/next navigation
    - Responsive design
    - Uses Tailwind CSS for styling
    - Font Awesome icons
    - Clean minimalist design
    - SEO optimized
    - Robots.txt
    - OpenGraph structured data
- url: https://gatsby-starter-personality.netlify.app/
  repo: https://github.com/matheusquintaes/gatsby-starter-personality
  description: A free responsive Gatsby Starter
  tags:
    - Portfolio
    - Gallery
  features:
    - SEO
    - Page transition
    - Fully responsive
    - Styling:CSS-in-JS
- url: https://seattleservicerelief.com/
  repo: https://github.com/service-relief/gatsby-starter-service-relief
  description: Localized index of resources for your city.
  tags:
    - Airtable
    - Netlify
    - SEO
    - Styling:Tailwind
  features:
    - generates a static website using Gatsby
    - uses Airtable to manage your listings and categories
    - includes an Airtable form to collect local submissions and add them to Airtable for approval
    - can be personalized to a city or region without touching a line of code
    - one-click deployment via Netlify
- url: https://shards-gatsby-starter.netlify.app/
  repo: https://github.com/wcisco17/gatsby-typescript-shards-starter
  description: Portfolio with TypeScript and Shards UI
  tags:
    - Language:TypeScript
    - Portfolio
    - Netlify
    - PWA
    - Styling:Bootstrap
  features:
    - Portfollio Starter that includes Shards Ui component library and TypeScript generator.
    - TypeScript
    - TypeScript Generator
    - Styled-Components
    - Shards UI
    - Bootstrap
- url: https://gatsby-sanity-developer-portfolio-starter.jacobneterer.com/
  repo: https://github.com/jneterer/gatsby-sanity-developer-portfolio-starter
  description: A Gatsby + Sanity CMS starter project for developer portfolios. Also built using Tailwind CSS, SCSS, and TypeScript.
  tags:
    - CMS:sanity.io
    - Portfolio
    - Styling:Tailwind
    - Styling:SCSS
    - Language:TypeScript
    - Netlify
    - SEO
  features:
    - Developer portfolio using Gatsby + Sanity CMS
    - Edit your profile, projects, and tags all in Sanity CMS without any code commits
    - Tailwind CSS and SCSS for styling
    - TypeScript for easier debugging and development, strict types, etc
    - Netlify for hosting
    - SEO Capabilities
- url: https://serene-ramanujan-285722.netlify.app/
  repo: https://github.com/kunalJa/gatsby-starter-math-blog
  description: Responsive math-focused blog with MDX and Latex built-in
  tags:
    - MDX
    - Blog
    - PWA
    - Storybook
    - Styling:Other
    - SEO
  features:
    - Mobile friendly and fully responsive
    - Easy to configure (just change site.config.js)
    - MDX
    - Latex with Katex
    - Storybook with tested components included
    - Uses Tachyons for styling
    - Easy to create new posts
- url: https://gatsby-starter-canada-pandemic.netlify.app/
  repo: https://github.com/masoudkarimif/gatsby-starter-canada-pandemic
  description: A Gatsby starter template for covering pandemics in Canada
  tags:
    - AWS
    - Onepage
    - Styling:Other
  features:
    - Interactive SVG map using D3
    - Responsive design
    - Styled 404 page
    - Google Analytics support
    - Includes React Helmet
    - Clean minimalist design
    - Completely customizable using only gatsby-config.js file
- url: https://builderio.github.io/gatsby-starter-builder/
  repo: https://github.com/BuilderIO/gatsby-starter-builder
  description: Gatsby starter with drag + drop page building with your React components via Builder.io
  tags:
    - CMS:Other
    - CMS:Headless
  features:
    - Builder.io integration with sample pages/header/footer.
    - Drag and drop page editing and creations.
    - Lots of built-in templates, widgets, or bring in your own custom components.
    - Uses @builder.io/gatsby plugin to dynamically create pages published on the editor.
    - SEO
- url: https://gatsby-starter-reason-blog.netlify.app/
  repo: https://github.com/mukul-rathi/gatsby-starter-reason-blog
  description: The Gatsby Starter Blog using ReasonML!
  tags:
    - Blog
    - Styling:CSS-in-JS
    - Language:Other
  features:
    - Basic setup for a full-featured type-safe blog
    - ReasonML support out-of-the-box
    - ReasonReact v3 JSX syntax
    - CSS-in-Reason support
    - StaticQuery GraphQL support in ReasonML
    - Similar to gatsby-starter-blog

- url: https://gct.mozart409.space/
  repo: https://github.com/Mozart409/gatsby-custom-tailwind
  description: A minimal Tailwind CSS starter, with custom fonts, purgecss, automatic linting when committing to master, awesome lighthouse audit, custom Vercel/serve server for production build, visible to all in your network, so you can test it with your phone.
  tags:
    - Linting
    - PWA
    - SEO
    - Styling:Tailwind
    - Styling:PostCSS
  features:
    - Minimal Tailwind Starter
    - Custom Fonts predefined
    - Automatic Linting on Commit using husky and pretty-quick
    - Custom server to test Production Builds on your local network via Vercel/serve
    - Extensive Readme in the repo
- url: https://gatsby-redux-toolkit-typescript.netlify.app/
  repo: https://github.com/saimirkapaj/gatsby-redux-toolkit-typescript-starter
  description: Gatsby Starter using Redux-Toolkit, TypeScript, Styled Components, and Tailwind CSS.
  tags:
    - Redux
    - Language:TypeScript
    - Styling:Tailwind
  features:
    - Redux-Toolkit
    - TypeScript
    - Styled Components
    - Tailwind CSS
    - Removes unused CSS with Purgecss
    - Font Awesome Icons
    - Responsive Design
    - Change between light and dark themes
    - SEO
    - React Helmet
    - Offline Support
- url: https://gatsby-ts-tw-styled-eslint.netlify.app
  repo: https://github.com/Miloshinjo/gatsby-ts-tw-styled-eslint-starter
  description: Gatsby starter with TypeScript, Tailwind CSS, @emotion/styled, and ESLint.
  tags:
    - Linting
    - Styling:CSS-in-JS
    - Styling:Tailwind
    - Language:TypeScript
  features:
    - TypeScript support
    - CSS-in-JS with @emotion/styled (like styled components)
    - Tailwind CSS (1.2) support
    - ESLint with Airbnb settings
- url: https://mik3y.github.io/gatsby-starter-basic-bootstrap/
  repo: https://github.com/mik3y/gatsby-starter-basic-bootstrap
  description: A barebones starter featuring react-bootstrap and deliberately little else
  tags:
    - Styling:Bootstrap
    - Styling:SCSS
  features:
    - Uses react-bootstrap, sass, and little else
    - Skeleton starter, based on gatsby-starter-default
    - Optional easy integration of themes from Bootswatch.com
- url: https://gatsby-starter-songc.netlify.app/
  repo: https://github.com/FFM-TEAM/gatsby-starter-song
  description: A Gatsby starter for blog style with fresh UI.
  tags:
    - Blog
    - Netlify
    - SEO
    - Language:TypeScript
    - Styling:CSS-in-JS
  features:
    - Emoji (emojione)
    - Code syntax highlighting (atom-one-light Style)
    - Mobile friendly and fully responsive
    - Comment feature ( utterances)
    - Post side PostTOC
    - Simple fresh design like Medium
    - Readability
- url: https://gatsby-starter-kontent-lumen.netlify.app/
  repo: https://github.com/Kentico/gatsby-starter-kontent-lumen
  description: A minimal, lightweight, and mobile-first starter for creating blogs uses Gatsby and Kentico Kontent CMS. Inspired by Lumen.
  tags:
    - SEO
    - CMS:Headless
    - CMS:Kontent
    - Netlify
    - Styling:SCSS
    - Blog
  features:
    - Kentico Kontent CaaS platform as the data source.
    - Mobile-First approach in development.
    - Archive organized by tags and categories.
    - Automatic Sitemap generation.
    - Lost Grid.
    - Beautiful typography inspired by matejlatin/Gutenberg.
    - Stylesheet built using Sass and BEM-Style naming.
    - Syntax highlighting in code blocks.
    - Google Analytics support.
- url: https://dindim-production.netlify.app/
  repo: https://github.com/lorenzogm/gatsby-ecommerce-starter
  description: Gatsby starter to create an ecommerce website with Netlify and Stripe. Setup and release your shop in a few minutes.
  tags:
    - Client-side App
    - E-commerce
    - Firebase
    - Netlify
    - SEO
    - Stripe
    - Styling:CSS-in-JS
  features:
    - 100% Free. No subscriptions, just pay a fee to Stripe when you sell a product.
    - Home Page to list all your products.
    - Category Page to list products by category.
    - Product Detail Page. Define several colors and sizes for the same product
    - Cart Page with the summary of your cart before checkout.
    - Checkout Page powered by Stripe.
    - Scripts to create/update/delete your products in Stripe.
    - Analytics with Firebase
- url: https://gatsby-starter-ts.now.sh/
  repo: https://github.com/jpedroschmitz/gatsby-starter-ts
  description: A TypeScript starter for Gatsby. No plugins and styling. Exactly the necessary to start!
  tags:
    - Language:TypeScript
    - Styling:None
    - Linting
  features:
    - TypeScript
    - ESLint and Prettier
    - Husky and lint-staged
    - Commitizen and Commitlint
    - TypeScript absolute paths
- url: https://rolwinreevan.com
  repo: https://github.com/rolwin100/rolwinreevan_gatsby_blog
  description: This starter consists of Ant Design System you can use it for your personal blog. I have given a lot of time in developing this starter because I found that there were not many starters with a very good design. Please give a star to this project if you have like it to encourage me 😄. Thank you.
  tags:
    - Blog
    - Portfolio
    - Markdown
    - SEO
    - PWA
  features:
    - Blog designed using Markdown.
    - Beautifully designed landing page.
    - First project in the starters list to use Ant Design.
    - Supports SSR and is also a PWA.
- url: https://gatsby-antd-starter.netlify.app/
  repo: https://github.com/alienCY/gatsby-antd-starter
  description: Gatsby starter with Ant Design (antd)
  tags:
    - Styling:Ant Design
    - SEO
  features:
    - Ant Design components
    - A really nice header.
- url: https://gatsby-starter-typescript.surge.sh
  repo: https://github.com/kurttomlinson/gatsby-starter-typescript
  description: A TypeScript starter with auto-generated GraphQL types, TS errors in the develop console, and gatsby-node.ts support!
  tags:
    - Language:TypeScript
  features:
    - TypeScript
    - Auto-generated types from GraphQL queries
    - TypeScript errors in the develop console
    - Support for typed GraphQL queries in gatsby-node.ts
    - Based on gatsby-starter-default
- url: https://www.dyuzz.club/
  repo: https://github.com/Dyuzz/Gatsby-Blog-Starter-Dyuzz
  description: A Gatsby starter for creating blogs.
  tags:
    - Blog
    - PWA
    - SEO
    - CMS:Netlify
    - Pagination
  features:
    - Blog designed using Markdown.
    - Beautifully designed landing page.
    - Gatsby v2
    - Google Analytics
    - Web App Manifest
    - Netlify Support
    - Gitalk Comment
    - SiteMap
    - Netlify CMS Support
    - TOC（TableOfContexts）
    - Pagination
    - SEO
    - Phone browser Support
- url: https://dropinblog-gatsby-starter.netlify.app/
  repo: https://github.com/DropInBlog/gatsby-starter
  description: A quick and simple Gatsby solution for the simplest blogging solution
  tags:
    - Blog
    - Netlify
    - Pagination
    - SEO
    - CMS:Headless
    - Styling:SCSS
    - Styling:CSS-in-JS
    - Styling:Tailwind
  features:
    - Pagination
    - Beautifully designed landing page.
    - Includes Chakra-UI and Tailwind CSS
- url: https://gatsby-material-typescript-starter.netlify.app
  repo: https://github.com/Junscuzzy/gatsby-material-typescript-starter
  description: A simple starter using TypeScript, ESLint, Prettier & @Material-ui
  tags:
    - Language:TypeScript
    - Linting
    - Netlify
    - SEO
    - Styling:Material
  features:
    - TypeScript in front-side & node-side
    - Prettier, ESLint and Type-check well configured together
    - Material-ui SSR compatible with build-in light/dark theme
    - Content sourcing free
    - Functional react (Hooks & functions instead Class)
    - Responsive design
    - SEO optimized
    - Styled 404 page
    - Google Analytics support
- url: https://gatsby-starter-takeshape-startup.netlify.app
  repo: https://github.com/colbyfayock/gatsby-starter-takeshape-startup
  description: Integrate TakeShape CMS using a ready to go TakeShape Startup project!
  tags:
    - Blog
    - CMS:Other
    - CMS:Headless
    - Landing Page
    - Styling:SCSS
  features:
    - Integrate TakeShape CMS
    - Preconfigured to work with the TakeShape Startup project
- url: https://gatsby-startbootstrap-agency.netlify.app/
  repo: https://github.com/thundermiracle/gatsby-startbootstrap-agency
  description: Gatsby version of startbootstrap-agency with i18n supported.
  tags:
    - Portfolio
    - PWA
    - SEO
    - Gallery
    - Landing Page
    - Onepage
    - Markdown
    - Netlify
    - Styling:Bootstrap
    - i18n
    - Netlify
    - Linting
  features:
    - Easily Configurable
    - Different types of sections
    - i18n
    - SEO
    - Google Analytics
    - Prettier, ESLint
- url: https://gatsby-typescript-tailwind-twin-styled-component-starter.netlify.app/
  repo: https://github.com/DevHausStudio/Gatsby-Typescript-Tailwind-Twin-Styled-Component-Starter
  description: Barebones and lightweight starter with TypeScript, Styled-Components, Tailwind CSS, Twin Macro.
  tags:
    - Language:TypeScript
    - Styling:Tailwind
    - Styling:CSS-in-JS
    - Netlify
  features:
    - Gatsby v2
    - TypeScript
    - Tailwind CSS
    - Style-Components
    - CSS-in-JS
    - Code Readability
    - Barebones
- url: https://dlford.github.io/gatsby-typescript-starter-minimalist/
  repo: https://github.com/dlford/gatsby-typescript-starter-minimalist
  description: A minimalist Gatsby TypeScript starter, because less is more
  tags:
    - Language:TypeScript
    - Linting
    - Styling:Other
  features:
    - Don't use `React.FC` (See `https://github.com/facebook/create-react-app/pull/8177`)
    - Minimalist
    - Prettier / ESLint pre-configured
    - CSS Reset / CSS Modules
    - Style Builder page for adjusting global styles
- url: https://flotiq-starter-products.herokuapp.com/
  repo: https://github.com/flotiq/gatsby-starter-products
  description: A Gatsby e-commerce starter with products sourced from Flotiq.
  tags:
    - CMS:Headless
    - E-commerce
    - CMS:Other
  features:
    - Snipcart e-commerce starter
    - Flotiq CMS as a product source
    - Deploy to Heroku
- url: https://goodpraxis.coop
  repo: https://github.com/GoodPraxis/gp-gatsby-starter-ts-sass-jest
  description: A solid, basic Gatsby starter used by Good Praxis suitable for many different types of projects
  tags:
    - Language:TypeScript
    - Styling:SCSS
    - SEO
    - Testing
  features:
    - TypeScript support
    - SCSS for styling
    - JEST tests
    - Simple SEO setup
- url: https://gatsby-markdown-personal-website.netlify.app/
  repo: https://github.com/SaimirKapaj/gatsby-markdown-personal-website
  description: Gatsby Markdown Personal Website Starter, using Styled Components, Tailwind CSS, and Framer Motion.
  tags:
    - Blog
    - Portfolio
    - Markdown
    - Styling:Tailwind
  features:
    - Markdown
    - Framer Motion
    - Page Transition
    - Styled Components
    - Tailwind CSS
    - Removes unused CSS with Purgecss
    - Font Awesome Icons
    - Responsive Design
    - SEO
    - React Helmet
    - Offline Support
    - Gatsby Image
- url: https://flotiq-starter-recipes.herokuapp.com
  repo: https://github.com/flotiq/gatsby-starter-recipes
  description: A Gatsby culinary starter with recipes sourced from Flotiq.
  tags:
    - CMS:Headless
    - Gallery
    - Pagination
    - CMS:Other
  features:
    - Recipes starter
    - Culinary recipes
    - Flotiq CMS as a recipe source
- url: https://gatsby-markdown-typescript-personal-website.netlify.app/
  repo: https://github.com/SaimirKapaj/gatsby-markdown-typescript-personal-website
  description: Gatsby Markdown Personal Website Starter, using TypeScript, Styled Components, Tailwind CSS, and Framer Motion.
  tags:
    - Blog
    - Portfolio
    - Markdown
    - Language:TypeScript
    - Styling:Tailwind
  features:
    - Markdown
    - TypeScript
    - Framer Motion
    - Page Transition
    - Styled Components
    - Tailwind CSS
    - Removes unused CSS with Purgecss
    - Font Awesome Icons
    - Responsive Design
    - SEO
    - React Helmet
    - Offline Support
    - Gatsby Image
- url: https://thestartup.netlify.app/
  repo: https://github.com/bagseye/startup
  description: A startup template perfect for brochure sites and small businesses
  tags:
    - Landing Page
    - Onepage
    - Portfolio
    - Styling:CSS-in-JS
  features:
    - Font Awesome Icons
    - Responsive Design
    - Style-Components
- url: https://gatsby-starter-tailwind-css.netlify.app/
  repo: https://github.com/melanienolan/gatsby-starter-tailwind-css
  description: A Gatsby starter with Tailwind CSS. Uses Tailwind CSS v1.4.1 and includes built-in support for PurgeCSS.
  tags:
    - Landing Page
    - Onepage
    - Styling:Tailwind
  features:
    - Simple boilerplate site using Tailwind CSS
    - PurgeCSS support to remove unused styles
    - PostCSS including Autoprefixer
    - React Helmet for better SEO
- url: https://wp-balsa-preview.draftbox.co/
  repo: https://github.com/draftbox-co/gatsby-wordpress-balsa-starter
  description: A Gatsby starter for creating blogs from headless WordPress CMS.
  tags:
    - Blog
    - SEO
    - CMS:WordPress
    - Styling:Other
    - Pagination
  features:
    - Balsa Skin by Draftbox
    - Data sourcing from headless WordPress
    - Responsive design
    - SEO optimized
    - OpenGraph structured data
    - Twitter Cards meta
    - Sitemap Generation
    - XML Sitemaps
    - Progressive Web Ap
- url: https://gatsby-typescript-eslint-prettier-starter.netlify.app/
  repo: https://github.com/Tielem/gatsby-typescript-eslint-prettier-starter
  description: This Gatsby starter is an adaptation of the default Gatsby starter with TypeScript, ESlint and Prettier added and pre-configured, bringing you everything you need to get up and running with Gatsby in a type-safe and style-safe way.
  tags:
    - Language:TypeScript
    - Linting
    - Styling:None
  features:
    - TypeScript compile (gatsby-plugin-ts), not Babel transpile (gatsby-plugin-typescript)
    - Type errors cause gatsby develop and gatsby build to stop
    - Makes use of ESlint with Airbnb's TypeScript config, to ensure code styling both in JavaScript and TypeScript
    - Linting errors cause gatsby develop and gatsby build to stop
    - Good starter template to add additional features (such as Markdown or Headless CMS) in a type safe and style safe way
    - Dependencies are automatically kept up to date with [Renovate](https://renovate.whitesourcesoftware.com/)
- url: https://gatsby-basic-typescript-starter.netlify.app/
  repo: https://github.com/noahub/gatsby-typescript-starter
  description: This starter ships with the main Gatsby configuration files you need to build a basic site using React and TypeScript.
  tags:
    - Language:TypeScript
    - Styling:CSS-in-JS
  features:
    - TypeScript installed and configured
    - Styled Components via Emotion
    - Google Fonts enabled
    - React Helmet for SEO
    - Configured image filesystem, transformer-sharp, plugin-sharp
- url: https://gatsby-landing-page-starter.netlify.app/
  repo: https://github.com/btahir/gatsby-landing-page-starter
  description: Simple Landing Page Starter Built With Gatsby.
  tags:
    - Landing Page
    - SEO
    - PWA
    - Styling:SCSS
  features:
    - Responsive design
    - SEO optimized
    - Conversion optimized
    - Sitemap Generation
    - XML Sitemaps
    - Progressive Web App
    - Offline Support
    - Composable and extensible
- url: https://gatsby-lotus-starter.netlify.app/
  repo: https://github.com/DecliningLotus/gatsby-lotus-starter
  description: A fully featured Gatsby Bootstrap starter.
  tags:
    - Linting
    - Netlify
    - PWA
    - SEO
    - Styling:Bootstrap
    - Styling:PostCSS
    - Styling:SCSS
  features:
    - Bootstrap + React Bootstrap
    - React Icons
    - Typefaces + Font Preloader
    - SVGO Optimizations
    - Optimized SEO
    - SASS Support
    - Sitemap Generation
    - Progressive Web App
    - Offline Support
    - Semantic Release
    - Netlify + CircleCI Support
- url: https://creationspirit.github.io/gatsby-babylonjs-starter/
  repo: https://github.com/creationspirit/gatsby-babylonjs-starter
  description: A Gatsby starter with example Babylonjs scene boilerplate.
  tags:
    - Portfolio
  features:
    - Babylon.js 3D graphics
    - Built on top of Gatsby's default starter
- url: https://gatsby-starter-voyager.netlify.app/
  repo: https://github.com/gregdferrell/gatsby-starter-voyager
  description: A feature-rich starter blog.
  tags:
    - Blog
    - Markdown
    - Pagination
    - RSS
    - SEO
    - Styling:SCSS
    - Styling:Other
  features:
    - Beautiful starter blog with content in markdown
    - Responsive, mobile-first design using tachyons.scss, flexbox, SCSS & CSS modules
    - Fast, with top-notch lighthouse audit scores
    - View posts by tag & author
    - Pagination & next/prev navigation
    - Social sharing links on blog posts (twitter, facebook, pinterest)
    - SEO component with social sharing cards for twitter & facebook
    - Structured data, schema.org
    - Sitemap & RSS feed
    - Support for email subscription to Mailchimp campaign
    - Support for Google analytics
- url: https://expo-gatsby-starter.netlify.app/
  repo: https://github.com/Sidibedev/expo-gatsby-starter
  description: A simple Expo and Gatsby starter.
  tags:
    - PWA
    - SEO
  features:
    - SEO
    - PWA
    - Offline Support
    - Upload Image
    - Expo SDK
    - Image manipulation
    - 404 page
    - Navigation
- url: https://gatsby-starter-banshorian.netlify.app
  repo: https://github.com/webmaeistro/gatsby-starter-banshorian
  description: Starter for the gatsby-theme-banshorian. A creative cool-looking personal or work projects showcase/portfolio/CV. Based on byfolio.
  tags:
    - Styling:Other
    - Portfolio
    - Transitions
    - Linting
    - Testing
    - PWA
  features:
    - Gatsby v2
    - Style-Components Using @emotion
    - Edit Everything From gatsby.config
    - Developer Friendly
    - Isomorphic Skills Tiles
    - Transitions Between Pages and Menu
- url: https://a2zarslaan.github.io/gatsby-starter-sasslan/
  repo: https://github.com/a2zarslaan/gatsby-starter-sasslan
  description: A minimalistic Gatsby starter template featuring SASS and CSS 7-1 architecture.
  tags:
    - Blog
    - Portfolio
    - Markdown
  features:
    - Markdown
    - CSS 7-1 Architecture
    - GraphQL IDE
    - Page Transitions
    - Easy to edit CSS variables
    - Styled Components
    - SVG icons
    - Google fonts
    - Desktop-First Design
    - Responsive Design
    - React Helmet
    - Gatsby Remark Images
    - Code Readability
    - Progressive Web App
- url: https://pedantic-brown-bbf927.netlify.app/
  repo: https://github.com/pkino/gatsby-starter-typescript-sass
  description: A minimum starter with TypeScript, Sass, ESLint and Prettier built-in
  tags:
    - Language:TypeScript
    - Styling:SCSS
    - Linting
  features:
    - TypeScript and Sass support
    - ESLint with basic react rules
- url: https://gatsby-starter-portfolio-minimal.netlify.app/
  repo: https://github.com/konstantinmuenster/gatsby-starter-portfolio-minimal
  description: A modern one-page portfolio with a clean yet expressive design.
  tags:
    - Portfolio
    - Markdown
    - MDX
    - PWA
    - Onepage
    - Styling:CSS-in-JS
  features:
    - Quick and Easy Setup - Add content and deploy
    - Content via Markdown/MDX - No external CMS needed
    - Extendable Layout - Add more sections as you like
    - Responsive Design - With freshening Animations
    - Medium Integration - Feature your latest articles
    - Progressive Web App/PWA - Offline Support
    - Fast and Accessible
    - SEO
- url: https://gatsby-theme-clarisse.netlify.app
  repo: https://github.com/tacogator/gatsby-starter-blog-material-clarisse
  description: A minimalist blog starter with Material-UI
  tags:
    - Blog
    - SEO
    - Portfolio
    - Landing Page
    - Styling:Material
    - Markdown
    - MDX
  features:
    - SEO-ready
    - Clean design with emphasis on Call-to-action
    - Built-in Tag/Category support
    - Write post in markdown or MDX
    - Desktop and mobile responsive layout
    - Customizable branding & navigation
    - Material-UI
- url: https://ph0en1x.ru/
  repo: https://github.com/eduard-kirilov/gatsby-ts-apollo-starter
  description: This starter is a ready-made configuration that includes Gatsby, React, Redux, Apollo, GraphQL, TypeScript, Styled-Components, Material-UI, Jest, Enzyme.
  tags:
    - E-commerce
    - SEO
    - Redux
    - Language:TypeScript
    - Pagination
    - Styling:Material
  features:
    - This starter is configured to interact with GraphQL of your backend through Apollo.
    - Strong typing with TypeScript.
    - Typescript, Apollo, Mongo - backend.
    - Unit tests based on jest and enzyme.
    - In this starter, Styled-components and Material-UI can be used simultaneously.
    - This starter has tuned redux with reselect on board
    - Desktop and mobile responsive layout
- url: https://gatsby-starter-tailwind-opinionated.netlify.app/
  repo: https://github.com/mjsarfatti/gatsby-starter-tailwind-opinionated
  description: Based on the official Gatsby starter, with an opinionated Tailwind setup. Uses Purgecss to remove unused CSS.
  tags:
    - Styling:Tailwind
  features:
    - Based on gatsby-starter-default
    - Tailwind CSS Framework
    - Removes unused CSS with Purgecss
    - Works great with VS Code
    - Create React App ESLint default
    - Run Prettier through ESLint
    - Sensible Tailwind CSS configuration, great for most sites
    - Absolute imports (no more ../../../../some/components.js)
    - Typescript-ready
    - Box shadows by box-shadows.co
    - Spring transition easing
    - Tailwind forms plugin

- url: https://gatsby-starter-jest-enzyme-eslint.netlify.app
  repo: https://github.com/markbello/gatsby-starter-jest-enzyme-eslint
  description: gatsby-starter-default with Jest, Enzyme, and ESLint
  tags:
    - Testing
    - Linting
  features:
    - Jest testing set up
    - Enzyme for shallow rendering and snapshot testing
    - ESLint for linting
    - No frills, minimally opinionated
- url: https://foundation.stackrole.com/
  repo: https://github.com/stackrole/gatsby-starter-foundation
  description: A starter to launch your blazing fast personal website and a blog, Built with Gatsby and Netlify CMS. Made with ❤ by Stackrole
  tags:
    - CMS:Netlify
    - Markdown
    - Netlify
    - Pagination
    - SEO
    - Styling:SCSS
    - Blog
    - Landing Page
  features:
    - A Blog and Personal website with Netlify CMS.
    - Responsive Web Design
    - Customize content of Homepage, About and Contact page.
    - Add / Modify / Delete blog posts.
    - Edit website settings, Add Google Analytics and make it your own all with in the CMS.
    - SEO Optimized
    - OpenGraph structured data
    - Twitter Cards meta
    - Beautiful XML Sitemaps
    - Netlify Contact Form, Works right out of the box after deployment.
    - Invite collaborators into Netlify CMS, without giving access to your GitHub account via Git Gateway
    - Gatsby Incremental Builds with Netlify.
    - For more info, Take a look at readme.md on the Github repo.
- url: https://gatsby-starter-payments.netlify.app
  repo: https://github.com/moonclerk/gatsby-starter-payments
  description: A Gatsby starter for creating SaaS landing pages using MoonClerk to accept payments.
  tags:
    - Landing Page
    - Netlify
    - Onepage
    - SEO
    - Stripe
    - Styling:CSS-in-JS
  features:
    - SEO optimized
    - Landing Page
    - Fully responsive
    - Gatsby images
    - MoonClerk Payment Forms
    - Open source illustrations from Icons8
    - Google Analytics
    - Includes React Helmet to allow editing site meta tags
    - Includes plugins for easy, beautiful typography
    - Styling with styled-components
    - Organized using ABEM
- url: https://schoolfront.netlify.app
  repo: https://github.com/orzechdev/schoolfront
  description: School website starter
  tags:
    - Language:TypeScript
    - Styling:CSS-in-JS
    - CMS:WordPress
    - Blog
    - Presentation
  features:
    - Main page
    - WordPress blog
    - Contact page
    - About page
    - Open hours information
    - Offered curriculum page
    - Teachers list
    - WCAG AA support
    - SEO optimized
    - Sitemap Generation
    - Gatsby v2
    - Styled Components
    - TypeScript
- url: https://gatsby-starter-donations.netlify.app
  repo: https://github.com/moonclerk/gatsby-starter-donations
  description: A simple starter to help get up and running accepting donations using Gatsby + MoonClerk
  tags:
    - Donations
    - Landing Page
    - Netlify
    - Onepage
    - SEO
    - Stripe
    - Styling:CSS-in-JS
  features:
    - SEO optimized
    - Fully responsive
    - Gatsby images
    - MoonClerk Payment Forms
    - Open source illustrations from Icons8
    - Open source image from Unsplash
    - Google Analytics
    - Includes React Helmet to allow editing site meta tags
    - Includes plugins for easy, beautiful typography
    - Styling with styled-components
    - Organized using ABEM
- url: https://jolly-tree-003047c03.azurestaticapps.net/
  repo: https://github.com/floAr/gatsby-starter-azure_swa
  description: A simple Gatsby starter making use of the new Azure Static Web App service.
  tags:
    - Redux
    - Styling:None
    - Azure
  features:
    - CI/CD using github actions
- url: https://minimal-blog-starter.netlify.app/
  repo: https://github.com/imjamesku/gatsby-minimal-blog-starter
  description: A minimal NetlifyCMS starter based on the default starter with no additional styling
  tags:
    - CMS:Netlify
    - Styling:None
    - Blog
  features:
    - NetlifyCMS
    - Blog post list
    - SEO
- url: https://gatsbyfire.netlify.app/
  repo: https://github.com/GeorgeSteel/gatsby-fire-starter
  description: A Gatsby Starter to build a complete web app with Gatsby & Firebase by using the library reactfire
  tags:
    - Firebase
    - Authentication
    - Client-side App
  features:
    - You can build a realtime app without any `window object` issue.
    - Private/Dynamic routing made easy with reach/router.
    - Fully integrated with reactfire.
    - Easy to setup.
    - Insane Lighthouse performance.
    - FirebaseUI fully integrated & customizable for any language location.
- url: https://gatsby-starter-catalyst-helium.netlify.app/
  repo: https://github.com/ehowey/gatsby-starter-catalyst-helium
  description: A personal blog starter with large featured images, SEO optimization, dark mode, and support for many different frontmatter fields. Based on Gatsby Theme Catalyst. Uses MDX for content and Theme UI for styling. Includes a core theme, a header theme, a footer theme, and a blog theme.
  tags:
    - MDX
    - Styling:Theme-UI
    - SEO
    - PWA
    - Blog
  features:
    - Based on Gatsby Theme Catalyst series of themes and starters.
    - Theme options are used to enable some simple layout changes.
    - Designed with component shadowing in mind to allow easier customization.
    - Theme UI is deeply integrated with design tokens and variants throughout.
    - Color mode switching available by default.
    - RSS Feed
    - SEO optimized to include social media images and Twitter handles.
    - React Scroll for one page, anchor based navigation is available.
    - Code highlighting via Prism.
- url: https://headless.us
  repo: https://github.com/ecomloop/headless-starter
  description: The Shopify + Gatsby starter theme for digital commerce
  tags:
    - E-commerce
    - Shopify
    - CMS:Netlify
    - Blog
  features:
    - Integrated with Shopify for pulling products
    - Checkout handled via Shopify
    - Includes variants for products
    - XML sitemap
    - Blog with Netlify CMS
    - RSS feed
    - Designed to bring headless commerce to Shopify merchants and shops
- url: http://gatsby-tailwind-starter.kosvrouvas.com/
  repo: https://github.com/kosvrouvas/gatsby-tailwindcss-starter
  description: The default Gatsby starter bundled with the latest TailwindCSS for DRY situations
  tags:
    - MDX
    - Styling:Tailwind
  features:
    - Based on Gatsby Starter Theme
    - Google Analytics
    - Sentry
- url: https://simple.rickkln.com
  repo: https://github.com/rickkln/gatsby-starter-simple
  description: Simple Gatsby starter for a small static site. Replaces Prettier with ESLint (AirBnB style), and adds TypeScript and Firebase hosting.
  tags:
    - Linting
    - Language:TypeScript
    - Firebase
    - SEO
    - Markdown
    - Portfolio
  features:
    - TypeScript is used for a better developer experience.
    - ESLint and the AirBnB TypeScript style guide help you avoid, and fix, simple issues in your code.
    - The default Gatsby formatting tool Prettier, has been removed in order to avoid conflicts with the ESLint + AirBnB TypeScript tools described above.
    - Firebase Hosting is supported and configured for Gatsby from the start.
    - Dynamic pages for blog posts in markdown is implemented.
- url: https://the-great-gatsby-starter.netlify.app
  repo: https://github.com/bradgarropy/gatsby-starter
  description: 🥂 the great gatsby starter
  tags:
    - Linting
    - Netlify
    - SEO
    - Styling:CSS-in-JS
  features:
    - Base scaffolding for a Gatsby site.
    - ESLint and Prettier are preconfigured.
    - Preconfigured Netlify hosting.
    - Serverless functions ready to go.
    - Style with styled-components out of the box.
    - Customizable SEO component included.
- url: https://gatsby-starter-capacitor.netlify.app/
  repo: https://github.com/flogy/gatsby-starter-capacitor
  description: Build blazing fast mobile apps with Gatsby and Capacitor.
  tags:
    - Styling:None
  features:
    - Basic setup for hybrid mobile apps for Android and iOS
    - Demonstration on how to access Native APIs of mobile devices
- url: https://gatsby-starter-woo.surge.sh/
  repo: https://github.com/desmukh/gatsby-starter-woo
  description: Simple, clean, and responsive landing page for your product or service. This is a GatsbyJS port of StyleShout's Woo template.
  tags:
    - Landing Page
    - Onepage
    - Portfolio
  features:
    - Ported from StyleShout Woo theme
    - Fully responsive
    - Includes React Helmet to allow editing site meta tags
    - All landing page content can be customised through YAML files stored in content folder and in gatsby-config.js
- url: https://gatsby-tfs-acme-starter.netlify.app/
  repo: https://github.com/tiagofsanchez/gatsby-tfs-acme-starter
  description: Your new digital garden. ACME Blog is a starter that was build on top of a gatsby-theme-acmeblog
  tags:
    - SEO
    - Blog
    - MDX
  features:
    - MDX
    - Light and Dark mode
    - Includes React Helmet to allow editing site meta tags
    - Theme-ui
    - Tags
    - Categories
- url: https://code-notes-example.netlify.com/
  repo: https://github.com/MrMartineau/gatsby-starter-code-notes
  description: A starter for the "Code Notes" Gatsby theme
  tags:
    - Markdown
    - MDX
    - Documentation
    - Styling:Theme-UI
  features:
    - Notes can be written using Markdown or MDX
    - Full syntax highlighting for most programming languages
    - Notes can be tagged
    - Notes can have associated emojis 👏
    - Extra markdown features have also been added. See the demo for in-depth examples
    - Note search powered by the super-fast Flexsearch
- url: https://adityaketkar.netlify.app/
  repo: https://github.com/adityaketkar/circle-packing-personal-homepage
  description: A Customizable Personal-Website Template, Ready to Deploy in 10 mins!
  tags:
    - Landing Page
    - Onepage
    - Portfolio
  features:
    - Based on Starter "Dimension"
    - Easy to implement, data stored in JSON file
    - Includes a instructional video, can be deployed by people with no coding experience
    - Fully customizable template
- url: https://vapor.aesthetic.codes/
  repo: https://github.com/vaporwavy/gatsby-vapor
  description: A custom, simple theme for Gatsby. Made for minimalists. Completely free and fully responsive.
  tags:
    - Blog
    - SEO
    - Search
    - Markdown
    - HTML5UP
    - Pagination
    - CMS:Netlify
  features:
    - Support tags
    - Post Search
    - Toggle Dark themes
- url: https://www.stefanseegerer.de/gatsby-starter-paper-css-landing-page/
  repo: https://github.com/manzanillo/gatsby-starter-paper-css-landing-page
  description: Single page starter with PaperCSS for a workshop, educational material, or other minimal landing pages
  tags:
    - Onepage
    - Landing Page
  features:
    - Landing Page
    - Google Analytics
    - PaperCSS style
- url: https://gatsby-typescript-app-starter.netlify.app/
  repo: https://github.com/MeridjaNassim/gatsby-typescript-app-starter
  description: Minimal starter configuration for PWA using typescript with both static routes and client side routes.
  tags:
    - PWA
    - Language:TypeScript
  features:
    - PWA configuration
    - Client side App configuration , with client side routing
    - JSON data layer included
    - Minimal CSS GRID
- url: https://gatsby-three-ts-plus.netlify.app/
  repo: https://github.com/shunp/gatsby-three-ts-plus
  description: 3D web starter kit with Three.js and TypeScript
  tags:
    - Linting
    - Language:TypeScript
    - Styling:Tailwind
    - CMS:Netlify
    - Portfolio
  features:
    - TypeScript is used for a better developer experience.
    - Tailwind CSS Framework
    - Includes React Helmet to allow editing site meta tags
    - Desktop and mobile responsive layout
- url: https://mui-treasury.com/layout/clones/reactjs?bgColor=b6c0d4
  repo: https://github.com/mui-treasury/gatsby-mui-layout-starter
  description: Supercharge your next project with Mui Treasury Layout, built on top of Material-UI
  tags:
    - Styling:CSS-in-JS
    - Styling:Material
  features:
    - Gatsby v2
    - Material-UI
    - MuiTreasury Layout
    - Dynamic configurable
    - Offline support
    - PWA ready
    - SEO
    - Responsive design
- url: https://7sferry-gatsby-contentful-starters.netlify.app/
  repo: https://github.com/7sferry/Gatsbyan1.0
  description: Blog template for Contentful CMS with some features like comment, tags, archives, pagination, prism, tags, share and many others.
  tags:
    - Blog
    - SEO
    - CMS:Contentful
    - Pagination
  features:
    - Blog template
    - Contentful CMS
    - Facebook Comment
    - Tags
    - Archives by date
    - Pagination
    - Share Button
    - Prism for code preview
- url: https://gatsby-starter-emotion-theme.netlify.app/
  repo: https://github.com/jackoliver/gatsby-starter-emotion-theme
  description: Gatsby+Emotion+Theming, made to get up and running quicker with standard marketing microsites.
  tags:
    - Styling:CSS-in-JS
  features:
    - Alias imports for quicker development
    - Emotion theming out of the box
    - Easy to change global parameters
    - BYOD (Bring your own data sources)
- url: https://gatsby-starter-catalyst-lithium.netlify.app/
  repo: https://github.com/ehowey/gatsby-starter-catalyst-lithium
  description: A personal blog starter with large featured images, SEO optimization, dark mode, and support for many different frontmatter fields. Based on Gatsby Theme Catalyst. Uses MDX for content and Theme UI for styling. Includes a core theme, a header theme, a footer theme, and a blog theme.
  tags:
    - MDX
    - Styling:Theme-UI
    - SEO
    - PWA
    - Blog
  features:
    - Based on Gatsby Theme Catalyst series of themes and starters.
    - Theme options are used to enable some simple layout changes.
    - Designed with component shadowing in mind to allow easier customization.
    - Theme UI is deeply integrated with design tokens and variants throughout.
    - Color mode switching available by default.
    - RSS Feed
    - SEO optimized to include social media images and Twitter handles.
    - React Scroll for one page, anchor based navigation is available.
    - Code highlighting via Prism.
- url: https://ghost-novela-preview.draftbox.co/
  repo: https://github.com/draftbox-co/gatsby-ghost-novela-starter
  description: A Gatsby starter for creating blogs from headless Ghost CMS.
  tags:
    - AMP
    - Blog
    - CMS:Headless
    - CMS:Ghost
    - Disqus
    - Language:TypeScript
    - Markdown
    - MDX
    - Netlify
    - Pagination
    - PWA
    - RSS
    - SEO
    - Styling:CSS-in-JS
    - Styling:Theme-UI
  features:
    - Novela theme by Narrative
    - Data sourcing from headless Ghost
    - Responsive design
    - SEO optimized
    - OpenGraph structured data
    - Twitter Cards meta
    - Sitemap Generation
    - XML Sitemaps
    - Progressive Web App
    - Offline Support
    - RSS Feed
    - Composable and extensible
- url: https://gatsby-starter-portfolio.herokuapp.com/
  repo: https://github.com/surudhb/gatsby-personal-site-template
  description: A minimalist dev portfolio featuring a blog, SEO, app-theming with React.Context, Bootstrap and Sass
  tags:
    - Portfolio
    - Blog
    - SEO
    - Markdown
    - MDX
    - Styling:Bootstrap
    - Styling:SCSS
    - Client-side App
  features:
    - Gatsby v2
    - Main page, Blog page, About page, Projects page, Resume page with dedicated pages for each blog-post and project
    - Uses Sass with Bootstrap to make styling super simple
    - Light/Dark mode for entire app using React's Context API
    - SEO enabled on each page with react-helmet
    - Features optimized image rendering using gatsby-image
    - Uses open source icons from Fontawesome and icons8
    - Uses icons as links to github, resume, hackerrank on main page
    - Programmatically generates styled pages for each blog post and project written in Markdown
    - Blog posts page features a live filter tool
    - Uses site metadata to populate About page
    - Resume page generated using template Markdown files
<<<<<<< HEAD
- url: https://gatsby-starter-dotdev.kennethwang.dev/
  repo: https://github.com/KennethWangDotDev/gatsby-starter-dotdev
  description: Personal site template for developers. Showcase your projects and writings.
=======
- url: https://cocky-williams-9d49bd.netlify.app/
  repo: https://github.com/peterdurham/gatsby-starter-blog-boost
  description: A Netlify CMS powered blog starter to jumpstart your personal or company's development.
  tags:
    - Blog
    - Markdown
    - CMS:Netlify
  features:
    - Articles (Blog Post) CMS Model
    - Topics pages
    - Tag Pages
    - Mobile ready
- url: https://gatsby-starter-skeleton.netlify.app/
  repo: https://github.com/msallent/gatsby-starter-skeleton
  description: Gatsby starter featuring TypeScript, ESLint, Prettier and more...
  tags:
    - Language:TypeScript
    - Linting
    - Styling:SCSS
    - SEO
  features:
    - TypeScript (even for gatsby-* files!)
    - ESLint
    - Prettier
    - stylelint
    - husky
    - lint-staged
    - Layout and SEO components
    - SCSS Modules
- url: https://gatsby-persoanl.netlify.app/
  repo: https://github.com/AbdaliDahir/gatsby-portfolio
  description: creative personal & portfolio template based on gatsby. designed so you can showcase your work and write your blogs.
  tags:
    - Blog
    - Portfolio
    - SEO
    - Styling:CSS-in-JS
    - Markdown
    - Landing Page
  features:
    - creative portfolio + blog
    - Styled components
    - Responsive Design
    - Portfolio
    - Blog
    - Github Api
    - Google Analytics
    - Create pages and posts
    - Show works
- url: https://gatsby-starter-vadyan.netlify.app/
  repo: https://github.com/p1t1ch/gatsby-starter-vadyan
  description: A modern content-agnostic Gatsby starter
  tags:
    - Language:TypeScript
    - Linting
    - Netlify
    - PWA
    - SEO
    - Storybook
    - Styling:CSS-in-JS
    - Testing
  features:
    - 💬 Static type checking with Typescript
    - 🥇 Linting environment with ESLint, Prettier, Husky & lint-staged
    - 🎲 Testing environment with Jest, RTL & Cypress
    - 👩‍🎤 CSS in JS styling with Emotion
    - 📕 Work with components in Storybook
    - 🌀 Transform SVGs into React components with SVGR
    - ✨ Full PWA support
    - 🧠 Apollo Client setup for dynamic data
    - 🚦 Ready to use CI/CD setup with Github Actions
    - 📊 Analyze generated build with Webpack Bundle Analyzer
    - 💥 Write pretty imports with Webpack aliases
- url: https://gatsby-p5-gallery-starter.herokuapp.com/
  repo: https://github.com/doubledherin/gatsby-p5-starter
  description: A responsive gallery / portofolio site for showing off your p5.js sketches, with React-p5.js integration via a built-in wrapper.
  tags:
    - Gallery
    - Portfolio
    - Styling:SCSS

  features:
    - A responsive gallery website set up to easily contain generative art and other works created with p5.js
- url: https://emulsify-ds.github.io/gatsby-starter-emulsify-mdx/
  repo: https://github.com/emulsify-ds/gatsby-starter-emulsify-mdx
  description: A starter for a style guide powered by Gatsby Theme Emulsify
  tags:
    - Style Guide
    - Documentation
    - Storybook
    - Markdown
    - MDX
    - Styling:Theme-UI
  features:
    - Fully customizable style guide
    - Document pages and components using Markdown/MDX
    - Show live Storybook components with a shortcode
    - Flexible code syntax highlighting using PrismJS
    - Theming using config-based Theme UI
    - Support for modes - light/dark built-in
    - Image and file support in Markdown
    - Shortcodes for wrapping components and building tab links
    - Gatsby shadowing for Gatsby Theme Emulsify components
    - Supports linking multiple style guides
- url: https://kontent-sample-app-gatsby-intranet.netlify.app
  repo: https://github.com/Simply007/kontent-sample-app-gatsby-intranet
  description: Showcase of Kentico Kontent Intranet admin UI using Material design.
  tags:
    - CMS:Headless
    - CMS:Kontent
    - Netlify
    - Styling:Material
    - i18n
  features:
    - Kentico Kontent CaaS platform as the data source
    - Kentico Kontent rich text element resolution example
    - Showcasing multilingual possibilities
    - Includes plugins for easy, beautiful typography
    - Material Design
    - Intranet showcase
- url: https://varunagrawal.github.io/gatsby-bootstrap-template/
  repo: https://github.com/varunagrawal/gatsby-bootstrap-template
  description: A minimalistic Gatsby starter template with Bootstrap 4 included. Great for getting started with Gatsby without worrying out styling.
  tags:
    - Styling:Bootstrap
    - Client-side App
    - Landing Page
  features:
    - Minimalistic, so nothing extra other than the barebones.
    - Boostrap 4 support out of the box.
    - Comes with React Helmet for adding site meta tags.
- url: https://demo.websheets.co
  repo: https://github.com/tengkuhafidz/WebSheets-Listing-Page
  description: A listing website generator based on a standard Google Sheets template. Manage the branding, layout, and data of the site by just updating the Google Sheets.
  tags:
    - Google Sheets
    - Language:TypeScript
    - Styling:Tailwind
    - Styling:PostCSS
    - PWA
    - SEO
    - Onepage
    - Gallery
    - Portfolio
  features:
    - Google Sheets as data point
    - Change the Branding, template, and data of the site by just updating the Google Sheets
    - Fast-loading static site
    - Progressive web app with offline capabilities
    - Customisable SEO and site metadata
    - Social share
    - Dark Mode
    - Google Analytics
    - Search functionality
    - Responsive Design
    - Preconfigured prettier, eslint, husky
- url: https://www.minimal-portfolio.openarchitex.dev/
  repo: https://github.com/OpenArchitex/gatsby-starter-minimal-portfolio
  description: A simple portfolio with About, Projects and Contact sections created using Theme UI and MDX
  tags:
    - Portfolio
    - Markdown
    - MDX
    - Styling:Tailwind
    - Styling:Theme-UI
    - Onepage
  features:
    - Gatsby v2
    - Simple portfolio with About, Projects and Contact sections
    - Uses MDX and Theme UI for styling
    - SEO enabled on each page with react-helmet
- url: https://renyuanz.github.io/leonids/
  repo: https://github.com/renyuanz/leonids
  description: A simple, fixed sidebar two columns blog theme using tailwind to polish and Github Actions to deploy
  tags:
    - Blog
    - SEO
    - Markdown
    - Styling:Tailwind
    - Styling:PostCSS
  features:
    - All gatsby-starter-blog (the official blog theme) features
    - Light/Dark mode
    - Uses PostCSS with Tailwind to make styling pleasurable
    - Auto-deploys to Github pages with Github actions CI
    - SEO enabled on each page with react-helmet
    - Features optimized image rendering using gatsby-image
    - Writes with Markdown, your favourite writing tool
- url: https://gatsby-opinionated-starter.netlify.app/
  repo: https://github.com/datacrafts-io/gatsby-opinionated-starter
  description: Opinionated full-fledged TypeScript dev environment starter
  tags:
    - Styling:SCSS
    - Styling:Other
    - Testing
    - Language:TypeScript
    - Linting
    - Storybook
  features:
    - Storybook support
    - SCSS + SCSS Modules support
    - Jest + testing-library support
    - TypeScript support
    - ESLint support for both ES and TS
    - remark-lint support for linting markdown files
    - style-lint support for linting SCSS and SCSS Modules
    - GitHub Actions CI optional support
    - Renovate bot optional support
    - Husky optional support
    - Typography.js support
    - Netlify deploy optional support
>>>>>>> b4136600
- url: https://gatsby-starter-fresh.netlify.app
  repo: https://github.com/mishal23/gatsby-starter-fresh
  description: A minimal GatsbyJS starter blog template using the Fresh Theme for anyone to build a blogging site
  tags:
    - Portfolio
    - Blog
    - SEO
    - Markdown
    - MDX
  features:
    - Gatsby v2
    - Tablet & mobile friendly
    - SEO
    - MDX
    - Optimized images with gatsby-image
    - Netlify deployment friendly
    - Good Developer Experience (ESLint + Prettier + TypeScript, React functional components + hooks, styled-components, Webpack path alias)
  features:
    - Gatsby v2
    - Blazing fast loading time
    - Mobile Friendly
    - High quality code
    - Component seperated code
    - Custom 404 page
    - In-built contact form powered by Formspree
    - Markdown support for new posts
    - Code syntax highlighting
    - Disqus support for comments
    - Supports PWA
    - Social Media icons
    - SEO friendly
    - Twitter Tags
    - Sitemap Generation
    - Google Analytics
- url: https://gatsby-starter-testing.netlify.app/
  repo: https://github.com/DanailMinchev/gatsby-starter-testing
  description: A simple Gatsby starter with configured testing frameworks and tools for each layer of the Test Pyramid and more.
  tags:
    - Linting
    - Storybook
    - Testing
  features:
    - Unit Testing - Jest with React Testing Library
    - Structural Testing - Jest Snapshot Testing
    - End-to-End Testing - Cypress with Cypress Testing Library
    - Accessibility Testing - axe with cypress-axe
    - Automated Visual Testing - Storybook with jest-puppeteer and jest-image-snapshot
- url: https://boogi.netlify.app
  repo: https://github.com/filipowm/boogi
  description: Create awesome documentation with modern, Gitbook-like look-and-feel.
  tags:
    - Documentation
    - PWA
    - SEO
    - Markdown
    - MDX
    - Styling:CSS-in-JS
    - CMS:Netlify
  features:
    - Customize your page to match your branding and needs
    - Responsive, GitBook-like design inspired by https://gitbook.com/
    - Light / dark mode themes for entire app
    - Custom [BooGi CLI](https://github.com/filipowm/boogi-cli) wrapping Gatsby CLI
      to start quickly, simplify codebase, easily run locally and build you BooGi-based app
    - Rich-content and rich-text features like text formatting, graphs and diagrams,
      quotes, columnar layout, emojis, feather icons, highlights, live code editor,
      syntax highlighting, external code snippets, social buttons and many many more!
    - draft pages
    - Search capabilities with [Algolia](https://www.algolia.com/)
    - local search (search in a browser without need to integrate with Algolia)
    - Progressive Web App (PWA) support - app can work entirely offline
    - Integration with Google Analytics
    - SEO friendliness
    - full screen mode
    - RSS feed
    - Edit content on Gitlab, Github or Bitbucket with edit-on-repo feature
    - Fully customizable using plain Yaml files
- url: https://texblog.akshatbisht.com/
  repo: https://github.com/aaaakshat/gatsby-starter-texblog
  description: A lightweight, LaTeX enabled starter to beautifully showcase your typeset articles.
  tags:
    - Blog
    - Markdown
    - MDX
    - SEO
    - Styling:SCSS
    - Language:TypeScript
  features:
    - Automatically generated landing page with articles organised by date
    - LaTeX support (rendered via remark-katex)
    - Custom Image component to easily add images
    - MDX to add components to articles
    - Uses SCSS for easy-to-understand naming
    - Google Analytics support
    - Responsive design
- url: https://knochenmark.github.io/gatsby-starter-level-2/
  repo: https://github.com/Knochenmark/gatsby-starter-level-2
  description: A minimalistic, responsive and easily configurable Gatsby starter that will help to bring your portfolio to the next level.
  tags:
    - Portfolio
    - Blog
    - Markdown
    - Styling:CSS-in-JS
    - Linting
  features:
    - Responsive Layout
    - High configurability
    - Configurable Sections via Markdown
    - Organized Projects by techs and Blog Posts by tags
    - Posts in Markdown
    - Pagination support
    - Syntax highlighting in code blocks
    - Styled Components with Emotion
    - ESLint and Prettier
    - FontAwsome Library for icons
- url: https://gatsby-starter-essentials.netlify.app/
  repo: https://github.com/selrond/gatsby-starter-essentials
  description: A solid base to build your project upon
  tags:
    - Styling:CSS-in-JS
  features:
    - Sensible folder structure
    - Only linted code is commit-able with pre-commit eslint hook
    - Absolute imports (no more import Button from '../../../../../components/atoms/Button')
    - styled-components set up
    - sanitize.css included for sane out-of-the-box CSS defaults
    - eslint with Airbnb config
    - Auto formatted code via `prettier` as an `eslint` plugin
    - Always up-to-date starter dependencies thanks to Dependabot
    - Improved npm scripts - npm start runs a local server, so you can view your site live on multiple devices at once
    - .nvmrc requiring lts node version
    - Simple circleci integration to utilize CI/CD in your app
- url: https://frosty-torvalds-822eb0.netlify.app
  repo: https://github.com/willb335/gatsby-starter-hoa
  description: A template for home owner associations built with Gatsby, Contentful, and Netlify
  tags:
    - Blog
    - CMS:Headless
    - CMS:Contentful
    - Styling:CSS-in-JS
    - Netlify
  features:
    - CMS:Contentful integration with ready to go placeholder content
    - Netlify integration including a pre-built contact form
    - Pagination logic
    - Styled Components
    - SEO friendly components
    - Prebuilt events calendar
    - Material UI<|MERGE_RESOLUTION|>--- conflicted
+++ resolved
@@ -7088,11 +7088,9 @@
     - Blog posts page features a live filter tool
     - Uses site metadata to populate About page
     - Resume page generated using template Markdown files
-<<<<<<< HEAD
 - url: https://gatsby-starter-dotdev.kennethwang.dev/
   repo: https://github.com/KennethWangDotDev/gatsby-starter-dotdev
   description: Personal site template for developers. Showcase your projects and writings.
-=======
 - url: https://cocky-williams-9d49bd.netlify.app/
   repo: https://github.com/peterdurham/gatsby-starter-blog-boost
   description: A Netlify CMS powered blog starter to jumpstart your personal or company's development.
@@ -7304,7 +7302,6 @@
     - Husky optional support
     - Typography.js support
     - Netlify deploy optional support
->>>>>>> b4136600
 - url: https://gatsby-starter-fresh.netlify.app
   repo: https://github.com/mishal23/gatsby-starter-fresh
   description: A minimal GatsbyJS starter blog template using the Fresh Theme for anyone to build a blogging site
