--- conflicted
+++ resolved
@@ -4330,18 +4330,6 @@
     - PostCSS
     - Deploy Storybook
     - Documentation
-<<<<<<< HEAD
-- url: https://alipiry-gatsby-starter-typescript.netlify.com/
-  repo: https://github.com/alipiry/gatsby-starter-typescript
-  description: The default Gatsby starter with TypeScript
-  tags:
-    - Language:TypeScript
-    - Linting
-    - Netlify
-  features:
-    - Type Checking With TypeScript
-    - Powerfull Linting With ESLint
-=======
 - url: https://gatsby-lam.vaporwavy.io
   repo: https://github.com/vaporwavy/gatsby-london-after-midnight
   description: A custom, image-centric theme for Gatsby. Advanced from the Gatsby starter London.
@@ -4361,4 +4349,13 @@
     - Built with PostCSS
     - Made for image-centric portfolios
     - Based on London for Gatsby
->>>>>>> 16adf607
+- url: https://alipiry-gatsby-starter-typescript.netlify.com/
+  repo: https://github.com/alipiry/gatsby-starter-typescript
+  description: The default Gatsby starter with TypeScript
+  tags:
+    - Language:TypeScript
+    - Linting
+    - Netlify
+  features:
+    - Type Checking With TypeScript
+    - Powerfull Linting With ESLint