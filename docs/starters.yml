- url: https://gatsby-advanced-blog-system.danilowoz.now.sh/blog
  repo: https://github.com/danilowoz/gatsby-advanced-blog-system
  description: Create a complete blog from scratch with pagination, categories, featured posts, author, SEO and navigation.
  tags:
    - Pagination
    - Markdown
    - SEO
  features:
    - Pagination;
    - Category and tag pages (with pagination);
    - Category list (with navigation);
    - Featured post;
    - Author page;
    - Next and prev post;
    - SEO component.
- url: https://graphcms.github.io/gatsby-graphcms-tailwindcss-example/
  repo: https://github.com/GraphCMS/gatsby-graphcms-tailwindcss-example
  description: The default Gatsby starter blog with the addition of the gatsby-source-graphql and tailwind dependencies.
  tags:
    - Styling:Tailwind
    - CMS:Headless
  features:
    - Tailwind style library
    - GraphQL source plugin
    - Very simple boilerplate
- url: https://wonism.github.io/
  repo: https://github.com/wonism/gatsby-advanced-blog
  description: n/a
  tags:
    - Portfolio
    - Redux
  features:
    - Blog post listing with previews (image + summary) for each blog post
    - Categories and tags for blog posts with pagination
    - Search post with keyword
    - Put react application / tweet into post
    - Copy some codes in post with clicking button
    - Portfolio
    - Resume
    - Redux for managing statement (with redux-saga / reselect)
- url: https://vagr9k.github.io/gatsby-advanced-starter/
  repo: https://github.com/Vagr9K/gatsby-advanced-starter
  description: Great for learning about advanced features and their implementations
  tags:
    - Blog
    - Styling:None
  features:
    - Does not contain any UI frameworks
    - Provides only a skeleton
    - Tags
    - Categories
    - Google Analytics
    - Disqus
    - Offline support
    - Web App Manifest
    - SEO
- url: https://gatsby-tailwind-emotion-starter.netlify.com/
  repo: https://github.com/muhajirdev/gatsby-tailwind-emotion-starter
  description: A Gatsby Starter with Tailwind CSS + Emotion JS
  tags:
    - Styling:Tailwind
  features:
    - Eslint Airbnb without semicolon and without .jsx extension
    - Offline support
    - Web App Manifest
- url: https://gatsby-starter-redux-firebase.netlify.com/
  repo: https://github.com/muhajirdev/gatsby-starter-redux-firebase
  description: A Gatsby + Redux + Firebase Starter. With Authentication
  tags:
    - Styling:None
    - Firebase
    - Client-side App
  features:
    - Eslint Airbnb without semicolon and without .jsx extension
    - Firebase
    - Web App Manifest
- url: https://dschau.github.io/gatsby-blog-starter-kit/
  repo: https://github.com/dschau/gatsby-blog-starter-kit
  description: n/a
  tags:
    - Blog
  features:
    - Blog post listing with previews for each blog post
    - Navigation between posts with a previous/next post button
    - Tags and tag navigation
- url: https://contentful-userland.github.io/gatsby-contentful-starter/
  repo: https://github.com/contentful-userland/gatsby-contentful-starter
  description: n/a
  tags:
    - Blog
    - CMS:Contentful
    - CMS:Headless
  features:
    - Based on the Gatsby Starter Blog
    - Includes Contentful Delivery API for production build
    - Includes Contentful Preview API for development
- url: https://react-firebase-authentication.wieruch.com/
  repo: https://github.com/the-road-to-react-with-firebase/react-gatsby-firebase-authentication
  description: n/a
  tags:
    - Firebase
  features:
    - Sign In, Sign Up, Sign Out
    - Password Forget
    - Password Change
    - Protected Routes with Authorization
    - Realtime Database with Users
- url: http://dmwl.net/gatsby-hampton-theme
  repo: https://github.com/davad/gatsby-hampton-theme
  description: n/a
  tags:
    - Styling:CSS-in-JS
  features:
    - Eslint in dev mode with the airbnb config and prettier formatting rules
    - Emotion for CSS-in-JS
    - A basic blog, with posts under src/pages/blog
    - A few basic components (Navigation, Layout, Link wrapper around gatsby-link))
    - Based on gatsby-starter-gatsbytheme
- url: https://vagr9k.github.io/gatsby-material-starter/
  repo: https://github.com/Vagr9K/gatsby-material-starter
  description: n/a
  tags:
    - Styling:Material
  features:
    - React-MD for Material design
    - Sass/SCSS
    - Tags
    - Categories
    - Google Analytics
    - Disqus
    - Offline support
    - Web App Manifest
    - SEO
- url: https://xiaoxinghu.github.io/gatsby-orga/
  repo: https://github.com/xiaoxinghu/gatsby-orga
  description: n/a
  tags:
    - Blog
  features:
    - Parses org-mode files with Orga.
- url: http://2column-portfolio.surge.sh/
  repo: https://github.com/praagyajoshi/gatsby-starter-2column-portfolio
  description: n/a
  tags:
    - Portfolio
    - Styling:SCSS
  features:
    - Designed as a minimalistic portfolio website
    - Grid system using flexboxgrid
    - Styled using SCSS
    - Font icons using font-awesome
    - Google Analytics integration
    - Open Sans font using Google Fonts
    - Prerendered Open Graph tags for rich sharing
- url: https://prototypeinteractive.github.io/gatsby-react-boilerplate/
  repo: https://github.com/PrototypeInteractive/gatsby-react-boilerplate
  description: n/a
  tags:
    - Styling:Bootstrap
  features:
    - Basic configuration and folder structure
    - Uses PostCSS and Sass (with autoprefixer and pixrem)
    - Uses Bootstrap 4 grid
    - Leaves the styling to you
    - Uses data from local json files
    - Contains Node.js server code for easy, secure, and fast hosting
- url: http://capricious-spring.surge.sh/
  repo: https://github.com/noahg/gatsby-starter-blog-no-styles
  description: n/a
  tags:
    - Blog
    - Styling:None
  features:
    - Same as official gatsby-starter-blog but with all styling removed
- url: https://gatsby-starter-github-api.netlify.com/
  repo: https://github.com/lundgren2/gatsby-starter-github-api
  description: Single page starter based on gatsby-source-github-api
  tags:
    - Portfolio
    - Onepage
  features:
    - Use your GitHub as your own portfolio site
    - List your GitHub repositories
    - GitHub GraphQL API v4
- url: https://gatsby-starter-blog-demo.netlify.com/
  repo: https://github.com/gatsbyjs/gatsby-starter-blog
  description: official blog
  tags:
    - Official
    - Blog
  features:
    - Basic setup for a full-featured blog
    - Support for an RSS feed
    - Google Analytics support
    - Automatic optimization of images in Markdown posts
    - Support for code syntax highlighting
    - Includes plugins for easy, beautiful typography
    - Includes React Helmet to allow editing site meta tags
    - Includes plugins for offline support out of the box
- url: https://gatsby-starter-bloomer.netlify.com/
  repo: https://github.com/Cethy/gatsby-starter-bloomer
  description: n/a
  tags:
    - Styling:Bulma
  features:
    - Based on gatsby-starter-default
    - Bulma CSS Framework with its Bloomer react components
    - Font-Awesome icons
    - Includes a simple fullscreen hero w/ footer example
- url: https://gatsby-starter-bootstrap-netlify.netlify.com/
  repo: https://github.com/konsumer/gatsby-starter-bootstrap-netlify
  description: n/a
  tags:
    - Styling:Bootstrap
    - CMS:Netlify
  features:
    - Very similar to gatsby-starter-netlify-cms, slightly more configurable (eg set site-title in gatsby-config) with Bootstrap/Bootswatch instead of bulma
- url: https://gatstrap.netlify.com/
  repo: https://github.com/jaxx2104/gatsby-starter-bootstrap
  description: n/a
  tags:
    - Styling:Bootstrap
  features:
    - Bootstrap CSS framework
    - Single column layout
    - Basic components like SiteNavi, SitePost, SitePage
- url: http://gatsby-bulma-storybook.surge.sh/
  repo: https://github.com/gvaldambrini/gatsby-starter-bulma-storybook
  description: n/a
  tags:
    - Styling:Bulma
    - Storybook
    - Testing
  features:
    - Storybook for developing components in isolation
    - Bulma and Sass support for styling
    - CSS modules
    - Prettier & eslint to format & check the code
    - Jest
- url: https://gatsby-starter-business.netlify.com/
  repo: https://github.com/v4iv/gatsby-starter-business
  description: n/a
  tags:
    - Styling:Bulma
    - PWA
    - CMS:Netlify
    - Disqus
    - Search
    - Pagination
  features:
    - Complete Business Website Suite - Home Page, About Page, Pricing Page, Contact Page and Blog
    - Netlify CMS for Content Management
    - SEO Friendly (Sitemap, Schemas, Meta Tags, GTM etc)
    - Bulma and Sass Support for styling
    - Progressive Web App & Offline Support
    - Tags and RSS Feed for Blog
    - Disqus and Share Support
    - Elastic-Lunr Search
    - Pagination
    - Easy Configuration using `config.js` file
- url: https://haysclark.github.io/gatsby-starter-casper/
  repo: https://github.com/haysclark/gatsby-starter-casper
  description: n/a
  tags:
    - PWA
  features:
    - Page pagination
    - CSS
    - Tags
    - Google Analytics
    - Offline support
    - Web App Manifest
    - SEO
- url: http://gatsby-starter-ceevee.surge.sh/
  repo: https://github.com/amandeepmittal/gatsby-starter-ceevee
  description: n/a
  tags:
    - Portfolio
  features:
    - Based on the Ceevee site template, design by Styleshout
    - Single Page Resume/Portfolio site
    - Target audience Developers, Designers, etc.
    - Used CSS Modules, easy to manipulate
    - FontAwsome Library for icons
    - Responsive Design, optimized for Mobile devices
- url: https://gatsby-starter-contentful-i18n.netlify.com/
  repo: https://github.com/mccrodp/gatsby-starter-contentful-i18n
  description: i18n support and language switcher for Contentful starter repo
  tags:
    - i18n
    - CMS:Contentful
    - CMS:Headless
  features:
    - Localization (Multilanguage)
    - Dynamic content from Contentful CMS
    - Integrates i18n plugin starter and using-contentful repos
- url: http://cranky-edison-12166d.netlify.com/
  repo: https://github.com/datocms/gatsby-portfolio
  description: n/a
  tags:
    - CMS:DatoCMS
    - CMS:Headless
  features:
    - Simple portfolio to quick start a site with DatoCMS
    - Contents and media from DatoCMS
    - Custom Sass style
    - SEO
- url: https://gatsby-deck.netlify.com/
  repo: https://github.com/fabe/gatsby-starter-deck
  description: n/a
  tags:
    - Presentation
  features:
    - Create presentations/slides using Gatsby.
    - Offline support.
    - Page transitions.
- url: https://gatsby-starter-default-i18n.netlify.com/
  repo: https://github.com/angeloocana/gatsby-starter-default-i18n
  description: n/a
  tags:
    - i18n
  features:
    - localization (Multilanguage)
- url: https://gatsby-starter-default-demo.netlify.com/
  repo: https://github.com/gatsbyjs/gatsby-starter-default
  description: official default
  tags:
    - Official
  features:
    - Comes with React Helmet for adding site meta tags
    - Includes plugins for offline support out of the box
- url: http://gatsby-dimension.surge.sh/
  repo: https://github.com/codebushi/gatsby-starter-dimension
  description: Single page starter based on the Dimension site template
  tags:
    - Portfolio
    - HTML5UP
    - Styling:SCSS
  features:
    - Designed by HTML5 UP
    - Simple one page site that’s perfect for personal portfolios
    - Fully Responsive
    - Styling with SCSS
- url: https://gatsby-docs-starter.netlify.com/
  repo: https://github.com/ericwindmill/gatsby-starter-docs
  description: n/a
  tags:
    - Documentation
    - Styling:CSS-in-JS
  features:
    - All the features from gatsby-advanced-starter, plus
    - Designed for Documentation / Tutorial Websites
    - ‘Table of Contents’ Component, Auto generates ToC from posts - just follow the file frontmatter conventions from markdown files in ‘lessons’.
    - Styled Components w/ ThemeProvider
    - Basic UI
    - A few extra components
    - Custom prismjs theme
    - React Icons
- url: https://parmsang.github.io/gatsby-starter-ecommerce/
  repo: https://github.com/parmsang/gatsby-starter-ecommerce
  description: Easy to use starter for an e-commerce store
  tags:
    - Styling:Other
    - Stripe
    - eCommerce
    - PWA
    - Authentication
  features:
    - Uses the Moltin eCommerce Api
    - Stripe checkout
    - Semantic-UI
    - Styled components
    - Google Analytics - (you enter the tracking-id)
    - React-headroom
    - Eslint & Prettier. Uses Airbnb JavaScript Style Guide
    - Authentication via Moltin (Login and Register)
- url: http://gatsby-forty.surge.sh/
  repo: https://github.com/codebushi/gatsby-starter-forty
  description: Multi-page starter based on the Forty site template
  tags:
    - Styling:SCSS
    - HTML5UP
  features:
    - Designed by HTML5 UP
    - Colorful homepage, and also includes a Landing Page and Generic Page components.
    - Many elements are available, including buttons, forms, tables, and pagination.
    - Custom grid made with CSS Grid
    - Styling with SCSS
- url: https://themes.gatsbythemes.com/gatsby-starter/
  repo: https://github.com/saschajullmann/gatsby-starter-gatsbythemes
  description: n/a
  tags:
    - Styling:CSS-in-JS
    - Blog
    - Testing
    - Linting
  features:
    - CSS-in-JS via Emotion.
    - Jest and Enzyme for testing.
    - Eslint in dev mode with the airbnb config and prettier formatting rules.
    - React 16.
    - A basic blog, with posts under src/pages/blog. There’s also a script which creates a new Blog entry (post.sh).
    - Data per JSON files.
    - A few basic components (Navigation, Footer, Layout).
    - Layout components make use of Styled-System.
    - Google Analytics (you just have to enter your tracking-id).
    - Gatsby-Plugin-Offline which includes Service Workers.
    - Prettier for a uniform codebase.
    - Normalize css (7.0).
    - Feather icons.
    - Font styles taken from Tachyons.
- url: https://gcn.netlify.com/
  repo: https://github.com/ryanwiemer/gatsby-starter-gcn
  description: A starter template to build amazing static websites with Gatsby, Contentful and Netlify
  tags:
    - CMS:Contentful
    - CMS:Headless
    - Blog
    - Netlify
    - Styling:CSS-in-JS
  features:
    - CMS:Contentful integration with ready to go placeholder content
    - Netlify integration including a pre-built contact form
    - Minimal responsive design - made to customize or tear apart
    - Pagination logic
    - Styled components
    - SEO Friendly Component
    - JSON-LD Schema
    - OpenGraph sharing support
    - Sitemap Generation
    - Google Analytics
    - Progressive Web app
    - Offline Support
    - RSS Feed
    - Gatsby Standard module for linting JavaScript with StandardJS
    - Stylelint support for Styled Components to lint the CSS in JS
- url: https://alampros.github.io/gatsby-starter-grommet/
  repo: https://github.com/alampros/gatsby-starter-grommet
  description: n/a
  tags:
    - Styling:Grommet
  features:
    - Barebones configuration for using the Grommet design system
    - Uses Sass (with CSS modules support)
- url: https://gatsby-starter-hello-world-demo.netlify.com/
  repo: https://github.com/gatsbyjs/gatsby-starter-hello-world
  description: official hello world
  tags:
    - Official
  features:
    - A no-frills Gatsby install
    - No plugins, no boilerplate
    - Great for advanced users
- url: https://gatsby-starter-hero-blog.greglobinski.com/
  repo: https://github.com/greglobinski/gatsby-starter-hero-blog
  description: no description yet
  tags:
    - Styling:PostCSS
    - SEO
    - Markdown
  features:
    - Easy editable content in Markdown files (posts, pages and parts)
    - CSS with `styled-jsx` and `PostCSS`
    - SEO (sitemap generation, robot.txt, meta and OpenGraph Tags)
    - Social sharing (Twitter, Facebook, Google, LinkedIn)
    - Comments (Facebook)
    - Images lazy loading and `webp` support (gatsby-image)
    - Post categories (category based post list)
    - Full text searching (Algolia)
    - Contact form (Netlify form handling)
    - Form elements and validation with `ant-design`
    - RSS feed
    - 100% PWA (manifest.webmanifest, offline support, favicons)
    - Google Analytics
    - App favicons generator (node script)
    - Easy customizable base styles via `theme` object generated from `yaml` file (fonts, colors, sizes)
    - React v.16.3 (gatsby-plugin-react-next)
    - Components lazy loading (social sharing)
    - ESLint (google config)
    - Prettier code styling
    - Webpack `BundleAnalyzerPlugin`
- url: https://gatsby-starter-i18n-lingui.netlify.com/
  repo: https://github.com/dcroitoru/gatsby-starter-i18n-lingui
  description: n/a
  tags:
    - i18n
  features:
    - Localization (Multilanguage) provided by js-lingui
    - Message extraction
    - Avoids code duplication - generates pages for each locale
    - Possibility of translated paths
- url: https://lumen.netlify.com/
  repo: https://github.com/alxshelepenok/gatsby-starter-lumen
  description: A minimal, lightweight and mobile-first starter for creating blogs uses Gatsby.
  tags:
    - Blog
    - CMS:Netlify
    - Pagination
    - Disqus
    - RSS
    - Linting
    - Testing
    - Styling:PostCSS
    - Styling:SCSS
  features:
    - Lost Grid
    - Jest testing
    - Beautiful typography inspired by matejlatin/Gutenberg
    - Mobile-First approach in development
    - Stylesheet built using SASS and BEM-Style naming
    - Syntax highlighting in code blocks
    - Sidebar menu built using a configuration block
    - Archive organized by tags and categories
    - Pagination support
    - Offline support
    - Google Analytics support
    - Disqus Comments support
- url: https://minimal-blog.lekoarts.de
  repo: https://github.com/LekoArts/gatsby-starter-minimal-blog
  description: This starter is part of a german tutorial series on Gatsby. The starter will change over time to use more advanced stuff (feel free to express your ideas in the repository). Its first priority is a minimalistic style coupled with a lot of features for the content.
  tags:
    - Blog
    - MDX
    - Styling:CSS-in-JS
    - Netlify
    - Linting
    - PWA
  features:
    - Minimal and clean white layout
    - Write your blog posts in MDX
    - Offline Support, WebApp Manifest, SEO
    - Code highlighting (with prism-react-renderer) and live preview (with react-live)
- url: https://gatsby-starter-modern-demo.netlify.com/
  repo: https://github.com/kripod/gatsby-starter-modern
  description: no description yet
  tags:
    - Linting
  features:
    - A set of strict linting rules (based on the Airbnb JavaScript Style Guide)
    - Encourage automatic code formatting
    - Prefer using Yarn for package management
    - Use EditorConfig to maintain consistent coding styles between different editors and IDEs
    - Integration with Visual Studio Code
    - Based on gatsby-starter-default
- url: https://gatsby-netlify-cms.netlify.com/
  repo: https://github.com/netlify-templates/gatsby-starter-netlify-cms
  description: n/a
  tags:
    - Blog
    - Styling:Bulma
    - CMS:Netlify
  features:
    - A simple blog built with Netlify CMS
    - Basic directory organization
    - Uses Bulma for styling
    - Visit the repo to learn how to set up authentication, and begin modeling your content.
- url: https://gatsby-starter-personal-blog.greglobinski.com/
  repo: https://github.com/greglobinski/gatsby-starter-personal-blog
  description: n/a
  tags:
    - Blog
    - Markdown
    - Netlify
    - Styling:Material
  features:
    - Ready to use, but easily customizable a fully equipped theme starter
    - Easy editable content in Markdown files (posts, pages and parts)
    - ‘Like an app’ layout transitions
    - Easily restyled through theme object
    - Styling with JSS
    - Page transitions
    - Comments (Facebook)
    - Post categories
    - Post list filtering
    - Full text searching (Algolia)
    - Contact form (Netlify form handling)
    - Material UI (@next)
    - RSS feed
    - Full screen mode
    - User adjustable articles’ body copy font size
    - Social sharing (Twitter, Facebook, Google, LinkedIn)
    - PWA (manifes.json, offline support, favicons)
    - Google Analytics
    - Favicons generator (node script)
    - Components leazy loading with AsyncComponent (social sharing, info box)
    - ESLint (google config)
    - Prettier code styling
    - Custom webpack CommonsChunkPlugin settings
    - Webpack BundleAnalyzerPlugin
- url: http://gatsby-photon.surge.sh/
  repo: https://github.com/codebushi/gatsby-starter-photon
  description: Single page starter based on the Photon site template
  tags:
    - HTML5UP
    - Styling:SCSS
  features:
    - Designed by HTML5 UP
    - Single Page, Responsive Site
    - Custom grid made with CSS Grid
    - Styling with SCSS
- url: https://portfolio-bella.netlify.com/
  repo: https://github.com/LekoArts/gatsby-starter-portfolio-bella
  description: A portfolio starter for Gatsby. The target audience are designers and photographers. The light themed website shows your work with large images & big typography. The Onepage is powered by the Headless CMS Prismic.io. and has programmatically created pages for your projects. General settings and colors can be changed in a config & theme file.
  tags:
    - Portfolio
    - CMS:Prismic
    - CMS:Headless
    - Styling:CSS-in-JS
    - Onepage
    - PWA
    - Linting
  features:
    - Big typography & images
    - White theme
    - Prismic.io as CMS
    - Emotion for styling + Emotion-Grid
    - One-page layout with sub-pages for case studies
    - Easily configurable
    - And other good stuff (SEO, Offline Support, WebApp Manifest Support)
- url: https://cara.lekoarts.de
  repo: https://github.com/LekoArts/gatsby-starter-portfolio-cara
  description: A portfolio starter for Gatsby. The target audience are designers and photographers. The playful & colorful Onepage has beautiful parallax effects (made possible by React Spring) and has a Hero, Projects, About and Contact section. The styling is defined by TailwindCSS which enables easy edits and a consistent look. General settings and colors can be changed in a config & theme file.
  tags:
    - Portfolio
    - Onepage
    - Styling:CSS-in-JS
    - Styling:Tailwind
    - PWA
    - Linting
  features:
    - React Spring
    - TailwindCSS & Styled Components
    - Uses tailwind.macro (Babel macro) for easy TailwindCSS styling
    - Playful & Colorful One-Page website with Parallax effect
    - Easily configurable
    - And other good stuff (SEO, Responsive images, Offline Support, WebApp Manifest Support)
- url: https://emilia.lekoarts.de
  repo: https://github.com/LekoArts/gatsby-starter-portfolio-emilia
  description: A portfolio starter for Gatsby. The target audience are designers and photographers. The dark themed website shows your work with large images in a grid-layout (powered by CSS Grid). The transition effects on the header add a playful touch to the overall minimal design. The website has programmatically created pages for your projects (with automatic image import). General settings and colors can be changed in a config & theme file.
  tags:
    - Portfolio
    - PWA
    - Transitions
    - MDX
    - Styling:CSS-in-JS
    - Linting
    - Testing
  features:
    - Focus on big images (with gatsby-image)
    - Dark Theme with HeroPatterns Header
    - CSS Grid and styled-components
    - Page transitions
    - Cypress for End-to-End testing
    - react-spring animations
    - One-Page layout with sub-pages for projects
    - Create your projects in MDX (automatic import of images)
    - And other good stuff (SEO, Offline Support, WebApp Manifest Support)
- url: https://emma.lekoarts.de
  repo: https://github.com/LekoArts/gatsby-starter-portfolio-emma
  description: A portfolio starter for Gatsby. The target audience are designers and photographers. The light themed website shows your work with large images in a full-width grid-layout. Choose color overlays for card items and your projects. The website has three pages (Index, About, Contact) and programmatically created pages for your projects. General settings and colors can be changed in a config & theme file.
  tags:
    - Portfolio
    - MDX
    - Transitions
    - Styling:CSS-in-JS
    - PWA
    - Linting
    - Testing
  features:
    - Full-width photo grid-layout (with gatsby-image)
    - Minimalistic light theme with large images
    - Create your projects in MDX
    - Styling with styled-components
    - react-spring animations
    - Easily configurable
    - And other good stuff (SEO, Offline Support, WebApp Manifest Support)
- url: https://gatsby-starter-procyon.netlify.com/
  repo: https://github.com/danielmahon/gatsby-starter-procyon
  description: n/a
  tags:
    - PWA
    - CMS:Headless
    - CMS:Other
    - Styling:Material
    - Netlify
  features:
    - Gatsby + ReactJS (server side rendering)
    - GraphCMS Headless CMS
    - DraftJS (in-place) Medium-like Editing
    - Apollo GraphQL (client-side)
    - Local caching between builds
    - Material-UI (layout, typography, components, etc)
    - Styled-Components™-like API via Material-UI
    - Netlify Deployment Friendly
    - Netlify Identity Authentication (enables editing)
    - Automatic versioning, deployment and CHANGELOG
    - Automatic rebuilds with GraphCMS and Netlify web hooks
    - PWA (Progressive Web App)
    - Google Fonts
- url: http://gatsby-starter-product-guy.surge.sh/
  repo: https://github.com/amandeepmittal/gatsby-starter-product-guy
  description: n/a
  tags:
    - Portfolio
  features:
    - Single Page
    - A portfolio Developers and Product launchers alike
    - Using Typography.js easy to switch fonts
    - All your Project/Portfolio Data in Markdown, server by GraphQL
    - Responsive Design, optimized for Mobile devices
- url: https://caki0915.github.io/gatsby-starter-redux/
  repo: https://github.com/caki0915/gatsby-starter-redux
  description: n/a
  tags:
    - Styling:CSS-in-JS
    - Redux
  features:
    - Redux and Redux-devtools.
    - Emotion with a basic theme and SSR
    - Typography.js
    - Eslint rules based on Prettier and Airbnb
- url: http://gatsby-stellar.surge.sh/
  repo: https://github.com/codebushi/gatsby-starter-stellar
  description: Single page starter based on the Stellar site template
  tags:
    - HTML5UP
    - Styling:SCSS
  features:
    - Designed by HTML5 UP
    - Scroll friendly, responsive site. Can be used as a single or multi-page site.
    - Sticky Navigation when scrolling.
    - Scroll spy and smooth scrolling to different sections of the page.
    - Styling with SCSS
- url: http://gatsby-strata.surge.sh/
  repo: https://github.com/codebushi/gatsby-starter-strata
  description: Single page starter based on the Strata site template
  tags:
    - Portfolio
    - HTML5UP
    - Styling:SCSS
  features:
    - Designed by HTML5 UP
    - Super Simple, single page portfolio site
    - Lightbox style React photo gallery
    - Fully Responsive
    - Styling with SCSS
- url: https://gatsby-starter-strict.netlify.com/
  repo: https://github.com/kripod/gatsby-starter-strict
  description: n/a
  tags:
    - Linting
  features:
    - A set of strict linting rules (based on the Airbnb JavaScript Style Guide)
    - lint script
    - Encourage automatic code formatting
    - format script
    - Prefer using Yarn for package management
    - Use EditorConfig to maintain consistent coding styles between different editors and IDEs
    - Integration with Visual Studio Code
    - Pre-configured auto-formatting on file save
    - Based on gatsby-starter-default
- url: https://gatsby-tachyons.netlify.com/
  repo: https://github.com/pixelsign/gatsby-starter-tachyons
  description: no description yet
  tags:
    - Styling:Other
  features:
    - Based on gatsby-starter-default
    - Using Tachyons for CSS.
- url: https://quizzical-mcclintock-0226ac.netlify.com/
  repo: https://github.com/taylorbryant/gatsby-starter-tailwind
  description: A Gatsby v2 starter styled using Tailwind, a utility-first CSS framework. Uses Purgecss to remove unused CSS.
  tags:
    - Styling:Tailwind
  features:
    - Based on gatsby-starter-default
    - Tailwind CSS Framework
    - Removes unused CSS with Purgecss
    - Includes responsive navigation and form examples
- url: http://portfolio-v3.surge.sh/
  repo: https://github.com/amandeepmittal/gatsby-portfolio-v3
  description: n/a
  tags:
    - Portfolio
  features:
    - Single Page, Timeline View
    - A portfolio Developers and Product launchers
    - Bring in Data, plug-n-play
    - Responsive Design, optimized for Mobile devices
    - Seo Friendly
    - Uses Flexbox
- url: https://gatsby-starter-typescript-plus.netlify.com/
  repo: https://github.com/resir014/gatsby-starter-typescript-plus
  description: This is a starter kit for Gatsby.js websites written in TypeScript. It includes the bare essentials for you to get started (styling, Markdown parsing, minimal toolset).
  tags:
    - Styling:CSS-in-JS
    - Language:TypeScript
    - Markdown
  features:
    - TypeScript
    - TSLint (with custom TSLint rules)
    - Markdown rendering with Remark
    - Basic component structure
    - Styling with emotion
- url: https://haysclark.github.io/gatsby-starter-typescript/
  repo: https://github.com/haysclark/gatsby-starter-typescript
  description: n/a
  tags:
    - Language:TypeScript
  features:
    - TypeScript
- url: https://fabien0102-gatsby-starter.netlify.com/
  repo: https://github.com/fabien0102/gatsby-starter
  description: n/a
  tags:
    - Language:TypeScript
    - Styling:Other
    - Testing
  features:
    - Semantic-ui for styling
    - TypeScript
    - Offline support
    - Web App Manifest
    - Jest/Enzyme testing
    - Storybook
    - Markdown linting
- url: https://gatsby-starter-wordpress.netlify.com/
  repo: https://github.com/GatsbyCentral/gatsby-starter-wordpress
  description: Gatsby starter using WordPress as the content source.
  tags:
    - Styling:CSS-in-JS
    - CMS:Wordpress
  features:
    - All the features from gatsby-advanced-starter, plus
    - Leverages the WordPress plugin for Gatsby for data
    - Configured to work with WordPress Advanced Custom Fields
    - Auto generated Navigation for your Wordpress Pages
    - Minimal UI and Styling — made to customize.
    - Styled Components
- url: https://www.concisejavascript.org/
  repo: https://github.com/rwieruch/open-crowd-fund
  description: n/a
  tags:
    - Stripe
    - Firebase
  features:
    - Open source crowdfunding for your own ideas
    - Alternative for Kickstarter, GoFundMe, etc.
    - Secured Credit Card payments with Stripe
    - Storing of funding information in Firebase
- url: https://www.verious.io/
  repo: https://github.com/cpinnix/verious-boilerplate
  description: n/a
  tags:
    - Styling:Other
  features:
    - Components only. Bring your own data, plugins, etc.
    - Bootstrap inspired grid system with Container, Row, Column components.
    - Simple Navigation and Dropdown components.
    - Baseline grid built in with modular scale across viewports.
    - Abstract measurements utilize REM for spacing.
    - One font to rule them all, Helvetica.
- url: https://gatsby-starter-blog-grommet.netlify.com/
  repo: https://github.com/Ganevru/gatsby-starter-blog-grommet
  description: GatsbyJS v2 starter for creating a blog. Based on Grommet v2 UI.
  tags:
    - Blog
    - Markdown
    - Styling:Grommet
    - Language:TypeScript
    - Linting
    - Redux
  features:
    - Grommet v2 UI
    - Easily configurable - see site-config.js in the root
    - Switch between grommet themes
    - Change between light and dark themes (with Redux)
    - Blog posts previews in card style
    - Responsive Design, optimized for Mobile devices
    - styled-components
    - TypeScript and ESLint (typescript-eslint)
    - lint-staged and husky - for linting before commit
- url: https://happy-pare-dff451.netlify.com/
  repo: https://github.com/fhavrlent/gatsby-contentful-typescript-starter
  description: Contentful and TypeScript starter based on default starter.
  tags:
    - CMS:Contentful
    - CMS:Headless
    - Language:TypeScript
    - Styling:CSS-in-JS
  features:
    - Based on default starter
    - TypeScript
    - CSS in JS (Emotion)
    - CMS:Contentful
- url: https://xylo-gatsby-bulma-starter.netlify.com/
  repo: https://github.com/xydac/xylo-gatsby-bulma-starter
  description: Gatsby v2 Starter with Bulma based on default starter.
  tags:
    - Styling:SCSS
    - Styling:Bulma
  features:
    - Based on default starter
    - Bulma Css
    - Sass based Styling
- url: https://maxpou.github.io/gatsby-starter-morning-dew/
  repo: https://github.com/maxpou/gatsby-starter-morning-dew
  description: Gatsby v2 blog starter
  tags:
    - Blog
    - Markdown
    - PWA
    - Disqus
    - SEO
    - Styling:CSS-in-JS
  features:
    - Blog post listing with previews (image + summary) for each blog post
    - Fully configurable
    - Multilang support (blog post only)
    - Syntax highlighting
    - css-in-js (with styled-components)
    - Fully Responsive
    - Tags
    - Google Analytics
    - Disqus comments support
    - Offline support
    - Web App Manifest
    - ESLint
    - Prettier
    - Travis CI
- url: https://gatsby-starter-blog-jumpalottahigh.netlify.com/
  repo: https://github.com/jumpalottahigh/gatsby-starter-blog-jumpalottahigh
  description: Gatsby v2 blog starter with SEO, search, filter, reading progress, mobile menu fab
  tags:
    - Blog
    - Markdown
  features:
    - Blog post listing with previews (image + summary) for each blog post
    - Google structured data
    - Mobile-friendly menu toggled with a floating action button (FAB)
    - Article read progress
    - User feedback component
- url: https://i18n.smakosh.com/
  repo: https://github.com/smakosh/gatsby-starter-i18n
  description: Gatsby v2 Starter with i18n using react-intl and more cool features.
  tags:
    - Styling:CSS-in-JS
    - i18n
  features:
    - Based on default starter
    - i18n with rtl text
    - Stateless components using Recompose
    - Font changes depending on the chosen language
    - SEO (meta tags, openGraph, structured data, twitter and more...)
- url: https://gatsby-starter-mate.netlify.com
  repo: https://github.com/EmaSuriano/gatsby-starter-mate
  description: A portfolio starter for Gatsby integrated with Contentful CMS.
  tags:
    - Styling:CSS-in-JS
    - CMS:Contentful
    - CMS:Headless
    - Portfolio
  features:
    - Gatsby v2
    - Rebass (Styled-components system)
    - React Reveal
    - Dynamic content from Contentful
    - Offline support
    - PWA ready
    - SEO
    - Responsive design
    - Icons from font-awesome
    - Netlify Deployment Friendly
    - Medium integration
    - Social sharing (Twitter, Facebook, Google, LinkedIn)
- url: https://gatsby-starter-typescript-sass.netlify.com
  repo: https://github.com/tdharmon/gatsby-starter-typescript-sass
  description: A basic starter with TypeScript and Sass built in
  tags:
    - Language:TypeScript
    - Styling:SCSS
    - Linting
  features:
    - TypeScript and Sass support
    - TS linter with basic react rules
- url: https://gatsby-simple-contentful-starter.netlify.com/
  repo: https://github.com/cwlsn/gatsby-simple-contentful-starter
  description: A simple starter to display Contentful data in Gatsby, ready to deploy on Netlify. Comes with a detailed article detailing the process.
  tags:
    - CMS:Contentful
    - CMS:Headless
    - Markdown
    - Styling:CSS-in-JS
  features:
    - Gatsby v2
    - Query Contentful data via Gatsby's GraphQL
    - Styled-Components for CSS-in-JS
    - Simple format, easy to create your own site quickly
    - React Helmet for Header Modification
    - Remark for loading Markdown into React
- url: https://gatsby-blog-cosmicjs.netlify.com/
  repo: https://github.com/cosmicjs/gatsby-blog-cosmicjs
  description: Blog that utilizes the power of the Cosmic JS headless CMS for easy content management
  tags:
    - CMS:Cosmic JS
    - CMS:Headless
    - Blog
  features:
    - Uses the Cosmic JS Gatsby source plugin
- url: https://cosmicjs-gatsby-starter.netlify.com/
  repo: https://github.com/cosmicjs/gatsby-starter
  description: Simple Gatsby starter connected to the Cosmic JS headless CMS for easy content management
  tags:
    - CMS:Cosmic JS
    - CMS:Headless
  features:
    - Uses the Cosmic JS Gatsby source plugin
- url: https://www.gatsby-typescript-template.com/
  repo: https://github.com/ikeryo1182/gatsby-typescript-template
  description: This is a standard starter with TypeScript, TSLint, Prettier, Lint-Staged(Husky) and Sass
  tags:
    - Language:TypeScript
    - Linting
    - Styling:SCSS
  features:
    - Category and Tag for post
    - Type Safe by TypeScript
    - Format Safe by TSLint and Prettier with Lint-Staged(Husky)
- url: https://zandersparrow.github.io/gatsby-simple-redux/
  repo: https://github.com/zandersparrow/gatsby-simple-redux
  description: The default starter plus redux
  tags:
    - Redux
  features:
    - Minimal starter based on the official default
    - Includes redux and a simple counter example
- url: https://gatsby-casper.netlify.com/
  repo: https://github.com/scttcper/gatsby-casper
  description: This is a starter blog that looks like the Ghost.io default theme, casper.
  tags:
    - Blog
    - Language:TypeScript
    - Styling:CSS-in-JS
  features:
    - Emotion CSS-in-JS
    - TypeScript
    - Author and tag pages
    - RSS
- url: https://gatsby-universal.netlify.com
  repo: https://github.com/fabe/gatsby-universal
  description: An opinionated Gatsby v2 starter for state-of-the-art marketing sites
  tags:
    - Transitions
    - PWA
    - Styling:CSS-in-JS
    - Linting
    - Markdown
    - SEO
  features:
    - Page Transitions
    - IntersectionObserver, component-based
    - React Context for global UI state
    - styled-components v4
    - Generated media queries for easy use
    - Optimized with Google Lighthouse (100/100)
    - Offline support
    - Manifest support
    - Sitemap support
    - All favicons generated
    - SEO (with Schema JSONLD) & Social Tags
    - Prettier
    - ESLint
- url: https://prismic.lekoarts.de/
  repo: https://github.com/LekoArts/gatsby-starter-prismic
  description: A typography-heavy & light-themed Gatsby Starter which uses the Headless CMS Prismic.
  tags:
    - CMS:Prismic
    - CMS:Headless
    - Styling:CSS-in-JS
    - Linting
    - Blog
    - PWA
    - Testing
  features:
    - Prismic as Headless CMS
    - Uses multiple features of Prismic - Slices, Labels, Relationship fields, Custom Types
    - Emotion for Styling
    - Cypress for End-to-End testing
    - Prism.js highlighting
    - Responsive images with gatsby-image
    - Extensive SEO
    - ESLint & Prettier
- url: https://gatsby-starter-v2-casper.netlify.com/
  repo: https://github.com/GatsbyCentral/gatsby-v2-starter-casper
  description: A blog starter based on the Casper (v1.4) theme.
  tags:
    - Blog
    - PWA
  features:
    - Page pagination
    - CSS
    - Tags
    - Google Analytics
    - Offline support
    - Web App Manifest
    - SEO
- url: https://lumen-v2.netlify.com/
  repo: https://github.com/GatsbyCentral/gatsby-v2-starter-lumen
  description: A Gatsby v2 fork of the lumen starter.
  tags:
    - Blog
    - RSS
    - Disqus
  features:
    - Lost Grid.
    - Beautiful typography inspired by matejlatin/Gutenberg.
    - Mobile-First approach in development.
    - Stylesheet built using Sass and BEM-Style naming.
    - Syntax highlighting in code blocks.
    - Sidebar menu built using a configuration block.
    - Archive organized by tags and categories.
    - Automatic RSS generation.
    - Automatic Sitemap generation.
    - Offline support.
    - Google Analytics support.
    - Disqus Comments support.
- url: https://gatsby-starter-firebase.netlify.com/
  repo: https://github.com/muhajirdev/gatsby-starter-firebase
  description: A Gatsby + Firebase Starter. With Authentication
  tags:
    - Firebase
    - Client-side App
  features:
    - Eslint Airbnb without semicolon and without .jsx extension
    - Firebase
    - Web App Manifest
- url: http://gatsby-lightbox.416serg.me
  repo: https://github.com/416serg/gatsby-starter-lightbox
  description: Showcasing a custom lightbox implementation using `gatsby-image`
  tags:
    - Portfolio
    - SEO
    - Styling:CSS-in-JS
  features:
    - Features a custom, accessible lightbox with gatsby-image
    - Styled with styled-components using CSS Grid
    - React Helmet for SEO
- url: https://stoic-swirles-4bd808.netlify.com/
  repo: https://github.com/crstnio/gatsby-starter-antd
  description: Gatsby's default starter configured for use with the Antd component library, modular imports and less.
  tags:
    - Styling:Ant Design
    - Styling:Other
  features:
    - Fork of Gatsby's default starter
    - React Helmet, Manifest and offline support retained
    - Antd component library pre-installed
    - Uses gatsby-plugin-antd for modular imports
    - Customize the theme of Antd with `modifyVars`
- url: http://jackbravo.github.io/gatsby-starter-i18n-blog/
  repo: https://github.com/jackbravo/gatsby-starter-i18n-blog
  description: Same as official gatsby-starter-blog but with i18n support
  tags:
    - i18n
    - Blog
  features:
    - Translates site name and bio using .md files
    - No extra libraries needed
- url: https://calpa.me/
  repo: https://github.com/calpa/gatsby-starter-calpa-blog
  description: Blog Template X Contentful, Twitter and Facebook style
  tags:
    - Blog
    - Styling:SCSS
  features:
    - GatsbyJS v2, faster than faster
    - Not just Contentful content source, you can use any database
    - Custom style
    - Google Analytics
    - Gitalk
    - sitemap
    - React FontAwesome
    - SEO
    - Offline support
    - Web App Manifest
    - Styled using SCSS
    - Page pagination
    - Netlify optimization
- url: https://gatsby-starter-typescript-power-blog.majidhajian.com/
  repo: https://github.com/mhadaily/gatsby-starter-typescript-power-blog
  description: Minimal Personal Blog with Gatsby and TypeScript
  tags:
    - PWA
    - Blog
    - Language:TypeScript
    - Markdown
  features:
    - Mobile-First approach in development
    - TSLint & Prettier
    - Offline support
    - Category and Tag for post
    - Type Safe by TypeScript
    - Format Safe by TSLint, StyleLint and Prettier with Lint-Staged(Husky)
    - Blog page
    - Syntax highlighting in code blocks
    - Pagination Ready
    - Ready to deploy to GitHub Pages
    - Automatic RSS generation
    - Automatic Sitemap generation
- url: https://gatsby-starter-kentico-cloud.netlify.com/
  repo: https://github.com/Kentico/gatsby-starter-kentico-cloud
  description: Gatsby starter site with Kentico Cloud
  tags:
    - CMS:Headless
  features:
    - Gatsby v2 support
    - Content item <-> content type relationships
    - Language variants relationships
    - Linked items elements relationships
    - Content items in Rich text elements relationships
    - Reverse link relationships
- url: https://gatsby-starter-storybook.netlify.com/
  repo: https://github.com/markoradak/gatsby-starter-storybook
  description: Gatsby starter site with Storybook
  tags:
    - Storybook
    - Styling:CSS-in-JS
    - Linting
  features:
    - Gatsby v2 support
    - Storybook v4 support
    - Styled Components v4 support
    - Styled Reset, ESLint, Netlify Conf
- url: https://jamstack-hackathon-starter.netlify.com/
  repo: https://github.com/sw-yx/jamstack-hackathon-starter
  description: A JAMstack app with authenticated routes, static marketing pages, etc. with Gatsby, Netlify Identity, and Netlify Functions
  tags:
    - Netlify
    - Client-side App
  features:
    - Netlify Identity
    - Netlify Functions
    - Static Marketing pages and Dynamic Client-side Authenticated App pages
- url: https://collective.github.io/gatsby-starter-plone/
  repo: https://github.com/collective/gatsby-starter-plone
  description: A Gatsby starter template to build static sites using Plone as the content source
  tags:
    - CMS:Other
    - CMS:Headless
    - SEO
    - PWA
  features:
    - Creates 1-1 copy of source Plone site
    - Auto generated navigation and breadcrumbs
    - Progressive Web App features
    - Optimized for performance
    - Minimal UI and Styling
- url: https://gatsby-tutorial-starter.netlify.com/
  repo: https://github.com/justinformentin/gatsby-v2-tutorial-starter
  description: Simple, modern desgined blog with post lists, tags, and easily customizable code.
  tags:
    - Blog
    - Linting
    - PWA
    - SEO
    - Styling:CSS-in-JS
    - Markdown
  features:
    - Blog post listing with image, summary, date, and tags.
    - Post Tags
    - Post List Filtering
    - Typography.js
    - Emotion styling
    - Syntax Highlighting in Code Blocks
    - Gatsby Image
    - Fully Responsive
    - Offline Support
    - Web App Manifest
    - SEO
    - PWA
    - Sitemap generation
    - Schema.org JSON-LD
    - CircleCI Integration
    - Codeclimate Integration
    - Google Analytics
    - Twitter and OpenGraph Tags
    - ESLint
    - Prettier Code Styling
- url: https://avivero.github.io/gatsby-redux-starter/
  repo: https://github.com/AVivero/gatsby-redux-starter
  description: Gatsby starter site with Redux, Sass, Bootstrap, Css Modules and Material Icons
  tags:
    - Redux
    - Styling:SCSS
    - Styling:Bootstrap
    - Styling:Material
    - Linting
  features:
    - Gatsby v2 support
    - Redux support
    - Sass support
    - Bootstrap v4 support
    - Css Modules support
    - ESLint, Prettier
- url: https://gatsby-typescript-boilerplate.netlify.com/
  repo: https://github.com/leachjustin18/gatsby-typescript-boilerplate
  description: Opinionated Gatsby v2 starter with TypeScript.
  tags:
    - Language:TypeScript
    - PWA
    - Styling:SCSS
    - Styling:PostCSS
  features:
    - TSLint with airbnb & prettier configurations
    - Prettier
    - Stylelint
    - Offline support
    - Type Safe by TypeScript
    - Format on commit with Lint-Staged(Husky)
    - Favicon generation
    - Sitemap generation
    - Autoprefixer with browser list
    - CSS nano
    - CSS MQ Packer
    - Lazy load image(s) with plugin sharp
    - Gatsby Image
    - Netlify optimizations
- url: https://danshai.github.io/gatsbyv2-scientific-blog-machine-learning/
  repo: https://github.com/DanShai/gatsbyv2-scientific-blog-machine-learning
  description: Machine learning ready and scientific blog starter
  tags:
    - Blog
    - Linting
  features:
    - Write easly your scientific blog with katex and publish your research
    - Machine learning ready with tensorflowjs
    - Manipulate csv data
    - draw with graph mermaid
    - display charts with chartjs
- url: https://gatsby-tailwind-styled-components.netlify.com/
  repo: https://github.com/muhajirdev/gatsby-tailwind-styled-components-starter
  description: A Gatsby Starter with Tailwind CSS + Styled Components
  tags:
    - Styling:Tailwind
  features:
    - Eslint Airbnb without semicolon and without .jsx extension
    - Offline support
    - Web App Manifest
- url: https://gatsby-starter-mobx.netlify.com
  repo: https://github.com/borekb/gatsby-starter-mobx
  description: MobX + TypeScript + TSLint + Prettier
  tags:
    - Language:TypeScript
    - Linting
    - Testing
  features:
    - Gatsby v2 + TypeScript
    - MobX with decorators
    - Two examples from @mweststrate's Egghead course
    - .editorconfig & Prettier
    - TSLint
    - Jest
- url: https://tender-raman-99e09b.netlify.com/
  repo: https://github.com/amandeepmittal/gatsby-bulma-quickstart
  description: A Bulma CSS + GatsbyJS Starter Kit
  tags:
    - Styling:Bulma
    - Styling:SCSS
  features:
    - Uses Bulma CSS
    - Sass based Styling
    - Responsive Design
    - Google Analytics Integration
    - Uses Gatsby v2
    - SEO
- url: https://gatsby-starter-notes.netlify.com/
  repo: https://github.com/patricoferris/gatsby-starter-notes
  description: Gatsby starter for creating notes organised by subject and topic
  tags:
    - Markdown
    - Pagination
  features:
    - Create by topic per subject notes that are organised using pagination
    - Support for code syntax highlighting
    - Support for mathematical expressions
    - Support for images
- url: https://gatsby-starter-ttag.netlify.com/
  repo: https://github.com/ttag-org/gatsby-starter-ttag
  description: Gatsby starter with the minimum required to demonstrate using ttag for precompiled internationalization of strings.
  tags:
    - i18n
  features:
    - Support for precompiled string internationalization using ttag and it's babel plugin
- url: https://gatsby-starter-typescript.netlify.com/
  repo: https://github.com/goblindegook/gatsby-starter-typescript
  description: Gatsby starter using TypeScript.
  tags:
    - Markdown
    - Pagination
    - Language:TypeScript
    - PWA
    - Linting
  features:
    - Markdown and MDX
    - Local search powered by Lunr
    - Syntax highlighting
    - Images
    - Styling with Emotion
    - Testing with Jest and react-testing-library
- url: https://gatsby-netlify-cms-example.netlify.com/
  repo: https://github.com/robertcoopercode/gatsby-netlify-cms
  description: Gatsby starter using Netlify CMS
  tags:
    - CMS:Netlify
    - Styling:SCSS
  features:
    - Example of a website for a local developer meetup group
    - NetlifyCMS used for easy data entry
    - Mobile-friendly design
    - Styling done with Sass
    - Gatsby version 2
- url: https://gatsby-typescript-starter-blog.netlify.com/
  repo: https://github.com/frnki/gatsby-typescript-starter-blog
  description: A starter blog for TypeScript-based Gatsby projects with minimal settings.
  tags:
    - Language:TypeScript
    - Blog
  features:
    - Typescrip & TSLint
    - No Styling (No Typography.js)
    - Minimal settings based on official starter blog
- url: https://gatsby-serif.netlify.com/
  repo: https://github.com/jugglerx/gatsby-serif-theme
  description: Multi page/content-type starter using Markdown and SCSS. Serif is a beautiful small business theme for Gatsby. The theme is fully responsive, blazing fast and artfully illustrated.
  tags:
    - Styling:SCSS
    - Markdown
    - Linting
  features:
    - Multiple "content types" for `services`, `team` and `testimonials` using Markdown as the source
    - Graphql query in `gatsby-node.js` using aliases that creates pages and templates by content type based on the folder `src/pages/services`, `src/pages/team`
    - SCSS
    - Responsive design
    - Bootstrap 4 grid and media queries only
    - Responsive menu
    - Royalty free illustrations included
    - SEO titles & meta using `gatsby-plugin-react-helmet`
    - Eslint & Prettier
- url: https://awesome-gatsby-starter.netlify.com/
  repo: https://github.com/South-Paw/awesome-gatsby-starter
  description: Starter with a preconfigured MDX, Storybook and ESLint environment for component first development of your next Gatsby site.
  tags:
    - MDX
    - Markdown
    - Storybook
    - Styling:CSS-in-JS
    - Linting
  features:
    - Gatsby MDX for JSX in Markdown loading, parsing, and rendering of pages
    - Storybook for isolated component development
    - styled-components for CSS-in-JS
    - ESLint with Airbnb's config
    - Prettier integrated into ESLint
    - A few example components and pages with stories and simple site structure
- url: https://santosfrancisco.github.io/gatsby-starter-cv/
  repo: https://github.com/santosfrancisco/gatsby-starter-cv
  description: A simple starter to get up and developing your digital curriculum with GatsbyJS'
  tags:
    - Styling:CSS-in-JS
    - PWA
    - Onepage
  features:
    - Gatsby v2
    - Based on default starter
    - Google Analytics
    - Web App Manifest
    - SEO
    - Styling with styled-components
    - Responsive Design, optimized for Mobile devices
- url: https://vigilant-leakey-a4f8cd.netlify.com/
  repo: https://github.com/BoyWithSilverWings/gatsby-blog-starter
  description: Minimal Blog Starter Template with Styled Components.
  tags:
    - Markdown
    - Styling:CSS-in-JS
    - Blog
  features:
    - Markdown loading, parsing, and rendering of pages
    - Minimal UI for blog
    - Styled-components for CSS-in-JS
    - Prettier added as pre-commit hook
    - Google Analytics
    - Image Optimisation
    - Code Styling and Formatting in markdown
    - Responsive Design
- url: https://inspiring-me-lwz7512.netlify.com/
  repo: https://github.com/lwz7512/gatsby-netlify-identity-starter
  description: Gatsby Netlify Identity Starter with NIW auth support, and content gating, as well as responsive layout.
  tags:
    - Netlify
    - Pagination
  features:
    - Mobile Screen support
    - Privacy control for post content view & profile page
    - User authentication by Netlify Identity Widget/Service
    - Pagination for posts
    - Navigation menu with active status
- url: https://gatsby-starter-event-calendar.netlify.com/
  repo: https://github.com/EmaSuriano/gatsby-starter-event-calendar
  description: Gatsby Starter to display information about events from Google Spreadsheets with Calendars
  tags:
    - Linting
    - Styling:Grommet
    - PWA
    - SEO
    - Google Sheets
  features:
    - Grommet
    - Theming
    - Google Spreadsheet integration
    - PWA
    - A11y
    - SEO
    - Netlify Deployment Friendly
    - ESLint with Airbnb's config
    - Prettier integrated into ESLint
- url: https://gatsby-starter-tech-blog.netlify.com/
  repo: https://github.com/email2vimalraj/gatsby-starter-tech-blog
  description: A simple tech blog starter kit for gatsbyjs
  tags:
    - Blog
    - Portfolio
  features:
    - Markdown based blog
    - Filter blog posts by Tags
    - Easy customization
    - Using styled components
    - Minimal styles
    - Best scoring by Lighthouse
    - SEO support
    - PWA support
    - Offline support
- url: https://infallible-brown-28846b.netlify.com/
  repo: https://github.com/tylergreulich/gatsby-typescript-mdx-prismjs-starter
  description: Gatsby starter using TypeScript, MDX, Prismjs, and styled-components
  tags:
    - Language:TypeScript
    - Linting
    - Testing
    - Styling:CSS-in-JS
    - MDX
  features:
    - Gatsby v2 + TypeScript
    - Syntax highlighting with Prismjs
    - MDX
    - Jest
    - react-testing-library
    - styled-components
- url: https://hardcore-darwin-d7328f.netlify.com/
  repo: https://github.com/BoyWithSilverWings/gatsby-careers-page
  description: A Careers Page for startups using Gatsby
  tags:
    - Markdown
    - Styling:CSS-in-JS
  features:
    - Careers Listing
    - Application Format
    - Markdown for creating job description
    - styled-components
- url: https://saikrishna.me/
  repo: https://github.com/s-kris/gatsby-minimal-portfolio-blog
  description: A minimal portfolio website with blog using Gatsby. Suitable for developers.
  tags:
    - Portfolio
    - Blog
  features:
    - Portfolio Page
    - Timline (Journey) page
    - Minimal
- url: https://gatsby-starter-blog-mdx-demo.netlify.com
  repo: https://github.com/hagnerd/gatsby-starter-blog-mdx
  description: A fork of the Official Gatsby Starter Blog with support for MDX out of the box.
  tags:
    - MDX
    - Blog
  features:
    - MDX
    - Blog
    - RSS Feed
- url: https://gatsby-tailwindcss-sass-starter-demo.netlify.com/
  repo: https://github.com/durianstack/gatsby-tailwindcss-sass-starter
  description: Just another Gatsby Tailwind with SASS starter
  tags:
    - Styling:Tailwind
    - Styling:SCSS
  features:
    - Tailwind, A Utility-First CSS Framework for Rapid UI Development
    - SASS/SCSS
    - Comes with React Helmet for adding site meta tags
    - Includes plugins for offline support out of the box
    - PurgeCSS to shave off unused styles
- url: https://tyra-starter.netlify.com/
  repo: https://github.com/madelyneriksen/gatsby-starter-tyra
  description: A feminine GatsbyJS Starter Optimized for SEO
  tags:
    - SEO
    - Blog
    - Styling:Other
  features:
    - Integration with Social Media and Mailchimp.
    - Styled with Tachyons.
    - Rich structured data on blog posts for SEO.
    - Pagination and category pages.
- url: https://gatsby-starter-styled.netlify.com/
  repo: https://github.com/gregoralbrecht/gatsby-starter-styled
  description: Yet another simple starter with Styled-System, Typography.js, SEO and Google Analytics.
  tags:
    - Styling:CSS-in-JS
    - PWA
    - SEO
  features:
    - Styled-Components
    - Styled-System
    - Rebass Grid
    - Typography.js to easily set up font styles
    - Google Analytics
    - Prettier, ESLint & Stylelint
    - SEO (meta tags and schema.org via JSON-LD)
    - Offline support
    - Web App Manifest
- url: https://gatsby.ghost.org/
  repo: https://github.com/TryGhost/gatsby-starter-ghost
  description: Build lightning-fast, modern publications with Ghost and Gatbsy
  tags:
    - CMS:Headless
    - Blog
  features:
    - Ghost integration with ready to go placeholder content and webhooks support
    - Minimal responsive design
    - Pagination for posts, tags, and authors
    - SEO Friendly Meta
    - JSON-LD Schema
    - OpenGraph structured data
    - Twitter Cards meta
    - Sitemap Generation
    - XML Sitemaps
    - Progressive Web App
    - Offline Support
    - RSS Feed
    - Netlify integration ready to deploy
- url: https://traveler-blog.netlify.com/
  repo: https://github.com/QingpingMeng/gatsby-starter-traveler-blog
  description: A fork of the Official Gatsby Starter Blog to build a travler blog with images support
  tags:
    - Blog
    - PWA
    - SEO
    - Styling:Material
    - Styling:CSS-in-JS
  features:
    - Netlify integration ready to deploy
    - Material UI
    - styled-components
    - GitHub markdown css support
- url: https://create-ueno-app.netlify.com
  repo: https://github.com/ueno-llc/ueno-gatsby-starter
  description: Opinionated Gatsby starter by Ueno.
  tags:
    - Language:TypeScript
    - Styling:SCSS
    - Linting
    - Transitions
  features:
    - GraphQL hybrid
    - SEO friendly
    - GSAP ready
    - Nice Devtools
    - GsapTools
    - Ueno plugins
    - SVG to React component
    - Ueno's TSlint
    - Decorators
- url: https://gatsby-sseon-starter.netlify.com/
  repo: https://github.com/SeonHyungJo/gatsby-sseon-starter
  description: Simple starter template for Gatsby
  tags:
    - Blog
    - Disqus
    - Markdown
    - Styling:SCSS
  features:
    - SASS/SCSS
    - Comes with React Helmet for adding site meta tags
    - Add Disqus
    - Nice Pagination
- url: https://gatsby-contentstack-starter.netlify.com/
  repo: https://github.com/contentstack/gatsby-starter-contentstack
  description: A Gatsby starter powered by Headless CMS Contentstack.
  tags:
    - CMS:Headless
    - Blog
  features:
    - Includes Contentstack Delivery API for any environment
    - Dynamic content from Contentstack CMS
- url: https://gatsby-craftcms-barebones.netlify.com
  repo: https://github.com/frankievalentine/gatsby-craftcms-barebones
  description: Barebones setup for using Craft CMS and Gatsby locally.
  tags:
    - CMS:Headless
  features:
    - Full setup instructions included
    - Documented to get you set up with Craft CMS quickly
    - Code referenced in repo
- url: https://gatsby-starter-buttercms.netlify.com/
  repo: https://github.com/ButterCMS/gatsby-starter-buttercms
  description: A starter template for spinning up a Gatsby+ ButterCMS site
  tags:
    - Blog
    - SEO
    - CMS:Headless
  features:
    - Fully functioning blog
    - Navigation between posts with a previous/next post button
    - FAQ Knowledge Base
    - CMS Powered Homepage
    - Customer Case Study example marketing pages
- url: https://master.d2f5ek3dnwfe9v.amplifyapp.com/
  repo: https://github.com/dabit3/gatsby-auth-starter-aws-amplify
  description: This Gatsby starter uses AWS Amplify to implement authentication flow for signing up/signing in users as well as protected client side routing.
  tags:
    - AWS
    - Authentication
  features:
    - AWS Amplify
    - Full authentication workflow
    - Registration form
    - Signup form
    - User sign in
- url: https://gatsby-starter.mdbootstrap.com/
  repo: https://github.com/anna-morawska/gatsby-material-design-for-bootstrap
  description: A simple starter which lets you quickly start developing with Gatsby and Material Design For Bootstrap
  tags:
    - Styling:Material
  features:
    - React Bootstrap with Material Design css framework.
    - Free for personal and commercial use
    - Fully responsive
- url: https://frosty-ride-4ff3b9.netlify.com/
  repo: https://github.com/damassi/gatsby-starter-typescript-rebass-netlifycms
  description:
    A Gatsby starter built on top of MDX (React + Markdown), NetlifyCMS (with
    MDX and netlify-cms-backend-fs support -- no need to deploy), TypeScript,
    Rebass for UI, Styled Components, and Jest for testing. Very little visual
    styling has been applied so that you can bring your own :)
  tags:
    - MDX
    - CMS:Netlify
    - Language:TypeScript
    - Styling:Other
    - Styling:CSS-in-JS
    - Testing
  features:
    - MDX - Markdown + React
    - Netlify CMS (with MDX support)
    - Read and write to local file system via netlify-cms-backend-fs
    - TypeScript
    - Rebass
    - Styled Components
    - Jest
- url: https://bluepeter.github.io/gatsby-material-ui-business-starter/
  repo: https://github.com/bluepeter/gatsby-material-ui-business-starter
  description: Beautiful Gatsby Material Design Business Starter
  tags:
    - Styling:Material
  features:
    - Uses the popular, well-maintained Material UI React component library
    - Material Design theme and icons
    - Rotating home page carousel
    - Simple setup without opinionated setup
    - Fully instrumented for successful PROD deployments
    - Stylus for simple CSS
- url: https://example-company-website-gatsby-sanity-combo.netlify.com/
  repo: https://github.com/sanity-io/example-company-website-gatsby-sanity-combo
  description: This examples combines Gatsby site generation with Sanity.io content management in a neat company website.
  tags:
    - CMS:sanity.io
    - CMS:Headless
    - Blog
  features:
    - Out-of-the-box headless CMS
    - Real-time content preview in Development
    - Fast & frugal builds
    - No accidental missing fields/types
    - Full Render Control with Portable Text
    - gatsby-image support
    - Content types for company info, pages, projects, people, and blog posts
- url: https://gatsby-starter-under-construction.netlify.com/
  repo: https://github.com/robinmetral/gatsby-starter-under-construction
  description: Blazing fast "Under Construction" page with a blazing quick setup.
  tags:
    - Onepage
    - Styling:CSS-in-JS
    - SEO
    - PWA
  features:
    - Configure everything in gatsby-config.js
    - Creative CSS3 background patterns by Lea Verou
    - Built-in Google Fonts support
    - Social icons with react-social-icons
- url: https://gatsby-starter-docz.netlify.com/
  repo: https://github.com/RobinCsl/gatsby-starter-docz
  description: Simple starter where building your own documentation with Docz is possible
  tags:
    - Documentation
  features:
    - Generate nice documentation with Docz, in addition to generating your normal Gatsby site
    - Document your React components in .mdx files
- url: https://gatsby-starter-santa-fe.netlify.com/
  repo: https://github.com/osogrizz/gatsby-starter-santa-fe
  description: A place for artist or designers to display their creations
  tags:
    - Styling:CSS-in-JS
  features:
    - SEO friendly
    - Built-in Google Fonts support
    - Contact Form
    - Customizable Design Template
- url: https://gatsby-hello-friend.now.sh
  repo: https://github.com/panr/gatsby-starter-hello-friend
  description: A simple starter for Gatsby. That's it.
  tags:
    - Pagination
    - Markdown
    - Blog
    - Portfolio
    - Styling:PostCSS
  features:
    - Dark/light mode, depending on your preferences
    - Great reading experience thanks to Inter font, made by Rasmus Andersson
    - Nice code highlighting thanks to PrismJS
    - Responsive youtube/vimeo etc. videos
    - Elastic menu
    - Fully responsive site
- url: https://lgcolella.github.io/gatsby-starter-developer-blog/
  repo: https://github.com/lgcolella/gatsby-starter-developer-blog
  description: A starter to create SEO-friendly, fast, multilanguage, responsive and highly customizable technical blogs/portfolios with the most common features out of the box.
  tags:
    - Blog
    - Portfolio
    - i18n
  features:
    - Multilanguage posts
    - Pagination and image preview for posts
    - Tags
    - SEO
    - Social share buttons
    - Disqus for comments
    - Highlighting for code syntax in posts
    - Dark and light themes available
    - Various available icon sets
    - RSS Feed
    - Web app manifest
- url: https://gatsby.magicsoup.io/
  repo: https://github.com/magicsoup-io/gatsby-starter-magicsoup
  description: A production ready gatsby starter using magicsoup.io
  tags:
    - SEO
    - Markdown
    - Styling:CSS-in-JS
    - Testing
  features:
    - Optimized images with gatsby-image.
    - SEO friendly with react-helmet, gatsby-plugin-sitemap and Google Webmaster Tools!
    - Responsive UIs with magicsoup.io/stock.
    - Static content with gatsby-transform-remark or gatsby-transform-json.
    - Convert Markdown to StyledComponents!
    - Webfonts with gatsby-plugin-web-font-loader.
    - SSR ready!
    - Testing with Jest!
- url: https://foxandgeese.github.io/tiny-agency/
  repo: https://github.com/foxandgeese/tiny-agency
  description: Simple Gatsby.js starter that uses material design and that's perfect for tiny agencies.
  tags:
    - Styling:Material
  features:
    - Uses the popular, well-maintained Material UI React component library
    - Material Design theme and icons
    - Simple setup without opinionated setup
    - Fully instrumented for successful PROD deployments
- url: https://gatsby-shopify.alexander-productions.de/
  repo: https://github.com/AlexanderProd/gatsby-shopify-starter
  description: Kick off your next, ecommerce experience with this Gatsby starter. It is based on the default Gatsby starter to be easily modifiable.
  tags:
    - CMS:Headless
    - SEO
    - eCommerce
    - Styling:CSS-in-JS
  features:
    - Shopping Cart
    - Shopify Integration
    - Product Grid
    - Shopify Store Credentials included
    - Optimized images with gatsby-image.
    - SEO
- url: https://gatejs.netlify.com
  repo: https://github.com/sarasate/gate
  description: API Doc generator inspired by Stripe's API docs
  tags:
    - Documentation
    - Markdown
    - Onepage
  features:
    - API documentation from markdown sources
    - Code samples separated by language
    - Syntax highlighting
    - Everything in a single page
- url: https://hopeful-keller-943d65.netlify.com
  repo: https://github.com/iwilsonq/gatsby-starter-reasonml
  description: Gatsby starter to create static sites using type-safe ReasonML
  tags:
    - Language:Other
    - Blog
    - Styling:CSS-in-JS
  features:
    - Gatsby v2 support
    - bs-platform v4 support
    - Similar to gatsby-starter-blog
- url: https://gatsby-starter-blog-amp-to-pwa.netlify.com/
  repo: https://github.com/tomoyukikashiro/gatsby-starter-blog-amp-to-pwa
  description: Gatsby starter blog with AMP to PWA Strategy
  tags:
    - Blog
    - AMP
    - PWA
  features:
    - Similar to gatsby-starter-blog
    - Support AMP to PWA strategy
- url: https://cvluca.github.io/gatsby-starter-markdown/
  repo: https://github.com/cvluca/gatsby-starter-markdown
  description: Boilerplate for markdown-based website (Documentation, Blog, etc.)
  tags:
    - Markdown
    - Redux
    - Styling:Ant Design
  features:
    - Responsive Web Design
    - Auto generated Sidebar
    - Auto generated Anchor
- url: https://gatsby-starter-wordpress-community.netlify.com/
  repo: https://github.com/pablovila/gatsby-starter-wordpress-community
  description: Starter using gatsby-source-wordpress to display posts and pages from a WordPress site
  tags:
    - CMS:Wordpress
    - Styling:Bulma
    - Blog
    - Pagination
  features:
    - Gatsby v2 support
    - Responsive Web Design
    - WordPress support
    - Bulma and Sass Support for styling
    - Pagination logic
- url: https://gatsby-blogger.netlify.com/
  repo: https://github.com/aslammultidots/blogger
  description: A Simple, clean and modern desgined blog with firebase authentication feature and easily customizable code.
  tags:
    - Blog
    - Redux
    - Disqus
    - CMS:Contentful
    - Firebase
  features:
    - Minimal and clean white layout.
    - Dynamic content from Contentful.
    - Blog post listing with previews (image + summary) for each blog post.
    - Disqus commenting system for each blog post.
    - Search post with keyword.
    - Firebase for Authentication.
    - Protected Routes with Authorization.
    - Contact form integration.
- url: https://gatsby-starter-styled-components.netlify.com/
  repo: https://github.com/blakenoll/gatsby-starter-styled-components
  description: The Gatsby default starter modified to use styled-components
  tags:
    - Styling:CSS-in-JS
  features:
    - styled-components
    - sticky footer
- url: https://magazine-example.livingdocs.io/
  repo: https://github.com/livingdocsIO/gatsby-magazine-example
  description: This magazine-starter helps you start out with Livingdocs as a headless CMS.
  tags:
    - Blog
    - CMS:Headless
  features:
    - Minimal and clean white layout.
    - Dynamic content from Livingdocs.
    - Built-in component library.
    - Robust template and theme.
- url: https://gatsby-starter-intl.tomekskuta.pl
  repo: https://github.com/tomekskuta/gatsby-starter-intl
  description: Gatsby v2 i18n starter which makes static pages for every locale and detect your browsers lang. i18n with react-intl.
  tags:
    - i18n
    - Testing
  features:
    - static pages for every language
    - detects your browser locale
    - uses react-intl
    - based on Gatsby Default Starter
    - unit tests with Jest
- url: https://cape.netlify.com/
  repo: https://github.com/juhi-trivedi/cape
  description: A Gatsby - CMS:Contentful demo with Netlify.
  tags:
    - Blog
    - Netlify
    - CMS:Contentful
    - Styling:Bootstrap
  features:
    - Fecthing Dynamic content from Contentful.
    - Blog post listing with previews (image + summary) for each blog post.
    - Contact form integration with Netlify.
    - Grid system inspired by Bootstrap.
- url: https://gatsby-starter-infinite-scroll.baobab.fi/
  repo: https://github.com/baobabKoodaa/gatsby-starter-infinite-scroll
  description: Infinite Scroll and Pagination with 10k photos
  tags:
    - Pagination
    - Styling:CSS-in-JS
  features:
    - Infinite Scroll (default mode)
    - Pagination (fallback for users without JS)
    - Toggle between these modes in demo
    - Efficient implementation (only fetch the data that's needed, ship initial items with the page instead of fetch, etc.)
- url: https://jodie.lekoarts.de/
  repo: https://github.com/LekoArts/gatsby-starter-portfolio-jodie
  description: Image-heavy photography portfolio with colorful accents & great typography
  tags:
    - Portfolio
    - PWA
    - Transitions
    - Styling:CSS-in-JS
    - Linting
    - Testing
    - Language:TypeScript
  features:
    - Configurable with theming, CSS Grid & a yaml file for navigation
    - Create your projects by editing a yaml file and putting images into a folder
    - Shows your Instagram posts
    - TypeScript
    - Cypress for End-to-End testing
    - react-spring for animations & transitions
    - Uses styled-components + styled-system
    - SEO with Sitemap, Schema.org JSONLD, Tags
    - Responsive images with gatsby-image
- url: https://amazing-jones-e61bda.netlify.com/
  repo: https://github.com/WebCu/gatsby-material-kit-react
  description: Adaptation of Material Kit React to Gatsby
  tags:
    - Styling:Material
  features:
    - 60 Handcrafted Components
    - 4 Customized Plugins
    - 3 Example Pages
- url: https://relaxed-bhaskara-5abd0a.netlify.com/
  repo: https://github.com/LekovicMilos/gatsby-starter-portfolio
  description: Gatsby portfolio starter for creating quick portfolio
  tags:
    - Portfolio
  features:
    - Showcase of portfolio items
    - About me page
- url: https://gatsby-typescript-scss-docker-starter.netlify.com/
  repo: https://github.com/OFranke/gatsby-typescript-scss-docker
  description: Gatsby starter TypeScript, SCSS, Docker
  tags:
    - Language:TypeScript
    - Styling:SCSS
    - Linting
  features:
    - Format & Commit Safe by ESLint, StyleLint and Prettier with Lint-Staged (Husky), optimized for VS Code
    - Typings for scss files are automatically generated
    - Responsiveness from the beginning through easy breakpoint configuration
    - Enforce the DRY principle, no hardcoded and repeated `margin`, `font-size`, `color`, `box-shadow`, `border-radius` ... properties anymore
    - Docker ready - you can run gatsby dev mode on your machine environment or with docker-compose
- url: https://prismic-i18n.lekoarts.de/
  repo: https://github.com/LekoArts/gatsby-starter-prismic-i18n
  description: Based on gatsby-starter-prismic with Internationalization (i18n) support.
  tags:
    - CMS:Prismic
    - CMS:Headless
    - Styling:CSS-in-JS
    - Linting
    - Blog
    - PWA
    - Testing
    - i18n
  features:
    - Prismic as Headless CMS
    - Uses multiple features of Prismic - Slices, Labels, Relationship fields, Custom Types, Internationalization
    - Emotion for Styling
    - i18n without any third-party libaries
    - Cypress for End-to-End testing
    - Prism.js highlighting
    - Responsive images with gatsby-image
    - Extensive SEO
    - ESLint & Prettier
- url: https://gatsby-starter-landing-page.netlify.com/
  repo: https://github.com/gillkyle/gatsby-starter-landing-page
  description: Single page starter for minimal landing pages
  tags:
    - Onepage
  features:
    - Gatsby image
    - Google Analytics
    - Minimal design
- url: https://thakkaryash94.github.io/gatsby-github-personal-website/
  repo: https://github.com/thakkaryash94/gatsby-github-personal-website
  description: It is a conversion of original GitHub personal website repo which is written in ruby for JS developers. This repository gives you the code you'll need to kickstart a personal website that showcases your work as a software developer. And when you manage the code in a GitHub repository, it will automatically render a webpage with the owner's profile information, including a photo, bio, and repositories.
  tags:
    - Portfolio
    - Onepage
  features:
    - layout config either stacked or sidebar
    - theme dark/light mode
    - post support
- url: http://gatsby-starter-default-intl.netlify.com
  repo: https://github.com/wiziple/gatsby-starter-default-intl
  description: The default Gatsby starter with features of multi-language url routes and browser language detection.
  tags:
    - i18n
  features:
    - Localization (Multilanguage) provided by react-intl.
    - Support automatic redirection based on user's preferred language in browser provided by browser-lang.
    - Support multi-language url routes within a single page component. That means you don't have to create separate pages such as pages/en/index.js or pages/ko/index.js.
    - Based on gatsby-starter-default with least modification.
- url: https://gatsby-starter-julia.netlify.com/
  repo: https://github.com/niklasmtj/gatsby-starter-julia
  description: A minimal blog starter template built with Gatsby
  tags:
    - Markdown
    - Blog
  features:
    - Landingpage
    - Blogoverview
    - Markdown sourcing
    - Estimated reading time
    - Styled component with @emotion
    - Netlify deployment friendly
    - Nunito font as npm module
    - Site meta tags with React Helmet
- url: https://agalp.imedadel.me
  repo: https://github.com/ImedAdel/automatic-gatsbyjs-app-landing-page
  description: Automatically generate iOS app landing page using GatsbyJS
  tags:
    - Onepage
    - PWA
    - SEO
  features:
    - One Configuration file
    - Automatically generate a landing page for your iOS app
    - List app features
    - App Store and Play Store buttons
    - App screenshot and video preview
    - Easily add social media accounts and contact info in the footer via the site-config.js file.
    - Pick custom Font Awesome icons for the feature list via the site-config.js file.
    - Built using Prettier and Styled-Components
    - Easily integrate Google Analytics by adding your ID to site-config.js file.
- url: https://gatsby-starter-shopify-app.firebaseapp.com/install
  repo: https://github.com/gil--/gatsby-starter-shopify-app
  description: Easily create Serverless Shopify Admin Apps powered by Gatsby and Firebase Functions
  tags:
    - Shopify
    - Firebase
  features:
    - 🗄 Firebase Firestore Realtime DB
    - ⚡️ Serverless Functions API layer (Firebase Functions)
    - 💼 Admin API (Graphql) Serverless Proxy
    - 🎨 Shopify Polaris (AppProvider, etc.)
    - 💰 Application Charge Logic (30 days) with variable trial duration
    - 📡 Webhook Validation & Creation
    - 🔑 GDPR Ready (Including GDPR Webhooks)
    - 🏗 CircleCI Config for easy continuous deployments to Firebase
- url: https://gatsby-starter-paperbase.netlify.com/
  repo: https://github.com/willcode4food/gatsby-starter-paperbase
  description: A Gatsby starter that implements the Paperbase Premium Theme from MaterialUI
  tags:
    - Styling:Material
    - Styling:CSS-in-JS
  features:
    - MaterialUI Paperbase theme in Gatsby!
    - Create professional looking admin tools and dashboards
    - Responsive Design
    - MaterialUI Paper Components
    - MaterialUI Tab Components
- url: https://gatsby-starter-devto.netlify.com/
  repo: https://github.com/geocine/gatsby-starter-devto
  description: A GatsbyJS starter template that leverages the Dev.to API
  tags:
    - Blog
    - Styling:CSS-in-JS
  features:
    - Blog post listing with previews (image + summary) for each blog post
- url: https://gatsby-starter-framer-x.netlify.com/
  repo: https://github.com/simulieren/gatsby-starter-framer-x
  description: A GatsbyJS starter template that is connected to a Framer X project
  tags:
    - Language:TypeScript
  features:
    - TypeScript support
    - Easily work in GatsbyJS and Framer X at the same time
- url: https://gatsby-firebase-hosting.firebaseapp.com/
  repo: https://github.com/bijenkorf-james-wakefield/gatsby-firebase-hosting-starter
  description: A starter with configuration for Firebase Hosting and Cloud Build deployment.
  tags:
    - Firebase
    - Linting
  features:
    - Linting with ESLint
    - Jest Unit testing configuration
    - Lint-staged on precommit hook
    - Commitizen for conventional commit messages
    - Configuration for Firebase hosting
    - Configuration for Cloud Build deployment
    - Clear documentation to have your site deployed on Firebase behind SSL in no time!
- url: https://lewis-gatsby-starter-blog.firebaseapp.com
  repo: https://github.com/lewislbr/lewis-gatsby-starter-blog
  description: A simple custom Gatsby starter template to start a new blog or personal website.
  tags:
    - Blog
    - Styling:CSS-in-JS
    - Markdown
    - PWA
    - Portfolio
    - SEO
  features:
    - Blog post listing with summary preview for each blog post.
    - Automatically creates blog pages from Markdown files.
    - CSS in JS with styled-components.
    - Optimized images.
    - Offline capabilities.
    - Auto-generated sitemap and robots.txt.
- url: https://gatsby-starter-stripe.netlify.com/
  repo: https://github.com/brxck/gatsby-starter-stripe
  description: A minimal starter to create a storefront with Gatsby, Stripe, & Netlify Functions.
  tags:
    - Stripe
    - eCommerce
    - Styling:None
  features:
    - Statically generate based on Stripe inventory
    - Dynamically update with live inventory & availability data
    - Checkout powered by Stripe
    - Serverless functions interact with Stripe API
    - Shopping cart persisted in local storage
    - Responsive images with gatsby-image
- url: https://www.jannikbuschke.de/gatsby-antd-docs/
  repo: https://github.com/jannikbuschke/gatsby-antd-docs
  description: A template for documentation websites
  tags:
    - Documentation
    - Language:TypeScript
    - Styling:Ant Design
    - Markdown
    - MDX
  features:
    - Markdown
    - MDX with mdxjs
    - Syntax highlighting with prismjs
    - Anchors
    - Sidebar
    - Sitecontents
    - Landingpage
- url: https://gatsby-starter.haezl.at
  repo: https://github.com/haezl/gatsby-starter-haezl
  description: A lightweight, mobile first blog starter with infinite scroll and Material-UI design for Gatsby.
  tags:
    - Blog
    - Language:TypeScript
    - Linting
    - Styling:CSS-in-JS
    - Styling:Material
    - Markdown
    - PWA
  features:
    - Landing Page
    - Portfolio section
    - Blog post listing with a preview for each post
    - Infinite scroll instead of next and previous buttons
    - Blog posts generated from Markdown files
    - About Page
    - Responsive Design
    - PWA (Progressive Web App) support
    - MobX
    - Customizable
- url: https://gatsby-starter-fine.netlify.com/
  repo: https://github.com/toboko/gatsby-starter-fine
  description: A mutli-response and light, mobile first blog starter with columns layout and Seo optimization.
  tags:
    - Blog
    - Markdown
    - Portfolio
    - SEO
  features:
    - Blog
    - Portfolio section
    - Customizable
    - Markdown
    - Optimized images
    - Sitemap Page
    - Seo Ready
- url: https://ugglr.github.io/gatsby-clean-portfolio/
  repo: https://github.com/ugglr/gatsby-clean-portfolio
  description: A clean themed Software Engineer Portfolio site, showcasing soft skills on the front page, features project card showcases, about page. Responsive through react-bootstrap components together with custom CSS style sheets. SEO configured, just need to add google analytics tracking code.
  tags:
    - Portfolio
    - SEO
    - Styling:Bootstrap
  features:
    - Resume
    - CV
    - google analytics
    - easy favicon swap
    - Gatsby SEO plugin
    - Clean layout
    - White theme
    - grid using react-bootstrap
    - bootstrap4 classes available
    - font-awesome Library for icons
    - Portfolio site for developers
    - custom project cards
    - easily extendable to include blog page
    - Responsive design
- url: https://gatsby-documentation-starter.netlify.com/
  repo: https://github.com/whoisryosuke/gatsby-documentation-starter
  description: Automatically generate docs for React components using MDX, react-docgen, and GatsbyJS
  tags:
    - Documentation
    - MDX
    - SEO
  features:
    - Parses all React components (functional, stateful, even stateless!) for JS Docblocks and Prop Types.
    - MDX - Write your docs in Markdown and include React components using JSX!
    - Lightweight (only what you need)
    - Modular (easily fits in any React project!)
    - Props table component
    - Customizable sidebar navigation
    - Includes SEO plugins Google Analytics, Offline, Manifest, Helmet.
- url: http://gatsby-absurd.surge.sh/
  repo: https://github.com/ajayns/gatsby-absurd
  description: A Gatsby starter using illustrations from https://absurd.design/
  tags:
    - Onepage
    - Styling:CSS-in-JS
  features:
    - Uses surreal illustrations from absurd.design.
    - Landing page structure split into sections
    - Basic UX/UX elements ready. navbar, smooth scrolling, faqs, theming
    - Convenient image handling and data separation
- url: https://gatsby-starter-quiz.netlify.com/
  repo: https://github.com/raphadeluca/gatsby-starter-quiz
  description: Create rich quizzes with Gatsby & Mdx. No need of database or headless CMS. Manage your data directly in your Mdx file's frontmatter and write your content in the body. Customize your HTML tags, use react components from a library or write your owns. Navigation will be automatically created between each question.
  tags:
    - MDX
  features:
    - Data quiz in the frontmatter
    - Rich customizable content with MDX
    - Green / Red alert footer on user's answer
    - Navigation generated based on the index of each question
- url: https://gatsby-starter-accessibility.netlify.com/
  repo: https://github.com/benjamingrobertson/gatsby-starter-accessibility
  description: The default Gatsby starter with powerful accessibility tools built-in.
  tags:
    - Storybook
    - Linting
  features:
    - 🔍 eslint-plugin-jsx-a11y for catching accessibility issues while authoring code
    - ✅ lint:staged for adding a pre-commit hook to catch accessibility linting errors
    - 📣 react-axe for console reporting of accessibility errors in the DOM during development
    - 📖 storybook setup for accessibility reporting on individual components
- url: https://gatsby-theme-ggt-material-ui-blog.netlify.com/
  repo: https://github.com/greatgatsbyjsthemes/gatsby-starter-ggt-material-ui-blog
  description: Starter material-ui blog utilizing a Gatsby theme!
  tags:
    - Blog
    - MDX
  features:
    - Uses MDX with Gatsby theme for quick and easy set up
    - Material-ui design with optional config passed into the theme options
    - Gradient background with sitemap, rss feed, and offline capabilities
- url: https://gatsby-starter-blog-typescript.netlify.com/
  repo: https://github.com/gperl27/Gatsby-Starter-Blog-Typescript
  description: Gatsby starter blog with TypeScript
  tags:
    - Blog
    - Language:TypeScript
    - Styling:CSS-in-JS
  features:
    - Includes all features that come with Gatsby's official starter blog
    - TypeScript for type-safety out of the box
    - Styled components in favor of inline styles
    - Transition Link for nice page transitions
    - Type definitions from GraphQL schema (with code generation)
    - Type definitions from grapql schema (with code generation)
- url: https://gatsby-starter-sass.netlify.com/
  repo: https://github.com/colbyfayock/gatsby-starter-sass
  description: A Gatsby starter with Sass and no assumptions!
  tags:
    - Styling:SCSS
  features:
    - Sass stylesheets to manage your CSS (SCSS flavored)
    - Simple, minimal base setup to get started
    - No baked in configurations or assumptions
- url: https://billyjacoby.github.io/gatsby-react-bootstrap-starter/
  repo: https://github.com/billyjacoby/gatsby-react-bootstrap-starter
  description: GatsbyJS starter with react-bootstrap and react-icons
  tags:
    - Styling:Bootstrap
    - Styling:SCSS
  features:
    - SASS stylesheets to make styling components easy
    - Sample navbar that sticks to the top of the page on scroll
    - Includes react-icons to make adding icons to your app super simple
- url: https://gatsbystartermdb.netlify.com
  repo: https://github.com/jjcav84/mdbreact-gatsby-starter
  description: GatsbyJS starter built with MDBootstrap React free version
  tags:
    - Styling:Bootstrap
  features:
    - Material Design, Bootstrap, and React
    - Contact form and Google Map components
    - Animation
    - documentation and component library can be found at mdboostrap's website
- url: https://gatsby-starter-primer.netlify.com/
  repo: https://github.com/thomaswangio/gatsby-starter-primer
  description: A Gatsby starter featuring GitHub Primer Design System and React components
  tags:
    - Styling:Other
    - Styling:CSS-in-JS
    - SEO
    - Landing Page
  features:
    - Primer React Components
    - Styled Components
    - Gatsby Image
    - Better SEO component with appropriate OG image and appropriate fallback meta tags
- url: https://pranshuchittora.github.io/gatsby-material-boilerplate
  repo: https://github.com/pranshuchittora/gatsby-material-boilerplate
  description: A simple starter to get up and developing quickly with Gatsby in material design
  tags:
    - Styling:Material
  features:
    - Material design
    - Sass/SCSS
    - Tags
    - Categories
    - Google Analytics
    - Offline support
    - Web App Manifest
    - SEO
- url: https://anubhavsrivastava.github.io/gatsby-starter-hyperspace
  repo: https://github.com/anubhavsrivastava/gatsby-starter-hyperspace
  description: Single page starter based on the Hyperspace site template, with landing, custom and Elements(Component) page
  tags:
    - HTML5UP
    - Styling:SCSS
    - Onepage
    - Landing Page
  features:
    - Designed by HTML5 UP
    - Simple one page site that’s perfect for personal portfolios
    - Fully Responsive
    - Styling with SCSS
    - Offline support
    - Web App Manifest
- url: https://anubhavsrivastava.github.io/gatsby-starter-identity
  repo: https://github.com/anubhavsrivastava/gatsby-starter-identity
  description: Single page starter based on the Identity site template by HTML5 up, suitable for one page portfolio.
  tags:
    - HTML5UP
    - Styling:SCSS
    - Onepage
    - Landing Page
    - PWA
  features:
    - Designed by HTML5 UP
    - Simple one page personal portfolio
    - Fully Responsive
    - Styling with SCSS
    - Offline support
    - Web App Manifest
- url: https://hopeful-ptolemy-cd840b.netlify.com/
  repo: https://github.com/tonydiaz/gatsby-landing-page-starter
  description: A simple landing page starter for idea validation using material-ui. Includes email signup form and pricing section.
  tags:
    - Styling:Material
    - Landing Page
  features:
    - SEO
    - Mailchimp integration
    - Material-UI compoentns
    - Responsive
    - Pricing section
    - Benefits section
    - Email signup form
    - Easily configurable
    - Includes standard gatsby starter features
- url: https://anubhavsrivastava.github.io/gatsby-starter-aerial
  repo: https://github.com/anubhavsrivastava/gatsby-starter-aerial
  description: Single page starter based on the Aerial site template by HTML5 up, suitable for one page personal page.
  tags:
    - HTML5UP
    - Styling:SCSS
    - Onepage
    - Landing Page
    - PWA
  features:
    - Designed by HTML5 UP
    - Simple one page personal portfolio
    - Fully Responsive
    - Styling with SCSS
    - Offline support
    - Web App Manifest
- url: https://anubhavsrivastava.github.io/gatsby-starter-eventually
  repo: https://github.com/anubhavsrivastava/gatsby-starter-eventually
  description: Single page starter based on the Eventually site template by HTML5 up, suitable for upcoming product page.
  tags:
    - HTML5UP
    - Styling:SCSS
    - Landing Page
    - PWA
  features:
    - Designed by HTML5 UP
    - Fully Responsive
    - Styling with SCSS
    - Offline support
    - Web App Manifest
- url: https://jovial-jones-806326.netlify.com/
  repo: https://github.com/GabeAtWork/gatsby-elm-starter
  description: An Elm-in-Gatsby integration, based on gatsby-plugin-elm
  tags:
    - Language:Other
  features:
    - Elm language integration
- url: https://anubhavsrivastava.github.io/gatsby-starter-readonly
  repo: https://github.com/anubhavsrivastava/gatsby-starter-readonly
  description: Single page starter based on the ReadOnly site template by HTML5 up, with landing and Elements(Component) page
  tags:
    - HTML5UP
    - Onepage
    - Styling:SCSS
    - Landing Page
    - PWA
  features:
    - Designed by HTML5 UP
    - Fully Responsive
    - Styling with SCSS
    - Offline support
    - Web App Manifest
- url: https://anubhavsrivastava.github.io/gatsby-starter-prologue
  repo: https://github.com/anubhavsrivastava/gatsby-starter-prologue
  description: Single page starter based on the Prologue site template by HTML5 up, for portfolio pages
  tags:
    - HTML5UP
    - Onepage
    - Styling:SCSS
    - Portfolio
    - PWA
  features:
    - Designed by HTML5 UP
    - Fully Responsive
    - Styling with SCSS
    - Offline support
    - Web App Manifest
- url: https://gatsby-london.netlify.com
  repo: https://github.com/ImedAdel/gatsby-london
  description: A custom, image-centric theme for Gatsby.
  tags:
    - Portfolio
    - Blog
    - Styling:PostCSS
  features:
    - Post thumbnails in the homepage
    - Built with PostCSS
    - Made for image-centeric portfolios
    - Based on London for Ghost
- url: https://anubhavsrivastava.github.io/gatsby-starter-overflow
  repo: https://github.com/anubhavsrivastava/gatsby-starter-overflow
  description: Single page starter based on the Overflow site template by HTML5 up, with landing and Elements(Component) page
  tags:
    - HTML5UP
    - Onepage
    - Styling:SCSS
    - Portfolio
    - PWA
  features:
    - Designed by HTML5 UP
    - Fully Responsive
    - Image Gallery
    - Styling with SCSS
    - Offline support
    - Web App Manifest
- url: https://cosmicjs.com/apps/gatsby-agency-portfolio/demo
  repo: https://github.com/cosmicjs/gatsby-agency-portfolio
  description: Static Webpage for displaying your agencies skills and past work.  Implements 4 sections for displaying information about your company, A home page, information about services, projects, and the people in your organization.
  tags:
    - Blog
    - Portfolio
    - CMS:Cosmic JS
  features:
    - Landing Page
    - Home
    - Services
    - Projects
    - People
- url: https://cosmicjs.com/apps/gatsby-localization-app-starter/demo
  repo: https://github.com/cosmicjs/gatsby-localization-app-starter
  description: A localized Gatsby starter application powered by Cosmic JS.
  tags:
    - CMS:Cosmic JS
    - i18n
  features:
    - Gatsby localization starter app
- url: https://cosmicjs.com/apps/gatsby-docs/demo
  repo: https://github.com/cosmicjs/gatsby-docs-app
  description: Be able to view and create documentation using Gatsby and Cosmic JS. Leveraging the speed and high powered APIs of the Gatsby framework and the simplicity and scalability of Cosmic JS.
  tags:
    - CMS:Cosmic JS
    - Documentation
  features:
    - manage docs in static web file format for zippy delivery
- url: https://cosmicjs.com/apps/gatsby-ecommerce-website/demo
  repo: https://github.com/a9kitkumar/Gatsby-Ecommerce
  description: A localized Gatsby starter application powered by Cosmic JS.
  tags:
    - CMS:Cosmic JS
    - eCommerce
  features:
    - Stores products, orders using Cosmic JS as a database and a server
- url: https://harshil1712.github.io/gatsby-starter-googlesheets/
  repo: https://github.com/harshil1712/gatsby-starter-googlesheets
  description: A starter using Google Sheets as data source
  tags:
    - Google Sheets
    - SEO
    - Blog
  features:
    - Uses Google Sheets for data
    - Easily configurable
- url: https://the-plain-gatsby.netlify.com/
  repo: https://github.com/wangonya/the-plain-gatsby
  description: A simple minimalist starter for your personal blog.
  tags:
    - Blog
    - Markdown
  features:
    - Minimalist design
    - Next and previous blog post navigation
    - About page
    - Markdown support
- url: https://gatsby-starter-blockstack.openintents.org
  repo: https://github.com/friedger/gatsby-starter-blockstack
  description: A starter using Blockstack on client side
  tags:
    - Authentication
  features:
    - Uses Blockstack
    - Client side app
- url: https://anubhavsrivastava.github.io/gatsby-starter-multiverse
  repo: https://github.com/anubhavsrivastava/gatsby-starter-multiverse
  description: Single page starter based on the Multiverse site template by HTML5 up, with landing and Elements(Component) page
  tags:
    - HTML5UP
    - Onepage
    - Styling:SCSS
    - Portfolio
    - PWA
  features:
    - Designed by HTML5 UP
    - Fully Responsive
    - Image Gallery
    - Styling with SCSS
    - Offline support
    - Web App Manifest
- url: https://anubhavsrivastava.github.io/gatsby-starter-highlights
  repo: https://github.com/anubhavsrivastava/gatsby-starter-highlights
  description: Single page starter based on the Highlights site template by HTML5 up, with landing and Elements(Component) page
  tags:
    - HTML5UP
    - Onepage
    - Styling:SCSS
    - Portfolio
    - PWA
  features:
    - Designed by HTML5 UP
    - Fully Responsive
    - Image Gallery
    - Styling with SCSS
    - Offline support
    - Web App Manifest
- url: https://gatsby-starter-material-business-markdown.netlify.com/
  repo: https://github.com/ANOUN/gatsby-starter-material-business-markdown
  description: A clean, modern starter for businesses using Material Design Components
  tags:
    - Blog
    - Markdown
    - PWA
    - Styling:Material
    - Styling:SCSS
  features:
    - Minimal, Modern Business Website Design
    - Material Design Components
    - MDC React Components
    - MDC Theming
    - Blog
    - Home Page
    - Contact Page
    - Contact Form
    - About Page
    - Mobile-First approach in development
    - Fully Responsive
    - Markdown
    - PWA
- url: https://gatsby-starter-default-typescript.netlify.com/
  repo: https://github.com/andykenward/gatsby-starter-default-typescript
  description: Starter Default TypeScript
  tags:
    - Language:TypeScript
  features:
    - TypeScript
    - Typing generation for GraphQL using GraphQL Code Generator
    - Comes with React Helmet for adding site meta tags
    - Based on Gatsby Starter Default
- url: http://gatsbyhoney.davshoward.com/
  repo: https://github.com/davshoward/gatsby-starter-honey
  description: A delicious baseline for Gatsby (v2).
  tags:
    - Styling:PostCSS
    - SEO
  features:
    - Gatsby v2
    - SEO (including robots.txt, sitemap generation, automated yet customisable metadata, and social sharing data)
    - Google Analytics
    - PostCSS support
    - Developer enviornment variables
    - Accessibility support
    - Based on Gatsby Starter Default
- url: https://material-ui-starter.netlify.com/
  repo: https://github.com/dominicabela/gatsby-starter-material-ui
  description: This starter includes Material UI boilerplate and configuration files along with the standard Gatsby configuration files. It provides a starting point for developing Gatsby apps with the Material UI framework.
  tags:
    - SEO
    - Styling:Material
  features:
    - Material UI Framework
    - Roboto Typeface (self hosted)
    - SEO
    - Offline Support
    - Based on Gatsby Default Starter
- url: https://developer-diary.netlify.com/
  repo: https://github.com/willjw3/gatsby-starter-developer-diary
  description: A blog template created with web developers in mind. Totally usable right out of the box, but minimalist enough to be easily modifiable.
  tags:
    - Blog
    - Markdown
    - Pagination
    - SEO
  features:
    - Ready to go - Blog author name, author image, etc,... can be easily added using a config file
    - Blog posts created as markdown files
    - Gatsby v.2
    - Mobile responsive
    - Pagination
    - Category and tag pages
    - Social media sharing icons in each post
    - Icons from React Icons (Font Awesome, Devicons, etc,...)
    - Beautiful tech-topic tags to attach to your web-development-related blog posts
    - Developer-relevant social media icon links, including GitHub, Stack Overflow, and freeCodeCamp
- url: https://anubhavsrivastava.github.io/gatsby-starter-paradigmshift
  repo: https://github.com/anubhavsrivastava/gatsby-starter-paradigmshift
  description: Single page starter based on the Paradigm Shift site template by HTML5 up, with landing and Elements(Component) page
  tags:
    - HTML5UP
    - Onepage
    - Styling:SCSS
    - Portfolio
    - PWA
  features:
    - Designed by HTML5 UP
    - Fully Responsive
    - Image Gallery
    - Styling with SCSS
    - Offline support
    - Web App Manifest
- url: https://dazzling-heyrovsky-62d4f9.netlify.com/
  repo: https://github.com/s-kris/gatsby-starter-medium
  description: A GatsbyJS starter blog as close as possible to medium.
  tags:
    - Markdown
    - Styling:CSS-in-JS
  features:
    - Careers Listing
    - Mobile Responsive
- url: https://gatsby-personal-starter-blog.netlify.com
  repo: https://github.com/thomaswangio/gatsby-personal-starter-blog
  description: Gatsby starter for personal blogs! Blog configured to run at /blog and with Netlify CMS and gatsby-remark-vscode.
  tags:
    - Blog
    - Markdown
    - Styling:CSS-in-JS
    - CMS:Netlify
  features:
    - Netlify CMS
    - VSCode syntax highlighting
    - Styled Components
- url: https://anubhavsrivastava.github.io/gatsby-starter-phantom
  repo: https://github.com/anubhavsrivastava/gatsby-starter-phantom
  description: Single page starter based on the Phantom site template by HTML5 up, with landing, generic and Elements(Component) page
  tags:
    - HTML5UP
    - Onepage
    - Styling:SCSS
    - PWA
  features:
    - Designed by HTML5 UP
    - Fully Responsive
    - Styling with SCSS
    - Offline support
    - Web App Manifest
- url: https://gatsby-starter-internationalized.ack.ee/
  repo: https://github.com/AckeeCZ/gatsby-starter-internationalized
  description: A simple starter for fully internationalized websites, including route internationalization.
  tags:
    - i18n
  features:
    - internationalized page content - via react-intl
    - internationalized routes - via language configuration
    - lightweight - includes only internationalization code
    - LocalizedLink - built-in link component handling route generation
    - LanguageSwitcher - built-in language switcher component
- url: https://gatsby-starter-bee.netlify.com/
  repo: https://github.com/JaeYeopHan/gatsby-starter-bee
  description: A simple starter for blog with fresh UI.
  tags:
    - Blog
    - Netlify
    - Disqus
    - SEO
  features:
    - Code highlight with Fira Code font
    - Emoji (emojione)
    - Social share feature (Twitter, Facebook)
    - Comment feature (disqus, utterances)
    - Sponsor service (Buy-me-a-coffee)
    - CLI Tool
- url: https://learn.hasura.io/graphql/react/introduction
  repo: https://github.com/hasura/gatsby-gitbook-starter
  description: A starter to generate docs/tutorial websites based on GitBook theme.
  tags:
    - Documentation
    - MDX
    - Markdown
    - SEO
  features:
    - Write in Markdown / MDX and generate responsive documentation/tutorial web apps
    - Fully Configurable
    - Syntax highlighting with Prismjs
    - Code diffing with +/-
    - Google Analytics Integration
    - SEO Tags with MDX frontmatter
    - Edit on GitHub button
    - Fully Customisable with rich embeds using React in MDX.
- url: https://gatsby-starter-blog-with-lunr.netlify.com/
  repo: https://github.com/lukewhitehouse/gatsby-starter-blog-with-lunr
  description: Building upon Gatsby's blog starter with a Lunr.js powered Site Search.
  tags:
    - Blog
    - Search
  features:
    - Same as the official starter blog
    - Integration with Lunr.js
- url: https://oneshopper.netlify.com
  repo: https://github.com/rohitguptab/OneShopper
  description: This Starter is created for Ecommerce site with Gatsby + Contentful and snipcart
  tags:
    - eCommerce
    - CMS:Contentful
    - Blog
    - SEO
    - Disqus
  features:
    - Blog post listing with previews for each blog post.
    - Store page listing all the Products and includes features like Rating, Price, Checkout, More then one Product images with tabbing.
    - Contact form with Email notification.
    - Index pages design with Latest Post, Latest Blog, Deal of week and Banner.
- url: https://anubhavsrivastava.github.io/gatsby-starter-spectral
  repo: https://github.com/anubhavsrivastava/gatsby-starter-spectral
  description: Single page starter based on the Spectral site template by HTML5 up, with landing, Generic and Elements(Component) page
  tags:
    - HTML5UP
    - Onepage
    - Styling:SCSS
    - Portfolio
    - PWA
  features:
    - Designed by HTML5 UP
    - Fully Responsive
    - Styling with SCSS
    - Offline support
    - Web App Manifest
- url: https://anubhavsrivastava.github.io/gatsby-starter-directive
  repo: https://github.com/anubhavsrivastava/gatsby-starter-directive
  description: Single page starter based on the Directive site template by HTML5 up, with landing and Elements(Component) page
  tags:
    - HTML5UP
    - Onepage
    - Styling:SCSS
    - Portfolio
    - PWA
  features:
    - Designed by HTML5 UP
    - Fully Responsive
    - Styling with SCSS
    - Offline support
    - Web App Manifest
- url: https://histaff.io/
  repo: https://github.com/histaff/website-static
  description: It's a beautiful starter static website which useful plugins based on Gatsby
  tags:
    - Styling:SCSS
    - Landing Page
    - Onepage
  features:
    - Fully Responsive
    - Styling with SCSS
    - Very similar to gatsby-starter-netlify-cms, slightly more configurable (eg set site-title in gatsby-config) with Bootstrap/Bootswatch instead of bulma
    - LocalizedLink - built-in link component handling route generation
- url: https://gatsby-kea-starter.netlify.com/
  repo: https://github.com/benjamin-glitsos/gatsby-kea-starter
  description: Gatsby starter with redux and sagas made simpler by the Kea library
  tags:
    - Redux
  features:
    - The Kea library makes redux and sagas extremely simple and concise
- url: https://anubhavsrivastava.github.io/gatsby-starter-solidstate
  repo: https://github.com/anubhavsrivastava/gatsby-starter-solidstate
  description: Single page starter based on the Solid State site template by HTML5 up, with landing, Generic and Elements(Component) page
  tags:
    - HTML5UP
    - Onepage
    - Styling:SCSS
    - Portfolio
    - PWA
  features:
    - Designed by HTML5 UP
    - Fully Responsive
    - Styling with SCSS
    - Offline support
    - Web App Manifest
- url: https://yellowcake.netlify.com/
  repo: https://github.com/thriveweb/yellowcake
  description: A starter project for creating lightning-fast websites with Gatsby v2 and Netlify-CMS v2 + Uploadcare intergration.
  tags:
    - CMS:Netlify
    - Netlify
    - Blog
    - SEO
  features:
    - Uploadcare
    - Netlify Form
    - Category list (with navigation)
    - Featured post
    - Next and prev post
    - SEO component
- url: https://anubhavsrivastava.github.io/gatsby-starter-fractal
  repo: https://github.com/anubhavsrivastava/gatsby-starter-fractal
  description: Single page starter based on the Fractal site template by HTML5 up, with landing and Elements(Component) page
  tags:
    - HTML5UP
    - Onepage
    - Styling:SCSS
    - Portfolio
    - PWA
  features:
    - Designed by HTML5 UP
    - Fully Responsive
    - Styling with SCSS
    - Offline support
    - Web App Manifest
- url: https://minimal-gatsby-ts-starter.netlify.com/
  repo: https://github.com/TheoBr/minimal-gatsby-typescript-starter
  description: Minimal TypeScript Starter
  tags:
    - Language:TypeScript
  features:
    - TypeScript
    - ESLint + optional rule enforcement with Husky
    - Prettier
    - Netlify ready
    - Minimal
- url: https://gatsby-typescript-starter-default.netlify.com/
  repo: https://github.com/RobertoMSousa/gatsby-typescript-starter-default
  description: Simple gatsby starter using typescript and eslint instead of outdated tslint.
  tags:
    - Language:TypeScript
    - SEO
    - Linting
  features:
    - Comes with React Helmet for adding site meta tags
    - Includes plugins for offline support out of the box
    - TypeScript
    - Prettier & eslint to format & check the code
- url: https://gatsby-starter-carraway.netlify.com/
  repo: https://github.com/endymion1818/gatsby-starter-carraway
  description: a Gatsby starter theme with Accessibility features, TypeScript, Jest, some basic UI elements, and a CircleCI pipeline
  tags:
    - Language:TypeScript
    - Pagination
    - Search
    - Testing
  features:
    - Paginated post archive
    - Site search with Lunr.js
    - Categories and category archive pages
    - Minimal CSS defaults using styled-components, including system font stack
    - Some fundamental Accessibility features including tabbable navigation & "Skip to content" link
    - UI elements including multi-column layout using CSS Grid (with float fallback), header component with logo, basic navigation & search and a footer with 3-column layout, logo and 2 menu areas
    - TypeScript & Testing including some sensible TypeScript defaults, tests with @testing-library/react, pre-commit and pre-push hooks. Set up includes enums for repeating values such as font & background colours
    - Setup for a CircleCI pipeline so you can run the above tests in branches before merging to master
    - Markdown posts _and_ pages (pages don't appear in the post archive)
- url: https://www.quietboy.net
  repo: https://github.com/zhouyuexie/gatsby-starter-quiet
  description: Gatsby out of the box blog, use TypeScript and highly customized style.
  tags:
    - Language:TypeScript
    - Styling:SCSS
    - SEO
    - Linting
    - RSS
    - Pagination
    - PWA
  features:
    - TypeScript
    - TsLint & Prettier
    - Tag list
    - Custom page layout
    - Switch the dark mode according to the system theme
    - Scss
    - Pagination
- url: https://compassionate-morse-5204bf.netlify.com/
  repo: https://github.com/deamme/gatsby-starter-prismic-resume
  description: Gatsby Resume/CV page with Prismic integration
  tags:
    - CMS:Prismic
    - CMS:Headless
    - Styling:CSS-in-JS
    - Onepage
    - Linting
  features:
    - One-page resume/CV
    - Prismic as Headless CMS
    - Emotion for styling
    - Uses multiple features of Prismic - Slices, Labels, Custom Types
    - ESLint & Prettier
- url: https://anubhavsrivastava.github.io/gatsby-starter-resume
  repo: https://github.com/anubhavsrivastava/gatsby-starter-resume
  description: Single page starter based on the Resume site template by startbootstrap for resume/portfolio page
  tags:
    - Onepage
    - Styling:SCSS
    - PWA
  features:
    - Designed by startbootstrap
    - Fully Responsive
    - Styling with SCSS
    - Offline support
    - Web App Manifest
- url: https://gatsby-starter-typescript-jest.netlify.com/
  repo: https://github.com/denningk/gatsby-starter-typescript-jest
  description: Barebones Gatsby starter with TypeScript, Jest, GitLab-CI, and other useful configurations
  tags:
    - Language:TypeScript
    - Testing
    - AWS
    - Linting
    - SEO
  features:
    - All components from default Gatsby starter converted to TypeScript
    - Jest testing configured for TypeScript with ts-jest
    - Detailed guide on how to deploy using AWS S3 buckets included in README
    - .gitlab-ci.yml file with blanks that can be customized for any Gatsby project
    - Configurations for EditorConfig, Prettier, and ESLint (for TypeScript)
- url: https://gatsby-starter-apollo.smakosh.com/app/
  repo: https://github.com/smakosh/gatsby-apollo-starter
  description: Gatsby Apollo starter - with client side routing
  tags:
    - Client-side App
    - SEO
    - Styling:CSS-in-JS
  features:
    - Apollo provider & Client side routing
    - Eslint/Prettier configured
    - Easy to customize
    - Nice project structure
    - Flex Grid components easy to customize
- url: https://portfolio.smakosh.com/
  repo: https://github.com/smakosh/gatsby-portfolio-dev
  description: A portfolio for developers
  tags:
    - Portfolio
    - SEO
    - Netlify
    - Onepage
    - Styling:CSS-in-JS
  features:
    - Eslint/Prettier configured
    - Scores 100% on a11y / Performance / PWA / SEO
    - PWA (desktop & mobile)
    - Easy to customize
    - Nice project structure
    - Amazing illustrations by Undraw.co
    - Tablet & mobile friendly
    - Continuous deployment with Netlify
    - A contact form protected by Google Recaptcha
    - Can be deployed with one click
    - Functional components with Recompose React Hooks! ready to migrate to React hooks!
    - Fetches your Github pinned projects with most stars (You could customize this if you wish)
- url: https://github.com/smakosh/gatsby-airtable-starter
  repo: https://github.com/smakosh/gatsby-airtable-starter
  description: Gatsby Airtable starter
  tags:
    - SEO
    - Netlify
    - Client-side App
    - Styling:CSS-in-JS
  features:
    - Static content fetched from Airtable
    - Dynamic content with CRUD operations with Airtable REST API
    - Well structured files/folders
    - Custom React Hooks
    - Custom Helpers instead of using third party libraries
    - Dynamic & Static containers
    - Global state management ready with useReducer & useContext
    - Dummy auth but ready to add real requests
- url: https://github.com/smakosh/gatsby-app-starter-rest-api
  repo: https://github.com/smakosh/gatsby-app-starter-rest-api
  description: Gatsby REST API starter
  tags:
    - Authentication
    - Client-side App
    - Styling:CSS-in-JS
  features:
    - Dynamic content with CRUD operations with a REST API
    - Well structured files/folders
    - Custom React Hooks
    - Auth with a JWT approach
    - Custom Helpers instead of using third party libraries
    - Dynamic containers
    - Global state management ready with useReducer & useContext
- url: https://gatsbyjs-starter-tailwindplay.appseed.us/
  repo: https://github.com/app-generator/gatsbyjs-starter-tailwindplay
  description: A Gatsby v2 starter styled using Tailwind, a utility-first CSS framework. Uses Purgecss to remove unused CSS.
  tags:
    - Styling:Tailwind
  features:
    - Based on gatsby-starter-tailwind
    - Tailwind CSS Framework
    - Removes unused CSS with Purgecss
- url: https://act-labs.github.io/
  repo: https://github.com/act-labs/gatsby-starter-act-blog
  description: Gatsby starter for blog/documentation using MDX, Ant Design, gatsby-plugin-combine.
  tags:
    - Blog
    - Documentation
    - Styling:Ant Design
    - Markdown
    - MDX
    - SEO
  features:
    - Posts and snippets;
    - SEO component;
    - Ant Design UI components;
    - Markdown and MDX for pages;
    - A customized webpack and babel configuration, for complex profecianal web apps with node.js, Jest tests, etc;
    - Progressively build more and more complex pages using gatsby-plugin-combine.
- url: https://gatsby-ghub.netlify.com/resume-book/
  repo: https://github.com/dwyfrequency/gatsby-ghub
  description: A resume builder app with authenticated routes, static marketing pages, and dynamic resume creation
  tags:
    - Authentication
    - Netlify
    - Client-side App
  features:
    - Netlify Identity
    - Static Marketing pages and Dynamic Client-side Authenticated App pages
    - SEO component
    - Apollo GraphQL (client-side)
- url: https://lewis-gatsby-starter-i18n.firebaseapp.com
  repo: https://github.com/lewislbr/lewis-gatsby-starter-i18n
  description: A simple custom Gatsby starter template to start a new multilanguage website.
  tags:
    - i18n
    - Styling:CSS-in-JS
    - PWA
    - Portfolio
    - SEO
  features:
    - Automatically detects user browser language.
    - CSS in JS with styled-components.
    - Optimized images.
    - Offline capabilities.
    - Auto-generated sitemap and robots.txt.
    - Google Analytics
- url: https://gatsby-snipcart-starter.netlify.com/
  repo: https://github.com/issydennis/gatsby-snipcart
  description: A simple e-commerce shop built using Gatsby and Snipcart.
  tags:
    - eCommerce
    - Styling:CSS-in-JS
    - Markdown
  features:
    - Minimal design to allow for simple customisation.
    - Snipcart integration provides an easy-to-use shopping cart and checkout.
    - Individual product pages with custom fields.
    - Products defined using markdown.
    - Styled components.
    - Gatsby image for optimised product images.
- url: https://anubhavsrivastava.github.io/gatsby-starter-stylish
  repo: https://github.com/anubhavsrivastava/gatsby-starter-stylish
  description: Single page starter based on the Stylish Portfolio site template by startbootstrap for portfolio page
  tags:
    - Onepage
    - Portfolio
    - Styling:SCSS
    - PWA
  features:
    - Designed by startbootstrap
    - Fully Responsive
    - Styling with SCSS
    - Offline support
    - Web App Manifest
- url: https://lewis-gatsby-starter-basic.firebaseapp.com
  repo: https://github.com/lewislbr/lewis-gatsby-starter-basic
  description: A simple custom basic Gatsby starter template to start a new website.
  tags:
    - Styling:CSS-in-JS
    - PWA
    - SEO
  features:
    - Bare-bones starter.
    - CSS in JS with styled-components.
    - Optimized images.
    - Offline capabilities.
    - Auto-generated sitemap and robots.txt.
- url: https://gatsby-starter-typescript-graphql.netlify.com
  repo: https://github.com/spawnia/gatsby-starter-typescript-graphql
  description: A Gatsby starter with typesafe GraphQL using TypeScript
  tags:
    - Language:TypeScript
    - Linting
    - Portfolio
    - Styling:CSS-in-JS
  features:
    - Type safety with TypeScript
    - Typesafe GraphQL with graphql-code-generator
    - ESLint with TypeScript support
    - Styling with styled-components
- url: https://gatsby-tailwind-serif.netlify.com/
  repo: https://github.com/windedge/gatsby-tailwind-serif
  description: A Gatsby theme based on gatsby-serif-theme, rewrite with Tailwind CSS.
  tags:
    - Styling:Tailwind
    - Markdown
  features:
    - Based on gatsby-serif-theme
    - Tailwind CSS Framework
    - Removes unused CSS with Purgecss
    - Responsive design
    - Suitable for small business website
- url: https://mystifying-mclean-5c7fce.netlify.com
  repo: https://github.com/renvrant/gatsby-mdx-netlify-cms-starter
  description: An extension of the default starter with Netlify CMS and MDX support.
  tags:
    - MDX
    - Markdown
    - Netlify
    - CMS:Netlify
    - Styling:None
  features:
    - MDX and Netlify CMS support
    - Use React components in Netlify CMS Editor and other markdown files
    - Allow editors to choose a page template
    - Replace HTML tags with React components upon rendering Markdown, enabling design systems
    - Hide pages from being editable by the CMS
    - Minimal and extensible
- url: https://gatsby-airtable-advanced-starter.marcomelilli.com
  repo: https://github.com/marcomelilli/gatsby-airtable-advanced-starter
  description: A Gatsby Starter Blog using Airtable as backend
  tags:
    - Airtable
    - Blog
    - Styling:None
  features:
    - Dynamic content from Airtable
    - Does not contain any UI frameworks
    - Tags
    - Categories
    - Authors
    - Disqus
    - Offline support
    - Web App Manifest
    - SEO
- url: https://contentful-starter.netlify.com/
  repo: https://github.com/mohanmonu777/gatsby_contentful_starter
  description: An Awesome Starter Kit to help you get going with Contentful and Gatsby
  tags:
    - Blog
    - CMS:Contentful
    - CMS:Headless
  features:
    - Bare-bones starter.
    - Dynamic content from Contentful CMS
    - Ready made Components
    - Responsive Design
    - Includes Contentful Delivery API for production build
<<<<<<< HEAD
- url: https://gatsby-simple-blog.thundermiracle.com
  repo: https://github.com/thundermiracle/gatsby-simple-blog
  description: A gatsby-starter-blog with overreacted looking and tags, breadcrumbs, disqus, i18n, eslint supported
  tags:
    - i18n
    - Blog
    - Netlify
    - Linting
    - Disqus
    - Testing
  features:
    - Easily Configurable
    - Tags
    - Breadcrumbs
    - Tags
    - Disqus
    - i18n
    - ESLint
    - Jest
=======
- url: https://anubhavsrivastava.github.io/gatsby-starter-grayscale
  repo: https://github.com/anubhavsrivastava/gatsby-starter-grayscale
  description: Single page starter based on the Grayscale site template by startbootstrap for portfolio page
  tags:
    - Onepage
    - Portfolio
    - Styling:SCSS
    - PWA
  features:
    - Designed by startbootstrap
    - Fully Responsive
    - Styling with SCSS
    - Offline support
    - Web App Manifest
>>>>>>> ec2ff644
<|MERGE_RESOLUTION|>--- conflicted
+++ resolved
@@ -3324,7 +3324,6 @@
     - Ready made Components
     - Responsive Design
     - Includes Contentful Delivery API for production build
-<<<<<<< HEAD
 - url: https://gatsby-simple-blog.thundermiracle.com
   repo: https://github.com/thundermiracle/gatsby-simple-blog
   description: A gatsby-starter-blog with overreacted looking and tags, breadcrumbs, disqus, i18n, eslint supported
@@ -3344,7 +3343,6 @@
     - i18n
     - ESLint
     - Jest
-=======
 - url: https://anubhavsrivastava.github.io/gatsby-starter-grayscale
   repo: https://github.com/anubhavsrivastava/gatsby-starter-grayscale
   description: Single page starter based on the Grayscale site template by startbootstrap for portfolio page
@@ -3358,5 +3356,4 @@
     - Fully Responsive
     - Styling with SCSS
     - Offline support
-    - Web App Manifest
->>>>>>> ec2ff644
+    - Web App Manifest