--- conflicted
+++ resolved
@@ -1147,26 +1147,6 @@
     - Storybook v4 support
     - Styled Components v4 support
     - Styled Reset, ESLint, Netlify Conf
-<<<<<<< HEAD
-- url: https://avivero.github.io/gatsby-redux-starter/
-  repo: https://github.com/AVivero/gatsby-redux-starter
-  description: Gatsby starter site with Redux, Sass, Bootstrap, Css Modules and Material Icons
-  tags:
-    - Redux
-    - Sass
-    - Bootstrap
-    - Css Modules
-    - Material Icons
-    - Linting
-    - Prettier
-  features:
-    - Gatsby v2 support
-    - Redux support
-    - Sass support
-    - Bootstrap v4 support
-    - Css Modules support
-    - ESLint, Prettier
-=======
 - url: https://jamstack-hackathon-starter.netlify.com/
   repo: https://github.com/sw-yx/jamstack-hackathon-starter
   description: A JAMstack app with authenticated routes, static marketing pages, etc. with Gatsby, Netlify Identity, and Netlify Functions
@@ -1223,4 +1203,19 @@
     - Twitter and OpenGraph Tags
     - ESLint
     - Prettier Code Styling
->>>>>>> ac1a4850
+- url: https://avivero.github.io/gatsby-redux-starter/
+  repo: https://github.com/AVivero/gatsby-redux-starter
+  description: Gatsby starter site with Redux, Sass, Bootstrap, Css Modules and Material Icons
+  tags:
+    - Redux
+    - Styling:SCSS
+    - Styling:Bootstrap
+    - Styling:Material
+    - Linting
+  features:
+    - Gatsby v2 support
+    - Redux support
+    - Sass support
+    - Bootstrap v4 support
+    - Css Modules support
+    - ESLint, Prettier