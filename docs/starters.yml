- url: https://graphcms.github.io/gatsby-graphcms-tailwindcss-example/
  repo: https://github.com/GraphCMS/gatsby-graphcms-tailwindcss-example
  description: The default Gatsby starter blog with the addition of the gatsby-source-graphql and tailwind dependencies.
  tags:
    - Styling:Tailwind
    - GraphCMS
  features:
    - Tailwind style library
    - GraphQL source plugin
    - Very simple boilerplate
- url: https://wonism.github.io/
  repo: https://github.com/wonism/gatsby-advanced-blog
  description: n/a
  tags:
    - Portfolio
    - Redux
  features:
    - Blog post listing with previews (image + summary) for each blog post
    - Categories and tags for blog posts with pagination
    - Search post with keyword
    - Put react application / tweet into post
    - Copy some codes in post with clicking button
    - Portfolio
    - Resume
    - Redux for managing statement (with redux-saga / reselect)
- url: https://vagr9k.github.io/gatsby-advanced-starter/
  repo: https://github.com/Vagr9K/gatsby-advanced-starter
  description: Great for learning about advanced features and their implementations
  tags:
    - Styling:None
  features:
    - Does not contain any UI frameworks
    - Provides only a skeleton
    - Tags
    - Categories
    - Google Analytics
    - Disqus
    - Offline support
    - Web App Manifest
    - SEO
- url: https://gatsby-tailwind-emotion-starter.netlify.com/
  repo: https://github.com/muhajirdev/gatsby-tailwind-emotion-starter
  description: A Gatsby Starter with Tailwind CSS + Emotion JS
  tags:
    - Styling:Tailwind
  features:
    - Eslint Airbnb without semicolon and without .jsx extension
    - Offline support
    - Web App Manifest
- url: https://gatsby-starter-redux-firebase.netlify.com/
  repo: https://github.com/muhajirdev/gatsby-starter-redux-firebase
  description: A Gatsby + Redux + Firebase Starter. With Authentication
  tags:
    - Styling:None
    - Firebase
    - Client-side App
  features:
    - Eslint Airbnb without semicolon and without .jsx extension
    - Firebase
    - Web App Manifest
- url: https://dschau.github.io/gatsby-blog-starter-kit/
  repo: https://github.com/dschau/gatsby-blog-starter-kit
  description: n/a
  tags:
    - Blog
  features:
    - Blog post listing with previews for each blog post
    - Navigation between posts with a previous/next post button
    - Tags and tag navigation
- url: https://contentful-userland.github.io/gatsby-contentful-starter/
  repo: https://github.com/contentful-userland/gatsby-contentful-starter
  description: n/a
  tags:
    - Blog
    - Contentful
    - Headless CMS
  features:
    - Based on the Gatsby Starter Blog
    - Includes Contentful Delivery API for production build
    - Includes Contentful Preview API for development
- url: https://react-firebase-authentication.wieruch.com/
  repo: https://github.com/the-road-to-react-with-firebase/react-gatsby-firebase-authentication
  description: n/a
  tags:
    - Firebase
  features:
    - Sign In, Sign Up, Sign Out
    - Password Forget
    - Password Change
    - Protected Routes with Authorization
    - Realtime Database with Users
- url: http://dmwl.net/gatsby-hampton-theme
  repo: https://github.com/davad/gatsby-hampton-theme
  description: n/a
  tags:
    - Styling:CSS-in-JS
  features:
    - Eslint in dev mode with the airbnb config and prettier formatting rules
    - Emotion for CSS-in-JS
    - A basic blog, with posts under src/pages/blog
    - A few basic components (Navigation, Layout, Link wrapper around gatsby-link))
    - Based on gatsby-starter-gatsbytheme
- url: https://vagr9k.github.io/gatsby-material-starter/
  repo: https://github.com/Vagr9K/gatsby-material-starter
  description: n/a
  tags:
    - Styling:Material
  features:
    - React-MD for Material design
    - Sass/SCSS
    - Tags
    - Categories
    - Google Analytics
    - Disqus
    - Offline support
    - Web App Manifest
    - SEO
- url: https://xiaoxinghu.github.io/gatsby-orga/
  repo: https://github.com/xiaoxinghu/gatsby-orga
  description: n/a
  tags:
    - Orga
  features:
    - Parses org-mode files with Orga.
- url: http://2column-portfolio.surge.sh/
  repo: https://github.com/praagyajoshi/gatsby-starter-2column-portfolio
  description: n/a
  tags:
    - Portfolio
    - Styling:SCSS
  features:
    - Designed as a minimalistic portfolio website
    - Grid system using flexboxgrid
    - Styled using SCSS
    - Font icons using font-awesome
    - Google Analytics integration
    - Open Sans font using Google Fonts
    - Prerendered Open Graph tags for rich sharing
- url: https://prototypeinteractive.github.io/gatsby-react-boilerplate/
  repo: https://github.com/PrototypeInteractive/gatsby-react-boilerplate
  description: n/a
  tags:
    - Styling:Bootstrap
  features:
    - Basic configuration and folder structure
    - Uses PostCSS and Sass (with autoprefixer and pixrem)
    - Uses Bootstrap 4 grid
    - Leaves the styling to you
    - Uses data from local json files
    - Contains Node.js server code for easy, secure, and fast hosting
- url: http://capricious-spring.surge.sh/
  repo: https://github.com/noahg/gatsby-starter-blog-no-styles
  description: n/a
  tags:
    - Blog
    - Styling:None
  features:
    - Same as official gatsby-starter-blog but with all styling removed
- url: https://gatsby-starter-blog-demo.netlify.com/
  repo: https://github.com/gatsbyjs/gatsby-starter-blog
  description: official blog
  tags:
    - Official
    - Blog
  features:
    - Basic setup for a full-featured blog
    - Support for an RSS feed
    - Google Analytics support
    - Automatic optimization of images in Markdown posts
    - Support for code syntax highlighting
    - Includes plugins for easy, beautiful typography
    - Includes React Helmet to allow editing site meta tags
    - Includes plugins for offline support out of the box
- url: https://gatsby-starter-bloomer.netlify.com/
  repo: https://github.com/Cethy/gatsby-starter-bloomer
  description: n/a
  tags:
    - Styling:Bulma
  features:
    - Based on gatsby-starter-default
    - Bulma CSS Framework with its Bloomer react components
    - Font-Awesome icons
    - Includes a simple fullscreen hero w/ footer example
- url: https://gatsby-starter-bootstrap-netlify.netlify.com/
  repo: https://github.com/konsumer/gatsby-starter-bootstrap-netlify
  description: n/a
  tags:
    - Styling:Bootstrap
    - Netlify CMS
  features:
    - Very similar to gatsby-starter-netlify-cms, slightly more configurable (eg set site-title in gatsby-config) with Bootstrap/Bootswatch instead of bulma
- url: https://gatstrap.netlify.com/
  repo: https://github.com/jaxx2104/gatsby-starter-bootstrap
  description: n/a
  tags:
    - Styling:Bootstrap
  features:
    - Bootstrap CSS framework
    - Single column layout
    - Basic components like SiteNavi, SitePost, SitePage
- url: http://gatsby-bulma-storybook.surge.sh/
  repo: https://github.com/gvaldambrini/gatsby-starter-bulma-storybook
  description: n/a
  tags:
    - Styling:Bulma
    - Storybook
    - Testing
  features:
    - Storybook for developing components in isolation
    - Bulma and Sass support for styling
    - CSS modules
    - Prettier & eslint to format & check the code
    - Jest
- url: https://gatsby-starter-business.netlify.com/
  repo: https://github.com/v4iv/gatsby-starter-business
  description: n/a
  tags:
    - Styling:Bulma
    - PWA
    - Netlify CMS
    - Disqus
    - Search
    - Pagination
  features:
    - Complete Business Website Suite - Home Page, About Page, Pricing Page, Contact Page and Blog
    - Netlify CMS for Content Management
    - SEO Friendly (Sitemap, Schemas, Meta Tags, GTM etc)
    - Bulma and Sass Support for styling
    - Progressive Web App & Offline Support
    - Tags and RSS Feed for Blog
    - Disqus and Share Support
    - Elastic-Lunr Search
    - Pagination
    - Easy Configuration using `config.js` file
- url: https://haysclark.github.io/gatsby-starter-casper/
  repo: https://github.com/haysclark/gatsby-starter-casper
  description: n/a
  tags:
    - PWA
  features:
    - Page pagination
    - CSS
    - Tags
    - Google Analytics
    - Offline support
    - Web App Manifest
    - SEO
- url: http://gatsby-starter-ceevee.surge.sh/
  repo: https://github.com/amandeepmittal/gatsby-starter-ceevee
  description: n/a
  tags:
    - Portfolio
  features:
    - Based on the Ceevee site template, design by Styleshout
    - Single Page Resume/Portfolio site
    - Target audience Developers, Designers, etc.
    - Used CSS Modules, easy to manipulate
    - FontAwsome Library for icons
    - Responsive Design, optimized for Mobile devices
- url: https://gatsby-starter-contentful-i18n.netlify.com/
  repo: https://github.com/mccrodp/gatsby-starter-contentful-i18n
  description: i18n support and language switcher for Contentful starter repo
  tags:
    - i18n
    - Contentful
    - Headless CMS
  features:
    - Localization (Multilanguage)
    - Dynamic content from Contentful CMS
    - Integrates i18n plugin starter and using-contentful repos
- url: http://cranky-edison-12166d.netlify.com/
  repo: https://github.com/datocms/gatsby-portfolio
  description: n/a
  tags:
    - DatoCMS
    - Headless CMS
  features:
    - Simple portfolio to quick start a site with DatoCMS
    - Contents and media from DatoCMS
    - Custom Sass style
    - SEO
- url: https://gatsby-deck.netlify.com/
  repo: https://github.com/fabe/gatsby-starter-deck
  description: n/a
  tags:
    - Presentation
  features:
    - Create presentations/slides using Gatsby.
    - Offline support.
    - Page transitions.
- url: https://gatsby-starter-default-i18n.netlify.com/
  repo: https://github.com/angeloocana/gatsby-starter-default-i18n
  description: n/a
  tags:
    - i18n
  features:
    - localization (Multilanguage)
- url: https://gatsby-starter-default-demo.netlify.com/
  repo: https://github.com/gatsbyjs/gatsby-starter-default
  description: official default
  tags:
    - Official
  features:
    - Comes with React Helmet for adding site meta tags
    - Includes plugins for offline support out of the box
- url: http://gatsby-dimension.surge.sh/
  repo: https://github.com/codebushi/gatsby-starter-dimension
  description: Single page starter based on the Dimension site template
  tags:
    - Portfolio
    - HTML5UP
    - Styling:SCSS
  features:
    - Designed by HTML5 UP
    - Simple one page site that’s perfect for personal portfolios
    - Fully Responsive
    - Styling with SCSS
- url: https://gatsby-docs-starter.netlify.com/
  repo: https://github.com/ericwindmill/gatsby-starter-docs
  description: n/a
  tags:
    - Documentation
    - Styling:CSS-in-JS
  features:
    - All the features from gatsby-advanced-starter, plus
    - Designed for Documentation / Tutorial Websites
    - ‘Table of Contents’ Component, Auto generates ToC from posts - just follow the file frontmatter conventions from markdown files in ‘lessons’.
    - Styled Components w/ ThemeProvider
    - Basic UI
    - A few extra components
    - Custom prismjs theme
    - React Icons
- url: https://parmsang.github.io/gatsby-starter-ecommerce/
  repo: https://github.com/parmsang/gatsby-starter-ecommerce
  description: Easy to use starter for an e-commerce store
  tags:
    - Styling:Semantic
    - Stripe
    - Moltin
    - eCommerce
    - PWA
    - Authentication
  features:
    - Uses the Moltin eCommerce Api
    - Stripe checkout
    - Semantic-UI
    - Styled components
    - Google Analytics - (you enter the tracking-id)
    - React-headroom
    - Eslint & Prettier. Uses Airbnb JavaScript Style Guide
    - Authentication via Moltin (Login and Register)
- url: http://gatsby-forty.surge.sh/
  repo: https://github.com/codebushi/gatsby-starter-forty
  description: Multi-page starter based on the Forty site template
  tags:
    - Styling:SCSS
    - HTML5UP
  features:
    - Designed by HTML5 UP
    - Colorful homepage, and also includes a Landing Page and Generic Page components.
    - Many elements are available, including buttons, forms, tables, and pagination.
    - Custom grid made with CSS Grid
    - Styling with SCSS
- url: https://themes.gatsbythemes.com/gatsby-starter/
  repo: https://github.com/saschajullmann/gatsby-starter-gatsbythemes
  description: n/a
  tags:
    - Styling:CSS-in-JS
    - Blog
    - Testing
    - Linting
  features:
    - CSS-in-JS via Emotion.
    - Jest and Enzyme for testing.
    - Eslint in dev mode with the airbnb config and prettier formatting rules.
    - React 16.
    - A basic blog, with posts under src/pages/blog. There’s also a script which creates a new Blog entry (post.sh).
    - Data per JSON files.
    - A few basic components (Navigation, Footer, Layout).
    - Layout components make use of Styled-System.
    - Google Analytics (you just have to enter your tracking-id).
    - Gatsby-Plugin-Offline which includes Service Workers.
    - Prettier for a uniform codebase.
    - Normalize css (7.0).
    - Feather icons.
    - Font styles taken from Tachyons.
- url: https://gcn.netlify.com/
  repo: https://github.com/ryanwiemer/gatsby-starter-gcn
  description: A starter template to build amazing static websites with Gatsby, Contentful and Netlify
  tags:
    - Contentful
    - Headless CMS
    - Blog
    - Netlify Form
    - Styling:CSS-in-JS
  features:
    - Contentful integration with ready to go placeholder content
    - Netlify integration including a pre-built contact form
    - Minimal responsive design - made to customize or tear apart
    - Pagination logic
    - Styled components
    - SEO Friendly Component
    - JSON-LD Schema
    - OpenGraph sharing support
    - Sitemap Generation
    - Google Analytics
    - Progressive Web app
    - Offline Support
    - RSS Feed
    - Gatsby Standard module for linting JavaScript with StandardJS
    - Stylelint support for Styled Components to lint the CSS in JS
- url: https://alampros.github.io/gatsby-starter-grommet/
  repo: https://github.com/alampros/gatsby-starter-grommet
  description: n/a
  tags:
    - Styling:Grommet
  features:
    - Barebones configuration for using the Grommet design system
    - Uses Sass (with CSS modules support)
- url: https://gatsby-starter-hello-world-demo.netlify.com/
  repo: https://github.com/gatsbyjs/gatsby-starter-hello-world
  description: official hello world
  tags:
    - Official
  features:
    - A no-frills Gatsby install
    - No plugins, no boilerplate
    - Great for advanced users
- url: https://gatsby-starter-hero-blog.greglobinski.com/
  repo: https://github.com/greglobinski/gatsby-starter-hero-blog
  description: no description yet
  tags:
    - Styling:PostCSS
    - SEO
    - Markdown
  features:
    - Easy editable content in Markdown files (posts, pages and parts)
    - CSS with `styled-jsx` and `PostCSS`
    - SEO (sitemap generation, robot.txt, meta and OpenGraph Tags)
    - Social sharing (Twitter, Facebook, Google, LinkedIn)
    - Comments (Facebook)
    - Images lazy loading and `webp` support (gatsby-image)
    - Post categories (category based post list)
    - Full text searching (Algolia)
    - Contact form (Netlify form handling)
    - Form elements and validation with `ant-design`
    - RSS feed
    - 100% PWA (manifest.webmanifest, offline support, favicons)
    - Google Analytics
    - App favicons generator (node script)
    - Easy customizable base styles via `theme` object generated from `yaml` file (fonts, colors, sizes)
    - React v.16.3 (gatsby-plugin-react-next)
    - Components lazy loading (social sharing)
    - ESLint (google config)
    - Prettier code styling
    - Webpack `BundleAnalyzerPlugin`
- url: https://gatsby-starter-i18n-lingui.netlify.com/
  repo: https://github.com/dcroitoru/gatsby-starter-i18n-lingui
  description: n/a
  tags:
    - i18n
  features:
    - Localization (Multilanguage) provided by js-lingui
    - Message extraction
    - Avoids code duplication - generates pages for each locale
    - Possibility of translated paths
- url: https://lumen.netlify.com/
  repo: https://github.com/alxshelepenok/gatsby-starter-lumen
  description: A minimal, lightweight and mobile-first starter for creating blogs uses Gatsby.
  tags:
    - Blog
    - Netlify CMS
    - Pagination
    - Disqus
    - RSS
    - Linting
    - Testing
    - Styling:PostCSS
    - Styling:SCSS
  features:
    - Lost Grid
    - Jest testing
    - Beautiful typography inspired by matejlatin/Gutenberg
    - Mobile-First approach in development
    - Stylesheet built using SASS and BEM-Style naming
    - Syntax highlighting in code blocks
    - Sidebar menu built using a configuration block
    - Archive organized by tags and categories
    - Pagination support
    - Offline support
    - Google Analytics support
    - Disqus Comments support
- url: https://minimal-blog.lekoarts.de
  repo: https://github.com/LekoArts/gatsby-starter-minimal-blog
  description: This starter is part of a german tutorial series on Gatsby. The starter will change over time to use more advanced stuff (feel free to express your ideas in the repository). Its first priority is a minimalistic style coupled with a lot of features for the content.
  tags:
    - Blog
    - MDX
    - Styling:CSS-in-JS
    - Netlify Form
    - Linting
    - PWA
  features:
    - Minimal and clean white layout
    - Write your blog posts in MDX
    - Offline Support, WebApp Manifest, SEO
    - Code highlighting (with prism-react-renderer) and live preview (with react-live)
- url: https://gatsby-starter-modern-demo.netlify.com/
  repo: https://github.com/kripod/gatsby-starter-modern
  description: no description yet
  tags:
    - Linting
  features:
    - A set of strict linting rules (based on the Airbnb JavaScript Style Guide)
    - Encourage automatic code formatting
    - Prefer using Yarn for package management
    - Use EditorConfig to maintain consistent coding styles between different editors and IDEs
    - Integration with Visual Studio Code
    - Based on gatsby-starter-default
- url: https://gatsby-netlify-cms.netlify.com/
  repo: https://github.com/netlify-templates/gatsby-starter-netlify-cms
  description: n/a
  tags:
    - Blog
    - Styling:Bulma
    - Netlify CMS
  features:
    - A simple blog built with Netlify CMS
    - Basic directory organization
    - Uses Bulma for styling
    - Visit the repo to learn how to set up authentication, and begin modeling your content.
- url: https://gatsby-starter-personal-blog.greglobinski.com/
  repo: https://github.com/greglobinski/gatsby-starter-personal-blog
  description: n/a
  tags:
    - Blog
    - Markdown
    - Algolia
    - Netlify Form
    - Styling:Material
  features:
    - Ready to use, but easily customizable a fully equipped theme starter
    - Easy editable content in Markdown files (posts, pages and parts)
    - ‘Like an app’ layout transitions
    - Easily restyled through theme object
    - Styling with JSS
    - Page transitions
    - Comments (Facebook)
    - Post categories
    - Post list filtering
    - Full text searching (Algolia)
    - Contact form (Netlify form handling)
    - Material UI (@next)
    - RSS feed
    - Full screen mode
    - User adjustable articles’ body copy font size
    - Social sharing (Twitter, Facebook, Google, LinkedIn)
    - PWA (manifes.json, offline support, favicons)
    - Google Analytics
    - Favicons generator (node script)
    - Components leazy loading with AsyncComponent (social sharing, info box)
    - ESLint (google config)
    - Prettier code styling
    - Custom webpack CommonsChunkPlugin settings
    - Webpack BundleAnalyzerPlugin
- url: http://gatsby-photon.surge.sh/
  repo: https://github.com/codebushi/gatsby-starter-photon
  description: Single page starter based on the Photon site template
  tags:
    - HTML5UP
    - Styling:SCSS
  features:
    - Designed by HTML5 UP
    - Single Page, Responsive Site
    - Custom grid made with CSS Grid
    - Styling with SCSS
- url: https://portfolio-bella.netlify.com/
  repo: https://github.com/LekoArts/gatsby-starter-portfolio-bella
  description: A portfolio starter for Gatsby. The target audience are designers and photographers. The light themed website shows your work with large images & big typography. The Onepage is powered by the Headless CMS Prismic.io. and has programmatically created pages for your projects. General settings and colors can be changed in a config & theme file.
  tags:
    - Portfolio
    - Prismic
    - Headless CMS
    - Styling:CSS-in-JS
    - Onepage
    - PWA
    - Linting
  features:
    - Big typography & images
    - White theme
    - Prismic.io as CMS
    - Emotion for styling + Emotion-Grid
    - One-page layout with sub-pages for case studies
    - Easily configurable
    - And other good stuff (SEO, Offline Support, WebApp Manifest Support)
- url: https://cara.lekoarts.de
  repo: https://github.com/LekoArts/gatsby-starter-portfolio-cara
  description: A portfolio starter for Gatsby. The target audience are designers and photographers. The playful & colorful Onepage has beautiful parallax effects (made possible by React Spring) and has a Hero, Projects, About and Contact section. The styling is defined by TailwindCSS which enables easy edits and a consistent look. General settings and colors can be changed in a config & theme file.
  tags:
    - Portfolio
    - Onepage
    - Styling:CSS-in-JS
    - Styling:Tailwind
    - PWA
    - Linting
  features:
    - React Spring
    - TailwindCSS & Styled Components
    - Uses tailwind.macro (Babel macro) for easy TailwindCSS styling
    - Playful & Colorful One-Page website with Parallax effect
    - Easily configurable
    - And other good stuff (SEO, Responsive images, Offline Support, WebApp Manifest Support)
- url: https://emilia.lekoarts.de
  repo: https://github.com/LekoArts/gatsby-starter-portfolio-emilia
  description: A portfolio starter for Gatsby. The target audience are designers and photographers. The dark themed website shows your work with large images in a grid-layout (powered by CSS Grid). The transition effects on the header add a playful touch to the overall minimal design. The website has programmatically created pages for your projects (with automatic image import). General settings and colors can be changed in a config & theme file.
  tags:
    - Portfolio
    - PWA
    - Transitions
    - MDX
    - Styling:CSS-in-JS
    - Linting
    - Testing
  features:
    - Focus on big images (with gatsby-image)
    - Dark Theme with HeroPatterns Header
    - CSS Grid and styled-components
    - Page transitions
    - Cypress for End-to-End testing
    - react-spring animations
    - One-Page layout with sub-pages for projects
    - Create your projects in MDX (automatic import of images)
    - And other good stuff (SEO, Offline Support, WebApp Manifest Support)
- url: https://emma.lekoarts.de
  repo: https://github.com/LekoArts/gatsby-starter-portfolio-emma
  description: A portfolio starter for Gatsby. The target audience are designers and photographers. The light themed website shows your work with large images in a full-width grid-layout. Choose color overlays for card items and your projects. The website has three pages (Index, About, Contact) and programmatically created pages for your projects. General settings and colors can be changed in a config & theme file.
  tags:
    - Portfolio
    - MDX
    - Transitions
    - Styling:CSS-in-JS
    - PWA
    - Linting
    - Testing
  features:
    - Full-width photo grid-layout (with gatsby-image)
    - Minimalistic light theme with large images
    - Create your projects in MDX
    - Styling with styled-components
    - react-spring animations
    - Easily configurable
    - And other good stuff (SEO, Offline Support, WebApp Manifest Support)
- url: https://gatsby-starter-procyon.netlify.com/
  repo: https://github.com/danielmahon/gatsby-starter-procyon
  description: n/a
  tags:
    - PWA
    - GraphCMS
    - Headless CMS
    - Apollo Client
    - Styling:Material
    - Netlify Identity
  features:
    - Gatsby + ReactJS (server side rendering)
    - GraphCMS Headless CMS
    - DraftJS (in-place) Medium-like Editing
    - Apollo GraphQL (client-side)
    - Local caching between builds
    - Material-UI (layout, typography, components, etc)
    - Styled-Components™-like API via Material-UI
    - Netlify Deployment Friendly
    - Netlify Identity Authentication (enables editing)
    - Automatic versioning, deployment and CHANGELOG
    - Automatic rebuilds with GraphCMS and Netlify web hooks
    - PWA (Progressive Web App)
    - Google Fonts
- url: http://gatsby-starter-product-guy.surge.sh/
  repo: https://github.com/amandeepmittal/gatsby-starter-product-guy
  description: n/a
  tags:
    - Portfolio
  features:
    - Single Page
    - A portfolio Developers and Product launchers alike
    - Using Typography.js easy to switch fonts
    - All your Project/Portfolio Data in Markdown, server by GraphQL
    - Responsive Design, optimized for Mobile devices
- url: https://caki0915.github.io/gatsby-starter-redux/
  repo: https://github.com/caki0915/gatsby-starter-redux
  description: n/a
  tags:
    - Styling:CSS-in-JS
    - Redux
  features:
    - Redux and Redux-devtools.
    - Emotion with a basic theme and SSR
    - Typography.js
    - Eslint rules based on Prettier and Airbnb
- url: http://gatsby-stellar.surge.sh/
  repo: https://github.com/codebushi/gatsby-starter-stellar
  description: Single page starter based on the Stellar site template
  tags:
    - HTML5UP
    - Styling:SCSS
  features:
    - Designed by HTML5 UP
    - Scroll friendly, responsive site. Can be used as a single or multi-page site.
    - Sticky Navigation when scrolling.
    - Scroll spy and smooth scrolling to different sections of the page.
    - Styling with SCSS
- url: http://gatsby-strata.surge.sh/
  repo: https://github.com/codebushi/gatsby-starter-strata
  description: Single page starter based on the Strata site template
  tags:
    - Portfolio
    - HTML5UP
    - Styling:SCSS
  features:
    - Designed by HTML5 UP
    - Super Simple, single page portfolio site
    - Lightbox style React photo gallery
    - Fully Responsive
    - Styling with SCSS
- url: https://gatsby-starter-strict.netlify.com/
  repo: https://github.com/kripod/gatsby-starter-strict
  description: n/a
  tags:
    - Linting
  features:
    - A set of strict linting rules (based on the Airbnb JavaScript Style Guide)
    - lint script
    - Encourage automatic code formatting
    - format script
    - Prefer using Yarn for package management
    - Use EditorConfig to maintain consistent coding styles between different editors and IDEs
    - Integration with Visual Studio Code
    - Pre-configured auto-formatting on file save
    - Based on gatsby-starter-default
- url: https://gatsby-tachyons.netlify.com/
  repo: https://github.com/pixelsign/gatsby-starter-tachyons
  description: no description yet
  tags:
    - Styling:Tachyons
  features:
    - Based on gatsby-starter-default
    - Using Tachyons for CSS.
- url: https://quizzical-mcclintock-0226ac.netlify.com/
  repo: https://github.com/taylorbryant/gatsby-starter-tailwind
  description: A Gatsby v2 starter styled using Tailwind, a utility-first CSS framework. Uses Purgecss to remove unused CSS.
  tags:
    - Styling:Tailwind
  features:
    - Based on gatsby-starter-default
    - Tailwind CSS Framework
    - Removes unused CSS with Purgecss
    - Includes responsive navigation and form examples
- url: http://portfolio-v3.surge.sh/
  repo: https://github.com/amandeepmittal/gatsby-portfolio-v3
  description: n/a
  tags:
    - Portfolio
  features:
    - Single Page, Timeline View
    - A portfolio Developers and Product launchers
    - Bring in Data, plug-n-play
    - Responsive Design, optimized for Mobile devices
    - Seo Friendly
    - Uses Flexbox
- url: https://gatsby-starter-typescript-plus.netlify.com/
  repo: https://github.com/resir014/gatsby-starter-typescript-plus
  description: This is a starter kit for Gatsby.js websites written in TypeScript. It includes the bare essentials for you to get started (styling, Markdown parsing, minimal toolset).
  tags:
    - Styling:CSS-in-JS
    - TypeScript
    - Markdown
  features:
    - TypeScript
    - TSLint (with custom TSLint rules)
    - Markdown rendering with Remark
    - Basic component structure
    - Styling with emotion
- url: https://haysclark.github.io/gatsby-starter-typescript/
  repo: https://github.com/haysclark/gatsby-starter-typescript
  description: n/a
  tags:
    - TypeScript
  features:
    - TypeScript
- url: https://fabien0102-gatsby-starter.netlify.com/
  repo: https://github.com/fabien0102/gatsby-starter
  description: n/a
  tags:
    - TypeScript
    - Styling:Semantic
    - Testing
  features:
    - Semantic-ui for styling
    - TypeScript
    - Offline support
    - Web App Manifest
    - Jest/Enzyme testing
    - Storybook
    - Markdown linting
- url: https://gatsby-starter-wordpress.netlify.com/
  repo: https://github.com/GatsbyCentral/gatsby-starter-wordpress
  description: Gatsby starter using WordPress as the content source.
  tags:
    - Styling:CSS-in-JS
    - Wordpress
  features:
    - All the features from gatsby-advanced-starter, plus
    - Leverages the WordPress plugin for Gatsby for data
    - Configured to work with WordPress Advanced Custom Fields
    - Auto generated Navigation for your Wordpress Pages
    - Minimal UI and Styling — made to customize.
    - Styled Components
- url: https://www.concisejavascript.org/
  repo: https://github.com/rwieruch/open-crowd-fund
  description: n/a
  tags:
    - Stripe
    - Firebase
  features:
    - Open source crowdfunding for your own ideas
    - Alternative for Kickstarter, GoFundMe, etc.
    - Secured Credit Card payments with Stripe
    - Storing of funding information in Firebase
- url: https://www.verious.io/
  repo: https://github.com/cpinnix/verious-boilerplate
  description: n/a
  tags:
    - Styling:Other
  features:
    - Components only. Bring your own data, plugins, etc.
    - Bootstrap inspired grid system with Container, Row, Column components.
    - Simple Navigation and Dropdown components.
    - Baseline grid built in with modular scale across viewports.
    - Abstract measurements utilize REM for spacing.
    - One font to rule them all, Helvetica.
- url: https://gatsby-starter-blog-grommet.netlify.com/
  repo: https://github.com/Ganevru/gatsby-starter-blog-grommet
  description: GatsbyJS v2 starter for creating a blog. Based on Grommet v2 UI.
  tags:
    - Blog
    - Markdown
    - Styling:Grommet
    - TypeScript
    - Linting
    - Redux
  features:
    - Grommet v2 UI
    - Easily configurable - see site-config.js in the root
    - Switch between grommet themes
    - Change between light and dark themes (with Redux)
    - Blog posts previews in card style
    - Responsive Design, optimized for Mobile devices
    - styled-components
    - TypeScript and ESLint (typescript-eslint)
    - lint-staged and husky - for linting before commit
- url: https://happy-pare-dff451.netlify.com/
  repo: https://github.com/fhavrlent/gatsby-contentful-typescript-starter
  description: Contentful and TypeScript starter based on default starter.
  tags:
    - Contentful
    - Headless CMS
    - TypeScript
    - Styling:CSS-in-JS
  features:
    - Based on default starter
    - TypeScript
    - CSS in JS (Emotion)
    - Contentful
- url: https://xylo-gatsby-bulma-starter.netlify.com/
  repo: https://github.com/xydac/xylo-gatsby-bulma-starter
  description: Gatsby v2 Starter with Bulma based on default starter.
  tags:
    - Styling:SCSS
    - Styling:Bulma
  features:
    - Based on default starter
    - Bulma Css
    - Sass based Styling
- url: https://maxpou.github.io/gatsby-starter-morning-dew/
  repo: https://github.com/maxpou/gatsby-starter-morning-dew
  description: Gatsby v2 blog starter
  tags:
    - Blog
    - Markdown
    - PWA
    - Disqus
    - SEO
    - Styling:CSS-in-JS
  features:
    - Blog post listing with previews (image + summary) for each blog post
    - Fully configurable
    - Multilang support (blog post only)
    - Syntax highlighting
    - css-in-js (with styled-components)
    - Fully Responsive
    - Tags
    - Google Analytics
    - Disqus comments support
    - Offline support
    - Web App Manifest
    - ESLint
    - Prettier
    - Travis CI
- url: https://gatsby-starter-blog-jumpalottahigh.netlify.com/
  repo: https://github.com/jumpalottahigh/gatsby-starter-blog-jumpalottahigh
  description: Gatsby v2 blog starter with SEO, search, filter, reading progress, mobile menu fab
  tags:
    - Blog
    - Markdown
  features:
    - Blog post listing with previews (image + summary) for each blog post
    - Google structured data
    - Mobile-friendly menu toggled with a floating action button (FAB)
    - Article read progress
    - User feedback component
- url: https://i18n.smakosh.com/
  repo: https://github.com/smakosh/gatsby-starter-i18n
  description: Gatsby v2 Starter with i18n using react-intl and more cool features.
  tags:
    - Styling:CSS-in-JS
    - i18n
  features:
    - Based on default starter
    - i18n with rtl text
    - Stateless components using Recompose
    - Font changes depending on the chosen language
    - SEO (meta tags, openGraph, structured data, twitter and more...)
- url: https://gatsby-starter-mate.netlify.com
  repo: https://github.com/EmaSuriano/gatsby-starter-mate
  description: A portfolio starter for Gatsby integrated with Contentful CMS.
  tags:
    - Styling:CSS-in-JS
    - Contentful
    - Headless CMS
    - Portfolio
  features:
    - Gatsby v2
    - Rebass (Styled-components system)
    - React Reveal
    - Dynamic content from Contentful
    - Offline support
    - PWA ready
    - SEO
    - Responsive design
    - Icons from font-awesome
    - Netlify Deployment Friendly
    - Medium integration
    - Social sharing (Twitter, Facebook, Google, LinkedIn)
- url: https://gatsby-starter-typescript-sass.netlify.com
  repo: https://github.com/tdharmon/gatsby-starter-typescript-sass
  description: A basic starter with Typescript and Sass built in
  tags:
    - TypeScript
    - Styling:SCSS
    - Linting
  features:
    - TypeScript and Sass support
    - TS linter with basic react rules
- url: https://gatsby-simple-contentful-starter.netlify.com/
  repo: https://github.com/cwlsn/gatsby-simple-contentful-starter
  description: A simple starter to display Contentful data in Gatsby, ready to deploy on Netlify. Comes with a detailed article detailing the process.
  tags:
    - Contentful
    - Headless CMS
    - Markdown
    - Styling:CSS-in-JS
  features:
    - Gatsby v2
    - Query Contentful data via Gatsby's GraphQL
    - Styled-Components for CSS-in-JS
    - Simple format, easy to create your own site quickly
    - React Helmet for Header Modification
    - Remark for loading Markdown into React
- url: https://gatsby-blog-cosmicjs.netlify.com/
  repo: https://github.com/cosmicjs/gatsby-blog-cosmicjs
  description: Blog that utilizes the power of the Cosmic JS headless CMS for easy content management
  tags:
    - Cosmic JS
    - Headless CMS
    - Blog
  features:
    - Uses the Cosmic JS Gatsby source plugin
- url: https://cosmicjs-gatsby-starter.netlify.com/
  repo: https://github.com/cosmicjs/gatsby-starter
  description: Simple Gatsby starter connected to the Cosmic JS headless CMS for easy content management
  tags:
    - Cosmic JS
    - Headless CMS
  features:
    - Uses the Cosmic JS Gatsby source plugin
- url: https://www.gatsby-typescript-template.com/
  repo: https://github.com/ikeryo1182/gatsby-typescript-template
  description: This is a standard starter with Typescript, TSLint, Prettier, Lint-Staged(Husky) and Sass
  tags:
    - TypeScript
    - Linting
    - Styling:SCSS
  features:
    - Category and Tag for post
    - Type Safe by TypeScript
    - Format Safe by TSLint and Prettier with Lint-Staged(Husky)
- url: https://zandersparrow.github.io/gatsby-simple-redux/
  repo: https://github.com/zandersparrow/gatsby-simple-redux
  description: The default starter plus redux
  tags:
    - Redux
  features:
    - Minimal starter based on the official default
    - Includes redux and a simple counter example
- url: https://gatsby-casper.netlify.com/
  repo: https://github.com/scttcper/gatsby-casper
  description: This is a starter blog that looks like the Ghost.io default theme, casper.
  tags:
    - Blog
    - TypeScript
    - Styling:CSS-in-JS
  features:
    - Emotion CSS-in-JS
    - Typescript
    - Author and tag pages
    - RSS
- url: https://gatsby-universal.netlify.com
  repo: https://github.com/fabe/gatsby-universal
  description: An opinionated Gatsby v2 starter for state-of-the-art marketing sites
  tags:
    - Transitions
    - PWA
    - Styling:CSS-in-JS
    - Linting
    - Markdown
    - SEO
  features:
    - Page Transitions
    - IntersectionObserver, component-based
    - React Context for global UI state
    - styled-components v4
    - Generated media queries for easy use
    - Optimized with Google Lighthouse (100/100)
    - Offline support
    - Manifest support
    - Sitemap support
    - All favicons generated
    - SEO (with Schema JSONLD) & Social Tags
    - Prettier
    - ESLint
- url: https://gatsby-starter-prismic.netlify.com/
  repo: https://github.com/LekoArts/gatsby-starter-prismic
  description: A typography-heavy & light-themed Gatsby Starter which uses the Headless CMS Prismic.
  tags:
    - Prismic
    - Headless CMS
    - Styling:CSS-in-JS
    - Linting
    - Blog
    - PWA
    - Testing
  features:
    - Prismic as Headless CMS
    - Uses multiple features of Prismic - Slices, Labels, Relationship fields, Custom Types
    - Emotion for Styling
    - Cypress for End-to-End testing
    - Prism.js highlighting
    - Responsive images with gatsby-image
    - Extensive SEO
    - ESLint & Prettier
- url: https://gatsby-starter-v2-casper.netlify.com/
  repo: https://github.com/GatsbyCentral/gatsby-v2-starter-casper
  description: A blog starter based on the Casper (v1.4) theme.
  tags:
    - Blog
    - PWA
  features:
    - Page pagination
    - CSS
    - Tags
    - Google Analytics
    - Offline support
    - Web App Manifest
    - SEO
- url: https://lumen-v2.netlify.com/
  repo: https://github.com/GatsbyCentral/gatsby-v2-starter-lumen
  description: A Gatsby v2 fork of the lumen starter.
  tags:
    - Blog
    - RSS
    - Disqus
  features:
    - Lost Grid.
    - Beautiful typography inspired by matejlatin/Gutenberg.
    - Mobile-First approach in development.
    - Stylesheet built using Sass and BEM-Style naming.
    - Syntax highlighting in code blocks.
    - Sidebar menu built using a configuration block.
    - Archive organized by tags and categories.
    - Automatic RSS generation.
    - Automatic Sitemap generation.
    - Offline support.
    - Google Analytics support.
    - Disqus Comments support.
- url: https://gatsby-starter-firebase.netlify.com/
  repo: https://github.com/muhajirdev/gatsby-starter-firebase
  description: A Gatsby + Firebase Starter. With Authentication
  tags:
    - Styling:None
    - Firebase
    - Client-side App
  features:
    - Eslint Airbnb without semicolon and without .jsx extension
    - Firebase
    - Web App Manifest
- url: http://gatsby-lightbox.416serg.me
  repo: https://github.com/416serg/gatsby-starter-lightbox
  description: Showcasing a custom lightbox implementation using `gatsby-image`
  tags:
    - Portfolio
    - SEO
    - Styling:CSS-in-JS
  features:
    - Features a custom, accessible lightbox with gatsby-image
    - Styled with styled-components using CSS Grid
    - React Helmet for SEO
- url: https://stoic-swirles-4bd808.netlify.com/
  repo: https://github.com/cardiv/gatsby-starter-antd
  description: Gatsby's default starter configured for use with the Antd component library, modular imports and less.
  tags:
    - Ant Design
    - Styling:Less
  features:
    - Fork of Gatsby's default starter
    - React Helmet, Manifest and offline support retained
    - Antd component library pre-installed
    - Uses gatsby-plugin-antd for modular imports
    - Customize the theme of Antd with `modifyVars`
- url: http://jackbravo.github.io/gatsby-starter-i18n-blog/
  repo: https://github.com/jackbravo/gatsby-starter-i18n-blog
  description: Same as official gatsby-starter-blog but with i18n support
  tags:
    - i18n
    - Blog
  features:
    - Translates site name and bio using .md files
    - No extra libraries needed
- url: https://calpa.me/
  repo: https://github.com/calpa/gatsby-starter-calpa-blog
  description: Blog Template X Contentful, Twitter and Facebook style
  tags:
    - Blog
    - Styling:SCSS
  features:
    - GatsbyJS v2, faster than faster
    - Not just Contentful content source, you can use any database
    - Custom style
    - Google Analytics
    - Gitalk
    - sitemap
    - React FontAwesome
    - SEO
    - Offline support
    - Web App Manifest
    - Styled using SCSS
    - Page pagination
    - Netlify optimization
- url: https://gatsby-starter-typescript-power-blog.majidhajian.com/
  repo: https://github.com/mhadaily/gatsby-starter-typescript-power-blog
  description: Minimal Personal Blog with Gatsby and Typescript
  tags:
    - PWA
    - Blog
    - TypeScript
    - Markdown
  features:
    - Mobile-First approach in development
    - TSLint & Prettier
    - Offline support
    - Category and Tag for post
    - Type Safe by TypeScript
    - Format Safe by TSLint, StyleLint and Prettier with Lint-Staged(Husky)
    - Blog page
    - Syntax highlighting in code blocks
    - Pagination Ready
    - Ready to deploy to GitHub pages
    - Automatic RSS generation
    - Automatic Sitemap generation
- url: https://gatsby-starter-kentico-cloud.netlify.com/
  repo: https://github.com/Kentico/gatsby-starter-kentico-cloud
  description: Gatsby starter site with Kentico Cloud
  tags:
    - Kentico Cloud
    - Headless CMS
  features:
    - Gatsby v2 support
    - Content item <-> content type relationships
    - Language variants relationships
    - Linked items elements relationships
    - Content items in Rich text elements relationships
    - Reverse link relationships
- url: https://gatsby-starter-storybook.netlify.com/
  repo: https://github.com/markoradak/gatsby-starter-storybook
  description: Gatsby starter site with Storybook
  tags:
    - Storybook
    - Styling:CSS-in-JS
    - Linting
  features:
    - Gatsby v2 support
    - Storybook v4 support
    - Styled Components v4 support
    - Styled Reset, ESLint, Netlify Conf
- url: https://jamstack-hackathon-starter.netlify.com/
  repo: https://github.com/sw-yx/jamstack-hackathon-starter
  description: A JAMstack app with authenticated routes, static marketing pages, etc. with Gatsby, Netlify Identity, and Netlify Functions
  tags:
    - Netlify Identity
    - Netlify Functions
    - Client-side App
  features:
    - Netlify Identity
    - Netlify Functions
    - Static Marketing pages and Dynamic Client-side Authenticated App pages
- url: https://collective.github.io/gatsby-starter-plone/
  repo: https://github.com/collective/gatsby-starter-plone
  description: A Gatsby starter template to build static sites using Plone as the content source
  tags:
    - Plone
    - Headless CMS
    - SEO
    - PWA
  features:
    - Creates 1-1 copy of source Plone site
    - Auto generated navigation and breadcrumbs
    - Progressive Web App features
    - Optimized for performance
    - Minimal UI and Styling
- url: https://gatsby-tutorial-starter.netlify.com/
  repo: https://github.com/justinformentin/gatsby-v2-tutorial-starter
  description: Simple, modern desgined blog with post lists, tags, and easily customizable code.
  tags:
    - Blog
    - Linting
    - PWA
    - SEO
    - Styling:CSS-in-JS
    - Markdown
  features:
    - Blog post listing with image, summary, date, and tags.
    - Post Tags
    - Post List Filtering
    - Typography.js
    - Emotion styling
    - Syntax Highlighting in Code Blocks
    - Gatsby Image
    - Fully Responsive
    - Offline Support
    - Web App Manifest
    - SEO
    - PWA
    - Sitemap generation
    - Schema.org JSON-LD
    - CircleCI Integration
    - Codeclimate Integration
    - Google Analytics
    - Twitter and OpenGraph Tags
    - ESLint
    - Prettier Code Styling
- url: https://avivero.github.io/gatsby-redux-starter/
  repo: https://github.com/AVivero/gatsby-redux-starter
  description: Gatsby starter site with Redux, Sass, Bootstrap, Css Modules and Material Icons
  tags:
    - Redux
    - Styling:SCSS
    - Styling:Bootstrap
    - Styling:Material
    - Linting
  features:
    - Gatsby v2 support
    - Redux support
    - Sass support
    - Bootstrap v4 support
    - Css Modules support
    - ESLint, Prettier
- url: https://gatsby-typescript-boilerplate.netlify.com/
  repo: https://github.com/leachjustin18/gatsby-typescript-boilerplate
  description: Opinionated Gatsby v2 starter with TypeScript.
  tags:
    - TypeScript
    - PWA
    - Styling:SCSS
    - Styling:PostCSS
  features:
    - TSLint with airbnb & prettier configurations
    - Prettier
    - Stylelint
    - Offline support
    - Type Safe by TypeScript
    - Format on commit with Lint-Staged(Husky)
    - Favicon generation
    - Sitemap generation
    - Autoprefixer with browser list
    - CSS nano
    - CSS MQ Packer
    - Lazy load image(s) with plugin sharp
    - Gatsby Image
    - Netlify optimizations
- url: https://danshai.github.io/gatsbyv2-scientific-blog-machine-learning/
  repo: https://github.com/DanShai/gatsbyv2-scientific-blog-machine-learning
  description: Machine learning ready and scientific blog starter
  tags:
    - Blog
    - Tensorflow
    - CSV
    - Charts
    - Linting
  features:
    - Write easly your scientific blog with katex and publish your research
    - Machine learning ready with tensorflowjs
    - Manipulate csv data
    - draw with graph mermaid
    - display charts with chartjs
- url: https://gatsby-tailwind-styled-components.netlify.com/
  repo: https://github.com/muhajirdev/gatsby-tailwind-styled-components-starter
  description: A Gatsby Starter with Tailwind CSS + Styled Components
  tags:
    - Styling:Tailwind
  features:
    - Eslint Airbnb without semicolon and without .jsx extension
    - Offline support
    - Web App Manifest
- url: https://gatsby-starter-mobx.netlify.com
  repo: https://github.com/borekb/gatsby-starter-mobx
  description: MobX + TypeScript + TSLint + Prettier
  tags:
    - MobX
    - TypeScript
    - Linting
    - Testing
  features:
    - Gatsby v2 + TypeScript
    - MobX with decorators
    - Two examples from @mweststrate's Egghead course
    - .editorconfig & Prettier
    - TSLint
    - Jest
- url: https://tender-raman-99e09b.netlify.com/
  repo: https://github.com/amandeepmittal/gatsby-bulma-quickstart
  description: A Bulma CSS + GatsbyJS Starter Kit
  tags:
    - Styling:Bulma
    - Styling:SCSS
  features:
    - Uses Bulma CSS
    - Sass based Styling
    - Responsive Design
    - Google Analytics Integration
    - Uses Gatsby v2
    - SEO
- url: http://starter-ghost-blog.surge.sh/
  repo: https://github.com/little-wolf-studio/gatsby-starter-ghost-blog
  description: Ghost Blog Starter Kit
  tags:
    - Ghost
    - Blog
    - Linting
    - Headless CMS
    - Styling:CSS-in-JS
  features:
    - Uses the Ghost CMS source
    - Renders pages for posts, tags and authors
    - Responsive Design
    - Google Analytics Integration
    - Uses Gatsby v2
    - ESLint and Prettier
    - Offline support
- url: https://gatsby-starter-notes.netlify.com/
  repo: https://github.com/patricoferris/gatsby-starter-notes
  description: Gatsby starter for creating notes organised by subject and topic
  tags:
    - Markdown
    - Pagination
  features:
    - Create by topic per subject notes that are organised using pagination
    - Support for code syntax highlighting
    - Support for mathematical expressions
    - Support for images
- url: https://gatsby-starter-ttag.netlify.com/
  repo: https://github.com/ttag-org/gatsby-starter-ttag
  description: Gatsby starter with the minimum required to demonstrate using ttag for precompiled internationalization of strings.
  tags:
    - i18n
  features:
    - Support for precompiled string internationalization using ttag and it's babel plugin
- url: https://gatsby-starter-typescript.netlify.com/
  repo: https://github.com/goblindegook/gatsby-starter-typescript
  description: Gatsby starter using TypeScript.
  tags:
    - Markdown
    - Pagination
    - TypeScript
    - PWA
    - Linting
  features:
    - Markdown
    - Local search powered by Lunr
    - Syntax highlighting
    - Images
- url: https://gatsby-netlify-cms-example.netlify.com/
  repo: https://github.com/robertcoopercode/gatsby-netlify-cms
  description: Gatsby starter using Netlify CMS
  tags:
    - Netlify CMS
    - Styling:SCSS
  features:
    - Example of a website for a local developer meetup group
    - NetlifyCMS used for easy data entry
    - Mobile-friendly design
    - Styling done with Sass
    - Gatsby version 2
- url: https://gatsby-typescript-starter-blog.netlify.com/
  repo: https://github.com/frnki/gatsby-typescript-starter-blog
  description: A starter blog for TypeScript-based Gatsby projects with minimal settings.
  tags:
    - TypeScript
    - Blog
    - Styling:None
  features:
    - Typescrip & TSLint
    - No Styling (No Typography.js)
    - Minimal settings based on official starter blog
- url: https://gatsby-serif.netlify.com/
  repo: https://github.com/jugglerx/gatsby-serif-theme
  description: Multi page/content-type starter using Markdown and SCSS. Serif is a beautiful small business theme for Gatsby. The theme is fully responsive, blazing fast and artfully illustrated.
  tags:
    - Styling:SCSS
    - Markdown
    - Linting
  features:
    - Multiple "content types" for `services`, `team` and `testimonials` using Markdown as the source
    - Graphql query in `gatsby-node.js` using aliases that creates pages and templates by content type based on the folder `src/pages/services`, `src/pages/team`
    - SCSS
    - Responsive design
    - Bootstrap 4 grid and media queries only
    - Responsive menu
    - Royalty free illustrations included
    - SEO titles & meta using `gatsby-plugin-react-helmet`
    - Eslint & Prettier
- url: https://awesome-gatsby-starter.netlify.com/
  repo: https://github.com/South-Paw/awesome-gatsby-starter
  description: Starter with a preconfigured MDX, Storybook and ESLint environment for component first development of your next Gatsby site.
  tags:
    - MDX
    - Markdown
    - Storybook
    - Styling:CSS-in-JS
    - Linting
  features:
    - Gatsby MDX for JSX in Markdown loading, parsing, and rendering of pages
    - Storybook for isolated component development
    - styled-components for CSS-in-JS
    - ESLint with Airbnb's config
    - Prettier integrated into ESLint
    - A few example components and pages with stories and simple site structure
- url: https://devchico.com/gatsby-starter-cv/
  repo: https://github.com/santosfrancisco/gatsby-starter-cv
  description: A simple starter to get up and developing your digital curriculum with GatsbyJS'
  tags:
    - Styling:CSS-in-JS
    - PWA
    - Onepage
  features:
    - Gatsby v2
    - Based on default starter
    - Google Analytics
    - Web App Manifest
    - SEO
    - Styling with styled-components
    - Responsive Design, optimized for Mobile devices
- url: https://vigilant-leakey-a4f8cd.netlify.com/
  repo: https://github.com/BoyWithSilverWings/gatsby-blog-starter
  description: Minimal Blog Starter Template with Styled Components.
  tags:
    - Markdown
    - Styling:CSS-in-JS
    - Blog
  features:
    - Markdown loading, parsing, and rendering of pages
    - Minimal UI for blog
    - Styled-components for CSS-in-JS
    - Prettier added as pre-commit hook
    - Google Analytics
    - Image Optimisation
    - Code Styling and Formatting in markdown
    - Responsive Design
- url: https://inspiring-me-lwz7512.netlify.com/
  repo: https://github.com/lwz7512/gatsby-netlify-identity-starter
  description: Gatsby Netlify Identity Starter with NIW auth support, and content gating, as well as responsive layout.
  tags:
    - Netlify Identity
    - Pagination
  features:
    - Mobile Screen support
    - Privacy control for post content view & profile page
    - User authentication by Netlify Identity Widget/Service
    - Pagination for posts
    - Navigation menu with active status
- url: https://gatsby-starter-event-calendar.netlify.com/
  repo: https://github.com/EmaSuriano/gatsby-starter-event-calendar
  description: Gatsby Starter to display information about events from Google Spreadsheets with Calendars
  tags:
    - Linting
    - Styling:Grommet
    - PWA
    - SEO
    - Google Spreadsheet
  features:
    - Grommet
    - Theming
    - Google Spreadsheet integration
    - PWA
    - A11y
    - SEO
    - Netlify Deployment Friendly
    - ESLint with Airbnb's config
    - Prettier integrated into ESLint
- url: https://gatsby-starter-tech-blog.netlify.com/
  repo: https://github.com/email2vimalraj/gatsby-starter-tech-blog
  description: A simple tech blog starter kit for gatsbyjs
  tags:
    - Blog
    - Portfolio
  features:
    - Markdown based blog
    - Filter blog posts by Tags
    - Easy customization
    - Using styled components
    - Minimal styles
    - Best scoring by Lighthouse
    - SEO support
    - PWA support
    - Offline support
- url: https://infallible-brown-28846b.netlify.com/
  repo: https://github.com/tylergreulich/gatsby-typescript-mdx-prismjs-starter
  description: Gatsby starter using TypeScript, MDX, Prismjs, and styled-components
  tags:
    - TypeScript
    - Linting
    - Testing
    - Styling:CSS-in-JS
    - MDX
  features:
    - Gatsby v2 + TypeScript
    - Syntax highlighting with Prismjs
    - MDX
    - Jest
    - react-testing-library
    - styled-components
- url: https://hardcore-darwin-d7328f.netlify.com/
  repo: https://github.com/BoyWithSilverWings/gatsby-careers-page
  description: A Careers Page for startups using Gatsby
  tags:
    - Markdown
    - Styling:CSS-in-JS
  features:
    - Careers Listing
    - Application Format
    - Markdown for creating job description
    - styled-components
- url: https://saikrishna.me/
  repo: https://github.com/s-kris/gatsby-minimal-portfolio-blog
  description: A minimal portfolio website with blog using Gatsby. Suitable for developers.
  tags:
    - Portfolio
    - Blog
  features:
    - Portfolio Page
    - Timline (Journey) page
    - Minimal
- url: https://gatsby-starter-blog-mdx-demo.netlify.com
  repo: https://github.com/hagnerd/gatsby-starter-blog-mdx
  description: A fork of the Official Gatsby Starter Blog with support for MDX out of the box.
  tags:
    - MDX
    - Blog
  features:
    - MDX
    - Blog
    - RSS Feed
- url: https://gatsby-tailwindcss-sass-starter-demo.netlify.com/
  repo: https://github.com/durianstack/gatsby-tailwindcss-sass-starter
  description: Just another Gatsby Tailwind with SASS starter
  tags:
    - Styling:Tailwind
    - Styling:SCSS
  features:
    - Tailwind, A Utility-First CSS Framework for Rapid UI Development
    - SASS/SCSS
    - Comes with React Helmet for adding site meta tags
    - Includes plugins for offline support out of the box
    - PurgeCSS to shave off unused styles
- url: https://tyra-starter.netlify.com/
  repo: https://github.com/madelyneriksen/gatsby-starter-tyra
  description: A feminine GatsbyJS Starter Optimized for SEO
  tags:
    - SEO
    - Blog
    - Styling:Tachyons
  features:
    - Integration with Social Media and Mailchimp.
    - Styled with Tachyons.
    - Rich structured data on blog posts for SEO.
    - Pagination and category pages.
- url: https://gatsby-starter-styled.netlify.com/
  repo: https://github.com/gregoralbrecht/gatsby-starter-styled
  description: Yet another simple starter with Styled-System, Typography.js, SEO and Google Analytics.
  tags:
    - Styling:CSS-in-JS
    - PWA
    - SEO
  features:
    - Styled-Components
    - Styled-System
    - Rebass Grid
    - Typography.js to easily set up font styles
    - Google Analytics
    - Prettier, ESLint & Stylelint
    - SEO (meta tags and schema.org via JSON-LD)
    - Offline support
    - Web App Manifest
- url: https://gatsby.ghost.org/
  repo: https://github.com/TryGhost/gatsby-starter-ghost
  description: Build lightning-fast, modern publications with Ghost and Gatbsy
  tags:
    - Ghost
    - Headless CMS
    - Blog
  features:
    - Ghost integration with ready to go placeholder content and webhooks support
    - Minimal responsive design
    - Pagination for posts, tags, and authors
    - SEO Friendly Meta
    - JSON-LD Schema
    - OpenGraph structured data
    - Twitter Cards meta
    - Sitemap Generation
    - XML Sitemaps
    - Progressive Web App
    - Offline Support
    - RSS Feed
    - Netlify integration ready to deploy
- url: https://traveler-blog.netlify.com/
  repo: https://github.com/QingpingMeng/gatsby-starter-traveler-blog
  description: A fork of the Official Gatsby Starter Blog to build a travler blog with images support
  tags:
    - Blog
    - PWA
    - SEO
    - Styling:Material
    - Styling:CSS-in-JS
  features:
    - Netlify integration ready to deploy
    - Material UI
    - styled-components
    - Github markdown css support
- url: https://ueno.co/
  repo: https://github.com/ueno-llc/ueno-gatsby-starter
  description: Ueno's starter template for Gatsby
  tags:
    - TypeScript
  features:
    - GraphQL hybrid
    - SEO friendly
    - GSAP ready
    - Nice devtools
    - Decorators
- url: https://gatsby-sseon-starter.netlify.com/
  repo: https://github.com/SeonHyungJo/gatsby-sseon-starter
  description: Simple starter template for Gatsby
  tags:
    - Blog
    - Disqus
    - Markdown
    - Styling:SCSS
  features:
    - SASS/SCSS
    - Comes with React Helmet for adding site meta tags
    - Add Disqus
    - Nice Pagination
- url: https://gatsby-contentstack-starter.netlify.com/
  repo: https://github.com/contentstack/gatsby-starter-contentstack
  description: A Gatsby starter powered by Headless CMS Contentstack.
  tags:
    - Contentstack
    - Headless CMS
    - Blog
  features:
    - Includes Contentstack Delivery API for any environment
    - Dynamic content from Contentstack CMS
- url: https://gatsby-craftcms-barebones.netlify.com
  repo: https://github.com/frankievalentine/gatsby-craftcms-barebones
  description: Barebones setup for using Craft CMS and Gatsby locally.
  tags:
    - Craft CMS
    - Headless CMS
  features:
    - Full setup instructions included
    - Documented to get you set up with Craft CMS quickly
    - Code referenced in repo
- url: https://gatsby-starter-buttercms.netlify.com/
  repo: https://github.com/ButterCMS/gatsby-starter-buttercms
  description: A starter template for spinning up a Gatsby+ ButterCMS site
  tags:
    - Blog
    - SEO
    - ButterCMS
  features:
    - Fully functioning blog
    - Navigation between posts with a previous/next post button
    - FAQ Knowledge Base
    - CMS Powered Homepage
    - Customer Case Study example marketing pages
- url: https://master.d2f5ek3dnwfe9v.amplifyapp.com/
  repo: https://github.com/dabit3/gatsby-auth-starter-aws-amplify
  description: This Gatsby starter uses AWS Amplify to implement authentication flow for signing up/signing in users as well as protected client side routing.
  tags:
    - AWS
    - Authentication
  features:
    - AWS Amplify
    - Full authentication workflow
    - Registration form
    - Signup form
    - User sign in
- url: https://gatsby-starter.mdbootstrap.com/
  repo: https://github.com/anna-morawska/gatsby-material-design-for-bootstrap
  description: A simple starter which lets you quickly start developing with Gastby and Material Design For Bootstrap
  tags:
    - Styling:Material
  features:
    - React Bootstrap with Material Design css framework.
    - Free for personal and commercial use
    - Fully responsive
- url: https://frosty-ride-4ff3b9.netlify.com/
  repo: https://github.com/damassi/gatsby-starter-typescript-rebass-netlifycms
  description:
    A Gatsby starter built on top of MDX (React + Markdown), NetlifyCMS (with
    MDX and netlify-cms-backend-fs support -- no need to deploy), TypeScript,
    Rebass for UI, Styled Components, and Jest for testing. Very little visual
    styling has been applied so that you can bring your own :)
  tags:
    - MDX
    - Netlify CMS
    - TypeScript
    - Styling:Rebass
    - Styling:CSS-in-JS
    - Testing
  features:
    - MDX - Markdown + React
    - Netlify CMS (with MDX support)
    - Read and write to local file system via netlify-cms-backend-fs
    - TypeScript
    - Rebass
    - Styled Components
    - Jest
- url: https://bluepeter.github.io/gatsby-material-ui-business-starter/
  repo: https://github.com/bluepeter/gatsby-material-ui-business-starter
  description: Beautiful Gatsby Material Design Business Starter
  tags:
    - Styling:Material
  features:
    - Uses the popular, well-maintained Material UI React component library
    - Material Design theme and icons
    - Rotating home page carousel
    - Simple setup without opinionated setup
    - Fully instrumented for successful PROD deployments
    - Stylus for simple CSS
- url: https://example-company-website-gatsby-sanity-combo.netlify.com/
  repo: https://github.com/sanity-io/example-company-website-gatsby-sanity-combo
  description: This examples combines Gatsby site generation with Sanity.io content management in a neat company website.
  tags:
    - sanity.io
    - Headless CMS
    - Blog
  features:
    - Out-of-the-box headless CMS
    - Real-time content preview in Development
    - Fast & frugal builds
    - No accidental missing fields/types
    - Full Render Control with Portable Text
    - gatsby-image support
    - Content types for company info, pages, projects, people, and blog posts
- url: https://gatsby-starter-under-construction.netlify.com/
  repo: https://github.com/robinmetral/gatsby-starter-under-construction
  description: Blazing fast "Under Construction" page with a blazing quick setup.
  tags:
    - Under Construction
    - Onepage
    - Styling:CSS-in-JS
    - SEO
    - PWA
  features:
    - Configure everything in gatsby-config.js
    - Creative CSS3 background patterns by Lea Verou
    - Built-in Google Fonts support
    - Social icons with react-social-icons
- url: https://gatsby-starter-docz.netlify.com/
  repo: https://github.com/RobinCsl/gatsby-starter-docz
  description: Simple starter where building your own documentation with Docz is possible
  tags:
    - Docz
    - Documentation
  features:
    - Generate nice documentation with Docz, in addition to generating your normal Gatsby site
    - Document your React components in .mdx files
- url: https://gatsby-starter-santa-fe.netlify.com/
  repo: https://github.com/osogrizz/gatsby-starter-santa-fe
  description: A place for artist or designers to display their creations
  tags:
    - Styling:CSS-in-JS
  features:
    - SEO friendly
    - Built-in Google Fonts support
    - Contact Form
    - Customizable Design Template
- url: https://gatsby-hello-friend.now.sh
  repo: https://github.com/panr/gatsby-starter-hello-friend
  description: A simple starter for Gatsby. That's it.
  tags:
    - Pagination
    - Markdown
    - Blog
    - Portfolio
    - Styling:PostCSS
  features:
    - Dark/light mode, depending on your preferences
    - Great reading experience thanks to Inter font, made by Rasmus Andersson
    - Nice code highlighting thanks to PrismJS
    - Responsive youtube/vimeo etc. videos
    - Elastic menu
    - Fully responsive site
- url: https://lgcolella.github.io/gatsby-starter-developer-blog/
  repo: https://github.com/lgcolella/gatsby-starter-developer-blog
  description: A starter to create SEO-friendly, fast, multilanguage, responsive and highly customizable technical blogs/portfolios with the most common features out of the box.
  tags:
    - Blog
    - Portfolio
    - i18n
  features:
    - Multilanguage posts
    - Pagination and image preview for posts
    - Tags
    - SEO
    - Social share buttons
    - Disqus for comments
    - Highlighting for code syntax in posts
    - Dark and light themes available
    - Various available icon sets
    - RSS Feed
    - Web app manifest
- url: https://gatsby.magicsoup.io/
  repo: https://github.com/magicsoup-io/gatsby-starter-magicsoup
  description: A production ready gatsby starter using magicsoup.io
  tags:
    - SEO
    - Markdown
    - Styling:CSS-in-JS
    - Testing
  features:
    - Optimized images with gatsby-image.
    - SEO friendly with react-helmet, gatsby-plugin-sitemap and Google Webmaster Tools!
    - Responsive UIs with magicsoup.io/stock.
    - Static content with gatsby-transform-remark or gatsby-transform-json.
    - Convert Markdown to StyledComponents!
    - Webfonts with gatsby-plugin-web-font-loader.
    - SSR ready!
    - Testing with Jest!
- url: https://foxandgeese.github.io/tiny-agency/
  repo: https://github.com/foxandgeese/tiny-agency
  description: Simple Gatsby.js starter that uses material design and that's perfect for tiny agencies.
  tags:
    - Styling:Material
  features:
    - Uses the popular, well-maintained Material UI React component library
    - Material Design theme and icons
    - Simple setup without opinionated setup
    - Fully instrumented for successful PROD deployments
- url: https://gatsby-shopify.alexander-productions.de/
  repo: https://github.com/AlexanderProd/gatsby-shopify-starter
  description: Kick off your next, ecommerce experience with this Gatsby starter. It is based on the default Gatsby starter to be easily modifiable.
  tags:
    - Headless CMS
    - SEO
    - eCommerce
    - Styling:CSS-in-JS
  features:
    - Shopping Cart
    - Shopify Integration
    - Product Grid
    - Shopify Store Credentials included
    - Optimized images with gatsby-image.
    - SEO
- url: https://gatejs.netlify.com
  repo: https://github.com/sarasate/gate
  description: API Doc generator inspired by Stripe's API docs
  tags:
    - API
    - Documentation
    - Markdown
    - Onepage
  features:
    - API documentation from markdown sources
    - Code samples separated by language
    - Syntax highlighting
    - Everything in a single page
- url: https://hopeful-keller-943d65.netlify.com
  repo: https://github.com/iwilsonq/gatsby-starter-reasonml
  description: Gatsby starter to create static sites using type-safe ReasonML
  tags:
    - ReasonML
    - BuckleScript
    - Blog
    - Styling:CSS-in-JS
  features:
    - Gatsby v2 support
    - bs-platform v4 support
    - Similar to gatsby-starter-blog
- url: https://gatsby-starter-blog-amp-to-pwa.netlify.com/
  repo: https://github.com/tomoyukikashiro/gatsby-starter-blog-amp-to-pwa
  description: Gatsby starter blog with AMP to PWA Strategy
  tags:
    - Blog
    - AMP
    - PWA
  features:
    - Similar to gatsby-starter-blog
    - Support AMP to PWA strategy
- url: https://cvluca.github.io/gatsby-starter-markdown/
  repo: https://github.com/cvluca/gatsby-starter-markdown
  description: Boilerplate for markdown-based website (Documentation, Blog, etc.)
  tags:
    - Markdown
    - Redux
    - Ant Design
  features:
    - Responsive Web Design
    - Auto generated Sidebar
    - Auto generated Anchor
- url: https://gatsby-starter-wordpress-community.netlify.com/
  repo: https://github.com/pablovila/gatsby-starter-wordpress-community
  description: Starter using gatsby-source-wordpress to display posts and pages from a WordPress site
  tags:
    - Wordpress
    - Styling:Bulma
    - Blog
    - Pagination
  features:
    - Gatsby v2 support
    - Responsive Web Design
    - WordPress support
    - Bulma and Sass Support for styling
    - Pagination logic
- url: https://gatsby-blogger.netlify.com/
  repo: https://github.com/aslammultidots/blogger
  description: A Simple, clean and modern desgined blog with firebase authentication feature and easily customizable code.
  tags:
    - Blog
    - Redux
    - Disqus
    - Contentful
    - Firebase
  features:
    - Minimal and clean white layout.
    - Dynamic content from Contentful.
    - Blog post listing with previews (image + summary) for each blog post.
    - Disqus commenting system for each blog post.
    - Search post with keyword.
    - Firebase for Authentication.
    - Protected Routes with Authorization.
    - Contact form integration.
- url: https://gatsby-starter-styled-components.netlify.com/
  repo: https://github.com/blakenoll/gatsby-starter-styled-components
  description: The Gatsby default starter modified to use styled-components
  tags:
    - Styling:CSS-in-JS
  features:
    - styled-components
    - sticky footer
- url: https://magazine-example.livingdocs.io/
  repo: https://github.com/livingdocsIO/gatsby-magazine-example
  description: This magazine-starter helps you start out with Livingdocs as a headless CMS.
  tags:
    - Blog
    - Headless CMS
    - Livingdocs
  features:
    - Minimal and clean white layout.
    - Dynamic content from Livingdocs.
    - Built-in component library.
    - Robust template and theme.
- url: https://gatsby-starter-intl.tomekskuta.pl
  repo: https://github.com/tomekskuta/gatsby-starter-intl
  description: Gatsby v2 i18n starter which makes static pages for every locale and detect your browsers lang. i18n with react-intl.
  tags:
    - i18n
    - Testing
  features:
    - static pages for every language
    - detects your browser locale
    - uses react-intl
    - based on Gatsby Default Starter
    - unit tests with Jest
- url: https://cape.netlify.com/
  repo: https://github.com/juhi-trivedi/cape
  description: A Gatsby - Contentful demo with Netlify.
  tags:
    - Blog
    - Netlify Form
    - Contentful
    - Styling:Bootstrap
  features:
    - Fecthing Dynamic content from Contentful.
    - Blog post listing with previews (image + summary) for each blog post.
    - Contact form integration with Netlify.
    - Grid system inspired by Bootstrap.
- url: https://gatsby-starter-infinite-scroll.baobab.fi/
  repo: https://github.com/baobabKoodaa/gatsby-starter-infinite-scroll
  description: Infinite Scroll and Pagination with 10k photos
  tags:
    - Infinite Scroll
    - Pagination
    - Styling:CSS-in-JS
  features:
    - Infinite Scroll (default mode)
    - Pagination (fallback for users without JS)
    - Toggle between these modes in demo
    - Efficient implementation (only fetch the data that's needed, ship initial items with the page instead of fetch, etc.)
- url: https://jodie.lekoarts.de/
  repo: https://github.com/LekoArts/gatsby-starter-portfolio-jodie
  description: Image-heavy photography portfolio with colorful accents & great typography
  tags:
    - Portfolio
    - PWA
    - Transitions
    - Styling:CSS-in-JS
    - Linting
    - Testing
    - TypeScript
  features:
    - Configurable with theming, CSS Grid & a yaml file for navigation
    - Create your projects by editing a yaml file and putting images into a folder
    - Shows your Instagram posts
    - TypeScript
    - Cypress for End-to-End testing
    - react-spring for animations & transitions
    - Uses styled-components + styled-system
    - SEO with Sitemap, Schema.org JSONLD, Tags
    - Responsive images with gatsby-image
<<<<<<< HEAD
- url: https://relaxed-bhaskara-5abd0a.netlify.com/
  repo: https://github.com/LekovicMilos/gatsby-starter-portfolio
  description: Gatsby portfolio starter for creating quick portfolio
  tags:
    - Portfolio
    - Showcase
  features:
    - Showcase of portfolio items 
    - About me page
=======
- url: https://amazing-jones-e61bda.netlify.com/
  repo: https://github.com/WebCu/gatsby-material-kit-react
  description: Adaptation of Material Kit React to Gatsby
  tags:
    - Material Kit React
    - Material UI
  features:
    - 60 Handcrafted Components
    - 4 Customized Plugins
    - 3 Example Pages
>>>>>>> d629bb7a
<|MERGE_RESOLUTION|>--- conflicted
+++ resolved
@@ -2056,7 +2056,17 @@
     - Uses styled-components + styled-system
     - SEO with Sitemap, Schema.org JSONLD, Tags
     - Responsive images with gatsby-image
-<<<<<<< HEAD
+
+- url: https://amazing-jones-e61bda.netlify.com/
+  repo: https://github.com/WebCu/gatsby-material-kit-react
+  description: Adaptation of Material Kit React to Gatsby
+  tags:
+    - Material Kit React
+    - Material UI
+  features:
+    - 60 Handcrafted Components
+    - 4 Customized Plugins
+    - 3 Example Pages
 - url: https://relaxed-bhaskara-5abd0a.netlify.com/
   repo: https://github.com/LekovicMilos/gatsby-starter-portfolio
   description: Gatsby portfolio starter for creating quick portfolio
@@ -2065,16 +2075,4 @@
     - Showcase
   features:
     - Showcase of portfolio items 
-    - About me page
-=======
-- url: https://amazing-jones-e61bda.netlify.com/
-  repo: https://github.com/WebCu/gatsby-material-kit-react
-  description: Adaptation of Material Kit React to Gatsby
-  tags:
-    - Material Kit React
-    - Material UI
-  features:
-    - 60 Handcrafted Components
-    - 4 Customized Plugins
-    - 3 Example Pages
->>>>>>> d629bb7a
+    - About me page