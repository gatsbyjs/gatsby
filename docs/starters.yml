- url: https://22boxes-gatsby-uno.netlify.com/
  repo: https://github.com/iamtherealgd/gatsby-starter-22boxes-uno
  description: A Gatsby starter for creating blogs and showcasing your work
  tags:
    - Blog
    - Portfolio
    - Markdown
    - SEO
  features:
    - Work and About pages
    - Work page with blog type content management
    - Personal webiste to create content and put your portfolio items
    - Landing pages for your work items, not just links
- url: https://gatsby-wordpress-libre.netlify.com/
  repo: https://github.com/armada-inc/gatsby-wordpress-libre-starter
  description: A Gatsby starter for creating blogs from headless WordPress CMS.
  tags:
    - Blog
    - SEO
    - CMS:WordPress
    - Styling:Other
    - Pagination
  features:
    - WordPress Libre 2 skin
    - Data sourcing from headless WordPress
    - Responsive design
    - SEO optimized
    - OpenGraph structured data
    - Twitter Cards meta
    - Sitemap Generation
    - XML Sitemaps
    - Progressive Web App
- url: https://delog-w3layouts.netlify.com/
  repo: https://github.com/W3Layouts/gatsby-starter-delog
  description: A Gatsby Starter built with Netlify CMS to launch your dream blog with a click.
  tags:
    - Blog
    - CMS:Netlify
  features:
    - Simple blog designed for designer and developers
    - Manage Posts with Netlify CMS
    - Option to add featured image and meta description while adding posts
- url: https://styxlab.github.io
  repo: https://github.com/styxlab/gatsby-starter-try-ghost
  description: A Gatsby starter for creating blogs from headless Ghost CMS.
  tags:
    - Blog
    - CMS:Headless
    - SEO
    - Styling:PostCSS
  features:
    - Casper standard Ghost theme
    - Data sourcing from headless Ghost
    - Sticky navigation headers
    - Hover on author avatar
    - Responsive design
    - SEO optimized
    - Styled 404 page
    - OpenGraph structured data
    - Twitter Cards meta
    - Sitemap Generation
    - XML Sitemaps
    - Progressive Web App
    - Offline Support
    - RSS Feed
    - Composable and extensible
- url: https://gatsby-theme-sky-lite.netlify.com
  repo: https://github.com/vim-labs/gatsby-theme-sky-lite-starter
  description: A lightweight GatsbyJS starter with Material-UI and MDX Markdown support.
  tags:
    - Blog
    - Styling:Material
  features:
    - Lightweight
    - Markdown
    - MDX
    - MaterialUI Components
    - React Icons
- url: https://authenticaysh.netlify.com/
  repo: https://github.com/seabeams/gatsby-starter-auth-aws-amplify
  description: Full-featured Auth with AWS Amplify & AWS Cognito
  tags:
    - AWS
    - Authentication
  features:
    - Full-featured AWS Authentication with Cognito
    - Error feedback in forms
    - Password Reset
    - Multi-Factor Authentication
    - Styling with Bootstrap and Sass
- url: https://gatsby-starter-blog-demo.netlify.com/
  repo: https://github.com/gatsbyjs/gatsby-starter-blog
  description: official blog
  tags:
    - Official
    - Blog
  features:
    - Basic setup for a full-featured blog
    - Support for an RSS feed
    - Google Analytics support
    - Automatic optimization of images in Markdown posts
    - Support for code syntax highlighting
    - Includes plugins for easy, beautiful typography
    - Includes React Helmet to allow editing site meta tags
    - Includes plugins for offline support out of the box
- url: https://gatsby-starter-default-demo.netlify.com/
  repo: https://github.com/gatsbyjs/gatsby-starter-default
  description: official default
  tags:
    - Official
  features:
    - Comes with React Helmet for adding site meta tags
    - Includes plugins for offline support out of the box
- url: https://gatsby-netlify-cms.netlify.com/
  repo: https://github.com/netlify-templates/gatsby-starter-netlify-cms
  description: n/a
  tags:
    - Blog
    - Styling:Bulma
    - CMS:Netlify
  features:
    - A simple blog built with Netlify CMS
    - Basic directory organization
    - Uses Bulma for styling
    - Visit the repo to learn how to set up authentication, and begin modeling your content.
- url: https://vagr9k.github.io/gatsby-advanced-starter/
  repo: https://github.com/Vagr9K/gatsby-advanced-starter
  description: Great for learning about advanced features and their implementations
  tags:
    - Blog
    - Styling:None
  features:
    - Does not contain any UI frameworks
    - Provides only a skeleton
    - Tags
    - Categories
    - Google Analytics
    - Disqus
    - Offline support
    - Web App Manifest
    - SEO
- url: https://vagr9k.github.io/gatsby-material-starter/
  repo: https://github.com/Vagr9K/gatsby-material-starter
  description: n/a
  tags:
    - Styling:Material
  features:
    - React-MD for Material design
    - Sass/SCSS
    - Tags
    - Categories
    - Google Analytics
    - Disqus
    - Offline support
    - Web App Manifest
    - SEO
- url: https://gatsby-advanced-blog-system.danilowoz.now.sh/blog
  repo: https://github.com/danilowoz/gatsby-advanced-blog-system
  description: Create a complete blog from scratch with pagination, categories, featured posts, author, SEO and navigation.
  tags:
    - Pagination
    - Markdown
    - SEO
  features:
    - Pagination;
    - Category and tag pages (with pagination);
    - Category list (with navigation);
    - Featured post;
    - Author page;
    - Next and prev post;
    - SEO component.
- url: https://graphcms.github.io/gatsby-graphcms-tailwindcss-example/
  repo: https://github.com/GraphCMS/gatsby-graphcms-tailwindcss-example
  description: The default Gatsby starter blog with the addition of the gatsby-source-graphql and tailwind dependencies.
  tags:
    - Styling:Tailwind
    - CMS:Headless
  features:
    - Tailwind style library
    - GraphQL source plugin
    - Very simple boilerplate
- url: https://wonism.github.io/
  repo: https://github.com/wonism/gatsby-advanced-blog
  description: n/a
  tags:
    - Portfolio
    - Redux
  features:
    - Blog post listing with previews (image + summary) for each blog post
    - Categories and tags for blog posts with pagination
    - Search post with keyword
    - Put react application / tweet into post
    - Copy some codes in post with clicking button
    - Portfolio
    - Resume
    - Redux for managing statement (with redux-saga / reselect)

- url: https://gatsby-tailwind-emotion-starter.netlify.com/
  repo: https://github.com/muhajirdev/gatsby-tailwind-emotion-starter
  description: A Gatsby Starter with Tailwind CSS + Emotion JS
  tags:
    - Styling:Tailwind
  features:
    - Eslint Airbnb without semicolon and without .jsx extension
    - Offline support
    - Web App Manifest
- url: https://gatsby-starter-redux-firebase.netlify.com/
  repo: https://github.com/muhajirdev/gatsby-starter-redux-firebase
  description: A Gatsby + Redux + Firebase Starter. With Authentication
  tags:
    - Styling:None
    - Firebase
    - Client-side App
  features:
    - Eslint Airbnb without semicolon and without .jsx extension
    - Firebase
    - Web App Manifest
- url: https://dschau.github.io/gatsby-blog-starter-kit/
  repo: https://github.com/dschau/gatsby-blog-starter-kit
  description: n/a
  tags:
    - Blog
  features:
    - Blog post listing with previews for each blog post
    - Navigation between posts with a previous/next post button
    - Tags and tag navigation
- url: https://contentful-userland.github.io/gatsby-contentful-starter/
  repo: https://github.com/contentful-userland/gatsby-contentful-starter
  description: n/a
  tags:
    - Blog
    - CMS:Contentful
    - CMS:Headless
  features:
    - Based on the Gatsby Starter Blog
    - Includes Contentful Delivery API for production build
    - Includes Contentful Preview API for development
- url: https://react-firebase-authentication.wieruch.com/
  repo: https://github.com/the-road-to-react-with-firebase/react-gatsby-firebase-authentication
  description: n/a
  tags:
    - Firebase
  features:
    - Sign In, Sign Up, Sign Out
    - Password Forget
    - Password Change
    - Protected Routes with Authorization
    - Realtime Database with Users
- url: http://dmwl.net/gatsby-hampton-theme
  repo: https://github.com/davad/gatsby-hampton-theme
  description: n/a
  tags:
    - Styling:CSS-in-JS
  features:
    - Eslint in dev mode with the airbnb config and prettier formatting rules
    - Emotion for CSS-in-JS
    - A basic blog, with posts under src/pages/blog
    - A few basic components (Navigation, Layout, Link wrapper around gatsby-link))
    - Based on gatsby-starter-gatsbytheme
- url: https://orgapp.github.io/gatsby-starter-orga/
  repo: https://github.com/orgapp/gatsby-starter-orga
  description: Want to use org-mode instead of markdown? This is for you.
  tags:
    - Blog
  features:
    - Use org-mode files as source.
    - Generate post pages, can be configured to be file-based or section-based.
    - Generate posts index pages.
- url: http://2column-portfolio.surge.sh/
  repo: https://github.com/praagyajoshi/gatsby-starter-2column-portfolio
  description: n/a
  tags:
    - Portfolio
    - Styling:SCSS
  features:
    - Designed as a minimalistic portfolio website
    - Grid system using flexboxgrid
    - Styled using SCSS
    - Font icons using font-awesome
    - Google Analytics integration
    - Open Sans font using Google Fonts
    - Prerendered Open Graph tags for rich sharing
- url: https://prototypeinteractive.github.io/gatsby-react-boilerplate/
  repo: https://github.com/PrototypeInteractive/gatsby-react-boilerplate
  description: n/a
  tags:
    - Styling:Bootstrap
  features:
    - Basic configuration and folder structure
    - Uses PostCSS and Sass (with autoprefixer and pixrem)
    - Uses Bootstrap 4 grid
    - Leaves the styling to you
    - Uses data from local json files
    - Contains Node.js server code for easy, secure, and fast hosting
- url: http://capricious-spring.surge.sh/
  repo: https://github.com/noahg/gatsby-starter-blog-no-styles
  description: n/a
  tags:
    - Blog
    - Styling:None
  features:
    - Same as official gatsby-starter-blog but with all styling removed
- url: https://gatsby-starter-github-api.netlify.com/
  repo: https://github.com/lundgren2/gatsby-starter-github-api
  description: Single page starter based on gatsby-source-github-api
  tags:
    - Portfolio
    - Onepage
  features:
    - Use your GitHub as your own portfolio site
    - List your GitHub repositories
    - GitHub GraphQL API v4

- url: https://gatsby-starter-bloomer.netlify.com/
  repo: https://github.com/Cethy/gatsby-starter-bloomer
  description: n/a
  tags:
    - Styling:Bulma
  features:
    - Based on gatsby-starter-default
    - Bulma CSS Framework with its Bloomer react components
    - Font-Awesome icons
    - Includes a simple fullscreen hero w/ footer example
- url: https://gatsby-starter-bootstrap-netlify.netlify.com/
  repo: https://github.com/konsumer/gatsby-starter-bootstrap-netlify
  description: n/a
  tags:
    - Styling:Bootstrap
    - CMS:Netlify
  features:
    - Very similar to gatsby-starter-netlify-cms, slightly more configurable (e.g. set site-title in gatsby-config) with Bootstrap/Bootswatch instead of bulma
- url: https://gatstrap.netlify.com/
  repo: https://github.com/jaxx2104/gatsby-starter-bootstrap
  description: n/a
  tags:
    - Styling:Bootstrap
  features:
    - Bootstrap CSS framework
    - Single column layout
    - Basic components like SiteNavi, SitePost, SitePage
- url: http://gatsby-bulma-storybook.surge.sh/
  repo: https://github.com/gvaldambrini/gatsby-starter-bulma-storybook
  description: n/a
  tags:
    - Styling:Bulma
    - Storybook
    - Testing
  features:
    - Storybook for developing components in isolation
    - Bulma and Sass support for styling
    - CSS modules
    - Prettier & eslint to format & check the code
    - Jest
- url: https://gatsby-starter-business.netlify.com/
  repo: https://github.com/v4iv/gatsby-starter-business
  description: n/a
  tags:
    - Styling:Bulma
    - PWA
    - CMS:Netlify
    - Disqus
    - Search
    - Pagination
  features:
    - Complete Business Website Suite - Home Page, About Page, Pricing Page, Contact Page and Blog
    - Netlify CMS for Content Management
    - SEO Friendly (Sitemap, Schemas, Meta Tags, GTM etc)
    - Bulma and Sass Support for styling
    - Progressive Web App & Offline Support
    - Tags and RSS Feed for Blog
    - Disqus and Share Support
    - Elastic-Lunr Search
    - Pagination
    - Easy Configuration using `config.js` file
- url: https://haysclark.github.io/gatsby-starter-casper/
  repo: https://github.com/haysclark/gatsby-starter-casper
  description: n/a
  tags:
    - PWA
  features:
    - Page pagination
    - CSS
    - Tags
    - Google Analytics
    - Offline support
    - Web App Manifest
    - SEO
- url: http://gatsby-starter-ceevee.surge.sh/
  repo: https://github.com/amandeepmittal/gatsby-starter-ceevee
  description: n/a
  tags:
    - Portfolio
  features:
    - Based on the Ceevee site template, design by Styleshout
    - Single Page Resume/Portfolio site
    - Target audience Developers, Designers, etc.
    - Used CSS Modules, easy to manipulate
    - FontAwsome Library for icons
    - Responsive Design, optimized for Mobile devices
- url: https://gatsby-starter-contentful-i18n.netlify.com/
  repo: https://github.com/mccrodp/gatsby-starter-contentful-i18n
  description: i18n support and language switcher for Contentful starter repo
  tags:
    - i18n
    - CMS:Contentful
    - CMS:Headless
  features:
    - Localization (Multilanguage)
    - Dynamic content from Contentful CMS
    - Integrates i18n plugin starter and using-contentful repos
- url: https://cranky-edison-12166d.netlify.com/
  repo: https://github.com/datocms/gatsby-portfolio
  description: n/a
  tags:
    - CMS:DatoCMS
    - CMS:Headless
  features:
    - Simple portfolio to quick start a site with DatoCMS
    - Contents and media from DatoCMS
    - Custom Sass style
    - SEO
- url: https://gatsby-deck.netlify.com/
  repo: https://github.com/fabe/gatsby-starter-deck
  description: n/a
  tags:
    - Presentation
  features:
    - Create presentations/slides using Gatsby.
    - Offline support.
    - Page transitions.
- url: https://gatsby-starter-default-i18n.netlify.com/
  repo: https://github.com/angeloocana/gatsby-starter-default-i18n
  description: n/a
  tags:
    - i18n
  features:
    - localization (Multilanguage)
- url: http://gatsby-dimension.surge.sh/
  repo: https://github.com/codebushi/gatsby-starter-dimension
  description: Single page starter based on the Dimension site template
  tags:
    - Portfolio
    - HTML5UP
    - Styling:SCSS
  features:
    - Designed by HTML5 UP
    - Simple one page site that’s perfect for personal portfolios
    - Fully Responsive
    - Styling with SCSS
- url: https://gatsby-docs-starter.netlify.com/
  repo: https://github.com/ericwindmill/gatsby-starter-docs
  description: n/a
  tags:
    - Documentation
    - Styling:CSS-in-JS
  features:
    - All the features from gatsby-advanced-starter, plus
    - Designed for Documentation / Tutorial Websites
    - ‘Table of Contents’ Component, Auto generates ToC from posts - just follow the file frontmatter conventions from markdown files in ‘lessons’.
    - Styled Components w/ ThemeProvider
    - Basic UI
    - A few extra components
    - Custom prismjs theme
    - React Icons
- url: https://parmsang.github.io/gatsby-starter-ecommerce/
  repo: https://github.com/parmsang/gatsby-starter-ecommerce
  description: Easy to use starter for an e-commerce store
  tags:
    - Styling:Other
    - Stripe
    - E-commerce
    - PWA
    - Authentication
  features:
    - Uses the Moltin e-commerce Api
    - Stripe checkout
    - Semantic-UI
    - Styled components
    - Google Analytics - (you enter the tracking-id)
    - React-headroom
    - Eslint & Prettier. Uses Airbnb JavaScript Style Guide
    - Authentication via Moltin (Login and Register)
- url: http://gatsby-forty.surge.sh/
  repo: https://github.com/codebushi/gatsby-starter-forty
  description: Multi-page starter based on the Forty site template
  tags:
    - Styling:SCSS
    - HTML5UP
  features:
    - Designed by HTML5 UP
    - Colorful homepage, and also includes a Landing Page and Generic Page components.
    - Many elements are available, including buttons, forms, tables, and pagination.
    - Custom grid made with CSS Grid
    - Styling with SCSS
- url: https://themes.gatsbythemes.com/gatsby-starter/
  repo: https://github.com/saschajullmann/gatsby-starter-gatsbythemes
  description: n/a
  tags:
    - Styling:CSS-in-JS
    - Blog
    - Testing
    - Linting
  features:
    - CSS-in-JS via Emotion.
    - Jest and Enzyme for testing.
    - Eslint in dev mode with the airbnb config and prettier formatting rules.
    - React 16.
    - A basic blog, with posts under src/pages/blog. There’s also a script which creates a new Blog entry (post.sh).
    - Data per JSON files.
    - A few basic components (Navigation, Footer, Layout).
    - Layout components make use of Styled-System.
    - Google Analytics (you just have to enter your tracking-id).
    - Gatsby-Plugin-Offline which includes Service Workers.
    - Prettier for a uniform codebase.
    - Normalize css (7.0).
    - Feather icons.
    - Font styles taken from Tachyons.
- url: https://gcn.netlify.com/
  repo: https://github.com/ryanwiemer/gatsby-starter-gcn
  description: A starter template to build amazing static websites with Gatsby, Contentful and Netlify
  tags:
    - CMS:Contentful
    - CMS:Headless
    - Blog
    - Netlify
    - Styling:CSS-in-JS
  features:
    - CMS:Contentful integration with ready to go placeholder content
    - Netlify integration including a pre-built contact form
    - Minimal responsive design - made to customize or tear apart
    - Pagination logic
    - Styled components
    - SEO Friendly Component
    - JSON-LD Schema
    - OpenGraph sharing support
    - Sitemap Generation
    - Google Analytics
    - Progressive Web app
    - Offline Support
    - RSS Feed
    - Gatsby Standard module for linting JavaScript with StandardJS
    - Stylelint support for Styled Components to lint the CSS in JS
- url: https://alampros.github.io/gatsby-starter-grommet/
  repo: https://github.com/alampros/gatsby-starter-grommet
  description: n/a
  tags:
    - Styling:Grommet
  features:
    - Barebones configuration for using the Grommet design system
    - Uses Sass (with CSS modules support)
- url: https://gatsby-starter-hello-world-demo.netlify.com/
  repo: https://github.com/gatsbyjs/gatsby-starter-hello-world
  description: official hello world
  tags:
    - Official
  features:
    - A no-frills Gatsby install
    - No plugins, no boilerplate
    - Great for advanced users
- url: https://gatsby-starter-hero-blog.greglobinski.com/
  repo: https://github.com/greglobinski/gatsby-starter-hero-blog
  description: no description yet
  tags:
    - Styling:PostCSS
    - SEO
    - Markdown
  features:
    - Easy editable content in Markdown files (posts, pages and parts)
    - CSS with `styled-jsx` and `PostCSS`
    - SEO (sitemap generation, robot.txt, meta and OpenGraph Tags)
    - Social sharing (Twitter, Facebook, Google, LinkedIn)
    - Comments (Facebook)
    - Images lazy loading and `webp` support (gatsby-image)
    - Post categories (category based post list)
    - Full text searching (Algolia)
    - Contact form (Netlify form handling)
    - Form elements and validation with `ant-design`
    - RSS feed
    - 100% PWA (manifest.webmanifest, offline support, favicons)
    - Google Analytics
    - App favicons generator (node script)
    - Easy customizable base styles via `theme` object generated from `yaml` file (fonts, colors, sizes)
    - React v.16.3 (gatsby-plugin-react-next)
    - Components lazy loading (social sharing)
    - ESLint (google config)
    - Prettier code styling
    - Webpack `BundleAnalyzerPlugin`
- url: https://gatsby-starter-i18n-lingui.netlify.com/
  repo: https://github.com/dcroitoru/gatsby-starter-i18n-lingui
  description: n/a
  tags:
    - i18n
  features:
    - Localization (Multilanguage) provided by js-lingui
    - Message extraction
    - Avoids code duplication - generates pages for each locale
    - Possibility of translated paths
- url: https://lumen.netlify.com/
  repo: https://github.com/alxshelepenok/gatsby-starter-lumen
  description: A minimal, lightweight and mobile-first starter for creating blogs uses Gatsby.
  tags:
    - Blog
    - CMS:Netlify
    - Pagination
    - Disqus
    - RSS
    - Linting
    - Testing
    - Styling:PostCSS
    - Styling:SCSS
  features:
    - Lost Grid
    - Jest testing
    - Beautiful typography inspired by matejlatin/Gutenberg
    - Mobile-First approach in development
    - Stylesheet built using SASS and BEM-Style naming
    - Syntax highlighting in code blocks
    - Sidebar menu built using a configuration block
    - Archive organized by tags and categories
    - Pagination support
    - Offline support
    - Google Analytics support
    - Disqus Comments support
- url: https://minimal-blog.lekoarts.de
  repo: https://github.com/LekoArts/gatsby-starter-minimal-blog
  description: This starter is part of a german tutorial series on Gatsby. The starter will change over time to use more advanced stuff (feel free to express your ideas in the repository). Its first priority is a minimalistic style coupled with a lot of features for the content.
  tags:
    - Blog
    - MDX
    - Styling:CSS-in-JS
    - Netlify
    - Linting
    - PWA
  features:
    - Minimal and clean white layout
    - Write your blog posts in MDX
    - Offline Support, WebApp Manifest, SEO
    - Code highlighting (with prism-react-renderer) and live preview (with react-live)
- url: https://gatsby-starter-modern-demo.netlify.com/
  repo: https://github.com/kripod/gatsby-starter-modern
  description: no description yet
  tags:
    - Linting
  features:
    - A set of strict linting rules (based on the Airbnb JavaScript Style Guide)
    - Encourage automatic code formatting
    - Prefer using Yarn for package management
    - Use EditorConfig to maintain consistent coding styles between different editors and IDEs
    - Integration with Visual Studio Code
    - Based on gatsby-starter-default
- url: https://gatsby-starter-personal-blog.greglobinski.com/
  repo: https://github.com/greglobinski/gatsby-starter-personal-blog
  description: n/a
  tags:
    - Blog
    - Markdown
    - Netlify
    - Styling:Material
  features:
    - Ready to use, but easily customizable a fully equipped theme starter
    - Easy editable content in Markdown files (posts, pages and parts)
    - ‘Like an app’ layout transitions
    - Easily restyled through theme object
    - Styling with JSS
    - Page transitions
    - Comments (Facebook)
    - Post categories
    - Post list filtering
    - Full text searching (Algolia)
    - Contact form (Netlify form handling)
    - Material UI (@next)
    - RSS feed
    - Full screen mode
    - User adjustable articles’ body copy font size
    - Social sharing (Twitter, Facebook, Google, LinkedIn)
    - PWA (manifes.json, offline support, favicons)
    - Google Analytics
    - Favicons generator (node script)
    - Components leazy loading with AsyncComponent (social sharing, info box)
    - ESLint (google config)
    - Prettier code styling
    - Custom webpack CommonsChunkPlugin settings
    - Webpack BundleAnalyzerPlugin
- url: http://gatsby-photon.surge.sh/
  repo: https://github.com/codebushi/gatsby-starter-photon
  description: Single page starter based on the Photon site template
  tags:
    - HTML5UP
    - Onepage
    - Styling:SCSS
  features:
    - Designed by HTML5 UP
    - Single Page, Responsive Site
    - Custom grid made with CSS Grid
    - Styling with SCSS
- url: https://portfolio-bella.netlify.com/
  repo: https://github.com/LekoArts/gatsby-starter-portfolio-bella
  description: A portfolio starter for Gatsby. The target audience are designers and photographers. The light themed website shows your work with large images & big typography. The Onepage is powered by the Headless CMS Prismic.io. and has programmatically created pages for your projects. General settings and colors can be changed in a config & theme file.
  tags:
    - Portfolio
    - CMS:Prismic
    - CMS:Headless
    - Styling:CSS-in-JS
    - Onepage
    - PWA
    - Linting
  features:
    - Big typography & images
    - White theme
    - Prismic.io as CMS
    - Emotion for styling + Emotion-Grid
    - One-page layout with sub-pages for case studies
    - Easily configurable
    - And other good stuff (SEO, Offline Support, WebApp Manifest Support)
- url: https://cara.lekoarts.de
  repo: https://github.com/LekoArts/gatsby-starter-portfolio-cara
  description: Playful and Colorful One-Page portfolio featuring Parallax effects and animations. Especially designers and/or photographers will love this theme! Built with MDX and Theme UI.
  tags:
    - Portfolio
    - Onepage
    - Styling:CSS-in-JS
    - PWA
  features:
    - React Spring Parallax effects
    - Theme UI-based theming
    - CSS Animations and shapes
    - Light/Dark mode
- url: https://emilia.lekoarts.de
  repo: https://github.com/LekoArts/gatsby-starter-portfolio-emilia
  description: A portfolio starter for Gatsby. The target audience are designers and photographers. The dark themed website shows your work with large images in a grid-layout (powered by CSS Grid). The transition effects on the header add a playful touch to the overall minimal design. The website has programmatically created pages for your projects (with automatic image import). General settings and colors can be changed in a config & theme file.
  tags:
    - Portfolio
    - PWA
    - Transitions
    - MDX
    - Styling:CSS-in-JS
    - Linting
    - Testing
  features:
    - Focus on big images (with gatsby-image)
    - Dark Theme with HeroPatterns Header
    - CSS Grid and styled-components
    - Page transitions
    - Cypress for End-to-End testing
    - react-spring animations
    - One-Page layout with sub-pages for projects
    - Create your projects in MDX (automatic import of images)
    - And other good stuff (SEO, Offline Support, WebApp Manifest Support)
- url: https://emma.lekoarts.de
  repo: https://github.com/LekoArts/gatsby-starter-portfolio-emma
  description: Minimalistic portfolio with full-width grid, page transitions, support for additional MDX pages, and a focus on large images. Especially designers and/or photographers will love this theme! Built with MDX and Theme UI. Using the Gatsby Theme "@lekoarts/gatsby-theme-emma".
  tags:
    - Portfolio
    - MDX
    - Transitions
    - Styling:CSS-in-JS
    - PWA
  features:
    - MDX
    - react-spring page animations
    - Optional MDX pages which automatically get added to the navigation
    - Fully customizable through the usage of Gatsby Themes (and Theme UI)
    - Light Mode / Dark Mode
    - Google Analytics Support
    - SEO (Sitemap, OpenGraph tags, Twitter tags)
    - Offline Support & WebApp Manifest
- url: https://gatsby-starter-procyon.netlify.com/
  repo: https://github.com/danielmahon/gatsby-starter-procyon
  description: n/a
  tags:
    - PWA
    - CMS:Headless
    - CMS:Other
    - Styling:Material
    - Netlify
  features:
    - Gatsby + ReactJS (server side rendering)
    - GraphCMS Headless CMS
    - DraftJS (in-place) Medium-like Editing
    - Apollo GraphQL (client-side)
    - Local caching between builds
    - Material-UI (layout, typography, components, etc)
    - Styled-Components™-like API via Material-UI
    - Netlify Deployment Friendly
    - Netlify Identity Authentication (enables editing)
    - Automatic versioning, deployment and CHANGELOG
    - Automatic rebuilds with GraphCMS and Netlify web hooks
    - PWA (Progressive Web App)
    - Google Fonts
- url: http://gatsby-starter-product-guy.surge.sh/
  repo: https://github.com/amandeepmittal/gatsby-starter-product-guy
  description: n/a
  tags:
    - Portfolio
  features:
    - Single Page
    - A portfolio Developers and Product launchers alike
    - Using Typography.js easy to switch fonts
    - All your Project/Portfolio Data in Markdown, server by GraphQL
    - Responsive Design, optimized for Mobile devices
- url: https://caki0915.github.io/gatsby-starter-redux/
  repo: https://github.com/caki0915/gatsby-starter-redux
  description: n/a
  tags:
    - Styling:CSS-in-JS
    - Redux
  features:
    - Redux and Redux-devtools.
    - Emotion with a basic theme and SSR
    - Typography.js
    - Eslint rules based on Prettier and Airbnb
- url: http://gatsby-stellar.surge.sh/
  repo: https://github.com/codebushi/gatsby-starter-stellar
  description: Single page starter based on the Stellar site template
  tags:
    - HTML5UP
    - Onepage
    - Styling:SCSS
  features:
    - Designed by HTML5 UP
    - Scroll friendly, responsive site. Can be used as a single or multi-page site.
    - Sticky Navigation when scrolling.
    - Scroll spy and smooth scrolling to different sections of the page.
    - Styling with SCSS
- url: http://gatsby-strata.surge.sh/
  repo: https://github.com/codebushi/gatsby-starter-strata
  description: Single page starter based on the Strata site template
  tags:
    - Portfolio
    - Onepage
    - HTML5UP
    - Styling:SCSS
  features:
    - Designed by HTML5 UP
    - Super Simple, single page portfolio site
    - Lightbox style React photo gallery
    - Fully Responsive
    - Styling with SCSS
- url: https://gatsby-starter-strict.netlify.com/
  repo: https://github.com/kripod/gatsby-starter-strict
  description: n/a
  tags:
    - Linting
  features:
    - A set of strict linting rules (based on the Airbnb JavaScript Style Guide)
    - lint script
    - Encourage automatic code formatting
    - format script
    - Prefer using Yarn for package management
    - Use EditorConfig to maintain consistent coding styles between different editors and IDEs
    - Integration with Visual Studio Code
    - Pre-configured auto-formatting on file save
    - Based on gatsby-starter-default
- url: https://gatsby-tachyons.netlify.com/
  repo: https://github.com/pixelsign/gatsby-starter-tachyons
  description: no description yet
  tags:
    - Styling:Other
  features:
    - Based on gatsby-starter-default
    - Using Tachyons for CSS.
- url: https://gatsby-starter-tailwind.oddstronaut.com/
  repo: https://github.com/taylorbryant/gatsby-starter-tailwind
  description: A Gatsby v2 starter styled using Tailwind, a utility-first CSS framework. Uses Purgecss to remove unused CSS.
  tags:
    - Styling:Tailwind
  features:
    - Based on gatsby-starter-default
    - Tailwind CSS Framework
    - Removes unused CSS with Purgecss
    - Includes responsive navigation and form examples
- url: http://portfolio-v3.surge.sh/
  repo: https://github.com/amandeepmittal/gatsby-portfolio-v3
  description: n/a
  tags:
    - Portfolio
  features:
    - Single Page, Timeline View
    - A portfolio Developers and Product launchers
    - Bring in Data, plug-n-play
    - Responsive Design, optimized for Mobile devices
    - Seo Friendly
    - Uses Flexbox
- url: https://gatsby-starter-typescript-plus.netlify.com/
  repo: https://github.com/resir014/gatsby-starter-typescript-plus
  description: This is a starter kit for Gatsby.js websites written in TypeScript. It includes the bare essentials for you to get started (styling, Markdown parsing, minimal toolset).
  tags:
    - Styling:CSS-in-JS
    - Language:TypeScript
    - Markdown
  features:
    - TypeScript
    - ESLint (with custom ESLint rules)
    - Markdown rendering with Remark
    - Basic component structure
    - Styling with emotion
- url: https://haysclark.github.io/gatsby-starter-typescript/
  repo: https://github.com/haysclark/gatsby-starter-typescript
  description: n/a
  tags:
    - Language:TypeScript
  features:
    - TypeScript
- url: https://fabien0102-gatsby-starter.netlify.com/
  repo: https://github.com/fabien0102/gatsby-starter
  description: n/a
  tags:
    - Language:TypeScript
    - Styling:Other
    - Testing
  features:
    - Semantic-ui for styling
    - TypeScript
    - Offline support
    - Web App Manifest
    - Jest/Enzyme testing
    - Storybook
    - Markdown linting
- url: https://gatsby-starter-wordpress.netlify.com/
  repo: https://github.com/GatsbyCentral/gatsby-starter-wordpress
  description: Gatsby starter using WordPress as the content source.
  tags:
    - Styling:CSS-in-JS
    - CMS:WordPress
  features:
    - All the features from gatsby-advanced-starter, plus
    - Leverages the WordPress plugin for Gatsby for data
    - Configured to work with WordPress Advanced Custom Fields
    - Auto generated Navigation for your WordPress Pages
    - Minimal UI and Styling — made to customize.
    - Styled Components
- url: https://www.concisejavascript.org/
  repo: https://github.com/rwieruch/open-crowd-fund
  description: n/a
  tags:
    - Stripe
    - Firebase
  features:
    - Open source crowdfunding for your own ideas
    - Alternative for Kickstarter, GoFundMe, etc.
    - Secured Credit Card payments with Stripe
    - Storing of funding information in Firebase
- url: https://www.verious.io/
  repo: https://github.com/cpinnix/verious-boilerplate
  description: n/a
  tags:
    - Styling:Other
  features:
    - Components only. Bring your own data, plugins, etc.
    - Bootstrap inspired grid system with Container, Row, Column components.
    - Simple Navigation and Dropdown components.
    - Baseline grid built in with modular scale across viewports.
    - Abstract measurements utilize REM for spacing.
    - One font to rule them all, Helvetica.
- url: https://gatsby-starter-blog-grommet.netlify.com/
  repo: https://github.com/Ganevru/gatsby-starter-blog-grommet
  description: GatsbyJS v2 starter for creating a blog. Based on Grommet v2 UI.
  tags:
    - Blog
    - Markdown
    - Styling:Grommet
    - Language:TypeScript
    - Linting
    - Redux
  features:
    - Grommet v2 UI
    - Easily configurable - see site-config.js in the root
    - Switch between grommet themes
    - Change between light and dark themes (with Redux)
    - Blog posts previews in card style
    - Responsive Design, optimized for Mobile devices
    - styled-components
    - TypeScript and ESLint (typescript-eslint)
    - lint-staged and husky - for linting before commit
- url: https://happy-pare-dff451.netlify.com/
  repo: https://github.com/fhavrlent/gatsby-contentful-typescript-starter
  description: Contentful and TypeScript starter based on default starter.
  tags:
    - CMS:Contentful
    - CMS:Headless
    - Language:TypeScript
    - Styling:CSS-in-JS
  features:
    - Based on default starter
    - TypeScript
    - CSS in JS (Emotion)
    - CMS:Contentful
- url: https://xylo-gatsby-bulma-starter.netlify.com/
  repo: https://github.com/xydac/xylo-gatsby-bulma-starter
  description: Gatsby v2 Starter with Bulma based on default starter.
  tags:
    - Styling:SCSS
    - Styling:Bulma
  features:
    - Based on default starter
    - Bulma Css
    - Sass based Styling
- url: https://maxpou.github.io/gatsby-starter-morning-dew/
  repo: https://github.com/maxpou/gatsby-starter-morning-dew
  description: Gatsby v2 blog starter
  tags:
    - Blog
    - Markdown
    - PWA
    - Disqus
    - SEO
    - MDX
    - Styling:CSS-in-JS
  features:
    - Blog post listing with previews (image + summary) for each blog post
    - Fully configurable
    - Multilang support (blog post only)
    - Syntax highlighting
    - css-in-js (with styled-components)
    - Fully Responsive
    - Tags
    - Google Analytics
    - Disqus comments support
    - Offline support
    - Web App Manifest
    - ESLint
    - Prettier
    - Travis CI
- url: https://gatsby-starter-blog-jumpalottahigh.netlify.com/
  repo: https://github.com/jumpalottahigh/gatsby-starter-blog-jumpalottahigh
  description: Gatsby v2 blog starter with SEO, search, filter, reading progress, mobile menu fab
  tags:
    - Blog
    - Markdown
  features:
    - Blog post listing with previews (image + summary) for each blog post
    - Google structured data
    - Mobile-friendly menu toggled with a floating action button (FAB)
    - Article read progress
    - User feedback component
- url: https://i18n.smakosh.com/
  repo: https://github.com/smakosh/gatsby-starter-i18n
  description: Gatsby v2 Starter with i18n using react-intl and more cool features.
  tags:
    - Styling:CSS-in-JS
    - i18n
  features:
    - Based on default starter
    - i18n with rtl text
    - Stateless components using Recompose
    - Font changes depending on the chosen language
    - SEO (meta tags, openGraph, structured data, Twitter and more...)
- url: https://gatsby-starter-mate.netlify.com
  repo: https://github.com/EmaSuriano/gatsby-starter-mate
  description: A portfolio starter for Gatsby integrated with Contentful CMS.
  tags:
    - Styling:CSS-in-JS
    - CMS:Contentful
    - CMS:Headless
    - Portfolio
  features:
    - Gatsby v2
    - Rebass (Styled-components system)
    - React Reveal
    - Dynamic content from Contentful
    - Offline support
    - PWA ready
    - SEO
    - Responsive design
    - Icons from font-awesome
    - Netlify Deployment Friendly
    - Medium integration
    - Social sharing (Twitter, Facebook, Google, LinkedIn)
- url: https://gatsby-starter-typescript-sass.netlify.com
  repo: https://github.com/thetrevorharmon/gatsby-starter-typescript-sass
  description: A basic starter with TypeScript and Sass built in
  tags:
    - Language:TypeScript
    - Styling:SCSS
    - Linting
  features:
    - TypeScript and Sass support
    - TS linter with basic react rules
- url: https://gatsby-simple-contentful-starter.netlify.com/
  repo: https://github.com/cwlsn/gatsby-simple-contentful-starter
  description: A simple starter to display Contentful data in Gatsby, ready to deploy on Netlify. Comes with a detailed article detailing the process.
  tags:
    - CMS:Contentful
    - CMS:Headless
    - Markdown
    - Styling:CSS-in-JS
  features:
    - Gatsby v2
    - Query Contentful data via Gatsby's GraphQL
    - Styled-Components for CSS-in-JS
    - Simple format, easy to create your own site quickly
    - React Helmet for Header Modification
    - Remark for loading Markdown into React
- url: https://gatsby-blog-cosmicjs.netlify.com/
  repo: https://github.com/cosmicjs/gatsby-blog-cosmicjs
  description: Blog that utilizes the power of the Cosmic JS headless CMS for easy content management
  tags:
    - CMS:Cosmic JS
    - CMS:Headless
    - Blog
  features:
    - Uses the Cosmic JS Gatsby source plugin
- url: https://cosmicjs-gatsby-starter.netlify.com/
  repo: https://github.com/cosmicjs/gatsby-starter
  description: Simple Gatsby starter connected to the Cosmic JS headless CMS for easy content management
  tags:
    - CMS:Cosmic JS
    - CMS:Headless
  features:
    - Uses the Cosmic JS Gatsby source plugin
- url: https://www.gatsby-typescript-template.com/
  repo: https://github.com/ikeryo1182/gatsby-typescript-template
  description: This is a standard starter with TypeScript, TSLint, Prettier, Lint-Staged(Husky) and Sass
  tags:
    - Language:TypeScript
    - Linting
    - Styling:SCSS
  features:
    - Category and Tag for post
    - Type Safe by TypeScript
    - Format Safe by TSLint and Prettier with Lint-Staged(Husky)
- url: https://zandersparrow.github.io/gatsby-simple-redux/
  repo: https://github.com/zandersparrow/gatsby-simple-redux
  description: The default starter plus redux
  tags:
    - Redux
  features:
    - Minimal starter based on the official default
    - Includes redux and a simple counter example
- url: https://gatsby-casper.netlify.com/
  repo: https://github.com/scttcper/gatsby-casper
  description: This is a starter blog that looks like the Ghost.io default theme, casper.
  tags:
    - Blog
    - Language:TypeScript
    - Styling:CSS-in-JS
  features:
    - Emotion CSS-in-JS
    - TypeScript
    - Author and tag pages
    - RSS
- url: https://gatsby-universal.netlify.com
  repo: https://github.com/fabe/gatsby-universal
  description: An opinionated Gatsby v2 starter for state-of-the-art marketing sites
  tags:
    - Transitions
    - PWA
    - Styling:CSS-in-JS
    - Linting
    - Markdown
    - SEO
  features:
    - Page Transitions
    - IntersectionObserver, component-based
    - React Context for global UI state
    - styled-components v4
    - Generated media queries for easy use
    - Optimized with Google Lighthouse (100/100)
    - Offline support
    - Manifest support
    - Sitemap support
    - All favicons generated
    - SEO (with Schema JSONLD) & Social Tags
    - Prettier
    - ESLint
- url: https://prismic.lekoarts.de/
  repo: https://github.com/LekoArts/gatsby-starter-prismic
  description: A typography-heavy & light-themed Gatsby Starter which uses the Headless CMS Prismic.
  tags:
    - CMS:Prismic
    - CMS:Headless
    - Styling:CSS-in-JS
    - Linting
    - Blog
    - PWA
    - Testing
  features:
    - Prismic as Headless CMS
    - Uses multiple features of Prismic - Slices, Labels, Relationship fields, Custom Types
    - Emotion for Styling
    - Cypress for End-to-End testing
    - Prism.js highlighting
    - Responsive images with gatsby-image
    - Extensive SEO
    - ESLint & Prettier
- url: https://gatsby-starter-v2-casper.netlify.com/
  repo: https://github.com/GatsbyCentral/gatsby-v2-starter-casper
  description: A blog starter based on the Casper (v1.4) theme.
  tags:
    - Blog
    - PWA
  features:
    - Page pagination
    - CSS
    - Tags
    - Google Analytics
    - Offline support
    - Web App Manifest
    - SEO
- url: https://lumen-v2.netlify.com/
  repo: https://github.com/GatsbyCentral/gatsby-v2-starter-lumen
  description: A Gatsby v2 fork of the lumen starter.
  tags:
    - Blog
    - RSS
    - Disqus
  features:
    - Lost Grid.
    - Beautiful typography inspired by matejlatin/Gutenberg.
    - Mobile-First approach in development.
    - Stylesheet built using Sass and BEM-Style naming.
    - Syntax highlighting in code blocks.
    - Sidebar menu built using a configuration block.
    - Archive organized by tags and categories.
    - Automatic RSS generation.
    - Automatic Sitemap generation.
    - Offline support.
    - Google Analytics support.
    - Disqus Comments support.
- url: https://gatsby-starter-firebase.netlify.com/
  repo: https://github.com/muhajirdev/gatsby-starter-firebase
  description: A Gatsby + Firebase Starter. With Authentication
  tags:
    - Firebase
    - Client-side App
  features:
    - Eslint Airbnb without semicolon and without .jsx extension
    - Firebase
    - Web App Manifest
- url: http://gatsby-lightbox.416serg.me
  repo: https://github.com/416serg/gatsby-starter-lightbox
  description: Showcasing a custom lightbox implementation using `gatsby-image`
  tags:
    - Portfolio
    - SEO
    - Styling:CSS-in-JS
  features:
    - Features a custom, accessible lightbox with gatsby-image
    - Styled with styled-components using CSS Grid
    - React Helmet for SEO
- url: http://jackbravo.github.io/gatsby-starter-i18n-blog/
  repo: https://github.com/jackbravo/gatsby-starter-i18n-blog
  description: Same as official gatsby-starter-blog but with i18n support
  tags:
    - i18n
    - Blog
  features:
    - Translates site name and bio using .md files
    - No extra libraries needed
- url: https://calpa.me/
  repo: https://github.com/calpa/gatsby-starter-calpa-blog
  description: Blog Template X Contentful, Twitter and Facebook style
  tags:
    - Blog
    - Styling:SCSS
  features:
    - GatsbyJS v2, faster than faster
    - Not just Contentful content source, you can use any database
    - Custom style
    - Google Analytics
    - Gitalk
    - sitemap
    - React FontAwesome
    - SEO
    - Offline support
    - Web App Manifest
    - Styled using SCSS
    - Page pagination
    - Netlify optimization
- url: https://gatsby-starter-typescript-power-blog.majidhajian.com/
  repo: https://github.com/mhadaily/gatsby-starter-typescript-power-blog
  description: Minimal Personal Blog with Gatsby and TypeScript
  tags:
    - PWA
    - Blog
    - Language:TypeScript
    - Markdown
  features:
    - Mobile-First approach in development
    - TSLint & Prettier
    - Offline support
    - Category and Tag for post
    - Type Safe by TypeScript
    - Format Safe by TSLint, StyleLint and Prettier with Lint-Staged(Husky)
    - Blog page
    - Syntax highlighting in code blocks
    - Pagination Ready
    - Ready to deploy to GitHub Pages
    - Automatic RSS generation
    - Automatic Sitemap generation
- url: https://gatsby-starter-kontent.netlify.com
  repo: https://github.com/Kentico/gatsby-starter-kontent
  description: Gatsby starter site with Kentico Kontent
  tags:
    - CMS:Headless
    - CMS:Kontent
    - Netlify
  features:
    - Gatsby v2 support
    - Content item <-> content type relationships
    - Language variants relationships
    - Linked items elements relationships
    - Content items in Rich text elements relationships
    - Reverse link relationships
- url: https://gatsby-starter-storybook.netlify.com/
  repo: https://github.com/markoradak/gatsby-starter-storybook
  description: Gatsby starter site with Storybook
  tags:
    - Storybook
    - Styling:CSS-in-JS
    - Linting
  features:
    - Gatsby v2 support
    - Storybook v4 support
    - Styled Components v4 support
    - Styled Reset, ESLint, Netlify Conf
- url: https://jamstack-hackathon-starter.netlify.com/
  repo: https://github.com/sw-yx/jamstack-hackathon-starter
  description: A JAMstack app with authenticated routes, static marketing pages, etc. with Gatsby, Netlify Identity, and Netlify Functions
  tags:
    - Netlify
    - Client-side App
  features:
    - Netlify Identity
    - Netlify Functions
    - Static Marketing pages and Dynamic Client-side Authenticated App pages
- url: https://collective.github.io/gatsby-starter-plone/
  repo: https://github.com/collective/gatsby-starter-plone
  description: A Gatsby starter template to build static sites using Plone as the content source
  tags:
    - CMS:Other
    - CMS:Headless
    - SEO
    - PWA
  features:
    - Creates 1-1 copy of source Plone site
    - Auto generated navigation and breadcrumbs
    - Progressive Web App features
    - Optimized for performance
    - Minimal UI and Styling
- url: https://gatsby-tutorial-starter.netlify.com/
  repo: https://github.com/justinformentin/gatsby-v2-tutorial-starter
  description: Simple, modern designed blog with post lists, tags, and easily customizable code.
  tags:
    - Blog
    - Linting
    - PWA
    - SEO
    - Styling:CSS-in-JS
    - Markdown
  features:
    - Blog post listing with image, summary, date, and tags.
    - Post Tags
    - Post List Filtering
    - Typography.js
    - Emotion styling
    - Syntax Highlighting in Code Blocks
    - Gatsby Image
    - Fully Responsive
    - Offline Support
    - Web App Manifest
    - SEO
    - PWA
    - Sitemap generation
    - Schema.org JSON-LD
    - CircleCI Integration
    - Codeclimate Integration
    - Google Analytics
    - Twitter and OpenGraph Tags
    - ESLint
    - Prettier Code Styling
- url: https://avivero.github.io/gatsby-redux-starter/
  repo: https://github.com/AVivero/gatsby-redux-starter
  description: Gatsby starter site with Redux, Sass, Bootstrap, Css Modules and Material Icons
  tags:
    - Redux
    - Styling:SCSS
    - Styling:Bootstrap
    - Styling:Material
    - Linting
  features:
    - Gatsby v2 support
    - Redux support
    - Sass support
    - Bootstrap v4 support
    - Css Modules support
    - ESLint, Prettier
- url: https://gatsby-typescript-boilerplate.netlify.com/
  repo: https://github.com/leachjustin18/gatsby-typescript-boilerplate
  description: Opinionated Gatsby v2 starter with TypeScript.
  tags:
    - Language:TypeScript
    - PWA
    - Styling:SCSS
    - Styling:PostCSS
  features:
    - TSLint with airbnb & prettier configurations
    - Prettier
    - Stylelint
    - Offline support
    - Type Safe by TypeScript
    - Format on commit with Lint-Staged(Husky)
    - Favicon generation
    - Sitemap generation
    - Autoprefixer with browser list
    - CSS nano
    - CSS MQ Packer
    - Lazy load image(s) with plugin sharp
    - Gatsby Image
    - Netlify optimizations
- url: https://danshai.github.io/gatsbyv2-scientific-blog-machine-learning/
  repo: https://github.com/DanShai/gatsbyv2-scientific-blog-machine-learning
  description: Machine learning ready and scientific blog starter
  tags:
    - Blog
    - Linting
  features:
    - Write easly your scientific blog with katex and publish your research
    - Machine learning ready with tensorflowjs
    - Manipulate csv data
    - draw with graph mermaid
    - display charts with chartjs
- url: https://gatsby-tailwind-styled-components.netlify.com/
  repo: https://github.com/muhajirdev/gatsby-tailwind-styled-components-starter
  description: A Gatsby Starter with Tailwind CSS + Styled Components
  tags:
    - Styling:Tailwind
  features:
    - Eslint Airbnb without semicolon and without .jsx extension
    - Offline support
    - Web App Manifest
- url: https://gatsby-starter-mobx.netlify.com
  repo: https://github.com/borekb/gatsby-starter-mobx
  description: MobX + TypeScript + TSLint + Prettier
  tags:
    - Language:TypeScript
    - Linting
    - Testing
  features:
    - Gatsby v2 + TypeScript
    - MobX with decorators
    - Two examples from @mweststrate's Egghead course
    - .editorconfig & Prettier
    - TSLint
    - Jest
- url: https://tender-raman-99e09b.netlify.com/
  repo: https://github.com/amandeepmittal/gatsby-bulma-quickstart
  description: A Bulma CSS + GatsbyJS Starter Kit
  tags:
    - Styling:Bulma
    - Styling:SCSS
  features:
    - Uses Bulma CSS
    - Sass based Styling
    - Responsive Design
    - Google Analytics Integration
    - Uses Gatsby v2
    - SEO
- url: https://gatsby-starter-notes.netlify.com/
  repo: https://github.com/patricoferris/gatsby-starter-notes
  description: Gatsby starter for creating notes organised by subject and topic
  tags:
    - Markdown
    - Pagination
  features:
    - Create by topic per subject notes that are organised using pagination
    - Support for code syntax highlighting
    - Support for mathematical expressions
    - Support for images
- url: https://gatsby-starter-ttag.netlify.com/
  repo: https://github.com/ttag-org/gatsby-starter-ttag
  description: Gatsby starter with the minimum required to demonstrate using ttag for precompiled internationalization of strings.
  tags:
    - i18n
  features:
    - Support for precompiled string internationalization using ttag and it's babel plugin
- url: https://gatsby-starter-typescript.netlify.com/
  repo: https://github.com/goblindegook/gatsby-starter-typescript
  description: Gatsby starter using TypeScript.
  tags:
    - Markdown
    - Pagination
    - Language:TypeScript
    - PWA
    - Linting
  features:
    - Markdown and MDX
    - Local search powered by Lunr
    - Syntax highlighting
    - Images
    - Styling with Emotion
    - Testing with Jest and react-testing-library
- url: https://gatsby-netlify-cms-example.netlify.com/
  repo: https://github.com/robertcoopercode/gatsby-netlify-cms
  description: Gatsby starter using Netlify CMS
  tags:
    - CMS:Netlify
    - Styling:SCSS
  features:
    - Example of a website for a local developer meetup group
    - NetlifyCMS used for easy data entry
    - Mobile-friendly design
    - Styling done with Sass
    - Gatsby version 2
- url: https://gatsby-typescript-starter-blog.netlify.com/
  repo: https://github.com/frnki/gatsby-typescript-starter-blog
  description: A starter blog for TypeScript-based Gatsby projects with minimal settings.
  tags:
    - Language:TypeScript
    - Blog
  features:
    - TypeScript & TSLint
    - No Styling (No Typography.js)
    - Minimal settings based on official starter blog
- url: https://gatsby-serif.netlify.com/
  repo: https://github.com/jugglerx/gatsby-serif-theme
  description: Multi page/content-type starter using Markdown and SCSS. Serif is a beautiful small business theme for Gatsby. The theme is fully responsive, blazing fast and artfully illustrated.
  tags:
    - Styling:SCSS
    - Markdown
    - Linting
  features:
    - Multiple "content types" for `services`, `team` and `testimonials` using Markdown as the source
    - Graphql query in `gatsby-node.js` using aliases that creates pages and templates by content type based on the folder `src/pages/services`, `src/pages/team`
    - SCSS
    - Responsive design
    - Bootstrap 4 grid and media queries only
    - Responsive menu
    - Royalty free illustrations included
    - SEO titles & meta using `gatsby-plugin-react-helmet`
    - Eslint & Prettier
- url: https://awesome-gatsby-starter.netlify.com/
  repo: https://github.com/South-Paw/awesome-gatsby-starter
  description: Starter with a preconfigured MDX, Storybook and ESLint environment for component first development of your next Gatsby site.
  tags:
    - MDX
    - Markdown
    - Storybook
    - Styling:CSS-in-JS
    - Linting
  features:
    - Gatsby MDX for JSX in Markdown loading, parsing, and rendering of pages
    - Storybook for isolated component development
    - styled-components for CSS-in-JS
    - ESLint with Airbnb's config
    - Prettier integrated into ESLint
    - A few example components and pages with stories and simple site structure
- url: https://santosfrancisco.github.io/gatsby-starter-cv/
  repo: https://github.com/santosfrancisco/gatsby-starter-cv
  description: A simple starter to get up and developing your digital curriculum with GatsbyJS'
  tags:
    - Styling:CSS-in-JS
    - PWA
    - Onepage
  features:
    - Gatsby v2
    - Based on default starter
    - Google Analytics
    - Web App Manifest
    - SEO
    - Styling with styled-components
    - Responsive Design, optimized for Mobile devices
- url: https://vigilant-leakey-a4f8cd.netlify.com/
  repo: https://github.com/agneym/gatsby-blog-starter
  description: Minimal Blog Starter Template with Styled Components.
  tags:
    - Markdown
    - Styling:CSS-in-JS
    - Blog
  features:
    - Markdown loading, parsing, and rendering of pages
    - Minimal UI for blog
    - Styled-components for CSS-in-JS
    - Prettier added as pre-commit hook
    - Google Analytics
    - Image Optimisation
    - Code Styling and Formatting in markdown
    - Responsive Design
- url: https://inspiring-me-lwz7512.netlify.com/
  repo: https://github.com/lwz7512/gatsby-netlify-identity-starter
  description: Gatsby Netlify Identity Starter with NIW auth support, and content gating, as well as responsive layout.
  tags:
    - Netlify
    - Pagination
  features:
    - Mobile Screen support
    - Privacy control for post content view & profile page
    - User authentication by Netlify Identity Widget/Service
    - Pagination for posts
    - Navigation menu with active status
- url: https://gatsby-starter-event-calendar.netlify.com/
  repo: https://github.com/EmaSuriano/gatsby-starter-event-calendar
  description: Gatsby Starter to display information about events from Google Spreadsheets with Calendars
  tags:
    - Linting
    - Styling:Grommet
    - PWA
    - SEO
    - Google Sheets
  features:
    - Grommet
    - Theming
    - Google Spreadsheet integration
    - PWA
    - A11y
    - SEO
    - Netlify Deployment Friendly
    - ESLint with Airbnb's config
    - Prettier integrated into ESLint
- url: https://gatsby-starter-tech-blog.netlify.com/
  repo: https://github.com/email2vimalraj/gatsby-starter-tech-blog
  description: A simple tech blog starter kit for gatsbyjs
  tags:
    - Blog
    - Portfolio
  features:
    - Markdown based blog
    - Filter blog posts by Tags
    - Easy customization
    - Using styled components
    - Minimal styles
    - Best scoring by Lighthouse
    - SEO support
    - PWA support
    - Offline support
- url: https://infallible-brown-28846b.netlify.com/
  repo: https://github.com/tylergreulich/gatsby-typescript-mdx-prismjs-starter
  description: Gatsby starter using TypeScript, MDX, Prismjs, and styled-components
  tags:
    - Language:TypeScript
    - Linting
    - Testing
    - Styling:CSS-in-JS
    - MDX
  features:
    - Gatsby v2 + TypeScript
    - Syntax highlighting with Prismjs
    - MDX
    - Jest
    - react-testing-library
    - styled-components
- url: https://hardcore-darwin-d7328f.netlify.com/
  repo: https://github.com/agneym/gatsby-careers-page
  description: A Careers Page for startups using Gatsby
  tags:
    - Markdown
    - Styling:CSS-in-JS
  features:
    - Careers Listing
    - Application Format
    - Markdown for creating job description
    - styled-components
- url: https://saikrishna.me/
  repo: https://github.com/s-kris/gatsby-minimal-portfolio-blog
  description: A minimal portfolio website with blog using Gatsby. Suitable for developers.
  tags:
    - Portfolio
    - Blog
  features:
    - Portfolio Page
    - Timline (Journey) page
    - Minimal
- url: https://gatsby-starter-blog-mdx-demo.netlify.com
  repo: https://github.com/hagnerd/gatsby-starter-blog-mdx
  description: A fork of the Official Gatsby Starter Blog with support for MDX out of the box.
  tags:
    - MDX
    - Blog
  features:
    - MDX
    - Blog
    - RSS Feed
- url: https://gatsby-tailwindcss-sass-starter-demo.netlify.com/
  repo: https://github.com/durianstack/gatsby-tailwindcss-sass-starter
  description: Just another Gatsby Tailwind with SASS starter
  tags:
    - Styling:Tailwind
    - Styling:SCSS
  features:
    - Tailwind, A Utility-First CSS Framework for Rapid UI Development
    - SASS/SCSS
    - Comes with React Helmet for adding site meta tags
    - Includes plugins for offline support out of the box
    - PurgeCSS to shave off unused styles
- url: https://tyra-starter.netlify.com/
  repo: https://github.com/madelyneriksen/gatsby-starter-tyra
  description: A feminine GatsbyJS Starter Optimized for SEO
  tags:
    - SEO
    - Blog
    - Styling:Other
  features:
    - Integration with Social Media and Mailchimp.
    - Styled with Tachyons.
    - Rich structured data on blog posts for SEO.
    - Pagination and category pages.
- url: https://gatsby-starter-styled.netlify.com/
  repo: https://github.com/gregoralbrecht/gatsby-starter-styled
  description: Yet another simple starter with Styled-System, Typography.js, SEO and Google Analytics.
  tags:
    - Styling:CSS-in-JS
    - PWA
    - SEO
  features:
    - Styled-Components
    - Styled-System
    - Rebass Grid
    - Typography.js to easily set up font styles
    - Google Analytics
    - Prettier, ESLint & Stylelint
    - SEO (meta tags and schema.org via JSON-LD)
    - Offline support
    - Web App Manifest
- url: https://gatsby.ghost.org/
  repo: https://github.com/TryGhost/gatsby-starter-ghost
  description: Build lightning-fast, modern publications with Ghost and Gatsby
  tags:
    - CMS:Headless
    - Blog
  features:
    - Ghost integration with ready to go placeholder content and webhooks support
    - Minimal responsive design
    - Pagination for posts, tags, and authors
    - SEO Friendly Meta
    - JSON-LD Schema
    - OpenGraph structured data
    - Twitter Cards meta
    - Sitemap Generation
    - XML Sitemaps
    - Progressive Web App
    - Offline Support
    - RSS Feed
    - Netlify integration ready to deploy
- url: https://traveler-blog.netlify.com/
  repo: https://github.com/QingpingMeng/gatsby-starter-traveler-blog
  description: A fork of the Official Gatsby Starter Blog to build a travler blog with images support
  tags:
    - Blog
    - PWA
    - SEO
    - Styling:Material
    - Styling:CSS-in-JS
  features:
    - Netlify integration ready to deploy
    - Material UI
    - styled-components
    - GitHub markdown css support
- url: https://create-ueno-app.netlify.com
  repo: https://github.com/ueno-llc/ueno-gatsby-starter
  description: Opinionated Gatsby starter by Ueno.
  tags:
    - Language:TypeScript
    - Styling:SCSS
    - Linting
    - Transitions
  features:
    - GraphQL hybrid
    - SEO friendly
    - GSAP ready
    - Nice Devtools
    - GsapTools
    - Ueno plugins
    - SVG to React component
    - Ueno's TSlint
    - Decorators
- url: https://gatsby-snyung-starter.netlify.com/
  repo: https://github.com/SeonHyungJo/gatsby-snyung-starter
  description: Basic starter template for You
  tags:
    - CMS:Contentful
    - Markdown
    - Linting
    - Pagination
    - Portfolio
    - SEO
    - Styling:SCSS
    - Transitions
  features:
    - SASS/SCSS
    - Add Utterances
    - Nice Pagination
    - Comes with React Helmet for adding site meta tags
    - Create Yout Name Card for writing meta data
- url: https://gatsby-contentstack-starter.netlify.com/
  repo: https://github.com/contentstack/gatsby-starter-contentstack
  description: A Gatsby starter powered by Headless CMS Contentstack.
  tags:
    - CMS:Headless
    - Blog
  features:
    - Includes Contentstack Delivery API for any environment
    - Dynamic content from Contentstack CMS
- url: https://gatsby-craftcms-barebones.netlify.com
  repo: https://github.com/frankievalentine/gatsby-craftcms-barebones
  description: Barebones setup for using Craft CMS and Gatsby locally.
  tags:
    - CMS:Headless
  features:
    - Full setup instructions included
    - Documented to get you set up with Craft CMS quickly
    - Code referenced in repo
- url: https://gatsby-starter-buttercms.netlify.com/
  repo: https://github.com/ButterCMS/gatsby-starter-buttercms
  description: A starter template for spinning up a Gatsby+ ButterCMS site
  tags:
    - Blog
    - SEO
    - CMS:Headless
  features:
    - Fully functioning blog
    - Navigation between posts with a previous/next post button
    - FAQ Knowledge Base
    - CMS Powered Homepage
    - Customer Case Study example marketing pages
- url: https://master.d2f5ek3dnwfe9v.amplifyapp.com/
  repo: https://github.com/dabit3/gatsby-auth-starter-aws-amplify
  description: This Gatsby starter uses AWS Amplify to implement authentication flow for signing up/signing in users as well as protected client side routing.
  tags:
    - AWS
    - Authentication
  features:
    - AWS Amplify
    - Full authentication workflow
    - Registration form
    - Signup form
    - User sign in
- url: https://gatsby-starter.mdbootstrap.com/
  repo: https://github.com/anna-morawska/gatsby-material-design-for-bootstrap
  description: A simple starter which lets you quickly start developing with Gatsby and Material Design For Bootstrap
  tags:
    - Styling:Material
  features:
    - React Bootstrap with Material Design css framework.
    - Free for personal and commercial use
    - Fully responsive
- url: https://frosty-ride-4ff3b9.netlify.com/
  repo: https://github.com/damassi/gatsby-starter-typescript-rebass-netlifycms
  description:
    A Gatsby starter built on top of MDX (React + Markdown), NetlifyCMS (with
    MDX and netlify-cms-backend-fs support -- no need to deploy), TypeScript,
    Rebass for UI, Styled Components, and Jest for testing. Very little visual
    styling has been applied so that you can bring your own :)
  tags:
    - MDX
    - CMS:Netlify
    - Language:TypeScript
    - Styling:Other
    - Styling:CSS-in-JS
    - Testing
  features:
    - MDX - Markdown + React
    - Netlify CMS (with MDX support)
    - Read and write to local file system via netlify-cms-backend-fs
    - TypeScript
    - Rebass
    - Styled Components
    - Jest
- url: https://bluepeter.github.io/gatsby-material-ui-business-starter/
  repo: https://github.com/bluepeter/gatsby-material-ui-business-starter
  description: Beautiful Gatsby Material Design Business Starter
  tags:
    - Styling:Material
  features:
    - Uses the popular, well-maintained Material UI React component library
    - Material Design theme and icons
    - Rotating home page carousel
    - Simple setup without opinionated setup
    - Fully instrumented for successful PROD deployments
    - Stylus for simple CSS
- url: https://example-company-website-gatsby-sanity-combo.netlify.com/
  repo: https://github.com/sanity-io/example-company-website-gatsby-sanity-combo
  description: This examples combines Gatsby site generation with Sanity.io content management in a neat company website.
  tags:
    - CMS:sanity.io
    - CMS:Headless
    - Blog
  features:
    - Out-of-the-box headless CMS
    - Real-time content preview in Development
    - Fast & frugal builds
    - No accidental missing fields/types
    - Full Render Control with Portable Text
    - gatsby-image support
    - Content types for company info, pages, projects, people, and blog posts
- url: https://gatsby-starter-oss.netlify.com/
  repo: https://github.com/robinmetral/gatsby-starter-oss
  description: A Gatsby starter to showcase your open-source projects.
  tags:
    - Portfolio
    - Styling:Theme-UI
    - Styling:CSS-in-JS
    - Onepage
    - PWA
    - SEO
    - Testing
    - Linting
  features:
    - 🐙🐈 Pull your pinned repos from GitHub
    - 👩‍🎤 Style with Emotion
    - ✨ Themeable with Theme UI
    - 🚀 Powered by gatsby-theme-oss
    - 💯 100/100 Lighthouse scores
- url: https://gatsby-starter-docz.netlify.com/
  repo: https://github.com/RobinCsl/gatsby-starter-docz
  description: Simple starter where building your own documentation with Docz is possible
  tags:
    - Documentation
  features:
    - Generate nice documentation with Docz, in addition to generating your normal Gatsby site
    - Document your React components in .mdx files
- url: https://gatsby-starter-santa-fe.netlify.com/
  repo: https://github.com/osogrizz/gatsby-starter-santa-fe
  description: A place for artist or designers to display their creations
  tags:
    - Styling:CSS-in-JS
  features:
    - SEO friendly
    - Built-in Google Fonts support
    - Contact Form
    - Customizable Design Template
- url: https://gatsby-hello-friend.now.sh
  repo: https://github.com/panr/gatsby-starter-hello-friend
  description: A simple starter for Gatsby. That's it.
  tags:
    - Pagination
    - Markdown
    - Blog
    - Portfolio
    - Styling:PostCSS
  features:
    - Dark/light mode, depending on your preferences
    - Great reading experience thanks to Inter font, made by Rasmus Andersson
    - Nice code highlighting thanks to PrismJS
    - Responsive youtube/vimeo etc. videos
    - Elastic menu
    - Fully responsive site
- url: https://lgcolella.github.io/gatsby-starter-developer-blog/
  repo: https://github.com/lgcolella/gatsby-starter-developer-blog
  description: A starter to create SEO-friendly, fast, multilanguage, responsive and highly customizable technical blogs/portfolios with the most common features out of the box.
  tags:
    - Blog
    - Portfolio
    - i18n
  features:
    - Multilanguage posts
    - Pagination and image preview for posts
    - Tags
    - SEO
    - Social share buttons
    - Disqus for comments
    - Highlighting for code syntax in posts
    - Dark and light themes available
    - Various available icon sets
    - RSS Feed
    - Web app manifest
- url: https://gatsby.magicsoup.io/
  repo: https://github.com/magicsoup-io/gatsby-starter-magicsoup
  description: A production ready Gatsby starter using magicsoup.io
  tags:
    - SEO
    - Markdown
    - Styling:CSS-in-JS
    - Testing
  features:
    - Optimized images with gatsby-image.
    - SEO friendly with react-helmet, gatsby-plugin-sitemap and Google Webmaster Tools!
    - Responsive UIs with magicsoup.io/stock.
    - Static content with gatsby-transform-remark or gatsby-transform-json.
    - Convert Markdown to StyledComponents!
    - Webfonts with gatsby-plugin-web-font-loader.
    - SSR ready!
    - Testing with Jest!
- url: https://foxandgeese.github.io/tiny-agency/
  repo: https://github.com/foxandgeese/tiny-agency
  description: Simple Gatsby.js starter that uses material design and that's perfect for tiny agencies.
  tags:
    - Styling:Material
  features:
    - Uses the popular, well-maintained Material UI React component library
    - Material Design theme and icons
    - Simple setup without opinionated setup
    - Fully instrumented for successful PROD deployments
- url: https://gatsby-shopify-starter.netlify.com/
  repo: https://github.com/AlexanderProd/gatsby-shopify-starter
  description: Kick off your next, e-commerce experience with this Gatsby starter. It is based on the default Gatsby starter to be easily modifiable.
  tags:
    - CMS:Headless
    - SEO
    - E-commerce
    - Styling:CSS-in-JS
  features:
    - Shopping Cart
    - Shopify Integration
    - Product Grid
    - Shopify Store Credentials included
    - Optimized images with gatsby-image.
    - SEO
- url: https://gatejs.netlify.com
  repo: https://github.com/sarasate/gate
  description: API Doc generator inspired by Stripe's API docs
  tags:
    - Documentation
    - Markdown
    - Onepage
  features:
    - API documentation from markdown sources
    - Code samples separated by language
    - Syntax highlighting
    - Everything in a single page
- url: https://hopeful-keller-943d65.netlify.com
  repo: https://github.com/iwilsonq/gatsby-starter-reasonml
  description: Gatsby starter to create static sites using type-safe ReasonML
  tags:
    - Language:Other
    - Blog
    - Styling:CSS-in-JS
  features:
    - Gatsby v2 support
    - bs-platform v4 support
    - Similar to gatsby-starter-blog
- url: https://gatsby-starter-blog-amp-to-pwa.netlify.com/
  repo: https://github.com/tomoyukikashiro/gatsby-starter-blog-amp-to-pwa
  description: Gatsby starter blog with AMP to PWA Strategy
  tags:
    - Blog
    - AMP
    - PWA
  features:
    - Similar to gatsby-starter-blog
    - Support AMP to PWA strategy
- url: https://cvluca.github.io/gatsby-starter-markdown/
  repo: https://github.com/cvluca/gatsby-starter-markdown
  description: Boilerplate for markdown-based website (Documentation, Blog, etc.)
  tags:
    - Markdown
    - Redux
    - Styling:Ant Design
  features:
    - Responsive Web Design
    - Auto generated Sidebar
    - Auto generated Anchor
- url: https://gatsby-starter-wordpress-community.netlify.com/
  repo: https://github.com/pablovila/gatsby-starter-wordpress-community
  description: Starter using gatsby-source-wordpress to display posts and pages from a WordPress site
  tags:
    - CMS:WordPress
    - Styling:Bulma
    - Blog
    - Pagination
  features:
    - Gatsby v2 support
    - Responsive Web Design
    - WordPress support
    - Bulma and Sass Support for styling
    - Pagination logic
- url: https://gatsby-blogger.netlify.com/
  repo: https://github.com/aslammultidots/blogger
  description: A Simple, clean and modern designed blog with firebase authentication feature and easily customizable code.
  tags:
    - Blog
    - Redux
    - Disqus
    - CMS:Contentful
    - Firebase
  features:
    - Minimal and clean white layout.
    - Dynamic content from Contentful.
    - Blog post listing with previews (image + summary) for each blog post.
    - Disqus commenting system for each blog post.
    - Search post with keyword.
    - Firebase for Authentication.
    - Protected Routes with Authorization.
    - Contact form integration.
- url: https://gatsby-starter-styled-components.netlify.com/
  repo: https://github.com/blakenoll/gatsby-starter-styled-components
  description: The Gatsby default starter modified to use styled-components
  tags:
    - Styling:CSS-in-JS
  features:
    - styled-components
    - sticky footer
- url: https://magazine-example.livingdocs.io/
  repo: https://github.com/livingdocsIO/gatsby-magazine-example
  description: This magazine-starter helps you start out with Livingdocs as a headless CMS.
  tags:
    - Blog
    - CMS:Headless
  features:
    - Minimal and clean white layout.
    - Dynamic content from Livingdocs.
    - Built-in component library.
    - Robust template and theme.
- url: https://gatsby-starter-intl.tomekskuta.pl
  repo: https://github.com/tomekskuta/gatsby-starter-intl
  description: Gatsby v2 i18n starter which makes static pages for every locale and detect your browsers lang. i18n with react-intl.
  tags:
    - i18n
    - Testing
  features:
    - static pages for every language
    - detects your browser locale
    - uses react-intl
    - based on Gatsby Default Starter
    - unit tests with Jest
- url: https://cape.netlify.com/
  repo: https://github.com/juhi-trivedi/cape
  description: A Gatsby - CMS:Contentful demo with Netlify.
  tags:
    - Blog
    - Netlify
    - CMS:Contentful
    - Styling:Bootstrap
  features:
    - Fecthing Dynamic content from Contentful.
    - Blog post listing with previews (image + summary) for each blog post.
    - Contact form integration with Netlify.
    - Grid system inspired by Bootstrap.
- url: https://gatsby-starter-infinite-scroll.baobab.fi/
  repo: https://github.com/baobabKoodaa/gatsby-starter-infinite-scroll
  description: Infinite Scroll and Pagination with 10k photos
  tags:
    - Infinite Scroll
    - Pagination
    - Styling:CSS-in-JS
  features:
    - Infinite Scroll (default mode)
    - Pagination (fallback for users without JS)
    - Toggle between these modes in demo
    - Efficient implementation (only fetch the data that's needed, ship initial items with the page instead of fetch, etc.)
- url: https://jodie.lekoarts.de/
  repo: https://github.com/LekoArts/gatsby-starter-portfolio-jodie
  description: Image-heavy photography portfolio with colorful accents & great typography
  tags:
    - Portfolio
    - PWA
    - Transitions
    - Styling:CSS-in-JS
    - Linting
    - Testing
    - Language:TypeScript
  features:
    - Configurable with theming, CSS Grid & a yaml file for navigation
    - Create your projects by editing a yaml file and putting images into a folder
    - Shows your Instagram posts
    - TypeScript
    - Cypress for End-to-End testing
    - react-spring for animations & transitions
    - Uses styled-components + styled-system
    - SEO with Sitemap, Schema.org JSONLD, Tags
    - Responsive images with gatsby-image
- url: https://amazing-jones-e61bda.netlify.com/
  repo: https://github.com/WebCu/gatsby-material-kit-react
  description: Adaptation of Material Kit React to Gatsby
  tags:
    - Styling:Material
  features:
    - 60 Handcrafted Components
    - 4 Customized Plugins
    - 3 Example Pages
- url: https://relaxed-bhaskara-5abd0a.netlify.com/
  repo: https://github.com/LekovicMilos/gatsby-starter-portfolio
  description: Gatsby portfolio starter for creating quick portfolio
  tags:
    - Portfolio
  features:
    - Showcase of portfolio items
    - About me page
- url: https://gatsby-typescript-scss-docker-starter.netlify.com/
  repo: https://github.com/OFranke/gatsby-typescript-scss-docker
  description: Gatsby starter TypeScript, SCSS, Docker
  tags:
    - Language:TypeScript
    - Styling:SCSS
    - Linting
  features:
    - Format & Commit Safe by ESLint, StyleLint and Prettier with Lint-Staged (Husky), optimized for VS Code
    - Typings for scss files are automatically generated
    - Responsiveness from the beginning through easy breakpoint configuration
    - Enforce the DRY principle, no hardcoded and repeated `margin`, `font-size`, `color`, `box-shadow`, `border-radius` ... properties anymore
    - Docker ready - you can run Gatsby dev mode on your machine environment or with docker-compose
- url: https://prismic-i18n.lekoarts.de/
  repo: https://github.com/LekoArts/gatsby-starter-prismic-i18n
  description: Based on gatsby-starter-prismic with Internationalization (i18n) support.
  tags:
    - CMS:Prismic
    - CMS:Headless
    - Styling:CSS-in-JS
    - Linting
    - Blog
    - PWA
    - Testing
    - i18n
  features:
    - Prismic as Headless CMS
    - Uses multiple features of Prismic - Slices, Labels, Relationship fields, Custom Types, Internationalization
    - Emotion for Styling
    - i18n without any third-party libaries
    - Cypress for End-to-End testing
    - Prism.js highlighting
    - Responsive images with gatsby-image
    - Extensive SEO
    - ESLint & Prettier
- url: https://gatsby-starter-landing-page.netlify.com/
  repo: https://github.com/gillkyle/gatsby-starter-landing-page
  description: Single page starter for minimal landing pages
  tags:
    - Onepage
  features:
    - Gatsby image
    - Google Analytics
    - Minimal design
- url: https://thakkaryash94.github.io/gatsby-github-personal-website/
  repo: https://github.com/thakkaryash94/gatsby-github-personal-website
  description: It is a conversion of original GitHub personal website repo which is written in ruby for JS developers. This repository gives you the code you'll need to kickstart a personal website that showcases your work as a software developer. And when you manage the code in a GitHub repository, it will automatically render a webpage with the owner's profile information, including a photo, bio, and repositories.
  tags:
    - Portfolio
    - Onepage
  features:
    - layout config either stacked or sidebar
    - theme dark/light mode
    - post support
- url: https://gatsby-starter-default-intl.netlify.com
  repo: https://github.com/wiziple/gatsby-starter-default-intl
  description: The default Gatsby starter with features of multi-language url routes and browser language detection.
  tags:
    - i18n
  features:
    - Localization (Multilanguage) provided by react-intl.
    - Support automatic redirection based on user's preferred language in browser provided by browser-lang.
    - Support multi-language url routes within a single page component. That means you don't have to create separate pages such as pages/en/index.js or pages/ko/index.js.
    - Based on gatsby-starter-default with least modification.
- url: https://gatsby-starter-julia.netlify.com/
  repo: https://github.com/niklasmtj/gatsby-starter-julia
  description: A minimal blog starter template built with Gatsby
  tags:
    - Markdown
    - Blog
  features:
    - Landingpage
    - Blogoverview
    - Markdown sourcing
    - Estimated reading time
    - Styled component with @emotion
    - Netlify deployment friendly
    - Nunito font as npm module
    - Site meta tags with React Helmet
- url: https://agalp.imedadel.me
  repo: https://github.com/ImedAdel/automatic-gatsbyjs-app-landing-page
  description: Automatically generate iOS app landing page using GatsbyJS
  tags:
    - Onepage
    - PWA
    - SEO
  features:
    - One Configuration file
    - Automatically generate a landing page for your iOS app
    - List app features
    - App Store and Play Store buttons
    - App screenshot and video preview
    - Easily add social media accounts and contact info in the footer via the site-config.js file.
    - Pick custom Font Awesome icons for the feature list via the site-config.js file.
    - Built using Prettier and Styled-Components
    - Easily integrate Google Analytics by adding your ID to site-config.js file.
- url: https://gatsby-starter-shopify-app.firebaseapp.com/install
  repo: https://github.com/gil--/gatsby-starter-shopify-app
  description: Easily create Serverless Shopify Admin Apps powered by Gatsby and Firebase Functions
  tags:
    - Shopify
    - Firebase
  features:
    - 🗄 Firebase Firestore Realtime DB
    - ⚡️ Serverless Functions API layer (Firebase Functions)
    - 💼 Admin API (Graphql) Serverless Proxy
    - 🎨 Shopify Polaris (AppProvider, etc.)
    - 💰 Application Charge Logic (30 days) with variable trial duration
    - 📡 Webhook Validation & Creation
    - 🔑 GDPR Ready (Including GDPR Webhooks)
    - 🏗 CircleCI Config for easy continuous deployments to Firebase
- url: https://gatsby-starter-paperbase.netlify.com/
  repo: https://github.com/willcode4food/gatsby-starter-paperbase
  description: A Gatsby starter that implements the Paperbase Premium Theme from MaterialUI
  tags:
    - Styling:Material
    - Styling:CSS-in-JS
  features:
    - MaterialUI Paperbase theme in Gatsby!
    - Create professional looking admin tools and dashboards
    - Responsive Design
    - MaterialUI Paper Components
    - MaterialUI Tab Components
- url: https://gatsby-starter-devto.netlify.com/
  repo: https://github.com/geocine/gatsby-starter-devto
  description: A GatsbyJS starter template that leverages the Dev.to API
  tags:
    - Blog
    - Styling:CSS-in-JS
  features:
    - Blog post listing with previews (image + summary) for each blog post
- url: https://gatsby-starter-framer-x.netlify.com/
  repo: https://github.com/simulieren/gatsby-starter-framer-x
  description: A GatsbyJS starter template that is connected to a Framer X project
  tags:
    - Language:TypeScript
  features:
    - TypeScript support
    - Easily work in GatsbyJS and Framer X at the same time
- url: https://gatsby-firebase-hosting.firebaseapp.com/
  repo: https://github.com/bijenkorf-james-wakefield/gatsby-firebase-hosting-starter
  description: A starter with configuration for Firebase Hosting and Cloud Build deployment.
  tags:
    - Firebase
    - Linting
  features:
    - Linting with ESLint
    - Jest Unit testing configuration
    - Lint-staged on precommit hook
    - Commitizen for conventional commit messages
    - Configuration for Firebase hosting
    - Configuration for Cloud Build deployment
    - Clear documentation to have your site deployed on Firebase behind SSL in no time!
- url: https://lewis-gatsby-starter-blog.netlify.com/
  repo: https://github.com/lewislbr/lewis-gatsby-starter-blog
  description: A simple custom Gatsby starter template to start a new blog or personal website.
  tags:
    - Blog
    - Styling:CSS-in-JS
    - Markdown
    - Portfolio
    - SEO
  features:
    - Blog post listing with summary preview for each blog post.
    - Automatically creates blog pages from Markdown files.
    - CSS in JS with styled-components.
    - Optimized images.
    - Offline capabilities.
    - Auto-generated sitemap and robots.txt.
- url: https://gatsby-starter-stripe.netlify.com/
  repo: https://github.com/brxck/gatsby-starter-stripe
  description: A minimal starter to create a storefront with Gatsby, Stripe, & Netlify Functions.
  tags:
    - Stripe
    - E-commerce
    - Styling:None
  features:
    - Statically generate based on Stripe inventory
    - Dynamically update with live inventory & availability data
    - Checkout powered by Stripe
    - Serverless functions interact with Stripe API
    - Shopping cart persisted in local storage
    - Responsive images with gatsby-image
- url: https://www.jannikbuschke.de/gatsby-antd-docs/
  repo: https://github.com/jannikbuschke/gatsby-antd-docs
  description: A template for documentation websites
  tags:
    - Documentation
    - Language:TypeScript
    - Styling:Ant Design
    - Markdown
    - MDX
  features:
    - Markdown
    - MDX with mdxjs
    - Syntax highlighting with prismjs
    - Anchors
    - Sidebar
    - Sitecontents
    - Landingpage
- url: https://gatsby-starter.haezl.at
  repo: https://github.com/haezl/gatsby-starter-haezl
  description: A lightweight, mobile first blog starter with infinite scroll and Material-UI design for Gatsby.
  tags:
    - Blog
    - Language:TypeScript
    - Linting
    - Styling:CSS-in-JS
    - Styling:Material
    - Markdown
    - PWA
  features:
    - Landing Page
    - Portfolio section
    - Blog post listing with a preview for each post
    - Infinite scroll instead of next and previous buttons
    - Blog posts generated from Markdown files
    - About Page
    - Responsive Design
    - PWA (Progressive Web App) support
    - MobX
    - Customizable
- url: https://gatsby-starter-fine.netlify.com/
  repo: https://github.com/toboko/gatsby-starter-fine
  description: A mutli-response and light, mobile first blog starter with columns layout and Seo optimization.
  tags:
    - Blog
    - Markdown
    - Portfolio
    - SEO
  features:
    - Blog
    - Portfolio section
    - Customizable
    - Markdown
    - Optimized images
    - Sitemap Page
    - Seo Ready
- url: https://ugglr.github.io/gatsby-clean-portfolio/
  repo: https://github.com/ugglr/gatsby-clean-portfolio
  description: A clean themed Software Engineer Portfolio site, showcasing soft skills on the front page, features project card showcases, about page. Responsive through react-bootstrap components together with custom CSS style sheets. SEO configured, just need to add google analytics tracking code.
  tags:
    - Portfolio
    - SEO
    - Styling:Bootstrap
  features:
    - Resume
    - CV
    - google analytics
    - easy favicon swap
    - Gatsby SEO plugin
    - Clean layout
    - White theme
    - grid using react-bootstrap
    - bootstrap4 classes available
    - font-awesome Library for icons
    - Portfolio site for developers
    - custom project cards
    - easily extendable to include blog page
    - Responsive design
- url: https://gatsby-documentation-starter.netlify.com/
  repo: https://github.com/whoisryosuke/gatsby-documentation-starter
  description: Automatically generate docs for React components using MDX, react-docgen, and GatsbyJS
  tags:
    - Documentation
    - MDX
    - SEO
  features:
    - Parses all React components (functional, stateful, even stateless!) for JS Docblocks and Prop Types.
    - MDX - Write your docs in Markdown and include React components using JSX!
    - Lightweight (only what you need)
    - Modular (easily fits in any React project!)
    - Props table component
    - Customizable sidebar navigation
    - Includes SEO plugins Google Analytics, Offline, Manifest, Helmet.
- url: http://gatsby-absurd.surge.sh/
  repo: https://github.com/ajayns/gatsby-absurd
  description: A Gatsby starter using illustrations from https://absurd.design/
  tags:
    - Onepage
    - Styling:CSS-in-JS
  features:
    - Uses surreal illustrations from absurd.design.
    - Landing page structure split into sections
    - Basic UX/UX elements ready. navbar, smooth scrolling, faqs, theming
    - Convenient image handling and data separation
- url: https://gatsby-starter-quiz.netlify.com/
  repo: https://github.com/raphadeluca/gatsby-starter-quiz
  description: Create rich quizzes with Gatsby & Mdx. No need of database or headless CMS. Manage your data directly in your Mdx file's frontmatter and write your content in the body. Customize your HTML tags, use react components from a library or write your owns. Navigation will be automatically created between each question.
  tags:
    - MDX
  features:
    - Data quiz in the frontmatter
    - Rich customizable content with MDX
    - Green / Red alert footer on user's answer
    - Navigation generated based on the index of each question
- url: https://gatsby-starter-accessibility.netlify.com/
  repo: https://github.com/benrobertsonio/gatsby-starter-accessibility
  description: The default Gatsby starter with powerful accessibility tools built-in.
  tags:
    - Storybook
    - Linting
  features:
    - 🔍 eslint-plugin-jsx-a11y for catching accessibility issues while authoring code
    - ✅ lint:staged for adding a pre-commit hook to catch accessibility linting errors
    - 📣 react-axe for console reporting of accessibility errors in the DOM during development
    - 📖 storybook setup for accessibility reporting on individual components
- url: https://gatsby-theme-ggt-material-ui-blog.netlify.com/
  repo: https://github.com/avatar-kaleb/gatsby-starter-ggt-material-ui-blog
  description: Starter material-ui blog utilizing a Gatsby theme!
  tags:
    - Blog
    - MDX
  features:
    - Uses MDX with Gatsby theme for quick and easy set up
    - Material-ui design with optional config passed into the theme options
    - Gradient background with sitemap, rss feed, and offline capabilities
- url: https://gatsby-starter-blog-typescript.netlify.com/
  repo: https://github.com/gperl27/Gatsby-Starter-Blog-Typescript
  description: Gatsby starter blog with TypeScript
  tags:
    - Blog
    - Language:TypeScript
    - Styling:CSS-in-JS
  features:
    - Includes all features that come with Gatsby's official starter blog
    - TypeScript for type-safety out of the box
    - Styled components in favor of inline styles
    - Transition Link for nice page transitions
    - Type definitions from GraphQL schema (with code generation)
- url: https://gatsby-starter-sass.netlify.com/
  repo: https://github.com/colbyfayock/gatsby-starter-sass
  description: A Gatsby starter with Sass and no assumptions!
  tags:
    - Styling:SCSS
  features:
    - Sass stylesheets to manage your CSS (SCSS flavored)
    - Simple, minimal base setup to get started
    - No baked in configurations or assumptions
- url: https://billyjacoby.github.io/gatsby-react-bootstrap-starter/
  repo: https://github.com/billyjacoby/gatsby-react-bootstrap-starter
  description: GatsbyJS starter with react-bootstrap and react-icons
  tags:
    - Styling:Bootstrap
    - Styling:SCSS
  features:
    - SASS stylesheets to make styling components easy
    - Sample navbar that sticks to the top of the page on scroll
    - Includes react-icons to make adding icons to your app super simple
- url: https://gatsbystartermdb.netlify.com
  repo: https://github.com/jjcav84/mdbreact-gatsby-starter
  description: GatsbyJS starter built with MDBootstrap React free version
  tags:
    - Styling:Bootstrap
  features:
    - Material Design, Bootstrap, and React
    - Contact form and Google Map components
    - Animation
    - documentation and component library can be found at mdboostrap's website
- url: https://gatsby-starter-primer.netlify.com/
  repo: https://github.com/thomaswangio/gatsby-starter-primer
  description: A Gatsby starter featuring GitHub Primer Design System and React components
  tags:
    - Styling:Other
    - Styling:CSS-in-JS
    - SEO
    - Landing Page
  features:
    - Primer React Components
    - Styled Components
    - Gatsby Image
    - Better SEO component with appropriate OG image and appropriate fallback meta tags
- url: https://pranshuchittora.github.io/gatsby-material-boilerplate
  repo: https://github.com/pranshuchittora/gatsby-material-boilerplate
  description: A simple starter to get up and developing quickly with Gatsby in material design
  tags:
    - Styling:Material
  features:
    - Material design
    - Sass/SCSS
    - Tags
    - Categories
    - Google Analytics
    - Offline support
    - Web App Manifest
    - SEO
- url: https://anubhavsrivastava.github.io/gatsby-starter-hyperspace
  repo: https://github.com/anubhavsrivastava/gatsby-starter-hyperspace
  description: Single page starter based on the Hyperspace site template, with landing, custom and Elements(Component) page
  tags:
    - HTML5UP
    - Styling:SCSS
    - Onepage
    - Landing Page
  features:
    - Designed by HTML5 UP
    - Simple one page site that’s perfect for personal portfolios
    - Fully Responsive
    - Styling with SCSS
    - Offline support
    - Web App Manifest
- url: https://anubhavsrivastava.github.io/gatsby-starter-identity
  repo: https://github.com/anubhavsrivastava/gatsby-starter-identity
  description: Single page starter based on the Identity site template by HTML5 up, suitable for one page portfolio.
  tags:
    - HTML5UP
    - Styling:SCSS
    - Onepage
    - Landing Page
    - PWA
  features:
    - Designed by HTML5 UP
    - Simple one page personal portfolio
    - Fully Responsive
    - Styling with SCSS
    - Offline support
    - Web App Manifest
- url: https://hopeful-ptolemy-cd840b.netlify.com/
  repo: https://github.com/tonydiaz/gatsby-landing-page-starter
  description: A simple landing page starter for idea validation using material-ui. Includes email signup form and pricing section.
  tags:
    - Styling:Material
    - Landing Page
  features:
    - SEO
    - Mailchimp integration
    - Material-UI components
    - Responsive
    - Pricing section
    - Benefits section
    - Email signup form
    - Easily configurable
    - Includes standard Gatsby starter features
- url: https://anubhavsrivastava.github.io/gatsby-starter-aerial
  repo: https://github.com/anubhavsrivastava/gatsby-starter-aerial
  description: Single page starter based on the Aerial site template by HTML5 up, suitable for one page personal page.
  tags:
    - HTML5UP
    - Styling:SCSS
    - Onepage
    - Landing Page
    - PWA
  features:
    - Designed by HTML5 UP
    - Simple one page personal portfolio
    - Fully Responsive
    - Styling with SCSS
    - Offline support
    - Web App Manifest
- url: https://anubhavsrivastava.github.io/gatsby-starter-eventually
  repo: https://github.com/anubhavsrivastava/gatsby-starter-eventually
  description: Single page starter based on the Eventually site template by HTML5 up, suitable for upcoming product page.
  tags:
    - HTML5UP
    - Styling:SCSS
    - Landing Page
    - PWA
  features:
    - Designed by HTML5 UP
    - Fully Responsive
    - Styling with SCSS
    - Offline support
    - Web App Manifest
- url: https://jovial-jones-806326.netlify.com/
  repo: https://github.com/GabeAtWork/gatsby-elm-starter
  description: An Elm-in-Gatsby integration, based on gatsby-plugin-elm
  tags:
    - Language:Other
  features:
    - Elm language integration
- url: https://anubhavsrivastava.github.io/gatsby-starter-readonly
  repo: https://github.com/anubhavsrivastava/gatsby-starter-readonly
  description: Single page starter based on the ReadOnly site template by HTML5 up, with landing and Elements(Component) page
  tags:
    - HTML5UP
    - Onepage
    - Styling:SCSS
    - Landing Page
    - PWA
  features:
    - Designed by HTML5 UP
    - Fully Responsive
    - Styling with SCSS
    - Offline support
    - Web App Manifest
- url: https://anubhavsrivastava.github.io/gatsby-starter-prologue
  repo: https://github.com/anubhavsrivastava/gatsby-starter-prologue
  description: Single page starter based on the Prologue site template by HTML5 up, for portfolio pages
  tags:
    - HTML5UP
    - Onepage
    - Styling:SCSS
    - Portfolio
    - PWA
  features:
    - Designed by HTML5 UP
    - Fully Responsive
    - Styling with SCSS
    - Offline support
    - Web App Manifest
- url: https://gatsby-london.netlify.com
  repo: https://github.com/ImedAdel/gatsby-london
  description: A custom, image-centric theme for Gatsby.
  tags:
    - Portfolio
    - Blog
    - Styling:PostCSS
  features:
    - Post thumbnails in the homepage
    - Built with PostCSS
    - Made for image-centeric portfolios
    - Based on London for Ghost
- url: https://anubhavsrivastava.github.io/gatsby-starter-overflow
  repo: https://github.com/anubhavsrivastava/gatsby-starter-overflow
  description: Single page starter based on the Overflow site template by HTML5 up, with landing and Elements(Component) page
  tags:
    - HTML5UP
    - Onepage
    - Styling:SCSS
    - Portfolio
    - PWA
  features:
    - Designed by HTML5 UP
    - Fully Responsive
    - Image Gallery
    - Styling with SCSS
    - Offline support
    - Web App Manifest
- url: https://cosmicjs.com/apps/gatsby-agency-portfolio/demo
  repo: https://github.com/cosmicjs/gatsby-agency-portfolio
  description: Static Webpage for displaying your agencies skills and past work.  Implements 4 sections for displaying information about your company, A home page, information about services, projects, and the people in your organization.
  tags:
    - Blog
    - Portfolio
    - CMS:Cosmic JS
  features:
    - Landing Page
    - Home
    - Services
    - Projects
    - People
- url: https://cosmicjs.com/apps/gatsby-localization-app-starter/demo
  repo: https://github.com/cosmicjs/gatsby-localization-app-starter
  description: A localized Gatsby starter application powered by Cosmic JS.
  tags:
    - CMS:Cosmic JS
    - i18n
  features:
    - Gatsby localization starter app
- url: https://cosmicjs.com/apps/gatsby-docs/demo
  repo: https://github.com/cosmicjs/gatsby-docs-app
  description: Be able to view and create documentation using Gatsby and Cosmic JS. Leveraging the speed and high powered APIs of the Gatsby framework and the simplicity and scalability of Cosmic JS.
  tags:
    - CMS:Cosmic JS
    - Documentation
  features:
    - manage docs in static web file format for zippy delivery
- url: https://cosmicjs.com/apps/gatsby-ecommerce-website/demo
  repo: https://github.com/a9kitkumar/Gatsby-Ecommerce
  description: A localized Gatsby starter application powered by Cosmic JS.
  tags:
    - CMS:Cosmic JS
    - E-commerce
  features:
    - Stores products, orders using Cosmic JS as a database and a server
- url: https://harshil1712.github.io/gatsby-starter-googlesheets/
  repo: https://github.com/harshil1712/gatsby-starter-googlesheets
  description: A starter using Google Sheets as data source
  tags:
    - Google Sheets
    - SEO
    - Blog
  features:
    - Uses Google Sheets for data
    - Easily configurable
- url: https://the-plain-gatsby.netlify.com/
  repo: https://github.com/wangonya/the-plain-gatsby
  description: A simple minimalist starter for your personal blog.
  tags:
    - Blog
    - Markdown
  features:
    - Minimalist design
    - Next and previous blog post navigation
    - About page
    - Markdown support
- url: https://gatsby-starter-blockstack.openintents.org
  repo: https://github.com/friedger/gatsby-starter-blockstack
  description: A starter using Blockstack on client side
  tags:
    - Authentication
  features:
    - Uses Blockstack
    - Client side app
- url: https://anubhavsrivastava.github.io/gatsby-starter-multiverse
  repo: https://github.com/anubhavsrivastava/gatsby-starter-multiverse
  description: Single page starter based on the Multiverse site template by HTML5 up, with landing and Elements(Component) page
  tags:
    - HTML5UP
    - Onepage
    - Styling:SCSS
    - Portfolio
    - PWA
  features:
    - Designed by HTML5 UP
    - Fully Responsive
    - Image Gallery
    - Styling with SCSS
    - Offline support
    - Web App Manifest
- url: https://anubhavsrivastava.github.io/gatsby-starter-highlights
  repo: https://github.com/anubhavsrivastava/gatsby-starter-highlights
  description: Single page starter based on the Highlights site template by HTML5 up, with landing and Elements(Component) page
  tags:
    - HTML5UP
    - Onepage
    - Styling:SCSS
    - Portfolio
    - PWA
  features:
    - Designed by HTML5 UP
    - Fully Responsive
    - Image Gallery
    - Styling with SCSS
    - Offline support
    - Web App Manifest
- url: https://gatsby-starter-material-business-markdown.netlify.com/
  repo: https://github.com/ANOUN/gatsby-starter-material-business-markdown
  description: A clean, modern starter for businesses using Material Design Components
  tags:
    - Blog
    - Markdown
    - PWA
    - Styling:Material
    - Styling:SCSS
  features:
    - Minimal, Modern Business Website Design
    - Material Design Components
    - MDC React Components
    - MDC Theming
    - Blog
    - Home Page
    - Contact Page
    - Contact Form
    - About Page
    - Mobile-First approach in development
    - Fully Responsive
    - Markdown
    - PWA
- url: https://gatsby-starter-default-typescript.netlify.com/
  repo: https://github.com/andykenward/gatsby-starter-default-typescript
  description: Starter Default TypeScript
  tags:
    - Language:TypeScript
  features:
    - TypeScript
    - Typing generation for GraphQL using GraphQL Code Generator
    - Comes with React Helmet for adding site meta tags
    - Based on Gatsby Starter Default
- url: http://gatsbyhoney.davshoward.com/
  repo: https://github.com/davshoward/gatsby-starter-honey
  description: A delicious baseline for Gatsby (v2).
  tags:
    - Styling:PostCSS
    - SEO
  features:
    - Gatsby v2
    - SEO (including robots.txt, sitemap generation, automated yet customisable metadata, and social sharing data)
    - Google Analytics
    - PostCSS support
    - Developer environment variables
    - Accessibility support
    - Based on Gatsby Starter Default
- url: https://material-ui-starter.netlify.com/
  repo: https://github.com/dominicabela/gatsby-starter-material-ui
  description: This starter includes Material UI boilerplate and configuration files along with the standard Gatsby configuration files. It provides a starting point for developing Gatsby apps with the Material UI framework.
  tags:
    - SEO
    - Styling:Material
  features:
    - Material UI Framework
    - Roboto Typeface (self hosted)
    - SEO
    - Offline Support
    - Based on Gatsby Default Starter
- url: https://developer-diary.netlify.com/
  repo: https://github.com/willjw3/gatsby-starter-developer-diary
  description: A blog template created with web developers in mind. Totally usable right out of the box, but minimalist enough to be easily modifiable.
  tags:
    - Blog
    - Markdown
    - Pagination
    - SEO
  features:
    - Ready to go - Blog author name, author image, etc,... can be easily added using a config file
    - Blog posts created as markdown files
    - Gatsby v.2
    - Mobile responsive
    - Pagination
    - Category and tag pages
    - Social media sharing icons in each post
    - Icons from React Icons (Font Awesome, Devicons, etc,...)
    - Beautiful tech-topic tags to attach to your web-development-related blog posts
    - Developer-relevant social media icon links, including GitHub, Stack Overflow, and freeCodeCamp
- url: https://anubhavsrivastava.github.io/gatsby-starter-paradigmshift
  repo: https://github.com/anubhavsrivastava/gatsby-starter-paradigmshift
  description: Single page starter based on the Paradigm Shift site template by HTML5 up, with landing and Elements(Component) page
  tags:
    - HTML5UP
    - Onepage
    - Styling:SCSS
    - Portfolio
    - PWA
  features:
    - Designed by HTML5 UP
    - Fully Responsive
    - Image Gallery
    - Styling with SCSS
    - Offline support
    - Web App Manifest
- url: https://dazzling-heyrovsky-62d4f9.netlify.com/
  repo: https://github.com/s-kris/gatsby-starter-medium
  description: A GatsbyJS starter blog as close as possible to medium.
  tags:
    - Markdown
    - Styling:CSS-in-JS
  features:
    - Careers Listing
    - Mobile Responsive
- url: https://gatsby-personal-starter-blog.netlify.com
  repo: https://github.com/thomaswangio/gatsby-personal-starter-blog
  description: Gatsby starter for personal blogs! Blog configured to run at /blog and with Netlify CMS and gatsby-remark-vscode.
  tags:
    - Blog
    - Markdown
    - Styling:CSS-in-JS
    - CMS:Netlify
  features:
    - Netlify CMS
    - VSCode syntax highlighting
    - Styled Components
- url: https://anubhavsrivastava.github.io/gatsby-starter-phantom
  repo: https://github.com/anubhavsrivastava/gatsby-starter-phantom
  description: Single page starter based on the Phantom site template by HTML5 up, with landing, generic and Elements(Component) page
  tags:
    - HTML5UP
    - Onepage
    - Styling:SCSS
    - PWA
  features:
    - Designed by HTML5 UP
    - Fully Responsive
    - Styling with SCSS
    - Offline support
    - Web App Manifest
- url: https://gatsby-starter-internationalized.ack.ee/
  repo: https://github.com/AckeeCZ/gatsby-starter-internationalized
  description: A simple starter for fully internationalized websites, including route internationalization.
  tags:
    - i18n
  features:
    - internationalized page content - via react-intl
    - internationalized routes - via language configuration
    - lightweight - includes only internationalization code
    - LocalizedLink - built-in link component handling route generation
    - LanguageSwitcher - built-in language switcher component
- url: https://gatsby-starter-bee.netlify.com/
  repo: https://github.com/JaeYeopHan/gatsby-starter-bee
  description: A simple starter for blog with fresh UI.
  tags:
    - Blog
    - Netlify
    - Disqus
    - SEO
  features:
    - Code highlight with Fira Code font
    - Emoji (emojione)
    - Social share feature (Twitter, Facebook)
    - Comment feature (disqus, utterances)
    - Sponsor service (Buy-me-a-coffee)
    - CLI Tool
- url: https://learn.hasura.io/graphql/react/introduction
  repo: https://github.com/hasura/gatsby-gitbook-starter
  description: A starter to generate docs/tutorial websites based on GitBook theme.
  tags:
    - Documentation
    - MDX
    - Markdown
    - SEO
  features:
    - Write in Markdown / MDX and generate responsive documentation/tutorial web apps
    - Fully Configurable
    - Syntax highlighting with Prismjs
    - Code diffing with +/-
    - Google Analytics Integration
    - SEO Tags with MDX frontmatter
    - Edit on GitHub button
    - Fully Customisable with rich embeds using React in MDX.
- url: https://gatsby-starter-blog-with-lunr.netlify.com/
  repo: https://github.com/lukewhitehouse/gatsby-starter-blog-with-lunr
  description: Building upon Gatsby's blog starter with a Lunr.js powered Site Search.
  tags:
    - Blog
    - Search
  features:
    - Same as the official starter blog
    - Integration with Lunr.js
- url: https://rg-portfolio.netlify.com/
  repo: https://github.com/rohitguptab/rg-portfolio
  description: Kick-off your Portfolio website with RG-Portfolio gatsby starter. We have used Gatsby + Contentful.
  tags:
    - Portfolio
    - CMS:Contentful
    - PWA
    - Blog
    - SEO
    - Disqus
    - Gallery
    - Landing Page
    - Markdown
    - Netlify
    - Styling:Bootstrap
  features:
    - Blogs listing with each blog post.
    - Contact form with Email notification using formspree.io.
    - Photos and Blogs page listing.
    - Different types of sections like About, Service, Blogs, Work, Testimonials, Photos, and contact.
    - All settings manage from contentful for example Header Menu, Homepage sections, blogs, and photos, etc.
    - Social share in blog details pages with comment ( Disqus ).
    - PWA
- url: https://oneshopper.netlify.com
  repo: https://github.com/rohitguptab/OneShopper
  description: This Starter is created for e-commerce site with Gatsby + Contentful and snipcart
  tags:
    - E-commerce
    - CMS:Contentful
    - Blog
    - SEO
    - Disqus
  features:
    - Blog post listing with previews for each blog post.
    - Store page listing all the Products and includes features like Rating, Price, Checkout, More then one Product images with tabbing.
    - Contact form with Email notification.
    - Index pages design with Latest Post, Latest Blog, Deal of week and Banner.
- url: https://anubhavsrivastava.github.io/gatsby-starter-spectral
  repo: https://github.com/anubhavsrivastava/gatsby-starter-spectral
  description: Single page starter based on the Spectral site template by HTML5 up, with landing, Generic and Elements(Component) page
  tags:
    - HTML5UP
    - Onepage
    - Styling:SCSS
    - Portfolio
    - PWA
  features:
    - Designed by HTML5 UP
    - Fully Responsive
    - Styling with SCSS
    - Offline support
    - Web App Manifest
- url: https://anubhavsrivastava.github.io/gatsby-starter-directive
  repo: https://github.com/anubhavsrivastava/gatsby-starter-directive
  description: Single page starter based on the Directive site template by HTML5 up, with landing and Elements(Component) page
  tags:
    - HTML5UP
    - Onepage
    - Styling:SCSS
    - Portfolio
    - PWA
  features:
    - Designed by HTML5 UP
    - Fully Responsive
    - Styling with SCSS
    - Offline support
    - Web App Manifest
- url: https://histaff.io/
  repo: https://github.com/histaff/website-static
  description: It's a beautiful starter static website which useful plugins based on Gatsby
  tags:
    - Styling:SCSS
    - Landing Page
    - Onepage
  features:
    - Fully Responsive
    - Styling with SCSS
    - Very similar to gatsby-starter-netlify-cms, slightly more configurable (e.g. set site-title in gatsby-config) with Bootstrap/Bootswatch instead of bulma
    - LocalizedLink - built-in link component handling route generation
- url: https://gatsby-kea-starter.netlify.com/
  repo: https://github.com/benjamin-glitsos/gatsby-kea-starter
  description: Gatsby starter with redux and sagas made simpler by the Kea library
  tags:
    - Redux
  features:
    - The Kea library makes redux and sagas extremely simple and concise
- url: https://anubhavsrivastava.github.io/gatsby-starter-solidstate
  repo: https://github.com/anubhavsrivastava/gatsby-starter-solidstate
  description: Single page starter based on the Solid State site template by HTML5 up, with landing, Generic and Elements(Component) page
  tags:
    - HTML5UP
    - Onepage
    - Styling:SCSS
    - Portfolio
    - PWA
  features:
    - Designed by HTML5 UP
    - Fully Responsive
    - Styling with SCSS
    - Offline support
    - Web App Manifest
- url: https://yellowcake.netlify.com/
  repo: https://github.com/thriveweb/yellowcake
  description: A starter project for creating lightning-fast websites with Gatsby v2 and Netlify-CMS v2 + Uploadcare integration.
  tags:
    - CMS:Netlify
    - Netlify
    - Blog
    - SEO
  features:
    - Uploadcare
    - Netlify Form
    - Category list (with navigation)
    - Featured post
    - Next and prev post
    - SEO component
- url: https://anubhavsrivastava.github.io/gatsby-starter-fractal
  repo: https://github.com/anubhavsrivastava/gatsby-starter-fractal
  description: Single page starter based on the Fractal site template by HTML5 up, with landing and Elements(Component) page
  tags:
    - HTML5UP
    - Onepage
    - Styling:SCSS
    - Portfolio
    - PWA
  features:
    - Designed by HTML5 UP
    - Fully Responsive
    - Styling with SCSS
    - Offline support
    - Web App Manifest
- url: https://minimal-gatsby-ts-starter.netlify.com/
  repo: https://github.com/TheoBr/minimal-gatsby-typescript-starter
  description: Minimal TypeScript Starter
  tags:
    - Language:TypeScript
  features:
    - TypeScript
    - ESLint + optional rule enforcement with Husky
    - Prettier
    - Netlify ready
    - Minimal
- url: https://gatsby-typescript-starter-default.netlify.com/
  repo: https://github.com/RobertoMSousa/gatsby-typescript-starter-default
  description: Simple Gatsby starter using TypeScript and eslint instead of outdated tslint.
  tags:
    - Language:TypeScript
    - SEO
    - Linting
  features:
    - Comes with React Helmet for adding site meta tags
    - Includes plugins for offline support out of the box
    - TypeScript
    - Prettier & eslint to format & check the code
- url: https://gatsby-starter-carraway.netlify.com/
  repo: https://github.com/endymion1818/gatsby-starter-carraway
  description: a Gatsby starter theme with Accessibility features, TypeScript, Jest, some basic UI elements, and a CircleCI pipeline
  tags:
    - Language:TypeScript
    - Pagination
    - Search
    - Testing
  features:
    - Paginated post archive
    - Site search with Lunr.js
    - Categories and category archive pages
    - Minimal CSS defaults using styled-components, including system font stack
    - Some fundamental Accessibility features including tabbable navigation & "Skip to content" link
    - UI elements including multi-column layout using CSS Grid (with float fallback), header component with logo, basic navigation & search and a footer with 3-column layout, logo and 2 menu areas
    - TypeScript & Testing including some sensible TypeScript defaults, tests with @testing-library/react, pre-commit and pre-push hooks. Set up includes enums for repeating values such as font & background colours
    - Setup for a CircleCI pipeline so you can run the above tests in branches before merging to master
    - Markdown posts _and_ pages (pages don't appear in the post archive)
- url: https://www.quietboy.net
  repo: https://github.com/zhouyuexie/gatsby-starter-quiet
  description: Gatsby out of the box blog, use TypeScript and highly customized style.
  tags:
    - Language:TypeScript
    - Styling:SCSS
    - SEO
    - Linting
    - RSS
    - Pagination
    - PWA
  features:
    - TypeScript
    - TsLint & Prettier
    - Tag list
    - Custom page layout
    - Switch the dark mode according to the system theme
    - Scss
    - Pagination
- url: https://compassionate-morse-5204bf.netlify.com/
  repo: https://github.com/deamme/gatsby-starter-prismic-resume
  description: Gatsby Resume/CV page with Prismic integration
  tags:
    - CMS:Prismic
    - CMS:Headless
    - Styling:CSS-in-JS
    - Onepage
    - Linting
  features:
    - One-page resume/CV
    - Prismic as Headless CMS
    - Emotion for styling
    - Uses multiple features of Prismic - Slices, Labels, Custom Types
    - ESLint & Prettier
- url: https://anubhavsrivastava.github.io/gatsby-starter-resume
  repo: https://github.com/anubhavsrivastava/gatsby-starter-resume
  description: Single page starter based on the Resume site template by startbootstrap for resume/portfolio page
  tags:
    - Onepage
    - Styling:SCSS
    - PWA
  features:
    - Designed by startbootstrap
    - Fully Responsive
    - Styling with SCSS
    - Offline support
    - Web App Manifest
- url: https://gatsby-starter-typescript-jest.netlify.com/
  repo: https://github.com/denningk/gatsby-starter-typescript-jest
  description: Barebones Gatsby starter with TypeScript, Jest, GitLab-CI, and other useful configurations
  tags:
    - Language:TypeScript
    - Testing
    - AWS
    - Linting
    - SEO
  features:
    - All components from default Gatsby starter converted to TypeScript
    - Jest testing configured for TypeScript with ts-jest
    - Detailed guide on how to deploy using AWS S3 buckets included in README
    - .gitlab-ci.yml file with blanks that can be customized for any Gatsby project
    - Configurations for EditorConfig, Prettier, and ESLint (for TypeScript)
- url: https://gatsby-starter-apollo.smakosh.com/app/
  repo: https://github.com/smakosh/gatsby-apollo-starter
  description: Gatsby Apollo starter - with client side routing
  tags:
    - Client-side App
    - SEO
    - Styling:CSS-in-JS
  features:
    - Apollo provider & Client side routing
    - Eslint/Prettier configured
    - Easy to customize
    - Nice project structure
    - Flex Grid components easy to customize
- url: https://portfolio.smakosh.com/
  repo: https://github.com/smakosh/gatsby-portfolio-dev
  description: A portfolio for developers
  tags:
    - Portfolio
    - SEO
    - Netlify
    - Onepage
    - Styling:CSS-in-JS
  features:
    - Eslint/Prettier configured
    - Scores 100% on a11y / Performance / PWA / SEO
    - PWA (desktop & mobile)
    - Easy to customize
    - Nice project structure
    - Amazing illustrations by Undraw.co
    - Tablet & mobile friendly
    - Continuous deployment with Netlify
    - A contact form protected by Google Recaptcha
    - Can be deployed with one click
    - Functional components with Recompose React Hooks! ready to migrate to React hooks!
    - Fetches your GitHub pinned projects with most stars (You could customize this if you wish)
- url: https://github.com/smakosh/gatsby-airtable-starter
  repo: https://github.com/smakosh/gatsby-airtable-starter
  description: Gatsby Airtable starter
  tags:
    - SEO
    - Netlify
    - Client-side App
    - Styling:CSS-in-JS
  features:
    - Static content fetched from Airtable
    - Dynamic content with CRUD operations with Airtable REST API
    - Well structured files/folders
    - Custom React Hooks
    - Custom Helpers instead of using third party libraries
    - Dynamic & Static containers
    - Global state management ready with useReducer & useContext
    - Dummy auth but ready to add real requests
- url: https://github.com/smakosh/gatsby-app-starter-rest-api
  repo: https://github.com/smakosh/gatsby-app-starter-rest-api
  description: Gatsby REST API starter
  tags:
    - Authentication
    - Client-side App
    - Styling:CSS-in-JS
  features:
    - Dynamic content with CRUD operations with a REST API
    - Well structured files/folders
    - Custom React Hooks
    - Auth with a JWT approach
    - Custom Helpers instead of using third party libraries
    - Dynamic containers
    - Global state management ready with useReducer & useContext
- url: https://gatsbyjs-starter-tailwindplay.appseed.us/
  repo: https://github.com/app-generator/gatsbyjs-starter-tailwindplay
  description: A Gatsby v2 starter styled using Tailwind, a utility-first CSS framework. Uses Purgecss to remove unused CSS.
  tags:
    - Styling:Tailwind
  features:
    - Based on gatsby-starter-tailwind
    - Tailwind CSS Framework
    - Removes unused CSS with Purgecss
- url: https://act-labs.github.io/
  repo: https://github.com/act-labs/gatsby-starter-act-blog
  description: Gatsby starter for blog/documentation using MDX, Ant Design, gatsby-plugin-combine.
  tags:
    - Blog
    - Documentation
    - Styling:Ant Design
    - Markdown
    - MDX
    - SEO
  features:
    - Posts and snippets;
    - SEO component;
    - Ant Design UI components;
    - Markdown and MDX for pages;
    - A customized webpack and babel configuration, for complex profecianal web apps with node.js, Jest tests, etc;
    - Progressively build more and more complex pages using gatsby-plugin-combine.
- url: https://gatsby-ghub.netlify.com/resume-book/
  repo: https://github.com/dwyfrequency/gatsby-ghub
  description: A resume builder app with authenticated routes, static marketing pages, and dynamic resume creation
  tags:
    - Authentication
    - Netlify
    - Client-side App
  features:
    - Netlify Identity
    - Static Marketing pages and Dynamic Client-side Authenticated App pages
    - SEO component
    - Apollo GraphQL (client-side)
- url: https://lewis-gatsby-starter-i18n.netlify.com
  repo: https://github.com/lewislbr/lewis-gatsby-starter-i18n
  description: A simple custom Gatsby starter template to start a new multilanguage website.
  tags:
    - i18n
    - Styling:CSS-in-JS
    - Portfolio
    - SEO
  features:
    - Automatically detects user browser language.
    - CSS in JS with styled-components.
    - Optimized images.
    - Offline capabilities.
    - Auto-generated sitemap and robots.txt.
- url: https://gatsby-snipcart-starter.netlify.com/
  repo: https://github.com/issydennis/gatsby-snipcart
  description: A simple e-commerce shop built using Gatsby and Snipcart.
  tags:
    - E-commerce
    - Styling:CSS-in-JS
    - Markdown
  features:
    - Minimal design to allow for simple customisation.
    - Snipcart integration provides an easy-to-use shopping cart and checkout.
    - Individual product pages with custom fields.
    - Products defined using markdown.
    - Styled components.
    - Gatsby image for optimised product images.
- url: https://anubhavsrivastava.github.io/gatsby-starter-stylish
  repo: https://github.com/anubhavsrivastava/gatsby-starter-stylish
  description: Single page starter based on the Stylish Portfolio site template by startbootstrap for portfolio page
  tags:
    - Onepage
    - Portfolio
    - Styling:SCSS
    - PWA
  features:
    - Designed by startbootstrap
    - Fully Responsive
    - Styling with SCSS
    - Offline support
    - Web App Manifest
- url: https://lewis-gatsby-starter-basic.netlify.com
  repo: https://github.com/lewislbr/lewis-gatsby-starter-basic
  description: A simple custom basic Gatsby starter template to start a new website.
  tags:
    - Styling:CSS-in-JS
    - SEO
  features:
    - Bare-bones starter.
    - CSS in JS with styled-components.
    - Optimized images.
    - Offline capabilities.
    - Auto-generated sitemap and robots.txt.
- url: https://myclicks.netlify.com/
  repo: https://github.com/himali-patel/MyClicks
  description: A simple Gatsby starter template to create portfolio website with contentful and Netlify.
  tags:
    - Blog
    - Netlify
    - CMS:Contentful
    - Styling:Bootstrap
    - Disqus
    - SEO
  features:
    - Fecthing Dynamic content from Contentful.
    - Blog post listing with previews, disqus implementation and social sharing for each blog post.
    - Contact form integration with Netlify.
    - Portfolio Result Filteration according to Category.
    - Index pages design with Recent Blogs and Intagram Feed.
- url: https://gatsby-starter-typescript-graphql.netlify.com
  repo: https://github.com/spawnia/gatsby-starter-typescript-graphql
  description: A Gatsby starter with typesafe GraphQL using TypeScript
  tags:
    - Language:TypeScript
    - Linting
    - Portfolio
    - Styling:CSS-in-JS
  features:
    - Type safety with TypeScript
    - Typesafe GraphQL with graphql-code-generator
    - ESLint with TypeScript support
    - Styling with styled-components
- url: https://gatsby-tailwind-serif.netlify.com/
  repo: https://github.com/windedge/gatsby-tailwind-serif
  description: A Gatsby theme based on gatsby-serif-theme, rewrite with Tailwind CSS.
  tags:
    - Styling:Tailwind
    - Markdown
  features:
    - Based on gatsby-serif-theme
    - Tailwind CSS Framework
    - Removes unused CSS with Purgecss
    - Responsive design
    - Suitable for small business website
- url: https://mystifying-mclean-5c7fce.netlify.com
  repo: https://github.com/renvrant/gatsby-mdx-netlify-cms-starter
  description: An extension of the default starter with Netlify CMS and MDX support.
  tags:
    - MDX
    - Markdown
    - Netlify
    - CMS:Netlify
    - Styling:None
  features:
    - MDX and Netlify CMS support
    - Use React components in Netlify CMS Editor and other markdown files
    - Allow editors to choose a page template
    - Replace HTML tags with React components upon rendering Markdown, enabling design systems
    - Hide pages from being editable by the CMS
    - Minimal and extensible
- url: https://gatsby-airtable-advanced-starter.marcomelilli.com
  repo: https://github.com/marcomelilli/gatsby-airtable-advanced-starter
  description: A Gatsby Starter Blog using Airtable as backend
  tags:
    - Airtable
    - Blog
    - Styling:None
  features:
    - Dynamic content from Airtable
    - Does not contain any UI frameworks
    - Tags
    - Categories
    - Authors
    - Disqus
    - Offline support
    - Web App Manifest
    - SEO
- url: https://contentful-starter.netlify.com/
  repo: https://github.com/algokun/gatsby_contentful_starter
  description: An Awesome Starter Kit to help you get going with Contentful and Gatsby
  tags:
    - Blog
    - CMS:Contentful
    - CMS:Headless
  features:
    - Bare-bones starter.
    - Dynamic content from Contentful CMS
    - Ready made Components
    - Responsive Design
    - Includes Contentful Delivery API for production build
- url: https://gatsby-simple-blog.thundermiracle.com
  repo: https://github.com/thundermiracle/gatsby-simple-blog
  description: A gatsby-starter-blog with overreacted looking and tags, breadcrumbs, disqus, i18n, eslint supported
  tags:
    - i18n
    - Blog
    - Netlify
    - Linting
    - Disqus
    - Testing
  features:
    - Easily Configurable
    - Tags
    - Breadcrumbs
    - Tags
    - Disqus
    - i18n
    - ESLint
    - Jest
- url: https://anubhavsrivastava.github.io/gatsby-starter-grayscale
  repo: https://github.com/anubhavsrivastava/gatsby-starter-grayscale
  description: Single page starter based on the Grayscale site template by startbootstrap for portfolio page
  tags:
    - Onepage
    - Portfolio
    - Styling:SCSS
    - PWA
  features:
    - Designed by startbootstrap
    - Fully Responsive
    - Styling with SCSS
    - Offline support
    - Web App Manifest
- url: https://gatsby-all-in.netlify.com
  repo: https://github.com/Gherciu/gatsby-all-in
  description: A starter that includes the most popular js libraries, already pre-configured and ready for use.
  tags:
    - Linting
    - Netlify
    - Styling:Tailwind
  features:
    - Tailwind CSS Framework
    - Antd UI Framework pre-configured
    - Redux for managing state
    - Eslint and Stylelint to enforce code style
- url: http://demo.nagui.me
  repo: https://github.com/kimnagui/gatsby-starter-nagui
  description: A Gatsby starter that full responsive blog.
  tags:
    - Blog
    - AWS
    - Pagination
    - SEO
    - Styling:CSS-in-JS
  features:
    - Tags & Categorys.
    - Pagination.
    - Show Recent Posts for category.
    - Styled-Components.
    - Mobile-First CSS.
    - Syntax highlighting in code blocks using PrismJS(Dracula).
    - Google Analytics.
    - Deploy AWS S3.
- url: https://anubhavsrivastava.github.io/gatsby-starter-newage
  repo: https://github.com/anubhavsrivastava/gatsby-starter-newage
  description: Single page starter based on the new age site template by startbootstrap for portfolio page/Mobile app launch
  tags:
    - Onepage
    - Portfolio
    - Styling:SCSS
    - PWA
  features:
    - Designed by startbootstrap
    - Fully Responsive
    - Styling with SCSS
    - Offline support
    - Web App Manifest
- url: https://gatsby-starter-krisp.netlify.com/
  repo: https://github.com/algokun/gatsby-starter-krisp
  description: A minimal, clean and responsive starter built with gatsby
  tags:
    - Styling:Bootstrap
    - Onepage
    - Portfolio
    - Netlify
    - Markdown
  features:
    - Styled-Components.
    - Mobile-First CSS.
    - Responsive Design, optimized for Mobile devices
- url: https://gatsby-datocms-starter.netlify.com/
  repo: https://github.com/brohlson/gatsby-datocms-starter
  description: An SEO-friendly DatoCMS starter with styled-components, page transitions, and out-of-the-box blog post support.
  tags:
    - CMS:DatoCMS
    - Styling:CSS-in-JS
    - Blog
    - Portfolio
    - SEO
  features:
    - Page Transitions
    - Blog Post Template
    - Sitemap & Robots.txt generation
- url: https://elemental.netlify.com/
  repo: https://github.com/akzhy/gatsby-starter-elemental
  description: A highly customizable portfolio starter with grid support.
  tags:
    - Blog
    - Portfolio
    - SEO
  features:
    - Highly Customizable
    - Portfolio Template
    - Blog Post Template
    - SEO Friendly
- url: https://gatsby-starter-apollo.netlify.com/
  repo: https://github.com/piducancore/gatsby-starter-apollo-netlify
  description: This project is an easy way to start developing fullstack apps with Gatsby and Apollo Server (using Netlify Lambda functions). For developing we use Netlify Dev to bring all of this magic to our local machine.
  tags:
    - Netlify
  features:
    - Apollo Client
    - Apollo Server running on Netlify functions
    - Netlify Dev for local development
- url: https://gatsby-starter-blog-and-portfolio.netlify.com/
  repo: https://github.com/alisalahio/gatsby-starter-blog-and-portfolio
  description: Just gatsby-starter-blog, with portfolio section added
  tags:
    - Blog
    - Portfolio
  features:
    - Basic setup for a full-featured blog
    - Basic setup for a portfolio
    - Support for an RSS feed
    - Google Analytics support
    - Automatic optimization of images in Markdown posts
    - Support for code syntax highlighting
    - Includes plugins for easy, beautiful typography
    - Includes React Helmet to allow editing site meta tags
    - Includes plugins for offline support out of the box
- url: https://www.attejuvonen.fi
  repo: https://github.com/baobabKoodaa/blog
  description: Blog with all the Bells and Whistles
  tags:
    - Blog
    - Infinite Scroll
    - Pagination
    - SEO
    - Markdown
  features:
    - Write blog posts into Markdown files (easy to format and content will not be married to any platform).
    - Expandable
    - Responsive and streamlined design.
    - Blazing fast UX
    - Autogenerated tracedSVG image placeholders are stylized to create a smooth look and transition as the image loads without the page jumping around.
    - Posts organized by tags.
    - Teasers of posts are generated to front page with infinite scroll which gracefully degrades into pagination.
    - Allow readers to be notified of updates with RSS feed and email newsletter.
    - Contact Form.
- url: https://novela.narative.co
  repo: https://github.com/narative/gatsby-starter-novela
  description: Welcome to Novela, the simplest way to start publishing with Gatsby.
  tags:
    - Blog
    - MDX
    - Portfolio
    - Pagination
    - SEO
  features:
    - Beautifully Designed
    - Multiple Homepage Layouts
    - Toggleable Light and Dark Mode
    - Simple Customization with Theme UI
    - Highlight-to-Share
    - Read Time and Progress
    - MDX support and inline code
    - Accessibility in Mind
- url: https://gatsby-starter-fashion-portfolio.netlify.com/
  repo: https://github.com/shobhitchittora/gatsby-starter-fashion-portfolio
  description: A Gatsby starter for a professional and minimal fashion portfolio.
  tags:
    - Blog
    - Client-side App
    - Landing Page
    - Portfolio
    - Styling:Other
  features:
    - A minimal and simple starter for your fashion portfolio
    - No need for any CMS, work with all your data and images locally.
    - Separate components for different pages and grid
    - Uses gatsby-image to load images
    - Built using the old school CSS.
- url: https://gatsby-theme-profile-builder.netlify.com/
  repo: https://github.com/ashr81/gatsby-theme-profile-builder
  description: Simple theme to build your personal portfolio and publish your articles using Contentful CMS.
  tags:
    - Landing Page
    - Portfolio
    - Styling:CSS-in-JS
    - Blog
    - CMS:Contentful
  features:
    - Mobile Screen support
    - Out of the box support with Contentful CMS for articles.
    - Toggleable Light and Dark Mode
    - Profile image with links to your GitHub and Twitter.
- url: https://prist.marguerite.io/
  repo: https://github.com/margueriteroth/gatsby-prismic-starter-prist
  description: A light-themed starter powered by Gatsby v2 and Prismic to showcase portfolios and blogs.
  tags:
    - Blog
    - CMS:Prismic
    - Landing Page
    - Netlify
    - Portfolio
    - SEO
    - Styling:CSS-in-JS
  features:
    - Landing page with customizable Hero, Portfolio preview, and About component
    - Emotion styled components
    - Blog layout and pages
    - Portfolio layout and pages
    - Google Analytics
    - Mobile ready
- url: https://demos.simplecode.io/gatsby/crafty/
  repo: https://github.com/simplecode-io/gatsby-crafty-theme
  description: SEO-friendly, fast, and fully responsive Gatsby starter with minimal plugins, utilizing JSON files as a content source.
  tags:
    - SEO
    - Portfolio
    - CMS:Other
    - Styling:Other
  features:
    - Beautiful and simple design
    - 100/100 Google Lighthouse score
    - SEO Optimized
    - Includes header/footer/sidebar (on Mobile)
    - CSS based sidebar
    - CSS based Modals
    - Content is fetched from JSON Files
    - Only one extra plugin from default Gatsby starter
- url: https://gatsby-starter-profile-site.netlify.com/
  repo: https://github.com/Mr404Found/gatsby-starter-profile-site
  description: A minimal and clean starter build with gatsby.
  tags:
    - Landing Page
    - Netlify
    - Portfolio
    - SEO
    - Styling:CSS-in-JS
  features:
    - Simple Design
    - Made by Sumanth
- url: https://the404blog.netlify.com
  repo: https://github.com/algokun/the404blog
  description: An Awesome Starter Blog to help you get going with Gatsby and Markdown
  tags:
    - Blog
    - Markdown
    - Search
    - Styling:CSS-in-JS
  features:
    - Bare-bones starter.
    - Dynamic content with Markdown
    - Ready made Components
    - Responsive Design
    - Includes Search Feature.
    - Syntax Highlight in Code.
    - Styling in Bootstrap
- url: https://gatsby-starter-unicorn.netlify.com/
  repo: https://github.com/algokun/gatsby_starter_unicorn
  description: An Awesome Starter Blog to help you get going with Gatsby and Markdown
  tags:
    - Blog
    - Markdown
    - Styling:CSS-in-JS
  features:
    - Bare-bones starter.
    - Dynamic content with Markdown
    - Ready made Components
    - Responsive Design
    - Syntax Highlight in Code.
- url: https://gatsby-starter-organization.netlify.com/
  repo: https://github.com/geocine/gatsby-starter-organization
  description: A Gatsby starter template for organization pages. Using the Gatsby theme "@geocine/gatsby-theme-organization"
  tags:
    - Styling:CSS-in-JS
    - Landing Page
    - Portfolio
    - Onepage
  features:
    - React Bootstrap styles
    - Theme-UI and EmotionJS CSS-in-JS
    - A landing page with all your organization projects, configurable through a YML file.
    - Configurable logo, favicon, organization name and title
- url: https://gatsby-starter-interviews.netlify.com/
  repo: https://github.com/rmagon/gatsby-starter-interviews
  description: A Gatsby starter template for structured Q&A or Interview sessions
  tags:
    - SEO
    - Blog
    - Styling:SCSS
  features:
    - Minimalist design for interviews
    - Beautifully presented questions and answers
    - Option to read all answers to a specific question
    - Share interview on social channels
    - All content in simple json files
- url: https://gatsby-starter-photo-book.netlify.com/
  repo: https://github.com/baobabKoodaa/gatsby-starter-photo-book
  description: A Gatsby starter for sharing photosets.
  tags:
    - Gallery
    - Infinite Scroll
    - Pagination
    - Transitions
  features:
    - Gallery with auto-generated thumbnails are presented on CSS Grid with infinite scroll.
    - Beautiful "postcard" view for photos with fullscreen toggle.
    - Both views are responsive with minimal whitespace and polished UX.
    - Many performance optimizations for image delivery (both by Gatsby & way beyond what Gatsby can do).
- url: https://gatsby-typescript-scss-starter.netlify.com/
  repo: https://github.com/GrantBartlett/gatsby-typescript-starter
  description: A simple starter project using TypeScript and SCSS
  tags:
    - Language:TypeScript
    - Styling:SCSS
    - SEO
  features:
    - Pages and components are classes.
    - A skeleton SCSS project added with prefixing
- url: https://portfolio-by-mohan.netlify.com/
  repo: https://github.com/algokun/gatsby_starter_portfolio
  description: An Official Starter for Gatsby Tech Blog Theme
  tags:
    - SEO
    - Blog
  features:
    - Styling using Styled-Components
    - Search using ElasticLunr
    - Theme by gatsby-tech-blog-theme
    - Deployed in Netlify
- url: https://brevifolia-gatsby-forestry.netlify.com/
  repo: https://github.com/kendallstrautman/brevifolia-gatsby-forestry
  description: A minimal starter blog built with Gatsby & Forestry CMS
  tags:
    - CMS:Forestry.io
    - Blog
    - Markdown
    - Styling:SCSS
  features:
    - Blog post listing with previews (image + summary) for each blog post
    - Minimalist, responsive design & typography
    - Create new markdown posts dynamically
    - Configured to work automatically with Forestry CMS
    - Customizable 'info' page
    - Simple layout & scss architecture, easily extensible
- url: https://gatsby-firebase-starter.netlify.com/
  repo: https://github.com/ovidiumihaibelciug/gatsby-firebase-starter
  description: Starter / Project Boilerplate for Authentication and creating Dynamic pages from collections with Firebase and Gatsby.js
  tags:
    - Firebase
    - SEO
    - Styling:SCSS
    - Authentication
    - PWA
  features:
    - Authentication with Firebase
    - Programmatically create pages from a firestore collection
    - Protected Routes with Authorization
    - Email verification
    - Includes React Helmet to allow editing site meta tags
    - Includes plugins for offline support out of the box
- url: https://gatsby-typescript-minimal.netlify.com/
  repo: https://github.com/benbarber/gatsby-typescript-minimal
  description: A minimal, bare-bones TypeScript starter for Gatsby
  tags:
    - Language:TypeScript
    - Styling:CSS-in-JS
    - SEO
  features:
    - Bare-bones starter
    - TypeScript
    - TSLint
    - Prettier
    - Styled Components
    - Sitemap Generation
    - Google Analytics
- url: https://agility-gatsby-starter-gatsbycloud.netlify.com
  repo: https://github.com/agility/agility-gatsby-starter
  description: Get started with Gatsby and Agility CMS using a minimal blog.
  tags:
    - CMS:Agility CMS
    - Blog
    - SEO
  features:
    - A bare-bones starter Blog to get you off and running with Agility CMS and Gatsby.
- url: https://gatsby-starter-dot.netlify.com/
  repo: https://github.com/chronisp/gatsby-starter
  description: Gatsby Starter for creating portfolio & blog.
  tags:
    - Blog
    - CMS:Headless
    - CMS:Contentful
    - Netlify
    - Portfolio
    - Redux
    - SEO
    - Styling:Material
  features:
    - Extensible & responsive design using Material UI (palette, typography & breakpoints configuration)
    - Blog integration with Contentful CMS (GraphQL queries)
    - Redux (connect actions & props easily using custom HOF)
    - Support for Netlify deployment
    - SEO
    - Prettier code styling
- url: https://johnjkerr.github.io/gatsby-creative/
  repo: https://github.com/JohnJKerr/gatsby-creative
  description: Gatsby implementation of the Start Bootstrap Creative template
  tags:
    - Gallery
    - Portfolio
    - Styling:Bootstrap
    - Styling:SCSS
  features:
    - Start Bootstrap Creative template converted to React/Gatsby
    - React Scrollspy used to track page position
    - React Bootstrap used to create modal portfolio carousel
    - GitHub Actions deployment to GitHub Pages demonstrated
- url: https://bonneville.netlify.com/
  repo: https://github.com/bagseye/bonneville
  description: A starter blog template for Gatsby
  tags:
    - Blog
    - SEO
  features:
    - Extensible & responsive design
    - Blog integration
    - SEO
- url: https://gatsby-starter-i18next-sanity.netlify.com/en
  repo: https://github.com/johannesspohr/gatsby-starter-i18next-sanity
  description: A basic starter which integrates translations with i18next and localized sanity input.
  tags:
    - i18n
    - CMS:sanity.io
  features:
    - Showcases advanced i18n techniques with i18next and sanity.io
    - Correct URLs for the languages (language in the path, translated slugs)
    - Multilanguage content from sanity
    - Snippets translation
    - Optimized bundle size (don't ship all translations at once)
    - Alternate links to other languages
    - Sitemap with language information
    - Localized 404 pages
- url: https://gatsby-skeleton.netlify.com/
  repo: https://github.com/msallent/gatsby-skeleton
  description: Gatsby starter with TypeScript and all sort of linting
  tags:
    - Language:TypeScript
    - Styling:CSS-in-JS
    - SEO
  features:
    - TypeScript
    - Styled-Components
    - ESLint
    - Prettier
    - Stylelint
    - SEO
- url: https://nehalem.netlify.com/
  repo: https://github.com/nehalist/gatsby-starter-nehalem
  description: A starter for the Gatsby Nehalem Theme
  tags:
    - Blog
    - Language:TypeScript
    - Markdown
    - Search
    - SEO
  features:
    - Fully responsive
    - Highly optimized (Lighthouse score ~400)
    - SEO optimized (with open graph, Twitter Card, JSON-LD, RSS and sitemap)
    - Syntax highlighting
    - Search functionality
    - Multi navigations
    - Static pages
    - Fully typed with TypeScript
    - Tagging
    - Theming
    - Customizable
- url: https://gatsby-starter-headless-wp.netlify.com
  repo: https://github.com/crock/gatsby-starter-headless-wordpress
  description: A starter Gatsby site to quickly implement a site for headless WordPress
  tags:
    - Blog
    - CMS:Headless
    - CMS:WordPress
  features:
    - New Header
    - Responsive
    - Sidebar that displays recent blog posts
- url: https://gatsby-advanced-blog-starter.netlify.com
  repo: https://github.com/aman29271/gatsby-advanced-blog-starter
  description: A pre-built Gatsby Starter Tech-blog
  tags:
    - Blog
    - Markdown
  features:
    - Highly Optimised
    - Image optimised with blur-up effect
    - Responsive
    - Code  highlighting
    - tagging
    - Sass compiled
- url: https://anubhavsrivastava.github.io/gatsby-starter-casual
  repo: https://github.com/anubhavsrivastava/gatsby-starter-casual
  description: Multi page starter based on the Casual site template by startbootstrap for portfolio
  tags:
    - Onepage
    - Styling:SCSS
    - PWA
  features:
    - Designed by startbootstrap
    - Fully Responsive
    - Styling with SCSS
    - Offline support
    - Web App Manifest
- url: https://gatsby-starter-ts-hello-world.netlify.com
  repo: https://github.com/hdorgeval/gatsby-starter-ts-hello-world
  description: TypeScript version of official hello world
  tags:
    - Language:TypeScript
  features:
    - TypeScript
    - ESLint
    - Type checking
    - no boilerplate
    - Great for advanced users
    - VSCode ready
- url: https://grommet-file.netlify.com/
  repo: https://github.com/metinsenturk/gatsby-starter-grommet-file
  description: Grommet-File is made with Grommet V2 and a blog starter
  tags:
    - Blog
    - Markdown
    - SEO
    - Portfolio
    - Styling:Grommet
  features:
    - Responsive Design
    - Pagination
    - Page creation
    - Content is Markdown files
    - Google Analytics
    - Grommet V2 User Interface
    - Support for RSS feed
    - SEO friendly
    - Mobile and responsive
    - Sitemap & Robots.txt generation
    - Optimized images with gatsby-image
- url: https://gatsby-wordpress-typescript-scss-blog.netlify.com/
  repo: https://github.com/sagar7993/gatsby-wordpress-typescript-scss-blog
  description: A Gatsby starter template for a WordPress blog, built using TypeScript, SCSS and Ant Design
  tags:
    - Blog
    - CMS:WordPress
    - CMS:Headless
    - Language:TypeScript
    - Pagination
    - PWA
    - SEO
    - Portfolio
    - Styling:SCSS
  features:
    - TypeScript for type-safe code
    - Source content from WordPress CMS
    - Auto generated Pagination for your WordPress Posts
    - Auto generated Navigation for next and previous post at the end Post
    - Auto generated pages for tags and categories sourced from WordPress
    - SCSS stylesheets
    - PWA with offline support
    - Ant Design for UI components and theming
    - Jest and Enzyme Testing framework support for snapshots and unit tests.
    - Responsive Design
    - Google Analytics
    - Comments using Staticman
    - Images within WordPress post/page content downloaded to static folder and transformed to webp format during build
    - Social widgets
    - Instagram feed of any profile (no API token needed)
    - Pinterest pin-it button on hovering on images (no API token needed)
    - Twitter timeline and follow button (no API token needed)
    - Facebook timeline and like button (no API token needed)
    - SEO friendly
    - Web app manifest
    - Mobile optimized and responsive
    - Sitemap.xml & Robots.txt generation
    - Optimized images with gatsby-image
    - Git pre-commit and pre-push hooks using Husky
    - TSLint formatting
    - Highly optimized with excellent lighthouse audit score
- url: https://gatsby-starter-typescript-deluxe.netlify.com/
  repo: https://github.com/gojutin/gatsby-starter-typescript-deluxe
  description: A Gatsby starter with TypeScript, Storybook, Styled Components, Framer Motion, Jest, and more.
  tags:
    - Language:TypeScript
    - Styling:CSS-in-JS
    - Storybook
    - SEO
    - Linting
    - Testing
  features:
    - TypeScript for type-safe code.
    - Styled-Components for all your styles.
    - Framer Motion for awesome animations.
    - gatsby-image and gatsby-transformer-sharp for optimized images.
    - gatsby-plugin-manifest + SEO component for an SEO-friendly PWA.
    - Storybook with add-ons for showing off your awesome components.
    - Jest and React Testing library for snapshots and unit tests.
    - ESLint (with TSLint and Prettier) to make your code look its best.
    - React Axe and React A11y for accessibility so that your site is awesome for everyone.
- url: https://gatsby-markdown-blog-starter.netlify.com/
  repo: https://github.com/ammarjabakji/gatsby-markdown-blog-starter
  description: GatsbyJS v2 starter for creating a markdown blog. Based on Gatsby Advanced Starter.
  tags:
    - Blog
    - Markdown
    - SEO
    - PWA
  features:
    - Gatsby v2 support
    - Responsive Design
    - Pagination
    - Content is Markdown files
    - Google Analytics
    - Support for RSS feed
    - SEO friendly
    - Sitemap & Robots.txt generation
    - Sass support
    - Css Modules support
    - Web App Manifest
    - Offline support
    - htaccess support
    - Typography.js
    - Integration with Social Media
- url: https://gatsby-starter-bloomer-db0aaf.netlify.com
  repo: https://github.com/zlutfi/gatsby-starter-bloomer
  description: Barebones starter website with Bloomer React components for Bulma.
  tags:
    - PWA
    - Styling:Bulma
    - Styling:SCSS
  features:
    - Bloomer React Commponents
    - Bulma CSS Framework
    - Uses SCSS for styling
    - Font Awesome Support
    - Progressive Web App
- url: https://gatsby-starter-mdbreact.netlify.com
  repo: https://github.com/zlutfi/gatsby-starter-mdbreact
  description: Barebones starter website with Material Design Bootstrap React components.
  tags:
    - PWA
    - Styling:Bootstrap
    - Styling:Material
    - Styling:SCSS
  features:
    - MDBReact React Commponents
    - Bootstrap CSS Framework with Material Design Bootstrap styling
    - Uses SCSS for styling
    - Font Awesome Support
    - Progressive Web App
- url: https://gatsby-starter-ts-pwa.netlify.com/
  repo: https://github.com/markselby9/gatsby-starter-typescript-pwa
  description: The default Gatsby starter fork with TypeScript and PWA support added
  tags:
    - Language:TypeScript
    - PWA
  features:
    - Minimum changes based on default starter template for TypeScript and PWA
    - Added TypeScript support with eslint and tsc check
    - Support GitHub Actions CI/CD workflow (beta)
- url: https://iceberg-gatsby-multilang.netlify.com/
  repo: https://github.com/diogorodrigues/iceberg-gatsby-multilang
  description: Gatsby multi-language starter. Internationalization / i18n without third party plugins or packages for Posts and Pages. Different URLs dependending on the language. Focused on SEO, PWA, Image Optimization, Styled Components and more. This starter is also integrate with Netlify CMS to manage all pages, posts and images.
  tags:
    - Blog
    - CMS:Headless
    - CMS:Netlify
    - i18n
    - Netlify
    - Markdown
    - Pagination
    - PWA
    - SEO
    - Styling:CSS-in-JS
  features:
    - Translations by using GraphQL, hooks and context API
    - Content in markdown for pages and posts in different languages
    - General translations for any content
    - Creation of menu by using translations and GraphQL
    - Netlify CMS to manage all pages, posts and images
    - Styled Components to styles
    - All important seetings for speedy and optimized images
    - Blog Posts list with pagination
    - Focus on SEO
    - PWA
- url: https://flexible-gatsby.netlify.com/
  repo: https://github.com/wangonya/flexible-gatsby
  description: A simple and clean theme for Gatsby
  tags:
    - Blog
    - Markdown
  features:
    - Google Analytics
    - Simple design
    - Markdown support
- url: https://gatsby-starter-leaflet.netlify.com/
  repo: https://github.com/colbyfayock/gatsby-starter-leaflet
  description: A Gatsby starter with Leafet!
  tags:
    - Landing Page
    - Linting
    - Styling:SCSS
    - Testing
  features:
    - Simply landing page to get started with Leaflet
    - Includes Leaflet and React Leaflet
    - Starts with some basic Sass stylesheets for styling
    - Linting and testing preconfigured
- url: https://gatsby-starter-luke.netlify.com/
  repo: https://github.com/lukethacoder/luke-gatsby-starter
  description: An opinionated starter using TypeScript, styled-components (emotion flavoured), React Hooks & react-spring. Built as a BYOS (bring your own source) so you can get up and running with whatever data you choose.
  tags:
    - Language:TypeScript
    - Transitions
    - Styling:CSS-in-JS
    - Linting
  features:
    - TypeScript
    - react-spring animations
    - BYOS (bring your own source)
    - Emotion for styling components
    - Minimal Design
    - React Hooks (IntersectionObserver, KeyUp, LocalStorage)
- url: https://friendly-cray-96d631.netlify.com/
  repo: https://github.com/PABlond/Gatsby-TypeScript-Starter-Blog
  description: Project boilerplate of a blog app. The starter was built using Gatsby and TypeScript.
  tags:
    - Markdown
    - Language:TypeScript
    - SEO
    - PWA
    - Styling:SCSS
  features:
    - A complete responsive theme built wiss Scss
    - Easy editable posts in Markdown files
    - SEO component
    - Optimized with Google Lighthouse
- url: https://gatsby-starter-material-album.netlify.com
  repo: https://github.com/JoeTrubenstein/gatsby-starter-material-album
  description: A simple portfolio starter based on the Material UI Album Layout
  tags:
    - Gallery
    - Portfolio
    - Styling:Material
  features:
    - Pagination
    - Material UI
    - Exif Data Parsing
- url: https://peaceful-ptolemy-d7beb4.netlify.com
  repo: https://github.com/TRamos5/gatsby-contentful-starter
  description: A starter template for an awesome static blog utilizing Contentful as a CMS and deployed to Netlify.
  tags:
    - CMS:Contentful
    - CMS:Headless
    - Blog
    - Netlify
    - Markdown
    - Styling:CSS-in-JS
  features:
    - Netlify integration with pre built contact form
    - "CMS: Contentful integration with placeholders included"
    - Mobile friendly responsive design made to be customized or leave as is
    - Separate components for everything
    - ...and more
- url: https://gatsby-tailwind-emotion-starter-demo.netlify.com/
  repo: https://github.com/pauloelias/gatsby-tailwind-emotion-starter
  description: Gatsby starter using the latest Tailwind CSS and Emotion.
  tags:
    - Styling:Tailwind
    - Styling:CSS-in-JS
    - Styling:PostCSS
  features:
    - Tailwind CSS for rapid development
    - Emotion with `tailwind.macro` for flexible styled components
    - PostCSS configured out-of-the-box for when you need to write your own CSS
    - postcss-preset-env to write tomorrow's CSS today
    - Bare bones starter to help you hit the ground running
- url: https://gatsby-starter-grayscale-promo.netlify.com/
  repo: https://github.com/gannochenko/gatsby-starter-grayscale-promo
  description: one-page promo site
  tags:
    - Language:TypeScript
    - Styling:CSS-in-JS
    - Linting
    - Markdown
    - Onepage
    - CMS:Netlify
    - Landing Page
  features:
    - Styled-Components
    - NetlifyCMS
    - TypeScript
    - Basic design
- url: https://gatsby-starter-mdx-website-blog.netlify.com/
  repo: https://github.com/doakheggeness/gatsby-starter-mdx-website-blog
  description: Gatsby website and blog starter utilizing MDX for adding components to mdx pages and posts. Incorportates Emotion.
  tags:
    - MDX
    - Blog
    - Styling:CSS-in-JS
  features:
    - Create pages and posts using MDX
    - Incorporates the CSS-in-JS library Emotion
    - Visual effects
- url: https://gatsby-starter-zurgbot.netlify.com/
  repo: https://github.com/zurgbot/gatsby-starter-zurgbot
  description: The ultimate force of starter awesomeness in the galaxy of Gatsby
  tags:
    - Linting
    - PWA
    - SEO
    - Styling:Bulma
    - Styling:SCSS
    - Testing
  features:
    - Sass (SCSS Flavored) CSS
    - Bulma CSS Framework
    - React Helmet <head> Management
    - React Icons SVG Icon Components (Including Font Awesome and others)
    - Eslint for JS linting
    - Prettier for JS formatting
    - StyleLint for Scss linting and formatting
    - Jest for a test framework
    - Enzyme for testing with React
    - Husky for git hooks, particularly precommit management
    - Lint Staged to run commands only on staged files
- url: https://martin2844.github.io/gatsby-starter-dev-portfolio/
  repo: https://github.com/martin2844/gatsby-starter-dev-portfolio
  description: A GatsbyJS minimalistic portfolio site, with a blog and about section
  tags:
    - Portfolio
    - Blog
    - Markdown
  features:
    - createPages API
    - Responsive
    - Minimalistic
    - Blazing fast (LINK)
    - Graphql queries
    - Sass
    - Markdown
- url: https://wataruoguchi-gatsby-starter-typescript-contentful.netlify.com/
  repo: https://github.com/wataruoguchi/gatsby-starter-typescript-contentful
  description: Simple TypeScript starter with Contentful Integration
  tags:
    - Language:TypeScript
    - CMS:Contentful
    - Netlify
    - Blog
  features:
    - Simple
    - TypeScript
    - Contentful
    - Supports Contentful Rich Text
    - Prettier & ESlint & StyleLint to format & check the code
    - Husky & lint-staged to automate checking
- url: https://gatsby-starter-point.netlify.com/
  repo: https://github.com/teaware/gatsby-starter-point
  description: A humble Gatsby starter for blog
  tags:
    - Blog
    - Markdown
    - Netlify
  features:
    - SASS
    - SEO
    - Dark Mode
    - Google Analytics
- url: https://gatsby-typescript-storybook-starter.netlify.com/
  repo: https://github.com/RobertoMSousa/gatsby-typescript-storybook-starter
  description: A Gatsby starter with storybook, tags and eslint
  tags:
    - Language:TypeScript
    - Styling:CSS-in-JS
    - Storybook
    - Markdown
    - Linting
  features:
    - Storybook
    - Simple
    - TypeScript
    - Contentful
    - Prettier & ESlint & StyleLint to format & check the code
    - Storybook
    - Jest and React Testing library for snapshots and unit tests.
    - Styled-Components for all your styles.
- url: https://semantic-ui-docs-gatsby.netlify.com/
  repo: https://github.com/whoisryosuke/semantic-ui-docs-gatsby
  description: Documentation starter using Semantic UI and MDX
  tags:
    - Documentation
    - Linting
    - Markdown
    - MDX
    - PWA
    - SEO
  features:
    - Easy starter for documentation-style sites
    - Use SUI React components anywhere in MDX
    - SASS/LESS support
    - Live code component
    - Customizable sidebar
    - Offline-ready
    - Responsive design
    - Nodemon for restarting dev server on changes
    - Webpack aliasing for components, assets, etc
- url: https://gatsby-starter-saas-marketing.netlify.com/
  repo: https://github.com/keegn/gatsby-starter-saas-marketing
  description: A simple one page marketing site starter for SaaS companies and products
  tags:
    - Onepage
    - Styling:CSS-in-JS
    - Landing Page
  features:
    - Responsive
    - Netlify ready
    - Styled-Components
    - Minimal design and easy to customize
    - Great for software or product related marketing sites
- url: https://react-landnig-page.netlify.com/
  repo: https://github.com/zilahir/react-landing-page
  description: Landing page with GraphCMS
  tags:
    - Redux
    - Styling:SCSS
    - Styling:CSS-in-JS
    - Netlify
  features:
    - Team section
    - Clients section
    - Map
    - Netlify ready
    - Styled-Components
    - Good for app showcase for startups
    - Prettier & ESlint & StyleLint to format & check the code
    - Husky & lint-staged to automate checking
- url: https://gatsby-strapi-starter.netlify.com/
  repo: https://github.com/jeremylynch/gatsby-strapi-starter
  description: Get started with Strapi, Bootstrap (reactstrap) and Gatsby FAST!
  tags:
    - CMS:Strapi
    - Styling:Bootstrap
  features:
    - Strapi
    - Bootstrap
    - Reactstrap
- url: https://kontent-template-gatsby-landing-page-photon.netlify.com
  repo: https://github.com/Simply007/kontent-template-gatsby-landing-page-photon
  description: Kentico Kontent based starter based on Photon starter by HTML5 UP
  tags:
    - CMS:Headless
    - CMS:Kontent
    - Netlify
    - Landing Page
    - HTML5UP
    - Styling:SCSS
  features:
    - Kentico Kontent CaaS platform as the data source
    - Landing page divided by section.
    - Support for code syntax highlighting
    - Includes plugins for easy, beautiful typography
    - Includes React Helmet to allow editing site meta tags
    - Includes plugins for offline support out of the box
    - Font awesome
    - Material Icons
    - CSS Grid
- url: https://gatsby-starter-typescript-blog-forms.netlify.com/
  repo: https://github.com/joerneu/gatsby-starter-typescript-blog-forms
  description: Gatsby starter for a website in TypeScript with a homepage, blog and forms
  tags:
    - Blog
    - Language:TypeScript
    - Linting
    - Markdown
    - MDX
    - CMS:Netlify
    - SEO
    - Styling:CSS-in-JS
  features:
    - TypeScript for type safety, IDE comfort and error checking during development and build time
    - ESLint and Prettier for safety and consistent code style
    - Uses the official Gatsby Blog Core theme for data processing
    - Functional components and React Hooks
    - SEO component with React Helmet
    - Minimal responsive styling with React Emotion that can easily be extended
    - Theming of components and Markdown (MDX) with Emotion Theming
    - Forms with Formite (React Hooks Form library)
    - Accessible UI components implemented with Reakit and styling based on mini.css
    - Netlify CMS to create and edit blog posts
    - Small bundle size
- url: https://gatsby-tailwind-styled-components-storybook-starter.netlify.com/
  repo: https://github.com/denvash/gatsby-tailwind-styled-components-storybook-starter
  description: Tailwind CSS + Styled-Components + Storybook starter for Gatsby
  tags:
    - Storybook
    - Styling:Tailwind
    - Styling:CSS-in-JS
    - Styling:PostCSS
    - Netlify
  features:
    - Tailwind CSS v1
    - Styled-Components v5
    - Storybook v5
    - PostCSS
    - Deploy Storybook
    - Documentation
- url: https://gatsby-tfs-starter.netlify.com/
  repo: https://github.com/tiagofsanchez/gatsby-tfs-starter
  description: a gatsby-advanced-starter with theme-ui styling
  tags:
    - RSS
    - SEO
    - Blog
    - MDX
  features:
    - React Helmet <head> Management
    - SVG Icon
- url: https://gatsby-lam.vaporwavy.io
  repo: https://github.com/vaporwavy/gatsby-london-after-midnight
  description: A custom, image-centric theme for Gatsby. Advanced from the Gatsby starter London.
  tags:
    - Blog
    - Portfolio
    - Gallery
    - SEO
    - Markdown
    - HTML5UP
    - CMS:Netlify
    - Styling:PostCSS
  features:
    - Support tags
    - Easily change the theme color
    - Post thumbnails in the homepage
    - Built with PostCSS
    - Made for image-centric portfolios
    - Based on London for Gatsby
- url: https://alipiry-gatsby-starter-typescript.netlify.com/
  repo: https://github.com/alipiry/gatsby-starter-typescript
  description: The default Gatsby starter with TypeScript
  tags:
    - Language:TypeScript
    - Linting
    - Netlify
  features:
    - Type Checking With TypeScript
    - Powerful Linting With ESLint
- url: https://gatsby-typescript-tailwind.netlify.com/
  repo: https://github.com/impulse/gatsby-typescript-tailwind
  description: Gatsby starter with TypeScript and Tailwind CSS
  tags:
    - Language:TypeScript
    - Styling:Tailwind
    - Styling:PostCSS
    - Netlify
  features:
    - Simple
    - TSLint
    - Tailwind CSS v1
    - PostCSS + PurgeCSS
- url: https://gatsby-starter-blog-tailwindcss-demo.netlify.com/
  repo: https://github.com/andrezzoid/gatsby-starter-blog-tailwindcss
  description: Gatsby blog starter with TailwindCSS
  tags:
    - Blog
    - SEO
    - Markdown
    - Styling:Tailwind
    - Styling:PostCSS
  features:
    - Based on the official Gatsby starter blog
    - Uses TailwindCSS
    - Uses PostCSS
- url: https://gatsby-minimalist-starter.netlify.com/
  repo: https://github.com/dylanesque/Gatsby-Minimalist-Starter
  description: A minimalist, general-purpose Gatsby starter
  tags:
    - SEO
    - Markdown
    - Styling:CSS-in-JS
  features:
    - Less starting boilerplate than the Gatsby default starter
    - Layout.css includes checklist of initial design system decisions to make
    - Uses Emotion
    - Uses CSS-In-JS
- url: https://gastby-starter-zeevo.netlify.com/
  repo: https://github.com/zeevosec/gatsby-starter-zeevo
  description: Yet another Blog starter with a different style
  tags:
    - Blog
    - Markdown
    - SEO
  features:
    - Extendable
    - Feature filters
    - Performant
- url: https://gatsby-theme-phoenix-demo.netlify.com
  repo: https://github.com/arshad/gatsby-theme-phoenix
  description: A personal blogging and portfolio theme for Gatsby with great typography and dark mode.
  tags:
    - Blog
    - Portfolio
    - SEO
    - MDX
    - Styling:Tailwind
    - Styling:PostCSS
  features:
    - MDX - Posts, Pages and Projects
    - Tags/Categories
    - Dark mode
    - Customizable with Tailwind CSS
    - Code highlighting with Prism
    - RSS feed
- url: https://gatsby-starter-landed.netlify.com/
  repo: https://github.com/vasrush/gatsby-starter-landed
  description: A Gatsby theme based on Landed template by HTML5UP
  tags:
    - HTML5UP
    - Landing Page
    - Portfolio
    - Linting
    - Styling:SCSS
    - Transitions
    - SEO
  features:
    - Includes sections to easily create landing pages
    - React Helmet <head> Management
    - Easily update menus & submenus in gatsby-config file
    - Integrates react-scroll and react-reveal for transitions
    - ESLint and Prettier for safety and consistent code style
    - Offline-ready
    - Responsive design
    - Left, Right and no sidebar templates
    - Font awesome icons
    - HTML5UP Design
- url: https://tina-starter-grande.netlify.com/
  repo: https://github.com/tinacms/tina-starter-grande
  description: Feature rich Gatsby starter with full TinaCMS integration
  tags:
    - Blog
    - Markdown
    - SEO
    - Netlify
    - Pagination
    - CMS:Other
    - Styling:CSS-in-JS
  features:
    - Fully integrated with TinaCMS for easy editing
    - Blocks based page & form builder
    - Styled Components
    - Code syntax highlighting
    - Light/Dark mode
- url: https://amelie-blog.netlify.com/
  repo: https://github.com/tobyau/gatsby-starter-amelie
  description: A minimal and mobile friendly blog template
  tags:
    - Blog
    - SEO
    - Markdown
  features:
    - Responsive design
    - Customizable content through markdown files
    - SEO component with React Helmet
- url: https://chronoblog.now.sh
  repo: https://github.com/Ganevru/gatsby-starter-chronoblog
  description: Chronoblog is a Gatsby js theme specifically designed to create a personal website. The main idea of ​​Chronoblog is to allow you not only to write a personal blog but also to keep a record of everything important that you have done.
  tags:
    - Blog
    - Portfolio
    - MDX
    - Markdown
    - SEO
    - Styling:CSS-in-JS
    - Linting
  features:
    - Starter for Chronoblog Gatsby Theme
- url: https://gatsby-eth-dapp-starter.netlify.com
  repo: https://github.com/robsecord/gatsby-eth-dapp-starter
  description: Gatsby Starter for Ethereum Dapps using Web3 with Multiple Account Management Integrations
  tags:
    - Client-side App
    - Netlify
    - Authentication
  features:
    - Ethereum Web3 Authentication - Multiple Integrations
    - ConsenSys Rimble UI Integration
    - Styled Components
    - Coinbase, Fortmatic, Metamask, WalletConnect, and more
    - dFuse Blockchain Streaming and Notifications
- url: https://gatsby-starter-theme-antv.antv.vision
  repo: https://github.com/antvis/gatsby-starter-theme-antv
  description: ⚛️ Polished Gatsby theme for documentation site
  tags:
    - Documentation
    - Markdown
    - Styling:Other
  features:
    - ⚛ Prerendered static site
    - 🌎 Internationalization support by i18next
    - 📝 Markdown-based documentation and menus
    - 🎬 Examples with live playground
    - 🏗 Unified Theme and Layout
    - 🆙 Easy customized header nav
    - 🧩 Built-in home page components
- url: https://gatsby-starter-cafe.netlify.com
  repo: https://github.com/crolla97/gatsby-starter-cafe
  description: Gatsby starter for creating a single page cafe website using Contentful and Leaflet
  tags:
    - CMS:Contentful
    - Styling:SCSS
    - Landing Page
    - Onepage
  features:
    - Leaflet interactive map
    - Instagram Feed
    - Contentful for menu item storage
    - Responsive design
- url: https://gatsby-firebase-simple-auth.netlify.com/
  repo: https://github.com/marcomelilli/gatsby-firebase-simple-auth
  description: A simple Firebase Authentication Starter with protected routes
  tags:
    - Firebase
    - Authentication
    - Styling:Tailwind
  features:
    - Authentication with Firebase
    - Protected Routes with Authorization
- url: https://demo.gatsbystorefront.com/
  repo: https://github.com/GatsbyStorefront/gatsby-starter-storefront-shopify
  description: Lightning fast PWA storefront for Shopify
  tags:
    - CMS:Headless
    - Shopify
    - SEO
    - PWA
    - E-commerce
    - Styling:CSS-in-JS
  features:
    - Gatsby Storefront
    - gatsby-theme-storefront-shopify
    - Shopify Integration
    - Shopping Cart
    - PWA
    - Optimized images with gatsby-image.
    - SEO
    - A11y
- url: https://keturah.netlify.com/
  repo: https://github.com/giocare/gatsby-starter-keturah
  description: A portfolio starter for developers
  tags:
    - Portfolio
    - SEO
    - Markdown
  features:
    - Target Audience Developers
    - Designed To Resemble A Terminal And Text Editor
    - Responsive Design
    - FontAwesome Icon Library
    - Easily Customize Content Using Markdown Files
    - SEO Friendly Component
    - Social Media Icons Provided
- url: https://gatsby-lander.surge.sh/
  repo: https://github.com/codebushi/gatsby-starter-lander
  description: Single page starter built with Tailwind CSS
  tags:
    - Onepage
    - Linting
    - Styling:Tailwind
  features:
    - Simple One Page Site
    - Landing Page Design
    - Fully Responsive
    - Styling with Tailwind
- url: https://gatsby-starter-papan01.netlify.com/
  repo: https://github.com/papan01/gatsby-starter-papan01
  description: A Gatsby starter for creating a markdown blog.
  tags:
    - Linting
    - Blog
    - Styling:SCSS
    - Markdown
    - Pagination
    - PWA
    - SEO
  features:
    - SSR React Code Splitting(loadable-components)
    - Theme Toggle(light/dark)
    - Pagination
    - SEO(Sitemap, Schema.org, OpenGraph tags, Twitter tag)
    - Web application manifest and offline support
    - Google Analytics
    - Disqus
    - RSS
    - ESLint(Airbnb) for linting
    - Prettier code formatting
    - gh-pages for deploying to GitHub Pages
- url: https://gatsby-starter-boilerplatev-kontent-demo.netlify.com/
  repo: https://github.com/viperfx07/gatsby-starter-boilerplatev-kontent
  description: A Gatsby starter using BoilerplateV for Kentico Kontent.
  tags:
    - Blog
    - CMS:Headless
    - CMS:Kontent
    - Styling:Bootstrap
    - Styling:CSS-in-JS
    - Linting
  features:
    - Sass (SCSS Flavored) CSS
    - ITCSS Structure of CSS (with glob added for css)
    - Bootstrap CSS Framework
    - React Helmet <head> Management
    - ESLint(Airbnb) for JS linting
    - Prettier for JS formatting
- url: https://www.cryptocatalyst.net/
  repo: https://github.com/n8tb1t/gatsby-starter-cryptocurrency
  description: A full-fledged cryptocurrency Gatsby starter portal with landing page, blog, roadmap, devs team, and docs.
  tags:
    - Linting
    - Blog
    - Styling:SCSS
    - Markdown
    - Pagination
    - PWA
    - SEO
  features:
    - Beautiful Mobile-first design.
    - modular SCSS styles.
    - Configurable color scheme.
    - Advanced config options.
    - Advanced landing page.
    - Blog Component.
    - Live comments.
    - Roadmap component.
    - Developers page component.
    - Algolia advanced search index, with content chunks.
    - Docs component.
    - No outdated codebase, use only react hooks.
    - Easy to modify react components.
    - SEO (Sitemap, OpenGraph tags, Twitter tags)
    - Google Analytics Support
    - Offline Support & WebApp Manifest
    - Easy to modify assets.
- url: https://chronoblog-profile.now.sh
  repo: https://github.com/Ganevru/gatsby-starter-chronoblog-profile
  description: This starter will help you launch a personal website with a simple text feed on the main page. This starter looks simple and neat, but at the same time, it has great potential for organizing your content using tags, dates, and search. The homepage is organized in compact feeds. The display of content in these feeds is based on the tags of this content (for example, only content with a podcast tag gets into the feed with podcasts).
  tags:
    - Blog
    - Portfolio
    - MDX
    - Markdown
    - SEO
    - Styling:CSS-in-JS
    - Linting
  features:
    - Specially designed to create a personal website (in a simple and strict "text" style)
    - Universal text feed divided into categories
    - Search and Tags for organizing content
    - A simple change of primary and secondary colors of the site, fonts, radius of curvature of elements, etc (thanks to Theme UI theming)
    - Clean and Universal UI
    - Mobile friendly, all elements and custom images are adapted to any screen
    - Light/Dark mode
    - Easy customization of icons and links to your social networks
    - MDX for the main menu of the site, footer and other elements of the site
    - MDX for pages and content
    - Code syntax highlighting
    - SEO (OpenGraph and Twitter) out of the box with default settings that make sense (thanks to React Helmet)
- url: https://chronoblog-hacker.now.sh
  repo: https://github.com/Ganevru/gatsby-starter-chronoblog-hacker
  description: A dark (but with ability to switch to light) starter that uses the Source Code Pro font (optional) and minimalistic UI
  tags:
    - Blog
    - Portfolio
    - MDX
    - Markdown
    - SEO
    - Styling:CSS-in-JS
    - Linting
  features:
    - Specially designed to create a personal website
    - Search and Tags for organizing content
    - A simple change of primary and secondary colors of the site, fonts, radius of curvature of elements, etc (thanks to Theme UI theming)
    - Clean and Minimalistic UI
    - Mobile friendly, all elements and custom images are adapted to any screen
    - Light/Dark mode
    - Easy customization of icons and links to your social networks
    - MDX for the main menu of the site, footer and other elements of the site
    - MDX for pages and content
    - Code syntax highlighting
    - SEO (OpenGraph and Twitter) out of the box with default settings that make sense (thanks to React Helmet)
- url: https://gatsby-starter-tailwind2-emotion-styled-components.netlify.com/
  repo: https://github.com/chrish-d/gatsby-starter-tailwind2-emotion-styled-components
  description: A (reasonably) unopinionated Gatsby starter, including; Tailwind 2 and Emotion. Use Tailwind utilities with Emotion powered CSS-in-JS to produce component scoped CSS (no need for utilities like Purge CSS, etc).
  tags:
    - Styling:CSS-in-JS
    - Styling:Tailwind
  features:
    - Utility-first CSS using Tailwind 2.
    - CSS scoped within components (no "bleeding").
    - Only compiles the CSS you use (no need to use PurgeCSS/similar).
    - Automatically gives you Critical CSS with inline stlyes.
    - Hybrid of PostCSS and CSS-in-JS to give you Tailwind base styles.
- url: https://5e0a570d6afb0ef0fb162f0f--wizardly-bassi-e4658f.netlify.com/
  repo: https://github.com/adamistheanswer/gatsby-starter-baysik-blog
  description: A basic and themeable starter for creating blogs in Gatsby.
  tags:
    - Blog
    - Portfolio
    - MDX
    - Markdown
    - SEO
    - Styling:CSS-in-JS
    - Linting
  features:
    - Specially designed to create a personal website
    - Clean and Minimalistic UI
    - Facebook Comments
    - Mobile friendly, all elements and custom images are adapted to any screen
    - Light/Dark mode
    - Prettier code formatting
    - RSS
    - Links to your social networks
    - MDX for pages and content
    - Code syntax highlighting
    - SEO (OpenGraph and Twitter) out of the box with default settings that make sense (thanks to React Helmet)
- url: https://gatsby-starter-robin.netlify.com/
  repo: https://github.com/robinmetral/gatsby-starter-robin
  description: Gatsby Default Starter with state-of-the-art tooling
  tags:
    - MDX
    - Styling:CSS-in-JS
    - Linting
    - Testing
    - Storybook
  features:
    - 📚 Write in MDX
    - 👩‍🎤 Style with Emotion
    - 💅 Linting with ESLint and Prettier
    - 📝 Unit and integration testing with Jest and react-testing-library
    - 💯 E2E browser testing with Cypress
    - 📓 Visual testing with Storybook
    - ✔️ CI with GitHub Actions
    - ⚡ CD with Netlify
- url: https://help.dferber.de
  repo: https://github.com/dferber90/gatsby-starter-help-center
  description: A themeable starter for a help center
  tags:
    - Documentation
    - Markdown
    - MDX
    - Search
  features:
    - Manage content in Markdown and YAML files
    - Multiple authors possible
    - Apply your own theme
    - Usable in any language
    - SEO friendly
    - Easy to add Analytics
- url: https://evaluates2.github.io/Gatsby-Starter-TypeScript-Redux-TDD-BDD
  repo: https://github.com/Evaluates2/Gatsby-Starter-TypeScript-Redux-TDD-BDD
  description: An awesome Gatsby starter template that takes care of the tooling setup, allowing you and your team to dive right into building ultra-fast React applications quickly and deploy them with confidence! 📦
  tags:
    - Redux
    - Language:TypeScript
    - Linting
    - Testing
    - Styling:None
  features:
    - 📚 Written in TypeScript.
    - 💡 Redux preconfigured (with local-storage integration.
    - 💅 Linting with TSLint and Prettier.
    - 📝 Unit testing with Jest and react-test-renderer.
    - 💯 Behavior-driven E2E browser testing with Cypress + Cucumber.js plugin.
    - 📓 Steps for deploying to Gh-pages
    - ✔️ CI with TravisCI
    - ⚡ Steps for deploying to GitHub Pages, AWS S3, or Netlify.
- url: https://gatsby-resume-starter.netlify.com/
  repo: https://github.com/barancezayirli/gatsby-starter-resume-cms
  description: Resume starter styled using Tailwind with Netlify CMS as headless CMS.
  tags:
    - CMS:Headless
    - SEO
    - PWA
    - Portfolio
  features:
    - One-page resume/CV
    - PWA
    - Multiple Netlify CMS widgets
    - Netlify CMS as Headless CMS
    - Tailwind for styling with theming
    - Optimized build process (purge css)
    - Basic SEO, site metadata
    - Prettier
    - Social media links
- url: https://gatsby-starter-default-nostyles.netlify.com/
  repo: https://github.com/JuanJavier1979/gatsby-starter-default-nostyles
  description: The default Gatsby starter with no styles.
  tags:
    - Styling:None
  features:
    - Based on gatsby-starter-default
    - No styles
- url: https://greater-gatsby.now.sh
  repo: https://github.com/rbutera/greater-gatsby
  description: Barebones and lightweight starter with TypeScript, PostCSS, TailwindCSS and Storybook.
  tags:
    - PWA
    - Language:TypeScript
    - Styling:Tailwind
  features:
    - Lightweight & Barebones
    - includes Storybook
    - Full TypeScript support
    - Uses styled-components Global Styles API for consistency in styling across application and Storybook
- url: https://gatsby-simplefolio.netlify.com/
  repo: https://github.com/cobidev/gatsby-simplefolio
  description: A clean, beautiful and responsive portfolio template for Developers ⚡️
  tags:
    - Portfolio
    - PWA
    - SEO
    - Onepage
  features:
    - Modern UI Design
    - Reveal Animations
    - Fully Responsive
    - Easy site customization
    - Configurable color scheme
    - OnePage portfolio site
    - Fast image optimization
- url: https://gatsby-starter-hpp.netlify.com/
  repo: https://github.com/hppRC/gatsby-starter-hpp
  description: All in one Gatsby skeleton based TypeScript, emotion, and unstated-next.
  tags:
    - MDX
    - SEO
    - PWA
    - Linting
    - Styling:CSS-in-JS
    - Language:TypeScript
  features:
    - PWA
    - TypeScript
    - Absolute import
    - Useful ready made custom hooks
    - Ready made form component for Netlify form
    - Global CSS component and Reset CSS component
    - Advanced SEO components(ex. default twitter ogp image, sitemaps, robot.txt)
    - Prettier, ESLint
    - unstated-next(useful easy state library)
- url: https://gatsby-typescript-emotion-storybook.netlify.com/
  repo: https://github.com/duncanleung/gatsby-typescript-emotion-storybook
  description: Config for TypeScript + Emotion + Storybook + React Intl + SVGR + Jest.
  tags:
    - Language:TypeScript
    - Styling:CSS-in-JS
    - Storybook
    - i18n
    - Linting
    - Testing
  features:
    - 💻 TypeScript
    - 📓 Visual testing with Storybook
    - 👩‍🎤 CSS-in-JS styling with Emotion
    - 💅 Linting with ESLint and Prettier
    - 🌎 React Intl internationalization support
    - 🖼️ SVG support with SVGR
    - 📝 Unit and integration testing with Jest and react-testing-library
    - ⚡ CD with Netlify
- url: https://felco-gsap.netlify.com
  repo: https://github.com/AshfaqKabir/Felco-Gsap-Gatsby-Starter
  description: Minimal Multipurpose Gsap Gatsby Landing Page. Helps Getting Started With Gsap and Netlify Forms.
  tags:
    - Portfolio
    - Styling:CSS-in-JS
  features:
    - Minimal 3 Page Responsive Layout
    - Multipurpose Gatsby Theme
    - Working Netlify Form
    - Gsap For Modern Animtaions
    - Styled Components for responsive component based styling with theming
    - Basic SEO, site metadata
    - Prettier
- url: https://gatsby-starter-fusion-blog.netlify.com/
  repo: https://github.com/robertistok/gatsby-starter-fusion-blog
  description: Easy to configure blog starter with modern, minimal theme
  tags:
    - Language:TypeScript
    - Styling:CSS-in-JS
    - Netlify
    - Markdown
    - Blog
    - SEO
  features:
    - Featured/Latest posts
    - Sticky header
    - Easy to customize -> edit config.ts with your info
    - Meta tags for improved SEO with React Helmet
    - Transform links to bitly links automatically
    - Codesyntax
    - Code syntax highlighting
- url: https://gatsby-bootstrap-italia-starter.dej611.now.sh/
  repo: https://github.com/italia/design-italia-gatsby-starterkit
  description: Gastby starter project using the Bootstrap Italia design kit from Italian Digital Team
  tags:
    - Styling:Bootstrap
    - SEO
    - Linting
  features:
    - Bootstrap Italia - design-react-kit
    - Prettier
    - Sticky header
    - Complete header
    - Homepage and service templates pages ready to use
    - Meta tags for improved SEO with React Helmet
- url: https://gatsby-starter-webcomic.netlify.com
  repo: https://github.com/JLDevOps/gatsby-starter-webcomic
  description: Gatsby blog starter that focuses on webcomics and art with a minimalistic UI.
  tags:
    - Markdown
    - MDX
    - Netlify
    - Pagination
    - Search
    - Styling:Bootstrap
    - RSS
    - SEO
  features:
    - Designed to focus on blog posts with images.
    - Search capability on blog posts
    - Displays the latest posts
    - Displays all the tags from the site
    - Pagination between blog posts
    - Has a "archive" page that categorizes and displays all the blog posts by date
    - Mobile friendly
- url: https://gatsby-starter-material-emotion.netlify.com
  repo: https://github.com/liketurbo/gatsby-starter-material-emotion
  description: Gatsby starter of Material-UI with Emotion 👩‍🎤
  tags:
    - Language:TypeScript
    - SEO
    - Styling:Material
    - Styling:CSS-in-JS
  features:
    - Based on Gatsby Default Starter
    - Material-UI
    - Emotion
    - Roboto Typeface
    - SEO
    - TypeScript
- url: https://flex.arshad.io
  repo: https://github.com/arshad/gatsby-starter-flex
  description: A Gatsby starter for the Flex theme.
  tags:
    - SEO
    - MDX
    - Styling:CSS-in-JS
  features:
    - MDX Blocks for your Gatsby site.
    - Customizable, extendable and accessible.
    - Theme UI
    - SEO and Open graphs support
    - Color modes
    - Code Highlighting
- url: https://london-night-day.netlify.com/
  repo: https://github.com/jooplaan/gatsby-london-night-and-day
  description: A custom, image-centric dark and light mode aware theme for Gatsby. Advanced from the Gatsby starter London After Midnight.
  tags:
    - Blog
    - Portfolio
    - Gallery
    - SEO
    - Markdown
    - Styling:SCSS
    - HTML5UP
    - CMS:Netlify
  features:
    - Support tags
    - Easily change the theme color
    - Post thumbnails in the homepage
    - Made for image-centric portfolios
    - Using the London After Midnight is now “Dark mode” (the default), and the original London as “Light mode”.
    - Removed Google Fonts, using system fonts in stead (for speed and privacy :)
    - Use SASS
- url: https://the-gatsby-bootcamp-blog.netlify.com
  repo: https://github.com/SafdarJamal/gatsby-bootcamp-blog
  description: A minimal blogging site built with Gatsby using Contentful and hosted on Netlify.
  tags:
    - Blog
    - CMS:Contentful
    - Netlify
    - Styling:SCSS
    - SEO
    - Portfolio
  features:
    - Basic setup for a full-featured blog
    - Includes React Helmet to allow editing site meta tags
    - Uses SCSS for styling
    - Minimal responsive design
    - Styled components
    - SEO Friendly Meta
- url: https://gatsby-starter-catalyst-writer.netlify.com/
  repo: https://github.com/ehowey/gatsby-starter-catalyst-writer
  description: A full featured starter for a freelance writer or journalist to display a portfolio of their work. SANITY.io is used as the CMS. Based on Gatsby Theme Catalyst. Uses MDX and Theme-UI.
  tags:
    - Styling:CSS-in-JS
    - CMS:sanity.io
    - SEO
    - PWA
    - Portfolio
  features:
    - Based on Gatsby Theme Catalyst series of themes
    - MDX
    - Theme-UI integration for easy to change design tokens
    - SEO optimized to include social media images and Twitter handles
    - Tight integration with SANITY.io including a predefined content studio.
    - A full tutorial is available in the docs.
- url: https://rocketdocs.netlify.com/
  repo: https://github.com/Rocketseat/gatsby-starter-rocket-docs
  description: Out of the box Gatsby Starter for creating documentation websites easily and quickly.
  tags:
    - SEO
    - MDX
    - Documentation
    - Linting
    - Markdown
    - PWA
    - Styling:CSS-in-JS
  features:
    - MDX for docs;
    - Responsive and mobile friendly;
    - Code highlighting with prism-react-renderer and react-live support;
    - SEO (Sitemap, schema.org data, Open Graph and Twitter tags).
    - Google Analytics integration;
    - Custom docs schema;
    - Offline Support & WebApp Manifest;
    - Yaml-based sidebar navigation;
- url: https://gatsby-starter-typescript-default.netlify.com/
  repo: https://github.com/lianghx-319/gatsby-starter-typescript-default
  description: Only TypeScript Gatsby starter base on Default starter
  tags:
    - Language:TypeScript
  features:
    - All features same as gatsby-starter-default
    - Only support TypeScript using gatsby-typescript-plugin
- url: https://gatsby-starter-catalyst.netlify.com/
  repo: https://github.com/ehowey/gatsby-starter-catalyst
  description: A boilerplate starter to accelerate your Gatsby development process. Based on Gatsby Theme Catalyst. Uses MDX for content and Theme-UI for styling. Includes a core theme, a header theme, and a footer theme.
  tags:
    - MDX
    - Styling:Theme-UI
    - SEO
    - PWA
  features:
    - Based on Gatsby Theme Catalyst series of themes and starters.
    - Theme options are used to enable some simple layout changes.
    - Latent component shadowing allows for easy shadowing and swapping of layout components such as the header and footer.
    - Theme-UI is deeply integrated with design tokens and variants throughout.
    - Uses a Tailwind preset to enable you to focus on design elements.
    - Color mode switching available by default.
    - SEO optimized to include social media images and Twitter handles.
    - React Scroll for one page, anchor based navigation is available.
    - Code highlighting via Prism.
- url: https://gatsby-starter-default-dark-mode.netlify.com/
  repo: https://github.com/alexandreramosdev/gatsby-starter-default-dark-mode
  description: A simple starter to get developing quickly with Gatsby, dark mode, and styled-components.
  tags:
    - Styling:CSS-in-JS
    - Onepage
    - Linting
  features:
    - Dark mode
    - Styled Components
    - Comes with React Helmet for adding site meta tags
    - Includes plugins for offline support out of the box
- url: https://eager-memento.netlify.com/
  repo: https://github.com/Mr404Found/gatsby-memento-blogpost
  description: A responsive gatsby portfolio starter to show off or to flex your skills in a single page
  tags:
    - Netlify
    - Markdown
    - Blog
    - Styling:Bootstrap
  features:
    - React Bootstrap
    - Responsive webpage
    - TypeWriter Effect
- url: https://gatsby-starter-wilde-creations.netlify.com/
  repo: https://github.com/georgewilde/gatsby-starter-wilde-creations
  description: Barebones starter with a minimal number of components to kick off a TypeScript and Styled Components project.
  tags:
    - Styling:CSS-in-JS
    - PWA
    - Testing
    - Linting
    - Language:TypeScript
  features:
    - ✔️ Gatsby
    - ✔️ TypeScript
    - ✔️ Styled Components
    - ✔️ Helmet
    - ✔️ Storybook
    - ✔️ Jest
    - ✔️ ESLint
    - ✔️ Husky
    - ✔️ Prettier
    - ✔️ React Testing Library
    - ✔️ Stylelint
    - ✔️ Offline support
    - ✔️ PWA ready
    - ✔️ SEO
    - ✔️ Responsive design
    - ✔️ Netlify Deployment Friendly
    - ✔️ Highly optimized (Lighthouse score 4 x 100)
- url: https://gatsby-starter-typescript-deploy.netlify.com/
  repo: https://github.com/jongwooo/gatsby-starter-typescript
  description: TypeScript version of the default Gatsby starter🔮
  tags:
    - Language:TypeScript
    - Linting
    - Netlify
    - Testing
  features:
    - TypeScript
    - ESLint for JS linting
    - Prettier code formatting
    - Jest for testing
    - Deploy to Netlify through GitHub Actions
- url: https://answer.netlify.com/
  repo: https://github.com/passwd10/gatsby-starter-answer
  description: A simple Gatsby blog to show your Future Action on top of the page
  tags:
    - Blog
    - Markdown
    - Netlify
    - Disqus
  features:
    - Emoji
    - Social Icon(fontawesome)
    - Google Analytics
    - Disqus
    - Resume
    - Place plan on the top
- url: https://gatsby-portfolio-starter.netlify.com/
  repo: https://github.com/Judionit/gatsby-portfolio-starter
  description: A simple Gatsby portfolio starter
  tags:
    - Netlify
    - Styling:CSS-in-JS
    - Onepage
    - Portfolio
  features:
    - Styled components
    - Responsive webpage
    - Portfolio
- url: https://wp-graphql-gatsby-starter.netlify.com/
  repo: https://github.com/n8finch/wp-graphql-gatsby-starter
  description: A super simple, bare-bone starter based on the Gatsby Starter for the front end and the WP GraphQL plugin on your WordPress install. This is a basic "headless CMS" setup. This starter will pull posts, pages, categories, tags, and a menu from your WordPress site. You should use either the TwentyNineteen or TwentyTwenty WordPress themes on your WordPress install. See the starter repo for more detailed instructions on getting set up. The example here uses the WordPress Theme Unit Test Data for post and page dummy content. Find something wrong? Issues are welcome on the starter reository.
  tags:
    - Blog
    - CMS:Headless
    - CMS:WordPress
    - Netlify
  features:
    - WP GraphQL plugin integration
    - Light/Dark Mode
    - React Helmet for SEO
    - Integrated navigation
    - Verbose (i.e., not D.R.Y.) GraphQL queries to get data from
    - Includes plugins for offline support out of the box
- url: https://gatsby-starter-docz-netlifycms.netlify.com/
  repo: https://github.com/colbyfayock/gatsby-starter-docz-netlifycms
  description: Quickly deploy Docz documentation powered by Netlify CMS!
  tags:
    - CMS:Netlify
    - Documentation
    - Netlify
  features:
    - Docz documentation powered by Gatsby
    - Netlify CMS to manage content
- url: https://keanu-pattern.netlify.com/
  repo: https://github.com/Mr404Found/gatsby-keanu-blog
  description: A responsive and super simple gatsby portfolio starter and extendable for blog also used yaml parsing
  tags:
    - Netlify
    - SEO
    - Blog
    - Landing Page
    - Styling:Other
  features:
    - Attractive Design
    - Responsive webpage
    - Responsive Card Design
    - Gatsby
    - yaml parsing
    - Automatic page Generation by adding content
- url: https://gatsby-contentful-portfolio-blog.netlify.com/
  repo: https://github.com/escapemanuele/gatsby-contentful-blog-portfolio
  description: Simple gatsby starter for integration with Contentful. The result is a clean and nice website for businesses or freelancers with a blog and a portfolio.
  tags:
    - Blog
    - CMS:Headless
    - CMS:Contentful
    - Portfolio
  features:
    - Styled components
    - Responsive webpage
    - Portfolio
    - Blog
- url: https://example-site-for-square-starter.netlify.com/
  repo: https://github.com/jonniebigodes/example-site-for-square-starter
  description: A barebones starter to help you kickstart your next Gatsby project with Square payments
  tags:
    - Square
    - Netlify
    - SEO
    - E-commerce
  features:
    - Serverless
    - Gatsby
    - Square
- url: https://gatsby-animate.netlify.com/
  repo: https://github.com/Mr404Found/gatsby-animate-starter
  description: A responsive and super simple gatsby starter with awesome animations to components and to build your online solutions website. stay tuned more features coming soon
  tags:
    - Netlify
    - SEO
    - Blog
    - Landing Page
    - Styling:Other
  features:
    - Attractive Design
    - Responsive webpage
    - Services
    - Animations
    - yaml parsing
    - Component Animations
    - ReactReveal Library
- url: https://gatsby-starter-instagram-baseweb.netlify.com/
  repo: https://github.com/timrodz/gatsby-starter-instagram-baseweb
  description: 🎢 A portfolio based on your latest Instagram posts, implemented with the Base Web Design System by Uber. It features out-of-the-box responsive layouts, easy-to-implement components and CSS-in-JS styling.
  tags:
    - Landing Page
    - Portfolio
    - Gallery
    - SEO
    - Netlify
    - Styling:CSS-in-JS
    - Styling:Other
  features:
    - Display your Instagram posts (Up to the last 12 with no API key).
    - Plug & Play configuration. All you need is an Instagram username!
    - Lightweight & Minimalist page structure. Let your work show itself.
    - Responsive design.
    - Simple React functional components (FC).
    - Google Analytics ready.
    - Continuous deployment via Netlify or Zeit.
- url: https://gatsby-starter-mountain.netlify.com/
  repo: https://github.com/artezan/gatsby-starter-mountain
  description: Blog theme that combine the new powerful MDX with the old WordPress. Built with WP/MDX and Theme UI
  tags:
    - Styling:CSS-in-JS
    - PWA
    - MDX
    - CMS:WordPress
    - Landing Page
    - Blog
  features:
    - gatsby-theme-wordpress-mdx
    - Theme UI
    - react-animate-on-scroll
    - Responsive Design
    - SEO friendly
    - Optimized images with gatsby-image
    - Git pre-commit and pre-push hooks using Husky
    - Highly optimized with excellent lighthouse audit score
    - Light/Dark mode
    - CSS Animations
    - Mountain style
- url: https://gatsby-starter-redux-storybook.netlify.com/
  repo: https://github.com/fabianunger/gatsby-starter-redux-storybook
  description: Gatsby Starter that has Redux (persist) and Storybook implemented.
  tags:
    - Redux
    - Storybook
    - PWA
    - Styling:CSS-in-JS
    - SEO
  features:
    - Redux + Redux Persist implemented also for Storybook
    - PWA
    - ESLint
    - SEO ready
- url: https://dospolov.com
  repo: https://github.com/dospolov/gatsby-starter-blog-and-cv
  description: Gatsby starter for Blog and CV.
  tags:
    - Blog
    - CMS:Netlify
    - Pagination
    - Portfolio
    - Disqus
    - RSS
    - Styling:Ant Design
    - Styling:Tailwind
  features:
    - Archive organized by tags and categories
    - Pagination support
    - Offline support
    - Google Analytics support
    - Disqus Comments support
- url: https://gatsby-starter-typescript-themes.netlify.com/
  repo: https://github.com/room-js/gatsby-starter-typescript-themes
  description: Gatsby TypeScript starter with light/dark themes based on CSS variables
  tags:
    - Language:TypeScript
    - Styling:SCSS
  features:
    - Light and Dark themes based on CSS variables (persisted state)
    - Font Awesome
    - Normalize.css
- url: https://gatsby-notion-demo.netlify.com/
  repo: https://github.com/conradlin/gatsby-starter-strata-notion
  description: Gatsby starter utilizing Notion as a CMS based on strata site template
  tags:
    - Blog
    - PWA
    - SEO
    - Styling:SCSS
  features:
    - Super simple, portfolio + blog + newsletter site
    - Utilizing Notion as a CMS
    - Fully Responsive
    - Styling with SCSS
- url: https://sumanth.netlify.com/
  repo: https://github.com/Mr404Found/gatsby-sidedrawer
  description: A responsive and super simple gatsby site with awesome navbar and stay tuned more features coming soon
  tags:
    - Netlify
    - SEO
    - Blog
    - Landing Page
    - Styling:Other
  features:
    - Attractive Design
    - Responsive webpage
    - Animations
    - Component Animations
    - ReactReveal Library
    - Side Drawer
    - Sidebar
    - Navbar
- url: https://userbase-gatsby-starter.jacobneterer.com
  repo: https://github.com/jneterer/userbase-gatsby-starter
  description: Another TODO app - a Gatsby starter for Userbase, TailwindCSS, SCSS, and Typescript.
  tags:
    - Styling:Tailwind
    - Styling:SCSS
    - Language:TypeScript
    - Authentication
    - Netlify
    - SEO
  features:
    - Userbase for authentication and end-to-end encrypted data management
    - All user and data APIs
    - Tailwind CSS and SCSS for styling
    - Typescript for easier debugging and development, strict types, etc
    - Netlify for hosting
- url: https://gatsby-simple-blog-with-asciidoctor-demo.netlify.com
  repo: https://github.com/hitsuji-no-shippo/gatsby-simple-blog-with-asciidoctor
  description: A Gatsby blog with Asciidoctor. Forked from thundermiracle/gatsby-simple-blog.
  tags:
    - Blog
    - i18n
    - Netlify
    - Disqus
    - RSS
    - SEO
    - Linting
    - Testing
  features:
    - Asciidoc support
    - Easily Configurable
    - Tags
    - Edit on GitHub
    - i18n
    - SEO
    - Light and Dark themes
    - Google Analytics
    - RSS
    - Disqus
    - Breadcrumbs
    - ESLint
- url: https://barcadia.netlify.com/
  repo: https://github.com/bagseye/barcadia
  description: A super-fast site using GatsbyJS
  tags:
    - Blog
    - CMS:Headless
    - CMS:Contentful
    - Portfolio
  features:
    - Styled components
    - Responsive webpage
    - Portfolio
    - Blog
- url: https://gatsby-starter-clean-resume.netlify.com/
  repo: https://github.com/masoudkarimif/gatsby-starter-clean-resume
  description: A Gatsby Starter Template for Putting Your Resume Online Super Quick!
  tags:
    - Netlify
    - Pagination
    - Styling:Other
    - SEO
  features:
    - Easy setup
    - Completely customizable using only gatsby-config.js file
    - Uses Milligram for styling
    - Fully responsive
    - Clean minimalist design
    - Page transition
    - Five different themes (great-gatsby, master-yoda, wonder-woman, darth-vader, luke-lightsaber)
    - Includes React Helmet for title and description tags
    - Includes Google Analytics plugin
- url: https://gatsby-starter-i18n-bulma.netlify.com
  repo: https://github.com/kalwalt/gatsby-starter-i18n-bulma
  description: A gatsby starter with Bulma and optimized slug for better SEO.
  tags:
    - i18n
    - Netlify
    - CMS:Netlify
    - Styling:Bulma
    - Styling:SCSS
    - Gallery
    - SEO
    - Markdown
    - PWA
    - Blog
  features:
    - Multilanguage support with i18n
    - Slug switcher (multilanguage)
    - Uses Bulma for styling
    - Netlify CMS
    - React Images with Modal
    - FontAwesome icons
    - Animate.css with WOW
    - Robots.txt
    - Sitemap
    - PWA
- url: https://gatsby-attila.netlify.com/
  repo: https://github.com/armada-inc/gatsby-attila-theme-starter
  description: A Gatsby starter for creating blogs from headless Ghost CMS.
  tags:
    - Blog
    - CMS:Headless
    - SEO
    - Styling:SCSS
    - Pagination
  features:
    - Attila standard Ghost theme
    - Data sourcing from headless Ghost
    - Responsive design
    - SEO optimized
    - OpenGraph structured data
    - Twitter Cards meta
    - Sitemap Generation
    - XML Sitemaps
    - Progressive Web App
    - Offline Support
    - RSS Feed
    - Composable and extensible
- url: https://gatsby-contentful-portfolio.netlify.com/
  repo: https://github.com/wkocjan/gatsby-contentful-portfolio
  description: Gatsby portfolio theme integrated with Contentful
  tags:
    - CMS:Contentful
    - CMS:Headless
    - Gallery
    - Portfolio
    - SEO
    - Styling:Tailwind
  features:
    - Clean minimalist design
    - Contentful integration with ready to go placeholder content
    - Responsive design
    - Uses TailwindCSS for styling
    - Font Awesome icons
    - Robots.txt
    - SEO optimized
    - OpenGraph structured data
    - Integration with Mailchimp
- url: https://gatsby-graphcms-ecommerce-starter.netlify.com
  repo: https://github.com/GraphCMS/gatsby-graphcms-ecommerce-starter
  description: Swag store built with GraphCMS, Stripe, Gatsby, Postmark and Printful.
  tags:
    - E-commerce
    - i18n
    - Netlify
    - Styling:Tailwind
    - CMS:Other
    - Stripe
  features:
    - Dropshipping by Printful
    - Printful inventory enhanced by GraphCMS
    - Custom GraphQL API for handling checkout and payment
    - Postmark for order notifications
    - Strong Customer Authentication
- url: https://koop-blog.netlify.com/
  repo: https://github.com/bagseye/koop-blog
  description: A simple blog platform using GatsbyJS and MDX
  tags:
    - Blog
    - Markdown
    - MDX
  features:
    - Responsive design
    - Styled 404 page
    - Lightweight
    - Styled Components
- url: https://gatsby-minimalistic-dmin.netlify.com/
  repo: https://github.com/EllisMin/gatsby-minimalistic-dmin
  description: A ready-to-use, customizable personal blog with minimalistic design
  tags:
    - Blog
    - Markdown
    - Netlify
    - SEO
    - Styling:Other
    - Documentation
  features:
    - Simple blog with responsive design
    - Light / Dark Mode Switch
    - Markdown / HTML to create post & About page
    - Code syntax highlighting (Light / Dark)
    - Facebook Comments plugin
    - Social Media Links & Share buttons
    - Googly Analytics Support
    - Easy & Highly Customizable
    - Styled Components
- url: https://gatsby-airtable-listing.netlify.com/
  repo: https://github.com/wkocjan/gatsby-airtable-listing
  description: Airtable theme for Gatsby
  tags:
    - Airtable
    - SEO
    - Styling:Tailwind
  features:
    - Airtable integration
    - Modals with previous/next navigation
    - Responsive design
    - Uses TailwindCSS for styling
    - Font Awesome icons
    - Clean minimalist design
    - SEO optimized
    - Robots.txt
    - OpenGraph structured data
- url: https://gatsby-starter-personality.netlify.com/
  repo: https://github.com/matheusquintaes/gatsby-starter-personality
  description: A free responsive Gatsby Starter
  tags:
    - Portfolio
    - Gallery
  features:
    - SEO
    - Page transition
    - Fully responsive
    - Styling:CSS-in-JS
- url: https://seattleservicerelief.com/
  repo: https://github.com/service-relief/gatsby-starter-service-relief
  description: Localized index of resources for your city.
  tags:
    - Airtable
    - Netlify
    - SEO
    - Styling:Tailwind
  features:
    - generates a static website using GatsbyJS
    - uses Airtable to manage your listings and categories
    - includes an Airtable form to collect local submissions and add them to Airtable for approval
    - can be personalized to a city or region without touching a line of code
    - one-click deployment via Netlify
- url: https://shards-gatsby-starter.netlify.com/
  repo: https://github.com/wcisco17/gatsby-typescript-shards-starter
  description: Portfolio with Typescript and Shards UI
  tags:
    - Language:TypeScript
    - Portfolio
    - Netlify
    - PWA
    - Styling:Bootstrap
  features:
    - Portfollio Starter that includes Shards Ui component library and Typescript generator.
    - Typescript
    - Typescript Generator
    - Styled-Components
    - Shards UI
    - Bootstrap
- url: https://gatsby-sanity-developer-portfolio-starter.jacobneterer.com/
  repo: https://github.com/jneterer/gatsby-sanity-developer-portfolio-starter
  description: A Gatsby + Sanity CMS starter project for developer portfolios. Also built using TailwindCSS, SCSS, and Typescript.
  tags:
    - CMS:sanity.io
    - Portfolio
    - Styling:Tailwind
    - Styling:SCSS
    - Language:TypeScript
    - Netlify
    - SEO
  features:
    - Developer portfolio using Gatsby + Sanity CMS
    - Edit your profile, projects, and tags all in Sanity CMS without any code commits
    - TailwindCSS and SCSS for styling
    - Typescript for easier debugging and development, strict types, etc
    - Netlify for hosting
    - SEO Capabilities
- url: https://serene-ramanujan-285722.netlify.com/
  repo: https://github.com/kunalJa/gatsby-starter-math-blog
  description: A responsive math focused blog with MDX and Latex built in
  tags:
    - MDX
    - Blog
    - PWA
    - Storybook
    - Styling:Other
    - SEO
  features:
    - Mobile friendly and fully responsive
    - Easy to configure (just change site.config.js)
    - MDX
    - Latex with Katex
    - Storybook with tested components included
    - Uses Tachyons for styling
    - Easy to create new posts
- url: https://gatsby-starter-canada-pandemic.netlify.com/
  repo: https://github.com/masoudkarimif/gatsby-starter-canada-pandemic
  description: A Gatsby starter template for covering pandemics in Canada
  tags:
    - AWS
    - Onepage
    - Styling:Milligram
  features:
    - Interactive SVG map using D3
    - Responsive design
    - Styled 404 page
    - Google Analytics support
    - Includes React Helmet
    - Clean minimalist design
    - Completely customizable using only gatsby-config.js file
- url: https://builderio.github.io/gatsby-starter-builder/
  repo: https://github.com/BuilderIO/gatsby-starter-builder
  description: Gatsby starter with drag + drop page building with your React components via Builder.io
  tags:
    - CMS:Other
    - CMS:Headless
  features:
    - Builder.io integration with sample pages/header/footer.
    - Drag and drop page editing and creations.
    - Lots of built-in templates, widgets, or bring in your own custom components.
    - Uses @builder.io/gatsby plugin to dynamically create pages published on the editor.
    - SEO
- url: https://gatsby-starter-reason-blog.netlify.com/
  repo: https://github.com/mukul-rathi/gatsby-starter-reason-blog
  description: The Gatsby Starter Blog using ReasonML!
  tags:
    - Blog
    - Styling:CSS-in-JS
    - Language:Other
  features:
    - Basic setup for a full-featured type-safe blog
    - ReasonML support out-of-the-box
    - ReasonReact v3 JSX syntax
    - CSS-in-Reason support
    - StaticQuery GraphQL support in ReasonML
    - Similar to gatsby-starter-blog

- url: https://gct.mozart409.space/
  repo: https://github.com/Mozart409/gatsby-custom-tailwind
  description: A minimal tailwind css starter, with custom fonts, purgecss, automatic linting when committing to master, awesome lighthouse audit, custom zeit/serve server for production build, visible to all in your network, so you can test it with your phone.
  tags:
    - Linting
    - PWA
    - SEO
    - Styling:Tailwind
    - Styling:PostCSS
  features:
    - Minimal Tailwind Starter
    - Custom Fonts predefined
    - Automatic Linting on Commit using husky and pretty-quick
    - Custom server to test Production Builds on your local network via zeit/serve
    - Extensive Readme in the repo
- url: https://gatsby-redux-toolkit-typescript.netlify.com/
  repo: https://github.com/saimirkapaj/gatsby-redux-toolkit-typescript-starter
  description: Gatsby Starter using Redux-Toolkit, Typescript, Styled Components and Tailwind CSS.
  tags:
    - Redux
    - Language:TypeScript
    - Styling:Tailwind
  features:
    - Redux-Toolkit
    - Typescript
    - Styled Components
    - Tailwind CSS
    - Removes unused CSS with Purgecss
    - Font Awesome Icons
    - Responsive Design
    - Change between light and dark themes
    - SEO
    - React Helmet
    - Offline Support
- url: https://gatsby-ts-tw-styled-eslint.netlify.com
  repo: https://github.com/Miloshinjo/gatsby-ts-tw-styled-eslint-starter
  description: Gatsby starter with Typescript, TailwindCSS, @emotion/styled and eslint.
  tags:
    - Linting
    - Styling:CSS-in-JS
    - Styling:Tailwind
    - Language:TypeScript
  features:
    - Typescript support
    - CSS-in-JS with @emotion/styled (like styled components)
    - TailwindCSS (1.2) support
    - eslint with airbnb settings
- url: https://mik3y.github.io/gatsby-starter-basic-bootstrap/
  repo: https://github.com/mik3y/gatsby-starter-basic-bootstrap
  description: A barebones starter featuring react-bootstrap and deliberately little else
  tags:
    - Styling:Bootstrap
    - Styling:SCSS
  features:
    - Uses react-bootstrap, sass, and little else
    - Skeleton starter, based on gatsby-starter-default
    - Optional easy integration of themes from Bootswatch.com
- url: https://gatsby-starter-songc.netlify.com/
  repo: https://github.com/FFM-TEAM/gatsby-starter-song
  description: A Gatsby starter for blog style with fresh UI.
  tags:
    - Blog
    - Netlify
    - SEO
    - Language:TypeScript
    - Styling:CSS-in-JS
  features:
    - Emoji (emojione)
    - Code syntax highlighting (atom-one-light Style)
    - Mobile friendly and fully responsive
    - Comment feature ( utterances)
    - Post side PostTOC
    - Simple fresh design like Medium
    - Readability
- url: https://gatsby-starter-kontent-lumen.netlify.com/
  repo: https://github.com/Kentico/gatsby-starter-kontent-lumen
  description: A minimal, lightweight, and mobile-first starter for creating blogs uses Gatsby and Kentico Kontent CMS. Inspired by Lumen.
  tags:
    - SEO
    - CMS:Headless
    - CMS:Kontent
    - Netlify
    - Styling:SCSS
    - Blog
  features:
    - Kentico Kontent CaaS platform as the data source.
    - Mobile-First approach in development.
    - Archive organized by tags and categories.
    - Automatic Sitemap generation.
    - Lost Grid.
    - Beautiful typography inspired by matejlatin/Gutenberg.
    - Stylesheet built using Sass and BEM-Style naming.
    - Syntax highlighting in code blocks.
    - Google Analytics support.
<<<<<<< HEAD
- url: https://dindim-production.netlify.com/
  repo: https://github.com/lorenzogm/gatsby-ecommerce-starter
  description: Gatsby starter to create an ecommerce website with netlify and stripe. Setup and release your shop in a few minutes.
  tags:
    - Client-side App
    - E-commerce
    - Firebase
    - Netlify
    - SEO
    - Stripe
    - Styling:CSS-in-JS
  features:
    - 100% Free. No subscriptions, just pay a fee to Stripe when you sell a product.
    - Home Page to list all your products.
    - Category Page to list products by category.
    - Product Detail Page. Define several colors and sizes for the same product
    - Cart Page with the summary of your cart before checkout.
    - Checkout Page powered by Stripe.
    - Scripts to create/update/delete your products in Stripe.
    - Analytics with Firebase
=======
- url: https://gatsby-starter-ts.now.sh/
  repo: https://github.com/jpedroschmitz/gatsby-starter-ts
  description: A TypeScript starter for Gatsby. No plugins and styling. Exactly the necessary to start!
  tags:
    - Language:TypeScript
    - Styling:None
    - Linting
  features:
    - TypeScript
    - ESLint and Prettier
    - Husky and lint-staged
    - Commitizen and Commitlint
    - TypeScript absolute paths
- url: https://rolwinreevan.com
  repo: https://github.com/rolwin100/rolwinreevan_gatsby_blog
  description: This starter consists of ant design system you can use it for your personal blog. I have give a lot of time in developing this starter because I found that there were not much starters with a very good design. Please give a star to this project if you have like it to encourage me 😄. Thank you.
  tags:
    - Blog
    - Portfolio
    - Markdown
    - SEO
    - PWA
  features:
    - Blog designed using Markdown.
    - Beautifully designed landing page.
    - First project in the starters list to use ant design.
    - Supports SSR and is also a PWA.
- url: https://www.dyuzz.club/
  repo: https://github.com/Dyuzz/Gatsby-Blog-Starter-Dyuzz
  description: A Gatsby starter for creating blogs.
  tags:
    - Blog
    - PWA
    - SEO
    - CMS:Netlify
    - Pagination
  features:
    - Blog designed using Markdown.
    - Beautifully designed landing page.
    - GatsbyJS v2
    - Google Analytics
    - Web App Manifest
    - Netlify Support
    - Gitalk Comment
    - SiteMap
    - Netlify CMS Support
    - TOC（TableOfContexts）
    - Pagination
    - SEO
    - Phone browser Support
>>>>>>> fae27a89
<|MERGE_RESOLUTION|>--- conflicted
+++ resolved
@@ -5939,7 +5939,6 @@
     - Stylesheet built using Sass and BEM-Style naming.
     - Syntax highlighting in code blocks.
     - Google Analytics support.
-<<<<<<< HEAD
 - url: https://dindim-production.netlify.com/
   repo: https://github.com/lorenzogm/gatsby-ecommerce-starter
   description: Gatsby starter to create an ecommerce website with netlify and stripe. Setup and release your shop in a few minutes.
@@ -5960,7 +5959,6 @@
     - Checkout Page powered by Stripe.
     - Scripts to create/update/delete your products in Stripe.
     - Analytics with Firebase
-=======
 - url: https://gatsby-starter-ts.now.sh/
   repo: https://github.com/jpedroschmitz/gatsby-starter-ts
   description: A TypeScript starter for Gatsby. No plugins and styling. Exactly the necessary to start!
@@ -6010,5 +6008,4 @@
     - TOC（TableOfContexts）
     - Pagination
     - SEO
-    - Phone browser Support
->>>>>>> fae27a89
+    - Phone browser Support