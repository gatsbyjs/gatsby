- url: https://gatsby-starter-lamma.netlify.app/
  repo: https://github.com/desktopofsamuel/gatsby-starter-lamma
  description: A minimal, elegant, dark theme blog starter. Forked from Gatsby Advance Starter.
  tags:
    - Blog
    - SEO
    - Markdown
    - MDX
  features:
    - Gatsby v2 + MDX
    - Main page, Blog page, Category page, Tags Page
    - Dark mode using use-dark-mode
    - Subtle table of content component
    - SEO with react-helmet
    - Optimized image rendering using gatsby-image
    - Icons from Font Awesome
    - Programmatically generates styled pages for each blog post written in Markdown
- url: https://mdx-cms-docs.netlify.app/
  repo: https://github.com/danielcurtis/gatsby-starter-netlify-docs
  description: An accessible and blazing fast documentation starter for Gatsby integrated with Netlify CMS.
  tags:
    - CMS:Netlify
    - CMS:Headless
    - Documentation
    - MDX
    - Markdown
    - Netlify
  features:
    - Netlify CMS for Creating, Updating, and Deleting MDX files
    - Fully-Configurable Landing Page from Netlify CMS
    - Accessible and Fast with a Perfect Lighthouse Score
    - Clean, Repsponsive User Interface
    - Table of Contents & Toggleable Main-Menu
    - Configurable Dark and Light Mode Themes
    - Google Analytics Support
    - MDX Embeds for Tweets, Repl.it, YouTube and More
- url: https://gatsby-pod6.netlify.app/
  repo: https://github.com/zag/gatsby-starter-pod6
  description: A minimal, lightweight, and mobile-first starter for creating blogs with pod6 markup language.
  tags:
    - Blog
    - CMS:Netlify
    - Pagination
    - RSS
    - Linting
    - Styling:PostCSS
    - Styling:SCSS
  features:
    - Lost Grid
    - Jest testing
    - Beautiful typography inspired by matejlatin/Gutenberg
    - Mobile-First approach in development
    - Sidebar menu built using a configuration block
    - Pagination support
    - Sitemap Generation
    - Offline support
    - Google Analytics support
    - Create pages and posts in pod6 markup language
- url: https://ghost-balsa-preview.draftbox.co/
  repo: https://github.com/draftbox-co/gatsby-ghost-balsa-starter
  description: A Gatsby starter for creating blogs from headless Ghost CMS.
  tags:
    - Blog
    - CMS:Headless
    - SEO
    - Styling:SCSS
  features:
    - Balsa theme by Draftbox
    - Data sourcing from headless Ghost
    - Responsive design
    - SEO optimized
    - OpenGraph structured data
    - Twitter Cards meta
    - Sitemap Generation
    - XML Sitemaps
    - Progressive Web App
    - Offline Support
    - RSS Feed
    - Composable and extensible
- url: https://gatsby-typescript-markdown-starter.vercel.app/
  repo: https://github.com/caelinsutch/gatsby-typescript-markdown-starter
  description: A Gatsby starter with TypeScript and Markdown Preconfigured to Make a Portfolio.
  tags:
    - Blog
    - SEO
    - Styling:SCSS
    - Styling:CSS-in-JS
    - Markdown
    - Portfolio
  features:
    - Eslint/Prettier configured
    - Easy to customize
    - Typescript pre configured
    - Markdown posts with PrismJS code styling
    - Categories based off a yaml file
    - Preconfigured with Gatsby Image
    - High Lighthouse Scores
    - Easy to understand product structure
    - CSS in JS with Emotion
    - Sass stylesheets
    - React Helmet for SEO best practices and metatags
    - SEO optimized
    - Projects page, categories, home, 404 page
    - Responsive
- url: https://gatsby-starter-wordpress-twenty-twenty.netlify.app/
  repo: https://github.com/henrikwirth/gatsby-starter-wordpress-twenty-twenty
  description: A port of the WordPress Twenty Twenty theme to Gatsby.
  tags:
    - Blog
    - CMS:WordPress
    - Styling:Other
    - Pagination
  features:
    - Data sourcing from WordPress
    - Uses WPGraphQL as an API
    - Using the new gatsby-wordpress-source@v4
    - Responsive design
    - Works well with Gatsby Cloud incremental updates
- url: https://22boxes-gatsby-uno.netlify.app/
  repo: https://github.com/iamtherealgd/gatsby-starter-22boxes-uno
  description: A Gatsby starter for creating blogs and showcasing your work
  tags:
    - Blog
    - Portfolio
    - Markdown
    - SEO
  features:
    - Work and About pages
    - Work page with blog type content management
    - Personal webiste to create content and put your portfolio items
    - Landing pages for your work items, not just links
- url: https://wp-libre-preview.draftbox.co/
  repo: https://github.com/draftbox-co/gatsby-wordpress-libre-starter
  description: A Gatsby starter for creating blogs from headless WordPress CMS.
  tags:
    - Blog
    - SEO
    - CMS:WordPress
    - Styling:Other
    - Pagination
  features:
    - WordPress Libre 2 skin
    - Data sourcing from headless WordPress
    - Responsive design
    - SEO optimized
    - OpenGraph structured data
    - Twitter Cards meta
    - Sitemap Generation
    - XML Sitemaps
    - Progressive Web App
- url: https://delog-w3layouts.netlify.app/
  repo: https://github.com/W3Layouts/gatsby-starter-delog
  description: A Gatsby Starter built with Netlify CMS to launch your dream blog with a click.
  tags:
    - Blog
    - CMS:Netlify
  features:
    - Simple blog designed for designer and developers
    - Manage Posts with Netlify CMS
    - Option to add featured image and meta description while adding posts
- url: https://styxlab.github.io
  repo: https://github.com/styxlab/gatsby-starter-try-ghost
  description: A Gatsby starter for creating blogs from headless Ghost CMS.
  tags:
    - Blog
    - CMS:Headless
    - SEO
    - Styling:PostCSS
  features:
    - Casper standard Ghost theme
    - Data sourcing from headless Ghost
    - Sticky navigation headers
    - Hover on author avatar
    - Responsive design
    - SEO optimized
    - Styled 404 page
    - OpenGraph structured data
    - Twitter Cards meta
    - Sitemap Generation
    - XML Sitemaps
    - Progressive Web App
    - Offline Support
    - RSS Feed
    - Composable and extensible
- url: https://gatsby-theme-sky-lite.netlify.app
  repo: https://github.com/vim-labs/gatsby-theme-sky-lite-starter
  description: A lightweight Gatsby starter with Material-UI and MDX Markdown support.
  tags:
    - Blog
    - Styling:Material
  features:
    - Lightweight
    - Markdown
    - MDX
    - MaterialUI Components
    - React Icons
- url: https://authenticaysh.netlify.app/
  repo: https://github.com/seabeams/gatsby-starter-auth-aws-amplify
  description: Full-featured Auth with AWS Amplify & AWS Cognito
  tags:
    - AWS
    - Authentication
  features:
    - Full-featured AWS Authentication with Cognito
    - Error feedback in forms
    - Password Reset
    - Multi-Factor Authentication
    - Styling with Bootstrap and Sass
- url: https://gatsby-starter-blog-demo.netlify.app/
  repo: https://github.com/gatsbyjs/gatsby-starter-blog
  description: official blog
  tags:
    - Official
    - Blog
  features:
    - Basic setup for a full-featured blog
    - Support for an RSS feed
    - Google Analytics support
    - Automatic optimization of images in Markdown posts
    - Support for code syntax highlighting
    - Includes plugins for easy, beautiful typography
    - Includes React Helmet to allow editing site meta tags
    - Includes plugins for offline support out of the box
- url: https://gatsby-starter-default-demo.netlify.app/
  repo: https://github.com/gatsbyjs/gatsby-starter-default
  description: official default
  tags:
    - Official
  features:
    - Comes with React Helmet for adding site meta tags
    - Includes plugins for offline support out of the box
- url: https://gatsby-netlify-cms.netlify.app/
  repo: https://github.com/netlify-templates/gatsby-starter-netlify-cms
  description: n/a
  tags:
    - Blog
    - Styling:Bulma
    - CMS:Netlify
  features:
    - A simple blog built with Netlify CMS
    - Basic directory organization
    - Uses Bulma for styling
    - Visit the repo to learn how to set up authentication, and begin modeling your content.
- url: https://vagr9k.github.io/gatsby-advanced-starter/
  repo: https://github.com/Vagr9K/gatsby-advanced-starter
  description: Great for learning about advanced features and their implementations
  tags:
    - Blog
    - Styling:None
  features:
    - Does not contain any UI frameworks
    - Provides only a skeleton
    - Tags
    - Categories
    - Google Analytics
    - Disqus
    - Offline support
    - Web App Manifest
    - SEO
- url: https://vagr9k.github.io/gatsby-material-starter/
  repo: https://github.com/Vagr9K/gatsby-material-starter
  description: n/a
  tags:
    - Styling:Material
  features:
    - React-MD for Material design
    - Sass/SCSS
    - Tags
    - Categories
    - Google Analytics
    - Disqus
    - Offline support
    - Web App Manifest
    - SEO
- url: https://gatsby-advanced-blog-system.danilowoz.now.sh/blog
  repo: https://github.com/danilowoz/gatsby-advanced-blog-system
  description: Create a complete blog from scratch with pagination, categories, featured posts, author, SEO, and navigation.
  tags:
    - Pagination
    - Markdown
    - SEO
  features:
    - Pagination;
    - Category and tag pages (with pagination);
    - Category list (with navigation);
    - Featured post;
    - Author page;
    - Next and prev post;
    - SEO component.
- url: https://graphcms.github.io/gatsby-graphcms-tailwindcss-example/
  repo: https://github.com/GraphCMS/gatsby-graphcms-tailwindcss-example
  description: The default Gatsby starter blog with the addition of the gatsby-source-graphql and Tailwind dependencies.
  tags:
    - Styling:Tailwind
    - CMS:Headless
  features:
    - Tailwind style library
    - GraphQL source plugin
    - Very simple boilerplate
- url: https://wonism.github.io/
  repo: https://github.com/wonism/gatsby-advanced-blog
  description: n/a
  tags:
    - Portfolio
    - Redux
  features:
    - Blog post listing with previews (image + summary) for each blog post
    - Categories and tags for blog posts with pagination
    - Search post with keyword
    - Put react application / tweet into post
    - Copy some codes in post with clicking button
    - Portfolio
    - Resume
    - Redux for managing statement (with redux-saga / reselect)

- url: https://gatsby-tailwind-emotion-starter.netlify.app/
  repo: https://github.com/muhajirdev/gatsby-tailwind-emotion-starter
  description: A Gatsby Starter with Tailwind CSS + Emotion JS
  tags:
    - Styling:Tailwind
  features:
    - ESLint Airbnb without semicolon and without .jsx extension
    - Offline support
    - Web App Manifest
- url: https://gatsby-starter-redux-firebase.netlify.app/
  repo: https://github.com/muhajirdev/gatsby-starter-redux-firebase
  description: A Gatsby + Redux + Firebase Starter. With Authentication
  tags:
    - Styling:None
    - Firebase
    - Client-side App
  features:
    - ESLint Airbnb without semicolon and without .jsx extension
    - Firebase
    - Web App Manifest
- url: https://dschau.github.io/gatsby-blog-starter-kit/
  repo: https://github.com/dschau/gatsby-blog-starter-kit
  description: n/a
  tags:
    - Blog
  features:
    - Blog post listing with previews for each blog post
    - Navigation between posts with a previous/next post button
    - Tags and tag navigation
- url: https://contentful.github.io/starter-gatsby-blog/
  repo: https://github.com/contentful/starter-gatsby-blog
  description: n/a
  tags:
    - Blog
    - CMS:Contentful
    - CMS:Headless
  features:
    - Based on the Gatsby Starter Blog
    - Includes Contentful Delivery API for production build
    - Includes Contentful Preview API for development
- url: https://react-firebase-authentication.wieruch.com/
  repo: https://github.com/the-road-to-react-with-firebase/react-gatsby-firebase-authentication
  description: n/a
  tags:
    - Firebase
  features:
    - Sign In, Sign Up, Sign Out
    - Password Forget
    - Password Change
    - Protected Routes with Authorization
    - Realtime Database with Users
- url: http://dmwl.net/gatsby-hampton-theme
  repo: https://github.com/davad/gatsby-hampton-theme
  description: n/a
  tags:
    - Styling:CSS-in-JS
  features:
    - ESLint in dev mode with the Airbnb config and Prettier formatting rules
    - Emotion for CSS-in-JS
    - A basic blog, with posts under src/pages/blog
    - A few basic components (Navigation, Layout, Link wrapper around gatsby-link))
    - Based on gatsby-starter-gatsbytheme
- url: https://orgapp.github.io/gatsby-starter-orga/
  repo: https://github.com/orgapp/gatsby-starter-orga
  description: Want to use org-mode instead of markdown? This is for you.
  tags:
    - Blog
  features:
    - Use org-mode files as source.
    - Generate post pages, can be configured to be file-based or section-based.
    - Generate posts index pages.
- url: http://2column-portfolio.surge.sh/
  repo: https://github.com/praagyajoshi/gatsby-starter-2column-portfolio
  description: n/a
  tags:
    - Portfolio
    - Styling:SCSS
  features:
    - Designed as a minimalistic portfolio website
    - Grid system using flexboxgrid
    - Styled using SCSS
    - Font icons using font-awesome
    - Google Analytics integration
    - Open Sans font using Google Fonts
    - Prerendered Open Graph tags for rich sharing
- url: https://prototypeinteractive.github.io/gatsby-react-boilerplate/
  repo: https://github.com/PrototypeInteractive/gatsby-react-boilerplate
  description: n/a
  tags:
    - Styling:Bootstrap
  features:
    - Basic configuration and folder structure
    - Uses PostCSS and Sass (with autoprefixer and pixrem)
    - Uses Bootstrap 4 grid
    - Leaves the styling to you
    - Uses data from local json files
    - Contains Node.js server code for easy, secure, and fast hosting
- url: http://capricious-spring.surge.sh/
  repo: https://github.com/noahg/gatsby-starter-blog-no-styles
  description: n/a
  tags:
    - Blog
    - Styling:None
  features:
    - Same as official gatsby-starter-blog but with all styling removed
- url: https://gatsby-starter-github-api.netlify.app/
  repo: https://github.com/lundgren2/gatsby-starter-github-api
  description: Single page starter based on gatsby-source-github-api
  tags:
    - Portfolio
    - Onepage
  features:
    - Use your GitHub as your own portfolio site
    - List your GitHub repositories
    - GitHub GraphQL API v4
- url: https://gatsby-starter-github-repositories.netlify.app
  repo: https://github.com/tool3/gatsby-starter-github-repositories
  description: Single page starter based on gatsby-source-github-api and gatsby-starter-github-api
  tags:
    - Portfolio
    - Onepage
  features:
    - Use your GitHub as your own portfolio site
    - List your GitHub repositories
    - GitHub GraphQL API v4

- url: https://gatsby-starter-bloomer.netlify.app/
  repo: https://github.com/Cethy/gatsby-starter-bloomer
  description: n/a
  tags:
    - Styling:Bulma
  features:
    - Based on gatsby-starter-default
    - Bulma CSS Framework with its Bloomer react components
    - Font-Awesome icons
    - Includes a simple fullscreen hero w/ footer example
- url: https://gatsby-starter-bootstrap-netlify.netlify.app/
  repo: https://github.com/konsumer/gatsby-starter-bootstrap-netlify
  description: n/a
  tags:
    - Styling:Bootstrap
    - CMS:Netlify
  features:
    - Very similar to gatsby-starter-netlify-cms, slightly more configurable (e.g. set site-title in gatsby-config) with Bootstrap/Bootswatch instead of bulma
- url: https://gatstrap.netlify.app/
  repo: https://github.com/jaxx2104/gatsby-starter-bootstrap
  description: n/a
  tags:
    - Styling:Bootstrap
  features:
    - Bootstrap CSS framework
    - Single column layout
    - Basic components like SiteNavi, SitePost, SitePage
- url: http://gatsby-bulma-storybook.surge.sh/
  repo: https://github.com/gvaldambrini/gatsby-starter-bulma-storybook
  description: n/a
  tags:
    - Styling:Bulma
    - Storybook
    - Testing
  features:
    - Storybook for developing components in isolation
    - Bulma and Sass support for styling
    - CSS modules
    - Prettier & ESLint to format & check the code
    - Jest
- url: https://gatsby-starter-business.netlify.app/
  repo: https://github.com/v4iv/gatsby-starter-business
  description: n/a
  tags:
    - Styling:Bulma
    - PWA
    - CMS:Netlify
    - Disqus
    - Search
    - Pagination
  features:
    - Complete Business Website Suite - Home Page, About Page, Pricing Page, Contact Page and Blog
    - Netlify CMS for Content Management
    - SEO Friendly (Sitemap, Schemas, Meta Tags, GTM etc)
    - Bulma and Sass Support for styling
    - Progressive Web App & Offline Support
    - Tags and RSS Feed for Blog
    - Disqus and Share Support
    - Elastic-Lunr Search
    - Pagination
    - Easy Configuration using `config.js` file
- url: https://haysclark.github.io/gatsby-starter-casper/
  repo: https://github.com/haysclark/gatsby-starter-casper
  description: n/a
  tags:
    - PWA
  features:
    - Page pagination
    - CSS
    - Tags
    - Google Analytics
    - Offline support
    - Web App Manifest
    - SEO
- url: http://gatsby-starter-ceevee.surge.sh/
  repo: https://github.com/amandeepmittal/gatsby-starter-ceevee
  description: n/a
  tags:
    - Portfolio
  features:
    - Based on the Ceevee site template, design by Styleshout
    - Single Page Resume/Portfolio site
    - Target audience Developers, Designers, etc.
    - Used CSS Modules, easy to manipulate
    - FontAwsome Library for icons
    - Responsive Design, optimized for Mobile devices
- url: https://gatsby-starter-contentful-i18n.netlify.app/
  repo: https://github.com/mccrodp/gatsby-starter-contentful-i18n
  description: i18n support and language switcher for Contentful starter repo
  tags:
    - i18n
    - CMS:Contentful
    - CMS:Headless
  features:
    - Localization (Multilanguage)
    - Dynamic content from Contentful CMS
    - Integrates i18n plugin starter and using-contentful repos
- url: https://cranky-edison-12166d.netlify.app/
  repo: https://github.com/datocms/gatsby-portfolio
  description: n/a
  tags:
    - CMS:DatoCMS
    - CMS:Headless
  features:
    - Simple portfolio to quick start a site with DatoCMS
    - Contents and media from DatoCMS
    - Custom Sass style
    - SEO
- url: https://gatsby-deck.netlify.app/
  repo: https://github.com/fabe/gatsby-starter-deck
  description: n/a
  tags:
    - Presentation
  features:
    - Create presentations/slides using Gatsby.
    - Offline support.
    - Page transitions.
- url: https://gatsby-starter-default-i18n.netlify.app/
  repo: https://github.com/angeloocana/gatsby-starter-default-i18n
  description: n/a
  tags:
    - i18n
  features:
    - localization (Multilanguage)
- url: http://gatsby-dimension.surge.sh/
  repo: https://github.com/codebushi/gatsby-starter-dimension
  description: Single page starter based on the Dimension site template
  tags:
    - Portfolio
    - HTML5UP
    - Styling:SCSS
  features:
    - Designed by HTML5 UP
    - Simple one page site that’s perfect for personal portfolios
    - Fully Responsive
    - Styling with SCSS
- url: https://gatsby-docs-starter.netlify.app/
  repo: https://github.com/ericwindmill/gatsby-starter-docs
  description: n/a
  tags:
    - Documentation
    - Styling:CSS-in-JS
  features:
    - All the features from gatsby-advanced-starter, plus
    - Designed for Documentation / Tutorial Websites
    - ‘Table of Contents’ Component, Auto generates ToC from posts - just follow the file frontmatter conventions from markdown files in ‘lessons’.
    - Styled Components w/ ThemeProvider
    - Basic UI
    - A few extra components
    - Custom prismjs theme
    - React Icons
- url: https://parmsang.github.io/gatsby-starter-ecommerce/
  repo: https://github.com/parmsang/gatsby-starter-ecommerce
  description: Easy to use starter for an e-commerce store
  tags:
    - Styling:Other
    - Stripe
    - E-commerce
    - PWA
    - Authentication
  features:
    - Uses the Moltin e-commerce Api
    - Stripe checkout
    - Semantic-UI
    - Styled components
    - Google Analytics - (you enter the tracking-id)
    - React-headroom
    - ESLint & Prettier. Uses Airbnb JavaScript Style Guide
    - Authentication via Moltin (Login and Register)
- url: http://gatsby-forty.surge.sh/
  repo: https://github.com/codebushi/gatsby-starter-forty
  description: Multi-page starter based on the Forty site template
  tags:
    - Styling:SCSS
    - HTML5UP
  features:
    - Designed by HTML5 UP
    - Colorful homepage, and also includes a Landing Page and Generic Page components.
    - Many elements are available, including buttons, forms, tables, and pagination.
    - Custom grid made with CSS Grid
    - Styling with SCSS
- url: https://themes.gatsbythemes.com/gatsby-starter/
  repo: https://github.com/saschajullmann/gatsby-starter-gatsbythemes
  description: n/a
  tags:
    - Styling:CSS-in-JS
    - Blog
    - Testing
    - Linting
  features:
    - CSS-in-JS via Emotion.
    - Jest and Enzyme for testing.
    - ESLint in dev mode with the Airbnb config and Prettier formatting rules.
    - React 16.
    - A basic blog, with posts under src/pages/blog. There’s also a script which creates a new Blog entry (post.sh).
    - Data per JSON files.
    - A few basic components (Navigation, Footer, Layout).
    - Layout components make use of Styled-System.
    - Google Analytics (you just have to enter your tracking-id).
    - Gatsby-Plugin-Offline which includes Service Workers.
    - Prettier for a uniform codebase.
    - Normalize css (7.0).
    - Feather icons.
    - Font styles taken from Tachyons.
- url: https://gcn.netlify.app/
  repo: https://github.com/ryanwiemer/gatsby-starter-gcn
  description: A starter template to build amazing static websites with Gatsby, Contentful, and Netlify
  tags:
    - CMS:Contentful
    - CMS:Headless
    - Blog
    - Netlify
    - Styling:CSS-in-JS
  features:
    - CMS:Contentful integration with ready to go placeholder content
    - Netlify integration including a pre-built contact form
    - Minimal responsive design - made to customize or tear apart
    - Pagination logic
    - Styled components
    - SEO Friendly Component
    - JSON-LD Schema
    - OpenGraph sharing support
    - Sitemap Generation
    - Google Analytics
    - Progressive Web app
    - Offline Support
    - RSS Feed
    - Gatsby Standard module for linting JavaScript with StandardJS
    - Stylelint support for Styled Components to lint the CSS in JS
- url: https://alampros.github.io/gatsby-starter-grommet/
  repo: https://github.com/alampros/gatsby-starter-grommet
  description: n/a
  tags:
    - Styling:Grommet
  features:
    - Barebones configuration for using the Grommet design system
    - Uses Sass (with CSS modules support)
- url: https://gatsby-starter-hello-world-demo.netlify.app/
  repo: https://github.com/gatsbyjs/gatsby-starter-hello-world
  description: official hello world
  tags:
    - Official
  features:
    - A no-frills Gatsby install
    - No plugins, no boilerplate
    - Great for advanced users
- url: https://gatsby-starter-hello-world-tailwind-css.netlify.app/
  repo: https://github.com/ohduran/gatsby-starter-hello-world-tailwind-css
  description: hello world + Tailwind CSS
  tags:
    - Styling:Tailwind
  features:
    - One plugin, no boilerplate
    - Great for advanced users
- url: https://gatsby-starter-hero-blog.greglobinski.com/
  repo: https://github.com/greglobinski/gatsby-starter-hero-blog
  description: no description yet
  tags:
    - Styling:PostCSS
    - SEO
    - Markdown
  features:
    - Easy editable content in Markdown files (posts, pages and parts)
    - CSS with `styled-jsx` and `PostCSS`
    - SEO (sitemap generation, robot.txt, meta and OpenGraph Tags)
    - Social sharing (Twitter, Facebook, Google, LinkedIn)
    - Comments (Facebook)
    - Images lazy loading and `webp` support (gatsby-image)
    - Post categories (category based post list)
    - Full text searching (Algolia)
    - Contact form (Netlify form handling)
    - Form elements and validation with `ant-design`
    - RSS feed
    - 100% PWA (manifest.webmanifest, offline support, favicons)
    - Google Analytics
    - App favicons generator (node script)
    - Easy customizable base styles via `theme` object generated from `yaml` file (fonts, colors, sizes)
    - React v.16.3 (gatsby-plugin-react-next)
    - Components lazy loading (social sharing)
    - ESLint (google config)
    - Prettier code styling
    - webpack `BundleAnalyzerPlugin`
- url: https://gatsby-starter-i18n-lingui.netlify.app/
  repo: https://github.com/dcroitoru/gatsby-starter-i18n-lingui
  description: n/a
  tags:
    - i18n
  features:
    - Localization (Multilanguage) provided by js-lingui
    - Message extraction
    - Avoids code duplication - generates pages for each locale
    - Possibility of translated paths
- url: https://lumen.netlify.app/
  repo: https://github.com/alxshelepenok/gatsby-starter-lumen
  description: A minimal, lightweight, and mobile-first starter for creating blogs using Gatsby.
  tags:
    - Blog
    - CMS:Netlify
    - Pagination
    - Disqus
    - RSS
    - Linting
    - Testing
    - Styling:PostCSS
    - Styling:SCSS
  features:
    - Lost Grid
    - Jest testing
    - Beautiful typography inspired by matejlatin/Gutenberg
    - Mobile-First approach in development
    - Stylesheet built using SASS and BEM-Style naming
    - Syntax highlighting in code blocks
    - Sidebar menu built using a configuration block
    - Archive organized by tags and categories
    - Pagination support
    - Offline support
    - Google Analytics support
    - Disqus Comments support
- url: https://minimal-blog.lekoarts.de
  repo: https://github.com/LekoArts/gatsby-starter-minimal-blog
  description: This starter is part of a german tutorial series on Gatsby. The starter will change over time to use more advanced stuff (feel free to express your ideas in the repository). Its first priority is a minimalistic style coupled with a lot of features for the content.
  tags:
    - Blog
    - MDX
    - Styling:CSS-in-JS
    - Netlify
    - Linting
    - PWA
  features:
    - Minimal and clean white layout
    - Write your blog posts in MDX
    - Offline Support, WebApp Manifest, SEO
    - Code highlighting (with prism-react-renderer) and live preview (with react-live)
- url: https://gatsby-starter-modern-demo.netlify.app/
  repo: https://github.com/kripod/gatsby-starter-modern
  description: no description yet
  tags:
    - Linting
  features:
    - A set of strict linting rules (based on the Airbnb JavaScript Style Guide)
    - Encourage automatic code formatting
    - Prefer using Yarn for package management
    - Use EditorConfig to maintain consistent coding styles between different editors and IDEs
    - Integration with Visual Studio Code
    - Based on gatsby-starter-default
- url: https://gatsby-starter-personal-blog.greglobinski.com/
  repo: https://github.com/greglobinski/gatsby-starter-personal-blog
  description: n/a
  tags:
    - Blog
    - Markdown
    - Netlify
    - Styling:Material
  features:
    - Ready to use, but easily customizable a fully equipped theme starter
    - Easy editable content in Markdown files (posts, pages and parts)
    - ‘Like an app’ layout transitions
    - Easily restyled through theme object
    - Styling with JSS
    - Page transitions
    - Comments (Facebook)
    - Post categories
    - Post list filtering
    - Full text searching (Algolia)
    - Contact form (Netlify form handling)
    - Material UI (@next)
    - RSS feed
    - Full screen mode
    - User adjustable articles’ body copy font size
    - Social sharing (Twitter, Facebook, Google, LinkedIn)
    - PWA (manifes.json, offline support, favicons)
    - Google Analytics
    - Favicons generator (node script)
    - Components leazy loading with AsyncComponent (social sharing, info box)
    - ESLint (google config)
    - Prettier code styling
    - Custom webpack CommonsChunkPlugin settings
    - webpack BundleAnalyzerPlugin
- url: http://gatsby-photon.surge.sh/
  repo: https://github.com/codebushi/gatsby-starter-photon
  description: Single page starter based on the Photon site template
  tags:
    - HTML5UP
    - Onepage
    - Styling:SCSS
  features:
    - Designed by HTML5 UP
    - Single Page, Responsive Site
    - Custom grid made with CSS Grid
    - Styling with SCSS
- url: https://portfolio-bella.netlify.app/
  repo: https://github.com/LekoArts/gatsby-starter-portfolio-bella
  description: A portfolio starter for Gatsby. The target audience are designers and photographers. The light themed website shows your work with large images & big typography. The Onepage is powered by the Headless CMS Prismic.io. and has programmatically created pages for your projects. General settings and colors can be changed in a config & theme file.
  tags:
    - Portfolio
    - CMS:Prismic
    - CMS:Headless
    - Styling:CSS-in-JS
    - Onepage
    - PWA
    - Linting
  features:
    - Big typography & images
    - White theme
    - Prismic.io as CMS
    - Emotion for styling + Emotion-Grid
    - One-page layout with sub-pages for case studies
    - Easily configurable
    - And other good stuff (SEO, Offline Support, WebApp Manifest Support)
- url: https://cara.lekoarts.de
  repo: https://github.com/LekoArts/gatsby-starter-portfolio-cara
  description: Playful and Colorful One-Page portfolio featuring Parallax effects and animations. Especially designers and/or photographers will love this theme! Built with MDX and Theme UI.
  tags:
    - Portfolio
    - Onepage
    - Styling:CSS-in-JS
    - PWA
  features:
    - React Spring Parallax effects
    - Theme UI-based theming
    - CSS Animations and shapes
    - Light/Dark mode
- url: https://emilia.lekoarts.de
  repo: https://github.com/LekoArts/gatsby-starter-portfolio-emilia
  description: A portfolio starter for Gatsby. The target audience are designers and photographers. The dark-themed website shows your work with large images in a grid-layout (powered by CSS Grid). The transition effects on the header add a playful touch to the overall minimal design. The website has programmatically created pages for your projects (with automatic image import). General settings and colors can be changed in a config & theme file.
  tags:
    - Portfolio
    - PWA
    - Transitions
    - MDX
    - Styling:CSS-in-JS
    - Linting
    - Testing
  features:
    - Focus on big images (with gatsby-image)
    - Dark Theme with HeroPatterns Header
    - CSS Grid and styled-components
    - Page transitions
    - Cypress for End-to-End testing
    - react-spring animations
    - One-Page layout with sub-pages for projects
    - Create your projects in MDX (automatic import of images)
    - And other good stuff (SEO, Offline Support, WebApp Manifest Support)
- url: https://emma.lekoarts.de
  repo: https://github.com/LekoArts/gatsby-starter-portfolio-emma
  description: Minimalistic portfolio with full-width grid, page transitions, support for additional MDX pages, and a focus on large images. Especially designers and/or photographers will love this theme! Built with MDX and Theme UI. Using the Gatsby Theme "@lekoarts/gatsby-theme-emma".
  tags:
    - Portfolio
    - MDX
    - Transitions
    - Styling:CSS-in-JS
    - PWA
  features:
    - MDX
    - react-spring page animations
    - Optional MDX pages which automatically get added to the navigation
    - Fully customizable through the usage of Gatsby Themes (and Theme UI)
    - Light Mode / Dark Mode
    - Google Analytics Support
    - SEO (Sitemap, OpenGraph tags, Twitter tags)
    - Offline Support & WebApp Manifest
- url: https://gatsby-starter-procyon.netlify.app/
  repo: https://github.com/danielmahon/gatsby-starter-procyon
  description: n/a
  tags:
    - PWA
    - CMS:Headless
    - CMS:Other
    - Styling:Material
    - Netlify
  features:
    - Gatsby + React (server side rendering)
    - GraphCMS Headless CMS
    - DraftJS (in-place) Medium-like Editing
    - Apollo GraphQL (client-side)
    - Local caching between builds
    - Material-UI (layout, typography, components, etc)
    - Styled-Components™-like API via Material-UI
    - Netlify Deployment Friendly
    - Netlify Identity Authentication (enables editing)
    - Automatic versioning, deployment and CHANGELOG
    - Automatic rebuilds with GraphCMS and Netlify web hooks
    - PWA (Progressive Web App)
    - Google Fonts
- url: http://gatsby-starter-product-guy.surge.sh/
  repo: https://github.com/amandeepmittal/gatsby-starter-product-guy
  description: n/a
  tags:
    - Portfolio
  features:
    - Single Page
    - A portfolio Developers and Product launchers alike
    - Using Typography.js easy to switch fonts
    - All your Project/Portfolio Data in Markdown, server by GraphQL
    - Responsive Design, optimized for Mobile devices
- url: https://caki0915.github.io/gatsby-starter-redux/
  repo: https://github.com/caki0915/gatsby-starter-redux
  description: n/a
  tags:
    - Styling:CSS-in-JS
    - Redux
  features:
    - Redux and Redux-devtools.
    - Emotion with a basic theme and SSR
    - Typography.js
    - ESLint rules based on Prettier and Airbnb
- url: http://gatsby-stellar.surge.sh/
  repo: https://github.com/codebushi/gatsby-starter-stellar
  description: Single page starter based on the Stellar site template
  tags:
    - HTML5UP
    - Onepage
    - Styling:SCSS
  features:
    - Designed by HTML5 UP
    - Scroll friendly, responsive site. Can be used as a single or multi-page site.
    - Sticky Navigation when scrolling.
    - Scroll spy and smooth scrolling to different sections of the page.
    - Styling with SCSS
- url: http://gatsby-strata.surge.sh/
  repo: https://github.com/codebushi/gatsby-starter-strata
  description: Single page starter based on the Strata site template
  tags:
    - Portfolio
    - Onepage
    - HTML5UP
    - Styling:SCSS
  features:
    - Designed by HTML5 UP
    - Super Simple, single page portfolio site
    - Lightbox style React photo gallery
    - Fully Responsive
    - Styling with SCSS
- url: https://gatsby-starter-strict.netlify.app/
  repo: https://github.com/kripod/gatsby-starter-strict
  description: n/a
  tags:
    - Linting
  features:
    - A set of strict linting rules (based on the Airbnb JavaScript Style Guide)
    - lint script
    - Encourage automatic code formatting
    - format script
    - Prefer using Yarn for package management
    - Use EditorConfig to maintain consistent coding styles between different editors and IDEs
    - Integration with Visual Studio Code
    - Pre-configured auto-formatting on file save
    - Based on gatsby-starter-default
- url: https://gatsby-tachyons.netlify.app/
  repo: https://github.com/pixelsign/gatsby-starter-tachyons
  description: no description yet
  tags:
    - Styling:Other
  features:
    - Based on gatsby-starter-default
    - Using Tachyons for CSS.
- url: https://gatsby-starter-tailwind.oddstronaut.com/
  repo: https://github.com/taylorbryant/gatsby-starter-tailwind
  description: A Gatsby v2 starter styled using Tailwind, a utility-first CSS framework. Uses Purgecss to remove unused CSS.
  tags:
    - Styling:Tailwind
  features:
    - Based on gatsby-starter-default
    - Tailwind CSS Framework
    - Removes unused CSS with Purgecss
    - Includes responsive navigation and form examples
- url: http://portfolio-v3.surge.sh/
  repo: https://github.com/amandeepmittal/gatsby-portfolio-v3
  description: n/a
  tags:
    - Portfolio
  features:
    - Single Page, Timeline View
    - A portfolio Developers and Product launchers
    - Bring in Data, plug-n-play
    - Responsive Design, optimized for Mobile devices
    - Seo Friendly
    - Uses Flexbox
- url: https://gatsby-starter-typescript-plus.netlify.app/
  repo: https://github.com/resir014/gatsby-starter-typescript-plus
  description: This is a starter kit for Gatsby.js websites written in TypeScript. It includes the bare essentials for you to get started (styling, Markdown parsing, minimal toolset).
  tags:
    - Styling:CSS-in-JS
    - Language:TypeScript
    - Markdown
  features:
    - TypeScript
    - ESLint (with custom ESLint rules)
    - Markdown rendering with Remark
    - Basic component structure
    - Styling with emotion
- url: https://haysclark.github.io/gatsby-starter-typescript/
  repo: https://github.com/haysclark/gatsby-starter-typescript
  description: n/a
  tags:
    - Language:TypeScript
  features:
    - TypeScript
- url: https://fabien0102-gatsby-starter.netlify.app/
  repo: https://github.com/fabien0102/gatsby-starter
  description: n/a
  tags:
    - Language:TypeScript
    - Styling:Other
    - Testing
  features:
    - Semantic-ui for styling
    - TypeScript
    - Offline support
    - Web App Manifest
    - Jest/Enzyme testing
    - Storybook
    - Markdown linting
- url: https://gatsby-starter-wordpress.netlify.app/
  repo: https://github.com/GatsbyCentral/gatsby-starter-wordpress
  description: Gatsby starter using WordPress as the content source.
  tags:
    - Styling:CSS-in-JS
    - CMS:WordPress
  features:
    - All the features from gatsby-advanced-starter, plus
    - Leverages the WordPress plugin for Gatsby for data
    - Configured to work with WordPress Advanced Custom Fields
    - Auto generated Navigation for your WordPress Pages
    - Minimal UI and Styling — made to customize.
    - Styled Components
- url: https://www.concisejavascript.org/
  repo: https://github.com/rwieruch/open-crowd-fund
  description: n/a
  tags:
    - Stripe
    - Firebase
  features:
    - Open source crowdfunding for your own ideas
    - Alternative for Kickstarter, GoFundMe, etc.
    - Secured Credit Card payments with Stripe
    - Storing of funding information in Firebase
- url: https://www.verious.io/
  repo: https://github.com/cpinnix/verious-boilerplate
  description: n/a
  tags:
    - Styling:Other
  features:
    - Components only. Bring your own data, plugins, etc.
    - Bootstrap inspired grid system with Container, Row, Column components.
    - Simple Navigation and Dropdown components.
    - Baseline grid built in with modular scale across viewports.
    - Abstract measurements utilize REM for spacing.
    - One font to rule them all, Helvetica.
- url: https://gatsby-starter-blog-grommet.netlify.app/
  repo: https://github.com/Ganevru/gatsby-starter-blog-grommet
  description: Gatsby v2 starter for creating a blog. Based on Grommet v2 UI.
  tags:
    - Blog
    - Markdown
    - Styling:Grommet
    - Language:TypeScript
    - Linting
    - Redux
  features:
    - Grommet v2 UI
    - Easily configurable - see site-config.js in the root
    - Switch between grommet themes
    - Change between light and dark themes (with Redux)
    - Blog posts previews in card style
    - Responsive Design, optimized for Mobile devices
    - styled-components
    - TypeScript and ESLint (typescript-eslint)
    - lint-staged and husky - for linting before commit
- url: https://happy-pare-dff451.netlify.app/
  repo: https://github.com/fhavrlent/gatsby-contentful-typescript-starter
  description: Contentful and TypeScript starter based on default starter.
  tags:
    - CMS:Contentful
    - CMS:Headless
    - Language:TypeScript
    - Styling:CSS-in-JS
  features:
    - Based on default starter
    - TypeScript
    - CSS in JS (Emotion)
    - CMS:Contentful
- url: https://xylo-gatsby-bulma-starter.netlify.app/
  repo: https://github.com/xydac/xylo-gatsby-bulma-starter
  description: Gatsby v2 Starter with Bulma based on default starter.
  tags:
    - Styling:SCSS
    - Styling:Bulma
  features:
    - Based on default starter
    - Bulma Css
    - Sass based Styling
- url: https://maxpou.github.io/gatsby-starter-morning-dew/
  repo: https://github.com/maxpou/gatsby-starter-morning-dew
  description: Gatsby v2 blog starter
  tags:
    - Blog
    - Markdown
    - PWA
    - Disqus
    - SEO
    - MDX
    - Styling:CSS-in-JS
  features:
    - Blog post listing with previews (image + summary) for each blog post
    - Fully configurable
    - Multilang support (blog post only)
    - Syntax highlighting
    - css-in-js (with styled-components)
    - Fully Responsive
    - Tags
    - Google Analytics
    - Disqus comments support
    - Offline support
    - Web App Manifest
    - ESLint
    - Prettier
    - Travis CI
- url: https://gatsby-starter-blog-jumpalottahigh.netlify.app/
  repo: https://github.com/jumpalottahigh/gatsby-starter-blog-jumpalottahigh
  description: Gatsby v2 blog starter with SEO, search, filter, reading progress, mobile menu fab
  tags:
    - Blog
    - Markdown
  features:
    - Blog post listing with previews (image + summary) for each blog post
    - Google structured data
    - Mobile-friendly menu toggled with a floating action button (FAB)
    - Article read progress
    - User feedback component
- url: https://i18n.smakosh.com/
  repo: https://github.com/smakosh/gatsby-starter-i18n
  description: Gatsby v2 Starter with i18n using react-intl and more cool features.
  tags:
    - Styling:CSS-in-JS
    - i18n
  features:
    - Based on default starter
    - i18n with rtl text
    - Stateless components using Recompose
    - Font changes depending on the chosen language
    - SEO (meta tags, openGraph, structured data, Twitter and more...)
- url: https://gatsby-starter-mate.netlify.app
  repo: https://github.com/EmaSuriano/gatsby-starter-mate
  description: A portfolio starter for Gatsby integrated with Contentful CMS.
  tags:
    - Styling:CSS-in-JS
    - CMS:Contentful
    - CMS:Headless
    - Portfolio
  features:
    - Gatsby v2
    - Rebass (Styled-components system)
    - React Reveal
    - Dynamic content from Contentful
    - Offline support
    - PWA ready
    - SEO
    - Responsive design
    - Icons from font-awesome
    - Netlify Deployment Friendly
    - Medium integration
    - Social sharing (Twitter, Facebook, Google, LinkedIn)
- url: https://gatsby-starter-typescript-sass.netlify.app
  repo: https://github.com/thetrevorharmon/gatsby-starter-typescript-sass
  description: A basic starter with TypeScript and Sass built-in
  tags:
    - Language:TypeScript
    - Styling:SCSS
    - Linting
  features:
    - TypeScript and Sass support
    - TS linter with basic react rules
- url: https://gatsby-simple-contentful-starter.netlify.app/
  repo: https://github.com/cwlsn/gatsby-simple-contentful-starter
  description: A simple starter to display Contentful data in Gatsby, ready to deploy on Netlify. Comes with a detailed article detailing the process.
  tags:
    - CMS:Contentful
    - CMS:Headless
    - Markdown
    - Styling:CSS-in-JS
  features:
    - Gatsby v2
    - Query Contentful data via Gatsby's GraphQL
    - Styled-Components for CSS-in-JS
    - Simple format, easy to create your own site quickly
    - React Helmet for Header Modification
    - Remark for loading Markdown into React
- url: https://gatsby-blog-cosmicjs.netlify.app/
  repo: https://github.com/cosmicjs/gatsby-blog-cosmicjs
  description: Blog that utilizes the power of the Cosmic headless CMS for easy content management
  tags:
    - CMS:Cosmic
    - CMS:Headless
    - Blog
  features:
    - Uses the Cosmic Gatsby source plugin
- url: https://cosmicjs-gatsby-starter.netlify.app/
  repo: https://github.com/cosmicjs/gatsby-starter
  description: Simple Gatsby starter connected to the Cosmic headless CMS for easy content management
  tags:
    - CMS:Cosmic
    - CMS:Headless
  features:
    - Uses the Cosmic Gatsby source plugin
- url: https://www.gatsby-typescript-template.com/
  repo: https://github.com/ikeryo1182/gatsby-typescript-template
  description: This is a standard starter with TypeScript, TSLint, Prettier, Lint-Staged(Husky) and Sass
  tags:
    - Language:TypeScript
    - Linting
    - Styling:SCSS
  features:
    - Category and Tag for post
    - Type Safe by TypeScript
    - Format Safe by TSLint and Prettier with Lint-Staged(Husky)
- url: https://zandersparrow.github.io/gatsby-simple-redux/
  repo: https://github.com/zandersparrow/gatsby-simple-redux
  description: The default starter plus redux
  tags:
    - Redux
  features:
    - Minimal starter based on the official default
    - Includes redux and a simple counter example
- url: https://gatsby-casper.netlify.app/
  repo: https://github.com/scttcper/gatsby-casper
  description: This is a starter blog that looks like the Ghost.io default theme, casper.
  tags:
    - Blog
    - Language:TypeScript
    - Styling:CSS-in-JS
  features:
    - Emotion CSS-in-JS
    - TypeScript
    - Author and tag pages
    - RSS
- url: https://gatsby-universal.netlify.app
  repo: https://github.com/fabe/gatsby-universal
  description: An opinionated Gatsby v2 starter for state-of-the-art marketing sites
  tags:
    - Transitions
    - PWA
    - Styling:CSS-in-JS
    - Linting
    - Markdown
    - SEO
  features:
    - Page Transitions
    - IntersectionObserver, component-based
    - React Context for global UI state
    - styled-components v4
    - Generated media queries for easy use
    - Optimized with Google Lighthouse (100/100)
    - Offline support
    - Manifest support
    - Sitemap support
    - All favicons generated
    - SEO (with Schema JSONLD) & Social Tags
    - Prettier
    - ESLint
- url: https://prismic.lekoarts.de/
  repo: https://github.com/LekoArts/gatsby-starter-prismic
  description: A typography-heavy & light-themed Gatsby Starter which uses the Headless CMS Prismic.
  tags:
    - CMS:Prismic
    - CMS:Headless
    - Styling:CSS-in-JS
    - Linting
    - Blog
    - PWA
    - Testing
  features:
    - Prismic as Headless CMS
    - Uses multiple features of Prismic - Slices, Labels, Relationship fields, Custom Types
    - Emotion for Styling
    - Cypress for End-to-End testing
    - Prism.js highlighting
    - Responsive images with gatsby-image
    - Extensive SEO
    - ESLint & Prettier
- url: https://gatsby-starter-v2-casper.netlify.app/
  repo: https://github.com/GatsbyCentral/gatsby-v2-starter-casper
  description: A blog starter based on the Casper (v1.4) theme.
  tags:
    - Blog
    - PWA
  features:
    - Page pagination
    - CSS
    - Tags
    - Google Analytics
    - Offline support
    - Web App Manifest
    - SEO
- url: https://lumen-v2.netlify.app/
  repo: https://github.com/GatsbyCentral/gatsby-v2-starter-lumen
  description: A Gatsby v2 fork of the lumen starter.
  tags:
    - Blog
    - RSS
    - Disqus
  features:
    - Lost Grid.
    - Beautiful typography inspired by matejlatin/Gutenberg.
    - Mobile-First approach in development.
    - Stylesheet built using Sass and BEM-Style naming.
    - Syntax highlighting in code blocks.
    - Sidebar menu built using a configuration block.
    - Archive organized by tags and categories.
    - Automatic RSS generation.
    - Automatic Sitemap generation.
    - Offline support.
    - Google Analytics support.
    - Disqus Comments support.
- url: https://gatsby-starter-firebase.netlify.app/
  repo: https://github.com/muhajirdev/gatsby-starter-firebase
  description: A Gatsby + Firebase Starter. With Authentication
  tags:
    - Firebase
    - Client-side App
  features:
    - ESLint Airbnb without semicolon and without .jsx extension
    - Firebase
    - Web App Manifest
- url: http://gatsby-lightbox.416serg.me
  repo: https://github.com/416serg/gatsby-starter-lightbox
  description: Showcasing a custom lightbox implementation using `gatsby-image`
  tags:
    - Portfolio
    - SEO
    - Styling:CSS-in-JS
  features:
    - Features a custom, accessible lightbox with gatsby-image
    - Styled with styled-components using CSS Grid
    - React Helmet for SEO
- url: https://jackbravo.github.io/gatsby-starter-i18n-blog/
  repo: https://github.com/jackbravo/gatsby-starter-i18n-blog
  description: Same as official gatsby-starter-blog but with i18n support
  tags:
    - i18n
    - Blog
  features:
    - Translates site name and bio using .md files
    - No extra libraries needed
- url: https://calpa.me/
  repo: https://github.com/calpa/gatsby-starter-calpa-blog
  description: Blog Template X Contentful, Twitter and Facebook style
  tags:
    - Blog
    - Styling:SCSS
  features:
    - Gatsby v2, faster than faster
    - Not just Contentful content source, you can use any database
    - Custom style
    - Google Analytics
    - Gitalk
    - sitemap
    - React FontAwesome
    - SEO
    - Offline support
    - Web App Manifest
    - Styled using SCSS
    - Page pagination
    - Netlify optimization
- url: https://gatsby-starter-typescript-power-blog.majidhajian.com/
  repo: https://github.com/mhadaily/gatsby-starter-typescript-power-blog
  description: Minimal Personal Blog with Gatsby and TypeScript
  tags:
    - PWA
    - Blog
    - Language:TypeScript
    - Markdown
  features:
    - Mobile-First approach in development
    - TSLint & Prettier
    - Offline support
    - Styled Component implementation
    - Category and Tag for post
    - Dark / Light theme
    - Type Safe by TypeScript
    - Purge CSS
    - Format Safe by TSLint, StyleLint and Prettier with Lint-Staged(Husky)
    - Blog page
    - Syntax highlighting in code blocks
    - Pagination Ready
    - Ready to deploy to GitHub Pages or Netlify
    - Automatic RSS generation
    - Automatic Sitemap generation
- url: https://gatsby-starter-kontent.netlify.app
  repo: https://github.com/Kentico/gatsby-starter-kontent
  description: Gatsby starter site with Kentico Kontent based on default Gatsby starter
  tags:
    - CMS:Headless
    - CMS:Kontent
    - Netlify
  features:
    - Comes with React Helmet for adding site meta tags
    - Includes plugins for offline support out of the box
    - Kentico Kontent integration
- url: https://gatsby-starter-storybook.netlify.app/
  repo: https://github.com/markoradak/gatsby-starter-storybook
  description: Gatsby starter site with Storybook
  tags:
    - Storybook
    - Styling:CSS-in-JS
    - Linting
  features:
    - Gatsby v2 support
    - Storybook v4 support
    - Styled Components v4 support
    - Styled Reset, ESLint, Netlify Conf
- url: https://jamstack-hackathon-starter.netlify.app/
  repo: https://github.com/sw-yx/jamstack-hackathon-starter
  description: A JAMstack app with authenticated routes, static marketing pages, etc. with Gatsby, Netlify Identity, and Netlify Functions
  tags:
    - Netlify
    - Client-side App
  features:
    - Netlify Identity
    - Netlify Functions
    - Static Marketing pages and Dynamic Client-side Authenticated App pages
- url: https://collective.github.io/gatsby-starter-plone/
  repo: https://github.com/collective/gatsby-starter-plone
  description: A Gatsby starter template to build static sites using Plone as the content source
  tags:
    - CMS:Other
    - CMS:Headless
    - SEO
    - PWA
  features:
    - Creates 1-1 copy of source Plone site
    - Auto generated navigation and breadcrumbs
    - Progressive Web App features
    - Optimized for performance
    - Minimal UI and Styling
- url: https://gatsby-tutorial-starter.netlify.app/
  repo: https://github.com/justinformentin/gatsby-v2-tutorial-starter
  description: Simple, modern designed blog with post lists, tags, and easily customizable code.
  tags:
    - Blog
    - Linting
    - PWA
    - SEO
    - Styling:CSS-in-JS
    - Markdown
  features:
    - Blog post listing with image, summary, date, and tags.
    - Post Tags
    - Post List Filtering
    - Typography.js
    - Emotion styling
    - Syntax Highlighting in Code Blocks
    - Gatsby Image
    - Fully Responsive
    - Offline Support
    - Web App Manifest
    - SEO
    - PWA
    - Sitemap generation
    - Schema.org JSON-LD
    - CircleCI Integration
    - Codeclimate Integration
    - Google Analytics
    - Twitter and OpenGraph Tags
    - ESLint
    - Prettier Code Styling
- url: https://avivero.github.io/gatsby-redux-starter/
  repo: https://github.com/AVivero/gatsby-redux-starter
  description: Gatsby starter site with Redux, Sass, Bootstrap, CSS Modules, and Material Icons
  tags:
    - Redux
    - Styling:SCSS
    - Styling:Bootstrap
    - Styling:Material
    - Linting
  features:
    - Gatsby v2 support
    - Redux support
    - Sass support
    - Bootstrap v4 support
    - Css Modules support
    - ESLint, Prettier
- url: https://gatsby-typescript-boilerplate.netlify.app/
  repo: https://github.com/leachjustin18/gatsby-typescript-boilerplate
  description: Opinionated Gatsby v2 starter with TypeScript.
  tags:
    - Language:TypeScript
    - PWA
    - Styling:SCSS
    - Styling:PostCSS
  features:
    - TSLint with Airbnb & Prettier configurations
    - Prettier
    - Stylelint
    - Offline support
    - Type Safe by TypeScript
    - Format on commit with Lint-Staged(Husky)
    - Favicon generation
    - Sitemap generation
    - Autoprefixer with browser list
    - CSS nano
    - CSS MQ Packer
    - Lazy load image(s) with plugin sharp
    - Gatsby Image
    - Netlify optimizations
- url: https://danshai.github.io/gatsbyv2-scientific-blog-machine-learning/
  repo: https://github.com/DanShai/gatsbyv2-scientific-blog-machine-learning
  description: Machine learning ready and scientific blog starter
  tags:
    - Blog
    - Linting
  features:
    - Write easly your scientific blog with katex and publish your research
    - Machine learning ready with tensorflowjs
    - Manipulate csv data
    - draw with graph mermaid
    - display charts with chartjs
- url: https://gatsby-tailwind-styled-components.netlify.app/
  repo: https://github.com/muhajirdev/gatsby-tailwind-styled-components-starter
  description: A Gatsby Starter with Tailwind CSS + Styled Components
  tags:
    - Styling:Tailwind
  features:
    - ESLint Airbnb without semicolon and without .jsx extension
    - Offline support
    - Web App Manifest
- url: https://gatsby-starter-mobx.netlify.app
  repo: https://github.com/borekb/gatsby-starter-mobx
  description: MobX + TypeScript + TSLint + Prettier
  tags:
    - Language:TypeScript
    - Linting
    - Testing
  features:
    - Gatsby v2 + TypeScript
    - MobX with decorators
    - Two examples from @mweststrate's Egghead course
    - .editorconfig & Prettier
    - TSLint
    - Jest
- url: https://tender-raman-99e09b.netlify.app/
  repo: https://github.com/amandeepmittal/gatsby-bulma-quickstart
  description: A Bulma CSS + Gatsby Starter Kit
  tags:
    - Styling:Bulma
    - Styling:SCSS
  features:
    - Uses Bulma CSS
    - Sass based Styling
    - Responsive Design
    - Google Analytics Integration
    - Uses Gatsby v2
    - SEO
- url: https://gatsby-starter-notes.netlify.app/
  repo: https://github.com/patricoferris/gatsby-starter-notes
  description: Gatsby starter for creating notes organised by subject and topic
  tags:
    - Markdown
    - Pagination
  features:
    - Create by topic per subject notes that are organised using pagination
    - Support for code syntax highlighting
    - Support for mathematical expressions
    - Support for images
- url: https://gatsby-starter-ttag.netlify.app/
  repo: https://github.com/ttag-org/gatsby-starter-ttag
  description: Gatsby starter with the minimum required to demonstrate using ttag for precompiled internationalization of strings.
  tags:
    - i18n
  features:
    - Support for precompiled string internationalization using ttag and it's babel plugin
- url: https://gatsby-starter-typescript.netlify.app/
  repo: https://github.com/goblindegook/gatsby-starter-typescript
  description: Gatsby starter using TypeScript.
  tags:
    - Markdown
    - Pagination
    - Language:TypeScript
    - PWA
    - Linting
  features:
    - Markdown and MDX
    - Local search powered by Lunr
    - Syntax highlighting
    - Images
    - Styling with Emotion
    - Testing with Jest and react-testing-library
- url: https://gatsby-netlify-cms-example.netlify.app/
  repo: https://github.com/robertcoopercode/gatsby-netlify-cms
  description: Gatsby starter using Netlify CMS
  tags:
    - CMS:Netlify
    - Styling:SCSS
  features:
    - Example of a website for a local developer meetup group
    - NetlifyCMS used for easy data entry
    - Mobile-friendly design
    - Styling done with Sass
    - Gatsby version 2
- url: https://gatsby-typescript-starter-blog.netlify.app/
  repo: https://github.com/frnki/gatsby-typescript-starter-blog
  description: A starter blog for TypeScript-based Gatsby projects with minimal settings.
  tags:
    - Language:TypeScript
    - Blog
  features:
    - TypeScript & TSLint
    - No Styling (No Typography.js)
    - Minimal settings based on official starter blog
- url: https://gatsby-serif.netlify.app/
  repo: https://github.com/jugglerx/gatsby-serif-theme
  description: Multi-page/content-type starter using Markdown and SCSS. Serif is a beautiful small business theme for Gatsby. The theme is fully responsive, blazing fast, and artfully illustrated.
  tags:
    - Styling:SCSS
    - Markdown
    - Linting
  features:
    - Multiple "content types" for `services`, `team` and `testimonials` using Markdown as the source
    - Graphql query in `gatsby-node.js` using aliases that creates pages and templates by content type based on the folder `src/pages/services`, `src/pages/team`
    - SCSS
    - Responsive design
    - Bootstrap 4 grid and media queries only
    - Responsive menu
    - Royalty free illustrations included
    - SEO titles & meta using `gatsby-plugin-react-helmet`
    - ESLint & Prettier
- url: https://awesome-gatsby-starter.netlify.app/
  repo: https://github.com/South-Paw/awesome-gatsby-starter
  description: Starter with a preconfigured MDX, Storybook, and ESLint environment for component first development of your next Gatsby site.
  tags:
    - MDX
    - Markdown
    - Storybook
    - Styling:CSS-in-JS
    - Linting
  features:
    - Gatsby MDX for JSX in Markdown loading, parsing, and rendering of pages
    - Storybook for isolated component development
    - styled-components for CSS-in-JS
    - ESLint with Airbnb's config
    - Prettier integrated into ESLint
    - A few example components and pages with stories and simple site structure
- url: https://awesome-gatsby-starter-ts.netlify.app/
  repo: https://github.com/South-Paw/awesome-gatsby-starter-ts
  description: TypeScript starter with a preconfigured MDX, Storybook, and ESLint environment for component first development of your next Gatsby site.
  tags:
    - Language:TypeScript
    - MDX
    - Markdown
    - Storybook
    - Styling:CSS-in-JS
    - Linting
  features:
    - Gatsby MDX for JSX in Markdown loading, parsing, and rendering of pages
    - Storybook for isolated component development
    - styled-components for CSS-in-JS
    - ESLint with Airbnb's config
    - Prettier integrated into ESLint
    - A few example components and pages with stories and simple site structure
- url: https://santosfrancisco.github.io/gatsby-starter-cv/
  repo: https://github.com/santosfrancisco/gatsby-starter-cv
  description: A simple starter to get up and developing your digital curriculum with Gatsby'
  tags:
    - Styling:CSS-in-JS
    - PWA
    - Onepage
  features:
    - Gatsby v2
    - Based on default starter
    - Google Analytics
    - Web App Manifest
    - SEO
    - Styling with styled-components
    - Responsive Design, optimized for Mobile devices
- url: https://vigilant-leakey-a4f8cd.netlify.app/
  repo: https://github.com/agneym/gatsby-blog-starter
  description: Minimal Blog Starter Template with Styled Components.
  tags:
    - Markdown
    - Styling:CSS-in-JS
    - Blog
  features:
    - Markdown loading, parsing, and rendering of pages
    - Minimal UI for blog
    - Styled-components for CSS-in-JS
    - Prettier added as pre-commit hook
    - Google Analytics
    - Image Optimisation
    - Code Styling and Formatting in markdown
    - Responsive Design
- url: https://inspiring-me-lwz7512.netlify.app/
  repo: https://github.com/lwz7512/gatsby-netlify-identity-starter
  description: Gatsby Netlify Identity Starter with NIW auth support, and content gating, as well as a responsive layout.
  tags:
    - Netlify
    - Pagination
  features:
    - Mobile Screen support
    - Privacy control for post content view & profile page
    - User authentication by Netlify Identity Widget/Service
    - Pagination for posts
    - Navigation menu with active status
- url: https://gatsby-starter-event-calendar.netlify.app/
  repo: https://github.com/EmaSuriano/gatsby-starter-event-calendar
  description: Gatsby Starter to display information about events from Google Spreadsheets with Calendars
  tags:
    - Linting
    - Styling:Grommet
    - PWA
    - SEO
    - Google Sheets
  features:
    - Grommet
    - Theming
    - Google Spreadsheet integration
    - PWA
    - A11y
    - SEO
    - Netlify Deployment Friendly
    - ESLint with Airbnb's config
    - Prettier integrated into ESLint
- url: https://gatsby-starter-tech-blog.netlify.app/
  repo: https://github.com/email2vimalraj/gatsby-starter-tech-blog
  description: A simple tech blog starter kit for Gatsby
  tags:
    - Blog
    - Portfolio
  features:
    - Markdown based blog
    - Filter blog posts by Tags
    - Easy customization
    - Using styled components
    - Minimal styles
    - Best scoring by Lighthouse
    - SEO support
    - PWA support
    - Offline support
- url: https://infallible-brown-28846b.netlify.app/
  repo: https://github.com/tylergreulich/gatsby-typescript-mdx-prismjs-starter
  description: Gatsby starter using TypeScript, MDX, Prismjs, and styled-components
  tags:
    - Language:TypeScript
    - Linting
    - Testing
    - Styling:CSS-in-JS
    - MDX
  features:
    - Gatsby v2 + TypeScript
    - Syntax highlighting with Prismjs
    - MDX
    - Jest
    - react-testing-library
    - styled-components
- url: https://hardcore-darwin-d7328f.netlify.app/
  repo: https://github.com/agneym/gatsby-careers-page
  description: A Careers Page for startups using Gatsby
  tags:
    - Markdown
    - Styling:CSS-in-JS
  features:
    - Careers Listing
    - Application Format
    - Markdown for creating job description
    - styled-components
- url: https://saikrishna.me/
  repo: https://github.com/s-kris/gatsby-minimal-portfolio-blog
  description: A minimal portfolio website with blog using Gatsby. Suitable for developers.
  tags:
    - Portfolio
    - Blog
  features:
    - Portfolio Page
    - Timline (Journey) page
    - Minimal
- url: https://gatsby-starter-blog-mdx-demo.netlify.app
  repo: https://github.com/hagnerd/gatsby-starter-blog-mdx
  description: A fork of the Official Gatsby Starter Blog with support for MDX out of the box.
  tags:
    - MDX
    - Blog
  features:
    - MDX
    - Blog
    - RSS Feed
- url: https://gatsby-tailwindcss-sass-starter-demo.netlify.app/
  repo: https://github.com/durianstack/gatsby-tailwindcss-sass-starter
  description: Just another Gatsby Tailwind with SASS starter
  tags:
    - Styling:Tailwind
    - Styling:SCSS
  features:
    - Tailwind, A Utility-First CSS Framework for Rapid UI Development
    - SASS/SCSS
    - Comes with React Helmet for adding site meta tags
    - Includes plugins for offline support out of the box
    - PurgeCSS to shave off unused styles
- url: https://tyra-starter.netlify.app/
  repo: https://github.com/madelyneriksen/gatsby-starter-tyra
  description: A feminine Gatsby Starter Optimized for SEO
  tags:
    - SEO
    - Blog
    - Styling:Other
  features:
    - Integration with Social Media and Mailchimp.
    - Styled with Tachyons.
    - Rich structured data on blog posts for SEO.
    - Pagination and category pages.
- url: https://gatsby-starter-styled.netlify.app/
  repo: https://github.com/gregoralbrecht/gatsby-starter-styled
  description: Yet another simple starter with Styled-System, Typography.js, SEO, and Google Analytics.
  tags:
    - Styling:CSS-in-JS
    - PWA
    - SEO
  features:
    - Styled-Components
    - Styled-System
    - Rebass Grid
    - Typography.js to easily set up font styles
    - Google Analytics
    - Prettier, ESLint & Stylelint
    - SEO (meta tags and schema.org via JSON-LD)
    - Offline support
    - Web App Manifest
- url: https://gatsby.ghost.org/
  repo: https://github.com/TryGhost/gatsby-starter-ghost
  description: Build lightning-fast, modern publications with Ghost and Gatsby
  tags:
    - CMS:Headless
    - Blog
  features:
    - Ghost integration with ready to go placeholder content and webhooks support
    - Minimal responsive design
    - Pagination for posts, tags, and authors
    - SEO Friendly Meta
    - JSON-LD Schema
    - OpenGraph structured data
    - Twitter Cards meta
    - Sitemap Generation
    - XML Sitemaps
    - Progressive Web App
    - Offline Support
    - RSS Feed
    - Netlify integration ready to deploy
- url: https://traveler-blog.netlify.app/
  repo: https://github.com/QingpingMeng/gatsby-starter-traveler-blog
  description: A fork of the Official Gatsby Starter Blog to build a traveler blog with images support
  tags:
    - Blog
    - PWA
    - SEO
    - Styling:Material
    - Styling:CSS-in-JS
  features:
    - Netlify integration ready to deploy
    - Material UI
    - styled-components
    - GitHub markdown css support
- url: https://create-ueno-app.netlify.app
  repo: https://github.com/ueno-llc/ueno-gatsby-starter
  description: Opinionated Gatsby starter by Ueno.
  tags:
    - Language:TypeScript
    - Styling:SCSS
    - Linting
    - Transitions
  features:
    - GraphQL hybrid
    - SEO friendly
    - GSAP ready
    - Nice Devtools
    - GsapTools
    - Ueno plugins
    - SVG to React component
    - Ueno's TSlint
    - Decorators
- url: https://gatsby-snyung-starter.netlify.app/
  repo: https://github.com/SeonHyungJo/gatsby-snyung-starter
  description: Basic starter template for You
  tags:
    - CMS:Contentful
    - Markdown
    - Linting
    - Pagination
    - Portfolio
    - SEO
    - Styling:SCSS
    - Transitions
  features:
    - SASS/SCSS
    - Add Utterances
    - Nice Pagination
    - Comes with React Helmet for adding site meta tags
    - Create Yout Name Card for writing meta data
- url: https://gatsby-contentstack-starter.netlify.app/
  repo: https://github.com/contentstack/gatsby-starter-contentstack
  description: A Gatsby starter powered by Headless CMS Contentstack.
  tags:
    - CMS:Headless
    - Blog
  features:
    - Includes Contentstack Delivery API for any environment
    - Dynamic content from Contentstack CMS
- url: https://gatsby-craftcms-barebones.netlify.app
  repo: https://github.com/frankievalentine/gatsby-craftcms-barebones
  description: Barebones setup for using Craft CMS and Gatsby locally.
  tags:
    - CMS:Headless
  features:
    - Full setup instructions included
    - Documented to get you set up with Craft CMS quickly
    - Code referenced in repo
- url: https://gatsby-starter-buttercms.netlify.app/
  repo: https://github.com/ButterCMS/gatsby-starter-buttercms
  description: A starter template for spinning up a Gatsby+ ButterCMS site
  tags:
    - Blog
    - SEO
    - CMS:Headless
  features:
    - Fully functioning blog
    - Navigation between posts with a previous/next post button
    - FAQ Knowledge Base
    - CMS Powered Homepage
    - Customer Case Study example marketing pages
- url: https://master.d2f5ek3dnwfe9v.amplifyapp.com/
  repo: https://github.com/dabit3/gatsby-auth-starter-aws-amplify
  description: This Gatsby starter uses AWS Amplify to implement authentication flow for signing up/signing in users as well as protected client side routing.
  tags:
    - AWS
    - Authentication
  features:
    - AWS Amplify
    - Full authentication workflow
    - Registration form
    - Signup form
    - User sign in
- url: https://gatsby-starter.mdbootstrap.com/
  repo: https://github.com/anna-morawska/gatsby-material-design-for-bootstrap
  description: A simple starter which lets you quickly start developing with Gatsby and Material Design For Bootstrap
  tags:
    - Styling:Material
  features:
    - React Bootstrap with Material Design css framework.
    - Free for personal and commercial use
    - Fully responsive
- url: https://frosty-ride-4ff3b9.netlify.app/
  repo: https://github.com/damassi/gatsby-starter-typescript-rebass-netlifycms
  description:
    A Gatsby starter built on top of MDX (React + Markdown), NetlifyCMS (with
    MDX and netlify-cms-backend-fs support -- no need to deploy), TypeScript,
    Rebass for UI, Styled Components, and Jest for testing. Very little visual
    styling has been applied so that you can bring your own :)
  tags:
    - MDX
    - CMS:Netlify
    - Language:TypeScript
    - Styling:Other
    - Styling:CSS-in-JS
    - Testing
  features:
    - MDX - Markdown + React
    - Netlify CMS (with MDX support)
    - Read and write to local file system via netlify-cms-backend-fs
    - TypeScript
    - Rebass
    - Styled Components
    - Jest
- url: https://bluepeter.github.io/gatsby-material-ui-business-starter/
  repo: https://github.com/bluepeter/gatsby-material-ui-business-starter
  description: Beautiful Gatsby Material Design Business Starter
  tags:
    - Styling:Material
  features:
    - Uses the popular, well-maintained Material UI React component library
    - Material Design theme and icons
    - Rotating home page carousel
    - Simple setup without opinionated setup
    - Fully instrumented for successful PROD deployments
    - Stylus for simple CSS
- url: https://example-company-website-gatsby-sanity-combo.netlify.app/
  repo: https://github.com/sanity-io/example-company-website-gatsby-sanity-combo
  description: This example combines Gatsby site generation with Sanity.io content management in a neat company website.
  tags:
    - CMS:sanity.io
    - CMS:Headless
    - Blog
  features:
    - Out-of-the-box headless CMS
    - Real-time content preview in Development
    - Fast & frugal builds
    - No accidental missing fields/types
    - Full Render Control with Portable Text
    - gatsby-image support
    - Content types for company info, pages, projects, people, and blog posts
- url: https://gatsby-starter-oss.netlify.app/
  repo: https://github.com/robinmetral/gatsby-starter-oss
  description: A Gatsby starter to showcase your open-source projects.
  tags:
    - Portfolio
    - Styling:Theme-UI
    - Styling:CSS-in-JS
    - Onepage
    - PWA
    - SEO
    - Testing
    - Linting
  features:
    - 🐙🐈 Pull your pinned repos from GitHub
    - 👩‍🎤 Style with Emotion
    - ✨ Themeable with Theme UI
    - 🚀 Powered by gatsby-theme-oss
    - 💯 100/100 Lighthouse scores
- url: https://gatsby-starter-docz.netlify.app/
  repo: https://github.com/RobinCsl/gatsby-starter-docz
  description: Simple starter where building your own documentation with Docz is possible
  tags:
    - Documentation
  features:
    - Generate nice documentation with Docz, in addition to generating your normal Gatsby site
    - Document your React components in .mdx files
- url: https://gatsby-starter-santa-fe.netlify.app/
  repo: https://github.com/osogrizz/gatsby-starter-santa-fe
  description: A place for artist or designers to display their creations
  tags:
    - Styling:CSS-in-JS
  features:
    - SEO friendly
    - Built-in Google Fonts support
    - Contact Form
    - Customizable Design Template
- url: https://gatsby-hello-friend.now.sh
  repo: https://github.com/panr/gatsby-starter-hello-friend
  description: A simple starter for Gatsby. That's it.
  tags:
    - Pagination
    - Markdown
    - Blog
    - Portfolio
    - Styling:PostCSS
  features:
    - Dark/light mode, depending on your preferences
    - Great reading experience thanks to Inter font, made by Rasmus Andersson
    - Nice code highlighting thanks to PrismJS
    - Responsive youtube/vimeo etc. videos
    - Elastic menu
    - Fully responsive site
- url: https://lgcolella.github.io/gatsby-starter-developer-blog/
  repo: https://github.com/lgcolella/gatsby-starter-developer-blog
  description: A starter to create SEO-friendly, fast, multilanguage, responsive, and highly customizable technical blogs/portfolios with the most common features out of the box.
  tags:
    - Blog
    - Portfolio
    - i18n
  features:
    - Multilanguage posts
    - Pagination and image preview for posts
    - Tags
    - SEO
    - Social share buttons
    - Disqus for comments
    - Highlighting for code syntax in posts
    - Dark and light themes available
    - Various available icon sets
    - RSS Feed
    - Web app manifest
- url: https://gatsby.magicsoup.io/
  repo: https://github.com/magicsoup-io/gatsby-starter-magicsoup
  description: A production-ready Gatsby starter using magicsoup.io
  tags:
    - SEO
    - Markdown
    - Styling:CSS-in-JS
    - Testing
  features:
    - Optimized images with gatsby-image.
    - SEO friendly with react-helmet, gatsby-plugin-sitemap and Google Webmaster Tools!
    - Responsive UIs with magicsoup.io/stock.
    - Static content with gatsby-transform-remark or gatsby-transform-json.
    - Convert Markdown to StyledComponents!
    - Webfonts with gatsby-plugin-web-font-loader.
    - SSR ready!
    - Testing with Jest!
- url: https://foxandgeese.github.io/tiny-agency/
  repo: https://github.com/foxandgeese/tiny-agency
  description: Simple Gatsby.js starter that uses material design and that's perfect for tiny agencies.
  tags:
    - Styling:Material
  features:
    - Uses the popular, well-maintained Material UI React component library
    - Material Design theme and icons
    - Simple setup without opinionated setup
    - Fully instrumented for successful PROD deployments
- url: https://gatsby-shopify-starter.netlify.app/
  repo: https://github.com/AlexanderProd/gatsby-shopify-starter
  description: Kick off your next, e-commerce experience with this Gatsby starter. It is based on the default Gatsby starter to be easily modifiable.
  tags:
    - CMS:Headless
    - SEO
    - E-commerce
    - Styling:CSS-in-JS
  features:
    - Shopping Cart
    - Shopify Integration
    - Product Grid
    - Shopify Store Credentials included
    - Optimized images with gatsby-image.
    - SEO
- url: https://gatsby-starter-hello-world-shopify.netlify.app/
  repo: https://github.com/ohduran/gatsby-starter-hello-world-shopify
  description: Boilerplate with the barebones to set up your Shopify Store using Gatsby
  tags:
    - E-commerce
  features:
    - Shopping Cart
    - Shopify Integration
    - Product Grid
    - Shopify Store Credentials included
- url: https://gatejs.netlify.app
  repo: https://github.com/sarasate/gate
  description: API Doc generator inspired by Stripe's API docs
  tags:
    - Documentation
    - Markdown
    - Onepage
  features:
    - API documentation from markdown sources
    - Code samples separated by language
    - Syntax highlighting
    - Everything in a single page
- url: https://hopeful-keller-943d65.netlify.app
  repo: https://github.com/iwilsonq/gatsby-starter-reasonml
  description: Gatsby starter to create static sites using type-safe ReasonML
  tags:
    - Language:Other
    - Blog
    - Styling:CSS-in-JS
  features:
    - Gatsby v2 support
    - bs-platform v4 support
    - Similar to gatsby-starter-blog
- url: https://gatsby-starter-blog-amp-to-pwa.netlify.app/
  repo: https://github.com/tomoyukikashiro/gatsby-starter-blog-amp-to-pwa
  description: Gatsby starter blog with AMP to PWA Strategy
  tags:
    - Blog
    - AMP
    - PWA
  features:
    - Similar to gatsby-starter-blog
    - Support AMP to PWA strategy
- url: https://cvluca.github.io/gatsby-starter-markdown/
  repo: https://github.com/cvluca/gatsby-starter-markdown
  description: Boilerplate for a markdown-based website (Documentation, Blog, etc.)
  tags:
    - Markdown
    - Redux
    - Styling:Ant Design
  features:
    - Responsive Web Design
    - Auto generated Sidebar
    - Auto generated Anchor
- url: https://gatsby-starter-wordpress-community.netlify.app/
  repo: https://github.com/pablovila/gatsby-starter-wordpress-community
  description: Starter using gatsby-source-wordpress to display posts and pages from a WordPress site
  tags:
    - CMS:WordPress
    - Styling:Bulma
    - Blog
    - Pagination
  features:
    - Gatsby v2 support
    - Responsive Web Design
    - WordPress support
    - Bulma and Sass Support for styling
    - Pagination logic
- url: https://gatsby-blogger.netlify.app/
  repo: https://github.com/aslammultidots/blogger
  description: A simple, clean, and modern designed blog with a firebase authentication feature and easily customizable code.
  tags:
    - Blog
    - Redux
    - Disqus
    - CMS:Contentful
    - Firebase
  features:
    - Minimal and clean white layout.
    - Dynamic content from Contentful.
    - Blog post listing with previews (image + summary) for each blog post.
    - Disqus commenting system for each blog post.
    - Search post with keyword.
    - Firebase for Authentication.
    - Protected Routes with Authorization.
    - Contact form integration.
- url: https://gatsby-starter-styled-components.netlify.app/
  repo: https://github.com/blakenoll/gatsby-starter-styled-components
  description: The Gatsby default starter modified to use styled-components
  tags:
    - Styling:CSS-in-JS
  features:
    - styled-components
    - sticky footer
- url: https://magazine-example.livingdocs.io/
  repo: https://github.com/livingdocsIO/gatsby-magazine-example
  description: This magazine-starter helps you start out with Livingdocs as a headless CMS.
  tags:
    - Blog
    - CMS:Headless
  features:
    - Minimal and clean white layout.
    - Dynamic content from Livingdocs.
    - Built-in component library.
    - Robust template and theme.
- url: https://gatsby-starter-intl.tomekskuta.pl
  repo: https://github.com/tomekskuta/gatsby-starter-intl
  description: Gatsby v2 i18n starter which makes static pages for every locale and detect your browsers lang. i18n with react-intl.
  tags:
    - i18n
    - Testing
  features:
    - static pages for every language
    - detects your browser locale
    - uses react-intl
    - based on Gatsby Default Starter
    - unit tests with Jest
- url: https://cape.netlify.app/
  repo: https://github.com/juhi-trivedi/cape
  description: A Gatsby - CMS:Contentful demo with Netlify.
  tags:
    - Blog
    - Netlify
    - CMS:Contentful
    - Styling:Bootstrap
  features:
    - Fecthing Dynamic content from Contentful.
    - Blog post listing with previews (image + summary) for each blog post.
    - Contact form integration with Netlify.
    - Grid system inspired by Bootstrap.
- url: https://gatsby-starter-infinite-scroll.baobab.fi/
  repo: https://github.com/baobabKoodaa/gatsby-starter-infinite-scroll
  description: Infinite Scroll and Pagination with 10k photos
  tags:
    - Infinite Scroll
    - Pagination
    - Styling:CSS-in-JS
  features:
    - Infinite Scroll (default mode)
    - Pagination (fallback for users without JS)
    - Toggle between these modes in demo
    - Efficient implementation (only fetch the data that's needed, ship initial items with the page instead of fetch, etc.)
- url: https://jodie.lekoarts.de/
  repo: https://github.com/LekoArts/gatsby-starter-portfolio-jodie
  description: Image-heavy photography portfolio with colorful accents & great typography
  tags:
    - Portfolio
    - PWA
    - Transitions
    - Styling:CSS-in-JS
    - Linting
    - Testing
    - Language:TypeScript
  features:
    - Configurable with theming, CSS Grid & a yaml file for navigation
    - Create your projects by editing a yaml file and putting images into a folder
    - Shows your Instagram posts
    - TypeScript
    - Cypress for End-to-End testing
    - react-spring for animations & transitions
    - Uses styled-components + styled-system
    - SEO with Sitemap, Schema.org JSONLD, Tags
    - Responsive images with gatsby-image
- url: https://amazing-jones-e61bda.netlify.app/
  repo: https://github.com/WebCu/gatsby-material-kit-react
  description: Adaptation of Material Kit React to Gatsby
  tags:
    - Styling:Material
  features:
    - 60 Handcrafted Components
    - 4 Customized Plugins
    - 3 Example Pages
- url: https://relaxed-bhaskara-5abd0a.netlify.app/
  repo: https://github.com/LekovicMilos/gatsby-starter-portfolio
  description: Gatsby portfolio starter for creating a quick portfolio
  tags:
    - Portfolio
  features:
    - Showcase of portfolio items
    - About me page
- url: https://gatsby-typescript-scss-docker-starter.netlify.app/
  repo: https://github.com/OFranke/gatsby-typescript-scss-docker
  description: Gatsby starter TypeScript, SCSS, Docker
  tags:
    - Language:TypeScript
    - Styling:SCSS
    - Linting
  features:
    - Format & Commit Safe by ESLint, StyleLint and Prettier with Lint-Staged (Husky), optimized for VS Code
    - Typings for scss files are automatically generated
    - Responsiveness from the beginning through easy breakpoint configuration
    - Enforce the DRY principle, no hardcoded and repeated `margin`, `font-size`, `color`, `box-shadow`, `border-radius` ... properties anymore
    - Docker ready - you can run Gatsby dev mode on your machine environment or with docker-compose
- url: https://prismic-i18n.lekoarts.de/
  repo: https://github.com/LekoArts/gatsby-starter-prismic-i18n
  description: Based on gatsby-starter-prismic with Internationalization (i18n) support.
  tags:
    - CMS:Prismic
    - CMS:Headless
    - Styling:CSS-in-JS
    - Linting
    - Blog
    - PWA
    - Testing
    - i18n
  features:
    - Prismic as Headless CMS
    - Uses multiple features of Prismic - Slices, Labels, Relationship fields, Custom Types, Internationalization
    - Emotion for Styling
    - i18n without any third-party libaries
    - Cypress for End-to-End testing
    - Prism.js highlighting
    - Responsive images with gatsby-image
    - Extensive SEO
    - ESLint & Prettier
- url: https://gatsby-starter-landing-page.netlify.app/
  repo: https://github.com/gillkyle/gatsby-starter-landing-page
  description: Single page starter for minimal landing pages
  tags:
    - Onepage
  features:
    - Gatsby image
    - Google Analytics
    - Minimal design
- url: https://thakkaryash94.github.io/gatsby-github-personal-website/
  repo: https://github.com/thakkaryash94/gatsby-github-personal-website
  description: It is a conversion of original GitHub personal website repo which is written in ruby for JS developers. This repository gives you the code you'll need to kickstart a personal website that showcases your work as a software developer. And when you manage the code in a GitHub repository, it will automatically render a webpage with the owner's profile information, including a photo, bio, and repositories.
  tags:
    - Portfolio
    - Onepage
  features:
    - layout config either stacked or sidebar
    - theme dark/light mode
    - post support
- url: https://gatsby-starter-default-intl.netlify.app
  repo: https://github.com/wiziple/gatsby-starter-default-intl
  description: The default Gatsby starter with features of multi-language URL routes and browser language detection.
  tags:
    - i18n
  features:
    - Localization (Multilanguage) provided by react-intl.
    - Support automatic redirection based on user's preferred language in browser provided by browser-lang.
    - Support multi-language url routes within a single page component. That means you don't have to create separate pages such as pages/en/index.js or pages/ko/index.js.
    - Based on gatsby-starter-default with least modification.
- url: https://gatsby-starter-julia.netlify.app/
  repo: https://github.com/niklasmtj/gatsby-starter-julia
  description: A minimal blog starter template built with Gatsby
  tags:
    - Markdown
    - Blog
  features:
    - Landingpage
    - Blogoverview
    - Markdown sourcing
    - Estimated reading time
    - Styled component with @emotion
    - Netlify deployment friendly
    - Nunito font as npm module
    - Site meta tags with React Helmet
- url: https://agalp.imedadel.me
  repo: https://github.com/ImedAdel/automatic-gatsbyjs-app-landing-page
  description: Automatically generate iOS app landing page using Gatsby
  tags:
    - Onepage
    - PWA
    - SEO
  features:
    - One Configuration file
    - Automatically generate a landing page for your iOS app
    - List app features
    - App Store and Play Store buttons
    - App screenshot and video preview
    - Easily add social media accounts and contact info in the footer via the site-config.js file.
    - Pick custom Font Awesome icons for the feature list via the site-config.js file.
    - Built using Prettier and Styled-Components
    - Easily integrate Google Analytics by adding your ID to site-config.js file.
- url: https://gatsby-starter-shopify-app.firebaseapp.com/install
  repo: https://github.com/gil--/gatsby-starter-shopify-app
  description: Easily create Serverless Shopify Admin Apps powered by Gatsby and Firebase Functions
  tags:
    - Shopify
    - Firebase
  features:
    - 🗄 Firebase Firestore Realtime DB
    - ⚡️ Serverless Functions API layer (Firebase Functions)
    - 💼 Admin API (Graphql) Serverless Proxy
    - 🎨 Shopify Polaris (AppProvider, etc.)
    - 💰 Application Charge Logic (30 days) with variable trial duration
    - 📡 Webhook Validation & Creation
    - 🔑 GDPR Ready (Including GDPR Webhooks)
    - 🏗 CircleCI Config for easy continuous deployments to Firebase
- url: https://gatsby-starter-paperbase.netlify.app/
  repo: https://github.com/willcode4food/gatsby-starter-paperbase
  description: A Gatsby starter that implements the Paperbase Premium Theme from MaterialUI
  tags:
    - Styling:Material
    - Styling:CSS-in-JS
  features:
    - MaterialUI Paperbase theme in Gatsby!
    - Create professional looking admin tools and dashboards
    - Responsive Design
    - MaterialUI Paper Components
    - MaterialUI Tab Components
- url: https://gatsby-starter-devto.netlify.app/
  repo: https://github.com/geocine/gatsby-starter-devto
  description: A Gatsby starter template that leverages the Dev.to API
  tags:
    - Blog
    - Styling:CSS-in-JS
  features:
    - Blog post listing with previews (image + summary) for each blog post
- url: https://gatsby-starter-framer-x.netlify.app/
  repo: https://github.com/simulieren/gatsby-starter-framer-x
  description: A Gatsby starter template that is connected to a Framer X project
  tags:
    - Language:TypeScript
  features:
    - TypeScript support
    - Easily work in Gatsby and Framer X at the same time
- url: https://gatsby-firebase-hosting.firebaseapp.com/
  repo: https://github.com/bijenkorf-james-wakefield/gatsby-firebase-hosting-starter
  description: A starter with configuration for Firebase Hosting and Cloud Build deployment.
  tags:
    - Firebase
    - Linting
  features:
    - Linting with ESLint
    - Jest Unit testing configuration
    - Lint-staged on precommit hook
    - Commitizen for conventional commit messages
    - Configuration for Firebase hosting
    - Configuration for Cloud Build deployment
    - Clear documentation to have your site deployed on Firebase behind SSL in no time!
- url: https://lewis-gatsby-starter-blog.netlify.app/
  repo: https://github.com/lewislbr/lewis-gatsby-starter-blog
  description: A simple custom Gatsby starter template to start a new blog or personal website.
  tags:
    - Blog
    - Styling:CSS-in-JS
    - Markdown
    - Portfolio
    - SEO
  features:
    - Blog post listing with summary preview for each blog post.
    - Automatically creates blog pages from Markdown files.
    - CSS in JS with styled-components.
    - Optimized images.
    - Offline capabilities.
    - Auto-generated sitemap and robots.txt.
- url: https://gatsby-starter-stripe.netlify.app/
  repo: https://github.com/brxck/gatsby-starter-stripe
  description: A minimal starter to create a storefront with Gatsby, Stripe, & Netlify Functions.
  tags:
    - Stripe
    - E-commerce
    - Styling:None
  features:
    - Statically generate based on Stripe inventory
    - Dynamically update with live inventory & availability data
    - Checkout powered by Stripe
    - Serverless functions interact with Stripe API
    - Shopping cart persisted in local storage
    - Responsive images with gatsby-image
- url: https://www.jannikbuschke.de/gatsby-antd-docs/
  repo: https://github.com/jannikbuschke/gatsby-antd-docs
  description: A template for documentation websites
  tags:
    - Documentation
    - Language:TypeScript
    - Styling:Ant Design
    - Markdown
    - MDX
  features:
    - Markdown
    - MDX with mdxjs
    - Syntax highlighting with prismjs
    - Anchors
    - Sidebar
    - Sitecontents
    - Landingpage
- url: https://gatsby-starter.haezl.at
  repo: https://github.com/haezl/gatsby-starter-haezl
  description: A lightweight, mobile-first blog starter with infinite scroll and Material-UI design for Gatsby.
  tags:
    - Blog
    - Language:TypeScript
    - Linting
    - Styling:CSS-in-JS
    - Styling:Material
    - Markdown
    - PWA
  features:
    - Landing Page
    - Portfolio section
    - Blog post listing with a preview for each post
    - Infinite scroll instead of next and previous buttons
    - Blog posts generated from Markdown files
    - About Page
    - Responsive Design
    - PWA (Progressive Web App) support
    - MobX
    - Customizable
- url: https://gatsby-starter-fine.netlify.app/
  repo: https://github.com/toboko/gatsby-starter-fine
  description: A multi-response and light, mobile-first blog starter with columns layout and SEO optimization.
  tags:
    - Blog
    - Markdown
    - Portfolio
    - SEO
  features:
    - Blog
    - Portfolio section
    - Customizable
    - Markdown
    - Optimized images
    - Sitemap Page
    - Seo Ready
- url: https://ugglr.github.io/gatsby-clean-portfolio/
  repo: https://github.com/ugglr/gatsby-clean-portfolio
  description: A clean themed Software Engineer Portfolio site, showcasing soft skills on the front page, features project card showcases, about page. Responsive through react-bootstrap components together with custom CSS style sheets. SEO configured, just need to add google analytics tracking code.
  tags:
    - Portfolio
    - SEO
    - Styling:Bootstrap
  features:
    - Resume
    - CV
    - google analytics
    - easy favicon swap
    - Gatsby SEO plugin
    - Clean layout
    - White theme
    - grid using react-bootstrap
    - bootstrap4 classes available
    - font-awesome Library for icons
    - Portfolio site for developers
    - custom project cards
    - easily extendable to include blog page
    - Responsive design
- url: https://gatsby-documentation-starter.netlify.app/
  repo: https://github.com/whoisryosuke/gatsby-documentation-starter
  description: Automatically generate docs for React components using MDX, react-docgen, and Gatsby
  tags:
    - Documentation
    - MDX
    - SEO
  features:
    - Parses all React components (functional, stateful, even stateless!) for JS Docblocks and Prop Types.
    - MDX - Write your docs in Markdown and include React components using JSX!
    - Lightweight (only what you need)
    - Modular (easily fits in any React project!)
    - Props table component
    - Customizable sidebar navigation
    - Includes SEO plugins Google Analytics, Offline, Manifest, Helmet.
- url: http://gatsby-absurd.surge.sh/
  repo: https://github.com/ajayns/gatsby-absurd
  description: A Gatsby starter using illustrations from https://absurd.design/
  tags:
    - Onepage
    - Styling:CSS-in-JS
  features:
    - Uses surreal illustrations from absurd.design.
    - Landing page structure split into sections
    - Basic UX/UX elements ready. navbar, smooth scrolling, faqs, theming
    - Convenient image handling and data separation
- url: https://gatsby-starter-quiz.netlify.app/
  repo: https://github.com/raphadeluca/gatsby-starter-quiz
  description: Create rich quizzes with Gatsby & MDX. No need for a database or headless CMS. Manage your data directly in your MDX file's frontmatter and write your content in the body. Customize your HTML tags, use React components from a library or write your own. Navigation will be automatically created between each question.
  tags:
    - MDX
  features:
    - Data quiz in the frontmatter
    - Rich customizable content with MDX
    - Green / Red alert footer on user's answer
    - Navigation generated based on the index of each question
- url: https://gatsby-starter-accessibility.netlify.app/
  repo: https://github.com/benrobertsonio/gatsby-starter-accessibility
  description: The default Gatsby starter with powerful accessibility tools built-in.
  tags:
    - Storybook
    - Linting
  features:
    - 🔍 eslint-plugin-jsx-a11y for catching accessibility issues while authoring code
    - ✅ lint:staged for adding a pre-commit hook to catch accessibility linting errors
    - 📣 react-axe for console reporting of accessibility errors in the DOM during development
    - 📖 storybook setup for accessibility reporting on individual components
- url: https://gatsby-theme-ggt-material-ui-blog.netlify.app/
  repo: https://github.com/avatar-kaleb/gatsby-starter-ggt-material-ui-blog
  description: Starter material-ui blog utilizing a Gatsby theme!
  tags:
    - Blog
    - MDX
  features:
    - Uses MDX with Gatsby theme for quick and easy set up
    - Material-ui design with optional config passed into the theme options
    - Gradient background with sitemap, rss feed, and offline capabilities
- url: https://gatsby-starter-blog-typescript.netlify.app/
  repo: https://github.com/gperl27/Gatsby-Starter-Blog-Typescript
  description: Gatsby starter blog with TypeScript
  tags:
    - Blog
    - Language:TypeScript
    - Styling:CSS-in-JS
  features:
    - Includes all features that come with Gatsby's official starter blog
    - TypeScript for type-safety out of the box
    - Styled components in favor of inline styles
    - Transition Link for nice page transitions
    - Type definitions from GraphQL schema (with code generation)
- url: https://gatsby-starter-sass.netlify.app/
  repo: https://github.com/colbyfayock/gatsby-starter-sass
  description: A Gatsby starter with Sass and no assumptions!
  tags:
    - Styling:SCSS
  features:
    - Sass stylesheets to manage your CSS (SCSS flavored)
    - Simple, minimal base setup to get started
    - No baked in configurations or assumptions
- url: https://billyjacoby.github.io/gatsby-react-bootstrap-starter/
  repo: https://github.com/billyjacoby/gatsby-react-bootstrap-starter
  description: Gatsby starter with react-bootstrap and react-icons
  tags:
    - Styling:Bootstrap
    - Styling:SCSS
  features:
    - SASS stylesheets to make styling components easy
    - Sample navbar that sticks to the top of the page on scroll
    - Includes react-icons to make adding icons to your app super simple
- url: https://gatsbystartermdb.netlify.app
  repo: https://github.com/jjcav84/mdbreact-gatsby-starter
  description: Gatsby starter built with MDBootstrap React free version
  tags:
    - Styling:Bootstrap
  features:
    - Material Design, Bootstrap, and React
    - Contact form and Google Map components
    - Animation
    - documentation and component library can be found at mdboostrap's website
- url: https://gatsby-starter-primer.netlify.app/
  repo: https://github.com/thomaswangio/gatsby-starter-primer
  description: A Gatsby starter featuring GitHub Primer Design System and React components
  tags:
    - Styling:Other
    - Styling:CSS-in-JS
    - SEO
    - Landing Page
  features:
    - Primer React Components
    - Styled Components
    - Gatsby Image
    - Better SEO component with appropriate OG image and appropriate fallback meta tags
- url: https://pranshuchittora.github.io/gatsby-material-boilerplate
  repo: https://github.com/pranshuchittora/gatsby-material-boilerplate
  description: A simple starter to get up and developing quickly with Gatsby in material design
  tags:
    - Styling:Material
  features:
    - Material design
    - Sass/SCSS
    - Tags
    - Categories
    - Google Analytics
    - Offline support
    - Web App Manifest
    - SEO
- url: https://anubhavsrivastava.github.io/gatsby-starter-hyperspace
  repo: https://github.com/anubhavsrivastava/gatsby-starter-hyperspace
  description: Single page starter based on the Hyperspace site template, with landing, custom, and Elements(Component) page
  tags:
    - HTML5UP
    - Styling:SCSS
    - Onepage
    - Landing Page
  features:
    - Designed by HTML5 UP
    - Simple one page site that’s perfect for personal portfolios
    - Fully Responsive
    - Styling with SCSS
    - Offline support
    - Web App Manifest
- url: https://anubhavsrivastava.github.io/gatsby-starter-identity
  repo: https://github.com/anubhavsrivastava/gatsby-starter-identity
  description: Single page starter based on the Identity site template by HTML5 up, suitable for a one-page portfolio.
  tags:
    - HTML5UP
    - Styling:SCSS
    - Onepage
    - Landing Page
    - PWA
  features:
    - Designed by HTML5 UP
    - Simple one page personal portfolio
    - Fully Responsive
    - Styling with SCSS
    - Offline support
    - Web App Manifest
- url: https://hopeful-ptolemy-cd840b.netlify.app/
  repo: https://github.com/tonydiaz/gatsby-landing-page-starter
  description: A simple landing page starter for idea validation using material-ui. Includes email signup form and pricing section.
  tags:
    - Styling:Material
    - Landing Page
  features:
    - SEO
    - Mailchimp integration
    - Material-UI components
    - Responsive
    - Pricing section
    - Benefits section
    - Email signup form
    - Easily configurable
    - Includes standard Gatsby starter features
- url: https://anubhavsrivastava.github.io/gatsby-starter-aerial
  repo: https://github.com/anubhavsrivastava/gatsby-starter-aerial
  description: Single page starter based on the Aerial site template by HTML5 up, suitable for a one-page personal page.
  tags:
    - HTML5UP
    - Styling:SCSS
    - Onepage
    - Landing Page
    - PWA
  features:
    - Designed by HTML5 UP
    - Simple one page personal portfolio
    - Fully Responsive
    - Styling with SCSS
    - Offline support
    - Web App Manifest
- url: https://anubhavsrivastava.github.io/gatsby-starter-eventually
  repo: https://github.com/anubhavsrivastava/gatsby-starter-eventually
  description: Single page starter based on the Eventually site template by HTML5 up, suitable for an upcoming product page.
  tags:
    - HTML5UP
    - Styling:SCSS
    - Landing Page
    - PWA
  features:
    - Designed by HTML5 UP
    - Fully Responsive
    - Styling with SCSS
    - Offline support
    - Web App Manifest
- url: https://jovial-jones-806326.netlify.app/
  repo: https://github.com/GabeAtWork/gatsby-elm-starter
  description: An Elm-in-Gatsby integration, based on gatsby-plugin-elm
  tags:
    - Language:Other
  features:
    - Elm language integration
- url: https://anubhavsrivastava.github.io/gatsby-starter-readonly
  repo: https://github.com/anubhavsrivastava/gatsby-starter-readonly
  description: Single page starter based on the ReadOnly site template by HTML5 up, with landing and Elements(Component) page
  tags:
    - HTML5UP
    - Onepage
    - Styling:SCSS
    - Landing Page
    - PWA
  features:
    - Designed by HTML5 UP
    - Fully Responsive
    - Styling with SCSS
    - Offline support
    - Web App Manifest
- url: https://anubhavsrivastava.github.io/gatsby-starter-prologue
  repo: https://github.com/anubhavsrivastava/gatsby-starter-prologue
  description: Single page starter based on the Prologue site template by HTML5 up, for portfolio pages
  tags:
    - HTML5UP
    - Onepage
    - Styling:SCSS
    - Portfolio
    - PWA
  features:
    - Designed by HTML5 UP
    - Fully Responsive
    - Styling with SCSS
    - Offline support
    - Web App Manifest
- url: https://gatsby-london.netlify.app
  repo: https://github.com/ImedAdel/gatsby-london
  description: A custom, image-centric theme for Gatsby.
  tags:
    - Portfolio
    - Blog
    - Styling:PostCSS
  features:
    - Post thumbnails in the homepage
    - Built with PostCSS
    - Made for image-centeric portfolios
    - Based on London for Ghost
- url: https://anubhavsrivastava.github.io/gatsby-starter-overflow
  repo: https://github.com/anubhavsrivastava/gatsby-starter-overflow
  description: Single page starter based on the Overflow site template by HTML5 up, with landing and Elements(Component) page
  tags:
    - HTML5UP
    - Onepage
    - Styling:SCSS
    - Portfolio
    - PWA
  features:
    - Designed by HTML5 UP
    - Fully Responsive
    - Image Gallery
    - Styling with SCSS
    - Offline support
    - Web App Manifest
- url: https://cosmicjs.com/apps/gatsby-agency-portfolio/demo
  repo: https://github.com/cosmicjs/gatsby-agency-portfolio
  description: Static Webpage for displaying your agency's skills and past work.  Implements 4 sections for displaying information about your company, A home page, information about services, projects, and the people in your organization.
  tags:
    - Blog
    - Portfolio
    - CMS:Cosmic
  features:
    - Landing Page
    - Home
    - Services
    - Projects
    - People
- url: https://cosmicjs.com/apps/gatsby-localization-app-starter/demo
  repo: https://github.com/cosmicjs/gatsby-localization-app-starter
  description: A localized Gatsby starter application powered by Cosmic.
  tags:
    - CMS:Cosmic
    - i18n
  features:
    - Gatsby localization starter app
- url: https://cosmicjs.com/apps/gatsby-docs/demo
  repo: https://github.com/cosmicjs/gatsby-docs-app
  description: Be able to view and create documentation using Gatsby and Cosmic. Leveraging the speed and high powered APIs of the Gatsby framework and the simplicity and scalability of Cosmic.
  tags:
    - CMS:Cosmic
    - Documentation
  features:
    - manage docs in static web file format for zippy delivery
- url: https://cosmicjs.com/apps/gatsby-ecommerce-website/demo
  repo: https://github.com/a9kitkumar/Gatsby-Ecommerce
  description: A localized Gatsby starter application powered by Cosmic.
  tags:
    - CMS:Cosmic
    - E-commerce
  features:
    - Stores products, orders using Cosmic as a database and a server
- url: https://harshil1712.github.io/gatsby-starter-googlesheets/
  repo: https://github.com/harshil1712/gatsby-starter-googlesheets
  description: A starter using Google Sheets as a data source
  tags:
    - Google Sheets
    - SEO
    - Blog
  features:
    - Uses Google Sheets for data
    - Easily configurable
- url: https://the-plain-gatsby.netlify.app/
  repo: https://github.com/wangonya/the-plain-gatsby
  description: A simple minimalist starter for your personal blog.
  tags:
    - Blog
    - Markdown
  features:
    - Minimalist design
    - Next and previous blog post navigation
    - About page
    - Markdown support
- url: https://gatsby-starter-blockstack.openintents.org
  repo: https://github.com/friedger/gatsby-starter-blockstack
  description: A starter using Blockstack on client side
  tags:
    - Authentication
  features:
    - Uses Blockstack
    - Client side app
- url: https://anubhavsrivastava.github.io/gatsby-starter-multiverse
  repo: https://github.com/anubhavsrivastava/gatsby-starter-multiverse
  description: Single page starter based on the Multiverse site template by HTML5 up, with landing and Elements(Component) page
  tags:
    - HTML5UP
    - Onepage
    - Styling:SCSS
    - Portfolio
    - PWA
  features:
    - Designed by HTML5 UP
    - Fully Responsive
    - Image Gallery
    - Styling with SCSS
    - Offline support
    - Web App Manifest
- url: https://anubhavsrivastava.github.io/gatsby-starter-highlights
  repo: https://github.com/anubhavsrivastava/gatsby-starter-highlights
  description: Single page starter based on the Highlights site template by HTML5 up, with landing and Elements(Component) page
  tags:
    - HTML5UP
    - Onepage
    - Styling:SCSS
    - Portfolio
    - PWA
  features:
    - Designed by HTML5 UP
    - Fully Responsive
    - Image Gallery
    - Styling with SCSS
    - Offline support
    - Web App Manifest
- url: https://gatsby-starter-material-business-markdown.netlify.app/
  repo: https://github.com/ANOUN/gatsby-starter-material-business-markdown
  description: A clean, modern starter for businesses using Material Design Components
  tags:
    - Blog
    - Markdown
    - PWA
    - Styling:Material
    - Styling:SCSS
  features:
    - Minimal, Modern Business Website Design
    - Material Design Components
    - MDC React Components
    - MDC Theming
    - Blog
    - Home Page
    - Contact Page
    - Contact Form
    - About Page
    - Mobile-First approach in development
    - Fully Responsive
    - Markdown
    - PWA
- url: https://gatsby-starter-default-typescript.netlify.app/
  repo: https://github.com/andykenward/gatsby-starter-default-typescript
  description: Starter Default TypeScript
  tags:
    - Language:TypeScript
  features:
    - TypeScript
    - Typing generation for GraphQL using GraphQL Code Generator
    - Comes with React Helmet for adding site meta tags
    - Based on Gatsby Starter Default
- url: http://gatsbyhoney.davshoward.com/
  repo: https://github.com/davshoward/gatsby-starter-honey
  description: A delicious baseline for Gatsby (v2).
  tags:
    - Styling:PostCSS
    - SEO
  features:
    - Gatsby v2
    - SEO (including robots.txt, sitemap generation, automated yet customisable metadata, and social sharing data)
    - Google Analytics
    - PostCSS support
    - Developer environment variables
    - Accessibility support
    - Based on Gatsby Starter Default
- url: https://material-ui-starter.netlify.app/
  repo: https://github.com/dominicabela/gatsby-starter-material-ui
  description: This starter includes Material UI boilerplate and configuration files along with the standard Gatsby configuration files. It provides a starting point for developing Gatsby apps with the Material UI framework.
  tags:
    - SEO
    - Styling:Material
  features:
    - Material UI Framework
    - Roboto Typeface (self hosted)
    - SEO
    - Offline Support
    - Based on Gatsby Default Starter
- url: https://developer-diary.netlify.app/
  repo: https://github.com/willjw3/gatsby-starter-developer-diary
  description: A blog template created with web developers in mind. Totally usable right out of the box, but minimalist enough to be easily modifiable.
  tags:
    - Blog
    - Markdown
    - Pagination
    - SEO
  features:
    - Ready to go - Blog author name, author image, etc,... can be easily added using a config file
    - Blog posts created as markdown files
    - Gatsby v.2
    - Mobile responsive
    - Pagination
    - Category and tag pages
    - Social media sharing icons in each post
    - Icons from React Icons (Font Awesome, Devicons, etc,...)
    - Beautiful tech-topic tags to attach to your web-development-related blog posts
    - Developer-relevant social media icon links, including GitHub, Stack Overflow, and freeCodeCamp
- url: https://anubhavsrivastava.github.io/gatsby-starter-paradigmshift
  repo: https://github.com/anubhavsrivastava/gatsby-starter-paradigmshift
  description: Single page starter based on the Paradigm Shift site template by HTML5 up, with landing and Elements(Component) page
  tags:
    - HTML5UP
    - Onepage
    - Styling:SCSS
    - Portfolio
    - PWA
  features:
    - Designed by HTML5 UP
    - Fully Responsive
    - Image Gallery
    - Styling with SCSS
    - Offline support
    - Web App Manifest
- url: https://dazzling-heyrovsky-62d4f9.netlify.app/
  repo: https://github.com/s-kris/gatsby-starter-medium
  description: A Gatsby starter blog as close as possible to medium.
  tags:
    - Markdown
    - Styling:CSS-in-JS
  features:
    - Careers Listing
    - Mobile Responsive
- url: https://gatsby-personal-starter-blog.netlify.app
  repo: https://github.com/thomaswangio/gatsby-personal-starter-blog
  description: Gatsby starter for personal blogs! Blog configured to run at /blog and with Netlify CMS and gatsby-remark-vscode.
  tags:
    - Blog
    - Markdown
    - Styling:CSS-in-JS
    - CMS:Netlify
  features:
    - Netlify CMS
    - VSCode syntax highlighting
    - Styled Components
- url: https://anubhavsrivastava.github.io/gatsby-starter-phantom
  repo: https://github.com/anubhavsrivastava/gatsby-starter-phantom
  description: Single page starter based on the Phantom site template by HTML5 up, with landing, generic and Elements(Component) page
  tags:
    - HTML5UP
    - Onepage
    - Styling:SCSS
    - PWA
  features:
    - Designed by HTML5 UP
    - Fully Responsive
    - Styling with SCSS
    - Offline support
    - Web App Manifest
- url: https://gatsby-starter-internationalized.ack.ee/
  repo: https://github.com/AckeeCZ/gatsby-starter-internationalized
  description: A simple starter for fully internationalized websites, including route internationalization.
  tags:
    - i18n
  features:
    - internationalized page content - via react-intl
    - internationalized routes - via language configuration
    - lightweight - includes only internationalization code
    - LocalizedLink - built-in link component handling route generation
    - LanguageSwitcher - built-in language switcher component
- url: https://gatsby-starter-bee.netlify.app/
  repo: https://github.com/JaeYeopHan/gatsby-starter-bee
  description: A simple starter for a blog with fresh UI.
  tags:
    - Blog
    - Netlify
    - Disqus
    - SEO
  features:
    - Code highlight with Fira Code font
    - Emoji (emojione)
    - Social share feature (Twitter, Facebook)
    - Comment feature (Disqus, utterances)
    - Sponsor service (Buy-me-a-coffee)
    - CLI Tool
- url: https://hasura.io/learn/graphql/react/introduction/
  repo: https://github.com/hasura/gatsby-gitbook-starter
  description: A starter to generate docs/tutorial websites based on the GitBook theme.
  tags:
    - Documentation
    - MDX
    - Markdown
    - SEO
  features:
    - Write in Markdown / MDX and generate responsive documentation/tutorial web apps
    - Fully Configurable
    - Syntax highlighting with Prismjs
    - Code diffing with +/-
    - Google Analytics Integration
    - SEO Tags with MDX frontmatter
    - Edit on GitHub button
    - Fully Customisable with rich embeds using React in MDX.
    - Search integration with Algolia
- url: https://gatsby-starter-blog-with-lunr.netlify.app/
  repo: https://github.com/lukewhitehouse/gatsby-starter-blog-with-lunr
  description: Building upon Gatsby's blog starter with a Lunr.js powered Site Search.
  tags:
    - Blog
    - Search
  features:
    - Same as the official starter blog
    - Integration with Lunr.js
- url: https://rg-portfolio.netlify.app/
  repo: https://github.com/rohitguptab/rg-portfolio
  description: Kick-off your Portfolio website with RG-Portfolio gatsby starter. We have used Gatsby + Contentful.
  tags:
    - Portfolio
    - CMS:Contentful
    - PWA
    - Blog
    - SEO
    - Disqus
    - Gallery
    - Landing Page
    - Markdown
    - Netlify
    - Styling:Bootstrap
  features:
    - Blogs listing with each blog post.
    - Contact form with Email notification using formspree.io.
    - Photos and Blogs page listing.
    - Different types of sections like About, Service, Blogs, Work, Testimonials, Photos, and contact.
    - All settings manage from contentful for example Header Menu, Homepage sections, blogs, and photos, etc.
    - Social share in blog details pages with comment ( Disqus ).
    - PWA
- url: https://oneshopper.netlify.app
  repo: https://github.com/rohitguptab/OneShopper
  description: This Starter is created for e-commerce site with Gatsby + Contentful and snipcart
  tags:
    - E-commerce
    - CMS:Contentful
    - Blog
    - SEO
    - Disqus
  features:
    - Blog post listing with previews for each blog post.
    - Store page listing all the Products and includes features like Rating, Price, Checkout, More then one Product images with tabbing.
    - Contact form with Email notification.
    - Index pages design with Latest Post, Latest Blog, Deal of week and Banner.
- url: https://anubhavsrivastava.github.io/gatsby-starter-spectral
  repo: https://github.com/anubhavsrivastava/gatsby-starter-spectral
  description: Single page starter based on the Spectral site template by HTML5 up, with landing, Generic and Elements(Component) page
  tags:
    - HTML5UP
    - Onepage
    - Styling:SCSS
    - Portfolio
    - PWA
  features:
    - Designed by HTML5 UP
    - Fully Responsive
    - Styling with SCSS
    - Offline support
    - Web App Manifest
- url: https://anubhavsrivastava.github.io/gatsby-starter-directive
  repo: https://github.com/anubhavsrivastava/gatsby-starter-directive
  description: Single page starter based on the Directive site template by HTML5 up, with landing and Elements(Component) page
  tags:
    - HTML5UP
    - Onepage
    - Styling:SCSS
    - Portfolio
    - PWA
  features:
    - Designed by HTML5 UP
    - Fully Responsive
    - Styling with SCSS
    - Offline support
    - Web App Manifest
- url: https://histaff.io/
  repo: https://github.com/histaff/website-static
  description: It's a beautiful starter static website which useful plugins based on Gatsby
  tags:
    - Styling:SCSS
    - Landing Page
    - Onepage
  features:
    - Fully Responsive
    - Styling with SCSS
    - Very similar to gatsby-starter-netlify-cms, slightly more configurable (e.g. set site-title in gatsby-config) with Bootstrap/Bootswatch instead of bulma
    - LocalizedLink - built-in link component handling route generation
- url: https://gatsby-kea-starter.netlify.app/
  repo: https://github.com/benjamin-glitsos/gatsby-kea-starter
  description: Gatsby starter with redux and sagas made simpler by the Kea library
  tags:
    - Redux
  features:
    - The Kea library makes redux and sagas extremely simple and concise
- url: https://anubhavsrivastava.github.io/gatsby-starter-solidstate
  repo: https://github.com/anubhavsrivastava/gatsby-starter-solidstate
  description: Single page starter based on the Solid State site template by HTML5 up, with landing, Generic and Elements(Component) page
  tags:
    - HTML5UP
    - Onepage
    - Styling:SCSS
    - Portfolio
    - PWA
  features:
    - Designed by HTML5 UP
    - Fully Responsive
    - Styling with SCSS
    - Offline support
    - Web App Manifest
- url: https://yellowcake.netlify.app/
  repo: https://github.com/thriveweb/yellowcake
  description: A starter project for creating lightning-fast websites with Gatsby v2 and Netlify-CMS v2 + Uploadcare integration.
  tags:
    - CMS:Netlify
    - Netlify
    - Blog
    - SEO
  features:
    - Uploadcare
    - Netlify Form
    - Category list (with navigation)
    - Featured post
    - Next and prev post
    - SEO component
- url: https://anubhavsrivastava.github.io/gatsby-starter-fractal
  repo: https://github.com/anubhavsrivastava/gatsby-starter-fractal
  description: Single page starter based on the Fractal site template by HTML5 up, with landing and Elements(Component) page
  tags:
    - HTML5UP
    - Onepage
    - Styling:SCSS
    - Portfolio
    - PWA
  features:
    - Designed by HTML5 UP
    - Fully Responsive
    - Styling with SCSS
    - Offline support
    - Web App Manifest
- url: https://minimal-gatsby-ts-starter.netlify.app/
  repo: https://github.com/TheoBr/minimal-gatsby-typescript-starter
  description: Minimal TypeScript Starter
  tags:
    - Language:TypeScript
  features:
    - TypeScript
    - ESLint + optional rule enforcement with Husky
    - Prettier
    - Netlify ready
    - Minimal
- url: https://gatsby-typescript-starter-default.netlify.app/
  repo: https://github.com/RobertoMSousa/gatsby-typescript-starter-default
  description: Simple Gatsby starter using TypeScript and ESLint instead of outdated tslint.
  tags:
    - Language:TypeScript
    - SEO
    - Linting
  features:
    - Comes with React Helmet for adding site meta tags
    - Includes plugins for offline support out of the box
    - TypeScript
    - Prettier & ESLint to format & check the code
- url: https://gatsby-starter-carraway.netlify.app/
  repo: https://github.com/endymion1818/gatsby-starter-carraway
  description: a Gatsby starter theme with Accessibility features, TypeScript, Jest, some basic UI elements, and a CircleCI pipeline
  tags:
    - Language:TypeScript
    - Pagination
    - Search
    - Testing
  features:
    - Paginated post archive
    - Site search with Lunr.js
    - Categories and category archive pages
    - Minimal CSS defaults using styled-components, including system font stack
    - Some fundamental Accessibility features including tabbable navigation & "Skip to content" link
    - UI elements including multi-column layout using CSS Grid (with float fallback), header component with logo, basic navigation & search and a footer with 3-column layout, logo and 2 menu areas
    - TypeScript & Testing including some sensible TypeScript defaults, tests with @testing-library/react, pre-commit and pre-push hooks. Set up includes enums for repeating values such as font & background colours
    - Setup for a CircleCI pipeline so you can run the above tests in branches before merging to master
    - Markdown posts _and_ pages (pages don't appear in the post archive)
- url: https://www.quietboy.net
  repo: https://github.com/zhouyuexie/gatsby-starter-quiet
  description: Gatsby out of the box blog, use TypeScript and highly customized style.
  tags:
    - Language:TypeScript
    - Styling:SCSS
    - SEO
    - Linting
    - RSS
    - Pagination
    - PWA
  features:
    - TypeScript
    - TsLint & Prettier
    - Tag list
    - Custom page layout
    - Switch the dark mode according to the system theme
    - Scss
    - Pagination
- url: https://compassionate-morse-5204bf.netlify.app/
  repo: https://github.com/deamme/gatsby-starter-prismic-resume
  description: Gatsby Resume/CV page with Prismic integration
  tags:
    - CMS:Prismic
    - CMS:Headless
    - Styling:CSS-in-JS
    - Onepage
    - Linting
  features:
    - One-page resume/CV
    - Prismic as Headless CMS
    - Emotion for styling
    - Uses multiple features of Prismic - Slices, Labels, Custom Types
    - ESLint & Prettier
- url: https://anubhavsrivastava.github.io/gatsby-starter-resume
  repo: https://github.com/anubhavsrivastava/gatsby-starter-resume
  description: Single page starter based on the Resume site template by startbootstrap for resume/portfolio page
  tags:
    - Onepage
    - Styling:SCSS
    - PWA
  features:
    - Designed by startbootstrap
    - Fully Responsive
    - Styling with SCSS
    - Offline support
    - Web App Manifest
- url: https://gatsby-starter-typescript-jest.netlify.app/
  repo: https://github.com/denningk/gatsby-starter-typescript-jest
  description: Barebones Gatsby starter with TypeScript, Jest, GitLab-CI, and other useful configurations
  tags:
    - Language:TypeScript
    - Testing
    - AWS
    - Linting
    - SEO
  features:
    - All components from default Gatsby starter converted to TypeScript
    - Jest testing configured for TypeScript with ts-jest
    - Detailed guide on how to deploy using AWS S3 buckets included in README
    - .gitlab-ci.yml file with blanks that can be customized for any Gatsby project
    - Configurations for EditorConfig, Prettier, and ESLint (for TypeScript)
- url: https://gatsby-starter-apollo.smakosh.com/app/
  repo: https://github.com/smakosh/gatsby-apollo-starter
  description: Gatsby Apollo starter - with client side routing
  tags:
    - Client-side App
    - SEO
    - Styling:CSS-in-JS
  features:
    - Apollo provider & Client side routing
    - ESLint/Prettier configured
    - Easy to customize
    - Nice project structure
    - Flex Grid components easy to customize
- url: https://portfolio.smakosh.com/
  repo: https://github.com/smakosh/gatsby-portfolio-dev
  description: A portfolio for developers
  tags:
    - Portfolio
    - SEO
    - Netlify
    - Onepage
    - Styling:CSS-in-JS
  features:
    - ESLint/Prettier configured
    - Scores 100% on a11y / Performance / PWA / SEO
    - PWA (desktop & mobile)
    - Easy to customize
    - Nice project structure
    - Amazing illustrations by Undraw.co
    - Tablet & mobile friendly
    - Continuous deployment with Netlify
    - A contact form protected by Google Recaptcha
    - Can be deployed with one click
    - Functional components with Recompose React Hooks! ready to migrate to React hooks!
    - Fetches your GitHub pinned projects with most stars (You could customize this if you wish)
- url: https://github.com/smakosh/gatsby-airtable-starter
  repo: https://github.com/smakosh/gatsby-airtable-starter
  description: Gatsby Airtable starter
  tags:
    - SEO
    - Netlify
    - Client-side App
    - Styling:CSS-in-JS
  features:
    - Static content fetched from Airtable
    - Dynamic content with CRUD operations with Airtable REST API
    - Well structured files/folders
    - Custom React Hooks
    - Custom Helpers instead of using third party libraries
    - Dynamic & Static containers
    - Global state management ready with useReducer & useContext
    - Dummy auth but ready to add real requests
- url: https://github.com/smakosh/gatsby-app-starter-rest-api
  repo: https://github.com/smakosh/gatsby-app-starter-rest-api
  description: Gatsby REST API starter
  tags:
    - Authentication
    - Client-side App
    - Styling:CSS-in-JS
  features:
    - Dynamic content with CRUD operations with a REST API
    - Well structured files/folders
    - Custom React Hooks
    - Auth with a JWT approach
    - Custom Helpers instead of using third party libraries
    - Dynamic containers
    - Global state management ready with useReducer & useContext
- url: https://gatsbyjs-starter-tailwindplay.appseed.us/
  repo: https://github.com/app-generator/gatsbyjs-starter-tailwindplay
  description: A Gatsby v2 starter styled using Tailwind, a utility-first CSS framework. Uses Purgecss to remove unused CSS.
  tags:
    - Styling:Tailwind
  features:
    - Based on gatsby-starter-tailwind
    - Tailwind CSS Framework
    - Removes unused CSS with Purgecss
- url: https://act-labs.github.io/
  repo: https://github.com/act-labs/gatsby-starter-act-blog
  description: Gatsby starter for blog/documentation using MDX, Ant Design, gatsby-plugin-combine.
  tags:
    - Blog
    - Documentation
    - Styling:Ant Design
    - Markdown
    - MDX
    - SEO
  features:
    - Posts and snippets;
    - SEO component;
    - Ant Design UI components;
    - Markdown and MDX for pages;
    - A customized webpack and babel configuration, for complex profecianal web apps with node.js, Jest tests, etc;
    - Progressively build more and more complex pages using gatsby-plugin-combine.
- url: https://gatsby-ghub.netlify.app/resume-book/
  repo: https://github.com/dwyfrequency/gatsby-ghub
  description: A resume builder app with authenticated routes, static marketing pages, and dynamic resume creation
  tags:
    - Authentication
    - Netlify
    - Client-side App
  features:
    - Netlify Identity
    - Static Marketing pages and Dynamic Client-side Authenticated App pages
    - SEO component
    - Apollo GraphQL (client-side)
- url: https://lewis-gatsby-starter-i18n.netlify.app
  repo: https://github.com/lewislbr/lewis-gatsby-starter-i18n
  description: A simple custom Gatsby starter template to start a new multilanguage website.
  tags:
    - i18n
    - Styling:CSS-in-JS
    - Portfolio
    - SEO
  features:
    - Automatically detects user browser language.
    - CSS in JS with styled-components.
    - Optimized images.
    - Offline capabilities.
    - Auto-generated sitemap and robots.txt.
- url: https://gatsby-snipcart-starter.netlify.app/
  repo: https://github.com/issydennis/gatsby-snipcart
  description: A simple e-commerce shop built using Gatsby and Snipcart.
  tags:
    - E-commerce
    - Styling:CSS-in-JS
    - Markdown
  features:
    - Minimal design to allow for simple customisation.
    - Snipcart integration provides an easy-to-use shopping cart and checkout.
    - Individual product pages with custom fields.
    - Products defined using markdown.
    - Styled components.
    - Gatsby image for optimised product images.
- url: https://anubhavsrivastava.github.io/gatsby-starter-stylish
  repo: https://github.com/anubhavsrivastava/gatsby-starter-stylish
  description: Single page starter based on the Stylish Portfolio site template by startbootstrap for portfolio page
  tags:
    - Onepage
    - Portfolio
    - Styling:SCSS
    - PWA
  features:
    - Designed by startbootstrap
    - Fully Responsive
    - Styling with SCSS
    - Offline support
    - Web App Manifest
- url: https://lewis-gatsby-starter-basic.netlify.app
  repo: https://github.com/lewislbr/lewis-gatsby-starter-basic
  description: A simple custom basic Gatsby starter template to start a new website.
  tags:
    - Styling:CSS-in-JS
    - SEO
  features:
    - Bare-bones starter.
    - CSS in JS with styled-components.
    - Optimized images.
    - Offline capabilities.
    - Auto-generated sitemap and robots.txt.
- url: https://myclicks.netlify.app/
  repo: https://github.com/himali-patel/MyClicks
  description: A simple Gatsby starter template to create a portfolio website with Contentful and Netlify.
  tags:
    - Blog
    - Netlify
    - CMS:Contentful
    - Styling:Bootstrap
    - Disqus
    - SEO
  features:
    - Fecthing Dynamic content from Contentful.
    - Blog post listing with previews, Disqus implementation and social sharing for each blog post.
    - Contact form integration with Netlify.
    - Portfolio Result Filteration according to Category.
    - Index pages design with Recent Blogs and Intagram Feed.
- url: https://gatsby-starter-typescript-graphql.netlify.app
  repo: https://github.com/spawnia/gatsby-starter-typescript-graphql
  description: A Gatsby starter with typesafe GraphQL using TypeScript
  tags:
    - Language:TypeScript
    - Linting
    - Portfolio
    - Styling:CSS-in-JS
  features:
    - Type safety with TypeScript
    - Typesafe GraphQL with graphql-code-generator
    - ESLint with TypeScript support
    - Styling with styled-components
- url: https://gatsby-tailwind-serif.netlify.app/
  repo: https://github.com/windedge/gatsby-tailwind-serif
  description: A Gatsby theme based on gatsby-serif-theme, rewrite with Tailwind CSS.
  tags:
    - Styling:Tailwind
    - Markdown
  features:
    - Based on gatsby-serif-theme
    - Tailwind CSS Framework
    - Removes unused CSS with Purgecss
    - Responsive design
    - Suitable for small business website
- url: https://mystifying-mclean-5c7fce.netlify.app
  repo: https://github.com/renvrant/gatsby-mdx-netlify-cms-starter
  description: An extension of the default starter with Netlify CMS and MDX support.
  tags:
    - MDX
    - Markdown
    - Netlify
    - CMS:Netlify
    - Styling:None
  features:
    - MDX and Netlify CMS support
    - Use React components in Netlify CMS Editor and other markdown files
    - Allow editors to choose a page template
    - Replace HTML tags with React components upon rendering Markdown, enabling design systems
    - Hide pages from being editable by the CMS
    - Minimal and extensible
- url: https://gatsby-airtable-advanced-starter.marcomelilli.com
  repo: https://github.com/marcomelilli/gatsby-airtable-advanced-starter
  description: A Gatsby Starter Blog using Airtable as backend
  tags:
    - Airtable
    - Blog
    - Styling:None
  features:
    - Dynamic content from Airtable
    - Does not contain any UI frameworks
    - Tags
    - Categories
    - Authors
    - Disqus
    - Offline support
    - Web App Manifest
    - SEO
- url: https://contentful-starter.netlify.app/
  repo: https://github.com/algokun/gatsby_contentful_starter
  description: An Awesome Starter Kit to help you get going with Contentful and Gatsby
  tags:
    - Blog
    - CMS:Contentful
    - CMS:Headless
  features:
    - Bare-bones starter.
    - Dynamic content from Contentful CMS
    - Ready made Components
    - Responsive Design
    - Includes Contentful Delivery API for production build
- url: https://gatsby-simple-blog.thundermiracle.com
  repo: https://github.com/thundermiracle/gatsby-simple-blog
  description: A gatsby-starter-blog with overreacted looking and tags, breadcrumbs, Disqus, i18n, and ESLint supported
  tags:
    - i18n
    - Blog
    - Netlify
    - Linting
    - Disqus
    - Testing
  features:
    - Easily Configurable
    - Tags
    - Breadcrumbs
    - Tags
    - Disqus
    - i18n
    - ESLint
    - Jest
- url: https://anubhavsrivastava.github.io/gatsby-starter-grayscale
  repo: https://github.com/anubhavsrivastava/gatsby-starter-grayscale
  description: Single page starter based on the Grayscale site template by startbootstrap for portfolio page
  tags:
    - Onepage
    - Portfolio
    - Styling:SCSS
    - PWA
  features:
    - Designed by startbootstrap
    - Fully Responsive
    - Styling with SCSS
    - Offline support
    - Web App Manifest
- url: https://gatsby-all-in.netlify.app
  repo: https://github.com/Gherciu/gatsby-all-in
  description: A starter that includes the most popular js libraries, already pre-configured and ready for use.
  tags:
    - Linting
    - Netlify
    - Styling:Tailwind
  features:
    - Tailwind CSS Framework
    - Antd UI Framework pre-configured
    - Redux for managing state
    - ESLint and Stylelint to enforce code style
- url: http://demo.nagui.me
  repo: https://github.com/kimnagui/gatsby-starter-nagui
  description: A Gatsby starter that full responsive blog.
  tags:
    - Blog
    - AWS
    - Pagination
    - SEO
    - Styling:CSS-in-JS
  features:
    - Tags & Categorys.
    - Pagination.
    - Show Recent Posts for category.
    - Styled-Components.
    - Mobile-First CSS.
    - Syntax highlighting in code blocks using PrismJS(Dracula).
    - Google Analytics.
    - Deploy AWS S3.
- url: https://anubhavsrivastava.github.io/gatsby-starter-newage
  repo: https://github.com/anubhavsrivastava/gatsby-starter-newage
  description: Single page starter based on the new age site template by startbootstrap for portfolio page/Mobile app launch
  tags:
    - Onepage
    - Portfolio
    - Styling:SCSS
    - PWA
  features:
    - Designed by startbootstrap
    - Fully Responsive
    - Styling with SCSS
    - Offline support
    - Web App Manifest
- url: https://gatsby-starter-krisp.netlify.app/
  repo: https://github.com/algokun/gatsby-starter-krisp
  description: A minimal, clean and responsive starter built with gatsby
  tags:
    - Styling:Bootstrap
    - Onepage
    - Portfolio
    - Netlify
    - Markdown
  features:
    - Styled-Components.
    - Mobile-First CSS.
    - Responsive Design, optimized for Mobile devices
- url: https://gatsby-datocms-starter.netlify.app/
  repo: https://github.com/brohlson/gatsby-datocms-starter
  description: An SEO-friendly DatoCMS starter with styled-components, page transitions, and out-of-the-box blog post support.
  tags:
    - CMS:DatoCMS
    - Styling:CSS-in-JS
    - Blog
    - Portfolio
    - SEO
  features:
    - Page Transitions
    - Blog Post Template
    - Sitemap & Robots.txt generation
- url: https://elemental.netlify.app/
  repo: https://github.com/akzhy/gatsby-starter-elemental
  description: A highly customizable portfolio starter with grid support.
  tags:
    - Blog
    - Portfolio
    - SEO
  features:
    - Highly Customizable
    - Portfolio Template
    - Blog Post Template
    - SEO Friendly
- url: https://gatsby-starter-apollo.netlify.app/
  repo: https://github.com/piducancore/gatsby-starter-apollo-netlify
  description: This project is an easy way to start developing fullstack apps with Gatsby and Apollo Server (using Netlify Lambda functions). For developing we use Netlify Dev to bring all of this magic to our local machine.
  tags:
    - Netlify
  features:
    - Apollo Client
    - Apollo Server running on Netlify functions
    - Netlify Dev for local development
- url: https://gatsby-starter-blog-and-portfolio.netlify.app/
  repo: https://github.com/alisalahio/gatsby-starter-blog-and-portfolio
  description: Just gatsby-starter-blog, with portfolio section added
  tags:
    - Blog
    - Portfolio
  features:
    - Basic setup for a full-featured blog
    - Basic setup for a portfolio
    - Support for an RSS feed
    - Google Analytics support
    - Automatic optimization of images in Markdown posts
    - Support for code syntax highlighting
    - Includes plugins for easy, beautiful typography
    - Includes React Helmet to allow editing site meta tags
    - Includes plugins for offline support out of the box
- url: https://www.attejuvonen.fi
  repo: https://github.com/baobabKoodaa/blog
  description: Blog with all the Bells and Whistles
  tags:
    - Blog
    - Infinite Scroll
    - Pagination
    - SEO
    - Markdown
  features:
    - Write blog posts into Markdown files (easy to format and content will not be married to any platform).
    - Expandable
    - Responsive and streamlined design.
    - Blazing fast UX
    - Autogenerated tracedSVG image placeholders are stylized to create a smooth look and transition as the image loads without the page jumping around.
    - Posts organized by tags.
    - Teasers of posts are generated to front page with infinite scroll which gracefully degrades into pagination.
    - Allow readers to be notified of updates with RSS feed and email newsletter.
    - Contact Form.
- url: https://novela.narative.co
  repo: https://github.com/narative/gatsby-starter-novela
  description: Welcome to Novela, the simplest way to start publishing with Gatsby.
  tags:
    - Blog
    - MDX
    - Portfolio
    - Pagination
    - SEO
  features:
    - Beautifully Designed
    - Multiple Homepage Layouts
    - Toggleable Light and Dark Mode
    - Simple Customization with Theme UI
    - Highlight-to-Share
    - Read Time and Progress
    - MDX support and inline code
    - Accessibility in Mind
- url: https://gatsby-starter-fashion-portfolio.netlify.app/
  repo: https://github.com/shobhitchittora/gatsby-starter-fashion-portfolio
  description: A Gatsby starter for a professional and minimal fashion portfolio.
  tags:
    - Blog
    - Client-side App
    - Landing Page
    - Portfolio
    - Styling:Other
  features:
    - A minimal and simple starter for your fashion portfolio
    - No need for any CMS, work with all your data and images locally.
    - Separate components for different pages and grid
    - Uses gatsby-image to load images
    - Built using the old school CSS.
- url: https://gatsby-theme-profile-builder.netlify.app/
  repo: https://github.com/ashr81/gatsby-theme-profile-builder
  description: Simple theme to build your personal portfolio and publish your articles using Contentful CMS.
  tags:
    - Landing Page
    - Portfolio
    - Styling:CSS-in-JS
    - Blog
    - CMS:Contentful
  features:
    - Mobile Screen support
    - Out of the box support with Contentful CMS for articles.
    - Toggleable Light and Dark Mode
    - Profile image with links to your GitHub and Twitter.
- url: https://prist.marguerite.io/
  repo: https://github.com/margueriteroth/gatsby-prismic-starter-prist
  description: A light-themed starter powered by Gatsby v2 and Prismic to showcase portfolios and blogs.
  tags:
    - Blog
    - CMS:Prismic
    - Landing Page
    - Netlify
    - Portfolio
    - SEO
    - Styling:CSS-in-JS
  features:
    - Landing page with customizable Hero, Portfolio preview, and About component
    - Emotion styled components
    - Blog layout and pages
    - Portfolio layout and pages
    - Google Analytics
    - Mobile ready
- url: https://demos.simplecode.io/gatsby/crafty/
  repo: https://github.com/simplecode-io/gatsby-crafty-theme
  description: SEO-friendly, fast, and fully responsive Gatsby starter with minimal plugins, utilizing JSON files as a content source.
  tags:
    - SEO
    - Portfolio
    - CMS:Other
    - Styling:Other
  features:
    - Beautiful and simple design
    - 100/100 Google Lighthouse score
    - SEO Optimized
    - Includes header/footer/sidebar (on Mobile)
    - CSS based sidebar
    - CSS based Modals
    - Content is fetched from JSON Files
    - Only one extra plugin from default Gatsby starter
- url: https://gatsby-starter-profile-site.netlify.app/
  repo: https://github.com/Mr404Found/gatsby-starter-profile-site
  description: A minimal and clean starter build with gatsby.
  tags:
    - Landing Page
    - Netlify
    - Portfolio
    - SEO
    - Styling:CSS-in-JS
  features:
    - Simple Design
    - Made by Sumanth
- url: https://the404blog.netlify.app
  repo: https://github.com/algokun/the404blog
  description: An Awesome Starter Blog to help you get going with Gatsby and Markdown
  tags:
    - Blog
    - Markdown
    - Search
    - Styling:CSS-in-JS
  features:
    - Bare-bones starter.
    - Dynamic content with Markdown
    - Ready made Components
    - Responsive Design
    - Includes Search Feature.
    - Syntax Highlight in Code.
    - Styling in Bootstrap
- url: https://gatsby-starter-unicorn.netlify.app/
  repo: https://github.com/algokun/gatsby_starter_unicorn
  description: An Awesome Starter Blog to help you get going with Gatsby and Markdown
  tags:
    - Blog
    - Markdown
    - Styling:CSS-in-JS
  features:
    - Bare-bones starter.
    - Dynamic content with Markdown
    - Ready made Components
    - Responsive Design
    - Syntax Highlight in Code.
- url: https://gatsby-starter-organization.netlify.app/
  repo: https://github.com/geocine/gatsby-starter-organization
  description: A Gatsby starter template for organization pages. Using the Gatsby theme "@geocine/gatsby-theme-organization"
  tags:
    - Styling:CSS-in-JS
    - Landing Page
    - Portfolio
    - Onepage
  features:
    - React Bootstrap styles
    - Theme UI and EmotionJS CSS-in-JS
    - A landing page with all your organization projects, configurable through a YML file.
    - Configurable logo, favicon, organization name and title
- url: https://gatsby-starter-interviews.netlify.app/
  repo: https://github.com/rmagon/gatsby-starter-interviews
  description: A Gatsby starter template for structured Q&A or Interview sessions
  tags:
    - SEO
    - Blog
    - Styling:SCSS
  features:
    - Minimalist design for interviews
    - Beautifully presented questions and answers
    - Option to read all answers to a specific question
    - Share interview on social channels
    - All content in simple json files
- url: https://gatsby-starter-photo-book.netlify.app/
  repo: https://github.com/baobabKoodaa/gatsby-starter-photo-book
  description: A Gatsby starter for sharing photosets.
  tags:
    - Gallery
    - Infinite Scroll
    - Pagination
    - Transitions
  features:
    - Gallery with auto-generated thumbnails are presented on CSS Grid with infinite scroll.
    - Beautiful "postcard" view for photos with fullscreen toggle.
    - Both views are responsive with minimal whitespace and polished UX.
    - Many performance optimizations for image delivery (both by Gatsby & way beyond what Gatsby can do).
- url: https://gatsby-typescript-scss-starter.netlify.app/
  repo: https://github.com/GrantBartlett/gatsby-typescript-starter
  description: A simple starter project using TypeScript and SCSS
  tags:
    - Language:TypeScript
    - Styling:SCSS
    - SEO
  features:
    - Pages and components are classes.
    - A skeleton SCSS project added with prefixing
- url: https://portfolio-by-mohan.netlify.app/
  repo: https://github.com/algokun/gatsby_starter_portfolio
  description: An Official Starter for Gatsby Tech Blog Theme
  tags:
    - SEO
    - Blog
  features:
    - Styling using Styled-Components
    - Search using ElasticLunr
    - Theme by gatsby-tech-blog-theme
    - Deployed in Netlify
- url: https://brevifolia-gatsby-forestry.netlify.app/
  repo: https://github.com/kendallstrautman/brevifolia-gatsby-forestry
  description: A minimal starter blog built with Gatsby & Forestry CMS
  tags:
    - CMS:Forestry.io
    - Blog
    - Markdown
    - Styling:SCSS
  features:
    - Blog post listing with previews (image + summary) for each blog post
    - Minimalist, responsive design & typography
    - Create new markdown posts dynamically
    - Configured to work automatically with Forestry CMS
    - Customizable 'info' page
    - Simple layout & scss architecture, easily extensible
- url: https://gatsby-firebase-starter.netlify.app/
  repo: https://github.com/ovidiumihaibelciug/gatsby-firebase-starter
  description: Starter / Project Boilerplate for Authentication and creating Dynamic pages from collections with Firebase and Gatsby.js
  tags:
    - Firebase
    - SEO
    - Styling:SCSS
    - Authentication
    - PWA
  features:
    - Authentication with Firebase
    - Programmatically create pages from a firestore collection
    - Protected Routes with Authorization
    - Email verification
    - Includes React Helmet to allow editing site meta tags
    - Includes plugins for offline support out of the box
- url: https://gatsby-typescript-minimal.netlify.app/
  repo: https://github.com/benbarber/gatsby-typescript-minimal
  description: A minimal, bare-bones TypeScript starter for Gatsby
  tags:
    - Language:TypeScript
    - Styling:CSS-in-JS
    - SEO
  features:
    - Bare-bones starter
    - TypeScript
    - TSLint
    - Prettier
    - Styled Components
    - Sitemap Generation
    - Google Analytics
- url: https://agility-gatsby-starter-gatsbycloud.netlify.app
  repo: https://github.com/agility/agility-gatsby-starter
  description: Get started with Gatsby and Agility CMS using a minimal blog.
  tags:
    - CMS:Agility CMS
    - Blog
    - SEO
  features:
    - A bare-bones starter Blog to get you off and running with Agility CMS and Gatsby.
- url: https://gatsby-starter-dot.netlify.app/
  repo: https://github.com/chronisp/gatsby-starter
  description: Gatsby Starter for creating portfolio & blog.
  tags:
    - Blog
    - CMS:Headless
    - CMS:Contentful
    - Netlify
    - Portfolio
    - Redux
    - SEO
    - Styling:Material
  features:
    - Extensible & responsive design using Material UI (palette, typography & breakpoints configuration)
    - Blog integration with Contentful CMS (GraphQL queries)
    - Redux (connect actions & props easily using custom HOF)
    - Support for Netlify deployment
    - SEO
    - Prettier code styling
- url: https://johnjkerr.github.io/gatsby-creative/
  repo: https://github.com/JohnJKerr/gatsby-creative
  description: Gatsby implementation of the Start Bootstrap Creative template
  tags:
    - Gallery
    - Portfolio
    - Styling:Bootstrap
    - Styling:SCSS
  features:
    - Start Bootstrap Creative template converted to React/Gatsby
    - React Scrollspy used to track page position
    - React Bootstrap used to create modal portfolio carousel
    - GitHub Actions deployment to GitHub Pages demonstrated
- url: https://bonneville.netlify.app/
  repo: https://github.com/bagseye/bonneville
  description: A starter blog template for Gatsby
  tags:
    - Blog
    - SEO
  features:
    - Extensible & responsive design
    - Blog integration
    - SEO
- url: https://gatsby-starter-i18next-sanity.netlify.app/en
  repo: https://github.com/johannesspohr/gatsby-starter-i18next-sanity
  description: A basic starter which integrates translations with i18next and localized sanity input.
  tags:
    - i18n
    - CMS:sanity.io
  features:
    - Showcases advanced i18n techniques with i18next and sanity.io
    - Correct URLs for the languages (language in the path, translated slugs)
    - Multilanguage content from sanity
    - Snippets translation
    - Optimized bundle size (don't ship all translations at once)
    - Alternate links to other languages
    - Sitemap with language information
    - Localized 404 pages
- url: https://nehalem.netlify.app/
  repo: https://github.com/nehalist/gatsby-starter-nehalem
  description: A starter for the Gatsby Nehalem Theme
  tags:
    - Blog
    - Language:TypeScript
    - Markdown
    - Search
    - SEO
  features:
    - Fully responsive
    - Highly optimized (Lighthouse score ~400)
    - SEO optimized (with open graph, Twitter Card, JSON-LD, RSS and sitemap)
    - Syntax highlighting
    - Search functionality
    - Multi navigations
    - Static pages
    - Fully typed with TypeScript
    - Tagging
    - Theming
    - Customizable
- url: https://gatsby-starter-headless-wp.netlify.app
  repo: https://github.com/crock/gatsby-starter-headless-wordpress
  description: A starter Gatsby site to quickly implement a site for headless WordPress
  tags:
    - Blog
    - CMS:Headless
    - CMS:WordPress
  features:
    - New Header
    - Responsive
    - Sidebar that displays recent blog posts
- url: https://gatsby-advanced-blog-starter.netlify.app
  repo: https://github.com/aman29271/gatsby-advanced-blog-starter
  description: A pre-built Gatsby Starter Tech-blog
  tags:
    - Blog
    - Markdown
  features:
    - Highly Optimised
    - Image optimised with blur-up effect
    - Responsive
    - Code  highlighting
    - tagging
    - Sass compiled
- url: https://anubhavsrivastava.github.io/gatsby-starter-casual
  repo: https://github.com/anubhavsrivastava/gatsby-starter-casual
  description: Multi-page starter based on the Casual site template by startbootstrap for portfolio
  tags:
    - Onepage
    - Styling:SCSS
    - PWA
  features:
    - Designed by startbootstrap
    - Fully Responsive
    - Styling with SCSS
    - Offline support
    - Web App Manifest
- url: https://gatsby-starter-ts-hello-world.netlify.app
  repo: https://github.com/hdorgeval/gatsby-starter-ts-hello-world
  description: TypeScript version of official hello world
  tags:
    - Language:TypeScript
  features:
    - TypeScript
    - ESLint
    - Type checking
    - no boilerplate
    - Great for advanced users
    - VSCode ready
- url: https://grommet-file.netlify.app/
  repo: https://github.com/metinsenturk/gatsby-starter-grommet-file
  description: Grommet-File is made with Grommet V2 and a blog starter
  tags:
    - Blog
    - Markdown
    - SEO
    - Portfolio
    - Styling:Grommet
  features:
    - Responsive Design
    - Pagination
    - Page creation
    - Content is Markdown files
    - Google Analytics
    - Grommet V2 User Interface
    - Support for RSS feed
    - SEO friendly
    - Mobile and responsive
    - Sitemap & Robots.txt generation
    - Optimized images with gatsby-image
- url: https://gatsby-wordpress-typescript-scss-blog.netlify.app/
  repo: https://github.com/sagar7993/gatsby-wordpress-typescript-scss-blog
  description: A Gatsby starter template for a WordPress blog, built using TypeScript, SCSS, and Ant Design
  tags:
    - Blog
    - CMS:WordPress
    - CMS:Headless
    - Language:TypeScript
    - Pagination
    - PWA
    - SEO
    - Portfolio
    - Styling:SCSS
  features:
    - TypeScript for type-safe code
    - Source content from WordPress CMS
    - Auto generated Pagination for your WordPress Posts
    - Auto generated Navigation for next and previous post at the end Post
    - Auto generated pages for tags and categories sourced from WordPress
    - SCSS stylesheets
    - PWA with offline support
    - Ant Design for UI components and theming
    - Jest and Enzyme Testing framework support for snapshots and unit tests.
    - Responsive Design
    - Google Analytics
    - Comments using Staticman
    - Images within WordPress post/page content downloaded to static folder and transformed to webp format during build
    - Social widgets
    - Instagram feed of any profile (no API token needed)
    - Pinterest pin-it button on hovering on images (no API token needed)
    - Twitter timeline and follow button (no API token needed)
    - Facebook timeline and like button (no API token needed)
    - SEO friendly
    - Web app manifest
    - Mobile optimized and responsive
    - Sitemap.xml & Robots.txt generation
    - Optimized images with gatsby-image
    - Git pre-commit and pre-push hooks using Husky
    - TSLint formatting
    - Highly optimized with excellent lighthouse audit score
- url: https://gatsby-starter-typescript-deluxe.netlify.app/
  repo: https://github.com/gojutin/gatsby-starter-typescript-deluxe
  description: A Gatsby starter with TypeScript, Storybook, Styled Components, Framer Motion, Jest, and more.
  tags:
    - Language:TypeScript
    - Styling:CSS-in-JS
    - Storybook
    - SEO
    - Linting
    - Testing
  features:
    - TypeScript for type-safe code.
    - Styled-Components for all your styles.
    - Framer Motion for awesome animations.
    - gatsby-image and gatsby-transformer-sharp for optimized images.
    - gatsby-plugin-manifest + SEO component for an SEO-friendly PWA.
    - Storybook with add-ons for showing off your awesome components.
    - Jest and React Testing library for snapshots and unit tests.
    - ESLint (with TSLint and Prettier) to make your code look its best.
    - React Axe and React A11y for accessibility so that your site is awesome for everyone.
- url: https://gatsby-markdown-blog-starter.netlify.app/
  repo: https://github.com/ammarjabakji/gatsby-markdown-blog-starter
  description: Gatsby v2 starter for creating a markdown blog. Based on Gatsby Advanced Starter.
  tags:
    - Blog
    - Markdown
    - SEO
    - PWA
  features:
    - Gatsby v2 support
    - Responsive Design
    - Pagination
    - Content is Markdown files
    - Google Analytics
    - Support for RSS feed
    - SEO friendly
    - Sitemap & Robots.txt generation
    - Sass support
    - Css Modules support
    - Web App Manifest
    - Offline support
    - htaccess support
    - Typography.js
    - Integration with Social Media
- url: https://gatsby-starter-bloomer-db0aaf.netlify.app
  repo: https://github.com/zlutfi/gatsby-starter-bloomer
  description: Barebones starter website with Bloomer React components for Bulma.
  tags:
    - PWA
    - Styling:Bulma
    - Styling:SCSS
  features:
    - Bloomer React Commponents
    - Bulma CSS Framework
    - Uses SCSS for styling
    - Font Awesome Support
    - Progressive Web App
- url: https://gatsby-starter-mdbreact.netlify.app
  repo: https://github.com/zlutfi/gatsby-starter-mdbreact
  description: Barebones starter website with Material Design Bootstrap React components.
  tags:
    - PWA
    - Styling:Bootstrap
    - Styling:Material
    - Styling:SCSS
  features:
    - MDBReact React Commponents
    - Bootstrap CSS Framework with Material Design Bootstrap styling
    - Uses SCSS for styling
    - Font Awesome Support
    - Progressive Web App
- url: https://gatsby-starter-ts-pwa.netlify.app/
  repo: https://github.com/markselby9/gatsby-starter-typescript-pwa
  description: The default Gatsby starter fork with TypeScript and PWA support added
  tags:
    - Language:TypeScript
    - PWA
  features:
    - Minimum changes based on default starter template for TypeScript and PWA
    - Added TypeScript support with ESLint and tsc check
    - Support GitHub Actions CI/CD workflow (beta)
- url: https://iceberg-gatsby-multilang.netlify.app/
  repo: https://github.com/diogorodrigues/iceberg-gatsby-multilang
  description: Gatsby multi-language starter. Internationalization / i18n without third party plugins or packages for Posts and Pages. Different URLs depending on the language. Focused on SEO, PWA, Image Optimization, Styled Components, and more. This starter also integrates with Netlify CMS to manage all pages, posts, and images.
  tags:
    - Blog
    - CMS:Headless
    - CMS:Netlify
    - i18n
    - Netlify
    - Markdown
    - Pagination
    - PWA
    - SEO
    - Styling:CSS-in-JS
  features:
    - Translations by using GraphQL, hooks and context API
    - Content in markdown for pages and posts in different languages
    - General translations for any content
    - Creation of menu by using translations and GraphQL
    - Netlify CMS to manage all pages, posts and images
    - Styled Components to styles
    - All important seetings for speedy and optimized images
    - Blog Posts list with pagination
    - Focus on SEO
    - PWA
- url: https://flexible-gatsby.netlify.app/
  repo: https://github.com/wangonya/flexible-gatsby
  description: A simple and clean theme for Gatsby
  tags:
    - Blog
    - Markdown
  features:
    - Google Analytics
    - Simple design
    - Markdown support
- url: https://gatsby-starter-leaflet.netlify.app/
  repo: https://github.com/colbyfayock/gatsby-starter-leaflet
  description: A Gatsby starter with Leaflet!
  tags:
    - Landing Page
    - Linting
    - Styling:SCSS
    - Testing
  features:
    - Simple landing page to get started with Leaflet
    - Includes Leaflet and React Leaflet
    - Starts with some basic Sass stylesheets for styling
    - Linting and testing preconfigured
- url: https://gatsby-starter-luke.netlify.app/
  repo: https://github.com/lukethacoder/luke-gatsby-starter
  description: An opinionated starter using TypeScript, styled-components (emotion flavoured), React Hooks & react-spring. Built as a BYOS (bring your own source) so you can get up and running with whatever data you choose.
  tags:
    - Language:TypeScript
    - Transitions
    - Styling:CSS-in-JS
    - Linting
  features:
    - TypeScript
    - react-spring animations
    - BYOS (bring your own source)
    - Emotion for styling components
    - Minimal Design
    - React Hooks (IntersectionObserver, KeyUp, LocalStorage)
- url: https://friendly-cray-96d631.netlify.app/
  repo: https://github.com/PABlond/Gatsby-TypeScript-Starter-Blog
  description: Project boilerplate of a blog app. The starter was built using Gatsby and TypeScript.
  tags:
    - Markdown
    - Language:TypeScript
    - SEO
    - PWA
    - Styling:SCSS
  features:
    - A complete responsive theme built wiss Scss
    - Easy editable posts in Markdown files
    - SEO component
    - Optimized with Google Lighthouse
- url: https://gatsby-starter-material-album.netlify.app
  repo: https://github.com/JoeTrubenstein/gatsby-starter-material-album
  description: A simple portfolio starter based on the Material UI Album Layout
  tags:
    - Gallery
    - Portfolio
    - Styling:Material
  features:
    - Pagination
    - Material UI
    - Exif Data Parsing
- url: https://peaceful-ptolemy-d7beb4.netlify.app
  repo: https://github.com/TRamos5/gatsby-contentful-starter
  description: A starter template for an awesome static blog utilizing Contentful as a CMS and deployed to Netlify.
  tags:
    - CMS:Contentful
    - CMS:Headless
    - Blog
    - Netlify
    - Markdown
    - Styling:CSS-in-JS
  features:
    - Netlify integration with pre built contact form
    - "CMS: Contentful integration with placeholders included"
    - Mobile friendly responsive design made to be customized or leave as is
    - Separate components for everything
    - ...and more
- url: https://gatsby-tailwind-emotion-starter-demo.netlify.app/
  repo: https://github.com/pauloelias/gatsby-tailwind-emotion-starter
  description: Gatsby starter using the latest Tailwind CSS and Emotion.
  tags:
    - Styling:Tailwind
    - Styling:CSS-in-JS
    - Styling:PostCSS
  features:
    - Tailwind CSS for rapid development
    - Emotion with `twin.macro` for flexible styled components
    - PostCSS configured out-of-the-box to write your own custom CSS
    - postcss-preset-env to write tomorrow's CSS today
    - Bare bones starter to help you hit the ground running
- url: https://gatsby-starter-grayscale-promo.netlify.app/
  repo: https://github.com/gannochenko/gatsby-starter-grayscale-promo
  description: one-page promo site
  tags:
    - Language:TypeScript
    - Styling:CSS-in-JS
    - Linting
    - Markdown
    - Onepage
    - CMS:Netlify
    - Landing Page
  features:
    - Styled-Components
    - NetlifyCMS
    - TypeScript
    - Basic design
- url: https://gatsby-starter-mdx-website-blog.netlify.app/
  repo: https://github.com/doakheggeness/gatsby-starter-mdx-website-blog
  description: Gatsby website and blog starter utilizing MDX for adding components to MDX pages and posts. Incorporates Emotion.
  tags:
    - MDX
    - Blog
    - Styling:CSS-in-JS
  features:
    - Create pages and posts using MDX
    - Incorporates the CSS-in-JS library Emotion
    - Visual effects
- url: https://gatsby-starter-zurgbot.netlify.app/
  repo: https://github.com/zurgbot/gatsby-starter-zurgbot
  description: The ultimate force of starter awesomeness in the galaxy of Gatsby
  tags:
    - Linting
    - PWA
    - SEO
    - Styling:Bulma
    - Styling:SCSS
    - Testing
  features:
    - Sass (SCSS Flavored) CSS
    - Bulma CSS Framework
    - React Helmet <head> Management
    - React Icons SVG Icon Components (Including Font Awesome and others)
    - ESLint for JS linting
    - Prettier for JS formatting
    - StyleLint for Scss linting and formatting
    - Jest for a test framework
    - Enzyme for testing with React
    - Husky for git hooks, particularly precommit management
    - Lint Staged to run commands only on staged files
- url: https://martin2844.github.io/gatsby-starter-dev-portfolio/
  repo: https://github.com/martin2844/gatsby-starter-dev-portfolio
  description: A Gatsby minimalistic portfolio site, with a blog and about section
  tags:
    - Portfolio
    - Blog
    - Markdown
  features:
    - createPages API
    - Responsive
    - Minimalistic
    - Blazing fast (LINK)
    - Graphql queries
    - Sass
    - Markdown
- url: https://wataruoguchi-gatsby-starter-typescript-contentful.netlify.app/
  repo: https://github.com/wataruoguchi/gatsby-starter-typescript-contentful
  description: Simple TypeScript starter with Contentful Integration
  tags:
    - Language:TypeScript
    - CMS:Contentful
    - Netlify
    - Blog
  features:
    - Simple
    - TypeScript
    - Contentful
    - Supports Contentful Rich Text
    - Prettier & ESLint & StyleLint to format & check the code
    - Husky & lint-staged to automate checking
- url: https://gatsby-starter-point.netlify.app/
  repo: https://github.com/teaware/gatsby-starter-point
  description: A humble Gatsby starter for blog
  tags:
    - Blog
    - Markdown
    - Netlify
  features:
    - SASS
    - SEO
    - Dark Mode
    - Google Analytics
- url: https://gatsby-typescript-storybook-starter.netlify.app/
  repo: https://github.com/RobertoMSousa/gatsby-typescript-storybook-starter
  description: A Gatsby starter with Storybook, tags, and ESLint
  tags:
    - Language:TypeScript
    - Styling:CSS-in-JS
    - Storybook
    - Markdown
    - Linting
  features:
    - Storybook
    - Simple
    - TypeScript
    - Contentful
    - Prettier & ESLint & StyleLint to format & check the code
    - Storybook
    - Jest and React Testing library for snapshots and unit tests.
    - Styled-Components for all your styles.
- url: https://semantic-ui-docs-gatsby.netlify.app/
  repo: https://github.com/whoisryosuke/semantic-ui-docs-gatsby
  description: Documentation starter using Semantic UI and MDX
  tags:
    - Documentation
    - Linting
    - Markdown
    - MDX
    - PWA
    - SEO
  features:
    - Easy starter for documentation-style sites
    - Use SUI React components anywhere in MDX
    - SASS/LESS support
    - Live code component
    - Customizable sidebar
    - Offline-ready
    - Responsive design
    - Nodemon for restarting dev server on changes
    - webpack aliasing for components, assets, etc
- url: https://gatsby-starter-saas-marketing.netlify.app/
  repo: https://github.com/keegn/gatsby-starter-saas-marketing
  description: A simple one-page marketing site starter for SaaS companies and products
  tags:
    - Onepage
    - Styling:CSS-in-JS
    - Landing Page
  features:
    - Responsive
    - Netlify ready
    - Styled-Components
    - Minimal design and easy to customize
    - Great for software or product related marketing sites
- url: https://react-landnig-page.netlify.app/
  repo: https://github.com/zilahir/react-landing-page
  description: Landing page with GraphCMS
  tags:
    - Redux
    - Styling:SCSS
    - Styling:CSS-in-JS
    - Netlify
  features:
    - Team section
    - Clients section
    - Map
    - Netlify ready
    - Styled-Components
    - Good for app showcase for startups
    - Prettier & ESLint & StyleLint to format & check the code
    - Husky & lint-staged to automate checking
- url: https://gatsby-strapi-starter.netlify.app/
  repo: https://github.com/jeremylynch/gatsby-strapi-starter
  description: Get started with Strapi, Bootstrap (reactstrap), and Gatsby FAST!
  tags:
    - CMS:Strapi
    - Styling:Bootstrap
  features:
    - Strapi
    - Bootstrap
    - Reactstrap
- url: https://kontent-template-gatsby-landing-page-photon.netlify.app
  repo: https://github.com/Simply007/kontent-template-gatsby-landing-page-photon
  description: Kentico Kontent based starter based on Photon starter by HTML5 UP
  tags:
    - CMS:Headless
    - CMS:Kontent
    - Netlify
    - Landing Page
    - HTML5UP
    - Styling:SCSS
  features:
    - Kentico Kontent CaaS platform as the data source
    - Landing page divided by section.
    - Support for code syntax highlighting
    - Includes plugins for easy, beautiful typography
    - Includes React Helmet to allow editing site meta tags
    - Includes plugins for offline support out of the box
    - Font awesome
    - Material Icons
    - CSS Grid
- url: https://gatsby-starter-typescript-blog-forms.netlify.app/
  repo: https://github.com/joerneu/gatsby-starter-typescript-blog-forms
  description: Gatsby starter for a website in TypeScript with a homepage, blog, and forms
  tags:
    - Blog
    - Language:TypeScript
    - Linting
    - Markdown
    - MDX
    - CMS:Netlify
    - SEO
    - Styling:CSS-in-JS
  features:
    - TypeScript for type safety, IDE comfort and error checking during development and build time
    - ESLint and Prettier for safety and consistent code style
    - Uses the official Gatsby Blog Core theme for data processing
    - Functional components and React Hooks
    - SEO component with React Helmet
    - Minimal responsive styling with React Emotion that can easily be extended
    - Theming of components and Markdown (MDX) with Emotion Theming
    - Forms with Formite (React Hooks Form library)
    - Accessible UI components implemented with Reakit and styling based on mini.css
    - Netlify CMS to create and edit blog posts
    - Small bundle size
- url: https://gatsby-tailwind-styled-components-storybook-starter.netlify.app/
  repo: https://github.com/denvash/gatsby-tailwind-styled-components-storybook-starter
  description: Tailwind CSS + Styled-Components + Storybook starter for Gatsby
  tags:
    - Storybook
    - Styling:Tailwind
    - Styling:CSS-in-JS
    - Styling:PostCSS
    - Netlify
  features:
    - Tailwind CSS v1
    - Styled-Components v5
    - Storybook v5
    - PostCSS
    - Deploy Storybook
    - Documentation
- url: https://gatsby-tfs-starter.netlify.app/
  repo: https://github.com/tiagofsanchez/gatsby-tfs-starter
  description: a gatsby-advanced-starter with Theme UI styling
  tags:
    - RSS
    - SEO
    - Blog
    - MDX
  features:
    - React Helmet <head> Management
    - SVG Icon
- url: https://lam.aesthetic.codes/
  repo: https://github.com/vaporwavy/gatsby-london-after-midnight
  description: A custom, image-centric theme for Gatsby. Advanced from the Gatsby starter London.
  tags:
    - Blog
    - Portfolio
    - Gallery
    - SEO
    - Markdown
    - HTML5UP
    - CMS:Netlify
    - Styling:PostCSS
  features:
    - Support tags
    - Easily change the theme color
    - Post thumbnails in the homepage
    - Built with PostCSS
    - Made for image-centric portfolios
    - Based on London for Gatsby
- url: https://alipiry-gatsby-starter-typescript.netlify.app/
  repo: https://github.com/alipiry/gatsby-starter-typescript
  description: The default Gatsby starter with TypeScript
  tags:
    - Language:TypeScript
    - Linting
    - Netlify
  features:
    - Type Checking With TypeScript
    - Powerful Linting With ESLint
- url: https://gatsby-typescript-tailwind.netlify.app/
  repo: https://github.com/impulse/gatsby-typescript-tailwind
  description: Gatsby starter with TypeScript and Tailwind CSS
  tags:
    - Language:TypeScript
    - Styling:Tailwind
    - Styling:PostCSS
    - Netlify
  features:
    - Simple
    - TSLint
    - Tailwind CSS v1
    - PostCSS + PurgeCSS
- url: https://gatsby-starter-blog-tailwindcss-demo.netlify.app/
  repo: https://github.com/andrezzoid/gatsby-starter-blog-tailwindcss
  description: Gatsby blog starter with Tailwind CSS
  tags:
    - Blog
    - SEO
    - Markdown
    - Styling:Tailwind
    - Styling:PostCSS
  features:
    - Based on the official Gatsby starter blog
    - Uses Tailwind CSS
    - Uses PostCSS
- url: https://gatsby-minimalist-starter.netlify.app/
  repo: https://github.com/dylanesque/Gatsby-Minimalist-Starter
  description: A minimalist, general-purpose Gatsby starter
  tags:
    - SEO
    - Markdown
    - Styling:CSS-in-JS
  features:
    - Less starting boilerplate than the Gatsby default starter
    - Layout.css includes checklist of initial design system decisions to make
    - Uses Emotion
    - Uses CSS-In-JS
- url: https://gastby-starter-zeevo.netlify.app/
  repo: https://github.com/zeevosec/gatsby-starter-zeevo
  description: Yet another Blog starter with a different style
  tags:
    - Blog
    - Markdown
    - SEO
  features:
    - Extendable
    - Feature filters
    - Performant
- url: https://gatsby-theme-phoenix-demo.netlify.app
  repo: https://github.com/arshad/gatsby-theme-phoenix
  description: A personal blogging and portfolio theme for Gatsby with great typography and dark mode.
  tags:
    - Blog
    - Portfolio
    - SEO
    - MDX
    - Styling:Tailwind
    - Styling:PostCSS
  features:
    - MDX - Posts, Pages and Projects
    - Tags/Categories
    - Dark mode
    - Customizable with Tailwind CSS
    - Code highlighting with Prism
    - RSS feed
- url: https://gatsby-starter-landed.netlify.app/
  repo: https://github.com/vasrush/gatsby-starter-landed
  description: A Gatsby theme based on Landed template by HTML5UP
  tags:
    - HTML5UP
    - Landing Page
    - Portfolio
    - Linting
    - Styling:SCSS
    - Transitions
    - SEO
  features:
    - Includes sections to easily create landing pages
    - React Helmet <head> Management
    - Easily update menus & submenus in gatsby-config file
    - Integrates react-scroll and react-reveal for transitions
    - ESLint and Prettier for safety and consistent code style
    - Offline-ready
    - Responsive design
    - Left, Right and no sidebar templates
    - Font awesome icons
    - HTML5UP Design
- url: https://tina-starter-grande.netlify.app/
  repo: https://github.com/tinacms/tina-starter-grande
  description: Feature-rich Gatsby starter with full TinaCMS integration
  tags:
    - Blog
    - Markdown
    - SEO
    - Netlify
    - Pagination
    - CMS:Other
    - Styling:CSS-in-JS
  features:
    - Fully integrated with TinaCMS for easy editing
    - Blocks based page & form builder
    - Styled Components
    - Code syntax highlighting
    - Light/Dark mode
- url: https://amelie-blog.netlify.app/
  repo: https://github.com/tobyau/gatsby-starter-amelie
  description: A minimal and mobile-friendly blog template
  tags:
    - Blog
    - SEO
    - Markdown
  features:
    - Responsive design
    - Customizable content through markdown files
    - SEO component with React Helmet
- url: https://chronoblog.now.sh
  repo: https://github.com/Ganevru/gatsby-starter-chronoblog
  description: Chronoblog is a Gatsby js theme specifically designed to create a personal website. The main idea of ​​Chronoblog is to allow you not only to write a personal blog but also to keep a record of everything important that you have done.
  tags:
    - Blog
    - Portfolio
    - MDX
    - Markdown
    - SEO
    - Styling:CSS-in-JS
    - Linting
  features:
    - Starter for Chronoblog Gatsby Theme
- url: https://gatsby-eth-dapp-starter.netlify.app
  repo: https://github.com/robsecord/gatsby-eth-dapp-starter
  description: Gatsby Starter for Ethereum Dapps using Web3 with Multiple Account Management Integrations
  tags:
    - Client-side App
    - Netlify
    - Authentication
  features:
    - Ethereum Web3 Authentication - Multiple Integrations
    - ConsenSys Rimble UI Integration
    - Styled Components
    - Coinbase, Fortmatic, Metamask, WalletConnect, and more
    - dFuse Blockchain Streaming and Notifications
- url: https://gatsby-starter-theme-antv.antv.vision
  repo: https://github.com/antvis/gatsby-starter-theme-antv
  description: ⚛️ Polished Gatsby theme for documentation site
  tags:
    - Documentation
    - Markdown
    - Language:TypeScript
    - Styling:Ant Design
    - i18n
  features:
    - ⚛ Prerendered static site
    - 🌎 Internationalization support by i18next
    - 📝 Markdown-based documentation and menus
    - 🎬 Examples with live playground
    - 🏗 Unified Theme and Layout
    - 🆙 Easy customized header nav
    - 🧩 Built-in home page components
- url: https://gatsby-starter-cafe.netlify.app
  repo: https://github.com/crolla97/gatsby-starter-cafe
  description: Gatsby starter for creating a single page cafe website using Contentful and Leaflet
  tags:
    - CMS:Contentful
    - Styling:SCSS
    - Landing Page
    - Onepage
  features:
    - Leaflet interactive map
    - Instagram Feed
    - Contentful for menu item storage
    - Responsive design
- url: https://gatsby-firebase-simple-auth.netlify.app/
  repo: https://github.com/marcomelilli/gatsby-firebase-simple-auth
  description: A simple Firebase Authentication Starter with protected routes
  tags:
    - Firebase
    - Authentication
    - Styling:Tailwind
  features:
    - Authentication with Firebase
    - Protected Routes with Authorization
- url: https://demo.gatsbystorefront.com/
  repo: https://github.com/GatsbyStorefront/gatsby-starter-storefront-shopify
  description: Lightning fast PWA storefront for Shopify
  tags:
    - CMS:Headless
    - Shopify
    - SEO
    - PWA
    - E-commerce
    - Styling:CSS-in-JS
  features:
    - Gatsby Storefront
    - gatsby-theme-storefront-shopify
    - Shopify Integration
    - Shopping Cart
    - PWA
    - Optimized images with gatsby-image.
    - SEO
    - A11y
- url: https://keturah.netlify.app/
  repo: https://github.com/giocare/gatsby-starter-keturah
  description: A portfolio starter for developers
  tags:
    - Portfolio
    - SEO
    - Markdown
  features:
    - Target Audience Developers
    - Designed To Resemble A Terminal And Text Editor
    - Responsive Design
    - FontAwesome Icon Library
    - Easily Customize Content Using Markdown Files
    - SEO Friendly Component
    - Social Media Icons Provided
- url: https://gatsby-lander.surge.sh/
  repo: https://github.com/codebushi/gatsby-starter-lander
  description: Single page starter built with Tailwind CSS
  tags:
    - Onepage
    - Linting
    - Styling:Tailwind
  features:
    - Simple One Page Site
    - Landing Page Design
    - Fully Responsive
    - Styling with Tailwind
- url: https://gatsby-starter-papan01.netlify.app/
  repo: https://github.com/papan01/gatsby-starter-papan01
  description: A Gatsby starter for creating a markdown blog.
  tags:
    - Linting
    - Blog
    - Styling:SCSS
    - Markdown
    - Pagination
    - PWA
    - SEO
  features:
    - SSR React Code Splitting(loadable-components)
    - Theme Toggle(light/dark)
    - Pagination
    - SEO(Sitemap, Schema.org, OpenGraph tags, Twitter tag)
    - Web application manifest and offline support
    - Google Analytics
    - Disqus
    - RSS
    - ESLint(Airbnb) for linting
    - Prettier code formatting
    - gh-pages for deploying to GitHub Pages
- url: https://gatsby-starter-boilerplatev-kontent-demo.netlify.app/
  repo: https://github.com/viperfx07/gatsby-starter-boilerplatev-kontent
  description: A Gatsby starter using BoilerplateV for Kentico Kontent.
  tags:
    - Blog
    - CMS:Headless
    - CMS:Kontent
    - Styling:Bootstrap
    - Styling:CSS-in-JS
    - Linting
  features:
    - Sass (SCSS Flavored) CSS
    - ITCSS Structure of CSS (with glob added for css)
    - Bootstrap CSS Framework
    - React Helmet <head> Management
    - ESLint(Airbnb) for JS linting
    - Prettier for JS formatting
- url: https://www.cryptocatalyst.net/
  repo: https://github.com/n8tb1t/gatsby-starter-cryptocurrency
  description: A full-fledged cryptocurrency Gatsby starter portal with landing page, blog, roadmap, devs team, and docs.
  tags:
    - Linting
    - Blog
    - Styling:SCSS
    - Markdown
    - Pagination
    - PWA
    - SEO
  features:
    - Beautiful Mobile-first design.
    - modular SCSS styles.
    - Configurable color scheme.
    - Advanced config options.
    - Advanced landing page.
    - Blog Component.
    - Live comments.
    - Roadmap component.
    - Developers page component.
    - Algolia advanced search index, with content chunks.
    - Docs component.
    - No outdated codebase, use only react hooks.
    - Easy to modify react components.
    - SEO (Sitemap, OpenGraph tags, Twitter tags)
    - Google Analytics Support
    - Offline Support & WebApp Manifest
    - Easy to modify assets.
- url: https://chronoblog-profile.now.sh
  repo: https://github.com/Ganevru/gatsby-starter-chronoblog-profile
  description: This starter will help you launch a personal website with a simple text feed on the main page. This starter looks simple and neat, but at the same time, it has great potential for organizing your content using tags, dates, and search. The homepage is organized in compact feeds. The display of content in these feeds is based on the tags of this content (for example, only content with a podcast tag gets into the feed with podcasts).
  tags:
    - Blog
    - Portfolio
    - MDX
    - Markdown
    - SEO
    - Styling:CSS-in-JS
    - Linting
  features:
    - Specially designed to create a personal website (in a simple and strict "text" style)
    - Universal text feed divided into categories
    - Search and Tags for organizing content
    - A simple change of primary and secondary colors of the site, fonts, radius of curvature of elements, etc (thanks to Theme UI theming)
    - Clean and Universal UI
    - Mobile friendly, all elements and custom images are adapted to any screen
    - Light/Dark mode
    - Easy customization of icons and links to your social networks
    - MDX for the main menu of the site, footer and other elements of the site
    - MDX for pages and content
    - Code syntax highlighting
    - SEO (OpenGraph and Twitter) out of the box with default settings that make sense (thanks to React Helmet)
- url: https://chronoblog-hacker.now.sh
  repo: https://github.com/Ganevru/gatsby-starter-chronoblog-hacker
  description: A dark (but with ability to switch to light) starter that uses the Source Code Pro font (optional) and minimalistic UI
  tags:
    - Blog
    - Portfolio
    - MDX
    - Markdown
    - SEO
    - Styling:CSS-in-JS
    - Linting
  features:
    - Specially designed to create a personal website
    - Search and Tags for organizing content
    - A simple change of primary and secondary colors of the site, fonts, radius of curvature of elements, etc (thanks to Theme UI theming)
    - Clean and Minimalistic UI
    - Mobile friendly, all elements and custom images are adapted to any screen
    - Light/Dark mode
    - Easy customization of icons and links to your social networks
    - MDX for the main menu of the site, footer and other elements of the site
    - MDX for pages and content
    - Code syntax highlighting
    - SEO (OpenGraph and Twitter) out of the box with default settings that make sense (thanks to React Helmet)
- url: https://gatsby-starter-tailwind2-emotion-styled-components.netlify.app/
  repo: https://github.com/chrish-d/gatsby-starter-tailwind2-emotion-styled-components
  description: A (reasonably) unopinionated Gatsby starter, including; Tailwind 2 and Emotion. Use Tailwind utilities with Emotion powered CSS-in-JS to produce component scoped CSS (no need for utilities like Purge CSS, etc).
  tags:
    - Styling:CSS-in-JS
    - Styling:Tailwind
  features:
    - Utility-first CSS using Tailwind 2.
    - CSS scoped within components (no "bleeding").
    - Only compiles the CSS you use (no need to use PurgeCSS/similar).
    - Automatically gives you Critical CSS with inline stlyes.
    - Hybrid of PostCSS and CSS-in-JS to give you Tailwind base styles.
- url: https://5e0a570d6afb0ef0fb162f0f--wizardly-bassi-e4658f.netlify.app/
  repo: https://github.com/adamistheanswer/gatsby-starter-baysik-blog
  description: A basic and themeable starter for creating blogs in Gatsby.
  tags:
    - Blog
    - Portfolio
    - MDX
    - Markdown
    - SEO
    - Styling:CSS-in-JS
    - Linting
  features:
    - Specially designed to create a personal website
    - Clean and Minimalistic UI
    - Facebook Comments
    - Mobile friendly, all elements and custom images are adapted to any screen
    - Light/Dark mode
    - Prettier code formatting
    - RSS
    - Links to your social networks
    - MDX for pages and content
    - Code syntax highlighting
    - SEO (OpenGraph and Twitter) out of the box with default settings that make sense (thanks to React Helmet)
- url: https://gatsby-starter-robin.netlify.app/
  repo: https://github.com/robinmetral/gatsby-starter-robin
  description: Gatsby Default Starter with state-of-the-art tooling
  tags:
    - MDX
    - Styling:CSS-in-JS
    - Linting
    - Testing
    - Storybook
  features:
    - 📚 Write in MDX
    - 👩‍🎤 Style with Emotion
    - 💅 Linting with ESLint and Prettier
    - 📝 Unit and integration testing with Jest and react-testing-library
    - 💯 E2E browser testing with Cypress
    - 📓 Visual testing with Storybook
    - ✔️ CI with GitHub Actions
    - ⚡ CD with Netlify
- url: https://help.dferber.de
  repo: https://github.com/dferber90/gatsby-starter-help-center
  description: A themeable starter for a help center
  tags:
    - Documentation
    - Markdown
    - MDX
    - Search
  features:
    - Manage content in Markdown and YAML files
    - Multiple authors possible
    - Apply your own theme
    - Usable in any language
    - SEO friendly
    - Easy to add Analytics
- url: https://evaluates2.github.io/Gatsby-Starter-TypeScript-Redux-TDD-BDD
  repo: https://github.com/Evaluates2/Gatsby-Starter-TypeScript-Redux-TDD-BDD
  description: An awesome Gatsby starter template that takes care of the tooling setup, allowing you and your team to dive right into building ultra-fast React applications quickly and deploy them with confidence! 📦
  tags:
    - Redux
    - Language:TypeScript
    - Linting
    - Testing
    - Styling:None
  features:
    - 📚 Written in TypeScript.
    - 💡 Redux preconfigured (with local-storage integration.
    - 💅 Linting with TSLint and Prettier.
    - 📝 Unit testing with Jest and react-test-renderer.
    - 💯 Behavior-driven E2E browser testing with Cypress + Cucumber.js plugin.
    - 📓 Steps for deploying to Gh-pages
    - ✔️ CI with TravisCI
    - ⚡ Steps for deploying to GitHub Pages, AWS S3, or Netlify.
- url: https://gatsby-resume-starter.netlify.app/
  repo: https://github.com/barancezayirli/gatsby-starter-resume-cms
  description: Resume starter styled using Tailwind with Netlify CMS as headless CMS.
  tags:
    - CMS:Headless
    - SEO
    - PWA
    - Portfolio
  features:
    - One-page resume/CV
    - PWA
    - Multiple Netlify CMS widgets
    - Netlify CMS as Headless CMS
    - Tailwind for styling with theming
    - Optimized build process (purge css)
    - Basic SEO, site metadata
    - Prettier
    - Social media links
- url: https://gatsby-starter-default-nostyles.netlify.app/
  repo: https://github.com/JuanJavier1979/gatsby-starter-default-nostyles
  description: The default Gatsby starter with no styles.
  tags:
    - Styling:None
  features:
    - Based on gatsby-starter-default
    - No styles
- url: https://greater-gatsby.now.sh
  repo: https://github.com/rbutera/greater-gatsby
  description: Barebones and lightweight starter with TypeScript, PostCSS, Tailwind CSS, and Storybook.
  tags:
    - PWA
    - Language:TypeScript
    - Styling:Tailwind
  features:
    - Lightweight & Barebones
    - includes Storybook
    - Full TypeScript support
    - Uses styled-components Global Styles API for consistency in styling across application and Storybook
- url: https://gatsby-simplefolio.netlify.app/
  repo: https://github.com/cobidev/gatsby-simplefolio
  description: A clean, beautiful and responsive portfolio template for Developers ⚡️
  tags:
    - Portfolio
    - PWA
    - SEO
    - Onepage
  features:
    - Modern UI Design
    - Reveal Animations
    - Fully Responsive
    - Easy site customization
    - Configurable color scheme
    - OnePage portfolio site
    - Fast image optimization
- url: https://gatsby-starter-hpp.netlify.app/
  repo: https://github.com/hppRC/gatsby-starter-hpp
  description: All in one Gatsby skeleton based TypeScript, emotion, and unstated-next.
  tags:
    - MDX
    - SEO
    - PWA
    - Linting
    - Styling:CSS-in-JS
    - Language:TypeScript
  features:
    - PWA
    - TypeScript
    - Absolute import
    - Useful ready made custom hooks
    - Ready made form component for Netlify form
    - Global CSS component and Reset CSS component
    - Advanced SEO components(ex. default twitter ogp image, sitemaps, robot.txt)
    - Prettier, ESLint
    - unstated-next(useful easy state library)
- url: https://gatsby-typescript-emotion-storybook.netlify.app/
  repo: https://github.com/duncanleung/gatsby-typescript-emotion-storybook
  description: Config for TypeScript + Emotion + Storybook + React Intl + SVGR + Jest.
  tags:
    - Language:TypeScript
    - Styling:CSS-in-JS
    - Storybook
    - i18n
    - Linting
    - Testing
  features:
    - 💻 TypeScript
    - 📓 Visual testing with Storybook
    - 👩‍🎤 CSS-in-JS styling with Emotion
    - 💅 Linting with ESLint and Prettier
    - 🌎 React Intl internationalization support
    - 🖼️ SVG support with SVGR
    - 📝 Unit and integration testing with Jest and react-testing-library
    - ⚡ CD with Netlify
- url: https://felco-gsap.netlify.app
  repo: https://github.com/AshfaqKabir/Felco-Gsap-Gatsby-Starter
  description: Minimal Multipurpose Gsap Gatsby Landing Page. Helps Getting Started With Gsap and Netlify Forms.
  tags:
    - Portfolio
    - Styling:CSS-in-JS
  features:
    - Minimal 3 Page Responsive Layout
    - Multipurpose Gatsby Theme
    - Working Netlify Form
    - Gsap For Modern Animtaions
    - Styled Components for responsive component based styling with theming
    - Basic SEO, site metadata
    - Prettier
- url: https://gatsby-starter-fusion-blog.netlify.app/
  repo: https://github.com/robertistok/gatsby-starter-fusion-blog
  description: Easy to configure blog starter with a modern, minimal theme
  tags:
    - Language:TypeScript
    - Styling:CSS-in-JS
    - Netlify
    - Markdown
    - Blog
    - SEO
  features:
    - Featured/Latest posts
    - Sticky header
    - Easy to customize -> edit config.ts with your info
    - Meta tags for improved SEO with React Helmet
    - Transform links to bitly links automatically
    - Codesyntax
    - Code syntax highlighting
- url: https://gatsby-bootstrap-italia-starter.dej611.now.sh/
  repo: https://github.com/italia/design-italia-gatsby-starterkit
  description: Gatsby starter project using the Bootstrap Italia design kit from Italian Digital Team
  tags:
    - Styling:Bootstrap
    - SEO
    - Linting
  features:
    - Bootstrap Italia - design-react-kit
    - Prettier
    - Sticky header
    - Complete header
    - Homepage and service templates pages ready to use
    - Meta tags for improved SEO with React Helmet
- url: https://gatsby-starter-webcomic.netlify.app
  repo: https://github.com/JLDevOps/gatsby-starter-webcomic
  description: Gatsby blog starter that focuses on webcomics and art with a minimalistic UI.
  tags:
    - Markdown
    - MDX
    - Netlify
    - Pagination
    - Search
    - Styling:Bootstrap
    - RSS
    - SEO
  features:
    - Designed to focus on blog posts with images.
    - Search capability on blog posts
    - Displays the latest posts
    - Displays all the tags from the site
    - Pagination between blog posts
    - Has a "archive" page that categorizes and displays all the blog posts by date
    - Mobile friendly
- url: https://gatsby-starter-material-emotion.netlify.app
  repo: https://github.com/liketurbo/gatsby-starter-material-emotion
  description: Gatsby starter of Material-UI with Emotion 👩‍🎤
  tags:
    - Language:TypeScript
    - SEO
    - Styling:Material
    - Styling:CSS-in-JS
  features:
    - Based on Gatsby Default Starter
    - Material-UI
    - Emotion
    - Roboto Typeface
    - SEO
    - TypeScript
- url: https://flex.arshad.io
  repo: https://github.com/arshad/gatsby-starter-flex
  description: A Gatsby starter for the Flex theme.
  tags:
    - SEO
    - MDX
    - Styling:CSS-in-JS
  features:
    - MDX Blocks for your Gatsby site.
    - Customizable, extendable and accessible.
    - Theme UI
    - SEO and Open graphs support
    - Color modes
    - Code Highlighting
- url: https://london-night-day.netlify.app/
  repo: https://github.com/jooplaan/gatsby-london-night-and-day
  description: A custom, image-centric dark and light mode aware theme for Gatsby. Advanced from the Gatsby starter London After Midnight.
  tags:
    - Blog
    - Portfolio
    - Gallery
    - SEO
    - Markdown
    - Styling:SCSS
    - HTML5UP
    - CMS:Netlify
  features:
    - Support tags
    - Easily change the theme color
    - Post thumbnails in the homepage
    - Made for image-centric portfolios
    - Using the London After Midnight is now “Dark mode” (the default), and the original London as “Light mode”.
    - Removed Google Fonts, using system fonts in stead (for speed and privacy :)
    - Use SASS
- url: https://the-gatsby-bootcamp-blog.netlify.app
  repo: https://github.com/SafdarJamal/gatsby-bootcamp-blog
  description: A minimal blogging site built with Gatsby using Contentful and hosted on Netlify.
  tags:
    - Blog
    - CMS:Contentful
    - Netlify
    - Styling:SCSS
    - SEO
    - Portfolio
  features:
    - Basic setup for a full-featured blog
    - Includes React Helmet to allow editing site meta tags
    - Uses SCSS for styling
    - Minimal responsive design
    - Styled components
    - SEO Friendly Meta
- url: https://gatsby-starter-catalyst-hydrogen.netlify.app/
  repo: https://github.com/ehowey/gatsby-starter-catalyst-hydrogen
  description: A full-featured starter for a freelance writer or journalist to display a portfolio of their work. SANITY.io is used as the CMS. Based on Gatsby Theme Catalyst. Uses MDX and Theme UI.
  tags:
    - Styling:Theme-UI
    - CMS:sanity.io
    - SEO
    - PWA
    - Portfolio
  features:
    - Based on Gatsby Theme Catalyst series of themes
    - MDX
    - Theme UI integration for easy to change design tokens
    - SEO optimized to include social media images and Twitter handles
    - Tight integration with SANITY.io including a predefined content studio.
    - A full tutorial is available in the docs.
- url: https://rocketdocs.netlify.app/
  repo: https://github.com/Rocketseat/gatsby-starter-rocket-docs
  description: Out of the box Gatsby Starter for creating documentation websites easily and quickly.
  tags:
    - SEO
    - MDX
    - Documentation
    - Linting
    - Markdown
    - PWA
    - Styling:CSS-in-JS
  features:
    - MDX for docs;
    - Responsive and mobile friendly;
    - Code highlighting with prism-react-renderer and react-live support;
    - SEO (Sitemap, schema.org data, Open Graph and Twitter tags).
    - Google Analytics integration;
    - Custom docs schema;
    - Offline Support & WebApp Manifest;
    - Yaml-based sidebar navigation;
- url: https://gatsby-starter-typescript-default.netlify.app/
  repo: https://github.com/lianghx-319/gatsby-starter-typescript-default
  description: Only TypeScript Gatsby starter base on Default starter
  tags:
    - Language:TypeScript
  features:
    - All features same as gatsby-starter-default
    - Only support TypeScript using gatsby-typescript-plugin
- url: https://gatsby-starter-catalyst.netlify.app/
  repo: https://github.com/ehowey/gatsby-starter-catalyst
  description: A boilerplate starter to accelerate your Gatsby development process. Based on Gatsby Theme Catalyst. Uses MDX for content and Theme UI for styling. Includes a core theme, a header theme, and a footer theme.
  tags:
    - MDX
    - Styling:Theme-UI
    - SEO
    - PWA
  features:
    - Based on Gatsby Theme Catalyst series of themes and starters.
    - Theme options are used to enable some simple layout changes.
    - Latent component shadowing allows for easy shadowing and swapping of layout components such as the header and footer.
    - Theme UI is deeply integrated with design tokens and variants throughout.
    - Uses a Tailwind preset to enable you to focus on design elements.
    - Color mode switching available by default.
    - SEO optimized to include social media images and Twitter handles.
    - React Scroll for one page, anchor based navigation is available.
    - Code highlighting via Prism.
- url: https://gatsby-starter-default-dark-mode.netlify.app/
  repo: https://github.com/alexandreramosdev/gatsby-starter-default-dark-mode
  description: A simple starter to get developing quickly with Gatsby, dark mode, and styled-components.
  tags:
    - Styling:CSS-in-JS
    - Onepage
    - Linting
  features:
    - Dark mode
    - Styled Components
    - Comes with React Helmet for adding site meta tags
    - Includes plugins for offline support out of the box
- url: https://eager-memento.netlify.app/
  repo: https://github.com/Mr404Found/gatsby-memento-blogpost
  description: A responsive gatsby portfolio starter to show off or to flex your skills in a single page
  tags:
    - Netlify
    - Markdown
    - Blog
    - Styling:Bootstrap
  features:
    - React Bootstrap
    - Responsive webpage
    - TypeWriter Effect
- url: https://gatsby-starter-wilde-creations.netlify.app/
  repo: https://github.com/georgewilde/gatsby-starter-wilde-creations
  description: Barebones starter with a minimal number of components to kick off a TypeScript and Styled Components project.
  tags:
    - Styling:CSS-in-JS
    - PWA
    - Testing
    - Linting
    - Language:TypeScript
  features:
    - ✔️ Gatsby
    - ✔️ TypeScript
    - ✔️ Styled Components
    - ✔️ Helmet
    - ✔️ Storybook
    - ✔️ Jest
    - ✔️ ESLint
    - ✔️ Husky
    - ✔️ Prettier
    - ✔️ React Testing Library
    - ✔️ Stylelint
    - ✔️ Offline support
    - ✔️ PWA ready
    - ✔️ SEO
    - ✔️ Responsive design
    - ✔️ Netlify Deployment Friendly
    - ✔️ Highly optimized (Lighthouse score 4 x 100)
- url: https://gatsby-starter-typescript-deploy.netlify.app/
  repo: https://github.com/jongwooo/gatsby-starter-typescript
  description: TypeScript version of the default Gatsby starter🔮
  tags:
    - Language:TypeScript
    - Linting
    - Netlify
    - Testing
  features:
    - TypeScript
    - ESLint for JS linting
    - Prettier code formatting
    - Jest for testing
    - Deploy to Netlify through GitHub Actions
- url: https://answer.netlify.app/
  repo: https://github.com/passwd10/gatsby-starter-answer
  description: A simple Gatsby blog to show your Future Action on top of the page
  tags:
    - Blog
    - Markdown
    - Netlify
    - Disqus
  features:
    - Emoji
    - Social Icon(fontawesome)
    - Google Analytics
    - Disqus
    - Resume
    - Place plan on the top
- url: https://gatsby-portfolio-starter.netlify.app/
  repo: https://github.com/Judionit/gatsby-portfolio-starter
  description: A simple Gatsby portfolio starter
  tags:
    - Netlify
    - Styling:CSS-in-JS
    - Onepage
    - Portfolio
  features:
    - Styled components
    - Responsive webpage
    - Portfolio
- url: https://wp-graphql-gatsby-starter.netlify.app/
  repo: https://github.com/n8finch/wp-graphql-gatsby-starter
  description: A super simple, bare-bone starter based on the Gatsby Starter for the front end and the WP GraphQL plugin on your WordPress install. This is a basic "headless CMS" setup. This starter will pull posts, pages, categories, tags, and a menu from your WordPress site. You should use either the TwentyNineteen or TwentyTwenty WordPress themes on your WordPress install. See the starter repo for more detailed instructions on getting set up. The example here uses the WordPress Theme Unit Test Data for post and page dummy content. Find something wrong? Issues are welcome on the starter repository.
  tags:
    - Blog
    - CMS:Headless
    - CMS:WordPress
    - Netlify
  features:
    - WP GraphQL plugin integration
    - Light/Dark Mode
    - React Helmet for SEO
    - Integrated navigation
    - Verbose (i.e., not D.R.Y.) GraphQL queries to get data from
    - Includes plugins for offline support out of the box
- url: https://gatsby-starter-docz-netlifycms.netlify.app/
  repo: https://github.com/colbyfayock/gatsby-starter-docz-netlifycms
  description: Quickly deploy Docz documentation powered by Netlify CMS!
  tags:
    - CMS:Netlify
    - Documentation
    - Netlify
  features:
    - Docz documentation powered by Gatsby
    - Netlify CMS to manage content
- url: https://keanu-pattern.netlify.app/
  repo: https://github.com/Mr404Found/gatsby-keanu-blog
  description: A responsive and super simple gatsby portfolio starter and extendable for blog also used yaml parsing
  tags:
    - Netlify
    - SEO
    - Blog
    - Landing Page
    - Styling:Other
  features:
    - Attractive Design
    - Responsive webpage
    - Responsive Card Design
    - Gatsby
    - yaml parsing
    - Automatic page Generation by adding content
- url: https://gatsby-contentful-portfolio-blog.netlify.app/
  repo: https://github.com/escapemanuele/gatsby-contentful-blog-portfolio
  description: Simple gatsby starter for integration with Contentful. The result is a clean and nice website for businesses or freelancers with a blog and a portfolio.
  tags:
    - Blog
    - CMS:Headless
    - CMS:Contentful
    - Portfolio
    - PWA
    - Testing
  features:
    - Styled components
    - Responsive webpage
    - Portfolio
    - Blog
    - Testing
    - PWA
- url: https://example-site-for-square-starter.netlify.app/
  repo: https://github.com/jonniebigodes/example-site-for-square-starter
  description: A barebones starter to help you kickstart your next Gatsby project with Square payments
  tags:
    - Square
    - Netlify
    - SEO
    - E-commerce
  features:
    - Serverless
    - Gatsby
    - Square
- url: https://gatsby-animate.netlify.app/
  repo: https://github.com/Mr404Found/gatsby-animate-starter
  description: A responsive and super simple gatsby starter with awesome animations to components and to build your online solutions website. stay tuned more features coming soon
  tags:
    - Netlify
    - SEO
    - Blog
    - Landing Page
    - Styling:Other
  features:
    - Attractive Design
    - Responsive webpage
    - Services
    - Animations
    - yaml parsing
    - Component Animations
    - ReactReveal Library
- url: https://gatsby-starter-instagram-baseweb.netlify.app/
  repo: https://github.com/timrodz/gatsby-starter-instagram-baseweb
  description: 🎢 A portfolio based on your latest Instagram posts, implemented with the Base Web Design System by Uber. It features out-of-the-box responsive layouts, easy-to-implement components, and CSS-in-JS styling.
  tags:
    - Landing Page
    - Portfolio
    - Gallery
    - SEO
    - Netlify
    - Styling:CSS-in-JS
    - Styling:Other
  features:
    - Display your Instagram posts (Up to the last 12 with no API key).
    - Plug & Play configuration. All you need is an Instagram username!
    - Lightweight & Minimalist page structure. Let your work show itself.
    - Responsive design.
    - Simple React functional components (FC).
    - Google Analytics ready.
    - Continuous deployment via Netlify or Vercel.
- url: https://gatsby-starter-mountain.netlify.app/
  repo: https://github.com/artezan/gatsby-starter-mountain
  description: Blog theme that combines the new powerful MDX with the old WordPress. Built with WP/MDX and Theme UI
  tags:
    - Styling:CSS-in-JS
    - PWA
    - MDX
    - CMS:WordPress
    - Landing Page
    - Blog
  features:
    - gatsby-theme-wordpress-mdx
    - Theme UI
    - react-animate-on-scroll
    - Responsive Design
    - SEO friendly
    - Optimized images with gatsby-image
    - Git pre-commit and pre-push hooks using Husky
    - Highly optimized with excellent lighthouse audit score
    - Light/Dark mode
    - CSS Animations
    - Mountain style
- url: https://gatsby-starter-redux-storybook.netlify.app/
  repo: https://github.com/fabianunger/gatsby-starter-redux-storybook
  description: Gatsby Starter that has Redux (persist) and Storybook implemented.
  tags:
    - Redux
    - Storybook
    - PWA
    - Styling:CSS-in-JS
    - SEO
  features:
    - Redux + Redux Persist implemented also for Storybook
    - PWA
    - ESLint
    - SEO ready
- url: https://dospolov.com
  repo: https://github.com/dospolov/gatsby-starter-blog-and-cv
  description: Gatsby starter for Blog and CV.
  tags:
    - Blog
    - CMS:Netlify
    - Pagination
    - Portfolio
    - Disqus
    - RSS
    - Styling:Ant Design
    - Styling:Tailwind
  features:
    - Archive organized by tags and categories
    - Pagination support
    - Offline support
    - Google Analytics support
    - Disqus Comments support
- url: https://gatsby-starter-typescript-themes.netlify.app/
  repo: https://github.com/room-js/gatsby-starter-typescript-themes
  description: Gatsby TypeScript starter with light/dark themes based on CSS variables
  tags:
    - Language:TypeScript
    - Styling:SCSS
  features:
    - Light and Dark themes based on CSS variables (persisted state)
    - Font Awesome
    - Normalize.css
- url: https://gatsby-notion-demo.netlify.app/
  repo: https://github.com/conradlin/gatsby-starter-strata-notion
  description: Gatsby starter utilizing Notion as a CMS based on the strata site template
  tags:
    - Blog
    - PWA
    - SEO
    - Styling:SCSS
  features:
    - Super simple, portfolio + blog + newsletter site
    - Utilizing Notion as a CMS
    - Fully Responsive
    - Styling with SCSS
- url: https://sumanth.netlify.app/
  repo: https://github.com/Mr404Found/gatsby-sidedrawer
  description: A responsive and super simple gatsby site with awesome navbar and stay tuned more features coming soon
  tags:
    - Netlify
    - SEO
    - Blog
    - Landing Page
    - Styling:Other
  features:
    - Attractive Design
    - Responsive webpage
    - Animations
    - Component Animations
    - ReactReveal Library
    - Side Drawer
    - Sidebar
    - Navbar
- url: https://userbase-gatsby-starter.jacobneterer.com
  repo: https://github.com/jneterer/userbase-gatsby-starter
  description: Another TODO app - a Gatsby starter for Userbase, Tailwind CSS, SCSS, and TypeScript.
  tags:
    - Styling:Tailwind
    - Styling:SCSS
    - Language:TypeScript
    - Authentication
    - Netlify
    - SEO
  features:
    - Userbase for authentication and end-to-end encrypted data management
    - All user and data APIs
    - Tailwind CSS and SCSS for styling
    - TypeScript for easier debugging and development, strict types, etc
    - Netlify for hosting
- url: https://gatsby-simple-blog-with-asciidoctor-demo.netlify.app
  repo: https://github.com/hitsuji-no-shippo/gatsby-simple-blog-with-asciidoctor
  description: A Gatsby blog with Asciidoctor. Forked from thundermiracle/gatsby-simple-blog.
  tags:
    - Blog
    - i18n
    - Netlify
    - Disqus
    - RSS
    - SEO
    - Linting
    - Testing
  features:
    - Asciidoc support
    - Easily Configurable
    - Tags
    - Edit on GitHub
    - i18n
    - SEO
    - Light and Dark themes
    - Google Analytics
    - RSS
    - Disqus
    - Breadcrumbs
    - ESLint
- url: https://barcadia.netlify.app/
  repo: https://github.com/bagseye/barcadia
  description: A super-fast site using Gatsby
  tags:
    - Blog
    - CMS:Headless
    - CMS:Contentful
    - Portfolio
  features:
    - Styled components
    - Responsive webpage
    - Portfolio
    - Blog
- url: https://gatsby-starter-clean-resume.netlify.app/
  repo: https://github.com/masoudkarimif/gatsby-starter-clean-resume
  description: A Gatsby Starter Template for Putting Your Resume Online Super Quick!
  tags:
    - Netlify
    - Pagination
    - Styling:Other
    - SEO
  features:
    - Easy setup
    - Completely customizable using only gatsby-config.js file
    - Uses Milligram for styling
    - Fully responsive
    - Clean minimalist design
    - Page transition
    - Five different themes (great-gatsby, master-yoda, wonder-woman, darth-vader, luke-lightsaber)
    - Includes React Helmet for title and description tags
    - Includes Google Analytics plugin
- url: https://gatsby-starter-i18n-bulma.netlify.app
  repo: https://github.com/kalwalt/gatsby-starter-i18n-bulma
  description: A gatsby starter with Bulma and optimized slug for better SEO.
  tags:
    - i18n
    - Netlify
    - CMS:Netlify
    - Styling:Bulma
    - Styling:SCSS
    - Gallery
    - SEO
    - Markdown
    - PWA
    - Blog
  features:
    - Multilanguage support with i18n
    - Slug switcher (multilanguage)
    - Uses Bulma for styling
    - Netlify CMS
    - React Images with Modal
    - FontAwesome icons
    - Animate.css with WOW
    - Robots.txt
    - Sitemap
    - PWA
- url: https://ghost-attila-preview.draftbox.co/
  repo: https://github.com/draftbox-co/gatsby-attila-theme-starter
  description: A Gatsby starter for creating blogs from headless Ghost CMS.
  tags:
    - Blog
    - CMS:Headless
    - SEO
    - Styling:SCSS
    - Pagination
  features:
    - Attila standard Ghost theme
    - Data sourcing from headless Ghost
    - Responsive design
    - SEO optimized
    - OpenGraph structured data
    - Twitter Cards meta
    - Sitemap Generation
    - XML Sitemaps
    - Progressive Web App
    - Offline Support
    - RSS Feed
    - Composable and extensible
- url: https://gatsby-contentful-portfolio.netlify.app/
  repo: https://github.com/wkocjan/gatsby-contentful-portfolio
  description: Gatsby portfolio theme integrated with Contentful
  tags:
    - CMS:Contentful
    - CMS:Headless
    - Gallery
    - Portfolio
    - SEO
    - Styling:Tailwind
  features:
    - Clean minimalist design
    - Contentful integration with ready to go placeholder content
    - Responsive design
    - Uses Tailwind CSS for styling
    - Font Awesome icons
    - Robots.txt
    - SEO optimized
    - OpenGraph structured data
    - Integration with Mailchimp
- url: https://gatsby-graphcms-ecommerce-starter.netlify.app
  repo: https://github.com/GraphCMS/gatsby-graphcms-ecommerce-starter
  description: Swag store built with GraphCMS, Stripe, Gatsby, Postmark, and Printful.
  tags:
    - E-commerce
    - i18n
    - Netlify
    - Styling:Tailwind
    - CMS:Other
    - Stripe
  features:
    - Dropshipping by Printful
    - Printful inventory enhanced by GraphCMS
    - Custom GraphQL API for handling checkout and payment
    - Postmark for order notifications
    - Strong Customer Authentication
- url: https://koop-blog.netlify.app/
  repo: https://github.com/bagseye/koop-blog
  description: A simple blog platform using Gatsby and MDX
  tags:
    - Blog
    - Markdown
    - MDX
  features:
    - Responsive design
    - Styled 404 page
    - Lightweight
    - Styled Components
- url: https://gatsby-blog-mdx.now.sh/
  repo: https://github.com/EllisMin/gatsby-blog-mdx
  description: A ready-to-use, customizable personal blog with minimalist design
  tags:
    - Blog
    - MDX
    - Markdown
    - Netlify
    - SEO
    - Styling:Other
    - Documentation
  features:
    - Simple blog with responsive design
    - Light / Dark Mode Switch
    - MDX & Markdown to create post & About page
    - Code syntax highlighting (Light / Dark)
    - Facebook | Disqus | Utterances comments
    - Social Media Links & Share buttons
    - SEO + Sitemap + RSS
    - Googly Analytics Support
    - Easy & Highly Customizable
- url: https://gatsby-airtable-listing.netlify.app/
  repo: https://github.com/wkocjan/gatsby-airtable-listing
  description: Airtable theme for Gatsby
  tags:
    - Airtable
    - SEO
    - Styling:Tailwind
  features:
    - Airtable integration
    - Modals with previous/next navigation
    - Responsive design
    - Uses Tailwind CSS for styling
    - Font Awesome icons
    - Clean minimalist design
    - SEO optimized
    - Robots.txt
    - OpenGraph structured data
- url: https://gatsby-starter-personality.netlify.app/
  repo: https://github.com/matheusquintaes/gatsby-starter-personality
  description: A free responsive Gatsby Starter
  tags:
    - Portfolio
    - Gallery
  features:
    - SEO
    - Page transition
    - Fully responsive
    - Styling:CSS-in-JS
- url: https://seattleservicerelief.com/
  repo: https://github.com/service-relief/gatsby-starter-service-relief
  description: Localized index of resources for your city.
  tags:
    - Airtable
    - Netlify
    - SEO
    - Styling:Tailwind
  features:
    - generates a static website using Gatsby
    - uses Airtable to manage your listings and categories
    - includes an Airtable form to collect local submissions and add them to Airtable for approval
    - can be personalized to a city or region without touching a line of code
    - one-click deployment via Netlify
- url: https://shards-gatsby-starter.netlify.app/
  repo: https://github.com/wcisco17/gatsby-typescript-shards-starter
  description: Portfolio with TypeScript and Shards UI
  tags:
    - Language:TypeScript
    - Portfolio
    - Netlify
    - PWA
    - Styling:Bootstrap
  features:
    - Portfollio Starter that includes Shards Ui component library and TypeScript generator.
    - TypeScript
    - TypeScript Generator
    - Styled-Components
    - Shards UI
    - Bootstrap
- url: https://gatsby-sanity-developer-portfolio-starter.jacobneterer.com/
  repo: https://github.com/jneterer/gatsby-sanity-developer-portfolio-starter
  description: A Gatsby + Sanity CMS starter project for developer portfolios. Also built using Tailwind CSS, SCSS, and TypeScript.
  tags:
    - CMS:sanity.io
    - Portfolio
    - Styling:Tailwind
    - Styling:SCSS
    - Language:TypeScript
    - Netlify
    - SEO
  features:
    - Developer portfolio using Gatsby + Sanity CMS
    - Edit your profile, projects, and tags all in Sanity CMS without any code commits
    - Tailwind CSS and SCSS for styling
    - TypeScript for easier debugging and development, strict types, etc
    - Netlify for hosting
    - SEO Capabilities
- url: https://serene-ramanujan-285722.netlify.app/
  repo: https://github.com/kunalJa/gatsby-starter-math-blog
  description: Responsive math-focused blog with MDX and Latex built-in
  tags:
    - MDX
    - Blog
    - PWA
    - Storybook
    - Styling:Other
    - SEO
  features:
    - Mobile friendly and fully responsive
    - Easy to configure (just change site.config.js)
    - MDX
    - Latex with Katex
    - Storybook with tested components included
    - Uses Tachyons for styling
    - Easy to create new posts
- url: https://gatsby-starter-canada-pandemic.netlify.app/
  repo: https://github.com/masoudkarimif/gatsby-starter-canada-pandemic
  description: A Gatsby starter template for covering pandemics in Canada
  tags:
    - AWS
    - Onepage
    - Styling:Other
  features:
    - Interactive SVG map using D3
    - Responsive design
    - Styled 404 page
    - Google Analytics support
    - Includes React Helmet
    - Clean minimalist design
    - Completely customizable using only gatsby-config.js file
- url: https://builderio.github.io/gatsby-starter-builder/
  repo: https://github.com/BuilderIO/gatsby-starter-builder
  description: Gatsby starter with drag + drop page building with your React components via Builder.io
  tags:
    - CMS:Other
    - CMS:Headless
  features:
    - Builder.io integration with sample pages/header/footer.
    - Drag and drop page editing and creations.
    - Lots of built-in templates, widgets, or bring in your own custom components.
    - Uses @builder.io/gatsby plugin to dynamically create pages published on the editor.
    - SEO
- url: https://gatsby-starter-reason-blog.netlify.app/
  repo: https://github.com/mukul-rathi/gatsby-starter-reason-blog
  description: The Gatsby Starter Blog using ReasonML!
  tags:
    - Blog
    - Styling:CSS-in-JS
    - Language:Other
  features:
    - Basic setup for a full-featured type-safe blog
    - ReasonML support out-of-the-box
    - ReasonReact v3 JSX syntax
    - CSS-in-Reason support
    - StaticQuery GraphQL support in ReasonML
    - Similar to gatsby-starter-blog

- url: https://gct.mozart409.space/
  repo: https://github.com/Mozart409/gatsby-custom-tailwind
  description: A minimal Tailwind CSS starter, with custom fonts, purgecss, automatic linting when committing to master, awesome lighthouse audit, custom Vercel/serve server for production build, visible to all in your network, so you can test it with your phone.
  tags:
    - Linting
    - PWA
    - SEO
    - Styling:Tailwind
    - Styling:PostCSS
  features:
    - Minimal Tailwind Starter
    - Custom Fonts predefined
    - Automatic Linting on Commit using husky and pretty-quick
    - Custom server to test Production Builds on your local network via Vercel/serve
    - Extensive Readme in the repo
- url: https://gatsby-redux-toolkit-typescript.netlify.app/
  repo: https://github.com/saimirkapaj/gatsby-redux-toolkit-typescript-starter
  description: Gatsby Starter using Redux-Toolkit, TypeScript, Styled Components, and Tailwind CSS.
  tags:
    - Redux
    - Language:TypeScript
    - Styling:Tailwind
  features:
    - Redux-Toolkit
    - TypeScript
    - Styled Components
    - Tailwind CSS
    - Removes unused CSS with Purgecss
    - Font Awesome Icons
    - Responsive Design
    - Change between light and dark themes
    - SEO
    - React Helmet
    - Offline Support
- url: https://gatsby-ts-tw-styled-eslint.netlify.app
  repo: https://github.com/Miloshinjo/gatsby-ts-tw-styled-eslint-starter
  description: Gatsby starter with TypeScript, Tailwind CSS, @emotion/styled, and ESLint.
  tags:
    - Linting
    - Styling:CSS-in-JS
    - Styling:Tailwind
    - Language:TypeScript
  features:
    - TypeScript support
    - CSS-in-JS with @emotion/styled (like styled components)
    - Tailwind CSS (1.2) support
    - ESLint with Airbnb settings
- url: https://mik3y.github.io/gatsby-starter-basic-bootstrap/
  repo: https://github.com/mik3y/gatsby-starter-basic-bootstrap
  description: A barebones starter featuring react-bootstrap and deliberately little else
  tags:
    - Styling:Bootstrap
    - Styling:SCSS
  features:
    - Uses react-bootstrap, sass, and little else
    - Skeleton starter, based on gatsby-starter-default
    - Optional easy integration of themes from Bootswatch.com
- url: https://gatsby-starter-songc.netlify.app/
  repo: https://github.com/FFM-TEAM/gatsby-starter-song
  description: A Gatsby starter for blog style with fresh UI.
  tags:
    - Blog
    - Netlify
    - SEO
    - Language:TypeScript
    - Styling:CSS-in-JS
  features:
    - Emoji (emojione)
    - Code syntax highlighting (atom-one-light Style)
    - Mobile friendly and fully responsive
    - Comment feature ( utterances)
    - Post side PostTOC
    - Simple fresh design like Medium
    - Readability
- url: https://gatsby-starter-kontent-lumen.netlify.app/
  repo: https://github.com/Kentico/gatsby-starter-kontent-lumen
  description: A minimal, lightweight, and mobile-first starter for creating blogs uses Gatsby and Kentico Kontent CMS. Inspired by Lumen.
  tags:
    - SEO
    - CMS:Headless
    - CMS:Kontent
    - Netlify
    - Styling:SCSS
    - Blog
  features:
    - Kentico Kontent CaaS platform as the data source.
    - Mobile-First approach in development.
    - Archive organized by tags and categories.
    - Automatic Sitemap generation.
    - Lost Grid.
    - Beautiful typography inspired by matejlatin/Gutenberg.
    - Stylesheet built using Sass and BEM-Style naming.
    - Syntax highlighting in code blocks.
    - Google Analytics support.
- url: https://dindim-production.netlify.app/
  repo: https://github.com/lorenzogm/gatsby-ecommerce-starter
  description: Gatsby starter to create an ecommerce website with Netlify and Stripe. Setup and release your shop in a few minutes.
  tags:
    - Client-side App
    - E-commerce
    - Firebase
    - Netlify
    - SEO
    - Stripe
    - Styling:CSS-in-JS
  features:
    - 100% Free. No subscriptions, just pay a fee to Stripe when you sell a product.
    - Home Page to list all your products.
    - Category Page to list products by category.
    - Product Detail Page. Define several colors and sizes for the same product
    - Cart Page with the summary of your cart before checkout.
    - Checkout Page powered by Stripe.
    - Scripts to create/update/delete your products in Stripe.
    - Analytics with Firebase
- url: https://gatsby-starter-ts.now.sh/
  repo: https://github.com/jpedroschmitz/gatsby-starter-ts
  description: A TypeScript starter for Gatsby. No plugins and styling. Exactly the necessary to start!
  tags:
    - Language:TypeScript
    - Styling:None
    - Linting
  features:
    - TypeScript
    - ESLint and Prettier
    - Husky and lint-staged
    - Commitizen and Commitlint
    - TypeScript absolute paths
- url: https://rolwinreevan.com
  repo: https://github.com/rolwin100/rolwinreevan_gatsby_blog
  description: This starter consists of Ant Design System you can use it for your personal blog. I have given a lot of time in developing this starter because I found that there were not many starters with a very good design. Please give a star to this project if you have like it to encourage me 😄. Thank you.
  tags:
    - Blog
    - Portfolio
    - Markdown
    - SEO
    - PWA
  features:
    - Blog designed using Markdown.
    - Beautifully designed landing page.
    - First project in the starters list to use Ant Design.
    - Supports SSR and is also a PWA.
- url: https://gatsby-antd-starter.netlify.app/
  repo: https://github.com/alienCY/gatsby-antd-starter
  description: Gatsby starter with Ant Design (antd)
  tags:
    - Styling:Ant Design
    - SEO
  features:
    - Ant Design components
    - A really nice header.
- url: https://gatsby-starter-typescript.surge.sh
  repo: https://github.com/kurttomlinson/gatsby-starter-typescript
  description: A TypeScript starter with auto-generated GraphQL types, TS errors in the develop console, and gatsby-node.ts support!
  tags:
    - Language:TypeScript
  features:
    - TypeScript
    - Auto-generated types from GraphQL queries
    - TypeScript errors in the develop console
    - Support for typed GraphQL queries in gatsby-node.ts
    - Based on gatsby-starter-default
- url: https://www.dyuzz.club/
  repo: https://github.com/Dyuzz/Gatsby-Blog-Starter-Dyuzz
  description: A Gatsby starter for creating blogs.
  tags:
    - Blog
    - PWA
    - SEO
    - CMS:Netlify
    - Pagination
  features:
    - Blog designed using Markdown.
    - Beautifully designed landing page.
    - Gatsby v2
    - Google Analytics
    - Web App Manifest
    - Netlify Support
    - Gitalk Comment
    - SiteMap
    - Netlify CMS Support
    - TOC（TableOfContexts）
    - Pagination
    - SEO
    - Phone browser Support
- url: https://dropinblog-gatsby-starter.netlify.app/
  repo: https://github.com/DropInBlog/gatsby-starter
  description: A quick and simple Gatsby solution for the simplest blogging solution
  tags:
    - Blog
    - Netlify
    - Pagination
    - SEO
    - CMS:Headless
    - Styling:SCSS
    - Styling:CSS-in-JS
    - Styling:Tailwind
  features:
    - Pagination
    - Beautifully designed landing page.
    - Includes Chakra-UI and Tailwind CSS
- url: https://gatsby-material-typescript-starter.netlify.app
  repo: https://github.com/Junscuzzy/gatsby-material-typescript-starter
  description: A simple starter using TypeScript, ESLint, Prettier & @Material-ui
  tags:
    - Language:TypeScript
    - Linting
    - Netlify
    - SEO
    - Styling:Material
  features:
    - TypeScript in front-side & node-side
    - Prettier, ESLint and Type-check well configured together
    - Material-ui SSR compatible with build-in light/dark theme
    - Content sourcing free
    - Functional react (Hooks & functions instead Class)
    - Responsive design
    - SEO optimized
    - Styled 404 page
    - Google Analytics support
- url: https://gatsby-starter-takeshape-startup.netlify.app
  repo: https://github.com/colbyfayock/gatsby-starter-takeshape-startup
  description: Integrate TakeShape CMS using a ready to go TakeShape Startup project!
  tags:
    - Blog
    - CMS:Other
    - CMS:Headless
    - Landing Page
    - Styling:SCSS
  features:
    - Integrate TakeShape CMS
    - Preconfigured to work with the TakeShape Startup project
- url: https://gatsby-startbootstrap-agency.netlify.app/
  repo: https://github.com/thundermiracle/gatsby-startbootstrap-agency
  description: Gatsby version of startbootstrap-agency with i18n supported.
  tags:
    - Portfolio
    - PWA
    - SEO
    - Gallery
    - Landing Page
    - Onepage
    - Markdown
    - Netlify
    - Styling:Bootstrap
    - i18n
    - Netlify
    - Linting
  features:
    - Easily Configurable
    - Different types of sections
    - i18n
    - SEO
    - Google Analytics
    - Prettier, ESLint
- url: https://gatsby-typescript-tailwind-twin-styled-component-starter.netlify.app/
  repo: https://github.com/DevHausStudio/Gatsby-Typescript-Tailwind-Twin-Styled-Component-Starter
  description: Barebones and lightweight starter with TypeScript, Styled-Components, Tailwind CSS, Twin Macro.
  tags:
    - Language:TypeScript
    - Styling:Tailwind
    - Styling:CSS-in-JS
    - Netlify
  features:
    - Gatsby v2
    - TypeScript
    - Tailwind CSS
    - Style-Components
    - CSS-in-JS
    - Code Readability
    - Barebones
- url: https://dlford.github.io/gatsby-typescript-starter-minimalist/
  repo: https://github.com/dlford/gatsby-typescript-starter-minimalist
  description: A minimalist Gatsby TypeScript starter, because less is more
  tags:
    - Language:TypeScript
    - Linting
    - Styling:Other
  features:
    - Don't use `React.FC` (See `https://github.com/facebook/create-react-app/pull/8177`)
    - Minimalist
    - Prettier / ESLint pre-configured
    - CSS Reset / CSS Modules
    - Style Builder page for adjusting global styles
- url: https://flotiq-starter-products.herokuapp.com/
  repo: https://github.com/flotiq/gatsby-starter-products
  description: A Gatsby e-commerce starter with products sourced from Flotiq.
  tags:
    - CMS:Headless
    - E-commerce
    - CMS:Other
  features:
    - Snipcart e-commerce starter
    - Flotiq CMS as a product source
    - Deploy to Heroku
- url: https://goodpraxis.coop
  repo: https://github.com/GoodPraxis/gp-gatsby-starter-ts-sass-jest
  description: A solid, basic Gatsby starter used by Good Praxis suitable for many different types of projects
  tags:
    - Language:TypeScript
    - Styling:SCSS
    - SEO
    - Testing
  features:
    - TypeScript support
    - SCSS for styling
    - JEST tests
    - Simple SEO setup
- url: https://gatsby-markdown-personal-website.netlify.app/
  repo: https://github.com/SaimirKapaj/gatsby-markdown-personal-website
  description: Gatsby Markdown Personal Website Starter, using Styled Components, Tailwind CSS, and Framer Motion.
  tags:
    - Blog
    - Portfolio
    - Markdown
    - Styling:Tailwind
  features:
    - Markdown
    - Framer Motion
    - Page Transition
    - Styled Components
    - Tailwind CSS
    - Removes unused CSS with Purgecss
    - Font Awesome Icons
    - Responsive Design
    - SEO
    - React Helmet
    - Offline Support
    - Gatsby Image
- url: https://flotiq-starter-recipes.herokuapp.com
  repo: https://github.com/flotiq/gatsby-starter-recipes
  description: A Gatsby culinary starter with recipes sourced from Flotiq.
  tags:
    - CMS:Headless
    - Gallery
    - Pagination
    - CMS:Other
  features:
    - Recipes starter
    - Culinary recipes
    - Flotiq CMS as a recipe source
- url: https://gatsby-markdown-typescript-personal-website.netlify.app/
  repo: https://github.com/SaimirKapaj/gatsby-markdown-typescript-personal-website
  description: Gatsby Markdown Personal Website Starter, using TypeScript, Styled Components, Tailwind CSS, and Framer Motion.
  tags:
    - Blog
    - Portfolio
    - Markdown
    - Language:TypeScript
    - Styling:Tailwind
  features:
    - Markdown
    - TypeScript
    - Framer Motion
    - Page Transition
    - Styled Components
    - Tailwind CSS
    - Removes unused CSS with Purgecss
    - Font Awesome Icons
    - Responsive Design
    - SEO
    - React Helmet
    - Offline Support
    - Gatsby Image
- url: https://thestartup.netlify.app/
  repo: https://github.com/bagseye/startup
  description: A startup template perfect for brochure sites and small businesses
  tags:
    - Landing Page
    - Onepage
    - Portfolio
    - Styling:CSS-in-JS
  features:
    - Font Awesome Icons
    - Responsive Design
    - Style-Components
- url: https://gatsby-starter-tailwind-css.netlify.app/
  repo: https://github.com/melanienolan/gatsby-starter-tailwind-css
  description: A Gatsby starter with Tailwind CSS. Uses Tailwind CSS v1.4.1 and includes built-in support for PurgeCSS.
  tags:
    - Landing Page
    - Onepage
    - Styling:Tailwind
  features:
    - Simple boilerplate site using Tailwind CSS
    - PurgeCSS support to remove unused styles
    - PostCSS including Autoprefixer
    - React Helmet for better SEO
- url: https://wp-balsa-preview.draftbox.co/
  repo: https://github.com/draftbox-co/gatsby-wordpress-balsa-starter
  description: A Gatsby starter for creating blogs from headless WordPress CMS.
  tags:
    - Blog
    - SEO
    - CMS:WordPress
    - Styling:Other
    - Pagination
  features:
    - Balsa Skin by Draftbox
    - Data sourcing from headless WordPress
    - Responsive design
    - SEO optimized
    - OpenGraph structured data
    - Twitter Cards meta
    - Sitemap Generation
    - XML Sitemaps
    - Progressive Web Ap
- url: https://gatsby-typescript-eslint-prettier-starter.netlify.app/
  repo: https://github.com/Tielem/gatsby-typescript-eslint-prettier-starter
  description: This Gatsby starter is an adaptation of the default Gatsby starter with TypeScript, ESlint and Prettier added and pre-configured, bringing you everything you need to get up and running with Gatsby in a type-safe and style-safe way.
  tags:
    - Language:TypeScript
    - Linting
    - Styling:None
  features:
    - TypeScript compile (gatsby-plugin-ts), not Babel transpile (gatsby-plugin-typescript)
    - Type errors cause gatsby develop and gatsby build to stop
    - Makes use of ESlint with Airbnb's TypeScript config, to ensure code styling both in JavaScript and TypeScript
    - Linting errors cause gatsby develop and gatsby build to stop
    - Good starter template to add additional features (such as Markdown or Headless CMS) in a type safe and style safe way
    - Dependencies are automatically kept up to date with [Renovate](https://renovate.whitesourcesoftware.com/)
- url: https://gatsby-basic-typescript-starter.netlify.app/
  repo: https://github.com/noahub/gatsby-typescript-starter
  description: This starter ships with the main Gatsby configuration files you need to build a basic site using React and TypeScript.
  tags:
    - Language:TypeScript
    - Styling:CSS-in-JS
  features:
    - TypeScript installed and configured
    - Styled Components via Emotion
    - Google Fonts enabled
    - React Helmet for SEO
    - Configured image filesystem, transformer-sharp, plugin-sharp
- url: https://gatsby-landing-page-starter.netlify.app/
  repo: https://github.com/btahir/gatsby-landing-page-starter
  description: Simple Landing Page Starter Built With Gatsby.
  tags:
    - Landing Page
    - SEO
    - PWA
    - Styling:SCSS
  features:
    - Responsive design
    - SEO optimized
    - Conversion optimized
    - Sitemap Generation
    - XML Sitemaps
    - Progressive Web App
    - Offline Support
    - Composable and extensible
- url: https://gatsby-lotus-starter.netlify.app/
  repo: https://github.com/DecliningLotus/gatsby-lotus-starter
  description: A fully featured Gatsby Bootstrap starter.
  tags:
    - Linting
    - Netlify
    - PWA
    - SEO
    - Styling:Bootstrap
    - Styling:PostCSS
    - Styling:SCSS
  features:
    - Bootstrap + React Bootstrap
    - React Icons
    - Typefaces + Font Preloader
    - SVGO Optimizations
    - Optimized SEO
    - SASS Support
    - Sitemap Generation
    - Progressive Web App
    - Offline Support
    - Semantic Release
    - Netlify + CircleCI Support
- url: https://creationspirit.github.io/gatsby-babylonjs-starter/
  repo: https://github.com/creationspirit/gatsby-babylonjs-starter
  description: A Gatsby starter with example Babylonjs scene boilerplate.
  tags:
    - Portfolio
  features:
    - Babylon.js 3D graphics
    - Built on top of Gatsby's default starter
- url: https://gatsby-starter-voyager.netlify.app/
  repo: https://github.com/gregdferrell/gatsby-starter-voyager
  description: A feature-rich starter blog.
  tags:
    - Blog
    - Markdown
    - Pagination
    - RSS
    - SEO
    - Styling:SCSS
    - Styling:Other
  features:
    - Beautiful starter blog with content in markdown
    - Responsive, mobile-first design using tachyons.scss, flexbox, SCSS & CSS modules
    - Fast, with top-notch lighthouse audit scores
    - View posts by tag & author
    - Pagination & next/prev navigation
    - Social sharing links on blog posts (twitter, facebook, pinterest)
    - SEO component with social sharing cards for twitter & facebook
    - Structured data, schema.org
    - Sitemap & RSS feed
    - Support for email subscription to Mailchimp campaign
    - Support for Google analytics
- url: https://expo-gatsby-starter.netlify.app/
  repo: https://github.com/Sidibedev/expo-gatsby-starter
  description: A simple Expo and Gatsby starter.
  tags:
    - PWA
    - SEO
  features:
    - SEO
    - PWA
    - Offline Support
    - Upload Image
    - Expo SDK
    - Image manipulation
    - 404 page
    - Navigation
- url: https://gatsby-starter-banshorian.netlify.app
  repo: https://github.com/webmaeistro/gatsby-starter-banshorian
  description: Starter for the gatsby-theme-banshorian. A creative cool-looking personal or work projects showcase/portfolio/CV. Based on byfolio.
  tags:
    - Styling:Other
    - Portfolio
    - Transitions
    - Linting
    - Testing
    - PWA
  features:
    - Gatsby v2
    - Style-Components Using @emotion
    - Edit Everything From gatsby.config
    - Developer Friendly
    - Isomorphic Skills Tiles
    - Transitions Between Pages and Menu
- url: https://a2zarslaan.github.io/gatsby-starter-sasslan/
  repo: https://github.com/a2zarslaan/gatsby-starter-sasslan
  description: A minimalistic Gatsby starter template featuring SASS and CSS 7-1 architecture.
  tags:
    - Blog
    - Portfolio
    - Markdown
  features:
    - Markdown
    - CSS 7-1 Architecture
    - GraphQL IDE
    - Page Transitions
    - Easy to edit CSS variables
    - Styled Components
    - SVG icons
    - Google fonts
    - Desktop-First Design
    - Responsive Design
    - React Helmet
    - Gatsby Remark Images
    - Code Readability
    - Progressive Web App
- url: https://pedantic-brown-bbf927.netlify.app/
  repo: https://github.com/pkino/gatsby-starter-typescript-sass
  description: A minimum starter with TypeScript, Sass, ESLint and Prettier built-in
  tags:
    - Language:TypeScript
    - Styling:SCSS
    - Linting
  features:
    - TypeScript and Sass support
    - ESLint with basic react rules
- url: https://gatsby-starter-portfolio-minimal.netlify.app/
  repo: https://github.com/konstantinmuenster/gatsby-starter-portfolio-minimal
  description: A modern one-page portfolio with a clean yet expressive design.
  tags:
    - Portfolio
    - Markdown
    - MDX
    - PWA
    - Onepage
    - Styling:CSS-in-JS
  features:
    - Quick and Easy Setup - Add content and deploy
    - Content via Markdown/MDX - No external CMS needed
    - Extendable Layout - Add more sections as you like
    - Responsive Design - With freshening Animations
    - Medium Integration - Feature your latest articles
    - Progressive Web App/PWA - Offline Support
    - Fast and Accessible
    - SEO
- url: https://gatsby-theme-clarisse.netlify.app
  repo: https://github.com/tacogator/gatsby-starter-blog-material-clarisse
  description: A minimalist blog starter with Material-UI
  tags:
    - Blog
    - SEO
    - Portfolio
    - Landing Page
    - Styling:Material
    - Markdown
    - MDX
  features:
    - SEO-ready
    - Clean design with emphasis on Call-to-action
    - Built-in Tag/Category support
    - Write post in markdown or MDX
    - Desktop and mobile responsive layout
    - Customizable branding & navigation
    - Material-UI
- url: https://ph0en1x.ru/
  repo: https://github.com/eduard-kirilov/gatsby-ts-apollo-starter
  description: This starter is a ready-made configuration that includes Gatsby, React, Redux, Apollo, GraphQL, TypeScript, Styled-Components, Material-UI, Jest, Enzyme.
  tags:
    - E-commerce
    - SEO
    - Redux
    - Language:TypeScript
    - Pagination
    - Styling:Material
  features:
    - This starter is configured to interact with GraphQL of your backend through Apollo.
    - Strong typing with TypeScript.
    - Typescript, Apollo, Mongo - backend.
    - Unit tests based on jest and enzyme.
    - In this starter, Styled-components and Material-UI can be used simultaneously.
    - This starter has tuned redux with reselect on board
    - Desktop and mobile responsive layout
- url: https://gatsby-starter-tailwind-opinionated.netlify.app/
  repo: https://github.com/mjsarfatti/gatsby-starter-tailwind-opinionated
  description: Based on the official Gatsby starter, with an opinionated Tailwind setup. Uses Purgecss to remove unused CSS.
  tags:
    - Styling:Tailwind
  features:
    - Based on gatsby-starter-default
    - Tailwind CSS Framework
    - Removes unused CSS with Purgecss
    - Works great with VS Code
    - Create React App ESLint default
    - Run Prettier through ESLint
    - Sensible Tailwind CSS configuration, great for most sites
    - Absolute imports (no more ../../../../some/components.js)
    - Typescript-ready
    - Box shadows by box-shadows.co
    - Spring transition easing
    - Tailwind forms plugin

- url: https://gatsby-starter-jest-enzyme-eslint.netlify.app
  repo: https://github.com/markbello/gatsby-starter-jest-enzyme-eslint
  description: gatsby-starter-default with Jest, Enzyme, and ESLint
  tags:
    - Testing
    - Linting
  features:
    - Jest testing set up
    - Enzyme for shallow rendering and snapshot testing
    - ESLint for linting
    - No frills, minimally opinionated
- url: https://foundation.stackrole.com/
  repo: https://github.com/stackrole/gatsby-starter-foundation
  description: A starter to launch your blazing fast personal website and a blog, Built with Gatsby and Netlify CMS. Made with ❤ by Stackrole
  tags:
    - CMS:Netlify
    - Markdown
    - Netlify
    - Pagination
    - SEO
    - Styling:SCSS
    - Blog
    - Landing Page
  features:
    - A Blog and Personal website with Netlify CMS.
    - Responsive Web Design
    - Customize content of Homepage, About and Contact page.
    - Add / Modify / Delete blog posts.
    - Edit website settings, Add Google Analytics and make it your own all with in the CMS.
    - SEO Optimized
    - OpenGraph structured data
    - Twitter Cards meta
    - Beautiful XML Sitemaps
    - Netlify Contact Form, Works right out of the box after deployment.
    - Invite collaborators into Netlify CMS, without giving access to your GitHub account via Git Gateway
    - Gatsby Incremental Builds with Netlify.
    - For more info, Take a look at readme.md on the Github repo.
- url: https://gatsby-starter-payments.netlify.app
  repo: https://github.com/moonclerk/gatsby-starter-payments
  description: A Gatsby starter for creating SaaS landing pages using MoonClerk to accept payments.
  tags:
    - Landing Page
    - Netlify
    - Onepage
    - SEO
    - Stripe
    - Styling:CSS-in-JS
  features:
    - SEO optimized
    - Landing Page
    - Fully responsive
    - Gatsby images
    - MoonClerk Payment Forms
    - Open source illustrations from Icons8
    - Google Analytics
    - Includes React Helmet to allow editing site meta tags
    - Includes plugins for easy, beautiful typography
    - Styling with styled-components
    - Organized using ABEM
- url: https://schoolfront.netlify.app
  repo: https://github.com/orzechdev/schoolfront
  description: School website starter
  tags:
    - Language:TypeScript
    - Styling:CSS-in-JS
    - CMS:WordPress
    - Blog
    - Presentation
  features:
    - Main page
    - WordPress blog
    - Contact page
    - About page
    - Open hours information
    - Offered curriculum page
    - Teachers list
    - WCAG AA support
    - SEO optimized
    - Sitemap Generation
    - Gatsby v2
    - Styled Components
    - TypeScript
- url: https://gatsby-starter-donations.netlify.app
  repo: https://github.com/moonclerk/gatsby-starter-donations
  description: A simple starter to help get up and running accepting donations using Gatsby + MoonClerk
  tags:
    - Donations
    - Landing Page
    - Netlify
    - Onepage
    - SEO
    - Stripe
    - Styling:CSS-in-JS
  features:
    - SEO optimized
    - Fully responsive
    - Gatsby images
    - MoonClerk Payment Forms
    - Open source illustrations from Icons8
    - Open source image from Unsplash
    - Google Analytics
    - Includes React Helmet to allow editing site meta tags
    - Includes plugins for easy, beautiful typography
    - Styling with styled-components
    - Organized using ABEM
- url: https://jolly-tree-003047c03.azurestaticapps.net/
  repo: https://github.com/floAr/gatsby-starter-azure_swa
  description: A simple Gatsby starter making use of the new Azure Static Web App service.
  tags:
    - Redux
    - Styling:None
    - Azure
  features:
    - CI/CD using github actions
- url: https://minimal-blog-starter.netlify.app/
  repo: https://github.com/imjamesku/gatsby-minimal-blog-starter
  description: A minimal NetlifyCMS starter based on the default starter with no additional styling
  tags:
    - CMS:Netlify
    - Styling:None
    - Blog
  features:
    - NetlifyCMS
    - Blog post list
    - SEO
- url: https://gatsbyfire.netlify.app/
  repo: https://github.com/GeorgeSteel/gatsby-fire-starter
  description: A Gatsby Starter to build a complete web app with Gatsby & Firebase by using the library reactfire
  tags:
    - Firebase
    - Authentication
    - Client-side App
  features:
    - You can build a realtime app without any `window object` issue.
    - Private/Dynamic routing made easy with reach/router.
    - Fully integrated with reactfire.
    - Easy to setup.
    - Insane Lighthouse performance.
    - FirebaseUI fully integrated & customizable for any language location.
- url: https://gatsby-starter-catalyst-helium.netlify.app/
  repo: https://github.com/ehowey/gatsby-starter-catalyst-helium
  description: A personal blog starter with large featured images, SEO optimization, dark mode, and support for many different frontmatter fields. Based on Gatsby Theme Catalyst. Uses MDX for content and Theme UI for styling. Includes a core theme, a header theme, a footer theme, and a blog theme.
  tags:
    - MDX
    - Styling:Theme-UI
    - SEO
    - PWA
    - Blog
  features:
    - Based on Gatsby Theme Catalyst series of themes and starters.
    - Theme options are used to enable some simple layout changes.
    - Designed with component shadowing in mind to allow easier customization.
    - Theme UI is deeply integrated with design tokens and variants throughout.
    - Color mode switching available by default.
    - RSS Feed
    - SEO optimized to include social media images and Twitter handles.
    - React Scroll for one page, anchor based navigation is available.
    - Code highlighting via Prism.
- url: https://headless.us
  repo: https://github.com/ecomloop/headless-starter
  description: The Shopify + Gatsby starter theme for digital commerce
  tags:
    - E-commerce
    - Shopify
    - CMS:Netlify
    - Blog
  features:
    - Integrated with Shopify for pulling products
    - Checkout handled via Shopify
    - Includes variants for products
    - XML sitemap
    - Blog with Netlify CMS
    - RSS feed
    - Designed to bring headless commerce to Shopify merchants and shops
- url: http://gatsby-tailwind-starter.kosvrouvas.com/
  repo: https://github.com/kosvrouvas/gatsby-tailwindcss-starter
  description: The default Gatsby starter bundled with the latest TailwindCSS for DRY situations
  tags:
    - MDX
    - Styling:Tailwind
  features:
    - Based on Gatsby Starter Theme
    - Google Analytics
    - Sentry
- url: https://simple.rickkln.com
  repo: https://github.com/rickkln/gatsby-starter-simple
  description: Simple Gatsby starter for a small static site. Replaces Prettier with ESLint (AirBnB style), and adds TypeScript and Firebase hosting.
  tags:
    - Linting
    - Language:TypeScript
    - Firebase
    - SEO
    - Markdown
    - Portfolio
  features:
    - TypeScript is used for a better developer experience.
    - ESLint and the AirBnB TypeScript style guide help you avoid, and fix, simple issues in your code.
    - The default Gatsby formatting tool Prettier, has been removed in order to avoid conflicts with the ESLint + AirBnB TypeScript tools described above.
    - Firebase Hosting is supported and configured for Gatsby from the start.
    - Dynamic pages for blog posts in markdown is implemented.
- url: https://the-great-gatsby-starter.netlify.app
  repo: https://github.com/bradgarropy/gatsby-starter
  description: 🥂 the great gatsby starter
  tags:
    - Linting
    - Netlify
    - SEO
    - Styling:CSS-in-JS
  features:
    - Base scaffolding for a Gatsby site.
    - ESLint and Prettier are preconfigured.
    - Preconfigured Netlify hosting.
    - Serverless functions ready to go.
    - Style with styled-components out of the box.
    - Customizable SEO component included.
- url: https://gatsby-starter-capacitor.netlify.app/
  repo: https://github.com/flogy/gatsby-starter-capacitor
  description: Build blazing fast mobile apps with Gatsby and Capacitor.
  tags:
    - Styling:None
  features:
    - Basic setup for hybrid mobile apps for Android and iOS
    - Demonstration on how to access Native APIs of mobile devices
- url: https://gatsby-starter-woo.surge.sh/
  repo: https://github.com/desmukh/gatsby-starter-woo
  description: Simple, clean, and responsive landing page for your product or service. This is a GatsbyJS port of StyleShout's Woo template.
  tags:
    - Landing Page
    - Onepage
    - Portfolio
  features:
    - Ported from StyleShout Woo theme
    - Fully responsive
    - Includes React Helmet to allow editing site meta tags
    - All landing page content can be customised through YAML files stored in content folder and in gatsby-config.js
- url: https://gatsby-tfs-acme-starter.netlify.app/
  repo: https://github.com/tiagofsanchez/gatsby-tfs-acme-starter
  description: Your new digital garden. ACME Blog is a starter that was build on top of a gatsby-theme-acmeblog
  tags:
    - SEO
    - Blog
    - MDX
  features:
    - MDX
    - Light and Dark mode
    - Includes React Helmet to allow editing site meta tags
    - Theme-ui
    - Tags
    - Categories
- url: https://code-notes-example.netlify.com/
  repo: https://github.com/MrMartineau/gatsby-starter-code-notes
  description: A starter for the "Code Notes" Gatsby theme
  tags:
    - Markdown
    - MDX
    - Documentation
    - Styling:Theme-UI
  features:
    - Notes can be written using Markdown or MDX
    - Full syntax highlighting for most programming languages
    - Notes can be tagged
    - Notes can have associated emojis 👏
    - Extra markdown features have also been added. See the demo for in-depth examples
    - Note search powered by the super-fast Flexsearch
- url: https://adityaketkar.netlify.app/
  repo: https://github.com/adityaketkar/circle-packing-personal-homepage
  description: A Customizable Personal-Website Template, Ready to Deploy in 10 mins!
  tags:
    - Landing Page
    - Onepage
    - Portfolio
  features:
    - Based on Starter "Dimension"
    - Easy to implement, data stored in JSON file
    - Includes a instructional video, can be deployed by people with no coding experience
    - Fully customizable template
- url: https://vapor.aesthetic.codes/
  repo: https://github.com/vaporwavy/gatsby-vapor
  description: A custom, simple theme for Gatsby. Made for minimalists. Completely free and fully responsive.
  tags:
    - Blog
    - SEO
    - Search
    - Markdown
    - HTML5UP
    - Pagination
    - CMS:Netlify
  features:
    - Support tags
    - Post Search
    - Toggle Dark themes
- url: https://www.stefanseegerer.de/gatsby-starter-paper-css-landing-page/
  repo: https://github.com/manzanillo/gatsby-starter-paper-css-landing-page
  description: Single page starter with PaperCSS for a workshop, educational material, or other minimal landing pages
  tags:
    - Onepage
    - Landing Page
  features:
    - Landing Page
    - Google Analytics
    - PaperCSS style
- url: https://gatsby-typescript-app-starter.netlify.app/
  repo: https://github.com/MeridjaNassim/gatsby-typescript-app-starter
  description: Minimal starter configuration for PWA using typescript with both static routes and client side routes.
  tags:
    - PWA
    - Language:TypeScript
  features:
    - PWA configuration
    - Client side App configuration , with client side routing
    - JSON data layer included
    - Minimal CSS GRID
- url: https://gatsby-three-ts-plus.netlify.app/
  repo: https://github.com/shunp/gatsby-three-ts-plus
  description: 3D web starter kit with Three.js and TypeScript
  tags:
    - Linting
    - Language:TypeScript
    - Styling:Tailwind
    - CMS:Netlify
    - Portfolio
  features:
    - TypeScript is used for a better developer experience.
    - Tailwind CSS Framework
    - Includes React Helmet to allow editing site meta tags
    - Desktop and mobile responsive layout
- url: https://mui-treasury.com/layout/clones/reactjs?bgColor=b6c0d4
  repo: https://github.com/mui-treasury/gatsby-mui-layout-starter
  description: Supercharge your next project with Mui Treasury Layout, built on top of Material-UI
  tags:
    - Styling:CSS-in-JS
    - Styling:Material
  features:
    - Gatsby v2
    - Material-UI
    - MuiTreasury Layout
    - Dynamic configurable
    - Offline support
    - PWA ready
    - SEO
    - Responsive design
- url: https://7sferry-gatsby-contentful-starters.netlify.app/
  repo: https://github.com/7sferry/Gatsbyan1.0
  description: Blog template for Contentful CMS with some features like comment, tags, archives, pagination, prism, tags, share and many others.
  tags:
    - Blog
    - SEO
    - CMS:Contentful
    - Pagination
  features:
    - Blog template
    - Contentful CMS
    - Facebook Comment
    - Tags
    - Archives by date
    - Pagination
    - Share Button
    - Prism for code preview
- url: https://gatsby-bootstrap-snipcart.netlify.app/
  repo: https://github.com/julianbattaglino/gatsby-snipcart-eccomerce.git
  description: A simple e-commerce shop built using Gatsby / React Bootstrap and Snipcart.
  tags:
    - E-commerce
  features:
    - Pwa
    - Styled Components
- url: https://gatsby-starter-emotion-theme.netlify.app/
  repo: https://github.com/jackoliver/gatsby-starter-emotion-theme
  description: Gatsby+Emotion+Theming, made to get up and running quicker with standard marketing microsites.
  tags:
    - Styling:CSS-in-JS
  features:
    - Alias imports for quicker development
    - Emotion theming out of the box
    - Easy to change global parameters
    - BYOD (Bring your own data sources)
- url: https://gatsby-starter-catalyst-lithium.netlify.app/
  repo: https://github.com/ehowey/gatsby-starter-catalyst-lithium
  description: A personal blog starter with large featured images, SEO optimization, dark mode, and support for many different frontmatter fields. Based on Gatsby Theme Catalyst. Uses MDX for content and Theme UI for styling. Includes a core theme, a header theme, a footer theme, and a blog theme.
  tags:
    - MDX
    - Styling:Theme-UI
    - SEO
    - PWA
    - Blog
  features:
    - Based on Gatsby Theme Catalyst series of themes and starters.
    - Theme options are used to enable some simple layout changes.
    - Designed with component shadowing in mind to allow easier customization.
    - Theme UI is deeply integrated with design tokens and variants throughout.
    - Color mode switching available by default.
    - RSS Feed
    - SEO optimized to include social media images and Twitter handles.
    - React Scroll for one page, anchor based navigation is available.
    - Code highlighting via Prism.
- url: https://ghost-novela-preview.draftbox.co/
  repo: https://github.com/draftbox-co/gatsby-ghost-novela-starter
  description: A Gatsby starter for creating blogs from headless Ghost CMS.
  tags:
    - AMP
    - Blog
    - CMS:Headless
    - CMS:Ghost
    - Disqus
    - Language:TypeScript
    - Markdown
    - MDX
    - Netlify
    - Pagination
    - PWA
    - RSS
    - SEO
    - Styling:CSS-in-JS
    - Styling:Theme-UI
  features:
    - Novela theme by Narrative
    - Data sourcing from headless Ghost
    - Responsive design
    - SEO optimized
    - OpenGraph structured data
    - Twitter Cards meta
    - Sitemap Generation
    - XML Sitemaps
    - Progressive Web App
    - Offline Support
    - RSS Feed
    - Composable and extensible
- url: https://gatsby-starter-portfolio.herokuapp.com/
  repo: https://github.com/surudhb/gatsby-personal-site-template
  description: A minimalist dev portfolio featuring a blog, SEO, app-theming with React.Context, Bootstrap and Sass
  tags:
    - Portfolio
    - Blog
    - SEO
    - Markdown
    - MDX
    - Styling:Bootstrap
    - Styling:SCSS
    - Client-side App
  features:
    - Gatsby v2
    - Main page, Blog page, About page, Projects page, Resume page with dedicated pages for each blog-post and project
    - Uses Sass with Bootstrap to make styling super simple
    - Light/Dark mode for entire app using React's Context API
    - SEO enabled on each page with react-helmet
    - Features optimized image rendering using gatsby-image
    - Uses open source icons from Fontawesome and icons8
    - Uses icons as links to github, resume, hackerrank on main page
    - Programmatically generates styled pages for each blog post and project written in Markdown
    - Blog posts page features a live filter tool
    - Uses site metadata to populate About page
    - Resume page generated using template Markdown files
<<<<<<< HEAD
- url: https://gatsby-starter-intl-blog.now.sh/
  repo: https://github.com/sampittko/gatsby-starter-intl-blog
  description: Gatsby starter for creating an internationalized personal blog website.
  tags:
    - Blog
    - i18n
    - SEO
    - Markdown
    - MDX
    - Styling:Tailwind
    - Styling:PostCSS
    - Client-side App
  features:
    - Supports as many languages as needed
    - Extensible so that it fits anyones needs
    - Dark mode
    - Categorizable blog posts
    - Git-hosted content that supports MDX
    - Easy navigation
    - Simple & clean look achieved with Tailwind CSS
    - Accessible & fast for great SEO and high usability
    - Easy to personalize
    - Let visitors know that you are open to work
    - Cookie consent for GDPR compliance
=======
- url: https://cocky-williams-9d49bd.netlify.app/
  repo: https://github.com/peterdurham/gatsby-starter-blog-boost
  description: A Netlify CMS powered blog starter to jumpstart your personal or company's development.
  tags:
    - Blog
    - Markdown
    - CMS:Netlify
  features:
    - Articles (Blog Post) CMS Model
    - Topics pages
    - Tag Pages
    - Mobile ready
- url: https://gatsby-starter-skeleton.netlify.app/
  repo: https://github.com/msallent/gatsby-starter-skeleton
  description: Gatsby starter featuring TypeScript, ESLint, Prettier and more...
  tags:
    - Language:TypeScript
    - Linting
    - Styling:SCSS
    - SEO
  features:
    - TypeScript (even for gatsby-* files!)
    - ESLint
    - Prettier
    - stylelint
    - husky
    - lint-staged
    - Layout and SEO components
    - SCSS Modules
- url: https://gatsby-persoanl.netlify.app/
  repo: https://github.com/AbdaliDahir/gatsby-portfolio
  description: creative personal & portfolio template based on gatsby. designed so you can showcase your work and write your blogs.
  tags:
    - Blog
    - Portfolio
    - SEO
    - Styling:CSS-in-JS
    - Markdown
    - Landing Page
  features:
    - creative portfolio + blog
    - Styled components
    - Responsive Design
    - Portfolio
    - Blog
    - Github Api
    - Google Analytics
    - Create pages and posts
    - Show works
- url: https://gatsby-starter-vadyan.netlify.app/
  repo: https://github.com/p1t1ch/gatsby-starter-vadyan
  description: A modern content-agnostic Gatsby starter
  tags:
    - Language:TypeScript
    - Linting
    - Netlify
    - PWA
    - SEO
    - Storybook
    - Styling:CSS-in-JS
    - Testing
  features:
    - 💬 Static type checking with Typescript
    - 🥇 Linting environment with ESLint, Prettier, Husky & lint-staged
    - 🎲 Testing environment with Jest, RTL & Cypress
    - 👩‍🎤 CSS in JS styling with Emotion
    - 📕 Work with components in Storybook
    - 🌀 Transform SVGs into React components with SVGR
    - ✨ Full PWA support
    - 🧠 Apollo Client setup for dynamic data
    - 🚦 Ready to use CI/CD setup with Github Actions
    - 📊 Analyze generated build with Webpack Bundle Analyzer
    - 💥 Write pretty imports with Webpack aliases
- url: https://gatsby-p5-gallery-starter.herokuapp.com/
  repo: https://github.com/doubledherin/gatsby-p5-starter
  description: A responsive gallery / portofolio site for showing off your p5.js sketches, with React-p5.js integration via a built-in wrapper.
  tags:
    - Gallery
    - Portfolio
    - Styling:SCSS

  features:
    - A responsive gallery website set up to easily contain generative art and other works created with p5.js
- url: https://emulsify-ds.github.io/gatsby-starter-emulsify-mdx/
  repo: https://github.com/emulsify-ds/gatsby-starter-emulsify-mdx
  description: A starter for a style guide powered by Gatsby Theme Emulsify
  tags:
    - Style Guide
    - Documentation
    - Storybook
    - Markdown
    - MDX
    - Styling:Theme-UI
  features:
    - Fully customizable style guide
    - Document pages and components using Markdown/MDX
    - Show live Storybook components with a shortcode
    - Flexible code syntax highlighting using PrismJS
    - Theming using config-based Theme UI
    - Support for modes - light/dark built-in
    - Image and file support in Markdown
    - Shortcodes for wrapping components and building tab links
    - Gatsby shadowing for Gatsby Theme Emulsify components
    - Supports linking multiple style guides
- url: https://kontent-sample-app-gatsby-intranet.netlify.app
  repo: https://github.com/Simply007/kontent-sample-app-gatsby-intranet
  description: Showcase of Kentico Kontent Intranet admin UI using Material design.
  tags:
    - CMS:Headless
    - CMS:Kontent
    - Netlify
    - Styling:Material
    - i18n
  features:
    - Kentico Kontent CaaS platform as the data source
    - Kentico Kontent rich text element resolution example
    - Showcasing multilingual possibilities
    - Includes plugins for easy, beautiful typography
    - Material Design
    - Intranet showcase
- url: https://varunagrawal.github.io/gatsby-bootstrap-template/
  repo: https://github.com/varunagrawal/gatsby-bootstrap-template
  description: A minimalistic Gatsby starter template with Bootstrap 4 included. Great for getting started with Gatsby without worrying out styling.
  tags:
    - Styling:Bootstrap
    - Client-side App
    - Landing Page
  features:
    - Minimalistic, so nothing extra other than the barebones.
    - Boostrap 4 support out of the box.
    - Comes with React Helmet for adding site meta tags.
- url: https://demo.websheets.co
  repo: https://github.com/tengkuhafidz/WebSheets-Listing-Page
  description: A listing website generator based on a standard Google Sheets template. Manage the branding, layout, and data of the site by just updating the Google Sheets.
  tags:
    - Google Sheets
    - Language:TypeScript
    - Styling:Tailwind
    - Styling:PostCSS
    - PWA
    - SEO
    - Onepage
    - Gallery
    - Portfolio
  features:
    - Google Sheets as data point
    - Change the Branding, template, and data of the site by just updating the Google Sheets
    - Fast-loading static site
    - Progressive web app with offline capabilities
    - Customisable SEO and site metadata
    - Social share
    - Dark Mode
    - Google Analytics
    - Search functionality
    - Responsive Design
    - Preconfigured prettier, eslint, husky
- url: https://www.minimal-portfolio.openarchitex.dev/
  repo: https://github.com/OpenArchitex/gatsby-starter-minimal-portfolio
  description: A simple portfolio with About, Projects and Contact sections created using Theme UI and MDX
  tags:
    - Portfolio
    - Markdown
    - MDX
    - Styling:Tailwind
    - Styling:Theme-UI
    - Onepage
  features:
    - Gatsby v2
    - Simple portfolio with About, Projects and Contact sections
    - Uses MDX and Theme UI for styling
    - SEO enabled on each page with react-helmet
- url: https://renyuanz.github.io/leonids/
  repo: https://github.com/renyuanz/leonids
  description: A simple, fixed sidebar two columns blog theme using tailwind to polish and Github Actions to deploy
  tags:
    - Blog
    - SEO
    - Markdown
    - Styling:Tailwind
    - Styling:PostCSS
  features:
    - All gatsby-starter-blog (the official blog theme) features
    - Light/Dark mode
    - Uses PostCSS with Tailwind to make styling pleasurable
    - Auto-deploys to Github pages with Github actions CI
    - SEO enabled on each page with react-helmet
    - Features optimized image rendering using gatsby-image
    - Writes with Markdown, your favourite writing tool
- url: https://gatsby-opinionated-starter.netlify.app/
  repo: https://github.com/datacrafts-io/gatsby-opinionated-starter
  description: Opinionated full-fledged TypeScript dev environment starter
  tags:
    - Styling:SCSS
    - Styling:Other
    - Testing
    - Language:TypeScript
    - Linting
    - Storybook
  features:
    - Storybook support
    - SCSS + SCSS Modules support
    - Jest + testing-library support
    - TypeScript support
    - ESLint support for both ES and TS
    - remark-lint support for linting markdown files
    - style-lint support for linting SCSS and SCSS Modules
    - GitHub Actions CI optional support
    - Renovate bot optional support
    - Husky optional support
    - Typography.js support
    - Netlify deploy optional support
- url: https://gatsby-starter-fresh.netlify.app
  repo: https://github.com/mishal23/gatsby-starter-fresh
  description: A minimal GatsbyJS starter blog template using the Fresh Theme for anyone to build a blogging site
  tags:
    - Portfolio
    - Blog
    - SEO
    - Markdown
  features:
    - Gatsby v2
    - Blazing fast loading time
    - Mobile Friendly
    - High quality code
    - Component seperated code
    - Custom 404 page
    - In-built contact form powered by Formspree
    - Markdown support for new posts
    - Code syntax highlighting
    - Disqus support for comments
    - Supports PWA
    - Social Media icons
    - SEO friendly
    - Twitter Tags
    - Sitemap Generation
    - Google Analytics
- url: https://gatsby-starter-testing.netlify.app/
  repo: https://github.com/DanailMinchev/gatsby-starter-testing
  description: A simple Gatsby starter with configured testing frameworks and tools for each layer of the Test Pyramid and more.
  tags:
    - Linting
    - Storybook
    - Testing
  features:
    - Unit Testing - Jest with React Testing Library
    - Structural Testing - Jest Snapshot Testing
    - End-to-End Testing - Cypress with Cypress Testing Library
    - Accessibility Testing - axe with cypress-axe
    - Automated Visual Testing - Storybook with jest-puppeteer and jest-image-snapshot
- url: https://boogi.netlify.app
  repo: https://github.com/filipowm/boogi
  description: Create awesome documentation with modern, Gitbook-like look-and-feel.
  tags:
    - Documentation
    - PWA
    - SEO
    - Markdown
    - MDX
    - Styling:CSS-in-JS
    - CMS:Netlify
  features:
    - Customize your page to match your branding and needs
    - Responsive, GitBook-like design inspired by https://gitbook.com/
    - Light / dark mode themes for entire app
    - Custom [BooGi CLI](https://github.com/filipowm/boogi-cli) wrapping Gatsby CLI
      to start quickly, simplify codebase, easily run locally and build you BooGi-based app
    - Rich-content and rich-text features like text formatting, graphs and diagrams,
      quotes, columnar layout, emojis, feather icons, highlights, live code editor,
      syntax highlighting, external code snippets, social buttons and many many more!
    - draft pages
    - Search capabilities with [Algolia](https://www.algolia.com/)
    - local search (search in a browser without need to integrate with Algolia)
    - Progressive Web App (PWA) support - app can work entirely offline
    - Integration with Google Analytics
    - SEO friendliness
    - full screen mode
    - RSS feed
    - Edit content on Gitlab, Github or Bitbucket with edit-on-repo feature
    - Fully customizable using plain Yaml files
- url: https://texblog.akshatbisht.com/
  repo: https://github.com/aaaakshat/gatsby-starter-texblog
  description: A lightweight, LaTeX enabled starter to beautifully showcase your typeset articles.
  tags:
    - Blog
    - Markdown
    - MDX
    - SEO
    - Styling:SCSS
    - Language:TypeScript
  features:
    - Automatically generated landing page with articles organised by date
    - LaTeX support (rendered via remark-katex)
    - Custom Image component to easily add images
    - MDX to add components to articles
    - Uses SCSS for easy-to-understand naming
    - Google Analytics support
    - Responsive design
- url: https://knochenmark.github.io/gatsby-starter-level-2/
  repo: https://github.com/Knochenmark/gatsby-starter-level-2
  description: A minimalistic, responsive and easily configurable Gatsby starter that will help to bring your portfolio to the next level.
  tags:
    - Portfolio
    - Blog
    - Markdown
    - Styling:CSS-in-JS
    - Linting
  features:
    - Responsive Layout
    - High configurability
    - Configurable Sections via Markdown
    - Organized Projects by techs and Blog Posts by tags
    - Posts in Markdown
    - Pagination support
    - Syntax highlighting in code blocks
    - Styled Components with Emotion
    - ESLint and Prettier
    - FontAwsome Library for icons
- url: https://gatsby-starter-essentials.netlify.app/
  repo: https://github.com/selrond/gatsby-starter-essentials
  description: A solid base to build your project upon
  tags:
    - Styling:CSS-in-JS
  features:
    - Sensible folder structure
    - Only linted code is commit-able with pre-commit eslint hook
    - Absolute imports (no more import Button from '../../../../../components/atoms/Button')
    - styled-components set up
    - sanitize.css included for sane out-of-the-box CSS defaults
    - eslint with Airbnb config
    - Auto formatted code via `prettier` as an `eslint` plugin
    - Always up-to-date starter dependencies thanks to Dependabot
    - Improved npm scripts - npm start runs a local server, so you can view your site live on multiple devices at once
    - .nvmrc requiring lts node version
    - Simple circleci integration to utilize CI/CD in your app
- url: https://frosty-torvalds-822eb0.netlify.app
  repo: https://github.com/willb335/gatsby-starter-hoa
  description: A template for home owner associations built with Gatsby, Contentful, and Netlify
  tags:
    - Blog
    - CMS:Headless
    - CMS:Contentful
    - Styling:CSS-in-JS
    - Netlify
  features:
    - CMS:Contentful integration with ready to go placeholder content
    - Netlify integration including a pre-built contact form
    - Pagination logic
    - Styled Components
    - SEO friendly components
    - Prebuilt events calendar
    - Material UI
>>>>>>> 52d8d743
<|MERGE_RESOLUTION|>--- conflicted
+++ resolved
@@ -7096,7 +7096,6 @@
     - Blog posts page features a live filter tool
     - Uses site metadata to populate About page
     - Resume page generated using template Markdown files
-<<<<<<< HEAD
 - url: https://gatsby-starter-intl-blog.now.sh/
   repo: https://github.com/sampittko/gatsby-starter-intl-blog
   description: Gatsby starter for creating an internationalized personal blog website.
@@ -7121,7 +7120,6 @@
     - Easy to personalize
     - Let visitors know that you are open to work
     - Cookie consent for GDPR compliance
-=======
 - url: https://cocky-williams-9d49bd.netlify.app/
   repo: https://github.com/peterdurham/gatsby-starter-blog-boost
   description: A Netlify CMS powered blog starter to jumpstart your personal or company's development.
@@ -7472,5 +7470,4 @@
     - Styled Components
     - SEO friendly components
     - Prebuilt events calendar
-    - Material UI
->>>>>>> 52d8d743
+    - Material UI