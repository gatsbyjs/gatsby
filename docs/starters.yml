--- conflicted
+++ resolved
@@ -6486,7 +6486,6 @@
     - Desktop and mobile responsive layout
     - Customizable branding & navigation
     - Material-UI
-<<<<<<< HEAD
 - url: https://gatsby-starter-donations.netlify.app
   repo: https://github.com/moonclerk/gatsby-starter-donations
   description: A simple starter to help get up and running accepting donations using Gatsby + MoonClerk
@@ -6506,7 +6505,6 @@
     - Includes plugins for easy, beautiful typography
     - Styling with styled-components
     - Organized using ABEM
-=======
 - url: https://jolly-tree-003047c03.azurestaticapps.net/
   repo: https://github.com/floAr/gatsby-starter-azure_swa
   description: A simple GatsbyJS starter making use of the new Azure Static Web App service.
@@ -6515,5 +6513,4 @@
     - Styling:None
     - Azure
   features:
-    - CI/CD using github actions
->>>>>>> 5fbe8ad5
+    - CI/CD using github actions