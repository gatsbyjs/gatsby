- url: https://wonism.github.io/
  repo: https://github.com/wonism/gatsby-advanced-blog
  description: n/a
  tags:
    - Portfolio
    - Redux
  features:
    - Blog post listing with previews (image + summary) for each blog post
    - Categories and tags for blog posts with pagination
    - Search post with keyword
    - Put react application / tweet into post
    - Copy some codes in post with clicking button
    - Portfolio
    - Resume
    - Redux for managing statement (with redux-saga / reselect)
- url: https://vagr9k.github.io/gatsby-advanced-starter/
  repo: https://github.com/Vagr9K/gatsby-advanced-starter
  description: Great for learning about advanced features and their implementations
  tags:
    - Styling:None
  features:
    - Does not contain any UI frameworks
    - Provides only a skeleton
    - Tags
    - Categories
    - Google Analytics
    - Disqus
    - Offline support
    - Web App Manifest
    - SEO
- url: https://gatsby-tailwind-emotion-starter.netlify.com/
  repo: https://github.com/muhajirframe/gatsby-tailwind-emotion-starter
  description: A Gatsby Starter with Tailwind CSS + Emotion JS
  tags:
    - Styling:Tailwind
  features:
    - Eslint Airbnb without semicolon and without .jsx extension
    - Offline support
    - Web App Manifest
- url: https://gatsby-starter-redux-firebase.netlify.com/
  repo: https://github.com/muhajirframe/gatsby-starter-redux-firebase
  description: A Gatsby + Redux + Firebase Starter. With Authentication
  tags:
    - Styling:None
    - Firebase
    - Client-side App
  features:
    - Eslint Airbnb without semicolon and without .jsx extension
    - Firebase
    - Web App Manifest
- url: https://dschau.github.io/gatsby-blog-starter-kit/
  repo: https://github.com/dschau/gatsby-blog-starter-kit
  description: n/a
  tags:
    - Blog
  features:
    - Blog post listing with previews for each blog post
    - Navigation between posts with a previous/next post button
    - Tags and tag navigation
- url: https://contentful-userland.github.io/gatsby-contentful-starter/
  repo: https://github.com/contentful-userland/gatsby-contentful-starter
  description: n/a
  tags:
    - Blog
    - Contentful
    - Headless CMS
  features:
    - Based on the Gatsby Starter Blog
    - Includes Contentful Delivery API for production build
    - Includes Contentful Preview API for development
- url: https://react-firebase-authentication.wieruch.com/
  repo: https://github.com/the-road-to-react-with-firebase/react-gatsby-firebase-authentication
  description: n/a
  tags:
    - Firebase
  features:
    - Sign In, Sign Up, Sign Out
    - Password Forget
    - Password Change
    - Protected Routes with Authorization
    - Realtime Database with Users
- url: http://dmwl.net/gatsby-hampton-theme
  repo: https://github.com/davad/gatsby-hampton-theme
  description: n/a
  tags:
    - Styling:CSS-in-JS
  features:
    - Eslint in dev mode with the airbnb config and prettier formatting rules
    - Emotion for CSS-in-JS
    - A basic blog, with posts under src/pages/blog
    - A few basic components (Navigation, Layout, Link wrapper around gatsby-link))
    - Based on gatsby-starter-gatsbytheme
- url: https://vagr9k.github.io/gatsby-material-starter/
  repo: https://github.com/Vagr9K/gatsby-material-starter
  description: n/a
  tags:
    - Styling:Material
  features:
    - React-MD for Material design
    - Sass/SCSS
    - Tags
    - Categories
    - Google Analytics
    - Disqus
    - Offline support
    - Web App Manifest
    - SEO
- url: https://xiaoxinghu.github.io/gatsby-orga/
  repo: https://github.com/xiaoxinghu/gatsby-orga
  description: n/a
  tags:
    - Orga
  features:
    - Parses org-mode files with Orga.
- url: http://2column-portfolio.surge.sh/
  repo: https://github.com/praagyajoshi/gatsby-starter-2column-portfolio
  description: n/a
  tags:
    - Portfolio
    - Styling:SCSS
  features:
    - Designed as a minimalistic portfolio website
    - Grid system using flexboxgrid
    - Styled using SCSS
    - Font icons using font-awesome
    - Google Analytics integration
    - Open Sans font using Google Fonts
    - Prerendered Open Graph tags for rich sharing
- url: https://prototypeinteractive.github.io/gatsby-react-boilerplate/
  repo: https://github.com/PrototypeInteractive/gatsby-react-boilerplate
  description: n/a
  tags:
    - Styling:Bootstrap
  features:
    - Basic configuration and folder structure
    - Uses PostCSS and Sass (with autoprefixer and pixrem)
    - Uses Bootstrap 4 grid
    - Leaves the styling to you
    - Uses data from local json files
    - Contains Node.js server code for easy, secure, and fast hosting
- url: http://capricious-spring.surge.sh/
  repo: https://github.com/noahg/gatsby-starter-blog-no-styles
  description: n/a
  tags:
    - Blog
    - Styling:None
  features:
    - Same as official gatsby-starter-blog but with all styling removed
- url: https://gatsby-starter-blog-demo.netlify.com/
  repo: https://github.com/gatsbyjs/gatsby-starter-blog
  description: official blog
  tags:
    - Official
    - Blog
  features:
    - Basic setup for a full-featured blog
    - Support for an RSS feed
    - Google Analytics support
    - Automatic optimization of images in Markdown posts
    - Support for code syntax highlighting
    - Includes plugins for easy, beautiful typography
    - Includes React Helmet to allow editing site meta tags
    - Includes plugins for offline support out of the box
- url: https://gatsby-starter-bloomer.netlify.com/
  repo: https://github.com/Cethy/gatsby-starter-bloomer
  description: n/a
  tags:
    - Styling:Bulma
  features:
    - Based on gatsby-starter-default
    - Bulma CSS Framework with its Bloomer react components
    - Font-Awesome icons
    - Includes a simple fullscreen hero w/ footer example
- url: https://gatsby-starter-bootstrap-netlify.netlify.com/
  repo: https://github.com/konsumer/gatsby-starter-bootstrap-netlify
  description: n/a
  tags:
    - Styling:Bootstrap
    - Netlify CMS
  features:
    - Very similar to gatsby-starter-netlify-cms, slightly more configurable (eg set site-title in gatsby-config) with Bootstrap/Bootswatch instead of bulma
- url: https://gatstrap.netlify.com/
  repo: https://github.com/jaxx2104/gatsby-starter-bootstrap
  description: n/a
  tags:
    - Styling:Bootstrap
  features:
    - Bootstrap CSS framework
    - Single column layout
    - Basic components like SiteNavi, SitePost, SitePage
- url: http://gatsby-bulma-storybook.surge.sh/
  repo: https://github.com/gvaldambrini/gatsby-starter-bulma-storybook
  description: n/a
  tags:
    - Styling:Bulma
    - Storybook
  features:
    - Storybook for developing components in isolation
    - Bulma and Sass support for styling
    - CSS modules
    - Prettier & eslint to format & check the code
    - Jest
- url: https://gatsby-starter-business.netlify.com/
  repo: https://github.com/v4iv/gatsby-starter-business
  description: n/a
  tags:
    - Styling:Bulma
    - PWA
    - Netlify CMS
    - Disqus
    - Search
    - Pagination
  features:
    - Complete Business Website Suite - Home Page, About Page, Pricing Page, Contact Page and Blog
    - Netlify CMS for Content Management
    - SEO Friendly (Sitemap, Schemas, Meta Tags, GTM etc)
    - Bulma and Sass Support for styling
    - Progressive Web App & Offline Support
    - Tags and RSS Feed for Blog
    - Disqus and Share Support
    - Elastic-Lunr Search
    - Pagination
    - Easy Configuration using `config.js` file
- url: https://haysclark.github.io/gatsby-starter-casper/
  repo: https://github.com/haysclark/gatsby-starter-casper
  description: n/a
  tags:
    - PWA
  features:
    - Page pagination
    - CSS
    - Tags
    - Google Analytics
    - Offline support
    - Web App Manifest
    - SEO
- url: http://gatsby-starter-ceevee.surge.sh/
  repo: https://github.com/amandeepmittal/gatsby-starter-ceevee
  description: n/a
  tags:
    - Portfolio
  features:
    - Based on the Ceevee site template, design by Styleshout
    - Single Page Resume/Portfolio site
    - Target audience Developers, Designers, etc.
    - Used CSS Modules, easy to manipulate
    - FontAwsome Library for icons
    - Responsive Design, optimized for Mobile devices
- url: https://gatsby-starter-contentful-i18n.netlify.com/
  repo: https://github.com/mccrodp/gatsby-starter-contentful-i18n
  description: i18n support and language switcher for Contentful starter repo
  tags:
    - i18n
    - Contentful
    - Headless CMS
  features:
    - Localization (Multilanguage)
    - Dynamic content from Contentful CMS
    - Integrates i18n plugin starter and using-contentful repos
- url: http://cranky-edison-12166d.netlify.com/
  repo: https://github.com/datocms/gatsby-portfolio
  description: n/a
  tags:
    - DatoCMS
    - Headless CMS
  features:
    - Simple portfolio to quick start a site with DatoCMS
    - Contents and media from DatoCMS
    - Custom Sass style
    - SEO
- url: https://gatsby-deck.netlify.com/
  repo: https://github.com/fabe/gatsby-starter-deck
  description: n/a
  tags:
    - Presentation
  features:
    - Create presentations/slides using Gatsby.
    - Offline support.
    - Page transitions.
- url: https://gatsby-starter-default-i18n.netlify.com/
  repo: https://github.com/angeloocana/gatsby-starter-default-i18n
  description: n/a
  tags:
    - i18n
  features:
    - localization (Multilanguage)
- url: https://gatsby-starter-default-demo.netlify.com/
  repo: https://github.com/gatsbyjs/gatsby-starter-default
  description: official default
  tags:
    - Official
  features:
    - Comes with React Helmet for adding site meta tags
    - Includes plugins for offline support out of the box
- url: http://gatsby-dimension.surge.sh/
  repo: https://github.com/codebushi/gatsby-starter-dimension
  description: Single page starter based on the Dimension site template
  tags:
    - Portfolio
    - HTML5UP
    - Styling:SCSS
  features:
    - Designed by HTML5 UP
    - Simple one page site that’s perfect for personal portfolios
    - Fully Responsive
    - Styling with SCSS
- url: https://gatsby-docs-starter.netlify.com/
  repo: https://github.com/ericwindmill/gatsby-starter-docs
  description: n/a
  tags:
    - Documentation
    - Styling:CSS-in-JS
  features:
    - All the features from gatsby-advanced-starter, plus
    - Designed for Documentation / Tutorial Websites
    - ‘Table of Contents’ Component, Auto generates ToC from posts - just follow the file frontmatter conventions from markdown files in ‘lessons’.
    - Styled Components w/ ThemeProvider
    - Basic UI
    - A few extra components
    - Custom prismjs theme
    - React Icons
- url: https://parmsang.github.io/gatsby-starter-ecommerce/
  repo: https://github.com/parmsang/gatsby-starter-ecommerce
  description: no description yet
  tags:
    - Styling:Semantic
    - Stripe
    - Moltin
  features:
    - Uses the Moltin eCommerce Api
    - React 16 (gatsby-plugin-react-next)
    - Stripe checkout
    - Semantic-UI
    - Styled components
    - Google Analytics - (you enter the tracking-id)
    - React-headroom
    - Eslint & Prettier. Uses Airbnb JavaScript Style Guide
    - Authentication via Moltin (Login and Register)
- url: http://gatsby-forty.surge.sh/
  repo: https://github.com/codebushi/gatsby-starter-forty
  description: Multi-page starter based on the Forty site template
  tags:
    - Styling:SCSS
    - HTML5UP
  features:
    - Designed by HTML5 UP
    - Colorful homepage, and also includes a Landing Page and Generic Page components.
    - Many elements are available, including buttons, forms, tables, and pagination.
    - Custom grid made with CSS Grid
    - Styling with SCSS
- url: https://themes.gatsbythemes.com/gatsby-starter/
  repo: https://github.com/saschajullmann/gatsby-starter-gatsbythemes
  description: n/a
  tags:
    - Styling:CSS-in-JS
    - Blog
  features:
    - CSS-in-JS via Emotion.
    - Jest and Enzyme for testing.
    - Eslint in dev mode with the airbnb config and prettier formatting rules.
    - React 16.
    - A basic blog, with posts under src/pages/blog. There’s also a script which creates a new Blog entry (post.sh).
    - Data per JSON files.
    - A few basic components (Navigation, Footer, Layout).
    - Layout components make use of Styled-System.
    - Google Analytics (you just have to enter your tracking-id).
    - Gatsby-Plugin-Offline which includes Service Workers.
    - Prettier for a uniform codebase.
    - Normalize css (7.0).
    - Feather icons.
    - Font styles taken from Tachyons.
- url: https://gcn.netlify.com/
  repo: https://github.com/ryanwiemer/gatsby-starter-gcn
  description: A starter template to build amazing static websites with Gatsby, Contentful and Netlify
  tags:
    - Contentful
    - Headless CMS
    - Blog
    - Netlify Form
    - Styling:CSS-in-JS
  features:
    - Contentful integration with ready to go placeholder content
    - Netlify integration including a pre-built contact form
    - Minimal responsive design - made to customize or tear apart
    - Pagination logic
    - Styled components
    - SEO Friendly Component
    - JSON-LD Schema
    - OpenGraph sharing support
    - Sitemap Generation
    - Google Analytics
    - Progressive Web app
    - Offline Support
    - RSS Feed
    - Gatsby Standard module for linting JavaScript with StandardJS
    - Stylelint support for Styled Components to lint the CSS in JS
- url: https://alampros.github.io/gatsby-starter-grommet/
  repo: https://github.com/alampros/gatsby-starter-grommet
  description: n/a
  tags:
    - Styling:Grommet
  features:
    - Barebones configuration for using the Grommet design system
    - Uses Sass (with CSS modules support)
- url: https://gatsby-starter-hello-world-demo.netlify.com/
  repo: https://github.com/gatsbyjs/gatsby-starter-hello-world
  description: official hello world
  tags:
    - Official
  features:
    - A no-frills Gatsby install
    - No plugins, no boilerplate
    - Great for advanced users
- url: https://gatsby-starter-hero-blog.greglobinski.com/
  repo: https://github.com/greglobinski/gatsby-starter-hero-blog
  description: no description yet
  tags:
    - Styling:PostCSS
    - SEO
    - Markdown
  features:
    - Easy editable content in Markdown files (posts, pages and parts)
    - CSS with `styled-jsx` and `PostCSS`
    - SEO (sitemap generation, robot.txt, meta and OpenGraph Tags)
    - Social sharing (Twitter, Facebook, Google, LinkedIn)
    - Comments (Facebook)
    - Images lazy loading and `webp` support (gatsby-image)
    - Post categories (category based post list)
    - Full text searching (Algolia)
    - Contact form (Netlify form handling)
    - Form elements and validation with `ant-design`
    - RSS feed
    - 100% PWA (manifest.webmanifest, offline support, favicons)
    - Google Analytics
    - App favicons generator (node script)
    - Easy customizable base styles via `theme` object generated from `yaml` file (fonts, colors, sizes)
    - React v.16.3 (gatsby-plugin-react-next)
    - Components lazy loading (social sharing)
    - ESLint (google config)
    - Prettier code styling
    - Webpack `BundleAnalyzerPlugin`
- url: https://gatsby-starter-i18n-lingui.netlify.com/
  repo: https://github.com/dcroitoru/gatsby-starter-i18n-lingui
  description: n/a
  tags:
    - i18n
  features:
    - Localization (Multilanguage) provided by js-lingui
    - Message extraction
    - Avoids code duplication - generates pages for each locale
    - Possibility of translated paths
- url: https://lumen.netlify.com/
  repo: https://github.com/alxshelepenok/gatsby-starter-lumen
  description: A minimal, lightweight and mobile-first starter for creating blogs uses Gatsby.
  tags:
    - Blog
    - Netlify CMS
    - Pagination
    - Disqus
    - RSS
    - Linting
    - Styling:PostCSS
    - Styling:SCSS
  features:
    - Lost Grid
    - Jest testing
    - Beautiful typography inspired by matejlatin/Gutenberg
    - Mobile-First approach in development
    - Stylesheet built using SASS and BEM-Style naming
    - Syntax highlighting in code blocks
    - Sidebar menu built using a configuration block
    - Archive organized by tags and categories
    - Pagination support
    - Offline support
    - Google Analytics support
    - Disqus Comments support
- url: https://minimal-blog.lekoarts.de
  repo: https://github.com/LekoArts/gatsby-starter-minimal-blog
  description: This starter is part of a german tutorial series on Gatsby. The starter will change over time to use more advanced stuff (feel free to express your ideas in the repository). Its first priority is a minimalistic style coupled with a lot of features for the content.
  tags:
    - Blog
    - MDX
    - Styling:CSS-in-JS
    - Netlify Form
    - Linting
    - PWA
  features:
    - Minimal and clean white layout
    - Write your blog posts in MDX
    - Offline Support, WebApp Manifest, SEO
    - Code highlighting (with prism-react-renderer) and live preview (with react-live)
- url: https://gatsby-starter-modern-demo.netlify.com/
  repo: https://github.com/kripod/gatsby-starter-modern
  description: no description yet
  tags:
    - Linting
  features:
    - A set of strict linting rules (based on the Airbnb JavaScript Style Guide)
    - Encourage automatic code formatting
    - Prefer using Yarn for package management
    - Use EditorConfig to maintain consistent coding styles between different editors and IDEs
    - Integration with Visual Studio Code
    - Based on gatsby-starter-default
- url: https://gatsby-netlify-cms.netlify.com/
  repo: https://github.com/netlify-templates/gatsby-starter-netlify-cms
  description: n/a
  tags:
    - Blog
    - Styling:Bulma
    - Netlify CMS
  features:
    - A simple blog built with Netlify CMS
    - Basic directory organization
    - Uses Bulma for styling
    - Visit the repo to learn how to set up authentication, and begin modeling your content.
- url: https://gatsby-starter-personal-blog.greglobinski.com/
  repo: https://github.com/greglobinski/gatsby-starter-personal-blog
  description: n/a
  tags:
    - Blog
    - Markdown
    - Algolia
    - Netlify Form
    - Styling:Material
  features:
    - Ready to use, but easily customizable a fully equipped theme starter
    - Easy editable content in Markdown files (posts, pages and parts)
    - ‘Like an app’ layout transitions
    - Easily restyled through theme object
    - Styling with JSS
    - Page transitions
    - Comments (Facebook)
    - Post categories
    - Post list filtering
    - Full text searching (Algolia)
    - Contact form (Netlify form handling)
    - Material UI (@next)
    - RSS feed
    - Full screen mode
    - User adjustable articles’ body copy font size
    - Social sharing (Twitter, Facebook, Google, LinkedIn)
    - PWA (manifes.json, offline support, favicons)
    - Google Analytics
    - Favicons generator (node script)
    - Components leazy loading with AsyncComponent (social sharing, info box)
    - ESLint (google config)
    - Prettier code styling
    - Custom webpack CommonsChunkPlugin settings
    - Webpack BundleAnalyzerPlugin
- url: http://gatsby-photon.surge.sh/
  repo: https://github.com/codebushi/gatsby-starter-photon
  description: Single page starter based on the Photon site template
  tags:
    - HTML5UP
    - Styling:SCSS
  features:
    - Designed by HTML5 UP
    - Single Page, Responsive Site
    - Custom grid made with CSS Grid
    - Styling with SCSS
- url: https://portfolio-bella.netlify.com/
  repo: https://github.com/LekoArts/gatsby-starter-portfolio-bella
  description: A portfolio starter for Gatsby. The target audience are designers and photographers. The light themed website shows your work with large images & big typography. The Onepage is powered by the Headless CMS Prismic.io. and has programmatically created pages for your projects. General settings and colors can be changed in a config & theme file.
  tags:
    - Portfolio
    - Prismic
    - Headless CMS
    - Styling:CSS-in-JS
    - Onepage
    - PWA
    - Linting
  features:
    - Big typography & images
    - White theme
    - Prismic.io as CMS
    - Emotion for styling + Emotion-Grid
    - One-page layout with sub-pages for case studies
    - Easily configurable
    - And other good stuff (SEO, Offline Support, WebApp Manifest Support)
- url: https://cara.lekoarts.de
  repo: https://github.com/LekoArts/gatsby-starter-portfolio-cara
  description: A portfolio starter for Gatsby. The target audience are designers and photographers. The playful & colorful Onepage has beautiful parallax effects (made possible by React Spring) and has a Hero, Projects, About and Contact section. The styling is defined by TailwindCSS which enables easy edits and a consistent look. General settings and colors can be changed in a config & theme file.
  tags:
    - Portfolio
    - Onepage
    - Styling:CSS-in-JS
    - Styling:Tailwind
    - PWA
    - Linting
  features:
    - React Spring
    - TailwindCSS & Styled Components
    - Uses tailwind.macro (Babel macro) for easy TailwindCSS styling
    - Playful & Colorful One-Page website with Parallax effect
    - Easily configurable
    - And other good stuff (SEO, Responsive images, Offline Support, WebApp Manifest Support)
- url: https://emilia.lekoarts.de
  repo: https://github.com/LekoArts/gatsby-starter-portfolio-emilia
  description: A portfolio starter for Gatsby. The target audience are designers and photographers. The dark themed website shows your work with large images in a grid-layout (powered by CSS Grid). The transition effects on the header add a playful touch to the overall minimal design. The website has programmatically created pages for your projects (with automatic image import). General settings and colors can be changed in a config & theme file.
  tags:
    - Portfolio
    - PWA
    - Transitions
    - MDX
    - Styling:CSS-in-JS
    - Linting
  features:
    - Focus on big images (with gatsby-image)
    - Dark Theme with HeroPatterns Header
    - CSS Grid and styled-components
    - Page transitions
    - react-spring animations
    - One-Page layout with sub-pages for projects
    - Create your projects in MDX (automatic import of images)
    - And other good stuff (SEO, Offline Support, WebApp Manifest Support)
- url: https://emma.lekoarts.de
  repo: https://github.com/LekoArts/gatsby-starter-portfolio-emma
  description: A portfolio starter for Gatsby. The target audience are designers and photographers. The light themed website shows your work with large images in a full-width grid-layout. Choose color overlays for card items and your projects. The website has three pages (Index, About, Contact) and programmatically created pages for your projects. General settings and colors can be changed in a config & theme file.
  tags:
    - Portfolio
    - MDX
    - Transitions
    - Styling:CSS-in-JS
    - PWA
    - Linting
  features:
    - Full-width photo grid-layout (with gatsby-image)
    - Minimalistic light theme with large images
    - Create your projects in MDX
    - Styling with styled-components
    - react-spring animations
    - Easily configurable
    - And other good stuff (SEO, Offline Support, WebApp Manifest Support)
- url: https://gatsby-starter-procyon.netlify.com/
  repo: https://github.com/danielmahon/gatsby-starter-procyon
  description: n/a
  tags:
    - PWA
    - GraphCMS
    - Headless CMS
    - Apollo Client
    - Styling:Material
    - Netlify Identity
  features:
    - Gatsby + ReactJS (server side rendering)
    - GraphCMS Headless CMS
    - DraftJS (in-place) Medium-like Editing
    - Apollo GraphQL (client-side)
    - Local caching between builds
    - Material-UI (layout, typography, components, etc)
    - Styled-Components™-like API via Material-UI
    - Netlify Deployment Friendly
    - Netlify Identity Authentication (enables editing)
    - Automatic versioning, deployment and CHANGELOG
    - Automatic rebuilds with GraphCMS and Netlify web hooks
    - PWA (Progressive Web App)
    - Google Fonts
- url: http://gatsby-starter-product-guy.surge.sh/
  repo: https://github.com/amandeepmittal/gatsby-starter-product-guy
  description: n/a
  tags:
    - Portfolio
  features:
    - Single Page
    - A portfolio Developers and Product launchers alike
    - Using Typography.js easy to switch fonts
    - All your Project/Portfolio Data in Markdown, server by GraphQL
    - Responsive Design, optimized for Mobile devices
- url: https://caki0915.github.io/gatsby-starter-redux/
  repo: https://github.com/caki0915/gatsby-starter-redux
  description: n/a
  tags:
    - Styling:CSS-in-JS
    - Redux
  features:
    - Redux and Redux-devtools.
    - Emotion with a basic theme and SSR
    - Typography.js
    - Eslint rules based on Prettier and Airbnb
- url: http://gatsby-stellar.surge.sh/
  repo: https://github.com/codebushi/gatsby-starter-stellar
  description: Single page starter based on the Stellar site template
  tags:
    - HTML5UP
    - Styling:SCSS
  features:
    - Designed by HTML5 UP
    - Scroll friendly, responsive site. Can be used as a single or multi-page site.
    - Sticky Navigation when scrolling.
    - Scroll spy and smooth scrolling to different sections of the page.
    - Styling with SCSS
- url: http://gatsby-strata.surge.sh/
  repo: https://github.com/codebushi/gatsby-starter-strata
  description: Single page starter based on the Strata site template
  tags:
    - Portfolio
    - HTML5UP
    - Styling:SCSS
  features:
    - Designed by HTML5 UP
    - Super Simple, single page portfolio site
    - Lightbox style React photo gallery
    - Fully Responsive
    - Styling with SCSS
- url: https://gatsby-starter-strict.netlify.com/
  repo: https://github.com/kripod/gatsby-starter-strict
  description: n/a
  tags:
    - Linting
  features:
    - A set of strict linting rules (based on the Airbnb JavaScript Style Guide)
    - lint script
    - Encourage automatic code formatting
    - format script
    - Prefer using Yarn for package management
    - Use EditorConfig to maintain consistent coding styles between different editors and IDEs
    - Integration with Visual Studio Code
    - Pre-configured auto-formatting on file save
    - Based on gatsby-starter-default
- url: https://gatsby-tachyons.netlify.com/
  repo: https://github.com/pixelsign/gatsby-starter-tachyons
  description: no description yet
  tags:
    - Styling:Tachyons
  features:
    - Based on gatsby-starter-default
    - Using Tachyons for CSS.
- url: https://quizzical-mcclintock-0226ac.netlify.com/
  repo: https://github.com/taylorbryant/gatsby-starter-tailwind
  description: A Gatsby v2 starter styled using Tailwind, a utility-first CSS framework. Uses Purgecss to remove unused CSS.
  tags:
    - Styling:Tailwind
  features:
    - Based on gatsby-starter-default
    - Tailwind CSS Framework
    - Removes unused CSS with Purgecss
    - Includes responsive navigation and form examples
- url: http://portfolio-v3.surge.sh/
  repo: https://github.com/amandeepmittal/gatsby-portfolio-v3
  description: n/a
  tags:
    - Portfolio
  features:
    - Single Page, Timeline View
    - A portfolio Developers and Product launchers
    - Bring in Data, plug-n-play
    - Responsive Design, optimized for Mobile devices
    - Seo Friendly
    - Uses Flexbox
- url: https://gatsby-starter-typescript-plus.netlify.com/
  repo: https://github.com/resir014/gatsby-starter-typescript-plus
  description: This is a starter kit for Gatsby.js websites written in TypeScript. It includes the bare essentials for you to get started (styling, Markdown parsing, minimal toolset).
  tags:
    - Styling:CSS-in-JS
    - TypeScript
    - Markdown
  features:
    - TypeScript
    - TSLint (with custom TSLint rules)
    - Markdown rendering with Remark
    - Basic component structure
    - Styling with emotion
- url: https://haysclark.github.io/gatsby-starter-typescript/
  repo: https://github.com/haysclark/gatsby-starter-typescript
  description: n/a
  tags:
    - TypeScript
  features:
    - TypeScript
- url: https://fabien0102-gatsby-starter.netlify.com/
  repo: https://github.com/fabien0102/gatsby-starter
  description: n/a
  tags:
    - TypeScript
    - Styling:Semantic
  features:
    - Semantic-ui for styling
    - TypeScript
    - Offline support
    - Web App Manifest
    - Jest/Enzyme testing
    - Storybook
    - Markdown linting
- url: https://gatsby-starter-wordpress.netlify.com/
  repo: https://github.com/GatsbyCentral/gatsby-starter-wordpress
  description: Gatsby starter using WordPress as the content source.
  tags:
    - Styling:CSS-in-JS
    - Wordpress
  features:
    - All the features from gatsby-advanced-starter, plus
    - Leverages the WordPress plugin for Gatsby for data
    - Configured to work with WordPress Advanced Custom Fields
    - Auto generated Navigation for your Wordpress Pages
    - Minimal UI and Styling — made to customize.
    - Styled Components
- url: https://www.concisejavascript.org/
  repo: https://github.com/rwieruch/open-crowd-fund
  description: n/a
  tags:
    - Stripe
    - Firebase
  features:
    - Open source crowdfunding for your own ideas
    - Alternative for Kickstarter, GoFundMe, etc.
    - Secured Credit Card payments with Stripe
    - Storing of funding information in Firebase
- url: https://www.verious.io/
  repo: https://github.com/cpinnix/verious-boilerplate
  description: n/a
  tags:
    - Styling:Other
  features:
    - Components only. Bring your own data, plugins, etc.
    - Bootstrap inspired grid system with Container, Row, Column components.
    - Simple Navigation and Dropdown components.
    - Baseline grid built in with modular scale across viewports.
    - Abstract measurements utilize REM for spacing.
    - One font to rule them all, Helvetica.
- url: https://gatsby-starter-blog-grommet.netlify.com/
  repo: https://github.com/Ganevru/gatsby-starter-blog-grommet
  description: GatsbyJS v2 starter for creating a blog. Based on Grommet v2 UI.
  tags:
    - Blog
    - Markdown
    - Styling:Grommet
    - TypeScript
    - Linting
  features:
    - Grommet v2 UI
    - Easily configurable - see site-config.js in the root
    - Blog posts previews in card style
    - Responsive Design, optimized for Mobile devices
    - styled-components
    - TypeScript and TSLint
    - lint-staged and husky - for linting before commit
- url: https://happy-pare-dff451.netlify.com/
  repo: https://github.com/fhavrlent/gatsby-contentful-typescript-starter
  description: Contentful and TypeScript starter based on default starter.
  tags:
    - Contentful
    - Headless CMS
    - TypeScript
    - Styling:CSS-in-JS
  features:
    - Based on default starter
    - TypeScript
    - CSS in JS (Emotion)
    - Contentful
- url: https://xylo-gatsby-bulma-starter.netlify.com/
  repo: https://github.com/xydac/xylo-gatsby-bulma-starter
  description: Gatsby v2 Starter with Bulma based on default starter.
  tags:
    - Styling:SCSS
    - Styling:Bulma
  features:
    - Based on default starter
    - Bulma Css
    - Sass based Styling
- url: https://maxpou.github.io/gatsby-starter-morning-dew/
  repo: https://github.com/maxpou/gatsby-starter-morning-dew
  description: Gatsby v2 blog starter
  tags:
    - Blog
    - Markdown
    - PWA
    - Disqus
    - SEO
    - Styling:CSS-in-JS
  features:
    - Blog post listing with previews (image + summary) for each blog post
    - Fully configurable
    - Multilang support (blog post only)
    - Syntax highlighting
    - css-in-js (with styled-components)
    - Fully Responsive
    - Tags
    - Google Analytics
    - Disqus comments support
    - Offline support
    - Web App Manifest
    - ESLint
    - Prettier
    - Travis CI
- url: https://gatsby-starter-blog-jumpalottahigh.netlify.com/
  repo: https://github.com/jumpalottahigh/gatsby-starter-blog-jumpalottahigh
  description: Gatsby v2 blog starter with SEO, search, filter, reading progress, mobile menu fab
  tags:
    - Blog
    - Markdown
  features:
    - Blog post listing with previews (image + summary) for each blog post
    - Google structured data
    - Mobile-friendly menu toggled with a floating action button (FAB)
    - Article read progress
    - User feedback component
- url: https://i18n.smakosh.com/
  repo: https://github.com/smakosh/gatsby-starter-i18n
  description: Gatsby v2 Starter with i18n using react-intl and more cool features.
  tags:
    - Styling:CSS-in-JS
    - i18n
  features:
    - Based on default starter
    - i18n with rtl text
    - Stateless components using Recompose
    - Font changes depending on the chosen language
    - SEO (meta tags, openGraph, structured data, twitter and more...)
- url: https://gatsby-starter-mate.netlify.com
  repo: https://github.com/EmaSuriano/gatsby-starter-mate
  description: A portfolio starter for Gatsby integrated with Contentful CMS.
  tags:
    - Styling:CSS-in-JS
    - Contentful
    - Headless CMS
    - Portfolio
  features:
    - Gatsby v2
    - Rebass (Styled-components system)
    - React Reveal
    - Dynamic content from Contentful
    - Offline support
    - PWA ready
    - SEO
    - Responsive design
    - Icons from font-awesome
    - Netlify Deployment Friendly
    - Medium integration
    - Social sharing (Twitter, Facebook, Google, LinkedIn)
- url: https://gatsby-starter-typescript-sass.netlify.com
  repo: https://github.com/tdharmon/gatsby-starter-typescript-sass
  description: A basic starter with Typescript and Sass built in
  tags:
    - TypeScript
    - Styling:SCSS
    - Linting
  features:
    - TypeScript and Sass support
    - TS linter with basic react rules
- url: https://gatsby-simple-contentful-starter.netlify.com/
  repo: https://github.com/cwlsn/gatsby-simple-contentful-starter
  description: A simple starter to display Contentful data in Gatsby, ready to deploy on Netlify. Comes with a detailed article detailing the process.
  tags:
    - Contentful
    - Headless CMS
    - Markdown
    - Styling:CSS-in-JS
  features:
    - Gatsby v2
    - Query Contentful data via Gatsby's GraphQL
    - Styled-Components for CSS-in-JS
    - Simple format, easy to create your own site quickly
    - React Helmet for Header Modification
    - Remark for loading Markdown into React
- url: https://gatsby-blog-cosmicjs.netlify.com/
  repo: https://github.com/cosmicjs/gatsby-blog-cosmicjs
  description: Blog that utilizes the power of the Cosmic JS headless CMS for easy content management
  tags:
    - Cosmic JS
    - Headless CMS
    - Blog
  features:
    - Uses the Cosmic JS Gatsby source plugin
- url: https://cosmicjs-gatsby-starter.netlify.com/
  repo: https://github.com/cosmicjs/gatsby-starter
  description: Simple Gatsby starter connected to the Cosmic JS headless CMS for easy content management
  tags:
    - Cosmic JS
    - Headless CMS
  features:
    - Uses the Cosmic JS Gatsby source plugin
- url: https://www.gatsby-typescript-template.com/
  repo: https://github.com/ikeryo1182/gatsby-typescript-template
  description: This is a standard starter with Typescript, TSLint, Prettier, Lint-Staged(Husky) and Sass
  tags:
    - TypeScript
    - Linting
    - Styling:SCSS
  features:
    - Category and Tag for post
    - Type Safe by TypeScript
    - Format Safe by TSLint and Prettier with Lint-Staged(Husky)
- url: https://zandersparrow.github.io/gatsby-simple-redux/
  repo: https://github.com/zandersparrow/gatsby-simple-redux
  description: The default starter plus redux
  tags:
    - Redux
  features:
    - Minimal starter based on the official default
    - Includes redux and a simple counter example
- url: https://gatsby-casper.netlify.com/
  repo: https://github.com/scttcper/gatsby-casper
  description: This is a starter blog that looks like the Ghost.io default theme, casper.
  tags:
    - Blog
    - TypeScript
    - Styling:CSS-in-JS
  features:
    - Emotion CSS-in-JS
    - Typescript
    - Author and tag pages
    - RSS
- url: https://gatsby-universal.netlify.com
  repo: https://github.com/fabe/gatsby-universal
  description: An opinionated Gatsby v2 starter for state-of-the-art marketing sites
  tags:
    - Transitions
    - PWA
    - Styling:CSS-in-JS
    - Linting
    - Markdown
    - SEO
  features:
    - Page Transitions
    - IntersectionObserver, component-based
    - React Context for global UI state
    - styled-components v4
    - Generated media queries for easy use
    - Optimized with Google Lighthouse (100/100)
    - Offline support
    - Manifest support
    - Sitemap support
    - All favicons generated
    - SEO (with Schema JSONLD) & Social Tags
    - Prettier
    - ESLint
- url: https://gatsby-starter-prismic.netlify.com/
  repo: https://github.com/LekoArts/gatsby-starter-prismic
  description: A typography-heavy & light-themed Gatsby Starter which uses the Headless CMS Prismic.
  tags:
    - Prismic
    - Headless CMS
    - Styling:CSS-in-JS
    - Linting
    - Blog
    - PWA
  features:
    - Prismic as Headless CMS
    - Uses multiple features of Prismic - Slices, Labels, Relationship fields, Custom Types
    - Emotion for Styling
    - Prism.js highlighting
    - Responsive images with gatsby-image
    - Extensive SEO
    - ESLint & Prettier
- url: https://gatsby-starter-v2-casper.netlify.com/
  repo: https://github.com/GatsbyCentral/gatsby-v2-starter-casper
  description: A blog starter based on the Casper (v1.4) theme.
  tags:
    - Blog
    - PWA
  features:
    - Page pagination
    - CSS
    - Tags
    - Google Analytics
    - Offline support
    - Web App Manifest
    - SEO
- url: https://lumen-v2.netlify.com/
  repo: https://github.com/GatsbyCentral/gatsby-v2-starter-lumen
  description: A Gatsby v2 fork of the lumen starter.
  tags:
    - Blog
    - RSS
    - Disqus
  features:
    - Lost Grid.
    - Beautiful typography inspired by matejlatin/Gutenberg.
    - Mobile-First approach in development.
    - Stylesheet built using Sass and BEM-Style naming.
    - Syntax highlighting in code blocks.
    - Sidebar menu built using a configuration block.
    - Archive organized by tags and categories.
    - Automatic RSS generation.
    - Automatic Sitemap generation.
    - Offline support.
    - Google Analytics support.
    - Disqus Comments support.
- url: https://gatsby-starter-firebase.netlify.com/
  repo: https://github.com/muhajirframe/gatsby-starter-firebase
  description: A Gatsby + Firebase Starter. With Authentication
  tags:
    - Styling:None
    - Firebase
    - Client-side App
  features:
    - Eslint Airbnb without semicolon and without .jsx extension
    - Firebase
    - Web App Manifest
- url: http://gatsby-lightbox.416serg.me
  repo: https://github.com/416serg/gatsby-starter-lightbox
  description: Showcasing a custom lightbox implementation using `gatsby-image`
  tags:
    - Portfolio
    - SEO
    - Styling:CSS-in-JS
  features:
    - Features a custom, accessible lightbox with gatsby-image
    - Styled with styled-components using CSS Grid
    - React Helmet for SEO
- url: https://stoic-swirles-4bd808.netlify.com/
  repo: https://github.com/cardiv/gatsby-starter-antd
  description: Gatsby's default starter configured for use with the Antd component library, modular imports and less.
  tags:
    - Antd
    - Styling:Less
  features:
    - Fork of Gatsby's default starter
    - React Helmet, Manifest and offline support retained
    - Antd component library pre-installed
    - Uses gatsby-plugin-antd for modular imports
    - Customize the theme of Antd with `modifyVars`
- url: http://jackbravo.github.io/gatsby-starter-i18n-blog/
  repo: https://github.com/jackbravo/gatsby-starter-i18n-blog
  description: Same as official gatsby-starter-blog but with i18n support
  tags:
    - i18n
    - Blog
  features:
    - Translates site name and bio using .md files
    - No extra libraries needed
- url: https://calpa.me/
  repo: https://github.com/calpa/gatsby-starter-calpa-blog
  description: Blog Template X Contentful, Twitter and Facebook style
  tags:
    - Blog
    - Styling:SCSS
  features:
    - GatsbyJS v2, faster than faster
    - Not just Contentful content source, you can use any database
    - Custom style
    - Google Analytics
    - Gitalk
    - sitemap
    - React FontAwesome
    - SEO
    - Offline support
    - Web App Manifest
    - Styled using SCSS
    - Page pagination
    - Netlify optimization
- url: https://gatsby-starter-typescript-power-blog.majidhajian.com/
  repo: https://github.com/mhadaily/gatsby-starter-typescript-power-blog
  description: Minimal Personal Blog with Gatsby and Typescript
  tags:
    - PWA
    - Blog
    - TypeScript
    - Markdown
  features:
    - Mobile-First approach in development
    - TSLint & Prettier
    - Offline support
    - Category and Tag for post
    - Type Safe by TypeScript
    - Format Safe by TSLint, StyleLint and Prettier with Lint-Staged(Husky)
    - Blog page
    - Syntax highlighting in code blocks
    - Pagination Ready
    - Ready to deploy to GitHub pages
    - Automatic RSS generation
    - Automatic Sitemap generation
- url: https://gatsby-starter-kentico-cloud.netlify.com/
  repo: https://github.com/Kentico/gatsby-starter-kentico-cloud
  description: Gatsby starter site with Kentico Cloud
  tags:
    - Kentico Cloud
    - Headless CMS
  features:
    - Gatsby v2 support
    - Content item <-> content type relationships
    - Language variants relationships
    - Linked items elements relationships
    - Content items in Rich text elements relationships
    - Reverse link relationships
- url: https://gatsby-starter-storybook.netlify.com/
  repo: https://github.com/markoradak/gatsby-starter-storybook
  description: Gatsby starter site with Storybook
  tags:
    - Storybook
    - Styling:CSS-in-JS
    - Linting
  features:
    - Gatsby v2 support
    - Storybook v4 support
    - Styled Components v4 support
    - Styled Reset, ESLint, Netlify Conf
- url: https://jamstack-hackathon-starter.netlify.com/
  repo: https://github.com/sw-yx/jamstack-hackathon-starter
  description: A JAMstack app with authenticated routes, static marketing pages, etc. with Gatsby, Netlify Identity, and Netlify Functions
  tags:
    - Netlify Identity
    - Netlify Functions
    - Client-side App
  features:
    - Netlify Identity
    - Netlify Functions
    - Static Marketing pages and Dynamic Client-side Authenticated App pages
- url: https://collective.github.io/gatsby-starter-plone/
  repo: https://github.com/collective/gatsby-starter-plone
  description: A Gatsby starter template to build static sites using Plone as the content source
  tags:
    - Plone
    - Headless CMS
    - SEO
    - PWA
  features:
    - Creates 1-1 copy of source Plone site
    - Auto generated navigation and breadcrumbs
    - Progressive Web App features
    - Optimized for performance
    - Minimal UI and Styling
- url: https://gatsby-tutorial-starter.netlify.com/
  repo: https://github.com/justinformentin/gatsby-v2-tutorial-starter
  description: Simple, modern desgined blog with post lists, tags, and easily customizable code.
  tags:
    - Blog
    - Linting
    - PWA
    - SEO
    - Styling:CSS-in-JS
    - Markdown
  features:
    - Blog post listing with image, summary, date, and tags.
    - Post Tags
    - Post List Filtering
    - Typography.js
    - Emotion styling
    - Syntax Highlighting in Code Blocks
    - Gatsby Image
    - Fully Responsive
    - Offline Support
    - Web App Manifest
    - SEO
    - PWA
    - Sitemap generation
    - Schema.org JSON-LD
    - CircleCI Integration
    - Codeclimate Integration
    - Google Analytics
    - Twitter and OpenGraph Tags
    - ESLint
    - Prettier Code Styling
- url: https://avivero.github.io/gatsby-redux-starter/
  repo: https://github.com/AVivero/gatsby-redux-starter
  description: Gatsby starter site with Redux, Sass, Bootstrap, Css Modules and Material Icons
  tags:
    - Redux
    - Styling:SCSS
    - Styling:Bootstrap
    - Styling:Material
    - Linting
  features:
    - Gatsby v2 support
    - Redux support
    - Sass support
    - Bootstrap v4 support
    - Css Modules support
    - ESLint, Prettier
- url: https://gatsby-typescript-boilerplate.netlify.com/
  repo: https://github.com/leachjustin18/gatsby-typescript-boilerplate
  description: Opinionated Gatsby v2 starter with TypeScript.
  tags:
    - TypeScript
    - PWA
    - Styling:SCSS
    - Styling:PostCSS
  features:
    - TSLint with airbnb & prettier configurations
    - Prettier
    - Stylelint
    - Offline support
    - Type Safe by TypeScript
    - Format on commit with Lint-Staged(Husky)
    - Favicon generation
    - Sitemap generation
    - Autoprefixer with browser list
    - CSS nano
    - CSS MQ Packer
    - Lazy load image(s) with plugin sharp
    - Gatsby Image
    - Netlify optimizations
- url: https://danshai.github.io/gatsbyv2-scientific-blog-machine-learning/
  repo: https://github.com/DanShai/gatsbyv2-scientific-blog-machine-learning
  description: Machine learning ready and scientific blog starter
  tags:
    - Blog
    - Tensorflow
    - CSV
    - Charts
    - Linting
  features:
    - Write easly your scientific blog with katex and publish your research
    - Machine learning ready with tensorflowjs
    - Manipulate csv data
    - draw with graph mermaid
    - display charts with chartjs
- url: https://gatsby-tailwind-styled-components.netlify.com/
  repo: https://github.com/muhajirframe/gatsby-tailwind-styled-components-starter
  description: A Gatsby Starter with Tailwind CSS + Styled Components
  tags:
    - Styling:Tailwind
  features:
    - Eslint Airbnb without semicolon and without .jsx extension
    - Offline support
    - Web App Manifest
- url: https://gatsby-starter-mobx.netlify.com
  repo: https://github.com/borekb/gatsby-starter-mobx
  description: MobX + TypeScript + TSLint + Prettier
  tags:
    - MobX
    - TypeScript
    - Linting
  features:
    - Gatsby v2 + TypeScript
    - MobX with decorators
    - Two examples from @mweststrate's Egghead course
    - .editorconfig & Prettier
    - TSLint
    - Jest
- url: https://tender-raman-99e09b.netlify.com/
  repo: https://github.com/amandeepmittal/gatsby-bulma-quickstart
  description: A Bulma CSS + GatsbyJS Starter Kit
  tags:
    - Styling:Bulma
    - Styling:SCSS
  features:
    - Uses Bulma CSS
    - Sass based Styling
    - Responsive Design
    - Google Analytics Integration
    - Uses Gatsby v2
    - SEO
- url: http://starter-ghost-blog.surge.sh/
  repo: https://github.com/little-wolf-studio/gatsby-starter-ghost-blog
  description: Ghost Blog Starter Kit
  tags:
    - Ghost
    - Blog
    - Linting
    - Headless CMS
    - Styling:CSS-in-JS
  features:
    - Uses the Ghost CMS source
    - Renders pages for posts, tags and authors
    - Responsive Design
    - Google Analytics Integration
    - Uses Gatsby v2
    - ESLint and Prettier
    - Offline support
- url: https://gatsby-starter-notes.netlify.com/
  repo: https://github.com/patricoferris/gatsby-starter-notes
  description: Gatsby starter for creating notes organised by subject and topic
  tags:
    - Markdown
    - Pagination
  features:
    - Create by topic per subject notes that are organised using pagination
    - Support for code syntax highlighting
    - Support for mathematical expressions
    - Support for images
- url: https://gatsby-starter-ttag.netlify.com/
  repo: https://github.com/ttag-org/gatsby-starter-ttag
  description: Gatsby starter with the minimum required to demonstrate using ttag for precompiled internationalization of strings.
  tags:
    - i18n
  features:
    - Support for precompiled string internationalization using ttag and it's babel plugin
- url: https://gatsby-starter-typescript.netlify.com/
  repo: https://github.com/goblindegook/gatsby-starter-typescript
  description: Gatsby starter using TypeScript.
  tags:
    - Markdown
    - Pagination
    - TypeScript
    - PWA
    - Linting
  features:
    - Markdown
    - Local search powered by Lunr
    - Syntax highlighting
    - Images
- url: https://gatsby-netlify-cms-example.netlify.com/
  repo: https://github.com/robertcoopercode/gatsby-netlify-cms
  description: Gatsby starter using Netlify CMS
  tags:
    - Netlify CMS
    - Styling:SCSS
  features:
    - Example of a website for a local developer meetup group
    - NetlifyCMS used for easy data entry
    - Mobile-friendly design
    - Styling done with Sass
    - Gatsby version 2
- url: https://gatsby-typescript-starter-blog.netlify.com/
  repo: https://github.com/frnki/gatsby-typescript-starter-blog
  description: A starter blog for TypeScript-based Gatsby projects with minimal settings.
  tags:
    - TypeScript
    - Blog
    - Styling:None
  features:
    - Typescrip & TSLint
    - No Styling (No Typography.js)
    - Minimal settings based on official starter blog
- url: https://gatsby-serif.netlify.com/
  repo: https://github.com/jugglerx/gatsby-serif-theme
  description: Multi page/content-type starter using Markdown and SCSS. Serif is a beautiful small business theme for Gatsby. The theme is fully responsive, blazing fast and artfully illustrated.
  tags:
    - Styling:SCSS
    - Markdown
    - Linting
  features:
    - Multiple "content types" for `services`, `team` and `testimonials` using Markdown as the source
    - Graphql query in `gatsby-node.js` using aliases that creates pages and templates by content type based on the folder `src/pages/services`, `src/pages/team`
    - SCSS
    - Responsive design
    - Bootstrap 4 grid and media queries only
    - Responsive menu
    - Royalty free illustrations included
    - SEO titles & meta using `gatsby-plugin-react-helmet`
    - Eslint & Prettier
- url: https://awesome-gatsby-starter.netlify.com/
  repo: https://github.com/South-Paw/awesome-gatsby-starter
  description: Starter with a preconfigured MDX, Storybook and ESLint environment for component first development of your next Gatsby site.
  tags:
    - MDX
    - Markdown
    - Storybook
    - Styling:CSS-in-JS
    - Linting
  features:
    - Gatsby MDX for JSX in Markdown loading, parsing, and rendering of pages
    - Storybook for isolated component development
    - styled-components for CSS-in-JS
    - ESLint with Airbnb's config
    - Prettier integrated into ESLint
    - Jest for component testing
    - A few example components and pages with stories and simple site structure
- url: https://devchico.com/gatsby-starter-cv/
  repo: https://github.com/santosfrancisco/gatsby-starter-cv
  description: A simple starter to get up and developing your digital curriculum with GatsbyJS'
  tags:
    - Styling:CSS-in-JS
    - PWA
    - Onepage
  features:
    - Gatsby v2
    - Based on default starter
    - Google Analytics
    - Web App Manifest
    - SEO
    - Styling with styled-components
    - Responsive Design, optimized for Mobile devices
- url: https://vigilant-leakey-a4f8cd.netlify.com/
  repo: https://github.com/BoyWithSilverWings/gatsby-blog-starter
  description: Minimal Blog Starter Template with Styled Components.
  tags:
    - Markdown
    - Styling:CSS-in-JS
    - Blog
  features:
    - Markdown loading, parsing, and rendering of pages
    - Minimal UI for blog
    - Styled-components for CSS-in-JS
    - Prettier added as pre-commit hook
    - Google Analytics
    - Image Optimisation
    - Code Styling and Formatting in markdown
    - Responsive Design
- url: https://inspiring-me-lwz7512.netlify.com/
  repo: https://github.com/lwz7512/gatsby-netlify-identity-starter
  description: Gatsby Netlify Identity Starter with NIW auth support, and content gating, as well as responsive layout.
  tags:
    - Netlify Identity
    - Pagination
  features:
    - Mobile Screen support
    - Privacy control for post content view & profile page
    - User authentication by Netlify Identity Widget/Service
    - Pagination for posts
    - Navigation menu with active status
- url: https://gatsby-starter-event-calendar.netlify.com/
  repo: https://github.com/EmaSuriano/gatsby-starter-event-calendar
  description: Gatsby Starter to display information about events from Google Spreadsheets with Calendars
  tags:
    - Linting
    - Styling:Grommet
    - PWA
    - SEO
    - Google Spreadsheet
  features:
    - Grommet
    - Theming
    - Google Spreadsheet integration
    - PWA
    - A11y
    - SEO
    - Netlify Deployment Friendly
    - ESLint with Airbnb's config
    - Prettier integrated into ESLint
- url: https://gatsby-starter-tech-blog.netlify.com/
  repo: https://github.com/email2vimalraj/gatsby-starter-tech-blog
  description: A simple tech blog starter kit for gatsbyjs
  tags:
    - Blog
    - Portfolio
  features:
    - Markdown based blog
    - Filter blog posts by Tags
    - Easy customization
    - Using styled components
    - Minimal styles
    - Best scoring by Lighthouse
    - SEO support
    - PWA support
    - Offline support
- url: https://infallible-brown-28846b.netlify.com/
  repo: https://github.com/tylergreulich/gatsby-typescript-mdx-prismjs-starter
  description: Gatsby starter using TypeScript, MDX, Prismjs, and styled-components
  tags:
    - TypeScript
    - Linting
    - Styling:CSS-in-JS
    - MDX
  features:
    - Gatsby v2 + TypeScript
    - Syntax highlighting with Prismjs
    - MDX
    - Jest
    - react-testing-library
    - styled-components
- url: https://hardcore-darwin-d7328f.netlify.com/
  repo: https://github.com/BoyWithSilverWings/gatsby-careers-page
  description: A Careers Page for startups using Gatsby
  tags:
    - Markdown
    - Styling:CSS-in-JS
  features:
    - Careers Listing
    - Application Format
    - Markdown for creating job description
    - styled-components
- url: https://saikrishna.me/
  repo: https://github.com/s-kris/gatsby-minimal-portfolio-blog
  description: A minimal portfolio website with blog using Gatsby. Suitable for developers.
  tags:
    - Portfolio
    - Blog
  features:
    - Portfolio Page
    - Timline (Journey) page
    - Minimal
- url: https://gatsby-starter-blog-mdx-demo.netlify.com
  repo: https://github.com/hagnerd/gatsby-starter-blog-mdx
  description: A fork of the Official Gatsby Starter Blog with support for MDX out of the box.
  tags:
    - MDX
    - Blog
  features:
    - MDX
    - Blog
    - RSS Feed
- url: https://gatsby-tailwindcss-sass-starter-demo.netlify.com/
  repo: https://github.com/durianstack/gatsby-tailwindcss-sass-starter
  description: Just another Gatsby Tailwind with SASS starter
  tags:
    - Styling:Tailwind
    - Styling:SCSS
  features:
    - Tailwind, A Utility-First CSS Framework for Rapid UI Development
    - SASS/SCSS
    - Comes with React Helmet for adding site meta tags
    - Includes plugins for offline support out of the box
    - PurgeCSS to shave off unused styles
- url: https://tyra-starter.netlify.com/
  repo: https://github.com/madelyneriksen/gatsby-starter-tyra
  description: A feminine GatsbyJS Starter Optimized for SEO
  tags:
    - SEO
    - Blog
    - Styling:Tachyons
  features:
    - Integration with Social Media and Mailchimp.
    - Styled with Tachyons.
    - Rich structured data on blog posts for SEO.
    - Pagination and category pages.
- url: https://gatsby-starter-styled.netlify.com/
  repo: https://github.com/gregoralbrecht/gatsby-starter-styled
  description: Yet another simple starter with Styled-System, Typography.js, SEO and Google Analytics.
  tags:
    - Styling:CSS-in-JS
    - PWA
    - SEO
  features:
    - Styled-Components
    - Styled-System
    - Rebass Grid
    - Typography.js to easily set up font styles
    - Google Analytics
    - Prettier, ESLint & Stylelint
    - SEO (meta tags and schema.org via JSON-LD)
    - Offline support
    - Web App Manifest
- url: https://gatsby.ghost.org/
  repo: https://github.com/TryGhost/gatsby-starter-ghost
  description: Build lightning-fast, modern publications with Ghost and Gatbsy
  tags:
    - Ghost
    - Headless CMS
    - Blog
  features:
    - Ghost integration with ready to go placeholder content and webhooks support
    - Minimal responsive design
    - Pagination for posts, tags, and authors
    - SEO Friendly Meta
    - JSON-LD Schema
    - OpenGraph structured data
    - Twitter Cards meta
    - Sitemap Generation
    - XML Sitemaps
    - Progressive Web App
    - Offline Support
    - RSS Feed
    - Netlify integration ready to deploy
- url: https://traveler-blog.netlify.com/
  repo: https://github.com/QingpingMeng/gatsby-starter-traveler-blog
  description: A fork of the Official Gatsby Starter Blog to build a travler blog with images support
  tags:
    - Blog
    - PWA
    - SEO
    - Styling:Material
    - Styling:CSS-in-JS
  features:
    - Netlify integration ready to deploy
    - Material UI
    - styled-components
    - Github markdown css support
- url: https://ueno.co/
  repo: https://github.com/ueno-llc/ueno-gatsby-starter
  description: Ueno's starter template for Gatsby
  tags:
    - TypeScript
  features:
    - GraphQL hybrid
    - SEO friendly
    - GSAP ready
    - Nice devtools
    - Decorators
- url: https://gatsby-sseon-starter.netlify.com/
  repo: https://github.com/SeonHyungJo/gatsby-sseon-starter
  description: Simple starter template for Gatsby
  tags:
    - Blog
    - Disqus
    - Markdown
    - Styling:SCSS
  features:
    - SASS/SCSS
    - Comes with React Helmet for adding site meta tags
    - Add Disqus
    - Nice Pagination
- url: https://gatsby-contentstack-starter.netlify.com/
  repo: https://github.com/contentstack/gatsby-starter-contentstack
  description: A Gatsby starter powered by Headless CMS Contentstack.
  tags:
    - Contentstack
    - Headless CMS
    - Blog
  features:
    - Includes Contentstack Delivery API for any environment
    - Dynamic content from Contentstack CMS
- url: https://gatsby-craftcms-barebones.netlify.com
  repo: https://github.com/frankievalentine/gatsby-craftcms-barebones
  description: Barebones setup for using Craft CMS and Gatsby locally.
  tags:
    - Craft CMS
    - Headless CMS
  features:
    - Full setup instructions included
    - Documented to get you set up with Craft CMS quickly
    - Code referenced in repo
- url: https://gatsby-starter-buttercms.netlify.com/
  repo: https://github.com/ButterCMS/gatsby-starter-buttercms
  description: A starter template for spinning up a Gatsby+ ButterCMS site
  tags:
    - Blog
    - SEO
    - ButterCMS
  features:
    - Fully functioning blog
    - Navigation between posts with a previous/next post button
    - FAQ Knowledge Base
    - CMS Powered Homepage
    - Customer Case Study example marketing pages
- url: https://master.d2f5ek3dnwfe9v.amplifyapp.com/
  repo: https://github.com/dabit3/gatsby-auth-starter-aws-amplify
  description: This Gatsby starter uses AWS Amplify to implement authentication flow for signing up/signing in users as well as protected client side routing.
  tags:
    - AWS
    - Authentication
  features:
    - AWS Amplify
    - Full authentication workflow
    - Registration form
    - Signup form
    - User sign in
- url: https://frosty-ride-4ff3b9.netlify.com/
  repo: https://github.com/damassi/gatsby-starter-typescript-rebass-netlifycms
  description:
    A Gatsby starter built on top of MDX (React + Markdown), NetlifyCMS (with
    MDX and netlify-cms-backend-fs support -- no need to deploy), TypeScript,
    Rebass for UI, Styled Components, and Jest for testing. Very little visual
    styling has been applied so that you can bring your own :)
  tags:
    - MDX
    - Netlify CMS
    - TypeScript
    - Styling:Rebass
    - Styling:CSS-in-JS
  features:
    - MDX - Markdown + React
    - Netlify CMS (with MDX support)
    - Read and write to local file system via netlify-cms-backend-fs
    - TypeScript
    - Rebass
    - Styled Components
    - Jest
- url: https://bluepeter.github.io/gatsby-material-ui-business-starter/
  repo: https://github.com/bluepeter/gatsby-material-ui-business-starter
  description: Beautiful Gatsby Material Design Business Starter
  tags:
    - Styling:Material
  features:
    - Uses the popular, well-maintained Material UI React component library
    - Material Design theme and icons
    - Rotating home page carousel
    - Simple setup without opinionated setup
    - Fully instrumented for successful PROD deployments
    - Stylus for simple CSS
- url: https://example-company-website-gatsby-sanity-combo.netlify.com/
  repo: https://github.com/sanity-io/example-company-website-gatsby-sanity-combo
  description: This examples combines Gatsby site generation with Sanity.io content management in a neat company website.
  tags:
    - sanity.io
    - Headless CMS
    - Blog
  features:
    - Out-of-the-box headless CMS
    - Real-time content preview in Development
    - Fast & frugal builds
    - No accidental missing fields/types
    - Full Render Control with Portable Text
    - gatsby-image support
    - Content types for company info, pages, projects, people, and blog posts
- url: https://gatsby-starter-under-construction.netlify.com/
  repo: https://github.com/robinmetral/gatsby-starter-under-construction
  description: Blazing fast "Under Construction" page with a blazing quick setup.
  tags:
    - Under Construction
    - Onepage
    - Styling:CSS-in-JS
    - SEO
    - PWA
  features:
    - Configure everything in gatsby-config.js
    - Creative CSS3 background patterns by Lea Verou
    - Built-in Google Fonts support
    - Social icons with react-social-icons
- url: https://gatsby-starter-docz.netlify.com/
  repo: https://github.com/RobinCsl/gatsby-starter-docz
  description: Simple starter where building your own documentation with Docz is possible
  tags:
    - Docz
    - Documentation
  features:
    - Generate nice documentation with Docz, in addition to generating your normal Gatsby site
    - Document your React components in .mdx files
<<<<<<< HEAD
- url: https://lgcolella.github.io/gatsby-starter-developer-blog/
  repo: https://github.com/lgcolella/gatsby-starter-developer-blog
  description: A starter to create SEO-friendly, fast, multilanguage, responsive and highly customizable technical blogs/ portofolios with the most common features out of the box.
  tags:
    - Blog
    - Multilanguage
    - Portfolio
    - Technology
    - SEO
  features:
    - Multilanguage posts
    - Pagination and image preview for posts
    - Tags
    - SEO
    - Social share buttons
    - Disqus for comments
    - Highlighting for code syntax in posts
    - Dark and light themes available
    - Various available icon sets
    - RSS Feed
    - Web app manifest
=======
- url: https://gatsby-hello-friend.now.sh
  repo: https://github.com/panr/gatsby-starter-hello-friend
  description: A simple starter for Gatsby. That's it.
  tags:
    - Pagination
    - Markdown
    - Blog
    - Portfolio
    - Styling:PostCSS
    - Syntax highlighting
  features:
    - Dark/light mode, depending on your preferences
    - Great reading experience thanks to Inter font, made by Rasmus Andersson
    - Nice code highlighting thanks to PrismJS
    - Responsive youtube/vimeo etc. videos
    - Elastic menu
    - Fully responsive site
>>>>>>> 1fa50565
<|MERGE_RESOLUTION|>--- conflicted
+++ resolved
@@ -1777,7 +1777,23 @@
   features:
     - Generate nice documentation with Docz, in addition to generating your normal Gatsby site
     - Document your React components in .mdx files
-<<<<<<< HEAD
+- url: https://gatsby-hello-friend.now.sh
+  repo: https://github.com/panr/gatsby-starter-hello-friend
+  description: A simple starter for Gatsby. That's it.
+  tags:
+    - Pagination
+    - Markdown
+    - Blog
+    - Portfolio
+    - Styling:PostCSS
+    - Syntax highlighting
+  features:
+    - Dark/light mode, depending on your preferences
+    - Great reading experience thanks to Inter font, made by Rasmus Andersson
+    - Nice code highlighting thanks to PrismJS
+    - Responsive youtube/vimeo etc. videos
+    - Elastic menu
+    - Fully responsive site
 - url: https://lgcolella.github.io/gatsby-starter-developer-blog/
   repo: https://github.com/lgcolella/gatsby-starter-developer-blog
   description: A starter to create SEO-friendly, fast, multilanguage, responsive and highly customizable technical blogs/ portofolios with the most common features out of the box.
@@ -1798,23 +1814,4 @@
     - Dark and light themes available
     - Various available icon sets
     - RSS Feed
-    - Web app manifest
-=======
-- url: https://gatsby-hello-friend.now.sh
-  repo: https://github.com/panr/gatsby-starter-hello-friend
-  description: A simple starter for Gatsby. That's it.
-  tags:
-    - Pagination
-    - Markdown
-    - Blog
-    - Portfolio
-    - Styling:PostCSS
-    - Syntax highlighting
-  features:
-    - Dark/light mode, depending on your preferences
-    - Great reading experience thanks to Inter font, made by Rasmus Andersson
-    - Nice code highlighting thanks to PrismJS
-    - Responsive youtube/vimeo etc. videos
-    - Elastic menu
-    - Fully responsive site
->>>>>>> 1fa50565
+    - Web app manifest