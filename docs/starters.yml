- url: https://gatsby-starter-blog-demo.netlify.com/
  repo: https://github.com/gatsbyjs/gatsby-starter-blog
  description: official blog
  tags:
    - Official
    - Blog
  features:
    - Basic setup for a full-featured blog
    - Support for an RSS feed
    - Google Analytics support
    - Automatic optimization of images in Markdown posts
    - Support for code syntax highlighting
    - Includes plugins for easy, beautiful typography
    - Includes React Helmet to allow editing site meta tags
    - Includes plugins for offline support out of the box
- url: https://gatsby-starter-default-demo.netlify.com/
  repo: https://github.com/gatsbyjs/gatsby-starter-default
  description: official default
  tags:
    - Official
  features:
    - Comes with React Helmet for adding site meta tags
    - Includes plugins for offline support out of the box
- url: https://gatsby-netlify-cms.netlify.com/
  repo: https://github.com/netlify-templates/gatsby-starter-netlify-cms
  description: n/a
  tags:
    - Blog
    - Styling:Bulma
    - CMS:Netlify
  features:
    - A simple blog built with Netlify CMS
    - Basic directory organization
    - Uses Bulma for styling
    - Visit the repo to learn how to set up authentication, and begin modeling your content.
- url: https://vagr9k.github.io/gatsby-advanced-starter/
  repo: https://github.com/Vagr9K/gatsby-advanced-starter
  description: Great for learning about advanced features and their implementations
  tags:
    - Blog
    - Styling:None
  features:
    - Does not contain any UI frameworks
    - Provides only a skeleton
    - Tags
    - Categories
    - Google Analytics
    - Disqus
    - Offline support
    - Web App Manifest
    - SEO
- url: https://vagr9k.github.io/gatsby-material-starter/
  repo: https://github.com/Vagr9K/gatsby-material-starter
  description: n/a
  tags:
    - Styling:Material
  features:
    - React-MD for Material design
    - Sass/SCSS
    - Tags
    - Categories
    - Google Analytics
    - Disqus
    - Offline support
    - Web App Manifest
    - SEO
- url: https://gatsby-advanced-blog-system.danilowoz.now.sh/blog
  repo: https://github.com/danilowoz/gatsby-advanced-blog-system
  description: Create a complete blog from scratch with pagination, categories, featured posts, author, SEO and navigation.
  tags:
    - Pagination
    - Markdown
    - SEO
  features:
    - Pagination;
    - Category and tag pages (with pagination);
    - Category list (with navigation);
    - Featured post;
    - Author page;
    - Next and prev post;
    - SEO component.
- url: https://graphcms.github.io/gatsby-graphcms-tailwindcss-example/
  repo: https://github.com/GraphCMS/gatsby-graphcms-tailwindcss-example
  description: The default Gatsby starter blog with the addition of the gatsby-source-graphql and tailwind dependencies.
  tags:
    - Styling:Tailwind
    - CMS:Headless
  features:
    - Tailwind style library
    - GraphQL source plugin
    - Very simple boilerplate
- url: https://wonism.github.io/
  repo: https://github.com/wonism/gatsby-advanced-blog
  description: n/a
  tags:
    - Portfolio
    - Redux
  features:
    - Blog post listing with previews (image + summary) for each blog post
    - Categories and tags for blog posts with pagination
    - Search post with keyword
    - Put react application / tweet into post
    - Copy some codes in post with clicking button
    - Portfolio
    - Resume
    - Redux for managing statement (with redux-saga / reselect)

- url: https://gatsby-tailwind-emotion-starter.netlify.com/
  repo: https://github.com/muhajirdev/gatsby-tailwind-emotion-starter
  description: A Gatsby Starter with Tailwind CSS + Emotion JS
  tags:
    - Styling:Tailwind
  features:
    - Eslint Airbnb without semicolon and without .jsx extension
    - Offline support
    - Web App Manifest
- url: https://gatsby-starter-redux-firebase.netlify.com/
  repo: https://github.com/muhajirdev/gatsby-starter-redux-firebase
  description: A Gatsby + Redux + Firebase Starter. With Authentication
  tags:
    - Styling:None
    - Firebase
    - Client-side App
  features:
    - Eslint Airbnb without semicolon and without .jsx extension
    - Firebase
    - Web App Manifest
- url: https://dschau.github.io/gatsby-blog-starter-kit/
  repo: https://github.com/dschau/gatsby-blog-starter-kit
  description: n/a
  tags:
    - Blog
  features:
    - Blog post listing with previews for each blog post
    - Navigation between posts with a previous/next post button
    - Tags and tag navigation
- url: https://contentful-userland.github.io/gatsby-contentful-starter/
  repo: https://github.com/contentful-userland/gatsby-contentful-starter
  description: n/a
  tags:
    - Blog
    - CMS:Contentful
    - CMS:Headless
  features:
    - Based on the Gatsby Starter Blog
    - Includes Contentful Delivery API for production build
    - Includes Contentful Preview API for development
- url: https://react-firebase-authentication.wieruch.com/
  repo: https://github.com/the-road-to-react-with-firebase/react-gatsby-firebase-authentication
  description: n/a
  tags:
    - Firebase
  features:
    - Sign In, Sign Up, Sign Out
    - Password Forget
    - Password Change
    - Protected Routes with Authorization
    - Realtime Database with Users
- url: http://dmwl.net/gatsby-hampton-theme
  repo: https://github.com/davad/gatsby-hampton-theme
  description: n/a
  tags:
    - Styling:CSS-in-JS
  features:
    - Eslint in dev mode with the airbnb config and prettier formatting rules
    - Emotion for CSS-in-JS
    - A basic blog, with posts under src/pages/blog
    - A few basic components (Navigation, Layout, Link wrapper around gatsby-link))
    - Based on gatsby-starter-gatsbytheme
- url: https://xiaoxinghu.github.io/gatsby-orga/
  repo: https://github.com/xiaoxinghu/gatsby-orga
  description: n/a
  tags:
    - Blog
  features:
    - Parses org-mode files with Orga.
- url: http://2column-portfolio.surge.sh/
  repo: https://github.com/praagyajoshi/gatsby-starter-2column-portfolio
  description: n/a
  tags:
    - Portfolio
    - Styling:SCSS
  features:
    - Designed as a minimalistic portfolio website
    - Grid system using flexboxgrid
    - Styled using SCSS
    - Font icons using font-awesome
    - Google Analytics integration
    - Open Sans font using Google Fonts
    - Prerendered Open Graph tags for rich sharing
- url: https://prototypeinteractive.github.io/gatsby-react-boilerplate/
  repo: https://github.com/PrototypeInteractive/gatsby-react-boilerplate
  description: n/a
  tags:
    - Styling:Bootstrap
  features:
    - Basic configuration and folder structure
    - Uses PostCSS and Sass (with autoprefixer and pixrem)
    - Uses Bootstrap 4 grid
    - Leaves the styling to you
    - Uses data from local json files
    - Contains Node.js server code for easy, secure, and fast hosting
- url: http://capricious-spring.surge.sh/
  repo: https://github.com/noahg/gatsby-starter-blog-no-styles
  description: n/a
  tags:
    - Blog
    - Styling:None
  features:
    - Same as official gatsby-starter-blog but with all styling removed
- url: https://gatsby-starter-github-api.netlify.com/
  repo: https://github.com/lundgren2/gatsby-starter-github-api
  description: Single page starter based on gatsby-source-github-api
  tags:
    - Portfolio
    - Onepage
  features:
    - Use your GitHub as your own portfolio site
    - List your GitHub repositories
    - GitHub GraphQL API v4

- url: https://gatsby-starter-bloomer.netlify.com/
  repo: https://github.com/Cethy/gatsby-starter-bloomer
  description: n/a
  tags:
    - Styling:Bulma
  features:
    - Based on gatsby-starter-default
    - Bulma CSS Framework with its Bloomer react components
    - Font-Awesome icons
    - Includes a simple fullscreen hero w/ footer example
- url: https://gatsby-starter-bootstrap-netlify.netlify.com/
  repo: https://github.com/konsumer/gatsby-starter-bootstrap-netlify
  description: n/a
  tags:
    - Styling:Bootstrap
    - CMS:Netlify
  features:
    - Very similar to gatsby-starter-netlify-cms, slightly more configurable (eg set site-title in gatsby-config) with Bootstrap/Bootswatch instead of bulma
- url: https://gatstrap.netlify.com/
  repo: https://github.com/jaxx2104/gatsby-starter-bootstrap
  description: n/a
  tags:
    - Styling:Bootstrap
  features:
    - Bootstrap CSS framework
    - Single column layout
    - Basic components like SiteNavi, SitePost, SitePage
- url: http://gatsby-bulma-storybook.surge.sh/
  repo: https://github.com/gvaldambrini/gatsby-starter-bulma-storybook
  description: n/a
  tags:
    - Styling:Bulma
    - Storybook
    - Testing
  features:
    - Storybook for developing components in isolation
    - Bulma and Sass support for styling
    - CSS modules
    - Prettier & eslint to format & check the code
    - Jest
- url: https://gatsby-starter-business.netlify.com/
  repo: https://github.com/v4iv/gatsby-starter-business
  description: n/a
  tags:
    - Styling:Bulma
    - PWA
    - CMS:Netlify
    - Disqus
    - Search
    - Pagination
  features:
    - Complete Business Website Suite - Home Page, About Page, Pricing Page, Contact Page and Blog
    - Netlify CMS for Content Management
    - SEO Friendly (Sitemap, Schemas, Meta Tags, GTM etc)
    - Bulma and Sass Support for styling
    - Progressive Web App & Offline Support
    - Tags and RSS Feed for Blog
    - Disqus and Share Support
    - Elastic-Lunr Search
    - Pagination
    - Easy Configuration using `config.js` file
- url: https://haysclark.github.io/gatsby-starter-casper/
  repo: https://github.com/haysclark/gatsby-starter-casper
  description: n/a
  tags:
    - PWA
  features:
    - Page pagination
    - CSS
    - Tags
    - Google Analytics
    - Offline support
    - Web App Manifest
    - SEO
- url: http://gatsby-starter-ceevee.surge.sh/
  repo: https://github.com/amandeepmittal/gatsby-starter-ceevee
  description: n/a
  tags:
    - Portfolio
  features:
    - Based on the Ceevee site template, design by Styleshout
    - Single Page Resume/Portfolio site
    - Target audience Developers, Designers, etc.
    - Used CSS Modules, easy to manipulate
    - FontAwsome Library for icons
    - Responsive Design, optimized for Mobile devices
- url: https://gatsby-starter-contentful-i18n.netlify.com/
  repo: https://github.com/mccrodp/gatsby-starter-contentful-i18n
  description: i18n support and language switcher for Contentful starter repo
  tags:
    - i18n
    - CMS:Contentful
    - CMS:Headless
  features:
    - Localization (Multilanguage)
    - Dynamic content from Contentful CMS
    - Integrates i18n plugin starter and using-contentful repos
- url: http://cranky-edison-12166d.netlify.com/
  repo: https://github.com/datocms/gatsby-portfolio
  description: n/a
  tags:
    - CMS:DatoCMS
    - CMS:Headless
  features:
    - Simple portfolio to quick start a site with DatoCMS
    - Contents and media from DatoCMS
    - Custom Sass style
    - SEO
- url: https://gatsby-deck.netlify.com/
  repo: https://github.com/fabe/gatsby-starter-deck
  description: n/a
  tags:
    - Presentation
  features:
    - Create presentations/slides using Gatsby.
    - Offline support.
    - Page transitions.
- url: https://gatsby-starter-default-i18n.netlify.com/
  repo: https://github.com/angeloocana/gatsby-starter-default-i18n
  description: n/a
  tags:
    - i18n
  features:
    - localization (Multilanguage)
- url: http://gatsby-dimension.surge.sh/
  repo: https://github.com/codebushi/gatsby-starter-dimension
  description: Single page starter based on the Dimension site template
  tags:
    - Portfolio
    - HTML5UP
    - Styling:SCSS
  features:
    - Designed by HTML5 UP
    - Simple one page site that’s perfect for personal portfolios
    - Fully Responsive
    - Styling with SCSS
- url: https://gatsby-docs-starter.netlify.com/
  repo: https://github.com/ericwindmill/gatsby-starter-docs
  description: n/a
  tags:
    - Documentation
    - Styling:CSS-in-JS
  features:
    - All the features from gatsby-advanced-starter, plus
    - Designed for Documentation / Tutorial Websites
    - ‘Table of Contents’ Component, Auto generates ToC from posts - just follow the file frontmatter conventions from markdown files in ‘lessons’.
    - Styled Components w/ ThemeProvider
    - Basic UI
    - A few extra components
    - Custom prismjs theme
    - React Icons
- url: https://parmsang.github.io/gatsby-starter-ecommerce/
  repo: https://github.com/parmsang/gatsby-starter-ecommerce
  description: Easy to use starter for an e-commerce store
  tags:
    - Styling:Other
    - Stripe
    - eCommerce
    - PWA
    - Authentication
  features:
    - Uses the Moltin eCommerce Api
    - Stripe checkout
    - Semantic-UI
    - Styled components
    - Google Analytics - (you enter the tracking-id)
    - React-headroom
    - Eslint & Prettier. Uses Airbnb JavaScript Style Guide
    - Authentication via Moltin (Login and Register)
- url: http://gatsby-forty.surge.sh/
  repo: https://github.com/codebushi/gatsby-starter-forty
  description: Multi-page starter based on the Forty site template
  tags:
    - Styling:SCSS
    - HTML5UP
  features:
    - Designed by HTML5 UP
    - Colorful homepage, and also includes a Landing Page and Generic Page components.
    - Many elements are available, including buttons, forms, tables, and pagination.
    - Custom grid made with CSS Grid
    - Styling with SCSS
- url: https://themes.gatsbythemes.com/gatsby-starter/
  repo: https://github.com/saschajullmann/gatsby-starter-gatsbythemes
  description: n/a
  tags:
    - Styling:CSS-in-JS
    - Blog
    - Testing
    - Linting
  features:
    - CSS-in-JS via Emotion.
    - Jest and Enzyme for testing.
    - Eslint in dev mode with the airbnb config and prettier formatting rules.
    - React 16.
    - A basic blog, with posts under src/pages/blog. There’s also a script which creates a new Blog entry (post.sh).
    - Data per JSON files.
    - A few basic components (Navigation, Footer, Layout).
    - Layout components make use of Styled-System.
    - Google Analytics (you just have to enter your tracking-id).
    - Gatsby-Plugin-Offline which includes Service Workers.
    - Prettier for a uniform codebase.
    - Normalize css (7.0).
    - Feather icons.
    - Font styles taken from Tachyons.
- url: https://gcn.netlify.com/
  repo: https://github.com/ryanwiemer/gatsby-starter-gcn
  description: A starter template to build amazing static websites with Gatsby, Contentful and Netlify
  tags:
    - CMS:Contentful
    - CMS:Headless
    - Blog
    - Netlify
    - Styling:CSS-in-JS
  features:
    - CMS:Contentful integration with ready to go placeholder content
    - Netlify integration including a pre-built contact form
    - Minimal responsive design - made to customize or tear apart
    - Pagination logic
    - Styled components
    - SEO Friendly Component
    - JSON-LD Schema
    - OpenGraph sharing support
    - Sitemap Generation
    - Google Analytics
    - Progressive Web app
    - Offline Support
    - RSS Feed
    - Gatsby Standard module for linting JavaScript with StandardJS
    - Stylelint support for Styled Components to lint the CSS in JS
- url: https://alampros.github.io/gatsby-starter-grommet/
  repo: https://github.com/alampros/gatsby-starter-grommet
  description: n/a
  tags:
    - Styling:Grommet
  features:
    - Barebones configuration for using the Grommet design system
    - Uses Sass (with CSS modules support)
- url: https://gatsby-starter-hello-world-demo.netlify.com/
  repo: https://github.com/gatsbyjs/gatsby-starter-hello-world
  description: official hello world
  tags:
    - Official
  features:
    - A no-frills Gatsby install
    - No plugins, no boilerplate
    - Great for advanced users
- url: https://gatsby-starter-hero-blog.greglobinski.com/
  repo: https://github.com/greglobinski/gatsby-starter-hero-blog
  description: no description yet
  tags:
    - Styling:PostCSS
    - SEO
    - Markdown
  features:
    - Easy editable content in Markdown files (posts, pages and parts)
    - CSS with `styled-jsx` and `PostCSS`
    - SEO (sitemap generation, robot.txt, meta and OpenGraph Tags)
    - Social sharing (Twitter, Facebook, Google, LinkedIn)
    - Comments (Facebook)
    - Images lazy loading and `webp` support (gatsby-image)
    - Post categories (category based post list)
    - Full text searching (Algolia)
    - Contact form (Netlify form handling)
    - Form elements and validation with `ant-design`
    - RSS feed
    - 100% PWA (manifest.webmanifest, offline support, favicons)
    - Google Analytics
    - App favicons generator (node script)
    - Easy customizable base styles via `theme` object generated from `yaml` file (fonts, colors, sizes)
    - React v.16.3 (gatsby-plugin-react-next)
    - Components lazy loading (social sharing)
    - ESLint (google config)
    - Prettier code styling
    - Webpack `BundleAnalyzerPlugin`
- url: https://gatsby-starter-i18n-lingui.netlify.com/
  repo: https://github.com/dcroitoru/gatsby-starter-i18n-lingui
  description: n/a
  tags:
    - i18n
  features:
    - Localization (Multilanguage) provided by js-lingui
    - Message extraction
    - Avoids code duplication - generates pages for each locale
    - Possibility of translated paths
- url: https://lumen.netlify.com/
  repo: https://github.com/alxshelepenok/gatsby-starter-lumen
  description: A minimal, lightweight and mobile-first starter for creating blogs uses Gatsby.
  tags:
    - Blog
    - CMS:Netlify
    - Pagination
    - Disqus
    - RSS
    - Linting
    - Testing
    - Styling:PostCSS
    - Styling:SCSS
  features:
    - Lost Grid
    - Jest testing
    - Beautiful typography inspired by matejlatin/Gutenberg
    - Mobile-First approach in development
    - Stylesheet built using SASS and BEM-Style naming
    - Syntax highlighting in code blocks
    - Sidebar menu built using a configuration block
    - Archive organized by tags and categories
    - Pagination support
    - Offline support
    - Google Analytics support
    - Disqus Comments support
- url: https://minimal-blog.lekoarts.de
  repo: https://github.com/LekoArts/gatsby-starter-minimal-blog
  description: This starter is part of a german tutorial series on Gatsby. The starter will change over time to use more advanced stuff (feel free to express your ideas in the repository). Its first priority is a minimalistic style coupled with a lot of features for the content.
  tags:
    - Blog
    - MDX
    - Styling:CSS-in-JS
    - Netlify
    - Linting
    - PWA
  features:
    - Minimal and clean white layout
    - Write your blog posts in MDX
    - Offline Support, WebApp Manifest, SEO
    - Code highlighting (with prism-react-renderer) and live preview (with react-live)
- url: https://gatsby-starter-modern-demo.netlify.com/
  repo: https://github.com/kripod/gatsby-starter-modern
  description: no description yet
  tags:
    - Linting
  features:
    - A set of strict linting rules (based on the Airbnb JavaScript Style Guide)
    - Encourage automatic code formatting
    - Prefer using Yarn for package management
    - Use EditorConfig to maintain consistent coding styles between different editors and IDEs
    - Integration with Visual Studio Code
    - Based on gatsby-starter-default
- url: https://gatsby-starter-personal-blog.greglobinski.com/
  repo: https://github.com/greglobinski/gatsby-starter-personal-blog
  description: n/a
  tags:
    - Blog
    - Markdown
    - Netlify
    - Styling:Material
  features:
    - Ready to use, but easily customizable a fully equipped theme starter
    - Easy editable content in Markdown files (posts, pages and parts)
    - ‘Like an app’ layout transitions
    - Easily restyled through theme object
    - Styling with JSS
    - Page transitions
    - Comments (Facebook)
    - Post categories
    - Post list filtering
    - Full text searching (Algolia)
    - Contact form (Netlify form handling)
    - Material UI (@next)
    - RSS feed
    - Full screen mode
    - User adjustable articles’ body copy font size
    - Social sharing (Twitter, Facebook, Google, LinkedIn)
    - PWA (manifes.json, offline support, favicons)
    - Google Analytics
    - Favicons generator (node script)
    - Components leazy loading with AsyncComponent (social sharing, info box)
    - ESLint (google config)
    - Prettier code styling
    - Custom webpack CommonsChunkPlugin settings
    - Webpack BundleAnalyzerPlugin
- url: http://gatsby-photon.surge.sh/
  repo: https://github.com/codebushi/gatsby-starter-photon
  description: Single page starter based on the Photon site template
  tags:
    - HTML5UP
    - Styling:SCSS
  features:
    - Designed by HTML5 UP
    - Single Page, Responsive Site
    - Custom grid made with CSS Grid
    - Styling with SCSS
- url: https://portfolio-bella.netlify.com/
  repo: https://github.com/LekoArts/gatsby-starter-portfolio-bella
  description: A portfolio starter for Gatsby. The target audience are designers and photographers. The light themed website shows your work with large images & big typography. The Onepage is powered by the Headless CMS Prismic.io. and has programmatically created pages for your projects. General settings and colors can be changed in a config & theme file.
  tags:
    - Portfolio
    - CMS:Prismic
    - CMS:Headless
    - Styling:CSS-in-JS
    - Onepage
    - PWA
    - Linting
  features:
    - Big typography & images
    - White theme
    - Prismic.io as CMS
    - Emotion for styling + Emotion-Grid
    - One-page layout with sub-pages for case studies
    - Easily configurable
    - And other good stuff (SEO, Offline Support, WebApp Manifest Support)
- url: https://cara.lekoarts.de
  repo: https://github.com/LekoArts/gatsby-starter-portfolio-cara
  description: A portfolio starter for Gatsby. The target audience are designers and photographers. The playful & colorful Onepage has beautiful parallax effects (made possible by React Spring) and has a Hero, Projects, About and Contact section. The styling is defined by TailwindCSS which enables easy edits and a consistent look. General settings and colors can be changed in a config & theme file.
  tags:
    - Portfolio
    - Onepage
    - Styling:CSS-in-JS
    - Styling:Tailwind
    - PWA
    - Linting
  features:
    - React Spring
    - TailwindCSS & Styled Components
    - Uses tailwind.macro (Babel macro) for easy TailwindCSS styling
    - Playful & Colorful One-Page website with Parallax effect
    - Easily configurable
    - And other good stuff (SEO, Responsive images, Offline Support, WebApp Manifest Support)
- url: https://emilia.lekoarts.de
  repo: https://github.com/LekoArts/gatsby-starter-portfolio-emilia
  description: A portfolio starter for Gatsby. The target audience are designers and photographers. The dark themed website shows your work with large images in a grid-layout (powered by CSS Grid). The transition effects on the header add a playful touch to the overall minimal design. The website has programmatically created pages for your projects (with automatic image import). General settings and colors can be changed in a config & theme file.
  tags:
    - Portfolio
    - PWA
    - Transitions
    - MDX
    - Styling:CSS-in-JS
    - Linting
    - Testing
  features:
    - Focus on big images (with gatsby-image)
    - Dark Theme with HeroPatterns Header
    - CSS Grid and styled-components
    - Page transitions
    - Cypress for End-to-End testing
    - react-spring animations
    - One-Page layout with sub-pages for projects
    - Create your projects in MDX (automatic import of images)
    - And other good stuff (SEO, Offline Support, WebApp Manifest Support)
- url: https://emma.lekoarts.de
  repo: https://github.com/LekoArts/gatsby-starter-portfolio-emma
  description: Minimalistic portfolio with full-width grid, page transitions, support for additional MDX pages, and a focus on large images. Especially designers and/or photographers will love this theme! Built with MDX and Theme UI. Using the Gatsby Theme "@lekoarts/gatsby-theme-emma".
  tags:
    - Portfolio
    - MDX
    - Transitions
    - Styling:CSS-in-JS
    - PWA
  features:
    - MDX
    - react-spring page animations
    - Optional MDX pages which automatically get added to the navigation
    - Fully customizable through the usage of Gatsby Themes (and Theme UI)
    - Light Mode / Dark Mode
    - Google Analytics Support
    - SEO (Sitemap, OpenGraph tags, Twitter tags)
    - Offline Support & WebApp Manifest
- url: https://gatsby-starter-procyon.netlify.com/
  repo: https://github.com/danielmahon/gatsby-starter-procyon
  description: n/a
  tags:
    - PWA
    - CMS:Headless
    - CMS:Other
    - Styling:Material
    - Netlify
  features:
    - Gatsby + ReactJS (server side rendering)
    - GraphCMS Headless CMS
    - DraftJS (in-place) Medium-like Editing
    - Apollo GraphQL (client-side)
    - Local caching between builds
    - Material-UI (layout, typography, components, etc)
    - Styled-Components™-like API via Material-UI
    - Netlify Deployment Friendly
    - Netlify Identity Authentication (enables editing)
    - Automatic versioning, deployment and CHANGELOG
    - Automatic rebuilds with GraphCMS and Netlify web hooks
    - PWA (Progressive Web App)
    - Google Fonts
- url: http://gatsby-starter-product-guy.surge.sh/
  repo: https://github.com/amandeepmittal/gatsby-starter-product-guy
  description: n/a
  tags:
    - Portfolio
  features:
    - Single Page
    - A portfolio Developers and Product launchers alike
    - Using Typography.js easy to switch fonts
    - All your Project/Portfolio Data in Markdown, server by GraphQL
    - Responsive Design, optimized for Mobile devices
- url: https://caki0915.github.io/gatsby-starter-redux/
  repo: https://github.com/caki0915/gatsby-starter-redux
  description: n/a
  tags:
    - Styling:CSS-in-JS
    - Redux
  features:
    - Redux and Redux-devtools.
    - Emotion with a basic theme and SSR
    - Typography.js
    - Eslint rules based on Prettier and Airbnb
- url: http://gatsby-stellar.surge.sh/
  repo: https://github.com/codebushi/gatsby-starter-stellar
  description: Single page starter based on the Stellar site template
  tags:
    - HTML5UP
    - Styling:SCSS
  features:
    - Designed by HTML5 UP
    - Scroll friendly, responsive site. Can be used as a single or multi-page site.
    - Sticky Navigation when scrolling.
    - Scroll spy and smooth scrolling to different sections of the page.
    - Styling with SCSS
- url: http://gatsby-strata.surge.sh/
  repo: https://github.com/codebushi/gatsby-starter-strata
  description: Single page starter based on the Strata site template
  tags:
    - Portfolio
    - HTML5UP
    - Styling:SCSS
  features:
    - Designed by HTML5 UP
    - Super Simple, single page portfolio site
    - Lightbox style React photo gallery
    - Fully Responsive
    - Styling with SCSS
- url: https://gatsby-starter-strict.netlify.com/
  repo: https://github.com/kripod/gatsby-starter-strict
  description: n/a
  tags:
    - Linting
  features:
    - A set of strict linting rules (based on the Airbnb JavaScript Style Guide)
    - lint script
    - Encourage automatic code formatting
    - format script
    - Prefer using Yarn for package management
    - Use EditorConfig to maintain consistent coding styles between different editors and IDEs
    - Integration with Visual Studio Code
    - Pre-configured auto-formatting on file save
    - Based on gatsby-starter-default
- url: https://gatsby-tachyons.netlify.com/
  repo: https://github.com/pixelsign/gatsby-starter-tachyons
  description: no description yet
  tags:
    - Styling:Other
  features:
    - Based on gatsby-starter-default
    - Using Tachyons for CSS.
- url: https://quizzical-mcclintock-0226ac.netlify.com/
  repo: https://github.com/taylorbryant/gatsby-starter-tailwind
  description: A Gatsby v2 starter styled using Tailwind, a utility-first CSS framework. Uses Purgecss to remove unused CSS.
  tags:
    - Styling:Tailwind
  features:
    - Based on gatsby-starter-default
    - Tailwind CSS Framework
    - Removes unused CSS with Purgecss
    - Includes responsive navigation and form examples
- url: http://portfolio-v3.surge.sh/
  repo: https://github.com/amandeepmittal/gatsby-portfolio-v3
  description: n/a
  tags:
    - Portfolio
  features:
    - Single Page, Timeline View
    - A portfolio Developers and Product launchers
    - Bring in Data, plug-n-play
    - Responsive Design, optimized for Mobile devices
    - Seo Friendly
    - Uses Flexbox
- url: https://gatsby-starter-typescript-plus.netlify.com/
  repo: https://github.com/resir014/gatsby-starter-typescript-plus
  description: This is a starter kit for Gatsby.js websites written in TypeScript. It includes the bare essentials for you to get started (styling, Markdown parsing, minimal toolset).
  tags:
    - Styling:CSS-in-JS
    - Language:TypeScript
    - Markdown
  features:
    - TypeScript
    - TSLint (with custom TSLint rules)
    - Markdown rendering with Remark
    - Basic component structure
    - Styling with emotion
- url: https://haysclark.github.io/gatsby-starter-typescript/
  repo: https://github.com/haysclark/gatsby-starter-typescript
  description: n/a
  tags:
    - Language:TypeScript
  features:
    - TypeScript
- url: https://fabien0102-gatsby-starter.netlify.com/
  repo: https://github.com/fabien0102/gatsby-starter
  description: n/a
  tags:
    - Language:TypeScript
    - Styling:Other
    - Testing
  features:
    - Semantic-ui for styling
    - TypeScript
    - Offline support
    - Web App Manifest
    - Jest/Enzyme testing
    - Storybook
    - Markdown linting
- url: https://gatsby-starter-wordpress.netlify.com/
  repo: https://github.com/GatsbyCentral/gatsby-starter-wordpress
  description: Gatsby starter using WordPress as the content source.
  tags:
    - Styling:CSS-in-JS
    - CMS:Wordpress
  features:
    - All the features from gatsby-advanced-starter, plus
    - Leverages the WordPress plugin for Gatsby for data
    - Configured to work with WordPress Advanced Custom Fields
    - Auto generated Navigation for your Wordpress Pages
    - Minimal UI and Styling — made to customize.
    - Styled Components
- url: https://www.concisejavascript.org/
  repo: https://github.com/rwieruch/open-crowd-fund
  description: n/a
  tags:
    - Stripe
    - Firebase
  features:
    - Open source crowdfunding for your own ideas
    - Alternative for Kickstarter, GoFundMe, etc.
    - Secured Credit Card payments with Stripe
    - Storing of funding information in Firebase
- url: https://www.verious.io/
  repo: https://github.com/cpinnix/verious-boilerplate
  description: n/a
  tags:
    - Styling:Other
  features:
    - Components only. Bring your own data, plugins, etc.
    - Bootstrap inspired grid system with Container, Row, Column components.
    - Simple Navigation and Dropdown components.
    - Baseline grid built in with modular scale across viewports.
    - Abstract measurements utilize REM for spacing.
    - One font to rule them all, Helvetica.
- url: https://gatsby-starter-blog-grommet.netlify.com/
  repo: https://github.com/Ganevru/gatsby-starter-blog-grommet
  description: GatsbyJS v2 starter for creating a blog. Based on Grommet v2 UI.
  tags:
    - Blog
    - Markdown
    - Styling:Grommet
    - Language:TypeScript
    - Linting
    - Redux
  features:
    - Grommet v2 UI
    - Easily configurable - see site-config.js in the root
    - Switch between grommet themes
    - Change between light and dark themes (with Redux)
    - Blog posts previews in card style
    - Responsive Design, optimized for Mobile devices
    - styled-components
    - TypeScript and ESLint (typescript-eslint)
    - lint-staged and husky - for linting before commit
- url: https://happy-pare-dff451.netlify.com/
  repo: https://github.com/fhavrlent/gatsby-contentful-typescript-starter
  description: Contentful and TypeScript starter based on default starter.
  tags:
    - CMS:Contentful
    - CMS:Headless
    - Language:TypeScript
    - Styling:CSS-in-JS
  features:
    - Based on default starter
    - TypeScript
    - CSS in JS (Emotion)
    - CMS:Contentful
- url: https://xylo-gatsby-bulma-starter.netlify.com/
  repo: https://github.com/xydac/xylo-gatsby-bulma-starter
  description: Gatsby v2 Starter with Bulma based on default starter.
  tags:
    - Styling:SCSS
    - Styling:Bulma
  features:
    - Based on default starter
    - Bulma Css
    - Sass based Styling
- url: https://maxpou.github.io/gatsby-starter-morning-dew/
  repo: https://github.com/maxpou/gatsby-starter-morning-dew
  description: Gatsby v2 blog starter
  tags:
    - Blog
    - Markdown
    - PWA
    - Disqus
    - SEO
    - Styling:CSS-in-JS
  features:
    - Blog post listing with previews (image + summary) for each blog post
    - Fully configurable
    - Multilang support (blog post only)
    - Syntax highlighting
    - css-in-js (with styled-components)
    - Fully Responsive
    - Tags
    - Google Analytics
    - Disqus comments support
    - Offline support
    - Web App Manifest
    - ESLint
    - Prettier
    - Travis CI
- url: https://gatsby-starter-blog-jumpalottahigh.netlify.com/
  repo: https://github.com/jumpalottahigh/gatsby-starter-blog-jumpalottahigh
  description: Gatsby v2 blog starter with SEO, search, filter, reading progress, mobile menu fab
  tags:
    - Blog
    - Markdown
  features:
    - Blog post listing with previews (image + summary) for each blog post
    - Google structured data
    - Mobile-friendly menu toggled with a floating action button (FAB)
    - Article read progress
    - User feedback component
- url: https://i18n.smakosh.com/
  repo: https://github.com/smakosh/gatsby-starter-i18n
  description: Gatsby v2 Starter with i18n using react-intl and more cool features.
  tags:
    - Styling:CSS-in-JS
    - i18n
  features:
    - Based on default starter
    - i18n with rtl text
    - Stateless components using Recompose
    - Font changes depending on the chosen language
    - SEO (meta tags, openGraph, structured data, twitter and more...)
- url: https://gatsby-starter-mate.netlify.com
  repo: https://github.com/EmaSuriano/gatsby-starter-mate
  description: A portfolio starter for Gatsby integrated with Contentful CMS.
  tags:
    - Styling:CSS-in-JS
    - CMS:Contentful
    - CMS:Headless
    - Portfolio
  features:
    - Gatsby v2
    - Rebass (Styled-components system)
    - React Reveal
    - Dynamic content from Contentful
    - Offline support
    - PWA ready
    - SEO
    - Responsive design
    - Icons from font-awesome
    - Netlify Deployment Friendly
    - Medium integration
    - Social sharing (Twitter, Facebook, Google, LinkedIn)
- url: https://gatsby-starter-typescript-sass.netlify.com
  repo: https://github.com/tdharmon/gatsby-starter-typescript-sass
  description: A basic starter with TypeScript and Sass built in
  tags:
    - Language:TypeScript
    - Styling:SCSS
    - Linting
  features:
    - TypeScript and Sass support
    - TS linter with basic react rules
- url: https://gatsby-simple-contentful-starter.netlify.com/
  repo: https://github.com/cwlsn/gatsby-simple-contentful-starter
  description: A simple starter to display Contentful data in Gatsby, ready to deploy on Netlify. Comes with a detailed article detailing the process.
  tags:
    - CMS:Contentful
    - CMS:Headless
    - Markdown
    - Styling:CSS-in-JS
  features:
    - Gatsby v2
    - Query Contentful data via Gatsby's GraphQL
    - Styled-Components for CSS-in-JS
    - Simple format, easy to create your own site quickly
    - React Helmet for Header Modification
    - Remark for loading Markdown into React
- url: https://gatsby-blog-cosmicjs.netlify.com/
  repo: https://github.com/cosmicjs/gatsby-blog-cosmicjs
  description: Blog that utilizes the power of the Cosmic JS headless CMS for easy content management
  tags:
    - CMS:Cosmic JS
    - CMS:Headless
    - Blog
  features:
    - Uses the Cosmic JS Gatsby source plugin
- url: https://cosmicjs-gatsby-starter.netlify.com/
  repo: https://github.com/cosmicjs/gatsby-starter
  description: Simple Gatsby starter connected to the Cosmic JS headless CMS for easy content management
  tags:
    - CMS:Cosmic JS
    - CMS:Headless
  features:
    - Uses the Cosmic JS Gatsby source plugin
- url: https://www.gatsby-typescript-template.com/
  repo: https://github.com/ikeryo1182/gatsby-typescript-template
  description: This is a standard starter with TypeScript, TSLint, Prettier, Lint-Staged(Husky) and Sass
  tags:
    - Language:TypeScript
    - Linting
    - Styling:SCSS
  features:
    - Category and Tag for post
    - Type Safe by TypeScript
    - Format Safe by TSLint and Prettier with Lint-Staged(Husky)
- url: https://zandersparrow.github.io/gatsby-simple-redux/
  repo: https://github.com/zandersparrow/gatsby-simple-redux
  description: The default starter plus redux
  tags:
    - Redux
  features:
    - Minimal starter based on the official default
    - Includes redux and a simple counter example
- url: https://gatsby-casper.netlify.com/
  repo: https://github.com/scttcper/gatsby-casper
  description: This is a starter blog that looks like the Ghost.io default theme, casper.
  tags:
    - Blog
    - Language:TypeScript
    - Styling:CSS-in-JS
  features:
    - Emotion CSS-in-JS
    - TypeScript
    - Author and tag pages
    - RSS
- url: https://gatsby-universal.netlify.com
  repo: https://github.com/fabe/gatsby-universal
  description: An opinionated Gatsby v2 starter for state-of-the-art marketing sites
  tags:
    - Transitions
    - PWA
    - Styling:CSS-in-JS
    - Linting
    - Markdown
    - SEO
  features:
    - Page Transitions
    - IntersectionObserver, component-based
    - React Context for global UI state
    - styled-components v4
    - Generated media queries for easy use
    - Optimized with Google Lighthouse (100/100)
    - Offline support
    - Manifest support
    - Sitemap support
    - All favicons generated
    - SEO (with Schema JSONLD) & Social Tags
    - Prettier
    - ESLint
- url: https://prismic.lekoarts.de/
  repo: https://github.com/LekoArts/gatsby-starter-prismic
  description: A typography-heavy & light-themed Gatsby Starter which uses the Headless CMS Prismic.
  tags:
    - CMS:Prismic
    - CMS:Headless
    - Styling:CSS-in-JS
    - Linting
    - Blog
    - PWA
    - Testing
  features:
    - Prismic as Headless CMS
    - Uses multiple features of Prismic - Slices, Labels, Relationship fields, Custom Types
    - Emotion for Styling
    - Cypress for End-to-End testing
    - Prism.js highlighting
    - Responsive images with gatsby-image
    - Extensive SEO
    - ESLint & Prettier
- url: https://gatsby-starter-v2-casper.netlify.com/
  repo: https://github.com/GatsbyCentral/gatsby-v2-starter-casper
  description: A blog starter based on the Casper (v1.4) theme.
  tags:
    - Blog
    - PWA
  features:
    - Page pagination
    - CSS
    - Tags
    - Google Analytics
    - Offline support
    - Web App Manifest
    - SEO
- url: https://lumen-v2.netlify.com/
  repo: https://github.com/GatsbyCentral/gatsby-v2-starter-lumen
  description: A Gatsby v2 fork of the lumen starter.
  tags:
    - Blog
    - RSS
    - Disqus
  features:
    - Lost Grid.
    - Beautiful typography inspired by matejlatin/Gutenberg.
    - Mobile-First approach in development.
    - Stylesheet built using Sass and BEM-Style naming.
    - Syntax highlighting in code blocks.
    - Sidebar menu built using a configuration block.
    - Archive organized by tags and categories.
    - Automatic RSS generation.
    - Automatic Sitemap generation.
    - Offline support.
    - Google Analytics support.
    - Disqus Comments support.
- url: https://gatsby-starter-firebase.netlify.com/
  repo: https://github.com/muhajirdev/gatsby-starter-firebase
  description: A Gatsby + Firebase Starter. With Authentication
  tags:
    - Firebase
    - Client-side App
  features:
    - Eslint Airbnb without semicolon and without .jsx extension
    - Firebase
    - Web App Manifest
- url: http://gatsby-lightbox.416serg.me
  repo: https://github.com/416serg/gatsby-starter-lightbox
  description: Showcasing a custom lightbox implementation using `gatsby-image`
  tags:
    - Portfolio
    - SEO
    - Styling:CSS-in-JS
  features:
    - Features a custom, accessible lightbox with gatsby-image
    - Styled with styled-components using CSS Grid
    - React Helmet for SEO
- url: https://stoic-swirles-4bd808.netlify.com/
  repo: https://github.com/crstnio/gatsby-starter-antd
  description: Gatsby's default starter configured for use with the Antd component library, modular imports and less.
  tags:
    - Styling:Ant Design
    - Styling:Other
  features:
    - Fork of Gatsby's default starter
    - React Helmet, Manifest and offline support retained
    - Antd component library pre-installed
    - Uses gatsby-plugin-antd for modular imports
    - Customize the theme of Antd with `modifyVars`
- url: http://jackbravo.github.io/gatsby-starter-i18n-blog/
  repo: https://github.com/jackbravo/gatsby-starter-i18n-blog
  description: Same as official gatsby-starter-blog but with i18n support
  tags:
    - i18n
    - Blog
  features:
    - Translates site name and bio using .md files
    - No extra libraries needed
- url: https://calpa.me/
  repo: https://github.com/calpa/gatsby-starter-calpa-blog
  description: Blog Template X Contentful, Twitter and Facebook style
  tags:
    - Blog
    - Styling:SCSS
  features:
    - GatsbyJS v2, faster than faster
    - Not just Contentful content source, you can use any database
    - Custom style
    - Google Analytics
    - Gitalk
    - sitemap
    - React FontAwesome
    - SEO
    - Offline support
    - Web App Manifest
    - Styled using SCSS
    - Page pagination
    - Netlify optimization
- url: https://gatsby-starter-typescript-power-blog.majidhajian.com/
  repo: https://github.com/mhadaily/gatsby-starter-typescript-power-blog
  description: Minimal Personal Blog with Gatsby and TypeScript
  tags:
    - PWA
    - Blog
    - Language:TypeScript
    - Markdown
  features:
    - Mobile-First approach in development
    - TSLint & Prettier
    - Offline support
    - Category and Tag for post
    - Type Safe by TypeScript
    - Format Safe by TSLint, StyleLint and Prettier with Lint-Staged(Husky)
    - Blog page
    - Syntax highlighting in code blocks
    - Pagination Ready
    - Ready to deploy to GitHub Pages
    - Automatic RSS generation
    - Automatic Sitemap generation
- url: https://gatsby-starter-kentico-cloud.netlify.com/
  repo: https://github.com/Kentico/gatsby-starter-kentico-cloud
  description: Gatsby starter site with Kentico Cloud
  tags:
    - CMS:Headless
  features:
    - Gatsby v2 support
    - Content item <-> content type relationships
    - Language variants relationships
    - Linked items elements relationships
    - Content items in Rich text elements relationships
    - Reverse link relationships
- url: https://gatsby-starter-storybook.netlify.com/
  repo: https://github.com/markoradak/gatsby-starter-storybook
  description: Gatsby starter site with Storybook
  tags:
    - Storybook
    - Styling:CSS-in-JS
    - Linting
  features:
    - Gatsby v2 support
    - Storybook v4 support
    - Styled Components v4 support
    - Styled Reset, ESLint, Netlify Conf
- url: https://jamstack-hackathon-starter.netlify.com/
  repo: https://github.com/sw-yx/jamstack-hackathon-starter
  description: A JAMstack app with authenticated routes, static marketing pages, etc. with Gatsby, Netlify Identity, and Netlify Functions
  tags:
    - Netlify
    - Client-side App
  features:
    - Netlify Identity
    - Netlify Functions
    - Static Marketing pages and Dynamic Client-side Authenticated App pages
- url: https://collective.github.io/gatsby-starter-plone/
  repo: https://github.com/collective/gatsby-starter-plone
  description: A Gatsby starter template to build static sites using Plone as the content source
  tags:
    - CMS:Other
    - CMS:Headless
    - SEO
    - PWA
  features:
    - Creates 1-1 copy of source Plone site
    - Auto generated navigation and breadcrumbs
    - Progressive Web App features
    - Optimized for performance
    - Minimal UI and Styling
- url: https://gatsby-tutorial-starter.netlify.com/
  repo: https://github.com/justinformentin/gatsby-v2-tutorial-starter
  description: Simple, modern designed blog with post lists, tags, and easily customizable code.
  tags:
    - Blog
    - Linting
    - PWA
    - SEO
    - Styling:CSS-in-JS
    - Markdown
  features:
    - Blog post listing with image, summary, date, and tags.
    - Post Tags
    - Post List Filtering
    - Typography.js
    - Emotion styling
    - Syntax Highlighting in Code Blocks
    - Gatsby Image
    - Fully Responsive
    - Offline Support
    - Web App Manifest
    - SEO
    - PWA
    - Sitemap generation
    - Schema.org JSON-LD
    - CircleCI Integration
    - Codeclimate Integration
    - Google Analytics
    - Twitter and OpenGraph Tags
    - ESLint
    - Prettier Code Styling
- url: https://avivero.github.io/gatsby-redux-starter/
  repo: https://github.com/AVivero/gatsby-redux-starter
  description: Gatsby starter site with Redux, Sass, Bootstrap, Css Modules and Material Icons
  tags:
    - Redux
    - Styling:SCSS
    - Styling:Bootstrap
    - Styling:Material
    - Linting
  features:
    - Gatsby v2 support
    - Redux support
    - Sass support
    - Bootstrap v4 support
    - Css Modules support
    - ESLint, Prettier
- url: https://gatsby-typescript-boilerplate.netlify.com/
  repo: https://github.com/leachjustin18/gatsby-typescript-boilerplate
  description: Opinionated Gatsby v2 starter with TypeScript.
  tags:
    - Language:TypeScript
    - PWA
    - Styling:SCSS
    - Styling:PostCSS
  features:
    - TSLint with airbnb & prettier configurations
    - Prettier
    - Stylelint
    - Offline support
    - Type Safe by TypeScript
    - Format on commit with Lint-Staged(Husky)
    - Favicon generation
    - Sitemap generation
    - Autoprefixer with browser list
    - CSS nano
    - CSS MQ Packer
    - Lazy load image(s) with plugin sharp
    - Gatsby Image
    - Netlify optimizations
- url: https://danshai.github.io/gatsbyv2-scientific-blog-machine-learning/
  repo: https://github.com/DanShai/gatsbyv2-scientific-blog-machine-learning
  description: Machine learning ready and scientific blog starter
  tags:
    - Blog
    - Linting
  features:
    - Write easly your scientific blog with katex and publish your research
    - Machine learning ready with tensorflowjs
    - Manipulate csv data
    - draw with graph mermaid
    - display charts with chartjs
- url: https://gatsby-tailwind-styled-components.netlify.com/
  repo: https://github.com/muhajirdev/gatsby-tailwind-styled-components-starter
  description: A Gatsby Starter with Tailwind CSS + Styled Components
  tags:
    - Styling:Tailwind
  features:
    - Eslint Airbnb without semicolon and without .jsx extension
    - Offline support
    - Web App Manifest
- url: https://gatsby-starter-mobx.netlify.com
  repo: https://github.com/borekb/gatsby-starter-mobx
  description: MobX + TypeScript + TSLint + Prettier
  tags:
    - Language:TypeScript
    - Linting
    - Testing
  features:
    - Gatsby v2 + TypeScript
    - MobX with decorators
    - Two examples from @mweststrate's Egghead course
    - .editorconfig & Prettier
    - TSLint
    - Jest
- url: https://tender-raman-99e09b.netlify.com/
  repo: https://github.com/amandeepmittal/gatsby-bulma-quickstart
  description: A Bulma CSS + GatsbyJS Starter Kit
  tags:
    - Styling:Bulma
    - Styling:SCSS
  features:
    - Uses Bulma CSS
    - Sass based Styling
    - Responsive Design
    - Google Analytics Integration
    - Uses Gatsby v2
    - SEO
- url: https://gatsby-starter-notes.netlify.com/
  repo: https://github.com/patricoferris/gatsby-starter-notes
  description: Gatsby starter for creating notes organised by subject and topic
  tags:
    - Markdown
    - Pagination
  features:
    - Create by topic per subject notes that are organised using pagination
    - Support for code syntax highlighting
    - Support for mathematical expressions
    - Support for images
- url: https://gatsby-starter-ttag.netlify.com/
  repo: https://github.com/ttag-org/gatsby-starter-ttag
  description: Gatsby starter with the minimum required to demonstrate using ttag for precompiled internationalization of strings.
  tags:
    - i18n
  features:
    - Support for precompiled string internationalization using ttag and it's babel plugin
- url: https://gatsby-starter-typescript.netlify.com/
  repo: https://github.com/goblindegook/gatsby-starter-typescript
  description: Gatsby starter using TypeScript.
  tags:
    - Markdown
    - Pagination
    - Language:TypeScript
    - PWA
    - Linting
  features:
    - Markdown and MDX
    - Local search powered by Lunr
    - Syntax highlighting
    - Images
    - Styling with Emotion
    - Testing with Jest and react-testing-library
- url: https://gatsby-netlify-cms-example.netlify.com/
  repo: https://github.com/robertcoopercode/gatsby-netlify-cms
  description: Gatsby starter using Netlify CMS
  tags:
    - CMS:Netlify
    - Styling:SCSS
  features:
    - Example of a website for a local developer meetup group
    - NetlifyCMS used for easy data entry
    - Mobile-friendly design
    - Styling done with Sass
    - Gatsby version 2
- url: https://gatsby-typescript-starter-blog.netlify.com/
  repo: https://github.com/frnki/gatsby-typescript-starter-blog
  description: A starter blog for TypeScript-based Gatsby projects with minimal settings.
  tags:
    - Language:TypeScript
    - Blog
  features:
    - Typescrip & TSLint
    - No Styling (No Typography.js)
    - Minimal settings based on official starter blog
- url: https://gatsby-serif.netlify.com/
  repo: https://github.com/jugglerx/gatsby-serif-theme
  description: Multi page/content-type starter using Markdown and SCSS. Serif is a beautiful small business theme for Gatsby. The theme is fully responsive, blazing fast and artfully illustrated.
  tags:
    - Styling:SCSS
    - Markdown
    - Linting
  features:
    - Multiple "content types" for `services`, `team` and `testimonials` using Markdown as the source
    - Graphql query in `gatsby-node.js` using aliases that creates pages and templates by content type based on the folder `src/pages/services`, `src/pages/team`
    - SCSS
    - Responsive design
    - Bootstrap 4 grid and media queries only
    - Responsive menu
    - Royalty free illustrations included
    - SEO titles & meta using `gatsby-plugin-react-helmet`
    - Eslint & Prettier
- url: https://awesome-gatsby-starter.netlify.com/
  repo: https://github.com/South-Paw/awesome-gatsby-starter
  description: Starter with a preconfigured MDX, Storybook and ESLint environment for component first development of your next Gatsby site.
  tags:
    - MDX
    - Markdown
    - Storybook
    - Styling:CSS-in-JS
    - Linting
  features:
    - Gatsby MDX for JSX in Markdown loading, parsing, and rendering of pages
    - Storybook for isolated component development
    - styled-components for CSS-in-JS
    - ESLint with Airbnb's config
    - Prettier integrated into ESLint
    - A few example components and pages with stories and simple site structure
- url: https://santosfrancisco.github.io/gatsby-starter-cv/
  repo: https://github.com/santosfrancisco/gatsby-starter-cv
  description: A simple starter to get up and developing your digital curriculum with GatsbyJS'
  tags:
    - Styling:CSS-in-JS
    - PWA
    - Onepage
  features:
    - Gatsby v2
    - Based on default starter
    - Google Analytics
    - Web App Manifest
    - SEO
    - Styling with styled-components
    - Responsive Design, optimized for Mobile devices
- url: https://vigilant-leakey-a4f8cd.netlify.com/
  repo: https://github.com/BoyWithSilverWings/gatsby-blog-starter
  description: Minimal Blog Starter Template with Styled Components.
  tags:
    - Markdown
    - Styling:CSS-in-JS
    - Blog
  features:
    - Markdown loading, parsing, and rendering of pages
    - Minimal UI for blog
    - Styled-components for CSS-in-JS
    - Prettier added as pre-commit hook
    - Google Analytics
    - Image Optimisation
    - Code Styling and Formatting in markdown
    - Responsive Design
- url: https://inspiring-me-lwz7512.netlify.com/
  repo: https://github.com/lwz7512/gatsby-netlify-identity-starter
  description: Gatsby Netlify Identity Starter with NIW auth support, and content gating, as well as responsive layout.
  tags:
    - Netlify
    - Pagination
  features:
    - Mobile Screen support
    - Privacy control for post content view & profile page
    - User authentication by Netlify Identity Widget/Service
    - Pagination for posts
    - Navigation menu with active status
- url: https://gatsby-starter-event-calendar.netlify.com/
  repo: https://github.com/EmaSuriano/gatsby-starter-event-calendar
  description: Gatsby Starter to display information about events from Google Spreadsheets with Calendars
  tags:
    - Linting
    - Styling:Grommet
    - PWA
    - SEO
    - Google Sheets
  features:
    - Grommet
    - Theming
    - Google Spreadsheet integration
    - PWA
    - A11y
    - SEO
    - Netlify Deployment Friendly
    - ESLint with Airbnb's config
    - Prettier integrated into ESLint
- url: https://gatsby-starter-tech-blog.netlify.com/
  repo: https://github.com/email2vimalraj/gatsby-starter-tech-blog
  description: A simple tech blog starter kit for gatsbyjs
  tags:
    - Blog
    - Portfolio
  features:
    - Markdown based blog
    - Filter blog posts by Tags
    - Easy customization
    - Using styled components
    - Minimal styles
    - Best scoring by Lighthouse
    - SEO support
    - PWA support
    - Offline support
- url: https://infallible-brown-28846b.netlify.com/
  repo: https://github.com/tylergreulich/gatsby-typescript-mdx-prismjs-starter
  description: Gatsby starter using TypeScript, MDX, Prismjs, and styled-components
  tags:
    - Language:TypeScript
    - Linting
    - Testing
    - Styling:CSS-in-JS
    - MDX
  features:
    - Gatsby v2 + TypeScript
    - Syntax highlighting with Prismjs
    - MDX
    - Jest
    - react-testing-library
    - styled-components
- url: https://hardcore-darwin-d7328f.netlify.com/
  repo: https://github.com/BoyWithSilverWings/gatsby-careers-page
  description: A Careers Page for startups using Gatsby
  tags:
    - Markdown
    - Styling:CSS-in-JS
  features:
    - Careers Listing
    - Application Format
    - Markdown for creating job description
    - styled-components
- url: https://saikrishna.me/
  repo: https://github.com/s-kris/gatsby-minimal-portfolio-blog
  description: A minimal portfolio website with blog using Gatsby. Suitable for developers.
  tags:
    - Portfolio
    - Blog
  features:
    - Portfolio Page
    - Timline (Journey) page
    - Minimal
- url: https://gatsby-starter-blog-mdx-demo.netlify.com
  repo: https://github.com/hagnerd/gatsby-starter-blog-mdx
  description: A fork of the Official Gatsby Starter Blog with support for MDX out of the box.
  tags:
    - MDX
    - Blog
  features:
    - MDX
    - Blog
    - RSS Feed
- url: https://gatsby-tailwindcss-sass-starter-demo.netlify.com/
  repo: https://github.com/durianstack/gatsby-tailwindcss-sass-starter
  description: Just another Gatsby Tailwind with SASS starter
  tags:
    - Styling:Tailwind
    - Styling:SCSS
  features:
    - Tailwind, A Utility-First CSS Framework for Rapid UI Development
    - SASS/SCSS
    - Comes with React Helmet for adding site meta tags
    - Includes plugins for offline support out of the box
    - PurgeCSS to shave off unused styles
- url: https://tyra-starter.netlify.com/
  repo: https://github.com/madelyneriksen/gatsby-starter-tyra
  description: A feminine GatsbyJS Starter Optimized for SEO
  tags:
    - SEO
    - Blog
    - Styling:Other
  features:
    - Integration with Social Media and Mailchimp.
    - Styled with Tachyons.
    - Rich structured data on blog posts for SEO.
    - Pagination and category pages.
- url: https://gatsby-starter-styled.netlify.com/
  repo: https://github.com/gregoralbrecht/gatsby-starter-styled
  description: Yet another simple starter with Styled-System, Typography.js, SEO and Google Analytics.
  tags:
    - Styling:CSS-in-JS
    - PWA
    - SEO
  features:
    - Styled-Components
    - Styled-System
    - Rebass Grid
    - Typography.js to easily set up font styles
    - Google Analytics
    - Prettier, ESLint & Stylelint
    - SEO (meta tags and schema.org via JSON-LD)
    - Offline support
    - Web App Manifest
- url: https://gatsby.ghost.org/
  repo: https://github.com/TryGhost/gatsby-starter-ghost
  description: Build lightning-fast, modern publications with Ghost and Gatsby
  tags:
    - CMS:Headless
    - Blog
  features:
    - Ghost integration with ready to go placeholder content and webhooks support
    - Minimal responsive design
    - Pagination for posts, tags, and authors
    - SEO Friendly Meta
    - JSON-LD Schema
    - OpenGraph structured data
    - Twitter Cards meta
    - Sitemap Generation
    - XML Sitemaps
    - Progressive Web App
    - Offline Support
    - RSS Feed
    - Netlify integration ready to deploy
- url: https://traveler-blog.netlify.com/
  repo: https://github.com/QingpingMeng/gatsby-starter-traveler-blog
  description: A fork of the Official Gatsby Starter Blog to build a travler blog with images support
  tags:
    - Blog
    - PWA
    - SEO
    - Styling:Material
    - Styling:CSS-in-JS
  features:
    - Netlify integration ready to deploy
    - Material UI
    - styled-components
    - GitHub markdown css support
- url: https://create-ueno-app.netlify.com
  repo: https://github.com/ueno-llc/ueno-gatsby-starter
  description: Opinionated Gatsby starter by Ueno.
  tags:
    - Language:TypeScript
    - Styling:SCSS
    - Linting
    - Transitions
  features:
    - GraphQL hybrid
    - SEO friendly
    - GSAP ready
    - Nice Devtools
    - GsapTools
    - Ueno plugins
    - SVG to React component
    - Ueno's TSlint
    - Decorators
- url: https://gatsby-sseon-starter.netlify.com/
  repo: https://github.com/SeonHyungJo/gatsby-sseon-starter
  description: Simple starter template for Gatsby
  tags:
    - Blog
    - Disqus
    - Markdown
    - Styling:SCSS
  features:
    - SASS/SCSS
    - Comes with React Helmet for adding site meta tags
    - Add Disqus
    - Nice Pagination
- url: https://gatsby-contentstack-starter.netlify.com/
  repo: https://github.com/contentstack/gatsby-starter-contentstack
  description: A Gatsby starter powered by Headless CMS Contentstack.
  tags:
    - CMS:Headless
    - Blog
  features:
    - Includes Contentstack Delivery API for any environment
    - Dynamic content from Contentstack CMS
- url: https://gatsby-craftcms-barebones.netlify.com
  repo: https://github.com/frankievalentine/gatsby-craftcms-barebones
  description: Barebones setup for using Craft CMS and Gatsby locally.
  tags:
    - CMS:Headless
  features:
    - Full setup instructions included
    - Documented to get you set up with Craft CMS quickly
    - Code referenced in repo
- url: https://gatsby-starter-buttercms.netlify.com/
  repo: https://github.com/ButterCMS/gatsby-starter-buttercms
  description: A starter template for spinning up a Gatsby+ ButterCMS site
  tags:
    - Blog
    - SEO
    - CMS:Headless
  features:
    - Fully functioning blog
    - Navigation between posts with a previous/next post button
    - FAQ Knowledge Base
    - CMS Powered Homepage
    - Customer Case Study example marketing pages
- url: https://master.d2f5ek3dnwfe9v.amplifyapp.com/
  repo: https://github.com/dabit3/gatsby-auth-starter-aws-amplify
  description: This Gatsby starter uses AWS Amplify to implement authentication flow for signing up/signing in users as well as protected client side routing.
  tags:
    - AWS
    - Authentication
  features:
    - AWS Amplify
    - Full authentication workflow
    - Registration form
    - Signup form
    - User sign in
- url: https://gatsby-starter.mdbootstrap.com/
  repo: https://github.com/anna-morawska/gatsby-material-design-for-bootstrap
  description: A simple starter which lets you quickly start developing with Gatsby and Material Design For Bootstrap
  tags:
    - Styling:Material
  features:
    - React Bootstrap with Material Design css framework.
    - Free for personal and commercial use
    - Fully responsive
- url: https://frosty-ride-4ff3b9.netlify.com/
  repo: https://github.com/damassi/gatsby-starter-typescript-rebass-netlifycms
  description:
    A Gatsby starter built on top of MDX (React + Markdown), NetlifyCMS (with
    MDX and netlify-cms-backend-fs support -- no need to deploy), TypeScript,
    Rebass for UI, Styled Components, and Jest for testing. Very little visual
    styling has been applied so that you can bring your own :)
  tags:
    - MDX
    - CMS:Netlify
    - Language:TypeScript
    - Styling:Other
    - Styling:CSS-in-JS
    - Testing
  features:
    - MDX - Markdown + React
    - Netlify CMS (with MDX support)
    - Read and write to local file system via netlify-cms-backend-fs
    - TypeScript
    - Rebass
    - Styled Components
    - Jest
- url: https://bluepeter.github.io/gatsby-material-ui-business-starter/
  repo: https://github.com/bluepeter/gatsby-material-ui-business-starter
  description: Beautiful Gatsby Material Design Business Starter
  tags:
    - Styling:Material
  features:
    - Uses the popular, well-maintained Material UI React component library
    - Material Design theme and icons
    - Rotating home page carousel
    - Simple setup without opinionated setup
    - Fully instrumented for successful PROD deployments
    - Stylus for simple CSS
- url: https://example-company-website-gatsby-sanity-combo.netlify.com/
  repo: https://github.com/sanity-io/example-company-website-gatsby-sanity-combo
  description: This examples combines Gatsby site generation with Sanity.io content management in a neat company website.
  tags:
    - CMS:sanity.io
    - CMS:Headless
    - Blog
  features:
    - Out-of-the-box headless CMS
    - Real-time content preview in Development
    - Fast & frugal builds
    - No accidental missing fields/types
    - Full Render Control with Portable Text
    - gatsby-image support
    - Content types for company info, pages, projects, people, and blog posts
- url: https://gatsby-starter-under-construction.netlify.com/
  repo: https://github.com/robinmetral/gatsby-starter-under-construction
  description: Blazing fast "Under Construction" page with a blazing quick setup.
  tags:
    - Onepage
    - Styling:CSS-in-JS
    - SEO
    - PWA
  features:
    - Configure everything in gatsby-config.js
    - Creative CSS3 background patterns by Lea Verou
    - Built-in Google Fonts support
    - Social icons with react-social-icons
- url: https://gatsby-starter-docz.netlify.com/
  repo: https://github.com/RobinCsl/gatsby-starter-docz
  description: Simple starter where building your own documentation with Docz is possible
  tags:
    - Documentation
  features:
    - Generate nice documentation with Docz, in addition to generating your normal Gatsby site
    - Document your React components in .mdx files
- url: https://gatsby-starter-santa-fe.netlify.com/
  repo: https://github.com/osogrizz/gatsby-starter-santa-fe
  description: A place for artist or designers to display their creations
  tags:
    - Styling:CSS-in-JS
  features:
    - SEO friendly
    - Built-in Google Fonts support
    - Contact Form
    - Customizable Design Template
- url: https://gatsby-hello-friend.now.sh
  repo: https://github.com/panr/gatsby-starter-hello-friend
  description: A simple starter for Gatsby. That's it.
  tags:
    - Pagination
    - Markdown
    - Blog
    - Portfolio
    - Styling:PostCSS
  features:
    - Dark/light mode, depending on your preferences
    - Great reading experience thanks to Inter font, made by Rasmus Andersson
    - Nice code highlighting thanks to PrismJS
    - Responsive youtube/vimeo etc. videos
    - Elastic menu
    - Fully responsive site
- url: https://lgcolella.github.io/gatsby-starter-developer-blog/
  repo: https://github.com/lgcolella/gatsby-starter-developer-blog
  description: A starter to create SEO-friendly, fast, multilanguage, responsive and highly customizable technical blogs/portfolios with the most common features out of the box.
  tags:
    - Blog
    - Portfolio
    - i18n
  features:
    - Multilanguage posts
    - Pagination and image preview for posts
    - Tags
    - SEO
    - Social share buttons
    - Disqus for comments
    - Highlighting for code syntax in posts
    - Dark and light themes available
    - Various available icon sets
    - RSS Feed
    - Web app manifest
- url: https://gatsby.magicsoup.io/
  repo: https://github.com/magicsoup-io/gatsby-starter-magicsoup
  description: A production ready gatsby starter using magicsoup.io
  tags:
    - SEO
    - Markdown
    - Styling:CSS-in-JS
    - Testing
  features:
    - Optimized images with gatsby-image.
    - SEO friendly with react-helmet, gatsby-plugin-sitemap and Google Webmaster Tools!
    - Responsive UIs with magicsoup.io/stock.
    - Static content with gatsby-transform-remark or gatsby-transform-json.
    - Convert Markdown to StyledComponents!
    - Webfonts with gatsby-plugin-web-font-loader.
    - SSR ready!
    - Testing with Jest!
- url: https://foxandgeese.github.io/tiny-agency/
  repo: https://github.com/foxandgeese/tiny-agency
  description: Simple Gatsby.js starter that uses material design and that's perfect for tiny agencies.
  tags:
    - Styling:Material
  features:
    - Uses the popular, well-maintained Material UI React component library
    - Material Design theme and icons
    - Simple setup without opinionated setup
    - Fully instrumented for successful PROD deployments
- url: https://gatsby-shopify.alexander-productions.de/
  repo: https://github.com/AlexanderProd/gatsby-shopify-starter
  description: Kick off your next, ecommerce experience with this Gatsby starter. It is based on the default Gatsby starter to be easily modifiable.
  tags:
    - CMS:Headless
    - SEO
    - eCommerce
    - Styling:CSS-in-JS
  features:
    - Shopping Cart
    - Shopify Integration
    - Product Grid
    - Shopify Store Credentials included
    - Optimized images with gatsby-image.
    - SEO
- url: https://gatejs.netlify.com
  repo: https://github.com/sarasate/gate
  description: API Doc generator inspired by Stripe's API docs
  tags:
    - Documentation
    - Markdown
    - Onepage
  features:
    - API documentation from markdown sources
    - Code samples separated by language
    - Syntax highlighting
    - Everything in a single page
- url: https://hopeful-keller-943d65.netlify.com
  repo: https://github.com/iwilsonq/gatsby-starter-reasonml
  description: Gatsby starter to create static sites using type-safe ReasonML
  tags:
    - Language:Other
    - Blog
    - Styling:CSS-in-JS
  features:
    - Gatsby v2 support
    - bs-platform v4 support
    - Similar to gatsby-starter-blog
- url: https://gatsby-starter-blog-amp-to-pwa.netlify.com/
  repo: https://github.com/tomoyukikashiro/gatsby-starter-blog-amp-to-pwa
  description: Gatsby starter blog with AMP to PWA Strategy
  tags:
    - Blog
    - AMP
    - PWA
  features:
    - Similar to gatsby-starter-blog
    - Support AMP to PWA strategy
- url: https://cvluca.github.io/gatsby-starter-markdown/
  repo: https://github.com/cvluca/gatsby-starter-markdown
  description: Boilerplate for markdown-based website (Documentation, Blog, etc.)
  tags:
    - Markdown
    - Redux
    - Styling:Ant Design
  features:
    - Responsive Web Design
    - Auto generated Sidebar
    - Auto generated Anchor
- url: https://gatsby-starter-wordpress-community.netlify.com/
  repo: https://github.com/pablovila/gatsby-starter-wordpress-community
  description: Starter using gatsby-source-wordpress to display posts and pages from a WordPress site
  tags:
    - CMS:Wordpress
    - Styling:Bulma
    - Blog
    - Pagination
  features:
    - Gatsby v2 support
    - Responsive Web Design
    - WordPress support
    - Bulma and Sass Support for styling
    - Pagination logic
- url: https://gatsby-blogger.netlify.com/
  repo: https://github.com/aslammultidots/blogger
  description: A Simple, clean and modern designed blog with firebase authentication feature and easily customizable code.
  tags:
    - Blog
    - Redux
    - Disqus
    - CMS:Contentful
    - Firebase
  features:
    - Minimal and clean white layout.
    - Dynamic content from Contentful.
    - Blog post listing with previews (image + summary) for each blog post.
    - Disqus commenting system for each blog post.
    - Search post with keyword.
    - Firebase for Authentication.
    - Protected Routes with Authorization.
    - Contact form integration.
- url: https://gatsby-starter-styled-components.netlify.com/
  repo: https://github.com/blakenoll/gatsby-starter-styled-components
  description: The Gatsby default starter modified to use styled-components
  tags:
    - Styling:CSS-in-JS
  features:
    - styled-components
    - sticky footer
- url: https://magazine-example.livingdocs.io/
  repo: https://github.com/livingdocsIO/gatsby-magazine-example
  description: This magazine-starter helps you start out with Livingdocs as a headless CMS.
  tags:
    - Blog
    - CMS:Headless
  features:
    - Minimal and clean white layout.
    - Dynamic content from Livingdocs.
    - Built-in component library.
    - Robust template and theme.
- url: https://gatsby-starter-intl.tomekskuta.pl
  repo: https://github.com/tomekskuta/gatsby-starter-intl
  description: Gatsby v2 i18n starter which makes static pages for every locale and detect your browsers lang. i18n with react-intl.
  tags:
    - i18n
    - Testing
  features:
    - static pages for every language
    - detects your browser locale
    - uses react-intl
    - based on Gatsby Default Starter
    - unit tests with Jest
- url: https://cape.netlify.com/
  repo: https://github.com/juhi-trivedi/cape
  description: A Gatsby - CMS:Contentful demo with Netlify.
  tags:
    - Blog
    - Netlify
    - CMS:Contentful
    - Styling:Bootstrap
  features:
    - Fecthing Dynamic content from Contentful.
    - Blog post listing with previews (image + summary) for each blog post.
    - Contact form integration with Netlify.
    - Grid system inspired by Bootstrap.
- url: https://gatsby-starter-infinite-scroll.baobab.fi/
  repo: https://github.com/baobabKoodaa/gatsby-starter-infinite-scroll
  description: Infinite Scroll and Pagination with 10k photos
  tags:
    - Pagination
    - Styling:CSS-in-JS
  features:
    - Infinite Scroll (default mode)
    - Pagination (fallback for users without JS)
    - Toggle between these modes in demo
    - Efficient implementation (only fetch the data that's needed, ship initial items with the page instead of fetch, etc.)
- url: https://jodie.lekoarts.de/
  repo: https://github.com/LekoArts/gatsby-starter-portfolio-jodie
  description: Image-heavy photography portfolio with colorful accents & great typography
  tags:
    - Portfolio
    - PWA
    - Transitions
    - Styling:CSS-in-JS
    - Linting
    - Testing
    - Language:TypeScript
  features:
    - Configurable with theming, CSS Grid & a yaml file for navigation
    - Create your projects by editing a yaml file and putting images into a folder
    - Shows your Instagram posts
    - TypeScript
    - Cypress for End-to-End testing
    - react-spring for animations & transitions
    - Uses styled-components + styled-system
    - SEO with Sitemap, Schema.org JSONLD, Tags
    - Responsive images with gatsby-image
- url: https://amazing-jones-e61bda.netlify.com/
  repo: https://github.com/WebCu/gatsby-material-kit-react
  description: Adaptation of Material Kit React to Gatsby
  tags:
    - Styling:Material
  features:
    - 60 Handcrafted Components
    - 4 Customized Plugins
    - 3 Example Pages
- url: https://relaxed-bhaskara-5abd0a.netlify.com/
  repo: https://github.com/LekovicMilos/gatsby-starter-portfolio
  description: Gatsby portfolio starter for creating quick portfolio
  tags:
    - Portfolio
  features:
    - Showcase of portfolio items
    - About me page
- url: https://gatsby-typescript-scss-docker-starter.netlify.com/
  repo: https://github.com/OFranke/gatsby-typescript-scss-docker
  description: Gatsby starter TypeScript, SCSS, Docker
  tags:
    - Language:TypeScript
    - Styling:SCSS
    - Linting
  features:
    - Format & Commit Safe by ESLint, StyleLint and Prettier with Lint-Staged (Husky), optimized for VS Code
    - Typings for scss files are automatically generated
    - Responsiveness from the beginning through easy breakpoint configuration
    - Enforce the DRY principle, no hardcoded and repeated `margin`, `font-size`, `color`, `box-shadow`, `border-radius` ... properties anymore
    - Docker ready - you can run gatsby dev mode on your machine environment or with docker-compose
- url: https://prismic-i18n.lekoarts.de/
  repo: https://github.com/LekoArts/gatsby-starter-prismic-i18n
  description: Based on gatsby-starter-prismic with Internationalization (i18n) support.
  tags:
    - CMS:Prismic
    - CMS:Headless
    - Styling:CSS-in-JS
    - Linting
    - Blog
    - PWA
    - Testing
    - i18n
  features:
    - Prismic as Headless CMS
    - Uses multiple features of Prismic - Slices, Labels, Relationship fields, Custom Types, Internationalization
    - Emotion for Styling
    - i18n without any third-party libaries
    - Cypress for End-to-End testing
    - Prism.js highlighting
    - Responsive images with gatsby-image
    - Extensive SEO
    - ESLint & Prettier
- url: https://gatsby-starter-landing-page.netlify.com/
  repo: https://github.com/gillkyle/gatsby-starter-landing-page
  description: Single page starter for minimal landing pages
  tags:
    - Onepage
  features:
    - Gatsby image
    - Google Analytics
    - Minimal design
- url: https://thakkaryash94.github.io/gatsby-github-personal-website/
  repo: https://github.com/thakkaryash94/gatsby-github-personal-website
  description: It is a conversion of original GitHub personal website repo which is written in ruby for JS developers. This repository gives you the code you'll need to kickstart a personal website that showcases your work as a software developer. And when you manage the code in a GitHub repository, it will automatically render a webpage with the owner's profile information, including a photo, bio, and repositories.
  tags:
    - Portfolio
    - Onepage
  features:
    - layout config either stacked or sidebar
    - theme dark/light mode
    - post support
- url: http://gatsby-starter-default-intl.netlify.com
  repo: https://github.com/wiziple/gatsby-starter-default-intl
  description: The default Gatsby starter with features of multi-language url routes and browser language detection.
  tags:
    - i18n
  features:
    - Localization (Multilanguage) provided by react-intl.
    - Support automatic redirection based on user's preferred language in browser provided by browser-lang.
    - Support multi-language url routes within a single page component. That means you don't have to create separate pages such as pages/en/index.js or pages/ko/index.js.
    - Based on gatsby-starter-default with least modification.
- url: https://gatsby-starter-julia.netlify.com/
  repo: https://github.com/niklasmtj/gatsby-starter-julia
  description: A minimal blog starter template built with Gatsby
  tags:
    - Markdown
    - Blog
  features:
    - Landingpage
    - Blogoverview
    - Markdown sourcing
    - Estimated reading time
    - Styled component with @emotion
    - Netlify deployment friendly
    - Nunito font as npm module
    - Site meta tags with React Helmet
- url: https://agalp.imedadel.me
  repo: https://github.com/ImedAdel/automatic-gatsbyjs-app-landing-page
  description: Automatically generate iOS app landing page using GatsbyJS
  tags:
    - Onepage
    - PWA
    - SEO
  features:
    - One Configuration file
    - Automatically generate a landing page for your iOS app
    - List app features
    - App Store and Play Store buttons
    - App screenshot and video preview
    - Easily add social media accounts and contact info in the footer via the site-config.js file.
    - Pick custom Font Awesome icons for the feature list via the site-config.js file.
    - Built using Prettier and Styled-Components
    - Easily integrate Google Analytics by adding your ID to site-config.js file.
- url: https://gatsby-starter-shopify-app.firebaseapp.com/install
  repo: https://github.com/gil--/gatsby-starter-shopify-app
  description: Easily create Serverless Shopify Admin Apps powered by Gatsby and Firebase Functions
  tags:
    - Shopify
    - Firebase
  features:
    - 🗄 Firebase Firestore Realtime DB
    - ⚡️ Serverless Functions API layer (Firebase Functions)
    - 💼 Admin API (Graphql) Serverless Proxy
    - 🎨 Shopify Polaris (AppProvider, etc.)
    - 💰 Application Charge Logic (30 days) with variable trial duration
    - 📡 Webhook Validation & Creation
    - 🔑 GDPR Ready (Including GDPR Webhooks)
    - 🏗 CircleCI Config for easy continuous deployments to Firebase
- url: https://gatsby-starter-paperbase.netlify.com/
  repo: https://github.com/willcode4food/gatsby-starter-paperbase
  description: A Gatsby starter that implements the Paperbase Premium Theme from MaterialUI
  tags:
    - Styling:Material
    - Styling:CSS-in-JS
  features:
    - MaterialUI Paperbase theme in Gatsby!
    - Create professional looking admin tools and dashboards
    - Responsive Design
    - MaterialUI Paper Components
    - MaterialUI Tab Components
- url: https://gatsby-starter-devto.netlify.com/
  repo: https://github.com/geocine/gatsby-starter-devto
  description: A GatsbyJS starter template that leverages the Dev.to API
  tags:
    - Blog
    - Styling:CSS-in-JS
  features:
    - Blog post listing with previews (image + summary) for each blog post
- url: https://gatsby-starter-framer-x.netlify.com/
  repo: https://github.com/simulieren/gatsby-starter-framer-x
  description: A GatsbyJS starter template that is connected to a Framer X project
  tags:
    - Language:TypeScript
  features:
    - TypeScript support
    - Easily work in GatsbyJS and Framer X at the same time
- url: https://gatsby-firebase-hosting.firebaseapp.com/
  repo: https://github.com/bijenkorf-james-wakefield/gatsby-firebase-hosting-starter
  description: A starter with configuration for Firebase Hosting and Cloud Build deployment.
  tags:
    - Firebase
    - Linting
  features:
    - Linting with ESLint
    - Jest Unit testing configuration
    - Lint-staged on precommit hook
    - Commitizen for conventional commit messages
    - Configuration for Firebase hosting
    - Configuration for Cloud Build deployment
    - Clear documentation to have your site deployed on Firebase behind SSL in no time!
- url: https://lewis-gatsby-starter-blog.firebaseapp.com
  repo: https://github.com/lewislbr/lewis-gatsby-starter-blog
  description: A simple custom Gatsby starter template to start a new blog or personal website.
  tags:
    - Blog
    - Styling:CSS-in-JS
    - Markdown
    - PWA
    - Portfolio
    - SEO
  features:
    - Blog post listing with summary preview for each blog post.
    - Automatically creates blog pages from Markdown files.
    - CSS in JS with styled-components.
    - Optimized images.
    - Offline capabilities.
    - Auto-generated sitemap and robots.txt.
- url: https://gatsby-starter-stripe.netlify.com/
  repo: https://github.com/brxck/gatsby-starter-stripe
  description: A minimal starter to create a storefront with Gatsby, Stripe, & Netlify Functions.
  tags:
    - Stripe
    - eCommerce
    - Styling:None
  features:
    - Statically generate based on Stripe inventory
    - Dynamically update with live inventory & availability data
    - Checkout powered by Stripe
    - Serverless functions interact with Stripe API
    - Shopping cart persisted in local storage
    - Responsive images with gatsby-image
- url: https://www.jannikbuschke.de/gatsby-antd-docs/
  repo: https://github.com/jannikbuschke/gatsby-antd-docs
  description: A template for documentation websites
  tags:
    - Documentation
    - Language:TypeScript
    - Styling:Ant Design
    - Markdown
    - MDX
  features:
    - Markdown
    - MDX with mdxjs
    - Syntax highlighting with prismjs
    - Anchors
    - Sidebar
    - Sitecontents
    - Landingpage
- url: https://gatsby-starter.haezl.at
  repo: https://github.com/haezl/gatsby-starter-haezl
  description: A lightweight, mobile first blog starter with infinite scroll and Material-UI design for Gatsby.
  tags:
    - Blog
    - Language:TypeScript
    - Linting
    - Styling:CSS-in-JS
    - Styling:Material
    - Markdown
    - PWA
  features:
    - Landing Page
    - Portfolio section
    - Blog post listing with a preview for each post
    - Infinite scroll instead of next and previous buttons
    - Blog posts generated from Markdown files
    - About Page
    - Responsive Design
    - PWA (Progressive Web App) support
    - MobX
    - Customizable
- url: https://gatsby-starter-fine.netlify.com/
  repo: https://github.com/toboko/gatsby-starter-fine
  description: A mutli-response and light, mobile first blog starter with columns layout and Seo optimization.
  tags:
    - Blog
    - Markdown
    - Portfolio
    - SEO
  features:
    - Blog
    - Portfolio section
    - Customizable
    - Markdown
    - Optimized images
    - Sitemap Page
    - Seo Ready
- url: https://ugglr.github.io/gatsby-clean-portfolio/
  repo: https://github.com/ugglr/gatsby-clean-portfolio
  description: A clean themed Software Engineer Portfolio site, showcasing soft skills on the front page, features project card showcases, about page. Responsive through react-bootstrap components together with custom CSS style sheets. SEO configured, just need to add google analytics tracking code.
  tags:
    - Portfolio
    - SEO
    - Styling:Bootstrap
  features:
    - Resume
    - CV
    - google analytics
    - easy favicon swap
    - Gatsby SEO plugin
    - Clean layout
    - White theme
    - grid using react-bootstrap
    - bootstrap4 classes available
    - font-awesome Library for icons
    - Portfolio site for developers
    - custom project cards
    - easily extendable to include blog page
    - Responsive design
- url: https://gatsby-documentation-starter.netlify.com/
  repo: https://github.com/whoisryosuke/gatsby-documentation-starter
  description: Automatically generate docs for React components using MDX, react-docgen, and GatsbyJS
  tags:
    - Documentation
    - MDX
    - SEO
  features:
    - Parses all React components (functional, stateful, even stateless!) for JS Docblocks and Prop Types.
    - MDX - Write your docs in Markdown and include React components using JSX!
    - Lightweight (only what you need)
    - Modular (easily fits in any React project!)
    - Props table component
    - Customizable sidebar navigation
    - Includes SEO plugins Google Analytics, Offline, Manifest, Helmet.
- url: http://gatsby-absurd.surge.sh/
  repo: https://github.com/ajayns/gatsby-absurd
  description: A Gatsby starter using illustrations from https://absurd.design/
  tags:
    - Onepage
    - Styling:CSS-in-JS
  features:
    - Uses surreal illustrations from absurd.design.
    - Landing page structure split into sections
    - Basic UX/UX elements ready. navbar, smooth scrolling, faqs, theming
    - Convenient image handling and data separation
- url: https://gatsby-starter-quiz.netlify.com/
  repo: https://github.com/raphadeluca/gatsby-starter-quiz
  description: Create rich quizzes with Gatsby & Mdx. No need of database or headless CMS. Manage your data directly in your Mdx file's frontmatter and write your content in the body. Customize your HTML tags, use react components from a library or write your owns. Navigation will be automatically created between each question.
  tags:
    - MDX
  features:
    - Data quiz in the frontmatter
    - Rich customizable content with MDX
    - Green / Red alert footer on user's answer
    - Navigation generated based on the index of each question
- url: https://gatsby-starter-accessibility.netlify.com/
  repo: https://github.com/benjamingrobertson/gatsby-starter-accessibility
  description: The default Gatsby starter with powerful accessibility tools built-in.
  tags:
    - Storybook
    - Linting
  features:
    - 🔍 eslint-plugin-jsx-a11y for catching accessibility issues while authoring code
    - ✅ lint:staged for adding a pre-commit hook to catch accessibility linting errors
    - 📣 react-axe for console reporting of accessibility errors in the DOM during development
    - 📖 storybook setup for accessibility reporting on individual components
- url: https://gatsby-theme-ggt-material-ui-blog.netlify.com/
  repo: https://github.com/greatgatsbyjsthemes/gatsby-starter-ggt-material-ui-blog
  description: Starter material-ui blog utilizing a Gatsby theme!
  tags:
    - Blog
    - MDX
  features:
    - Uses MDX with Gatsby theme for quick and easy set up
    - Material-ui design with optional config passed into the theme options
    - Gradient background with sitemap, rss feed, and offline capabilities
- url: https://gatsby-starter-blog-typescript.netlify.com/
  repo: https://github.com/gperl27/Gatsby-Starter-Blog-Typescript
  description: Gatsby starter blog with TypeScript
  tags:
    - Blog
    - Language:TypeScript
    - Styling:CSS-in-JS
  features:
    - Includes all features that come with Gatsby's official starter blog
    - TypeScript for type-safety out of the box
    - Styled components in favor of inline styles
    - Transition Link for nice page transitions
    - Type definitions from GraphQL schema (with code generation)
    - Type definitions from grapql schema (with code generation)
- url: https://gatsby-starter-sass.netlify.com/
  repo: https://github.com/colbyfayock/gatsby-starter-sass
  description: A Gatsby starter with Sass and no assumptions!
  tags:
    - Styling:SCSS
  features:
    - Sass stylesheets to manage your CSS (SCSS flavored)
    - Simple, minimal base setup to get started
    - No baked in configurations or assumptions
- url: https://billyjacoby.github.io/gatsby-react-bootstrap-starter/
  repo: https://github.com/billyjacoby/gatsby-react-bootstrap-starter
  description: GatsbyJS starter with react-bootstrap and react-icons
  tags:
    - Styling:Bootstrap
    - Styling:SCSS
  features:
    - SASS stylesheets to make styling components easy
    - Sample navbar that sticks to the top of the page on scroll
    - Includes react-icons to make adding icons to your app super simple
- url: https://gatsbystartermdb.netlify.com
  repo: https://github.com/jjcav84/mdbreact-gatsby-starter
  description: GatsbyJS starter built with MDBootstrap React free version
  tags:
    - Styling:Bootstrap
  features:
    - Material Design, Bootstrap, and React
    - Contact form and Google Map components
    - Animation
    - documentation and component library can be found at mdboostrap's website
- url: https://gatsby-starter-primer.netlify.com/
  repo: https://github.com/thomaswangio/gatsby-starter-primer
  description: A Gatsby starter featuring GitHub Primer Design System and React components
  tags:
    - Styling:Other
    - Styling:CSS-in-JS
    - SEO
    - Landing Page
  features:
    - Primer React Components
    - Styled Components
    - Gatsby Image
    - Better SEO component with appropriate OG image and appropriate fallback meta tags
- url: https://pranshuchittora.github.io/gatsby-material-boilerplate
  repo: https://github.com/pranshuchittora/gatsby-material-boilerplate
  description: A simple starter to get up and developing quickly with Gatsby in material design
  tags:
    - Styling:Material
  features:
    - Material design
    - Sass/SCSS
    - Tags
    - Categories
    - Google Analytics
    - Offline support
    - Web App Manifest
    - SEO
- url: https://anubhavsrivastava.github.io/gatsby-starter-hyperspace
  repo: https://github.com/anubhavsrivastava/gatsby-starter-hyperspace
  description: Single page starter based on the Hyperspace site template, with landing, custom and Elements(Component) page
  tags:
    - HTML5UP
    - Styling:SCSS
    - Onepage
    - Landing Page
  features:
    - Designed by HTML5 UP
    - Simple one page site that’s perfect for personal portfolios
    - Fully Responsive
    - Styling with SCSS
    - Offline support
    - Web App Manifest
- url: https://anubhavsrivastava.github.io/gatsby-starter-identity
  repo: https://github.com/anubhavsrivastava/gatsby-starter-identity
  description: Single page starter based on the Identity site template by HTML5 up, suitable for one page portfolio.
  tags:
    - HTML5UP
    - Styling:SCSS
    - Onepage
    - Landing Page
    - PWA
  features:
    - Designed by HTML5 UP
    - Simple one page personal portfolio
    - Fully Responsive
    - Styling with SCSS
    - Offline support
    - Web App Manifest
- url: https://hopeful-ptolemy-cd840b.netlify.com/
  repo: https://github.com/tonydiaz/gatsby-landing-page-starter
  description: A simple landing page starter for idea validation using material-ui. Includes email signup form and pricing section.
  tags:
    - Styling:Material
    - Landing Page
  features:
    - SEO
    - Mailchimp integration
    - Material-UI components
    - Responsive
    - Pricing section
    - Benefits section
    - Email signup form
    - Easily configurable
    - Includes standard gatsby starter features
- url: https://anubhavsrivastava.github.io/gatsby-starter-aerial
  repo: https://github.com/anubhavsrivastava/gatsby-starter-aerial
  description: Single page starter based on the Aerial site template by HTML5 up, suitable for one page personal page.
  tags:
    - HTML5UP
    - Styling:SCSS
    - Onepage
    - Landing Page
    - PWA
  features:
    - Designed by HTML5 UP
    - Simple one page personal portfolio
    - Fully Responsive
    - Styling with SCSS
    - Offline support
    - Web App Manifest
- url: https://anubhavsrivastava.github.io/gatsby-starter-eventually
  repo: https://github.com/anubhavsrivastava/gatsby-starter-eventually
  description: Single page starter based on the Eventually site template by HTML5 up, suitable for upcoming product page.
  tags:
    - HTML5UP
    - Styling:SCSS
    - Landing Page
    - PWA
  features:
    - Designed by HTML5 UP
    - Fully Responsive
    - Styling with SCSS
    - Offline support
    - Web App Manifest
- url: https://jovial-jones-806326.netlify.com/
  repo: https://github.com/GabeAtWork/gatsby-elm-starter
  description: An Elm-in-Gatsby integration, based on gatsby-plugin-elm
  tags:
    - Language:Other
  features:
    - Elm language integration
- url: https://anubhavsrivastava.github.io/gatsby-starter-readonly
  repo: https://github.com/anubhavsrivastava/gatsby-starter-readonly
  description: Single page starter based on the ReadOnly site template by HTML5 up, with landing and Elements(Component) page
  tags:
    - HTML5UP
    - Onepage
    - Styling:SCSS
    - Landing Page
    - PWA
  features:
    - Designed by HTML5 UP
    - Fully Responsive
    - Styling with SCSS
    - Offline support
    - Web App Manifest
- url: https://anubhavsrivastava.github.io/gatsby-starter-prologue
  repo: https://github.com/anubhavsrivastava/gatsby-starter-prologue
  description: Single page starter based on the Prologue site template by HTML5 up, for portfolio pages
  tags:
    - HTML5UP
    - Onepage
    - Styling:SCSS
    - Portfolio
    - PWA
  features:
    - Designed by HTML5 UP
    - Fully Responsive
    - Styling with SCSS
    - Offline support
    - Web App Manifest
- url: https://gatsby-london.netlify.com
  repo: https://github.com/ImedAdel/gatsby-london
  description: A custom, image-centric theme for Gatsby.
  tags:
    - Portfolio
    - Blog
    - Styling:PostCSS
  features:
    - Post thumbnails in the homepage
    - Built with PostCSS
    - Made for image-centeric portfolios
    - Based on London for Ghost
- url: https://anubhavsrivastava.github.io/gatsby-starter-overflow
  repo: https://github.com/anubhavsrivastava/gatsby-starter-overflow
  description: Single page starter based on the Overflow site template by HTML5 up, with landing and Elements(Component) page
  tags:
    - HTML5UP
    - Onepage
    - Styling:SCSS
    - Portfolio
    - PWA
  features:
    - Designed by HTML5 UP
    - Fully Responsive
    - Image Gallery
    - Styling with SCSS
    - Offline support
    - Web App Manifest
- url: https://cosmicjs.com/apps/gatsby-agency-portfolio/demo
  repo: https://github.com/cosmicjs/gatsby-agency-portfolio
  description: Static Webpage for displaying your agencies skills and past work.  Implements 4 sections for displaying information about your company, A home page, information about services, projects, and the people in your organization.
  tags:
    - Blog
    - Portfolio
    - CMS:Cosmic JS
  features:
    - Landing Page
    - Home
    - Services
    - Projects
    - People
- url: https://cosmicjs.com/apps/gatsby-localization-app-starter/demo
  repo: https://github.com/cosmicjs/gatsby-localization-app-starter
  description: A localized Gatsby starter application powered by Cosmic JS.
  tags:
    - CMS:Cosmic JS
    - i18n
  features:
    - Gatsby localization starter app
- url: https://cosmicjs.com/apps/gatsby-docs/demo
  repo: https://github.com/cosmicjs/gatsby-docs-app
  description: Be able to view and create documentation using Gatsby and Cosmic JS. Leveraging the speed and high powered APIs of the Gatsby framework and the simplicity and scalability of Cosmic JS.
  tags:
    - CMS:Cosmic JS
    - Documentation
  features:
    - manage docs in static web file format for zippy delivery
- url: https://cosmicjs.com/apps/gatsby-ecommerce-website/demo
  repo: https://github.com/a9kitkumar/Gatsby-Ecommerce
  description: A localized Gatsby starter application powered by Cosmic JS.
  tags:
    - CMS:Cosmic JS
    - eCommerce
  features:
    - Stores products, orders using Cosmic JS as a database and a server
- url: https://harshil1712.github.io/gatsby-starter-googlesheets/
  repo: https://github.com/harshil1712/gatsby-starter-googlesheets
  description: A starter using Google Sheets as data source
  tags:
    - Google Sheets
    - SEO
    - Blog
  features:
    - Uses Google Sheets for data
    - Easily configurable
- url: https://the-plain-gatsby.netlify.com/
  repo: https://github.com/wangonya/the-plain-gatsby
  description: A simple minimalist starter for your personal blog.
  tags:
    - Blog
    - Markdown
  features:
    - Minimalist design
    - Next and previous blog post navigation
    - About page
    - Markdown support
- url: https://gatsby-starter-blockstack.openintents.org
  repo: https://github.com/friedger/gatsby-starter-blockstack
  description: A starter using Blockstack on client side
  tags:
    - Authentication
  features:
    - Uses Blockstack
    - Client side app
- url: https://anubhavsrivastava.github.io/gatsby-starter-multiverse
  repo: https://github.com/anubhavsrivastava/gatsby-starter-multiverse
  description: Single page starter based on the Multiverse site template by HTML5 up, with landing and Elements(Component) page
  tags:
    - HTML5UP
    - Onepage
    - Styling:SCSS
    - Portfolio
    - PWA
  features:
    - Designed by HTML5 UP
    - Fully Responsive
    - Image Gallery
    - Styling with SCSS
    - Offline support
    - Web App Manifest
- url: https://anubhavsrivastava.github.io/gatsby-starter-highlights
  repo: https://github.com/anubhavsrivastava/gatsby-starter-highlights
  description: Single page starter based on the Highlights site template by HTML5 up, with landing and Elements(Component) page
  tags:
    - HTML5UP
    - Onepage
    - Styling:SCSS
    - Portfolio
    - PWA
  features:
    - Designed by HTML5 UP
    - Fully Responsive
    - Image Gallery
    - Styling with SCSS
    - Offline support
    - Web App Manifest
- url: https://gatsby-starter-material-business-markdown.netlify.com/
  repo: https://github.com/ANOUN/gatsby-starter-material-business-markdown
  description: A clean, modern starter for businesses using Material Design Components
  tags:
    - Blog
    - Markdown
    - PWA
    - Styling:Material
    - Styling:SCSS
  features:
    - Minimal, Modern Business Website Design
    - Material Design Components
    - MDC React Components
    - MDC Theming
    - Blog
    - Home Page
    - Contact Page
    - Contact Form
    - About Page
    - Mobile-First approach in development
    - Fully Responsive
    - Markdown
    - PWA
- url: https://gatsby-starter-default-typescript.netlify.com/
  repo: https://github.com/andykenward/gatsby-starter-default-typescript
  description: Starter Default TypeScript
  tags:
    - Language:TypeScript
  features:
    - TypeScript
    - Typing generation for GraphQL using GraphQL Code Generator
    - Comes with React Helmet for adding site meta tags
    - Based on Gatsby Starter Default
- url: http://gatsbyhoney.davshoward.com/
  repo: https://github.com/davshoward/gatsby-starter-honey
  description: A delicious baseline for Gatsby (v2).
  tags:
    - Styling:PostCSS
    - SEO
  features:
    - Gatsby v2
    - SEO (including robots.txt, sitemap generation, automated yet customisable metadata, and social sharing data)
    - Google Analytics
    - PostCSS support
    - Developer environment variables
    - Accessibility support
    - Based on Gatsby Starter Default
- url: https://material-ui-starter.netlify.com/
  repo: https://github.com/dominicabela/gatsby-starter-material-ui
  description: This starter includes Material UI boilerplate and configuration files along with the standard Gatsby configuration files. It provides a starting point for developing Gatsby apps with the Material UI framework.
  tags:
    - SEO
    - Styling:Material
  features:
    - Material UI Framework
    - Roboto Typeface (self hosted)
    - SEO
    - Offline Support
    - Based on Gatsby Default Starter
- url: https://developer-diary.netlify.com/
  repo: https://github.com/willjw3/gatsby-starter-developer-diary
  description: A blog template created with web developers in mind. Totally usable right out of the box, but minimalist enough to be easily modifiable.
  tags:
    - Blog
    - Markdown
    - Pagination
    - SEO
  features:
    - Ready to go - Blog author name, author image, etc,... can be easily added using a config file
    - Blog posts created as markdown files
    - Gatsby v.2
    - Mobile responsive
    - Pagination
    - Category and tag pages
    - Social media sharing icons in each post
    - Icons from React Icons (Font Awesome, Devicons, etc,...)
    - Beautiful tech-topic tags to attach to your web-development-related blog posts
    - Developer-relevant social media icon links, including GitHub, Stack Overflow, and freeCodeCamp
- url: https://anubhavsrivastava.github.io/gatsby-starter-paradigmshift
  repo: https://github.com/anubhavsrivastava/gatsby-starter-paradigmshift
  description: Single page starter based on the Paradigm Shift site template by HTML5 up, with landing and Elements(Component) page
  tags:
    - HTML5UP
    - Onepage
    - Styling:SCSS
    - Portfolio
    - PWA
  features:
    - Designed by HTML5 UP
    - Fully Responsive
    - Image Gallery
    - Styling with SCSS
    - Offline support
    - Web App Manifest
- url: https://dazzling-heyrovsky-62d4f9.netlify.com/
  repo: https://github.com/s-kris/gatsby-starter-medium
  description: A GatsbyJS starter blog as close as possible to medium.
  tags:
    - Markdown
    - Styling:CSS-in-JS
  features:
    - Careers Listing
    - Mobile Responsive
- url: https://gatsby-personal-starter-blog.netlify.com
  repo: https://github.com/thomaswangio/gatsby-personal-starter-blog
  description: Gatsby starter for personal blogs! Blog configured to run at /blog and with Netlify CMS and gatsby-remark-vscode.
  tags:
    - Blog
    - Markdown
    - Styling:CSS-in-JS
    - CMS:Netlify
  features:
    - Netlify CMS
    - VSCode syntax highlighting
    - Styled Components
- url: https://anubhavsrivastava.github.io/gatsby-starter-phantom
  repo: https://github.com/anubhavsrivastava/gatsby-starter-phantom
  description: Single page starter based on the Phantom site template by HTML5 up, with landing, generic and Elements(Component) page
  tags:
    - HTML5UP
    - Onepage
    - Styling:SCSS
    - PWA
  features:
    - Designed by HTML5 UP
    - Fully Responsive
    - Styling with SCSS
    - Offline support
    - Web App Manifest
- url: https://gatsby-starter-internationalized.ack.ee/
  repo: https://github.com/AckeeCZ/gatsby-starter-internationalized
  description: A simple starter for fully internationalized websites, including route internationalization.
  tags:
    - i18n
  features:
    - internationalized page content - via react-intl
    - internationalized routes - via language configuration
    - lightweight - includes only internationalization code
    - LocalizedLink - built-in link component handling route generation
    - LanguageSwitcher - built-in language switcher component
- url: https://gatsby-starter-bee.netlify.com/
  repo: https://github.com/JaeYeopHan/gatsby-starter-bee
  description: A simple starter for blog with fresh UI.
  tags:
    - Blog
    - Netlify
    - Disqus
    - SEO
  features:
    - Code highlight with Fira Code font
    - Emoji (emojione)
    - Social share feature (Twitter, Facebook)
    - Comment feature (disqus, utterances)
    - Sponsor service (Buy-me-a-coffee)
    - CLI Tool
- url: https://learn.hasura.io/graphql/react/introduction
  repo: https://github.com/hasura/gatsby-gitbook-starter
  description: A starter to generate docs/tutorial websites based on GitBook theme.
  tags:
    - Documentation
    - MDX
    - Markdown
    - SEO
  features:
    - Write in Markdown / MDX and generate responsive documentation/tutorial web apps
    - Fully Configurable
    - Syntax highlighting with Prismjs
    - Code diffing with +/-
    - Google Analytics Integration
    - SEO Tags with MDX frontmatter
    - Edit on GitHub button
    - Fully Customisable with rich embeds using React in MDX.
- url: https://gatsby-starter-blog-with-lunr.netlify.com/
  repo: https://github.com/lukewhitehouse/gatsby-starter-blog-with-lunr
  description: Building upon Gatsby's blog starter with a Lunr.js powered Site Search.
  tags:
    - Blog
    - Search
  features:
    - Same as the official starter blog
    - Integration with Lunr.js
- url: https://oneshopper.netlify.com
  repo: https://github.com/rohitguptab/OneShopper
  description: This Starter is created for Ecommerce site with Gatsby + Contentful and snipcart
  tags:
    - eCommerce
    - CMS:Contentful
    - Blog
    - SEO
    - Disqus
  features:
    - Blog post listing with previews for each blog post.
    - Store page listing all the Products and includes features like Rating, Price, Checkout, More then one Product images with tabbing.
    - Contact form with Email notification.
    - Index pages design with Latest Post, Latest Blog, Deal of week and Banner.
- url: https://anubhavsrivastava.github.io/gatsby-starter-spectral
  repo: https://github.com/anubhavsrivastava/gatsby-starter-spectral
  description: Single page starter based on the Spectral site template by HTML5 up, with landing, Generic and Elements(Component) page
  tags:
    - HTML5UP
    - Onepage
    - Styling:SCSS
    - Portfolio
    - PWA
  features:
    - Designed by HTML5 UP
    - Fully Responsive
    - Styling with SCSS
    - Offline support
    - Web App Manifest
- url: https://anubhavsrivastava.github.io/gatsby-starter-directive
  repo: https://github.com/anubhavsrivastava/gatsby-starter-directive
  description: Single page starter based on the Directive site template by HTML5 up, with landing and Elements(Component) page
  tags:
    - HTML5UP
    - Onepage
    - Styling:SCSS
    - Portfolio
    - PWA
  features:
    - Designed by HTML5 UP
    - Fully Responsive
    - Styling with SCSS
    - Offline support
    - Web App Manifest
- url: https://histaff.io/
  repo: https://github.com/histaff/website-static
  description: It's a beautiful starter static website which useful plugins based on Gatsby
  tags:
    - Styling:SCSS
    - Landing Page
    - Onepage
  features:
    - Fully Responsive
    - Styling with SCSS
    - Very similar to gatsby-starter-netlify-cms, slightly more configurable (eg set site-title in gatsby-config) with Bootstrap/Bootswatch instead of bulma
    - LocalizedLink - built-in link component handling route generation
- url: https://gatsby-kea-starter.netlify.com/
  repo: https://github.com/benjamin-glitsos/gatsby-kea-starter
  description: Gatsby starter with redux and sagas made simpler by the Kea library
  tags:
    - Redux
  features:
    - The Kea library makes redux and sagas extremely simple and concise
- url: https://anubhavsrivastava.github.io/gatsby-starter-solidstate
  repo: https://github.com/anubhavsrivastava/gatsby-starter-solidstate
  description: Single page starter based on the Solid State site template by HTML5 up, with landing, Generic and Elements(Component) page
  tags:
    - HTML5UP
    - Onepage
    - Styling:SCSS
    - Portfolio
    - PWA
  features:
    - Designed by HTML5 UP
    - Fully Responsive
    - Styling with SCSS
    - Offline support
    - Web App Manifest
- url: https://yellowcake.netlify.com/
  repo: https://github.com/thriveweb/yellowcake
  description: A starter project for creating lightning-fast websites with Gatsby v2 and Netlify-CMS v2 + Uploadcare integration.
  tags:
    - CMS:Netlify
    - Netlify
    - Blog
    - SEO
  features:
    - Uploadcare
    - Netlify Form
    - Category list (with navigation)
    - Featured post
    - Next and prev post
    - SEO component
- url: https://anubhavsrivastava.github.io/gatsby-starter-fractal
  repo: https://github.com/anubhavsrivastava/gatsby-starter-fractal
  description: Single page starter based on the Fractal site template by HTML5 up, with landing and Elements(Component) page
  tags:
    - HTML5UP
    - Onepage
    - Styling:SCSS
    - Portfolio
    - PWA
  features:
    - Designed by HTML5 UP
    - Fully Responsive
    - Styling with SCSS
    - Offline support
    - Web App Manifest
- url: https://minimal-gatsby-ts-starter.netlify.com/
  repo: https://github.com/TheoBr/minimal-gatsby-typescript-starter
  description: Minimal TypeScript Starter
  tags:
    - Language:TypeScript
  features:
    - TypeScript
    - ESLint + optional rule enforcement with Husky
    - Prettier
    - Netlify ready
    - Minimal
- url: https://gatsby-typescript-starter-default.netlify.com/
  repo: https://github.com/RobertoMSousa/gatsby-typescript-starter-default
  description: Simple gatsby starter using typescript and eslint instead of outdated tslint.
  tags:
    - Language:TypeScript
    - SEO
    - Linting
  features:
    - Comes with React Helmet for adding site meta tags
    - Includes plugins for offline support out of the box
    - TypeScript
    - Prettier & eslint to format & check the code
- url: https://gatsby-starter-carraway.netlify.com/
  repo: https://github.com/endymion1818/gatsby-starter-carraway
  description: a Gatsby starter theme with Accessibility features, TypeScript, Jest, some basic UI elements, and a CircleCI pipeline
  tags:
    - Language:TypeScript
    - Pagination
    - Search
    - Testing
  features:
    - Paginated post archive
    - Site search with Lunr.js
    - Categories and category archive pages
    - Minimal CSS defaults using styled-components, including system font stack
    - Some fundamental Accessibility features including tabbable navigation & "Skip to content" link
    - UI elements including multi-column layout using CSS Grid (with float fallback), header component with logo, basic navigation & search and a footer with 3-column layout, logo and 2 menu areas
    - TypeScript & Testing including some sensible TypeScript defaults, tests with @testing-library/react, pre-commit and pre-push hooks. Set up includes enums for repeating values such as font & background colours
    - Setup for a CircleCI pipeline so you can run the above tests in branches before merging to master
    - Markdown posts _and_ pages (pages don't appear in the post archive)
- url: https://www.quietboy.net
  repo: https://github.com/zhouyuexie/gatsby-starter-quiet
  description: Gatsby out of the box blog, use TypeScript and highly customized style.
  tags:
    - Language:TypeScript
    - Styling:SCSS
    - SEO
    - Linting
    - RSS
    - Pagination
    - PWA
  features:
    - TypeScript
    - TsLint & Prettier
    - Tag list
    - Custom page layout
    - Switch the dark mode according to the system theme
    - Scss
    - Pagination
- url: https://compassionate-morse-5204bf.netlify.com/
  repo: https://github.com/deamme/gatsby-starter-prismic-resume
  description: Gatsby Resume/CV page with Prismic integration
  tags:
    - CMS:Prismic
    - CMS:Headless
    - Styling:CSS-in-JS
    - Onepage
    - Linting
  features:
    - One-page resume/CV
    - Prismic as Headless CMS
    - Emotion for styling
    - Uses multiple features of Prismic - Slices, Labels, Custom Types
    - ESLint & Prettier
- url: https://anubhavsrivastava.github.io/gatsby-starter-resume
  repo: https://github.com/anubhavsrivastava/gatsby-starter-resume
  description: Single page starter based on the Resume site template by startbootstrap for resume/portfolio page
  tags:
    - Onepage
    - Styling:SCSS
    - PWA
  features:
    - Designed by startbootstrap
    - Fully Responsive
    - Styling with SCSS
    - Offline support
    - Web App Manifest
- url: https://gatsby-starter-typescript-jest.netlify.com/
  repo: https://github.com/denningk/gatsby-starter-typescript-jest
  description: Barebones Gatsby starter with TypeScript, Jest, GitLab-CI, and other useful configurations
  tags:
    - Language:TypeScript
    - Testing
    - AWS
    - Linting
    - SEO
  features:
    - All components from default Gatsby starter converted to TypeScript
    - Jest testing configured for TypeScript with ts-jest
    - Detailed guide on how to deploy using AWS S3 buckets included in README
    - .gitlab-ci.yml file with blanks that can be customized for any Gatsby project
    - Configurations for EditorConfig, Prettier, and ESLint (for TypeScript)
- url: https://gatsby-starter-apollo.smakosh.com/app/
  repo: https://github.com/smakosh/gatsby-apollo-starter
  description: Gatsby Apollo starter - with client side routing
  tags:
    - Client-side App
    - SEO
    - Styling:CSS-in-JS
  features:
    - Apollo provider & Client side routing
    - Eslint/Prettier configured
    - Easy to customize
    - Nice project structure
    - Flex Grid components easy to customize
- url: https://portfolio.smakosh.com/
  repo: https://github.com/smakosh/gatsby-portfolio-dev
  description: A portfolio for developers
  tags:
    - Portfolio
    - SEO
    - Netlify
    - Onepage
    - Styling:CSS-in-JS
  features:
    - Eslint/Prettier configured
    - Scores 100% on a11y / Performance / PWA / SEO
    - PWA (desktop & mobile)
    - Easy to customize
    - Nice project structure
    - Amazing illustrations by Undraw.co
    - Tablet & mobile friendly
    - Continuous deployment with Netlify
    - A contact form protected by Google Recaptcha
    - Can be deployed with one click
    - Functional components with Recompose React Hooks! ready to migrate to React hooks!
    - Fetches your Github pinned projects with most stars (You could customize this if you wish)
- url: https://github.com/smakosh/gatsby-airtable-starter
  repo: https://github.com/smakosh/gatsby-airtable-starter
  description: Gatsby Airtable starter
  tags:
    - SEO
    - Netlify
    - Client-side App
    - Styling:CSS-in-JS
  features:
    - Static content fetched from Airtable
    - Dynamic content with CRUD operations with Airtable REST API
    - Well structured files/folders
    - Custom React Hooks
    - Custom Helpers instead of using third party libraries
    - Dynamic & Static containers
    - Global state management ready with useReducer & useContext
    - Dummy auth but ready to add real requests
- url: https://github.com/smakosh/gatsby-app-starter-rest-api
  repo: https://github.com/smakosh/gatsby-app-starter-rest-api
  description: Gatsby REST API starter
  tags:
    - Authentication
    - Client-side App
    - Styling:CSS-in-JS
  features:
    - Dynamic content with CRUD operations with a REST API
    - Well structured files/folders
    - Custom React Hooks
    - Auth with a JWT approach
    - Custom Helpers instead of using third party libraries
    - Dynamic containers
    - Global state management ready with useReducer & useContext
- url: https://gatsbyjs-starter-tailwindplay.appseed.us/
  repo: https://github.com/app-generator/gatsbyjs-starter-tailwindplay
  description: A Gatsby v2 starter styled using Tailwind, a utility-first CSS framework. Uses Purgecss to remove unused CSS.
  tags:
    - Styling:Tailwind
  features:
    - Based on gatsby-starter-tailwind
    - Tailwind CSS Framework
    - Removes unused CSS with Purgecss
- url: https://act-labs.github.io/
  repo: https://github.com/act-labs/gatsby-starter-act-blog
  description: Gatsby starter for blog/documentation using MDX, Ant Design, gatsby-plugin-combine.
  tags:
    - Blog
    - Documentation
    - Styling:Ant Design
    - Markdown
    - MDX
    - SEO
  features:
    - Posts and snippets;
    - SEO component;
    - Ant Design UI components;
    - Markdown and MDX for pages;
    - A customized webpack and babel configuration, for complex profecianal web apps with node.js, Jest tests, etc;
    - Progressively build more and more complex pages using gatsby-plugin-combine.
- url: https://gatsby-ghub.netlify.com/resume-book/
  repo: https://github.com/dwyfrequency/gatsby-ghub
  description: A resume builder app with authenticated routes, static marketing pages, and dynamic resume creation
  tags:
    - Authentication
    - Netlify
    - Client-side App
  features:
    - Netlify Identity
    - Static Marketing pages and Dynamic Client-side Authenticated App pages
    - SEO component
    - Apollo GraphQL (client-side)
- url: https://lewis-gatsby-starter-i18n.firebaseapp.com
  repo: https://github.com/lewislbr/lewis-gatsby-starter-i18n
  description: A simple custom Gatsby starter template to start a new multilanguage website.
  tags:
    - i18n
    - Styling:CSS-in-JS
    - PWA
    - Portfolio
    - SEO
  features:
    - Automatically detects user browser language.
    - CSS in JS with styled-components.
    - Optimized images.
    - Offline capabilities.
    - Auto-generated sitemap and robots.txt.
    - Google Analytics
- url: https://gatsby-snipcart-starter.netlify.com/
  repo: https://github.com/issydennis/gatsby-snipcart
  description: A simple e-commerce shop built using Gatsby and Snipcart.
  tags:
    - eCommerce
    - Styling:CSS-in-JS
    - Markdown
  features:
    - Minimal design to allow for simple customisation.
    - Snipcart integration provides an easy-to-use shopping cart and checkout.
    - Individual product pages with custom fields.
    - Products defined using markdown.
    - Styled components.
    - Gatsby image for optimised product images.
- url: https://anubhavsrivastava.github.io/gatsby-starter-stylish
  repo: https://github.com/anubhavsrivastava/gatsby-starter-stylish
  description: Single page starter based on the Stylish Portfolio site template by startbootstrap for portfolio page
  tags:
    - Onepage
    - Portfolio
    - Styling:SCSS
    - PWA
  features:
    - Designed by startbootstrap
    - Fully Responsive
    - Styling with SCSS
    - Offline support
    - Web App Manifest
- url: https://lewis-gatsby-starter-basic.firebaseapp.com
  repo: https://github.com/lewislbr/lewis-gatsby-starter-basic
  description: A simple custom basic Gatsby starter template to start a new website.
  tags:
    - Styling:CSS-in-JS
    - PWA
    - SEO
  features:
    - Bare-bones starter.
    - CSS in JS with styled-components.
    - Optimized images.
    - Offline capabilities.
    - Auto-generated sitemap and robots.txt.
- url: https://myclicks.netlify.com/
  repo: https://github.com/himali-patel/MyClicks
  description: A simple Gatsby starter template to create portfolio website with contentful and Netlify.
  tags:
    - Blog
    - Netlify
    - CMS:Contentful
    - Styling:Bootstrap
    - Disqus
    - SEO
  features:
    - Fecthing Dynamic content from Contentful.
    - Blog post listing with previews, disqus implementation and social sharing for each blog post.
    - Contact form integration with Netlify.
    - Portfolio Result Filteration according to Category.
    - Index pages design with Recent Blogs and Intagram Feed.
- url: https://gatsby-starter-typescript-graphql.netlify.com
  repo: https://github.com/spawnia/gatsby-starter-typescript-graphql
  description: A Gatsby starter with typesafe GraphQL using TypeScript
  tags:
    - Language:TypeScript
    - Linting
    - Portfolio
    - Styling:CSS-in-JS
  features:
    - Type safety with TypeScript
    - Typesafe GraphQL with graphql-code-generator
    - ESLint with TypeScript support
    - Styling with styled-components
- url: https://gatsby-tailwind-serif.netlify.com/
  repo: https://github.com/windedge/gatsby-tailwind-serif
  description: A Gatsby theme based on gatsby-serif-theme, rewrite with Tailwind CSS.
  tags:
    - Styling:Tailwind
    - Markdown
  features:
    - Based on gatsby-serif-theme
    - Tailwind CSS Framework
    - Removes unused CSS with Purgecss
    - Responsive design
    - Suitable for small business website
- url: https://mystifying-mclean-5c7fce.netlify.com
  repo: https://github.com/renvrant/gatsby-mdx-netlify-cms-starter
  description: An extension of the default starter with Netlify CMS and MDX support.
  tags:
    - MDX
    - Markdown
    - Netlify
    - CMS:Netlify
    - Styling:None
  features:
    - MDX and Netlify CMS support
    - Use React components in Netlify CMS Editor and other markdown files
    - Allow editors to choose a page template
    - Replace HTML tags with React components upon rendering Markdown, enabling design systems
    - Hide pages from being editable by the CMS
    - Minimal and extensible
- url: https://gatsby-airtable-advanced-starter.marcomelilli.com
  repo: https://github.com/marcomelilli/gatsby-airtable-advanced-starter
  description: A Gatsby Starter Blog using Airtable as backend
  tags:
    - Airtable
    - Blog
    - Styling:None
  features:
    - Dynamic content from Airtable
    - Does not contain any UI frameworks
    - Tags
    - Categories
    - Authors
    - Disqus
    - Offline support
    - Web App Manifest
    - SEO
- url: https://contentful-starter.netlify.com/
  repo: https://github.com/mohanmonu777/gatsby_contentful_starter
  description: An Awesome Starter Kit to help you get going with Contentful and Gatsby
  tags:
    - Blog
    - CMS:Contentful
    - CMS:Headless
  features:
    - Bare-bones starter.
    - Dynamic content from Contentful CMS
    - Ready made Components
    - Responsive Design
    - Includes Contentful Delivery API for production build
- url: https://gatsby-simple-blog.thundermiracle.com
  repo: https://github.com/thundermiracle/gatsby-simple-blog
  description: A gatsby-starter-blog with overreacted looking and tags, breadcrumbs, disqus, i18n, eslint supported
  tags:
    - i18n
    - Blog
    - Netlify
    - Linting
    - Disqus
    - Testing
  features:
    - Easily Configurable
    - Tags
    - Breadcrumbs
    - Tags
    - Disqus
    - i18n
    - ESLint
    - Jest
- url: https://anubhavsrivastava.github.io/gatsby-starter-grayscale
  repo: https://github.com/anubhavsrivastava/gatsby-starter-grayscale
  description: Single page starter based on the Grayscale site template by startbootstrap for portfolio page
  tags:
    - Onepage
    - Portfolio
    - Styling:SCSS
    - PWA
  features:
    - Designed by startbootstrap
    - Fully Responsive
    - Styling with SCSS
    - Offline support
    - Web App Manifest
- url: https://gatsby-all-in.netlify.com
  repo: https://github.com/Gherciu/gatsby-all-in
  description: A starter that includes the most popular js libraries, already pre-configured and ready for use.
  tags:
    - Linting
    - Netlify
    - Styling:Tailwind
  features:
    - Tailwind CSS Framework
    - Antd UI Framework pre-configured
    - Redux for managing state
    - Eslint and Stylelint to enforce code style
- url: http://demo.nagui.me
  repo: https://github.com/kimnagui/gatsby-starter-nagui
  description: A gatsby starter that full responsive blog.
  tags:
    - Blog
    - AWS
    - Pagination
    - SEO
    - Styling:CSS-in-JS
  features:
    - Tags & Categorys.
    - Pagination.
    - Show Recent Posts for category.
    - Styled-Components.
    - Mobile-First CSS.
    - Syntax highlighting in code blocks using PrismJS(Dracula).
    - Google Analytics.
    - Deploy AWS S3.
- url: https://anubhavsrivastava.github.io/gatsby-starter-newage
  repo: https://github.com/anubhavsrivastava/gatsby-starter-newage
  description: Single page starter based on the new age site template by startbootstrap for portfolio page/Mobile app launch
  tags:
    - Onepage
    - Portfolio
    - Styling:SCSS
    - PWA
  features:
    - Designed by startbootstrap
    - Fully Responsive
    - Styling with SCSS
    - Offline support
    - Web App Manifest
- url: https://gatsby-starter-krisp.netlify.com/
  repo: https://github.com/mohanmonu777/gatsby-starter-krisp
  description: A minimal, clean and responsive starter built with gatsby
  tags:
    - Styling:Bootstrap
    - Onepage
    - Portfolio
    - Netlify
    - Markdown
  features:
    - Styled-Components.
    - Mobile-First CSS.
    - Responsive Design, optimized for Mobile devices
- url: https://gatsby-datocms-starter.netlify.com/
  repo: https://github.com/brohlson/gatsby-datocms-starter
  description: An SEO-friendly DatoCMS starter with styled-components, page transitions, and out-of-the-box blog post support.
  tags:
    - CMS:DatoCMS
    - Styling:CSS-in-JS
    - Blog
    - Portfolio
    - SEO
  features:
    - Page Transitions
    - Blog Post Template
    - Sitemap & Robots.txt generation
<<<<<<< HEAD
- url: https://elemental.netlify.com/
  repo: https://github.com/akzhy/gatsby-starter-elemental
  description: A highly customizable portfolio starter with grid support.
  tags:
    - Blog
    - Portfolio
    - SEO
  features:
    - Highly Customizable
    - Portfolio Template
    - Blog Post Template
    - SEO Friendly
=======
- url: https://gatsby-starter-apollo.netlify.com/
  repo: https://github.com/piducancore/gatsby-starter-apollo-netlify
  description: This project is an easy way to start developing fullstack apps with Gatsby and Apollo Server (using Netlify Lambda functions). For developing we use Netlify Dev to bring all of this magic to our local machine.
  tags:
    - Netlify
  features:
    - Apollo Client
    - Apollo Server running on Netlify functions
    - Netlify Dev for local development
- url: https://gatsby-starter-blog-and-portfolio.netlify.com/
  repo: https://github.com/alisalahio/gatsby-starter-blog-and-portfolio
  description: Just gatsby-starter-blog , with portfolio section added
  tags:
    - Blog
    - Portfolio
  features:
    - Basic setup for a full-featured blog
    - Basic setup for a portfolio
    - Support for an RSS feed
    - Google Analytics support
    - Automatic optimization of images in Markdown posts
    - Support for code syntax highlighting
    - Includes plugins for easy, beautiful typography
    - Includes React Helmet to allow editing site meta tags
    - Includes plugins for offline support out of the box
- url: https://advancedblog.netlify.com/
  repo: https://github.com/Bvlktech/AdvancedBlog
  description: Advanced Blog Starter for GatsbyJS
  tags:
    - CMS:Netlify
    - Styling:CSS-in-JS
    - Blog
    - SEO
  features:
    - A simple landing page with blog functionality built with Netlify CMS
    - Create Blog posts from Netlify CMS
    - Basic directory organization
    - Uses Styled-Components for styling
    - Blazing fast loading times thanks to pre-rendered HTML and automatic chunk loading of JS files
    - Uses gatbsy-image with Netlify-CMS preview support
    - Separate components for everything
    - Netlify deploy configuration
    - Perfect score on Lighthouse for SEO, Accessibility and Performance and PWA!
    - ..and more
>>>>>>> 011e9a9f
<|MERGE_RESOLUTION|>--- conflicted
+++ resolved
@@ -3444,7 +3444,6 @@
     - Page Transitions
     - Blog Post Template
     - Sitemap & Robots.txt generation
-<<<<<<< HEAD
 - url: https://elemental.netlify.com/
   repo: https://github.com/akzhy/gatsby-starter-elemental
   description: A highly customizable portfolio starter with grid support.
@@ -3457,7 +3456,6 @@
     - Portfolio Template
     - Blog Post Template
     - SEO Friendly
-=======
 - url: https://gatsby-starter-apollo.netlify.com/
   repo: https://github.com/piducancore/gatsby-starter-apollo-netlify
   description: This project is an easy way to start developing fullstack apps with Gatsby and Apollo Server (using Netlify Lambda functions). For developing we use Netlify Dev to bring all of this magic to our local machine.
@@ -3501,5 +3499,4 @@
     - Separate components for everything
     - Netlify deploy configuration
     - Perfect score on Lighthouse for SEO, Accessibility and Performance and PWA!
-    - ..and more
->>>>>>> 011e9a9f
+    - ..and more