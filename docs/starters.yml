- url: https://gatsby-wordpress-libre.netlify.com/
  repo: https://github.com/armada-inc/gatsby-wordpress-libre-starter
  description: A Gatsby starter for creating blogs from headless WordPress CMS.
  tags:
    - Blog
    - SEO
    - CMS:WordPress
    - Styling:Other
    - Pagination
  features:
    - WordPress Libre 2 skin
    - Data sourcing from headless WordPress
    - Responsive design
    - SEO optimized
    - OpenGraph structured data
    - Twitter Cards meta
    - Sitemap Generation
    - XML Sitemaps
    - Progressive Web App
- url: https://delog-w3layouts.netlify.com/
  repo: https://github.com/W3Layouts/gatsby-starter-delog
  description: A Gatsby Starter built with Netlify CMS to launch your dream blog with a click.
  tags:
    - Blog
    - CMS:Netlify
  features:
    - Simple blog designed for designer and developers
    - Manage Posts with Netlify CMS
    - Option to add featured image and meta description while adding posts
- url: https://styxlab.github.io
  repo: https://github.com/styxlab/gatsby-starter-try-ghost
  description: A Gatsby starter for creating blogs from headless Ghost CMS.
  tags:
    - Blog
    - CMS:Headless
    - SEO
    - Styling:PostCSS
  features:
    - Casper standard Ghost theme
    - Data sourcing from headless Ghost
    - Sticky navigation headers
    - Hover on author avatar
    - Responsive design
    - SEO optimized
    - Styled 404 page
    - OpenGraph structured data
    - Twitter Cards meta
    - Sitemap Generation
    - XML Sitemaps
    - Progressive Web App
    - Offline Support
    - RSS Feed
    - Composable and extensible
- url: https://gatsby-theme-sky-lite.netlify.com
  repo: https://github.com/vim-labs/gatsby-theme-sky-lite-starter
  description: A lightweight GatsbyJS starter with Material-UI and MDX Markdown support.
  tags:
    - Blog
    - Styling:Material
  features:
    - Lightweight
    - Markdown
    - MDX
    - MaterialUI Components
    - React Icons
- url: https://authenticaysh.netlify.com/
  repo: https://github.com/seabeams/gatsby-starter-auth-aws-amplify
  description: Full-featured Auth with AWS Amplify & AWS Cognito
  tags:
    - AWS
    - Authentication
  features:
    - Full-featured AWS Authentication with Cognito
    - Error feedback in forms
    - Password Reset
    - Multi-Factor Authentication
    - Styling with Bootstrap and Sass
- url: https://gatsby-starter-blog-demo.netlify.com/
  repo: https://github.com/gatsbyjs/gatsby-starter-blog
  description: official blog
  tags:
    - Official
    - Blog
  features:
    - Basic setup for a full-featured blog
    - Support for an RSS feed
    - Google Analytics support
    - Automatic optimization of images in Markdown posts
    - Support for code syntax highlighting
    - Includes plugins for easy, beautiful typography
    - Includes React Helmet to allow editing site meta tags
    - Includes plugins for offline support out of the box
- url: https://gatsby-starter-default-demo.netlify.com/
  repo: https://github.com/gatsbyjs/gatsby-starter-default
  description: official default
  tags:
    - Official
  features:
    - Comes with React Helmet for adding site meta tags
    - Includes plugins for offline support out of the box
- url: https://gatsby-netlify-cms.netlify.com/
  repo: https://github.com/netlify-templates/gatsby-starter-netlify-cms
  description: n/a
  tags:
    - Blog
    - Styling:Bulma
    - CMS:Netlify
  features:
    - A simple blog built with Netlify CMS
    - Basic directory organization
    - Uses Bulma for styling
    - Visit the repo to learn how to set up authentication, and begin modeling your content.
- url: https://vagr9k.github.io/gatsby-advanced-starter/
  repo: https://github.com/Vagr9K/gatsby-advanced-starter
  description: Great for learning about advanced features and their implementations
  tags:
    - Blog
    - Styling:None
  features:
    - Does not contain any UI frameworks
    - Provides only a skeleton
    - Tags
    - Categories
    - Google Analytics
    - Disqus
    - Offline support
    - Web App Manifest
    - SEO
- url: https://vagr9k.github.io/gatsby-material-starter/
  repo: https://github.com/Vagr9K/gatsby-material-starter
  description: n/a
  tags:
    - Styling:Material
  features:
    - React-MD for Material design
    - Sass/SCSS
    - Tags
    - Categories
    - Google Analytics
    - Disqus
    - Offline support
    - Web App Manifest
    - SEO
- url: https://gatsby-advanced-blog-system.danilowoz.now.sh/blog
  repo: https://github.com/danilowoz/gatsby-advanced-blog-system
  description: Create a complete blog from scratch with pagination, categories, featured posts, author, SEO and navigation.
  tags:
    - Pagination
    - Markdown
    - SEO
  features:
    - Pagination;
    - Category and tag pages (with pagination);
    - Category list (with navigation);
    - Featured post;
    - Author page;
    - Next and prev post;
    - SEO component.
- url: https://graphcms.github.io/gatsby-graphcms-tailwindcss-example/
  repo: https://github.com/GraphCMS/gatsby-graphcms-tailwindcss-example
  description: The default Gatsby starter blog with the addition of the gatsby-source-graphql and tailwind dependencies.
  tags:
    - Styling:Tailwind
    - CMS:Headless
  features:
    - Tailwind style library
    - GraphQL source plugin
    - Very simple boilerplate
- url: https://wonism.github.io/
  repo: https://github.com/wonism/gatsby-advanced-blog
  description: n/a
  tags:
    - Portfolio
    - Redux
  features:
    - Blog post listing with previews (image + summary) for each blog post
    - Categories and tags for blog posts with pagination
    - Search post with keyword
    - Put react application / tweet into post
    - Copy some codes in post with clicking button
    - Portfolio
    - Resume
    - Redux for managing statement (with redux-saga / reselect)

- url: https://gatsby-tailwind-emotion-starter.netlify.com/
  repo: https://github.com/muhajirdev/gatsby-tailwind-emotion-starter
  description: A Gatsby Starter with Tailwind CSS + Emotion JS
  tags:
    - Styling:Tailwind
  features:
    - Eslint Airbnb without semicolon and without .jsx extension
    - Offline support
    - Web App Manifest
- url: https://gatsby-starter-redux-firebase.netlify.com/
  repo: https://github.com/muhajirdev/gatsby-starter-redux-firebase
  description: A Gatsby + Redux + Firebase Starter. With Authentication
  tags:
    - Styling:None
    - Firebase
    - Client-side App
  features:
    - Eslint Airbnb without semicolon and without .jsx extension
    - Firebase
    - Web App Manifest
- url: https://dschau.github.io/gatsby-blog-starter-kit/
  repo: https://github.com/dschau/gatsby-blog-starter-kit
  description: n/a
  tags:
    - Blog
  features:
    - Blog post listing with previews for each blog post
    - Navigation between posts with a previous/next post button
    - Tags and tag navigation
- url: https://contentful-userland.github.io/gatsby-contentful-starter/
  repo: https://github.com/contentful-userland/gatsby-contentful-starter
  description: n/a
  tags:
    - Blog
    - CMS:Contentful
    - CMS:Headless
  features:
    - Based on the Gatsby Starter Blog
    - Includes Contentful Delivery API for production build
    - Includes Contentful Preview API for development
- url: https://react-firebase-authentication.wieruch.com/
  repo: https://github.com/the-road-to-react-with-firebase/react-gatsby-firebase-authentication
  description: n/a
  tags:
    - Firebase
  features:
    - Sign In, Sign Up, Sign Out
    - Password Forget
    - Password Change
    - Protected Routes with Authorization
    - Realtime Database with Users
- url: http://dmwl.net/gatsby-hampton-theme
  repo: https://github.com/davad/gatsby-hampton-theme
  description: n/a
  tags:
    - Styling:CSS-in-JS
  features:
    - Eslint in dev mode with the airbnb config and prettier formatting rules
    - Emotion for CSS-in-JS
    - A basic blog, with posts under src/pages/blog
    - A few basic components (Navigation, Layout, Link wrapper around gatsby-link))
    - Based on gatsby-starter-gatsbytheme
- url: https://orgapp.github.io/gatsby-starter-orga/
  repo: https://github.com/orgapp/gatsby-starter-orga
  description: Want to use org-mode instead of markdown? This is for you.
  tags:
    - Blog
  features:
    - Use org-mode files as source.
    - Generate post pages, can be configured to be file-based or section-based.
    - Generate posts index pages.
- url: http://2column-portfolio.surge.sh/
  repo: https://github.com/praagyajoshi/gatsby-starter-2column-portfolio
  description: n/a
  tags:
    - Portfolio
    - Styling:SCSS
  features:
    - Designed as a minimalistic portfolio website
    - Grid system using flexboxgrid
    - Styled using SCSS
    - Font icons using font-awesome
    - Google Analytics integration
    - Open Sans font using Google Fonts
    - Prerendered Open Graph tags for rich sharing
- url: https://prototypeinteractive.github.io/gatsby-react-boilerplate/
  repo: https://github.com/PrototypeInteractive/gatsby-react-boilerplate
  description: n/a
  tags:
    - Styling:Bootstrap
  features:
    - Basic configuration and folder structure
    - Uses PostCSS and Sass (with autoprefixer and pixrem)
    - Uses Bootstrap 4 grid
    - Leaves the styling to you
    - Uses data from local json files
    - Contains Node.js server code for easy, secure, and fast hosting
- url: http://capricious-spring.surge.sh/
  repo: https://github.com/noahg/gatsby-starter-blog-no-styles
  description: n/a
  tags:
    - Blog
    - Styling:None
  features:
    - Same as official gatsby-starter-blog but with all styling removed
- url: https://gatsby-starter-github-api.netlify.com/
  repo: https://github.com/lundgren2/gatsby-starter-github-api
  description: Single page starter based on gatsby-source-github-api
  tags:
    - Portfolio
    - Onepage
  features:
    - Use your GitHub as your own portfolio site
    - List your GitHub repositories
    - GitHub GraphQL API v4

- url: https://gatsby-starter-bloomer.netlify.com/
  repo: https://github.com/Cethy/gatsby-starter-bloomer
  description: n/a
  tags:
    - Styling:Bulma
  features:
    - Based on gatsby-starter-default
    - Bulma CSS Framework with its Bloomer react components
    - Font-Awesome icons
    - Includes a simple fullscreen hero w/ footer example
- url: https://gatsby-starter-bootstrap-netlify.netlify.com/
  repo: https://github.com/konsumer/gatsby-starter-bootstrap-netlify
  description: n/a
  tags:
    - Styling:Bootstrap
    - CMS:Netlify
  features:
    - Very similar to gatsby-starter-netlify-cms, slightly more configurable (e.g. set site-title in gatsby-config) with Bootstrap/Bootswatch instead of bulma
- url: https://gatstrap.netlify.com/
  repo: https://github.com/jaxx2104/gatsby-starter-bootstrap
  description: n/a
  tags:
    - Styling:Bootstrap
  features:
    - Bootstrap CSS framework
    - Single column layout
    - Basic components like SiteNavi, SitePost, SitePage
- url: http://gatsby-bulma-storybook.surge.sh/
  repo: https://github.com/gvaldambrini/gatsby-starter-bulma-storybook
  description: n/a
  tags:
    - Styling:Bulma
    - Storybook
    - Testing
  features:
    - Storybook for developing components in isolation
    - Bulma and Sass support for styling
    - CSS modules
    - Prettier & eslint to format & check the code
    - Jest
- url: https://gatsby-starter-business.netlify.com/
  repo: https://github.com/v4iv/gatsby-starter-business
  description: n/a
  tags:
    - Styling:Bulma
    - PWA
    - CMS:Netlify
    - Disqus
    - Search
    - Pagination
  features:
    - Complete Business Website Suite - Home Page, About Page, Pricing Page, Contact Page and Blog
    - Netlify CMS for Content Management
    - SEO Friendly (Sitemap, Schemas, Meta Tags, GTM etc)
    - Bulma and Sass Support for styling
    - Progressive Web App & Offline Support
    - Tags and RSS Feed for Blog
    - Disqus and Share Support
    - Elastic-Lunr Search
    - Pagination
    - Easy Configuration using `config.js` file
- url: https://haysclark.github.io/gatsby-starter-casper/
  repo: https://github.com/haysclark/gatsby-starter-casper
  description: n/a
  tags:
    - PWA
  features:
    - Page pagination
    - CSS
    - Tags
    - Google Analytics
    - Offline support
    - Web App Manifest
    - SEO
- url: http://gatsby-starter-ceevee.surge.sh/
  repo: https://github.com/amandeepmittal/gatsby-starter-ceevee
  description: n/a
  tags:
    - Portfolio
  features:
    - Based on the Ceevee site template, design by Styleshout
    - Single Page Resume/Portfolio site
    - Target audience Developers, Designers, etc.
    - Used CSS Modules, easy to manipulate
    - FontAwsome Library for icons
    - Responsive Design, optimized for Mobile devices
- url: https://gatsby-starter-contentful-i18n.netlify.com/
  repo: https://github.com/mccrodp/gatsby-starter-contentful-i18n
  description: i18n support and language switcher for Contentful starter repo
  tags:
    - i18n
    - CMS:Contentful
    - CMS:Headless
  features:
    - Localization (Multilanguage)
    - Dynamic content from Contentful CMS
    - Integrates i18n plugin starter and using-contentful repos
- url: https://cranky-edison-12166d.netlify.com/
  repo: https://github.com/datocms/gatsby-portfolio
  description: n/a
  tags:
    - CMS:DatoCMS
    - CMS:Headless
  features:
    - Simple portfolio to quick start a site with DatoCMS
    - Contents and media from DatoCMS
    - Custom Sass style
    - SEO
- url: https://gatsby-deck.netlify.com/
  repo: https://github.com/fabe/gatsby-starter-deck
  description: n/a
  tags:
    - Presentation
  features:
    - Create presentations/slides using Gatsby.
    - Offline support.
    - Page transitions.
- url: https://gatsby-starter-default-i18n.netlify.com/
  repo: https://github.com/angeloocana/gatsby-starter-default-i18n
  description: n/a
  tags:
    - i18n
  features:
    - localization (Multilanguage)
- url: http://gatsby-dimension.surge.sh/
  repo: https://github.com/codebushi/gatsby-starter-dimension
  description: Single page starter based on the Dimension site template
  tags:
    - Portfolio
    - HTML5UP
    - Styling:SCSS
  features:
    - Designed by HTML5 UP
    - Simple one page site that’s perfect for personal portfolios
    - Fully Responsive
    - Styling with SCSS
- url: https://gatsby-docs-starter.netlify.com/
  repo: https://github.com/ericwindmill/gatsby-starter-docs
  description: n/a
  tags:
    - Documentation
    - Styling:CSS-in-JS
  features:
    - All the features from gatsby-advanced-starter, plus
    - Designed for Documentation / Tutorial Websites
    - ‘Table of Contents’ Component, Auto generates ToC from posts - just follow the file frontmatter conventions from markdown files in ‘lessons’.
    - Styled Components w/ ThemeProvider
    - Basic UI
    - A few extra components
    - Custom prismjs theme
    - React Icons
- url: https://parmsang.github.io/gatsby-starter-ecommerce/
  repo: https://github.com/parmsang/gatsby-starter-ecommerce
  description: Easy to use starter for an e-commerce store
  tags:
    - Styling:Other
    - Stripe
    - E-commerce
    - PWA
    - Authentication
  features:
    - Uses the Moltin e-commerce Api
    - Stripe checkout
    - Semantic-UI
    - Styled components
    - Google Analytics - (you enter the tracking-id)
    - React-headroom
    - Eslint & Prettier. Uses Airbnb JavaScript Style Guide
    - Authentication via Moltin (Login and Register)
- url: http://gatsby-forty.surge.sh/
  repo: https://github.com/codebushi/gatsby-starter-forty
  description: Multi-page starter based on the Forty site template
  tags:
    - Styling:SCSS
    - HTML5UP
  features:
    - Designed by HTML5 UP
    - Colorful homepage, and also includes a Landing Page and Generic Page components.
    - Many elements are available, including buttons, forms, tables, and pagination.
    - Custom grid made with CSS Grid
    - Styling with SCSS
- url: https://themes.gatsbythemes.com/gatsby-starter/
  repo: https://github.com/saschajullmann/gatsby-starter-gatsbythemes
  description: n/a
  tags:
    - Styling:CSS-in-JS
    - Blog
    - Testing
    - Linting
  features:
    - CSS-in-JS via Emotion.
    - Jest and Enzyme for testing.
    - Eslint in dev mode with the airbnb config and prettier formatting rules.
    - React 16.
    - A basic blog, with posts under src/pages/blog. There’s also a script which creates a new Blog entry (post.sh).
    - Data per JSON files.
    - A few basic components (Navigation, Footer, Layout).
    - Layout components make use of Styled-System.
    - Google Analytics (you just have to enter your tracking-id).
    - Gatsby-Plugin-Offline which includes Service Workers.
    - Prettier for a uniform codebase.
    - Normalize css (7.0).
    - Feather icons.
    - Font styles taken from Tachyons.
- url: https://gcn.netlify.com/
  repo: https://github.com/ryanwiemer/gatsby-starter-gcn
  description: A starter template to build amazing static websites with Gatsby, Contentful and Netlify
  tags:
    - CMS:Contentful
    - CMS:Headless
    - Blog
    - Netlify
    - Styling:CSS-in-JS
  features:
    - CMS:Contentful integration with ready to go placeholder content
    - Netlify integration including a pre-built contact form
    - Minimal responsive design - made to customize or tear apart
    - Pagination logic
    - Styled components
    - SEO Friendly Component
    - JSON-LD Schema
    - OpenGraph sharing support
    - Sitemap Generation
    - Google Analytics
    - Progressive Web app
    - Offline Support
    - RSS Feed
    - Gatsby Standard module for linting JavaScript with StandardJS
    - Stylelint support for Styled Components to lint the CSS in JS
- url: https://alampros.github.io/gatsby-starter-grommet/
  repo: https://github.com/alampros/gatsby-starter-grommet
  description: n/a
  tags:
    - Styling:Grommet
  features:
    - Barebones configuration for using the Grommet design system
    - Uses Sass (with CSS modules support)
- url: https://gatsby-starter-hello-world-demo.netlify.com/
  repo: https://github.com/gatsbyjs/gatsby-starter-hello-world
  description: official hello world
  tags:
    - Official
  features:
    - A no-frills Gatsby install
    - No plugins, no boilerplate
    - Great for advanced users
- url: https://gatsby-starter-hero-blog.greglobinski.com/
  repo: https://github.com/greglobinski/gatsby-starter-hero-blog
  description: no description yet
  tags:
    - Styling:PostCSS
    - SEO
    - Markdown
  features:
    - Easy editable content in Markdown files (posts, pages and parts)
    - CSS with `styled-jsx` and `PostCSS`
    - SEO (sitemap generation, robot.txt, meta and OpenGraph Tags)
    - Social sharing (Twitter, Facebook, Google, LinkedIn)
    - Comments (Facebook)
    - Images lazy loading and `webp` support (gatsby-image)
    - Post categories (category based post list)
    - Full text searching (Algolia)
    - Contact form (Netlify form handling)
    - Form elements and validation with `ant-design`
    - RSS feed
    - 100% PWA (manifest.webmanifest, offline support, favicons)
    - Google Analytics
    - App favicons generator (node script)
    - Easy customizable base styles via `theme` object generated from `yaml` file (fonts, colors, sizes)
    - React v.16.3 (gatsby-plugin-react-next)
    - Components lazy loading (social sharing)
    - ESLint (google config)
    - Prettier code styling
    - Webpack `BundleAnalyzerPlugin`
- url: https://gatsby-starter-i18n-lingui.netlify.com/
  repo: https://github.com/dcroitoru/gatsby-starter-i18n-lingui
  description: n/a
  tags:
    - i18n
  features:
    - Localization (Multilanguage) provided by js-lingui
    - Message extraction
    - Avoids code duplication - generates pages for each locale
    - Possibility of translated paths
- url: https://lumen.netlify.com/
  repo: https://github.com/alxshelepenok/gatsby-starter-lumen
  description: A minimal, lightweight and mobile-first starter for creating blogs uses Gatsby.
  tags:
    - Blog
    - CMS:Netlify
    - Pagination
    - Disqus
    - RSS
    - Linting
    - Testing
    - Styling:PostCSS
    - Styling:SCSS
  features:
    - Lost Grid
    - Jest testing
    - Beautiful typography inspired by matejlatin/Gutenberg
    - Mobile-First approach in development
    - Stylesheet built using SASS and BEM-Style naming
    - Syntax highlighting in code blocks
    - Sidebar menu built using a configuration block
    - Archive organized by tags and categories
    - Pagination support
    - Offline support
    - Google Analytics support
    - Disqus Comments support
- url: https://minimal-blog.lekoarts.de
  repo: https://github.com/LekoArts/gatsby-starter-minimal-blog
  description: This starter is part of a german tutorial series on Gatsby. The starter will change over time to use more advanced stuff (feel free to express your ideas in the repository). Its first priority is a minimalistic style coupled with a lot of features for the content.
  tags:
    - Blog
    - MDX
    - Styling:CSS-in-JS
    - Netlify
    - Linting
    - PWA
  features:
    - Minimal and clean white layout
    - Write your blog posts in MDX
    - Offline Support, WebApp Manifest, SEO
    - Code highlighting (with prism-react-renderer) and live preview (with react-live)
- url: https://gatsby-starter-modern-demo.netlify.com/
  repo: https://github.com/kripod/gatsby-starter-modern
  description: no description yet
  tags:
    - Linting
  features:
    - A set of strict linting rules (based on the Airbnb JavaScript Style Guide)
    - Encourage automatic code formatting
    - Prefer using Yarn for package management
    - Use EditorConfig to maintain consistent coding styles between different editors and IDEs
    - Integration with Visual Studio Code
    - Based on gatsby-starter-default
- url: https://gatsby-starter-personal-blog.greglobinski.com/
  repo: https://github.com/greglobinski/gatsby-starter-personal-blog
  description: n/a
  tags:
    - Blog
    - Markdown
    - Netlify
    - Styling:Material
  features:
    - Ready to use, but easily customizable a fully equipped theme starter
    - Easy editable content in Markdown files (posts, pages and parts)
    - ‘Like an app’ layout transitions
    - Easily restyled through theme object
    - Styling with JSS
    - Page transitions
    - Comments (Facebook)
    - Post categories
    - Post list filtering
    - Full text searching (Algolia)
    - Contact form (Netlify form handling)
    - Material UI (@next)
    - RSS feed
    - Full screen mode
    - User adjustable articles’ body copy font size
    - Social sharing (Twitter, Facebook, Google, LinkedIn)
    - PWA (manifes.json, offline support, favicons)
    - Google Analytics
    - Favicons generator (node script)
    - Components leazy loading with AsyncComponent (social sharing, info box)
    - ESLint (google config)
    - Prettier code styling
    - Custom webpack CommonsChunkPlugin settings
    - Webpack BundleAnalyzerPlugin
- url: http://gatsby-photon.surge.sh/
  repo: https://github.com/codebushi/gatsby-starter-photon
  description: Single page starter based on the Photon site template
  tags:
    - HTML5UP
    - Onepage
    - Styling:SCSS
  features:
    - Designed by HTML5 UP
    - Single Page, Responsive Site
    - Custom grid made with CSS Grid
    - Styling with SCSS
- url: https://portfolio-bella.netlify.com/
  repo: https://github.com/LekoArts/gatsby-starter-portfolio-bella
  description: A portfolio starter for Gatsby. The target audience are designers and photographers. The light themed website shows your work with large images & big typography. The Onepage is powered by the Headless CMS Prismic.io. and has programmatically created pages for your projects. General settings and colors can be changed in a config & theme file.
  tags:
    - Portfolio
    - CMS:Prismic
    - CMS:Headless
    - Styling:CSS-in-JS
    - Onepage
    - PWA
    - Linting
  features:
    - Big typography & images
    - White theme
    - Prismic.io as CMS
    - Emotion for styling + Emotion-Grid
    - One-page layout with sub-pages for case studies
    - Easily configurable
    - And other good stuff (SEO, Offline Support, WebApp Manifest Support)
- url: https://cara.lekoarts.de
  repo: https://github.com/LekoArts/gatsby-starter-portfolio-cara
  description: Playful and Colorful One-Page portfolio featuring Parallax effects and animations. Especially designers and/or photographers will love this theme! Built with MDX and Theme UI.
  tags:
    - Portfolio
    - Onepage
    - Styling:CSS-in-JS
    - PWA
  features:
    - React Spring Parallax effects
    - Theme UI-based theming
    - CSS Animations and shapes
    - Light/Dark mode
- url: https://emilia.lekoarts.de
  repo: https://github.com/LekoArts/gatsby-starter-portfolio-emilia
  description: A portfolio starter for Gatsby. The target audience are designers and photographers. The dark themed website shows your work with large images in a grid-layout (powered by CSS Grid). The transition effects on the header add a playful touch to the overall minimal design. The website has programmatically created pages for your projects (with automatic image import). General settings and colors can be changed in a config & theme file.
  tags:
    - Portfolio
    - PWA
    - Transitions
    - MDX
    - Styling:CSS-in-JS
    - Linting
    - Testing
  features:
    - Focus on big images (with gatsby-image)
    - Dark Theme with HeroPatterns Header
    - CSS Grid and styled-components
    - Page transitions
    - Cypress for End-to-End testing
    - react-spring animations
    - One-Page layout with sub-pages for projects
    - Create your projects in MDX (automatic import of images)
    - And other good stuff (SEO, Offline Support, WebApp Manifest Support)
- url: https://emma.lekoarts.de
  repo: https://github.com/LekoArts/gatsby-starter-portfolio-emma
  description: Minimalistic portfolio with full-width grid, page transitions, support for additional MDX pages, and a focus on large images. Especially designers and/or photographers will love this theme! Built with MDX and Theme UI. Using the Gatsby Theme "@lekoarts/gatsby-theme-emma".
  tags:
    - Portfolio
    - MDX
    - Transitions
    - Styling:CSS-in-JS
    - PWA
  features:
    - MDX
    - react-spring page animations
    - Optional MDX pages which automatically get added to the navigation
    - Fully customizable through the usage of Gatsby Themes (and Theme UI)
    - Light Mode / Dark Mode
    - Google Analytics Support
    - SEO (Sitemap, OpenGraph tags, Twitter tags)
    - Offline Support & WebApp Manifest
- url: https://gatsby-starter-procyon.netlify.com/
  repo: https://github.com/danielmahon/gatsby-starter-procyon
  description: n/a
  tags:
    - PWA
    - CMS:Headless
    - CMS:Other
    - Styling:Material
    - Netlify
  features:
    - Gatsby + ReactJS (server side rendering)
    - GraphCMS Headless CMS
    - DraftJS (in-place) Medium-like Editing
    - Apollo GraphQL (client-side)
    - Local caching between builds
    - Material-UI (layout, typography, components, etc)
    - Styled-Components™-like API via Material-UI
    - Netlify Deployment Friendly
    - Netlify Identity Authentication (enables editing)
    - Automatic versioning, deployment and CHANGELOG
    - Automatic rebuilds with GraphCMS and Netlify web hooks
    - PWA (Progressive Web App)
    - Google Fonts
- url: http://gatsby-starter-product-guy.surge.sh/
  repo: https://github.com/amandeepmittal/gatsby-starter-product-guy
  description: n/a
  tags:
    - Portfolio
  features:
    - Single Page
    - A portfolio Developers and Product launchers alike
    - Using Typography.js easy to switch fonts
    - All your Project/Portfolio Data in Markdown, server by GraphQL
    - Responsive Design, optimized for Mobile devices
- url: https://caki0915.github.io/gatsby-starter-redux/
  repo: https://github.com/caki0915/gatsby-starter-redux
  description: n/a
  tags:
    - Styling:CSS-in-JS
    - Redux
  features:
    - Redux and Redux-devtools.
    - Emotion with a basic theme and SSR
    - Typography.js
    - Eslint rules based on Prettier and Airbnb
- url: http://gatsby-stellar.surge.sh/
  repo: https://github.com/codebushi/gatsby-starter-stellar
  description: Single page starter based on the Stellar site template
  tags:
    - HTML5UP
    - Onepage
    - Styling:SCSS
  features:
    - Designed by HTML5 UP
    - Scroll friendly, responsive site. Can be used as a single or multi-page site.
    - Sticky Navigation when scrolling.
    - Scroll spy and smooth scrolling to different sections of the page.
    - Styling with SCSS
- url: http://gatsby-strata.surge.sh/
  repo: https://github.com/codebushi/gatsby-starter-strata
  description: Single page starter based on the Strata site template
  tags:
    - Portfolio
    - Onepage
    - HTML5UP
    - Styling:SCSS
  features:
    - Designed by HTML5 UP
    - Super Simple, single page portfolio site
    - Lightbox style React photo gallery
    - Fully Responsive
    - Styling with SCSS
- url: https://gatsby-starter-strict.netlify.com/
  repo: https://github.com/kripod/gatsby-starter-strict
  description: n/a
  tags:
    - Linting
  features:
    - A set of strict linting rules (based on the Airbnb JavaScript Style Guide)
    - lint script
    - Encourage automatic code formatting
    - format script
    - Prefer using Yarn for package management
    - Use EditorConfig to maintain consistent coding styles between different editors and IDEs
    - Integration with Visual Studio Code
    - Pre-configured auto-formatting on file save
    - Based on gatsby-starter-default
- url: https://gatsby-tachyons.netlify.com/
  repo: https://github.com/pixelsign/gatsby-starter-tachyons
  description: no description yet
  tags:
    - Styling:Other
  features:
    - Based on gatsby-starter-default
    - Using Tachyons for CSS.
- url: https://gatsby-starter-tailwind.oddstronaut.com/
  repo: https://github.com/taylorbryant/gatsby-starter-tailwind
  description: A Gatsby v2 starter styled using Tailwind, a utility-first CSS framework. Uses Purgecss to remove unused CSS.
  tags:
    - Styling:Tailwind
  features:
    - Based on gatsby-starter-default
    - Tailwind CSS Framework
    - Removes unused CSS with Purgecss
    - Includes responsive navigation and form examples
- url: http://portfolio-v3.surge.sh/
  repo: https://github.com/amandeepmittal/gatsby-portfolio-v3
  description: n/a
  tags:
    - Portfolio
  features:
    - Single Page, Timeline View
    - A portfolio Developers and Product launchers
    - Bring in Data, plug-n-play
    - Responsive Design, optimized for Mobile devices
    - Seo Friendly
    - Uses Flexbox
- url: https://gatsby-starter-typescript-plus.netlify.com/
  repo: https://github.com/resir014/gatsby-starter-typescript-plus
  description: This is a starter kit for Gatsby.js websites written in TypeScript. It includes the bare essentials for you to get started (styling, Markdown parsing, minimal toolset).
  tags:
    - Styling:CSS-in-JS
    - Language:TypeScript
    - Markdown
  features:
    - TypeScript
    - ESLint (with custom ESLint rules)
    - Markdown rendering with Remark
    - Basic component structure
    - Styling with emotion
- url: https://haysclark.github.io/gatsby-starter-typescript/
  repo: https://github.com/haysclark/gatsby-starter-typescript
  description: n/a
  tags:
    - Language:TypeScript
  features:
    - TypeScript
- url: https://fabien0102-gatsby-starter.netlify.com/
  repo: https://github.com/fabien0102/gatsby-starter
  description: n/a
  tags:
    - Language:TypeScript
    - Styling:Other
    - Testing
  features:
    - Semantic-ui for styling
    - TypeScript
    - Offline support
    - Web App Manifest
    - Jest/Enzyme testing
    - Storybook
    - Markdown linting
- url: https://gatsby-starter-wordpress.netlify.com/
  repo: https://github.com/GatsbyCentral/gatsby-starter-wordpress
  description: Gatsby starter using WordPress as the content source.
  tags:
    - Styling:CSS-in-JS
    - CMS:WordPress
  features:
    - All the features from gatsby-advanced-starter, plus
    - Leverages the WordPress plugin for Gatsby for data
    - Configured to work with WordPress Advanced Custom Fields
    - Auto generated Navigation for your WordPress Pages
    - Minimal UI and Styling — made to customize.
    - Styled Components
- url: https://www.concisejavascript.org/
  repo: https://github.com/rwieruch/open-crowd-fund
  description: n/a
  tags:
    - Stripe
    - Firebase
  features:
    - Open source crowdfunding for your own ideas
    - Alternative for Kickstarter, GoFundMe, etc.
    - Secured Credit Card payments with Stripe
    - Storing of funding information in Firebase
- url: https://www.verious.io/
  repo: https://github.com/cpinnix/verious-boilerplate
  description: n/a
  tags:
    - Styling:Other
  features:
    - Components only. Bring your own data, plugins, etc.
    - Bootstrap inspired grid system with Container, Row, Column components.
    - Simple Navigation and Dropdown components.
    - Baseline grid built in with modular scale across viewports.
    - Abstract measurements utilize REM for spacing.
    - One font to rule them all, Helvetica.
- url: https://gatsby-starter-blog-grommet.netlify.com/
  repo: https://github.com/Ganevru/gatsby-starter-blog-grommet
  description: GatsbyJS v2 starter for creating a blog. Based on Grommet v2 UI.
  tags:
    - Blog
    - Markdown
    - Styling:Grommet
    - Language:TypeScript
    - Linting
    - Redux
  features:
    - Grommet v2 UI
    - Easily configurable - see site-config.js in the root
    - Switch between grommet themes
    - Change between light and dark themes (with Redux)
    - Blog posts previews in card style
    - Responsive Design, optimized for Mobile devices
    - styled-components
    - TypeScript and ESLint (typescript-eslint)
    - lint-staged and husky - for linting before commit
- url: https://happy-pare-dff451.netlify.com/
  repo: https://github.com/fhavrlent/gatsby-contentful-typescript-starter
  description: Contentful and TypeScript starter based on default starter.
  tags:
    - CMS:Contentful
    - CMS:Headless
    - Language:TypeScript
    - Styling:CSS-in-JS
  features:
    - Based on default starter
    - TypeScript
    - CSS in JS (Emotion)
    - CMS:Contentful
- url: https://xylo-gatsby-bulma-starter.netlify.com/
  repo: https://github.com/xydac/xylo-gatsby-bulma-starter
  description: Gatsby v2 Starter with Bulma based on default starter.
  tags:
    - Styling:SCSS
    - Styling:Bulma
  features:
    - Based on default starter
    - Bulma Css
    - Sass based Styling
- url: https://maxpou.github.io/gatsby-starter-morning-dew/
  repo: https://github.com/maxpou/gatsby-starter-morning-dew
  description: Gatsby v2 blog starter
  tags:
    - Blog
    - Markdown
    - PWA
    - Disqus
    - SEO
    - MDX
    - Styling:CSS-in-JS
  features:
    - Blog post listing with previews (image + summary) for each blog post
    - Fully configurable
    - Multilang support (blog post only)
    - Syntax highlighting
    - css-in-js (with styled-components)
    - Fully Responsive
    - Tags
    - Google Analytics
    - Disqus comments support
    - Offline support
    - Web App Manifest
    - ESLint
    - Prettier
    - Travis CI
- url: https://gatsby-starter-blog-jumpalottahigh.netlify.com/
  repo: https://github.com/jumpalottahigh/gatsby-starter-blog-jumpalottahigh
  description: Gatsby v2 blog starter with SEO, search, filter, reading progress, mobile menu fab
  tags:
    - Blog
    - Markdown
  features:
    - Blog post listing with previews (image + summary) for each blog post
    - Google structured data
    - Mobile-friendly menu toggled with a floating action button (FAB)
    - Article read progress
    - User feedback component
- url: https://i18n.smakosh.com/
  repo: https://github.com/smakosh/gatsby-starter-i18n
  description: Gatsby v2 Starter with i18n using react-intl and more cool features.
  tags:
    - Styling:CSS-in-JS
    - i18n
  features:
    - Based on default starter
    - i18n with rtl text
    - Stateless components using Recompose
    - Font changes depending on the chosen language
    - SEO (meta tags, openGraph, structured data, Twitter and more...)
- url: https://gatsby-starter-mate.netlify.com
  repo: https://github.com/EmaSuriano/gatsby-starter-mate
  description: A portfolio starter for Gatsby integrated with Contentful CMS.
  tags:
    - Styling:CSS-in-JS
    - CMS:Contentful
    - CMS:Headless
    - Portfolio
  features:
    - Gatsby v2
    - Rebass (Styled-components system)
    - React Reveal
    - Dynamic content from Contentful
    - Offline support
    - PWA ready
    - SEO
    - Responsive design
    - Icons from font-awesome
    - Netlify Deployment Friendly
    - Medium integration
    - Social sharing (Twitter, Facebook, Google, LinkedIn)
- url: https://gatsby-starter-typescript-sass.netlify.com
  repo: https://github.com/thetrevorharmon/gatsby-starter-typescript-sass
  description: A basic starter with TypeScript and Sass built in
  tags:
    - Language:TypeScript
    - Styling:SCSS
    - Linting
  features:
    - TypeScript and Sass support
    - TS linter with basic react rules
- url: https://gatsby-simple-contentful-starter.netlify.com/
  repo: https://github.com/cwlsn/gatsby-simple-contentful-starter
  description: A simple starter to display Contentful data in Gatsby, ready to deploy on Netlify. Comes with a detailed article detailing the process.
  tags:
    - CMS:Contentful
    - CMS:Headless
    - Markdown
    - Styling:CSS-in-JS
  features:
    - Gatsby v2
    - Query Contentful data via Gatsby's GraphQL
    - Styled-Components for CSS-in-JS
    - Simple format, easy to create your own site quickly
    - React Helmet for Header Modification
    - Remark for loading Markdown into React
- url: https://gatsby-blog-cosmicjs.netlify.com/
  repo: https://github.com/cosmicjs/gatsby-blog-cosmicjs
  description: Blog that utilizes the power of the Cosmic JS headless CMS for easy content management
  tags:
    - CMS:Cosmic JS
    - CMS:Headless
    - Blog
  features:
    - Uses the Cosmic JS Gatsby source plugin
- url: https://cosmicjs-gatsby-starter.netlify.com/
  repo: https://github.com/cosmicjs/gatsby-starter
  description: Simple Gatsby starter connected to the Cosmic JS headless CMS for easy content management
  tags:
    - CMS:Cosmic JS
    - CMS:Headless
  features:
    - Uses the Cosmic JS Gatsby source plugin
- url: https://www.gatsby-typescript-template.com/
  repo: https://github.com/ikeryo1182/gatsby-typescript-template
  description: This is a standard starter with TypeScript, TSLint, Prettier, Lint-Staged(Husky) and Sass
  tags:
    - Language:TypeScript
    - Linting
    - Styling:SCSS
  features:
    - Category and Tag for post
    - Type Safe by TypeScript
    - Format Safe by TSLint and Prettier with Lint-Staged(Husky)
- url: https://zandersparrow.github.io/gatsby-simple-redux/
  repo: https://github.com/zandersparrow/gatsby-simple-redux
  description: The default starter plus redux
  tags:
    - Redux
  features:
    - Minimal starter based on the official default
    - Includes redux and a simple counter example
- url: https://gatsby-casper.netlify.com/
  repo: https://github.com/scttcper/gatsby-casper
  description: This is a starter blog that looks like the Ghost.io default theme, casper.
  tags:
    - Blog
    - Language:TypeScript
    - Styling:CSS-in-JS
  features:
    - Emotion CSS-in-JS
    - TypeScript
    - Author and tag pages
    - RSS
- url: https://gatsby-universal.netlify.com
  repo: https://github.com/fabe/gatsby-universal
  description: An opinionated Gatsby v2 starter for state-of-the-art marketing sites
  tags:
    - Transitions
    - PWA
    - Styling:CSS-in-JS
    - Linting
    - Markdown
    - SEO
  features:
    - Page Transitions
    - IntersectionObserver, component-based
    - React Context for global UI state
    - styled-components v4
    - Generated media queries for easy use
    - Optimized with Google Lighthouse (100/100)
    - Offline support
    - Manifest support
    - Sitemap support
    - All favicons generated
    - SEO (with Schema JSONLD) & Social Tags
    - Prettier
    - ESLint
- url: https://prismic.lekoarts.de/
  repo: https://github.com/LekoArts/gatsby-starter-prismic
  description: A typography-heavy & light-themed Gatsby Starter which uses the Headless CMS Prismic.
  tags:
    - CMS:Prismic
    - CMS:Headless
    - Styling:CSS-in-JS
    - Linting
    - Blog
    - PWA
    - Testing
  features:
    - Prismic as Headless CMS
    - Uses multiple features of Prismic - Slices, Labels, Relationship fields, Custom Types
    - Emotion for Styling
    - Cypress for End-to-End testing
    - Prism.js highlighting
    - Responsive images with gatsby-image
    - Extensive SEO
    - ESLint & Prettier
- url: https://gatsby-starter-v2-casper.netlify.com/
  repo: https://github.com/GatsbyCentral/gatsby-v2-starter-casper
  description: A blog starter based on the Casper (v1.4) theme.
  tags:
    - Blog
    - PWA
  features:
    - Page pagination
    - CSS
    - Tags
    - Google Analytics
    - Offline support
    - Web App Manifest
    - SEO
- url: https://lumen-v2.netlify.com/
  repo: https://github.com/GatsbyCentral/gatsby-v2-starter-lumen
  description: A Gatsby v2 fork of the lumen starter.
  tags:
    - Blog
    - RSS
    - Disqus
  features:
    - Lost Grid.
    - Beautiful typography inspired by matejlatin/Gutenberg.
    - Mobile-First approach in development.
    - Stylesheet built using Sass and BEM-Style naming.
    - Syntax highlighting in code blocks.
    - Sidebar menu built using a configuration block.
    - Archive organized by tags and categories.
    - Automatic RSS generation.
    - Automatic Sitemap generation.
    - Offline support.
    - Google Analytics support.
    - Disqus Comments support.
- url: https://gatsby-starter-firebase.netlify.com/
  repo: https://github.com/muhajirdev/gatsby-starter-firebase
  description: A Gatsby + Firebase Starter. With Authentication
  tags:
    - Firebase
    - Client-side App
  features:
    - Eslint Airbnb without semicolon and without .jsx extension
    - Firebase
    - Web App Manifest
- url: http://gatsby-lightbox.416serg.me
  repo: https://github.com/416serg/gatsby-starter-lightbox
  description: Showcasing a custom lightbox implementation using `gatsby-image`
  tags:
    - Portfolio
    - SEO
    - Styling:CSS-in-JS
  features:
    - Features a custom, accessible lightbox with gatsby-image
    - Styled with styled-components using CSS Grid
    - React Helmet for SEO
- url: http://jackbravo.github.io/gatsby-starter-i18n-blog/
  repo: https://github.com/jackbravo/gatsby-starter-i18n-blog
  description: Same as official gatsby-starter-blog but with i18n support
  tags:
    - i18n
    - Blog
  features:
    - Translates site name and bio using .md files
    - No extra libraries needed
- url: https://calpa.me/
  repo: https://github.com/calpa/gatsby-starter-calpa-blog
  description: Blog Template X Contentful, Twitter and Facebook style
  tags:
    - Blog
    - Styling:SCSS
  features:
    - GatsbyJS v2, faster than faster
    - Not just Contentful content source, you can use any database
    - Custom style
    - Google Analytics
    - Gitalk
    - sitemap
    - React FontAwesome
    - SEO
    - Offline support
    - Web App Manifest
    - Styled using SCSS
    - Page pagination
    - Netlify optimization
- url: https://gatsby-starter-typescript-power-blog.majidhajian.com/
  repo: https://github.com/mhadaily/gatsby-starter-typescript-power-blog
  description: Minimal Personal Blog with Gatsby and TypeScript
  tags:
    - PWA
    - Blog
    - Language:TypeScript
    - Markdown
  features:
    - Mobile-First approach in development
    - TSLint & Prettier
    - Offline support
    - Category and Tag for post
    - Type Safe by TypeScript
    - Format Safe by TSLint, StyleLint and Prettier with Lint-Staged(Husky)
    - Blog page
    - Syntax highlighting in code blocks
    - Pagination Ready
    - Ready to deploy to GitHub Pages
    - Automatic RSS generation
    - Automatic Sitemap generation
- url: https://gatsby-starter-kontent.netlify.com
  repo: https://github.com/Kentico/gatsby-starter-kontent
  description: Gatsby starter site with Kentico Kontent
  tags:
    - CMS:Headless
    - CMS:Kontent
    - Netlify
  features:
    - Gatsby v2 support
    - Content item <-> content type relationships
    - Language variants relationships
    - Linked items elements relationships
    - Content items in Rich text elements relationships
    - Reverse link relationships
- url: https://gatsby-starter-storybook.netlify.com/
  repo: https://github.com/markoradak/gatsby-starter-storybook
  description: Gatsby starter site with Storybook
  tags:
    - Storybook
    - Styling:CSS-in-JS
    - Linting
  features:
    - Gatsby v2 support
    - Storybook v4 support
    - Styled Components v4 support
    - Styled Reset, ESLint, Netlify Conf
- url: https://jamstack-hackathon-starter.netlify.com/
  repo: https://github.com/sw-yx/jamstack-hackathon-starter
  description: A JAMstack app with authenticated routes, static marketing pages, etc. with Gatsby, Netlify Identity, and Netlify Functions
  tags:
    - Netlify
    - Client-side App
  features:
    - Netlify Identity
    - Netlify Functions
    - Static Marketing pages and Dynamic Client-side Authenticated App pages
- url: https://collective.github.io/gatsby-starter-plone/
  repo: https://github.com/collective/gatsby-starter-plone
  description: A Gatsby starter template to build static sites using Plone as the content source
  tags:
    - CMS:Other
    - CMS:Headless
    - SEO
    - PWA
  features:
    - Creates 1-1 copy of source Plone site
    - Auto generated navigation and breadcrumbs
    - Progressive Web App features
    - Optimized for performance
    - Minimal UI and Styling
- url: https://gatsby-tutorial-starter.netlify.com/
  repo: https://github.com/justinformentin/gatsby-v2-tutorial-starter
  description: Simple, modern designed blog with post lists, tags, and easily customizable code.
  tags:
    - Blog
    - Linting
    - PWA
    - SEO
    - Styling:CSS-in-JS
    - Markdown
  features:
    - Blog post listing with image, summary, date, and tags.
    - Post Tags
    - Post List Filtering
    - Typography.js
    - Emotion styling
    - Syntax Highlighting in Code Blocks
    - Gatsby Image
    - Fully Responsive
    - Offline Support
    - Web App Manifest
    - SEO
    - PWA
    - Sitemap generation
    - Schema.org JSON-LD
    - CircleCI Integration
    - Codeclimate Integration
    - Google Analytics
    - Twitter and OpenGraph Tags
    - ESLint
    - Prettier Code Styling
- url: https://avivero.github.io/gatsby-redux-starter/
  repo: https://github.com/AVivero/gatsby-redux-starter
  description: Gatsby starter site with Redux, Sass, Bootstrap, Css Modules and Material Icons
  tags:
    - Redux
    - Styling:SCSS
    - Styling:Bootstrap
    - Styling:Material
    - Linting
  features:
    - Gatsby v2 support
    - Redux support
    - Sass support
    - Bootstrap v4 support
    - Css Modules support
    - ESLint, Prettier
- url: https://gatsby-typescript-boilerplate.netlify.com/
  repo: https://github.com/leachjustin18/gatsby-typescript-boilerplate
  description: Opinionated Gatsby v2 starter with TypeScript.
  tags:
    - Language:TypeScript
    - PWA
    - Styling:SCSS
    - Styling:PostCSS
  features:
    - TSLint with airbnb & prettier configurations
    - Prettier
    - Stylelint
    - Offline support
    - Type Safe by TypeScript
    - Format on commit with Lint-Staged(Husky)
    - Favicon generation
    - Sitemap generation
    - Autoprefixer with browser list
    - CSS nano
    - CSS MQ Packer
    - Lazy load image(s) with plugin sharp
    - Gatsby Image
    - Netlify optimizations
- url: https://danshai.github.io/gatsbyv2-scientific-blog-machine-learning/
  repo: https://github.com/DanShai/gatsbyv2-scientific-blog-machine-learning
  description: Machine learning ready and scientific blog starter
  tags:
    - Blog
    - Linting
  features:
    - Write easly your scientific blog with katex and publish your research
    - Machine learning ready with tensorflowjs
    - Manipulate csv data
    - draw with graph mermaid
    - display charts with chartjs
- url: https://gatsby-tailwind-styled-components.netlify.com/
  repo: https://github.com/muhajirdev/gatsby-tailwind-styled-components-starter
  description: A Gatsby Starter with Tailwind CSS + Styled Components
  tags:
    - Styling:Tailwind
  features:
    - Eslint Airbnb without semicolon and without .jsx extension
    - Offline support
    - Web App Manifest
- url: https://gatsby-starter-mobx.netlify.com
  repo: https://github.com/borekb/gatsby-starter-mobx
  description: MobX + TypeScript + TSLint + Prettier
  tags:
    - Language:TypeScript
    - Linting
    - Testing
  features:
    - Gatsby v2 + TypeScript
    - MobX with decorators
    - Two examples from @mweststrate's Egghead course
    - .editorconfig & Prettier
    - TSLint
    - Jest
- url: https://tender-raman-99e09b.netlify.com/
  repo: https://github.com/amandeepmittal/gatsby-bulma-quickstart
  description: A Bulma CSS + GatsbyJS Starter Kit
  tags:
    - Styling:Bulma
    - Styling:SCSS
  features:
    - Uses Bulma CSS
    - Sass based Styling
    - Responsive Design
    - Google Analytics Integration
    - Uses Gatsby v2
    - SEO
- url: https://gatsby-starter-notes.netlify.com/
  repo: https://github.com/patricoferris/gatsby-starter-notes
  description: Gatsby starter for creating notes organised by subject and topic
  tags:
    - Markdown
    - Pagination
  features:
    - Create by topic per subject notes that are organised using pagination
    - Support for code syntax highlighting
    - Support for mathematical expressions
    - Support for images
- url: https://gatsby-starter-ttag.netlify.com/
  repo: https://github.com/ttag-org/gatsby-starter-ttag
  description: Gatsby starter with the minimum required to demonstrate using ttag for precompiled internationalization of strings.
  tags:
    - i18n
  features:
    - Support for precompiled string internationalization using ttag and it's babel plugin
- url: https://gatsby-starter-typescript.netlify.com/
  repo: https://github.com/goblindegook/gatsby-starter-typescript
  description: Gatsby starter using TypeScript.
  tags:
    - Markdown
    - Pagination
    - Language:TypeScript
    - PWA
    - Linting
  features:
    - Markdown and MDX
    - Local search powered by Lunr
    - Syntax highlighting
    - Images
    - Styling with Emotion
    - Testing with Jest and react-testing-library
- url: https://gatsby-netlify-cms-example.netlify.com/
  repo: https://github.com/robertcoopercode/gatsby-netlify-cms
  description: Gatsby starter using Netlify CMS
  tags:
    - CMS:Netlify
    - Styling:SCSS
  features:
    - Example of a website for a local developer meetup group
    - NetlifyCMS used for easy data entry
    - Mobile-friendly design
    - Styling done with Sass
    - Gatsby version 2
- url: https://gatsby-typescript-starter-blog.netlify.com/
  repo: https://github.com/frnki/gatsby-typescript-starter-blog
  description: A starter blog for TypeScript-based Gatsby projects with minimal settings.
  tags:
    - Language:TypeScript
    - Blog
  features:
    - TypeScript & TSLint
    - No Styling (No Typography.js)
    - Minimal settings based on official starter blog
- url: https://gatsby-serif.netlify.com/
  repo: https://github.com/jugglerx/gatsby-serif-theme
  description: Multi page/content-type starter using Markdown and SCSS. Serif is a beautiful small business theme for Gatsby. The theme is fully responsive, blazing fast and artfully illustrated.
  tags:
    - Styling:SCSS
    - Markdown
    - Linting
  features:
    - Multiple "content types" for `services`, `team` and `testimonials` using Markdown as the source
    - Graphql query in `gatsby-node.js` using aliases that creates pages and templates by content type based on the folder `src/pages/services`, `src/pages/team`
    - SCSS
    - Responsive design
    - Bootstrap 4 grid and media queries only
    - Responsive menu
    - Royalty free illustrations included
    - SEO titles & meta using `gatsby-plugin-react-helmet`
    - Eslint & Prettier
- url: https://awesome-gatsby-starter.netlify.com/
  repo: https://github.com/South-Paw/awesome-gatsby-starter
  description: Starter with a preconfigured MDX, Storybook and ESLint environment for component first development of your next Gatsby site.
  tags:
    - MDX
    - Markdown
    - Storybook
    - Styling:CSS-in-JS
    - Linting
  features:
    - Gatsby MDX for JSX in Markdown loading, parsing, and rendering of pages
    - Storybook for isolated component development
    - styled-components for CSS-in-JS
    - ESLint with Airbnb's config
    - Prettier integrated into ESLint
    - A few example components and pages with stories and simple site structure
- url: https://santosfrancisco.github.io/gatsby-starter-cv/
  repo: https://github.com/santosfrancisco/gatsby-starter-cv
  description: A simple starter to get up and developing your digital curriculum with GatsbyJS'
  tags:
    - Styling:CSS-in-JS
    - PWA
    - Onepage
  features:
    - Gatsby v2
    - Based on default starter
    - Google Analytics
    - Web App Manifest
    - SEO
    - Styling with styled-components
    - Responsive Design, optimized for Mobile devices
- url: https://vigilant-leakey-a4f8cd.netlify.com/
  repo: https://github.com/agneym/gatsby-blog-starter
  description: Minimal Blog Starter Template with Styled Components.
  tags:
    - Markdown
    - Styling:CSS-in-JS
    - Blog
  features:
    - Markdown loading, parsing, and rendering of pages
    - Minimal UI for blog
    - Styled-components for CSS-in-JS
    - Prettier added as pre-commit hook
    - Google Analytics
    - Image Optimisation
    - Code Styling and Formatting in markdown
    - Responsive Design
- url: https://inspiring-me-lwz7512.netlify.com/
  repo: https://github.com/lwz7512/gatsby-netlify-identity-starter
  description: Gatsby Netlify Identity Starter with NIW auth support, and content gating, as well as responsive layout.
  tags:
    - Netlify
    - Pagination
  features:
    - Mobile Screen support
    - Privacy control for post content view & profile page
    - User authentication by Netlify Identity Widget/Service
    - Pagination for posts
    - Navigation menu with active status
- url: https://gatsby-starter-event-calendar.netlify.com/
  repo: https://github.com/EmaSuriano/gatsby-starter-event-calendar
  description: Gatsby Starter to display information about events from Google Spreadsheets with Calendars
  tags:
    - Linting
    - Styling:Grommet
    - PWA
    - SEO
    - Google Sheets
  features:
    - Grommet
    - Theming
    - Google Spreadsheet integration
    - PWA
    - A11y
    - SEO
    - Netlify Deployment Friendly
    - ESLint with Airbnb's config
    - Prettier integrated into ESLint
- url: https://gatsby-starter-tech-blog.netlify.com/
  repo: https://github.com/email2vimalraj/gatsby-starter-tech-blog
  description: A simple tech blog starter kit for gatsbyjs
  tags:
    - Blog
    - Portfolio
  features:
    - Markdown based blog
    - Filter blog posts by Tags
    - Easy customization
    - Using styled components
    - Minimal styles
    - Best scoring by Lighthouse
    - SEO support
    - PWA support
    - Offline support
- url: https://infallible-brown-28846b.netlify.com/
  repo: https://github.com/tylergreulich/gatsby-typescript-mdx-prismjs-starter
  description: Gatsby starter using TypeScript, MDX, Prismjs, and styled-components
  tags:
    - Language:TypeScript
    - Linting
    - Testing
    - Styling:CSS-in-JS
    - MDX
  features:
    - Gatsby v2 + TypeScript
    - Syntax highlighting with Prismjs
    - MDX
    - Jest
    - react-testing-library
    - styled-components
- url: https://hardcore-darwin-d7328f.netlify.com/
  repo: https://github.com/agneym/gatsby-careers-page
  description: A Careers Page for startups using Gatsby
  tags:
    - Markdown
    - Styling:CSS-in-JS
  features:
    - Careers Listing
    - Application Format
    - Markdown for creating job description
    - styled-components
- url: https://saikrishna.me/
  repo: https://github.com/s-kris/gatsby-minimal-portfolio-blog
  description: A minimal portfolio website with blog using Gatsby. Suitable for developers.
  tags:
    - Portfolio
    - Blog
  features:
    - Portfolio Page
    - Timline (Journey) page
    - Minimal
- url: https://gatsby-starter-blog-mdx-demo.netlify.com
  repo: https://github.com/hagnerd/gatsby-starter-blog-mdx
  description: A fork of the Official Gatsby Starter Blog with support for MDX out of the box.
  tags:
    - MDX
    - Blog
  features:
    - MDX
    - Blog
    - RSS Feed
- url: https://gatsby-tailwindcss-sass-starter-demo.netlify.com/
  repo: https://github.com/durianstack/gatsby-tailwindcss-sass-starter
  description: Just another Gatsby Tailwind with SASS starter
  tags:
    - Styling:Tailwind
    - Styling:SCSS
  features:
    - Tailwind, A Utility-First CSS Framework for Rapid UI Development
    - SASS/SCSS
    - Comes with React Helmet for adding site meta tags
    - Includes plugins for offline support out of the box
    - PurgeCSS to shave off unused styles
- url: https://tyra-starter.netlify.com/
  repo: https://github.com/madelyneriksen/gatsby-starter-tyra
  description: A feminine GatsbyJS Starter Optimized for SEO
  tags:
    - SEO
    - Blog
    - Styling:Other
  features:
    - Integration with Social Media and Mailchimp.
    - Styled with Tachyons.
    - Rich structured data on blog posts for SEO.
    - Pagination and category pages.
- url: https://gatsby-starter-styled.netlify.com/
  repo: https://github.com/gregoralbrecht/gatsby-starter-styled
  description: Yet another simple starter with Styled-System, Typography.js, SEO and Google Analytics.
  tags:
    - Styling:CSS-in-JS
    - PWA
    - SEO
  features:
    - Styled-Components
    - Styled-System
    - Rebass Grid
    - Typography.js to easily set up font styles
    - Google Analytics
    - Prettier, ESLint & Stylelint
    - SEO (meta tags and schema.org via JSON-LD)
    - Offline support
    - Web App Manifest
- url: https://gatsby.ghost.org/
  repo: https://github.com/TryGhost/gatsby-starter-ghost
  description: Build lightning-fast, modern publications with Ghost and Gatsby
  tags:
    - CMS:Headless
    - Blog
  features:
    - Ghost integration with ready to go placeholder content and webhooks support
    - Minimal responsive design
    - Pagination for posts, tags, and authors
    - SEO Friendly Meta
    - JSON-LD Schema
    - OpenGraph structured data
    - Twitter Cards meta
    - Sitemap Generation
    - XML Sitemaps
    - Progressive Web App
    - Offline Support
    - RSS Feed
    - Netlify integration ready to deploy
- url: https://traveler-blog.netlify.com/
  repo: https://github.com/QingpingMeng/gatsby-starter-traveler-blog
  description: A fork of the Official Gatsby Starter Blog to build a travler blog with images support
  tags:
    - Blog
    - PWA
    - SEO
    - Styling:Material
    - Styling:CSS-in-JS
  features:
    - Netlify integration ready to deploy
    - Material UI
    - styled-components
    - GitHub markdown css support
- url: https://create-ueno-app.netlify.com
  repo: https://github.com/ueno-llc/ueno-gatsby-starter
  description: Opinionated Gatsby starter by Ueno.
  tags:
    - Language:TypeScript
    - Styling:SCSS
    - Linting
    - Transitions
  features:
    - GraphQL hybrid
    - SEO friendly
    - GSAP ready
    - Nice Devtools
    - GsapTools
    - Ueno plugins
    - SVG to React component
    - Ueno's TSlint
    - Decorators
- url: https://gatsby-snyung-starter.netlify.com/
  repo: https://github.com/SeonHyungJo/gatsby-snyung-starter
  description: Basic starter template for You
  tags:
    - CMS:Contentful
    - Markdown
    - Linting
    - Pagination
    - Portfolio
    - SEO
    - Styling:SCSS
    - Transitions
  features:
    - SASS/SCSS
    - Add Utterances
    - Nice Pagination
    - Comes with React Helmet for adding site meta tags
    - Create Yout Name Card for writing meta data
- url: https://gatsby-contentstack-starter.netlify.com/
  repo: https://github.com/contentstack/gatsby-starter-contentstack
  description: A Gatsby starter powered by Headless CMS Contentstack.
  tags:
    - CMS:Headless
    - Blog
  features:
    - Includes Contentstack Delivery API for any environment
    - Dynamic content from Contentstack CMS
- url: https://gatsby-craftcms-barebones.netlify.com
  repo: https://github.com/frankievalentine/gatsby-craftcms-barebones
  description: Barebones setup for using Craft CMS and Gatsby locally.
  tags:
    - CMS:Headless
  features:
    - Full setup instructions included
    - Documented to get you set up with Craft CMS quickly
    - Code referenced in repo
- url: https://gatsby-starter-buttercms.netlify.com/
  repo: https://github.com/ButterCMS/gatsby-starter-buttercms
  description: A starter template for spinning up a Gatsby+ ButterCMS site
  tags:
    - Blog
    - SEO
    - CMS:Headless
  features:
    - Fully functioning blog
    - Navigation between posts with a previous/next post button
    - FAQ Knowledge Base
    - CMS Powered Homepage
    - Customer Case Study example marketing pages
- url: https://master.d2f5ek3dnwfe9v.amplifyapp.com/
  repo: https://github.com/dabit3/gatsby-auth-starter-aws-amplify
  description: This Gatsby starter uses AWS Amplify to implement authentication flow for signing up/signing in users as well as protected client side routing.
  tags:
    - AWS
    - Authentication
  features:
    - AWS Amplify
    - Full authentication workflow
    - Registration form
    - Signup form
    - User sign in
- url: https://gatsby-starter.mdbootstrap.com/
  repo: https://github.com/anna-morawska/gatsby-material-design-for-bootstrap
  description: A simple starter which lets you quickly start developing with Gatsby and Material Design For Bootstrap
  tags:
    - Styling:Material
  features:
    - React Bootstrap with Material Design css framework.
    - Free for personal and commercial use
    - Fully responsive
- url: https://frosty-ride-4ff3b9.netlify.com/
  repo: https://github.com/damassi/gatsby-starter-typescript-rebass-netlifycms
  description:
    A Gatsby starter built on top of MDX (React + Markdown), NetlifyCMS (with
    MDX and netlify-cms-backend-fs support -- no need to deploy), TypeScript,
    Rebass for UI, Styled Components, and Jest for testing. Very little visual
    styling has been applied so that you can bring your own :)
  tags:
    - MDX
    - CMS:Netlify
    - Language:TypeScript
    - Styling:Other
    - Styling:CSS-in-JS
    - Testing
  features:
    - MDX - Markdown + React
    - Netlify CMS (with MDX support)
    - Read and write to local file system via netlify-cms-backend-fs
    - TypeScript
    - Rebass
    - Styled Components
    - Jest
- url: https://bluepeter.github.io/gatsby-material-ui-business-starter/
  repo: https://github.com/bluepeter/gatsby-material-ui-business-starter
  description: Beautiful Gatsby Material Design Business Starter
  tags:
    - Styling:Material
  features:
    - Uses the popular, well-maintained Material UI React component library
    - Material Design theme and icons
    - Rotating home page carousel
    - Simple setup without opinionated setup
    - Fully instrumented for successful PROD deployments
    - Stylus for simple CSS
- url: https://example-company-website-gatsby-sanity-combo.netlify.com/
  repo: https://github.com/sanity-io/example-company-website-gatsby-sanity-combo
  description: This examples combines Gatsby site generation with Sanity.io content management in a neat company website.
  tags:
    - CMS:sanity.io
    - CMS:Headless
    - Blog
  features:
    - Out-of-the-box headless CMS
    - Real-time content preview in Development
    - Fast & frugal builds
    - No accidental missing fields/types
    - Full Render Control with Portable Text
    - gatsby-image support
    - Content types for company info, pages, projects, people, and blog posts
- url: https://gatsby-starter-under-construction.netlify.com/
  repo: https://github.com/robinmetral/gatsby-starter-under-construction
  description: Blazing fast "Under Construction" page with a blazing quick setup.
  tags:
    - Onepage
    - Styling:CSS-in-JS
    - SEO
    - PWA
  features:
    - Configure everything in gatsby-config.js
    - Creative CSS3 background patterns by Lea Verou
    - Built-in Google Fonts support
    - Social icons with react-social-icons
- url: https://gatsby-starter-docz.netlify.com/
  repo: https://github.com/RobinCsl/gatsby-starter-docz
  description: Simple starter where building your own documentation with Docz is possible
  tags:
    - Documentation
  features:
    - Generate nice documentation with Docz, in addition to generating your normal Gatsby site
    - Document your React components in .mdx files
- url: https://gatsby-starter-santa-fe.netlify.com/
  repo: https://github.com/osogrizz/gatsby-starter-santa-fe
  description: A place for artist or designers to display their creations
  tags:
    - Styling:CSS-in-JS
  features:
    - SEO friendly
    - Built-in Google Fonts support
    - Contact Form
    - Customizable Design Template
- url: https://gatsby-hello-friend.now.sh
  repo: https://github.com/panr/gatsby-starter-hello-friend
  description: A simple starter for Gatsby. That's it.
  tags:
    - Pagination
    - Markdown
    - Blog
    - Portfolio
    - Styling:PostCSS
  features:
    - Dark/light mode, depending on your preferences
    - Great reading experience thanks to Inter font, made by Rasmus Andersson
    - Nice code highlighting thanks to PrismJS
    - Responsive youtube/vimeo etc. videos
    - Elastic menu
    - Fully responsive site
- url: https://lgcolella.github.io/gatsby-starter-developer-blog/
  repo: https://github.com/lgcolella/gatsby-starter-developer-blog
  description: A starter to create SEO-friendly, fast, multilanguage, responsive and highly customizable technical blogs/portfolios with the most common features out of the box.
  tags:
    - Blog
    - Portfolio
    - i18n
  features:
    - Multilanguage posts
    - Pagination and image preview for posts
    - Tags
    - SEO
    - Social share buttons
    - Disqus for comments
    - Highlighting for code syntax in posts
    - Dark and light themes available
    - Various available icon sets
    - RSS Feed
    - Web app manifest
- url: https://gatsby.magicsoup.io/
  repo: https://github.com/magicsoup-io/gatsby-starter-magicsoup
  description: A production ready Gatsby starter using magicsoup.io
  tags:
    - SEO
    - Markdown
    - Styling:CSS-in-JS
    - Testing
  features:
    - Optimized images with gatsby-image.
    - SEO friendly with react-helmet, gatsby-plugin-sitemap and Google Webmaster Tools!
    - Responsive UIs with magicsoup.io/stock.
    - Static content with gatsby-transform-remark or gatsby-transform-json.
    - Convert Markdown to StyledComponents!
    - Webfonts with gatsby-plugin-web-font-loader.
    - SSR ready!
    - Testing with Jest!
- url: https://foxandgeese.github.io/tiny-agency/
  repo: https://github.com/foxandgeese/tiny-agency
  description: Simple Gatsby.js starter that uses material design and that's perfect for tiny agencies.
  tags:
    - Styling:Material
  features:
    - Uses the popular, well-maintained Material UI React component library
    - Material Design theme and icons
    - Simple setup without opinionated setup
    - Fully instrumented for successful PROD deployments
- url: https://gatsby-shopify-starter.netlify.com/
  repo: https://github.com/AlexanderProd/gatsby-shopify-starter
  description: Kick off your next, e-commerce experience with this Gatsby starter. It is based on the default Gatsby starter to be easily modifiable.
  tags:
    - CMS:Headless
    - SEO
    - E-commerce
    - Styling:CSS-in-JS
  features:
    - Shopping Cart
    - Shopify Integration
    - Product Grid
    - Shopify Store Credentials included
    - Optimized images with gatsby-image.
    - SEO
- url: https://gatejs.netlify.com
  repo: https://github.com/sarasate/gate
  description: API Doc generator inspired by Stripe's API docs
  tags:
    - Documentation
    - Markdown
    - Onepage
  features:
    - API documentation from markdown sources
    - Code samples separated by language
    - Syntax highlighting
    - Everything in a single page
- url: https://hopeful-keller-943d65.netlify.com
  repo: https://github.com/iwilsonq/gatsby-starter-reasonml
  description: Gatsby starter to create static sites using type-safe ReasonML
  tags:
    - Language:Other
    - Blog
    - Styling:CSS-in-JS
  features:
    - Gatsby v2 support
    - bs-platform v4 support
    - Similar to gatsby-starter-blog
- url: https://gatsby-starter-blog-amp-to-pwa.netlify.com/
  repo: https://github.com/tomoyukikashiro/gatsby-starter-blog-amp-to-pwa
  description: Gatsby starter blog with AMP to PWA Strategy
  tags:
    - Blog
    - AMP
    - PWA
  features:
    - Similar to gatsby-starter-blog
    - Support AMP to PWA strategy
- url: https://cvluca.github.io/gatsby-starter-markdown/
  repo: https://github.com/cvluca/gatsby-starter-markdown
  description: Boilerplate for markdown-based website (Documentation, Blog, etc.)
  tags:
    - Markdown
    - Redux
    - Styling:Ant Design
  features:
    - Responsive Web Design
    - Auto generated Sidebar
    - Auto generated Anchor
- url: https://gatsby-starter-wordpress-community.netlify.com/
  repo: https://github.com/pablovila/gatsby-starter-wordpress-community
  description: Starter using gatsby-source-wordpress to display posts and pages from a WordPress site
  tags:
    - CMS:WordPress
    - Styling:Bulma
    - Blog
    - Pagination
  features:
    - Gatsby v2 support
    - Responsive Web Design
    - WordPress support
    - Bulma and Sass Support for styling
    - Pagination logic
- url: https://gatsby-blogger.netlify.com/
  repo: https://github.com/aslammultidots/blogger
  description: A Simple, clean and modern designed blog with firebase authentication feature and easily customizable code.
  tags:
    - Blog
    - Redux
    - Disqus
    - CMS:Contentful
    - Firebase
  features:
    - Minimal and clean white layout.
    - Dynamic content from Contentful.
    - Blog post listing with previews (image + summary) for each blog post.
    - Disqus commenting system for each blog post.
    - Search post with keyword.
    - Firebase for Authentication.
    - Protected Routes with Authorization.
    - Contact form integration.
- url: https://gatsby-starter-styled-components.netlify.com/
  repo: https://github.com/blakenoll/gatsby-starter-styled-components
  description: The Gatsby default starter modified to use styled-components
  tags:
    - Styling:CSS-in-JS
  features:
    - styled-components
    - sticky footer
- url: https://magazine-example.livingdocs.io/
  repo: https://github.com/livingdocsIO/gatsby-magazine-example
  description: This magazine-starter helps you start out with Livingdocs as a headless CMS.
  tags:
    - Blog
    - CMS:Headless
  features:
    - Minimal and clean white layout.
    - Dynamic content from Livingdocs.
    - Built-in component library.
    - Robust template and theme.
- url: https://gatsby-starter-intl.tomekskuta.pl
  repo: https://github.com/tomekskuta/gatsby-starter-intl
  description: Gatsby v2 i18n starter which makes static pages for every locale and detect your browsers lang. i18n with react-intl.
  tags:
    - i18n
    - Testing
  features:
    - static pages for every language
    - detects your browser locale
    - uses react-intl
    - based on Gatsby Default Starter
    - unit tests with Jest
- url: https://cape.netlify.com/
  repo: https://github.com/juhi-trivedi/cape
  description: A Gatsby - CMS:Contentful demo with Netlify.
  tags:
    - Blog
    - Netlify
    - CMS:Contentful
    - Styling:Bootstrap
  features:
    - Fecthing Dynamic content from Contentful.
    - Blog post listing with previews (image + summary) for each blog post.
    - Contact form integration with Netlify.
    - Grid system inspired by Bootstrap.
- url: https://gatsby-starter-infinite-scroll.baobab.fi/
  repo: https://github.com/baobabKoodaa/gatsby-starter-infinite-scroll
  description: Infinite Scroll and Pagination with 10k photos
  tags:
    - Infinite Scroll
    - Pagination
    - Styling:CSS-in-JS
  features:
    - Infinite Scroll (default mode)
    - Pagination (fallback for users without JS)
    - Toggle between these modes in demo
    - Efficient implementation (only fetch the data that's needed, ship initial items with the page instead of fetch, etc.)
- url: https://jodie.lekoarts.de/
  repo: https://github.com/LekoArts/gatsby-starter-portfolio-jodie
  description: Image-heavy photography portfolio with colorful accents & great typography
  tags:
    - Portfolio
    - PWA
    - Transitions
    - Styling:CSS-in-JS
    - Linting
    - Testing
    - Language:TypeScript
  features:
    - Configurable with theming, CSS Grid & a yaml file for navigation
    - Create your projects by editing a yaml file and putting images into a folder
    - Shows your Instagram posts
    - TypeScript
    - Cypress for End-to-End testing
    - react-spring for animations & transitions
    - Uses styled-components + styled-system
    - SEO with Sitemap, Schema.org JSONLD, Tags
    - Responsive images with gatsby-image
- url: https://amazing-jones-e61bda.netlify.com/
  repo: https://github.com/WebCu/gatsby-material-kit-react
  description: Adaptation of Material Kit React to Gatsby
  tags:
    - Styling:Material
  features:
    - 60 Handcrafted Components
    - 4 Customized Plugins
    - 3 Example Pages
- url: https://relaxed-bhaskara-5abd0a.netlify.com/
  repo: https://github.com/LekovicMilos/gatsby-starter-portfolio
  description: Gatsby portfolio starter for creating quick portfolio
  tags:
    - Portfolio
  features:
    - Showcase of portfolio items
    - About me page
- url: https://gatsby-typescript-scss-docker-starter.netlify.com/
  repo: https://github.com/OFranke/gatsby-typescript-scss-docker
  description: Gatsby starter TypeScript, SCSS, Docker
  tags:
    - Language:TypeScript
    - Styling:SCSS
    - Linting
  features:
    - Format & Commit Safe by ESLint, StyleLint and Prettier with Lint-Staged (Husky), optimized for VS Code
    - Typings for scss files are automatically generated
    - Responsiveness from the beginning through easy breakpoint configuration
    - Enforce the DRY principle, no hardcoded and repeated `margin`, `font-size`, `color`, `box-shadow`, `border-radius` ... properties anymore
    - Docker ready - you can run Gatsby dev mode on your machine environment or with docker-compose
- url: https://prismic-i18n.lekoarts.de/
  repo: https://github.com/LekoArts/gatsby-starter-prismic-i18n
  description: Based on gatsby-starter-prismic with Internationalization (i18n) support.
  tags:
    - CMS:Prismic
    - CMS:Headless
    - Styling:CSS-in-JS
    - Linting
    - Blog
    - PWA
    - Testing
    - i18n
  features:
    - Prismic as Headless CMS
    - Uses multiple features of Prismic - Slices, Labels, Relationship fields, Custom Types, Internationalization
    - Emotion for Styling
    - i18n without any third-party libaries
    - Cypress for End-to-End testing
    - Prism.js highlighting
    - Responsive images with gatsby-image
    - Extensive SEO
    - ESLint & Prettier
- url: https://gatsby-starter-landing-page.netlify.com/
  repo: https://github.com/gillkyle/gatsby-starter-landing-page
  description: Single page starter for minimal landing pages
  tags:
    - Onepage
  features:
    - Gatsby image
    - Google Analytics
    - Minimal design
- url: https://thakkaryash94.github.io/gatsby-github-personal-website/
  repo: https://github.com/thakkaryash94/gatsby-github-personal-website
  description: It is a conversion of original GitHub personal website repo which is written in ruby for JS developers. This repository gives you the code you'll need to kickstart a personal website that showcases your work as a software developer. And when you manage the code in a GitHub repository, it will automatically render a webpage with the owner's profile information, including a photo, bio, and repositories.
  tags:
    - Portfolio
    - Onepage
  features:
    - layout config either stacked or sidebar
    - theme dark/light mode
    - post support
- url: https://gatsby-starter-default-intl.netlify.com
  repo: https://github.com/wiziple/gatsby-starter-default-intl
  description: The default Gatsby starter with features of multi-language url routes and browser language detection.
  tags:
    - i18n
  features:
    - Localization (Multilanguage) provided by react-intl.
    - Support automatic redirection based on user's preferred language in browser provided by browser-lang.
    - Support multi-language url routes within a single page component. That means you don't have to create separate pages such as pages/en/index.js or pages/ko/index.js.
    - Based on gatsby-starter-default with least modification.
- url: https://gatsby-starter-julia.netlify.com/
  repo: https://github.com/niklasmtj/gatsby-starter-julia
  description: A minimal blog starter template built with Gatsby
  tags:
    - Markdown
    - Blog
  features:
    - Landingpage
    - Blogoverview
    - Markdown sourcing
    - Estimated reading time
    - Styled component with @emotion
    - Netlify deployment friendly
    - Nunito font as npm module
    - Site meta tags with React Helmet
- url: https://agalp.imedadel.me
  repo: https://github.com/ImedAdel/automatic-gatsbyjs-app-landing-page
  description: Automatically generate iOS app landing page using GatsbyJS
  tags:
    - Onepage
    - PWA
    - SEO
  features:
    - One Configuration file
    - Automatically generate a landing page for your iOS app
    - List app features
    - App Store and Play Store buttons
    - App screenshot and video preview
    - Easily add social media accounts and contact info in the footer via the site-config.js file.
    - Pick custom Font Awesome icons for the feature list via the site-config.js file.
    - Built using Prettier and Styled-Components
    - Easily integrate Google Analytics by adding your ID to site-config.js file.
- url: https://gatsby-starter-shopify-app.firebaseapp.com/install
  repo: https://github.com/gil--/gatsby-starter-shopify-app
  description: Easily create Serverless Shopify Admin Apps powered by Gatsby and Firebase Functions
  tags:
    - Shopify
    - Firebase
  features:
    - 🗄 Firebase Firestore Realtime DB
    - ⚡️ Serverless Functions API layer (Firebase Functions)
    - 💼 Admin API (Graphql) Serverless Proxy
    - 🎨 Shopify Polaris (AppProvider, etc.)
    - 💰 Application Charge Logic (30 days) with variable trial duration
    - 📡 Webhook Validation & Creation
    - 🔑 GDPR Ready (Including GDPR Webhooks)
    - 🏗 CircleCI Config for easy continuous deployments to Firebase
- url: https://gatsby-starter-paperbase.netlify.com/
  repo: https://github.com/willcode4food/gatsby-starter-paperbase
  description: A Gatsby starter that implements the Paperbase Premium Theme from MaterialUI
  tags:
    - Styling:Material
    - Styling:CSS-in-JS
  features:
    - MaterialUI Paperbase theme in Gatsby!
    - Create professional looking admin tools and dashboards
    - Responsive Design
    - MaterialUI Paper Components
    - MaterialUI Tab Components
- url: https://gatsby-starter-devto.netlify.com/
  repo: https://github.com/geocine/gatsby-starter-devto
  description: A GatsbyJS starter template that leverages the Dev.to API
  tags:
    - Blog
    - Styling:CSS-in-JS
  features:
    - Blog post listing with previews (image + summary) for each blog post
- url: https://gatsby-starter-framer-x.netlify.com/
  repo: https://github.com/simulieren/gatsby-starter-framer-x
  description: A GatsbyJS starter template that is connected to a Framer X project
  tags:
    - Language:TypeScript
  features:
    - TypeScript support
    - Easily work in GatsbyJS and Framer X at the same time
- url: https://gatsby-firebase-hosting.firebaseapp.com/
  repo: https://github.com/bijenkorf-james-wakefield/gatsby-firebase-hosting-starter
  description: A starter with configuration for Firebase Hosting and Cloud Build deployment.
  tags:
    - Firebase
    - Linting
  features:
    - Linting with ESLint
    - Jest Unit testing configuration
    - Lint-staged on precommit hook
    - Commitizen for conventional commit messages
    - Configuration for Firebase hosting
    - Configuration for Cloud Build deployment
    - Clear documentation to have your site deployed on Firebase behind SSL in no time!
- url: https://lewis-gatsby-starter-blog.netlify.com/
  repo: https://github.com/lewislbr/lewis-gatsby-starter-blog
  description: A simple custom Gatsby starter template to start a new blog or personal website.
  tags:
    - Blog
    - Styling:CSS-in-JS
    - Markdown
    - Portfolio
    - SEO
  features:
    - Blog post listing with summary preview for each blog post.
    - Automatically creates blog pages from Markdown files.
    - CSS in JS with styled-components.
    - Optimized images.
    - Offline capabilities.
    - Auto-generated sitemap and robots.txt.
- url: https://gatsby-starter-stripe.netlify.com/
  repo: https://github.com/brxck/gatsby-starter-stripe
  description: A minimal starter to create a storefront with Gatsby, Stripe, & Netlify Functions.
  tags:
    - Stripe
    - E-commerce
    - Styling:None
  features:
    - Statically generate based on Stripe inventory
    - Dynamically update with live inventory & availability data
    - Checkout powered by Stripe
    - Serverless functions interact with Stripe API
    - Shopping cart persisted in local storage
    - Responsive images with gatsby-image
- url: https://www.jannikbuschke.de/gatsby-antd-docs/
  repo: https://github.com/jannikbuschke/gatsby-antd-docs
  description: A template for documentation websites
  tags:
    - Documentation
    - Language:TypeScript
    - Styling:Ant Design
    - Markdown
    - MDX
  features:
    - Markdown
    - MDX with mdxjs
    - Syntax highlighting with prismjs
    - Anchors
    - Sidebar
    - Sitecontents
    - Landingpage
- url: https://gatsby-starter.haezl.at
  repo: https://github.com/haezl/gatsby-starter-haezl
  description: A lightweight, mobile first blog starter with infinite scroll and Material-UI design for Gatsby.
  tags:
    - Blog
    - Language:TypeScript
    - Linting
    - Styling:CSS-in-JS
    - Styling:Material
    - Markdown
    - PWA
  features:
    - Landing Page
    - Portfolio section
    - Blog post listing with a preview for each post
    - Infinite scroll instead of next and previous buttons
    - Blog posts generated from Markdown files
    - About Page
    - Responsive Design
    - PWA (Progressive Web App) support
    - MobX
    - Customizable
- url: https://gatsby-starter-fine.netlify.com/
  repo: https://github.com/toboko/gatsby-starter-fine
  description: A mutli-response and light, mobile first blog starter with columns layout and Seo optimization.
  tags:
    - Blog
    - Markdown
    - Portfolio
    - SEO
  features:
    - Blog
    - Portfolio section
    - Customizable
    - Markdown
    - Optimized images
    - Sitemap Page
    - Seo Ready
- url: https://ugglr.github.io/gatsby-clean-portfolio/
  repo: https://github.com/ugglr/gatsby-clean-portfolio
  description: A clean themed Software Engineer Portfolio site, showcasing soft skills on the front page, features project card showcases, about page. Responsive through react-bootstrap components together with custom CSS style sheets. SEO configured, just need to add google analytics tracking code.
  tags:
    - Portfolio
    - SEO
    - Styling:Bootstrap
  features:
    - Resume
    - CV
    - google analytics
    - easy favicon swap
    - Gatsby SEO plugin
    - Clean layout
    - White theme
    - grid using react-bootstrap
    - bootstrap4 classes available
    - font-awesome Library for icons
    - Portfolio site for developers
    - custom project cards
    - easily extendable to include blog page
    - Responsive design
- url: https://gatsby-documentation-starter.netlify.com/
  repo: https://github.com/whoisryosuke/gatsby-documentation-starter
  description: Automatically generate docs for React components using MDX, react-docgen, and GatsbyJS
  tags:
    - Documentation
    - MDX
    - SEO
  features:
    - Parses all React components (functional, stateful, even stateless!) for JS Docblocks and Prop Types.
    - MDX - Write your docs in Markdown and include React components using JSX!
    - Lightweight (only what you need)
    - Modular (easily fits in any React project!)
    - Props table component
    - Customizable sidebar navigation
    - Includes SEO plugins Google Analytics, Offline, Manifest, Helmet.
- url: http://gatsby-absurd.surge.sh/
  repo: https://github.com/ajayns/gatsby-absurd
  description: A Gatsby starter using illustrations from https://absurd.design/
  tags:
    - Onepage
    - Styling:CSS-in-JS
  features:
    - Uses surreal illustrations from absurd.design.
    - Landing page structure split into sections
    - Basic UX/UX elements ready. navbar, smooth scrolling, faqs, theming
    - Convenient image handling and data separation
- url: https://gatsby-starter-quiz.netlify.com/
  repo: https://github.com/raphadeluca/gatsby-starter-quiz
  description: Create rich quizzes with Gatsby & Mdx. No need of database or headless CMS. Manage your data directly in your Mdx file's frontmatter and write your content in the body. Customize your HTML tags, use react components from a library or write your owns. Navigation will be automatically created between each question.
  tags:
    - MDX
  features:
    - Data quiz in the frontmatter
    - Rich customizable content with MDX
    - Green / Red alert footer on user's answer
    - Navigation generated based on the index of each question
- url: https://gatsby-starter-accessibility.netlify.com/
  repo: https://github.com/benrobertsonio/gatsby-starter-accessibility
  description: The default Gatsby starter with powerful accessibility tools built-in.
  tags:
    - Storybook
    - Linting
  features:
    - 🔍 eslint-plugin-jsx-a11y for catching accessibility issues while authoring code
    - ✅ lint:staged for adding a pre-commit hook to catch accessibility linting errors
    - 📣 react-axe for console reporting of accessibility errors in the DOM during development
    - 📖 storybook setup for accessibility reporting on individual components
- url: https://gatsby-theme-ggt-material-ui-blog.netlify.com/
  repo: https://github.com/avatar-kaleb/gatsby-starter-ggt-material-ui-blog
  description: Starter material-ui blog utilizing a Gatsby theme!
  tags:
    - Blog
    - MDX
  features:
    - Uses MDX with Gatsby theme for quick and easy set up
    - Material-ui design with optional config passed into the theme options
    - Gradient background with sitemap, rss feed, and offline capabilities
- url: https://gatsby-starter-blog-typescript.netlify.com/
  repo: https://github.com/gperl27/Gatsby-Starter-Blog-Typescript
  description: Gatsby starter blog with TypeScript
  tags:
    - Blog
    - Language:TypeScript
    - Styling:CSS-in-JS
  features:
    - Includes all features that come with Gatsby's official starter blog
    - TypeScript for type-safety out of the box
    - Styled components in favor of inline styles
    - Transition Link for nice page transitions
    - Type definitions from GraphQL schema (with code generation)
- url: https://gatsby-starter-sass.netlify.com/
  repo: https://github.com/colbyfayock/gatsby-starter-sass
  description: A Gatsby starter with Sass and no assumptions!
  tags:
    - Styling:SCSS
  features:
    - Sass stylesheets to manage your CSS (SCSS flavored)
    - Simple, minimal base setup to get started
    - No baked in configurations or assumptions
- url: https://billyjacoby.github.io/gatsby-react-bootstrap-starter/
  repo: https://github.com/billyjacoby/gatsby-react-bootstrap-starter
  description: GatsbyJS starter with react-bootstrap and react-icons
  tags:
    - Styling:Bootstrap
    - Styling:SCSS
  features:
    - SASS stylesheets to make styling components easy
    - Sample navbar that sticks to the top of the page on scroll
    - Includes react-icons to make adding icons to your app super simple
- url: https://gatsbystartermdb.netlify.com
  repo: https://github.com/jjcav84/mdbreact-gatsby-starter
  description: GatsbyJS starter built with MDBootstrap React free version
  tags:
    - Styling:Bootstrap
  features:
    - Material Design, Bootstrap, and React
    - Contact form and Google Map components
    - Animation
    - documentation and component library can be found at mdboostrap's website
- url: https://gatsby-starter-primer.netlify.com/
  repo: https://github.com/thomaswangio/gatsby-starter-primer
  description: A Gatsby starter featuring GitHub Primer Design System and React components
  tags:
    - Styling:Other
    - Styling:CSS-in-JS
    - SEO
    - Landing Page
  features:
    - Primer React Components
    - Styled Components
    - Gatsby Image
    - Better SEO component with appropriate OG image and appropriate fallback meta tags
- url: https://pranshuchittora.github.io/gatsby-material-boilerplate
  repo: https://github.com/pranshuchittora/gatsby-material-boilerplate
  description: A simple starter to get up and developing quickly with Gatsby in material design
  tags:
    - Styling:Material
  features:
    - Material design
    - Sass/SCSS
    - Tags
    - Categories
    - Google Analytics
    - Offline support
    - Web App Manifest
    - SEO
- url: https://anubhavsrivastava.github.io/gatsby-starter-hyperspace
  repo: https://github.com/anubhavsrivastava/gatsby-starter-hyperspace
  description: Single page starter based on the Hyperspace site template, with landing, custom and Elements(Component) page
  tags:
    - HTML5UP
    - Styling:SCSS
    - Onepage
    - Landing Page
  features:
    - Designed by HTML5 UP
    - Simple one page site that’s perfect for personal portfolios
    - Fully Responsive
    - Styling with SCSS
    - Offline support
    - Web App Manifest
- url: https://anubhavsrivastava.github.io/gatsby-starter-identity
  repo: https://github.com/anubhavsrivastava/gatsby-starter-identity
  description: Single page starter based on the Identity site template by HTML5 up, suitable for one page portfolio.
  tags:
    - HTML5UP
    - Styling:SCSS
    - Onepage
    - Landing Page
    - PWA
  features:
    - Designed by HTML5 UP
    - Simple one page personal portfolio
    - Fully Responsive
    - Styling with SCSS
    - Offline support
    - Web App Manifest
- url: https://hopeful-ptolemy-cd840b.netlify.com/
  repo: https://github.com/tonydiaz/gatsby-landing-page-starter
  description: A simple landing page starter for idea validation using material-ui. Includes email signup form and pricing section.
  tags:
    - Styling:Material
    - Landing Page
  features:
    - SEO
    - Mailchimp integration
    - Material-UI components
    - Responsive
    - Pricing section
    - Benefits section
    - Email signup form
    - Easily configurable
    - Includes standard Gatsby starter features
- url: https://anubhavsrivastava.github.io/gatsby-starter-aerial
  repo: https://github.com/anubhavsrivastava/gatsby-starter-aerial
  description: Single page starter based on the Aerial site template by HTML5 up, suitable for one page personal page.
  tags:
    - HTML5UP
    - Styling:SCSS
    - Onepage
    - Landing Page
    - PWA
  features:
    - Designed by HTML5 UP
    - Simple one page personal portfolio
    - Fully Responsive
    - Styling with SCSS
    - Offline support
    - Web App Manifest
- url: https://anubhavsrivastava.github.io/gatsby-starter-eventually
  repo: https://github.com/anubhavsrivastava/gatsby-starter-eventually
  description: Single page starter based on the Eventually site template by HTML5 up, suitable for upcoming product page.
  tags:
    - HTML5UP
    - Styling:SCSS
    - Landing Page
    - PWA
  features:
    - Designed by HTML5 UP
    - Fully Responsive
    - Styling with SCSS
    - Offline support
    - Web App Manifest
- url: https://jovial-jones-806326.netlify.com/
  repo: https://github.com/GabeAtWork/gatsby-elm-starter
  description: An Elm-in-Gatsby integration, based on gatsby-plugin-elm
  tags:
    - Language:Other
  features:
    - Elm language integration
- url: https://anubhavsrivastava.github.io/gatsby-starter-readonly
  repo: https://github.com/anubhavsrivastava/gatsby-starter-readonly
  description: Single page starter based on the ReadOnly site template by HTML5 up, with landing and Elements(Component) page
  tags:
    - HTML5UP
    - Onepage
    - Styling:SCSS
    - Landing Page
    - PWA
  features:
    - Designed by HTML5 UP
    - Fully Responsive
    - Styling with SCSS
    - Offline support
    - Web App Manifest
- url: https://anubhavsrivastava.github.io/gatsby-starter-prologue
  repo: https://github.com/anubhavsrivastava/gatsby-starter-prologue
  description: Single page starter based on the Prologue site template by HTML5 up, for portfolio pages
  tags:
    - HTML5UP
    - Onepage
    - Styling:SCSS
    - Portfolio
    - PWA
  features:
    - Designed by HTML5 UP
    - Fully Responsive
    - Styling with SCSS
    - Offline support
    - Web App Manifest
- url: https://gatsby-london.netlify.com
  repo: https://github.com/ImedAdel/gatsby-london
  description: A custom, image-centric theme for Gatsby.
  tags:
    - Portfolio
    - Blog
    - Styling:PostCSS
  features:
    - Post thumbnails in the homepage
    - Built with PostCSS
    - Made for image-centeric portfolios
    - Based on London for Ghost
- url: https://anubhavsrivastava.github.io/gatsby-starter-overflow
  repo: https://github.com/anubhavsrivastava/gatsby-starter-overflow
  description: Single page starter based on the Overflow site template by HTML5 up, with landing and Elements(Component) page
  tags:
    - HTML5UP
    - Onepage
    - Styling:SCSS
    - Portfolio
    - PWA
  features:
    - Designed by HTML5 UP
    - Fully Responsive
    - Image Gallery
    - Styling with SCSS
    - Offline support
    - Web App Manifest
- url: https://cosmicjs.com/apps/gatsby-agency-portfolio/demo
  repo: https://github.com/cosmicjs/gatsby-agency-portfolio
  description: Static Webpage for displaying your agencies skills and past work.  Implements 4 sections for displaying information about your company, A home page, information about services, projects, and the people in your organization.
  tags:
    - Blog
    - Portfolio
    - CMS:Cosmic JS
  features:
    - Landing Page
    - Home
    - Services
    - Projects
    - People
- url: https://cosmicjs.com/apps/gatsby-localization-app-starter/demo
  repo: https://github.com/cosmicjs/gatsby-localization-app-starter
  description: A localized Gatsby starter application powered by Cosmic JS.
  tags:
    - CMS:Cosmic JS
    - i18n
  features:
    - Gatsby localization starter app
- url: https://cosmicjs.com/apps/gatsby-docs/demo
  repo: https://github.com/cosmicjs/gatsby-docs-app
  description: Be able to view and create documentation using Gatsby and Cosmic JS. Leveraging the speed and high powered APIs of the Gatsby framework and the simplicity and scalability of Cosmic JS.
  tags:
    - CMS:Cosmic JS
    - Documentation
  features:
    - manage docs in static web file format for zippy delivery
- url: https://cosmicjs.com/apps/gatsby-ecommerce-website/demo
  repo: https://github.com/a9kitkumar/Gatsby-Ecommerce
  description: A localized Gatsby starter application powered by Cosmic JS.
  tags:
    - CMS:Cosmic JS
    - E-commerce
  features:
    - Stores products, orders using Cosmic JS as a database and a server
- url: https://harshil1712.github.io/gatsby-starter-googlesheets/
  repo: https://github.com/harshil1712/gatsby-starter-googlesheets
  description: A starter using Google Sheets as data source
  tags:
    - Google Sheets
    - SEO
    - Blog
  features:
    - Uses Google Sheets for data
    - Easily configurable
- url: https://the-plain-gatsby.netlify.com/
  repo: https://github.com/wangonya/the-plain-gatsby
  description: A simple minimalist starter for your personal blog.
  tags:
    - Blog
    - Markdown
  features:
    - Minimalist design
    - Next and previous blog post navigation
    - About page
    - Markdown support
- url: https://gatsby-starter-blockstack.openintents.org
  repo: https://github.com/friedger/gatsby-starter-blockstack
  description: A starter using Blockstack on client side
  tags:
    - Authentication
  features:
    - Uses Blockstack
    - Client side app
- url: https://anubhavsrivastava.github.io/gatsby-starter-multiverse
  repo: https://github.com/anubhavsrivastava/gatsby-starter-multiverse
  description: Single page starter based on the Multiverse site template by HTML5 up, with landing and Elements(Component) page
  tags:
    - HTML5UP
    - Onepage
    - Styling:SCSS
    - Portfolio
    - PWA
  features:
    - Designed by HTML5 UP
    - Fully Responsive
    - Image Gallery
    - Styling with SCSS
    - Offline support
    - Web App Manifest
- url: https://anubhavsrivastava.github.io/gatsby-starter-highlights
  repo: https://github.com/anubhavsrivastava/gatsby-starter-highlights
  description: Single page starter based on the Highlights site template by HTML5 up, with landing and Elements(Component) page
  tags:
    - HTML5UP
    - Onepage
    - Styling:SCSS
    - Portfolio
    - PWA
  features:
    - Designed by HTML5 UP
    - Fully Responsive
    - Image Gallery
    - Styling with SCSS
    - Offline support
    - Web App Manifest
- url: https://gatsby-starter-material-business-markdown.netlify.com/
  repo: https://github.com/ANOUN/gatsby-starter-material-business-markdown
  description: A clean, modern starter for businesses using Material Design Components
  tags:
    - Blog
    - Markdown
    - PWA
    - Styling:Material
    - Styling:SCSS
  features:
    - Minimal, Modern Business Website Design
    - Material Design Components
    - MDC React Components
    - MDC Theming
    - Blog
    - Home Page
    - Contact Page
    - Contact Form
    - About Page
    - Mobile-First approach in development
    - Fully Responsive
    - Markdown
    - PWA
- url: https://gatsby-starter-default-typescript.netlify.com/
  repo: https://github.com/andykenward/gatsby-starter-default-typescript
  description: Starter Default TypeScript
  tags:
    - Language:TypeScript
  features:
    - TypeScript
    - Typing generation for GraphQL using GraphQL Code Generator
    - Comes with React Helmet for adding site meta tags
    - Based on Gatsby Starter Default
- url: http://gatsbyhoney.davshoward.com/
  repo: https://github.com/davshoward/gatsby-starter-honey
  description: A delicious baseline for Gatsby (v2).
  tags:
    - Styling:PostCSS
    - SEO
  features:
    - Gatsby v2
    - SEO (including robots.txt, sitemap generation, automated yet customisable metadata, and social sharing data)
    - Google Analytics
    - PostCSS support
    - Developer environment variables
    - Accessibility support
    - Based on Gatsby Starter Default
- url: https://material-ui-starter.netlify.com/
  repo: https://github.com/dominicabela/gatsby-starter-material-ui
  description: This starter includes Material UI boilerplate and configuration files along with the standard Gatsby configuration files. It provides a starting point for developing Gatsby apps with the Material UI framework.
  tags:
    - SEO
    - Styling:Material
  features:
    - Material UI Framework
    - Roboto Typeface (self hosted)
    - SEO
    - Offline Support
    - Based on Gatsby Default Starter
- url: https://developer-diary.netlify.com/
  repo: https://github.com/willjw3/gatsby-starter-developer-diary
  description: A blog template created with web developers in mind. Totally usable right out of the box, but minimalist enough to be easily modifiable.
  tags:
    - Blog
    - Markdown
    - Pagination
    - SEO
  features:
    - Ready to go - Blog author name, author image, etc,... can be easily added using a config file
    - Blog posts created as markdown files
    - Gatsby v.2
    - Mobile responsive
    - Pagination
    - Category and tag pages
    - Social media sharing icons in each post
    - Icons from React Icons (Font Awesome, Devicons, etc,...)
    - Beautiful tech-topic tags to attach to your web-development-related blog posts
    - Developer-relevant social media icon links, including GitHub, Stack Overflow, and freeCodeCamp
- url: https://anubhavsrivastava.github.io/gatsby-starter-paradigmshift
  repo: https://github.com/anubhavsrivastava/gatsby-starter-paradigmshift
  description: Single page starter based on the Paradigm Shift site template by HTML5 up, with landing and Elements(Component) page
  tags:
    - HTML5UP
    - Onepage
    - Styling:SCSS
    - Portfolio
    - PWA
  features:
    - Designed by HTML5 UP
    - Fully Responsive
    - Image Gallery
    - Styling with SCSS
    - Offline support
    - Web App Manifest
- url: https://dazzling-heyrovsky-62d4f9.netlify.com/
  repo: https://github.com/s-kris/gatsby-starter-medium
  description: A GatsbyJS starter blog as close as possible to medium.
  tags:
    - Markdown
    - Styling:CSS-in-JS
  features:
    - Careers Listing
    - Mobile Responsive
- url: https://gatsby-personal-starter-blog.netlify.com
  repo: https://github.com/thomaswangio/gatsby-personal-starter-blog
  description: Gatsby starter for personal blogs! Blog configured to run at /blog and with Netlify CMS and gatsby-remark-vscode.
  tags:
    - Blog
    - Markdown
    - Styling:CSS-in-JS
    - CMS:Netlify
  features:
    - Netlify CMS
    - VSCode syntax highlighting
    - Styled Components
- url: https://anubhavsrivastava.github.io/gatsby-starter-phantom
  repo: https://github.com/anubhavsrivastava/gatsby-starter-phantom
  description: Single page starter based on the Phantom site template by HTML5 up, with landing, generic and Elements(Component) page
  tags:
    - HTML5UP
    - Onepage
    - Styling:SCSS
    - PWA
  features:
    - Designed by HTML5 UP
    - Fully Responsive
    - Styling with SCSS
    - Offline support
    - Web App Manifest
- url: https://gatsby-starter-internationalized.ack.ee/
  repo: https://github.com/AckeeCZ/gatsby-starter-internationalized
  description: A simple starter for fully internationalized websites, including route internationalization.
  tags:
    - i18n
  features:
    - internationalized page content - via react-intl
    - internationalized routes - via language configuration
    - lightweight - includes only internationalization code
    - LocalizedLink - built-in link component handling route generation
    - LanguageSwitcher - built-in language switcher component
- url: https://gatsby-starter-bee.netlify.com/
  repo: https://github.com/JaeYeopHan/gatsby-starter-bee
  description: A simple starter for blog with fresh UI.
  tags:
    - Blog
    - Netlify
    - Disqus
    - SEO
  features:
    - Code highlight with Fira Code font
    - Emoji (emojione)
    - Social share feature (Twitter, Facebook)
    - Comment feature (disqus, utterances)
    - Sponsor service (Buy-me-a-coffee)
    - CLI Tool
- url: https://learn.hasura.io/graphql/react/introduction
  repo: https://github.com/hasura/gatsby-gitbook-starter
  description: A starter to generate docs/tutorial websites based on GitBook theme.
  tags:
    - Documentation
    - MDX
    - Markdown
    - SEO
  features:
    - Write in Markdown / MDX and generate responsive documentation/tutorial web apps
    - Fully Configurable
    - Syntax highlighting with Prismjs
    - Code diffing with +/-
    - Google Analytics Integration
    - SEO Tags with MDX frontmatter
    - Edit on GitHub button
    - Fully Customisable with rich embeds using React in MDX.
- url: https://gatsby-starter-blog-with-lunr.netlify.com/
  repo: https://github.com/lukewhitehouse/gatsby-starter-blog-with-lunr
  description: Building upon Gatsby's blog starter with a Lunr.js powered Site Search.
  tags:
    - Blog
    - Search
  features:
    - Same as the official starter blog
    - Integration with Lunr.js
- url: https://rg-portfolio.netlify.com/
  repo: https://github.com/rohitguptab/rg-portfolio
  description: Kick-off your Portfolio website with RG-Portfolio gatsby starter. We have used Gatsby + Contentful.
  tags:
    - Portfolio
    - CMS:Contentful
    - PWA
    - Blog
    - SEO
    - Disqus
    - Gallery
    - Landing Page
    - Markdown
    - Netlify
    - Styling:Bootstrap
  features:
    - Blogs listing with each blog post.
    - Contact form with Email notification using formspree.io.
    - Photos and Blogs page listing.
    - Different types of sections like About, Service, Blogs, Work, Testimonials, Photos, and contact.
    - All settings manage from contentful for example Header Menu, Homepage sections, blogs, and photos, etc.
    - Social share in blog details pages with comment ( Disqus ).
    - PWA
- url: https://oneshopper.netlify.com
  repo: https://github.com/rohitguptab/OneShopper
  description: This Starter is created for e-commerce site with Gatsby + Contentful and snipcart
  tags:
    - E-commerce
    - CMS:Contentful
    - Blog
    - SEO
    - Disqus
  features:
    - Blog post listing with previews for each blog post.
    - Store page listing all the Products and includes features like Rating, Price, Checkout, More then one Product images with tabbing.
    - Contact form with Email notification.
    - Index pages design with Latest Post, Latest Blog, Deal of week and Banner.
- url: https://anubhavsrivastava.github.io/gatsby-starter-spectral
  repo: https://github.com/anubhavsrivastava/gatsby-starter-spectral
  description: Single page starter based on the Spectral site template by HTML5 up, with landing, Generic and Elements(Component) page
  tags:
    - HTML5UP
    - Onepage
    - Styling:SCSS
    - Portfolio
    - PWA
  features:
    - Designed by HTML5 UP
    - Fully Responsive
    - Styling with SCSS
    - Offline support
    - Web App Manifest
- url: https://anubhavsrivastava.github.io/gatsby-starter-directive
  repo: https://github.com/anubhavsrivastava/gatsby-starter-directive
  description: Single page starter based on the Directive site template by HTML5 up, with landing and Elements(Component) page
  tags:
    - HTML5UP
    - Onepage
    - Styling:SCSS
    - Portfolio
    - PWA
  features:
    - Designed by HTML5 UP
    - Fully Responsive
    - Styling with SCSS
    - Offline support
    - Web App Manifest
- url: https://histaff.io/
  repo: https://github.com/histaff/website-static
  description: It's a beautiful starter static website which useful plugins based on Gatsby
  tags:
    - Styling:SCSS
    - Landing Page
    - Onepage
  features:
    - Fully Responsive
    - Styling with SCSS
    - Very similar to gatsby-starter-netlify-cms, slightly more configurable (e.g. set site-title in gatsby-config) with Bootstrap/Bootswatch instead of bulma
    - LocalizedLink - built-in link component handling route generation
- url: https://gatsby-kea-starter.netlify.com/
  repo: https://github.com/benjamin-glitsos/gatsby-kea-starter
  description: Gatsby starter with redux and sagas made simpler by the Kea library
  tags:
    - Redux
  features:
    - The Kea library makes redux and sagas extremely simple and concise
- url: https://anubhavsrivastava.github.io/gatsby-starter-solidstate
  repo: https://github.com/anubhavsrivastava/gatsby-starter-solidstate
  description: Single page starter based on the Solid State site template by HTML5 up, with landing, Generic and Elements(Component) page
  tags:
    - HTML5UP
    - Onepage
    - Styling:SCSS
    - Portfolio
    - PWA
  features:
    - Designed by HTML5 UP
    - Fully Responsive
    - Styling with SCSS
    - Offline support
    - Web App Manifest
- url: https://yellowcake.netlify.com/
  repo: https://github.com/thriveweb/yellowcake
  description: A starter project for creating lightning-fast websites with Gatsby v2 and Netlify-CMS v2 + Uploadcare integration.
  tags:
    - CMS:Netlify
    - Netlify
    - Blog
    - SEO
  features:
    - Uploadcare
    - Netlify Form
    - Category list (with navigation)
    - Featured post
    - Next and prev post
    - SEO component
- url: https://anubhavsrivastava.github.io/gatsby-starter-fractal
  repo: https://github.com/anubhavsrivastava/gatsby-starter-fractal
  description: Single page starter based on the Fractal site template by HTML5 up, with landing and Elements(Component) page
  tags:
    - HTML5UP
    - Onepage
    - Styling:SCSS
    - Portfolio
    - PWA
  features:
    - Designed by HTML5 UP
    - Fully Responsive
    - Styling with SCSS
    - Offline support
    - Web App Manifest
- url: https://minimal-gatsby-ts-starter.netlify.com/
  repo: https://github.com/TheoBr/minimal-gatsby-typescript-starter
  description: Minimal TypeScript Starter
  tags:
    - Language:TypeScript
  features:
    - TypeScript
    - ESLint + optional rule enforcement with Husky
    - Prettier
    - Netlify ready
    - Minimal
- url: https://gatsby-typescript-starter-default.netlify.com/
  repo: https://github.com/RobertoMSousa/gatsby-typescript-starter-default
  description: Simple Gatsby starter using TypeScript and eslint instead of outdated tslint.
  tags:
    - Language:TypeScript
    - SEO
    - Linting
  features:
    - Comes with React Helmet for adding site meta tags
    - Includes plugins for offline support out of the box
    - TypeScript
    - Prettier & eslint to format & check the code
- url: https://gatsby-starter-carraway.netlify.com/
  repo: https://github.com/endymion1818/gatsby-starter-carraway
  description: a Gatsby starter theme with Accessibility features, TypeScript, Jest, some basic UI elements, and a CircleCI pipeline
  tags:
    - Language:TypeScript
    - Pagination
    - Search
    - Testing
  features:
    - Paginated post archive
    - Site search with Lunr.js
    - Categories and category archive pages
    - Minimal CSS defaults using styled-components, including system font stack
    - Some fundamental Accessibility features including tabbable navigation & "Skip to content" link
    - UI elements including multi-column layout using CSS Grid (with float fallback), header component with logo, basic navigation & search and a footer with 3-column layout, logo and 2 menu areas
    - TypeScript & Testing including some sensible TypeScript defaults, tests with @testing-library/react, pre-commit and pre-push hooks. Set up includes enums for repeating values such as font & background colours
    - Setup for a CircleCI pipeline so you can run the above tests in branches before merging to master
    - Markdown posts _and_ pages (pages don't appear in the post archive)
- url: https://www.quietboy.net
  repo: https://github.com/zhouyuexie/gatsby-starter-quiet
  description: Gatsby out of the box blog, use TypeScript and highly customized style.
  tags:
    - Language:TypeScript
    - Styling:SCSS
    - SEO
    - Linting
    - RSS
    - Pagination
    - PWA
  features:
    - TypeScript
    - TsLint & Prettier
    - Tag list
    - Custom page layout
    - Switch the dark mode according to the system theme
    - Scss
    - Pagination
- url: https://compassionate-morse-5204bf.netlify.com/
  repo: https://github.com/deamme/gatsby-starter-prismic-resume
  description: Gatsby Resume/CV page with Prismic integration
  tags:
    - CMS:Prismic
    - CMS:Headless
    - Styling:CSS-in-JS
    - Onepage
    - Linting
  features:
    - One-page resume/CV
    - Prismic as Headless CMS
    - Emotion for styling
    - Uses multiple features of Prismic - Slices, Labels, Custom Types
    - ESLint & Prettier
- url: https://anubhavsrivastava.github.io/gatsby-starter-resume
  repo: https://github.com/anubhavsrivastava/gatsby-starter-resume
  description: Single page starter based on the Resume site template by startbootstrap for resume/portfolio page
  tags:
    - Onepage
    - Styling:SCSS
    - PWA
  features:
    - Designed by startbootstrap
    - Fully Responsive
    - Styling with SCSS
    - Offline support
    - Web App Manifest
- url: https://gatsby-starter-typescript-jest.netlify.com/
  repo: https://github.com/denningk/gatsby-starter-typescript-jest
  description: Barebones Gatsby starter with TypeScript, Jest, GitLab-CI, and other useful configurations
  tags:
    - Language:TypeScript
    - Testing
    - AWS
    - Linting
    - SEO
  features:
    - All components from default Gatsby starter converted to TypeScript
    - Jest testing configured for TypeScript with ts-jest
    - Detailed guide on how to deploy using AWS S3 buckets included in README
    - .gitlab-ci.yml file with blanks that can be customized for any Gatsby project
    - Configurations for EditorConfig, Prettier, and ESLint (for TypeScript)
- url: https://gatsby-starter-apollo.smakosh.com/app/
  repo: https://github.com/smakosh/gatsby-apollo-starter
  description: Gatsby Apollo starter - with client side routing
  tags:
    - Client-side App
    - SEO
    - Styling:CSS-in-JS
  features:
    - Apollo provider & Client side routing
    - Eslint/Prettier configured
    - Easy to customize
    - Nice project structure
    - Flex Grid components easy to customize
- url: https://portfolio.smakosh.com/
  repo: https://github.com/smakosh/gatsby-portfolio-dev
  description: A portfolio for developers
  tags:
    - Portfolio
    - SEO
    - Netlify
    - Onepage
    - Styling:CSS-in-JS
  features:
    - Eslint/Prettier configured
    - Scores 100% on a11y / Performance / PWA / SEO
    - PWA (desktop & mobile)
    - Easy to customize
    - Nice project structure
    - Amazing illustrations by Undraw.co
    - Tablet & mobile friendly
    - Continuous deployment with Netlify
    - A contact form protected by Google Recaptcha
    - Can be deployed with one click
    - Functional components with Recompose React Hooks! ready to migrate to React hooks!
    - Fetches your GitHub pinned projects with most stars (You could customize this if you wish)
- url: https://github.com/smakosh/gatsby-airtable-starter
  repo: https://github.com/smakosh/gatsby-airtable-starter
  description: Gatsby Airtable starter
  tags:
    - SEO
    - Netlify
    - Client-side App
    - Styling:CSS-in-JS
  features:
    - Static content fetched from Airtable
    - Dynamic content with CRUD operations with Airtable REST API
    - Well structured files/folders
    - Custom React Hooks
    - Custom Helpers instead of using third party libraries
    - Dynamic & Static containers
    - Global state management ready with useReducer & useContext
    - Dummy auth but ready to add real requests
- url: https://github.com/smakosh/gatsby-app-starter-rest-api
  repo: https://github.com/smakosh/gatsby-app-starter-rest-api
  description: Gatsby REST API starter
  tags:
    - Authentication
    - Client-side App
    - Styling:CSS-in-JS
  features:
    - Dynamic content with CRUD operations with a REST API
    - Well structured files/folders
    - Custom React Hooks
    - Auth with a JWT approach
    - Custom Helpers instead of using third party libraries
    - Dynamic containers
    - Global state management ready with useReducer & useContext
- url: https://gatsbyjs-starter-tailwindplay.appseed.us/
  repo: https://github.com/app-generator/gatsbyjs-starter-tailwindplay
  description: A Gatsby v2 starter styled using Tailwind, a utility-first CSS framework. Uses Purgecss to remove unused CSS.
  tags:
    - Styling:Tailwind
  features:
    - Based on gatsby-starter-tailwind
    - Tailwind CSS Framework
    - Removes unused CSS with Purgecss
- url: https://act-labs.github.io/
  repo: https://github.com/act-labs/gatsby-starter-act-blog
  description: Gatsby starter for blog/documentation using MDX, Ant Design, gatsby-plugin-combine.
  tags:
    - Blog
    - Documentation
    - Styling:Ant Design
    - Markdown
    - MDX
    - SEO
  features:
    - Posts and snippets;
    - SEO component;
    - Ant Design UI components;
    - Markdown and MDX for pages;
    - A customized webpack and babel configuration, for complex profecianal web apps with node.js, Jest tests, etc;
    - Progressively build more and more complex pages using gatsby-plugin-combine.
- url: https://gatsby-ghub.netlify.com/resume-book/
  repo: https://github.com/dwyfrequency/gatsby-ghub
  description: A resume builder app with authenticated routes, static marketing pages, and dynamic resume creation
  tags:
    - Authentication
    - Netlify
    - Client-side App
  features:
    - Netlify Identity
    - Static Marketing pages and Dynamic Client-side Authenticated App pages
    - SEO component
    - Apollo GraphQL (client-side)
- url: https://lewis-gatsby-starter-i18n.netlify.com
  repo: https://github.com/lewislbr/lewis-gatsby-starter-i18n
  description: A simple custom Gatsby starter template to start a new multilanguage website.
  tags:
    - i18n
    - Styling:CSS-in-JS
    - Portfolio
    - SEO
  features:
    - Automatically detects user browser language.
    - CSS in JS with styled-components.
    - Optimized images.
    - Offline capabilities.
    - Auto-generated sitemap and robots.txt.
- url: https://gatsby-snipcart-starter.netlify.com/
  repo: https://github.com/issydennis/gatsby-snipcart
  description: A simple e-commerce shop built using Gatsby and Snipcart.
  tags:
    - E-commerce
    - Styling:CSS-in-JS
    - Markdown
  features:
    - Minimal design to allow for simple customisation.
    - Snipcart integration provides an easy-to-use shopping cart and checkout.
    - Individual product pages with custom fields.
    - Products defined using markdown.
    - Styled components.
    - Gatsby image for optimised product images.
- url: https://anubhavsrivastava.github.io/gatsby-starter-stylish
  repo: https://github.com/anubhavsrivastava/gatsby-starter-stylish
  description: Single page starter based on the Stylish Portfolio site template by startbootstrap for portfolio page
  tags:
    - Onepage
    - Portfolio
    - Styling:SCSS
    - PWA
  features:
    - Designed by startbootstrap
    - Fully Responsive
    - Styling with SCSS
    - Offline support
    - Web App Manifest
- url: https://lewis-gatsby-starter-basic.netlify.com
  repo: https://github.com/lewislbr/lewis-gatsby-starter-basic
  description: A simple custom basic Gatsby starter template to start a new website.
  tags:
    - Styling:CSS-in-JS
    - SEO
  features:
    - Bare-bones starter.
    - CSS in JS with styled-components.
    - Optimized images.
    - Offline capabilities.
    - Auto-generated sitemap and robots.txt.
- url: https://myclicks.netlify.com/
  repo: https://github.com/himali-patel/MyClicks
  description: A simple Gatsby starter template to create portfolio website with contentful and Netlify.
  tags:
    - Blog
    - Netlify
    - CMS:Contentful
    - Styling:Bootstrap
    - Disqus
    - SEO
  features:
    - Fecthing Dynamic content from Contentful.
    - Blog post listing with previews, disqus implementation and social sharing for each blog post.
    - Contact form integration with Netlify.
    - Portfolio Result Filteration according to Category.
    - Index pages design with Recent Blogs and Intagram Feed.
- url: https://gatsby-starter-typescript-graphql.netlify.com
  repo: https://github.com/spawnia/gatsby-starter-typescript-graphql
  description: A Gatsby starter with typesafe GraphQL using TypeScript
  tags:
    - Language:TypeScript
    - Linting
    - Portfolio
    - Styling:CSS-in-JS
  features:
    - Type safety with TypeScript
    - Typesafe GraphQL with graphql-code-generator
    - ESLint with TypeScript support
    - Styling with styled-components
- url: https://gatsby-tailwind-serif.netlify.com/
  repo: https://github.com/windedge/gatsby-tailwind-serif
  description: A Gatsby theme based on gatsby-serif-theme, rewrite with Tailwind CSS.
  tags:
    - Styling:Tailwind
    - Markdown
  features:
    - Based on gatsby-serif-theme
    - Tailwind CSS Framework
    - Removes unused CSS with Purgecss
    - Responsive design
    - Suitable for small business website
- url: https://mystifying-mclean-5c7fce.netlify.com
  repo: https://github.com/renvrant/gatsby-mdx-netlify-cms-starter
  description: An extension of the default starter with Netlify CMS and MDX support.
  tags:
    - MDX
    - Markdown
    - Netlify
    - CMS:Netlify
    - Styling:None
  features:
    - MDX and Netlify CMS support
    - Use React components in Netlify CMS Editor and other markdown files
    - Allow editors to choose a page template
    - Replace HTML tags with React components upon rendering Markdown, enabling design systems
    - Hide pages from being editable by the CMS
    - Minimal and extensible
- url: https://gatsby-airtable-advanced-starter.marcomelilli.com
  repo: https://github.com/marcomelilli/gatsby-airtable-advanced-starter
  description: A Gatsby Starter Blog using Airtable as backend
  tags:
    - Airtable
    - Blog
    - Styling:None
  features:
    - Dynamic content from Airtable
    - Does not contain any UI frameworks
    - Tags
    - Categories
    - Authors
    - Disqus
    - Offline support
    - Web App Manifest
    - SEO
- url: https://contentful-starter.netlify.com/
  repo: https://github.com/algokun/gatsby_contentful_starter
  description: An Awesome Starter Kit to help you get going with Contentful and Gatsby
  tags:
    - Blog
    - CMS:Contentful
    - CMS:Headless
  features:
    - Bare-bones starter.
    - Dynamic content from Contentful CMS
    - Ready made Components
    - Responsive Design
    - Includes Contentful Delivery API for production build
- url: https://gatsby-simple-blog.thundermiracle.com
  repo: https://github.com/thundermiracle/gatsby-simple-blog
  description: A gatsby-starter-blog with overreacted looking and tags, breadcrumbs, disqus, i18n, eslint supported
  tags:
    - i18n
    - Blog
    - Netlify
    - Linting
    - Disqus
    - Testing
  features:
    - Easily Configurable
    - Tags
    - Breadcrumbs
    - Tags
    - Disqus
    - i18n
    - ESLint
    - Jest
- url: https://anubhavsrivastava.github.io/gatsby-starter-grayscale
  repo: https://github.com/anubhavsrivastava/gatsby-starter-grayscale
  description: Single page starter based on the Grayscale site template by startbootstrap for portfolio page
  tags:
    - Onepage
    - Portfolio
    - Styling:SCSS
    - PWA
  features:
    - Designed by startbootstrap
    - Fully Responsive
    - Styling with SCSS
    - Offline support
    - Web App Manifest
- url: https://gatsby-all-in.netlify.com
  repo: https://github.com/Gherciu/gatsby-all-in
  description: A starter that includes the most popular js libraries, already pre-configured and ready for use.
  tags:
    - Linting
    - Netlify
    - Styling:Tailwind
  features:
    - Tailwind CSS Framework
    - Antd UI Framework pre-configured
    - Redux for managing state
    - Eslint and Stylelint to enforce code style
- url: http://demo.nagui.me
  repo: https://github.com/kimnagui/gatsby-starter-nagui
  description: A Gatsby starter that full responsive blog.
  tags:
    - Blog
    - AWS
    - Pagination
    - SEO
    - Styling:CSS-in-JS
  features:
    - Tags & Categorys.
    - Pagination.
    - Show Recent Posts for category.
    - Styled-Components.
    - Mobile-First CSS.
    - Syntax highlighting in code blocks using PrismJS(Dracula).
    - Google Analytics.
    - Deploy AWS S3.
- url: https://anubhavsrivastava.github.io/gatsby-starter-newage
  repo: https://github.com/anubhavsrivastava/gatsby-starter-newage
  description: Single page starter based on the new age site template by startbootstrap for portfolio page/Mobile app launch
  tags:
    - Onepage
    - Portfolio
    - Styling:SCSS
    - PWA
  features:
    - Designed by startbootstrap
    - Fully Responsive
    - Styling with SCSS
    - Offline support
    - Web App Manifest
- url: https://gatsby-starter-krisp.netlify.com/
  repo: https://github.com/algokun/gatsby-starter-krisp
  description: A minimal, clean and responsive starter built with gatsby
  tags:
    - Styling:Bootstrap
    - Onepage
    - Portfolio
    - Netlify
    - Markdown
  features:
    - Styled-Components.
    - Mobile-First CSS.
    - Responsive Design, optimized for Mobile devices
- url: https://gatsby-datocms-starter.netlify.com/
  repo: https://github.com/brohlson/gatsby-datocms-starter
  description: An SEO-friendly DatoCMS starter with styled-components, page transitions, and out-of-the-box blog post support.
  tags:
    - CMS:DatoCMS
    - Styling:CSS-in-JS
    - Blog
    - Portfolio
    - SEO
  features:
    - Page Transitions
    - Blog Post Template
    - Sitemap & Robots.txt generation
- url: https://elemental.netlify.com/
  repo: https://github.com/akzhy/gatsby-starter-elemental
  description: A highly customizable portfolio starter with grid support.
  tags:
    - Blog
    - Portfolio
    - SEO
  features:
    - Highly Customizable
    - Portfolio Template
    - Blog Post Template
    - SEO Friendly
- url: https://gatsby-starter-apollo.netlify.com/
  repo: https://github.com/piducancore/gatsby-starter-apollo-netlify
  description: This project is an easy way to start developing fullstack apps with Gatsby and Apollo Server (using Netlify Lambda functions). For developing we use Netlify Dev to bring all of this magic to our local machine.
  tags:
    - Netlify
  features:
    - Apollo Client
    - Apollo Server running on Netlify functions
    - Netlify Dev for local development
- url: https://gatsby-starter-blog-and-portfolio.netlify.com/
  repo: https://github.com/alisalahio/gatsby-starter-blog-and-portfolio
  description: Just gatsby-starter-blog, with portfolio section added
  tags:
    - Blog
    - Portfolio
  features:
    - Basic setup for a full-featured blog
    - Basic setup for a portfolio
    - Support for an RSS feed
    - Google Analytics support
    - Automatic optimization of images in Markdown posts
    - Support for code syntax highlighting
    - Includes plugins for easy, beautiful typography
    - Includes React Helmet to allow editing site meta tags
    - Includes plugins for offline support out of the box
- url: https://www.attejuvonen.fi
  repo: https://github.com/baobabKoodaa/blog
  description: Blog with all the Bells and Whistles
  tags:
    - Blog
    - Infinite Scroll
    - Pagination
    - SEO
    - Markdown
  features:
    - Write blog posts into Markdown files (easy to format and content will not be married to any platform).
    - Expandable
    - Responsive and streamlined design.
    - Blazing fast UX
    - Autogenerated tracedSVG image placeholders are stylized to create a smooth look and transition as the image loads without the page jumping around.
    - Posts organized by tags.
    - Teasers of posts are generated to front page with infinite scroll which gracefully degrades into pagination.
    - Allow readers to be notified of updates with RSS feed and email newsletter.
    - Contact Form.
- url: https://novela.narative.co
  repo: https://github.com/narative/gatsby-starter-novela
  description: Welcome to Novela, the simplest way to start publishing with Gatsby.
  tags:
    - Blog
    - MDX
    - Portfolio
    - Pagination
    - SEO
  features:
    - Beautifully Designed
    - Multiple Homepage Layouts
    - Toggleable Light and Dark Mode
    - Simple Customization with Theme UI
    - Highlight-to-Share
    - Read Time and Progress
    - MDX support and inline code
    - Accessibility in Mind
- url: https://gatsby-starter-fashion-portfolio.netlify.com/
  repo: https://github.com/shobhitchittora/gatsby-starter-fashion-portfolio
  description: A Gatsby starter for a professional and minimal fashion portfolio.
  tags:
    - Blog
    - Client-side App
    - Landing Page
    - Portfolio
    - Styling:Other
  features:
    - A minimal and simple starter for your fashion portfolio
    - No need for any CMS, work with all your data and images locally.
    - Separate components for different pages and grid
    - Uses gatsby-image to load images
    - Built using the old school CSS.
- url: https://gatsby-theme-profile-builder.netlify.com/
  repo: https://github.com/ashr81/gatsby-theme-profile-builder
  description: Simple theme to build your personal portfolio and publish your articles using Contentful CMS.
  tags:
    - Landing Page
    - Portfolio
    - Styling:CSS-in-JS
    - Blog
    - CMS:Contentful
  features:
    - Mobile Screen support
    - Out of the box support with Contentful CMS for articles.
    - Toggleable Light and Dark Mode
    - Profile image with links to your GitHub and Twitter.
- url: https://prist.marguerite.io/
  repo: https://github.com/margueriteroth/gatsby-prismic-starter-prist
  description: A light-themed starter powered by Gatsby v2 and Prismic to showcase portfolios and blogs.
  tags:
    - Blog
    - CMS:Prismic
    - Landing Page
    - Netlify
    - Portfolio
    - SEO
    - Styling:CSS-in-JS
  features:
    - Landing page with customizable Hero, Portfolio preview, and About component
    - Emotion styled components
    - Blog layout and pages
    - Portfolio layout and pages
    - Google Analytics
    - Mobile ready
- url: https://demos.simplecode.io/gatsby/crafty/
  repo: https://github.com/simplecode-io/gatsby-crafty-theme
  description: SEO-friendly, fast, and fully responsive Gatsby starter with minimal plugins, utilizing JSON files as a content source.
  tags:
    - SEO
    - Portfolio
    - CMS:Other
    - Styling:Other
  features:
    - Beautiful and simple design
    - 100/100 Google Lighthouse score
    - SEO Optimized
    - Includes header/footer/sidebar (on Mobile)
    - CSS based sidebar
    - CSS based Modals
    - Content is fetched from JSON Files
    - Only one extra plugin from default Gatsby starter
- url: https://gatsby-starter-profile-site.netlify.com/
  repo: https://github.com/Mr404Found/gatsby-starter-profile-site
  description: A minimal and clean starter build with gatsby.
  tags:
    - Landing Page
    - Netlify
    - Portfolio
    - SEO
    - Styling:CSS-in-JS
  features:
    - Simple Design
    - Made by Sumanth
- url: https://the404blog.netlify.com
  repo: https://github.com/algokun/the404blog
  description: An Awesome Starter Blog to help you get going with Gatsby and Markdown
  tags:
    - Blog
    - Markdown
    - Search
    - Styling:CSS-in-JS
  features:
    - Bare-bones starter.
    - Dynamic content with Markdown
    - Ready made Components
    - Responsive Design
    - Includes Search Feature.
    - Syntax Highlight in Code.
    - Styling in Bootstrap
- url: https://gatsby-starter-unicorn.netlify.com/
  repo: https://github.com/algokun/gatsby_starter_unicorn
  description: An Awesome Starter Blog to help you get going with Gatsby and Markdown
  tags:
    - Blog
    - Markdown
    - Styling:CSS-in-JS
  features:
    - Bare-bones starter.
    - Dynamic content with Markdown
    - Ready made Components
    - Responsive Design
    - Syntax Highlight in Code.
- url: https://gatsby-starter-organization.netlify.com/
  repo: https://github.com/geocine/gatsby-starter-organization
  description: A Gatsby starter template for organization pages. Using the Gatsby theme "@geocine/gatsby-theme-organization"
  tags:
    - Styling:CSS-in-JS
    - Landing Page
    - Portfolio
    - Onepage
  features:
    - React Bootstrap styles
    - Theme-UI and EmotionJS CSS-in-JS
    - A landing page with all your organization projects, configurable through a YML file.
    - Configurable logo, favicon, organization name and title
- url: https://gatsby-starter-interviews.netlify.com/
  repo: https://github.com/rmagon/gatsby-starter-interviews
  description: A Gatsby starter template for structured Q&A or Interview sessions
  tags:
    - SEO
    - Blog
    - Styling:SCSS
  features:
    - Minimalist design for interviews
    - Beautifully presented questions and answers
    - Option to read all answers to a specific question
    - Share interview on social channels
    - All content in simple json files
- url: https://gatsby-starter-photo-book.netlify.com/
  repo: https://github.com/baobabKoodaa/gatsby-starter-photo-book
  description: A Gatsby starter for sharing photosets.
  tags:
    - Gallery
    - Infinite Scroll
    - Pagination
    - Transitions
  features:
    - Gallery with auto-generated thumbnails are presented on CSS Grid with infinite scroll.
    - Beautiful "postcard" view for photos with fullscreen toggle.
    - Both views are responsive with minimal whitespace and polished UX.
    - Many performance optimizations for image delivery (both by Gatsby & way beyond what Gatsby can do).
- url: https://gatsby-typescript-scss-starter.netlify.com/
  repo: https://github.com/GrantBartlett/gatsby-typescript-starter
  description: A simple starter project using TypeScript and SCSS
  tags:
    - Language:TypeScript
    - Styling:SCSS
    - SEO
  features:
    - Pages and components are classes.
    - A skeleton SCSS project added with prefixing
- url: https://portfolio-by-mohan.netlify.com/
  repo: https://github.com/algokun/gatsby_starter_portfolio
  description: An Official Starter for Gatsby Tech Blog Theme
  tags:
    - SEO
    - Blog
  features:
    - Styling using Styled-Components
    - Search using ElasticLunr
    - Theme by gatsby-tech-blog-theme
    - Deployed in Netlify
- url: https://brevifolia-gatsby-forestry.netlify.com/
  repo: https://github.com/kendallstrautman/brevifolia-gatsby-forestry
  description: A minimal starter blog built with Gatsby & Forestry CMS
  tags:
    - CMS:Forestry.io
    - Blog
    - Markdown
    - Styling:SCSS
  features:
    - Blog post listing with previews (image + summary) for each blog post
    - Minimalist, responsive design & typography
    - Create new markdown posts dynamically
    - Configured to work automatically with Forestry CMS
    - Customizable 'info' page
    - Simple layout & scss architecture, easily extensible
- url: https://gatsby-firebase-starter.netlify.com/
  repo: https://github.com/ovidiumihaibelciug/gatsby-firebase-starter
  description: Starter / Project Boilerplate for Authentication and creating Dynamic pages from collections with Firebase and Gatsby.js
  tags:
    - Firebase
    - SEO
    - Styling:SCSS
    - Authentication
    - PWA
  features:
    - Authentication with Firebase
    - Programmatically create pages from a firestore collection
    - Protected Routes with Authorization
    - Email verification
    - Includes React Helmet to allow editing site meta tags
    - Includes plugins for offline support out of the box
- url: https://gatsby-typescript-minimal.netlify.com/
  repo: https://github.com/benbarber/gatsby-typescript-minimal
  description: A minimal, bare-bones TypeScript starter for Gatsby
  tags:
    - Language:TypeScript
    - Styling:CSS-in-JS
    - SEO
  features:
    - Bare-bones starter
    - TypeScript
    - TSLint
    - Prettier
    - Styled Components
    - Sitemap Generation
    - Google Analytics
- url: https://agility-gatsby-starter-gatsbycloud.netlify.com
  repo: https://github.com/agility/agility-gatsby-starter
  description: Get started with Gatsby and Agility CMS using a minimal blog.
  tags:
    - CMS:Agility CMS
    - Blog
    - SEO
  features:
    - A bare-bones starter Blog to get you off and running with Agility CMS and Gatsby.
- url: https://gatsby-starter-dot.netlify.com/
  repo: https://github.com/chronisp/gatsby-starter
  description: Gatsby Starter for creating portfolio & blog.
  tags:
    - Blog
    - CMS:Headless
    - CMS:Contentful
    - Netlify
    - Portfolio
    - Redux
    - SEO
    - Styling:Material
  features:
    - Extensible & responsive design using Material UI (palette, typography & breakpoints configuration)
    - Blog integration with Contentful CMS (GraphQL queries)
    - Redux (connect actions & props easily using custom HOF)
    - Support for Netlify deployment
    - SEO
    - Prettier code styling
- url: https://johnjkerr.github.io/gatsby-creative/
  repo: https://github.com/JohnJKerr/gatsby-creative
  description: Gatsby implementation of the Start Bootstrap Creative template
  tags:
    - Gallery
    - Portfolio
    - Styling:Bootstrap
    - Styling:SCSS
  features:
    - Start Bootstrap Creative template converted to React/Gatsby
    - React Scrollspy used to track page position
    - React Bootstrap used to create modal portfolio carousel
    - GitHub Actions deployment to GitHub Pages demonstrated
- url: https://bonneville.netlify.com/
  repo: https://github.com/bagseye/bonneville
  description: A starter blog template for Gatsby
  tags:
    - Blog
    - SEO
  features:
    - Extensible & responsive design
    - Blog integration
    - SEO
- url: https://gatsby-starter-i18next-sanity.netlify.com/en
  repo: https://github.com/johannesspohr/gatsby-starter-i18next-sanity
  description: A basic starter which integrates translations with i18next and localized sanity input.
  tags:
    - i18n
    - CMS:sanity.io
  features:
    - Showcases advanced i18n techniques with i18next and sanity.io
    - Correct URLs for the languages (language in the path, translated slugs)
    - Multilanguage content from sanity
    - Snippets translation
    - Optimized bundle size (don't ship all translations at once)
    - Alternate links to other languages
    - Sitemap with language information
    - Localized 404 pages
- url: https://gatsby-skeleton.netlify.com/
  repo: https://github.com/msallent/gatsby-skeleton
  description: Gatsby starter with TypeScript and all sort of linting
  tags:
    - Language:TypeScript
    - Styling:CSS-in-JS
    - SEO
  features:
    - TypeScript
    - Styled-Components
    - ESLint
    - Prettier
    - Stylelint
    - SEO
- url: https://nehalem.netlify.com/
  repo: https://github.com/nehalist/gatsby-starter-nehalem
  description: A starter for the Gatsby Nehalem Theme
  tags:
    - Blog
    - Language:TypeScript
    - Markdown
    - Search
    - SEO
  features:
    - Fully responsive
    - Highly optimized (Lighthouse score ~400)
    - SEO optimized (with open graph, Twitter Card, JSON-LD, RSS and sitemap)
    - Syntax highlighting
    - Search functionality
    - Multi navigations
    - Static pages
    - Fully typed with TypeScript
    - Tagging
    - Theming
    - Customizable
- url: https://gatsby-starter-headless-wp.netlify.com
  repo: https://github.com/crock/gatsby-starter-headless-wordpress
  description: A starter Gatsby site to quickly implement a site for headless WordPress
  tags:
    - Blog
    - CMS:Headless
    - CMS:WordPress
  features:
    - New Header
    - Responsive
    - Sidebar that displays recent blog posts
- url: https://gatsby-advanced-blog-starter.netlify.com
  repo: https://github.com/aman29271/gatsby-advanced-blog-starter
  description: A pre-built Gatsby Starter Tech-blog
  tags:
    - Blog
    - Markdown
  features:
    - Highly Optimised
    - Image optimised with blur-up effect
    - Responsive
    - Code  highlighting
    - tagging
    - Sass compiled
- url: https://anubhavsrivastava.github.io/gatsby-starter-casual
  repo: https://github.com/anubhavsrivastava/gatsby-starter-casual
  description: Multi page starter based on the Casual site template by startbootstrap for portfolio
  tags:
    - Onepage
    - Styling:SCSS
    - PWA
  features:
    - Designed by startbootstrap
    - Fully Responsive
    - Styling with SCSS
    - Offline support
    - Web App Manifest
- url: https://gatsby-starter-ts-hello-world.netlify.com
  repo: https://github.com/hdorgeval/gatsby-starter-ts-hello-world
  description: TypeScript version of official hello world
  tags:
    - Language:TypeScript
  features:
    - TypeScript
    - ESLint
    - Type checking
    - no boilerplate
    - Great for advanced users
    - VSCode ready
- url: https://grommet-file.netlify.com/
  repo: https://github.com/metinsenturk/gatsby-starter-grommet-file
  description: Grommet-File is made with Grommet V2 and a blog starter
  tags:
    - Blog
    - Markdown
    - SEO
    - Portfolio
    - Styling:Grommet
  features:
    - Responsive Design
    - Pagination
    - Page creation
    - Content is Markdown files
    - Google Analytics
    - Grommet V2 User Interface
    - Support for RSS feed
    - SEO friendly
    - Mobile and responsive
    - Sitemap & Robots.txt generation
    - Optimized images with gatsby-image
- url: https://gatsby-wordpress-typescript-scss-blog.netlify.com/
  repo: https://github.com/sagar7993/gatsby-wordpress-typescript-scss-blog
  description: A Gatsby starter template for a WordPress blog, built using TypeScript, SCSS and Ant Design
  tags:
    - Blog
    - CMS:WordPress
    - CMS:Headless
    - Language:TypeScript
    - Pagination
    - PWA
    - SEO
    - Portfolio
    - Styling:SCSS
  features:
    - TypeScript for type-safe code
    - Source content from WordPress CMS
    - Auto generated Pagination for your WordPress Posts
    - Auto generated Navigation for next and previous post at the end Post
    - Auto generated pages for tags and categories sourced from WordPress
    - SCSS stylesheets
    - PWA with offline support
    - Ant Design for UI components and theming
    - Jest and Enzyme Testing framework support for snapshots and unit tests.
    - Responsive Design
    - Google Analytics
    - Comments using Staticman
    - Images within WordPress post/page content downloaded to static folder and transformed to webp format during build
    - Social widgets
    - Instagram feed of any profile (no API token needed)
    - Pinterest pin-it button on hovering on images (no API token needed)
    - Twitter timeline and follow button (no API token needed)
    - Facebook timeline and like button (no API token needed)
    - SEO friendly
    - Web app manifest
    - Mobile optimized and responsive
    - Sitemap.xml & Robots.txt generation
    - Optimized images with gatsby-image
    - Git pre-commit and pre-push hooks using Husky
    - TSLint formatting
    - Highly optimized with excellent lighthouse audit score
- url: https://gatsby-starter-typescript-deluxe.netlify.com/
  repo: https://github.com/gojutin/gatsby-starter-typescript-deluxe
  description: A Gatsby starter with TypeScript, Storybook, Styled Components, Framer Motion, Jest, and more.
  tags:
    - Language:TypeScript
    - Styling:CSS-in-JS
    - Storybook
    - SEO
    - Linting
    - Testing
  features:
    - TypeScript for type-safe code.
    - Styled-Components for all your styles.
    - Framer Motion for awesome animations.
    - gatsby-image and gatsby-transformer-sharp for optimized images.
    - gatsby-plugin-manifest + SEO component for an SEO-friendly PWA.
    - Storybook with add-ons for showing off your awesome components.
    - Jest and React Testing library for snapshots and unit tests.
    - ESLint (with TSLint and Prettier) to make your code look its best.
    - React Axe and React A11y for accessibility so that your site is awesome for everyone.
- url: https://gatsby-markdown-blog-starter.netlify.com/
  repo: https://github.com/ammarjabakji/gatsby-markdown-blog-starter
  description: GatsbyJS v2 starter for creating a markdown blog. Based on Gatsby Advanced Starter.
  tags:
    - Blog
    - Markdown
    - SEO
    - PWA
  features:
    - Gatsby v2 support
    - Responsive Design
    - Pagination
    - Content is Markdown files
    - Google Analytics
    - Support for RSS feed
    - SEO friendly
    - Sitemap & Robots.txt generation
    - Sass support
    - Css Modules support
    - Web App Manifest
    - Offline support
    - htaccess support
    - Typography.js
    - Integration with Social Media
- url: https://gatsby-starter-bloomer-db0aaf.netlify.com
  repo: https://github.com/zlutfi/gatsby-starter-bloomer
  description: Barebones starter website with Bloomer React components for Bulma.
  tags:
    - PWA
    - Styling:Bulma
    - Styling:SCSS
  features:
    - Bloomer React Commponents
    - Bulma CSS Framework
    - Uses SCSS for styling
    - Font Awesome Support
    - Progressive Web App
- url: https://gatsby-starter-mdbreact.netlify.com
  repo: https://github.com/zlutfi/gatsby-starter-mdbreact
  description: Barebones starter website with Material Design Bootstrap React components.
  tags:
    - PWA
    - Styling:Bootstrap
    - Styling:Material
    - Styling:SCSS
  features:
    - MDBReact React Commponents
    - Bootstrap CSS Framework with Material Design Bootstrap styling
    - Uses SCSS for styling
    - Font Awesome Support
    - Progressive Web App
- url: https://gatsby-starter-ts-pwa.netlify.com/
  repo: https://github.com/markselby9/gatsby-starter-typescript-pwa
  description: The default Gatsby starter fork with TypeScript and PWA support added
  tags:
    - Language:TypeScript
    - PWA
  features:
    - Minimum changes based on default starter template for TypeScript and PWA
    - Added TypeScript support with eslint and tsc check
    - Support GitHub Actions CI/CD workflow (beta)
- url: https://iceberg-gatsby-multilang.netlify.com/
  repo: https://github.com/diogorodrigues/iceberg-gatsby-multilang
  description: Gatsby multi-language starter. Internationalization / i18n without third party plugins or packages for Posts and Pages. Different URLs dependending on the language. Focused on SEO, PWA, Image Optimization, Styled Components and more. This starter is also integrate with Netlify CMS to manage all pages, posts and images.
  tags:
    - Blog
    - CMS:Headless
    - CMS:Netlify
    - i18n
    - Netlify
    - Markdown
    - Pagination
    - PWA
    - SEO
    - Styling:CSS-in-JS
  features:
    - Translations by using GraphQL, hooks and context API
    - Content in markdown for pages and posts in different languages
    - General translations for any content
    - Creation of menu by using translations and GraphQL
    - Netlify CMS to manage all pages, posts and images
    - Styled Components to styles
    - All important seetings for speedy and optimized images
    - Blog Posts list with pagination
    - Focus on SEO
    - PWA
- url: https://flexible-gatsby.netlify.com/
  repo: https://github.com/wangonya/flexible-gatsby
  description: A simple and clean theme for Gatsby
  tags:
    - Blog
    - Markdown
  features:
    - Google Analytics
    - Simple design
    - Markdown support
- url: https://gatsby-starter-leaflet.netlify.com/
  repo: https://github.com/colbyfayock/gatsby-starter-leaflet
  description: A Gatsby starter with Leafet!
  tags:
    - Landing Page
    - Linting
    - Styling:SCSS
    - Testing
  features:
    - Simply landing page to get started with Leaflet
    - Includes Leaflet and React Leaflet
    - Starts with some basic Sass stylesheets for styling
    - Linting and testing preconfigured
- url: https://gatsby-starter-luke.netlify.com/
  repo: https://github.com/lukethacoder/luke-gatsby-starter
  description: An opinionated starter using TypeScript, styled-components (emotion flavoured), React Hooks & react-spring. Built as a BYOS (bring your own source) so you can get up and running with whatever data you choose.
  tags:
    - Language:TypeScript
    - Transitions
    - Styling:CSS-in-JS
    - Linting
  features:
    - TypeScript
    - react-spring animations
    - BYOS (bring your own source)
    - Emotion for styling components
    - Minimal Design
    - React Hooks (IntersectionObserver, KeyUp, LocalStorage)
- url: https://friendly-cray-96d631.netlify.com/
  repo: https://github.com/PABlond/Gatsby-TypeScript-Starter-Blog
  description: Project boilerplate of a blog app. The starter was built using Gatsby and TypeScript.
  tags:
    - Markdown
    - Language:TypeScript
    - SEO
    - PWA
    - Styling:SCSS
  features:
    - A complete responsive theme built wiss Scss
    - Easy editable posts in Markdown files
    - SEO component
    - Optimized with Google Lighthouse
- url: https://gatsby-starter-material-album.netlify.com
  repo: https://github.com/JoeTrubenstein/gatsby-starter-material-album
  description: A simple portfolio starter based on the Material UI Album Layout
  tags:
    - Gallery
    - Portfolio
    - Styling:Material
  features:
    - Pagination
    - Material UI
    - Exif Data Parsing
- url: https://peaceful-ptolemy-d7beb4.netlify.com
  repo: https://github.com/TRamos5/gatsby-contentful-starter
  description: A starter template for an awesome static blog utilizing Contentful as a CMS and deployed to Netlify.
  tags:
    - CMS:Contentful
    - CMS:Headless
    - Blog
    - Netlify
    - Markdown
    - Styling:CSS-in-JS
  features:
    - Netlify integration with pre built contact form
    - "CMS: Contentful integration with placeholders included"
    - Mobile friendly responsive design made to be customized or leave as is
    - Separate components for everything
    - ...and more
- url: https://gatsby-tailwind-emotion-starter-demo.netlify.com/
  repo: https://github.com/pauloelias/gatsby-tailwind-emotion-starter
  description: Gatsby starter using the latest Tailwind CSS and Emotion.
  tags:
    - Styling:Tailwind
    - Styling:CSS-in-JS
    - Styling:PostCSS
  features:
    - Tailwind CSS for rapid development
    - Emotion with `tailwind.macro` for flexible styled components
    - PostCSS configured out-of-the-box for when you need to write your own CSS
    - postcss-preset-env to write tomorrow's CSS today
    - Bare bones starter to help you hit the ground running
- url: https://gatsby-starter-grayscale-promo.netlify.com/
  repo: https://github.com/gannochenko/gatsby-starter-grayscale-promo
  description: one-page promo site
  tags:
    - Language:TypeScript
    - Styling:CSS-in-JS
    - Linting
    - Markdown
    - Onepage
    - CMS:Netlify
    - Landing Page
  features:
    - Styled-Components
    - NetlifyCMS
    - TypeScript
    - Basic design
- url: https://gatsby-starter-mdx-website-blog.netlify.com/
  repo: https://github.com/doakheggeness/gatsby-starter-mdx-website-blog
  description: Gatsby website and blog starter utilizing MDX for adding components to mdx pages and posts. Incorportates Emotion.
  tags:
    - MDX
    - Blog
    - Styling:CSS-in-JS
  features:
    - Create pages and posts using MDX
    - Incorporates the CSS-in-JS library Emotion
    - Visual effects
- url: https://gatsby-starter-zurgbot.netlify.com/
  repo: https://github.com/zurgbot/gatsby-starter-zurgbot
  description: The ultimate force of starter awesomeness in the galaxy of Gatsby
  tags:
    - Linting
    - PWA
    - SEO
    - Styling:Bulma
    - Styling:SCSS
    - Testing
  features:
    - Sass (SCSS Flavored) CSS
    - Bulma CSS Framework
    - React Helmet <head> Management
    - React Icons SVG Icon Components (Including Font Awesome and others)
    - Eslint for JS linting
    - Prettier for JS formatting
    - StyleLint for Scss linting and formatting
    - Jest for a test framework
    - Enzyme for testing with React
    - Husky for git hooks, particularly precommit management
    - Lint Staged to run commands only on staged files
- url: https://martin2844.github.io/gatsby-starter-dev-portfolio/
  repo: https://github.com/martin2844/gatsby-starter-dev-portfolio
  description: A GatsbyJS minimalistic portfolio site, with a blog and about section
  tags:
    - Portfolio
    - Blog
    - Markdown
  features:
    - createPages API
    - Responsive
    - Minimalistic
    - Blazing fast (LINK)
    - Graphql queries
    - Sass
    - Markdown
- url: https://wataruoguchi-gatsby-starter-typescript-contentful.netlify.com/
  repo: https://github.com/wataruoguchi/gatsby-starter-typescript-contentful
  description: Simple TypeScript starter with Contentful Integration
  tags:
    - Language:TypeScript
    - CMS:Contentful
    - Netlify
    - Blog
  features:
    - Simple
    - TypeScript
    - Contentful
    - Supports Contentful Rich Text
    - Prettier & ESlint & StyleLint to format & check the code
    - Husky & lint-staged to automate checking
- url: https://gatsby-starter-point.netlify.com/
  repo: https://github.com/teaware/gatsby-starter-point
  description: A humble Gatsby starter for blog
  tags:
    - Blog
    - Markdown
    - Netlify
  features:
    - SASS
    - SEO
    - Dark Mode
    - Google Analytics
- url: https://gatsby-typescript-storybook-starter.netlify.com/
  repo: https://github.com/RobertoMSousa/gatsby-typescript-storybook-starter
  description: A Gatsby starter with storybook, tags and eslint
  tags:
    - Language:TypeScript
    - Styling:CSS-in-JS
    - Storybook
    - Markdown
    - Linting
  features:
    - Storybook
    - Simple
    - TypeScript
    - Contentful
    - Prettier & ESlint & StyleLint to format & check the code
    - Storybook
    - Jest and React Testing library for snapshots and unit tests.
    - Styled-Components for all your styles.
- url: https://semantic-ui-docs-gatsby.netlify.com/
  repo: https://github.com/whoisryosuke/semantic-ui-docs-gatsby
  description: Documentation starter using Semantic UI and MDX
  tags:
    - Documentation
    - Linting
    - Markdown
    - MDX
    - PWA
    - SEO
  features:
    - Easy starter for documentation-style sites
    - Use SUI React components anywhere in MDX
    - SASS/LESS support
    - Live code component
    - Customizable sidebar
    - Offline-ready
    - Responsive design
    - Nodemon for restarting dev server on changes
    - Webpack aliasing for components, assets, etc
- url: https://gatsby-starter-saas-marketing.netlify.com/
  repo: https://github.com/keegn/gatsby-starter-saas-marketing
  description: A simple one page marketing site starter for SaaS companies and products
  tags:
    - Onepage
    - Styling:CSS-in-JS
    - Landing Page
  features:
    - Responsive
    - Netlify ready
    - Styled-Components
    - Minimal design and easy to customize
    - Great for software or product related marketing sites
- url: https://react-landnig-page.netlify.com/
  repo: https://github.com/zilahir/react-landing-page
  description: Landing page with GraphCMS
  tags:
    - Redux
    - Styling:SCSS
    - Styling:CSS-in-JS
    - Netlify
  features:
    - Team section
    - Clients section
    - Map
    - Netlify ready
    - Styled-Components
    - Good for app showcase for startups
    - Prettier & ESlint & StyleLint to format & check the code
    - Husky & lint-staged to automate checking
- url: https://gatsby-strapi-starter.netlify.com/
  repo: https://github.com/jeremylynch/gatsby-strapi-starter
  description: Get started with Strapi, Bootstrap (reactstrap) and Gatsby FAST!
  tags:
    - CMS:Strapi
    - Styling:Bootstrap
  features:
    - Strapi
    - Bootstrap
    - Reactstrap
- url: https://kontent-template-gatsby-landing-page-photon.netlify.com
  repo: https://github.com/Simply007/kontent-template-gatsby-landing-page-photon
  description: Kentico Kontent based starter based on Photon starter by HTML5 UP
  tags:
    - CMS:Headless
    - CMS:Kontent
    - Netlify
    - Landing Page
    - HTML5UP
    - Styling:SCSS
  features:
    - Kentico Kontent Caas plafrorm as the data source
    - Landing page divided by section.
    - Support for code syntax highlighting
    - Includes plugins for easy, beautiful typography
    - Includes React Helmet to allow editing site meta tags
    - Includes plugins for offline support out of the box
    - Font awesome
    - Material Icons
    - CSS Grid
- url: https://gatsby-starter-typescript-blog-forms.netlify.com/
  repo: https://github.com/joerneu/gatsby-starter-typescript-blog-forms
  description: Gatsby starter for a website in TypeScript with a homepage, blog and forms
  tags:
    - Blog
    - Language:TypeScript
    - Linting
    - Markdown
    - MDX
    - CMS:Netlify
    - SEO
    - Styling:CSS-in-JS
  features:
    - TypeScript for type safety, IDE comfort and error checking during development and build time
    - ESLint and Prettier for safety and consistent code style
    - Uses the official Gatsby Blog Core theme for data processing
    - Functional components and React Hooks
    - SEO component with React Helmet
    - Minimal responsive styling with React Emotion that can easily be extended
    - Theming of components and Markdown (MDX) with Emotion Theming
    - Forms with Formite (React Hooks Form library)
    - Accessible UI components implemented with Reakit and styling based on mini.css
    - Netlify CMS to create and edit blog posts
    - Small bundle size
- url: https://gatsby-tailwind-styled-components-storybook-starter.netlify.com/
  repo: https://github.com/denvash/gatsby-tailwind-styled-components-storybook-starter
  description: Tailwind CSS + Styled-Components + Storybook starter for Gatsby
  tags:
    - Storybook
    - Styling:Tailwind
    - Styling:CSS-in-JS
    - Styling:PostCSS
    - Netlify
  features:
    - Tailwind CSS v1
    - Styled-Components v5
    - Storybook v5
    - PostCSS
    - Deploy Storybook
    - Documentation
- url: https://gatsby-tfs-starter.netlify.com/
  repo: https://github.com/tiagofsanchez/gatsby-tfs-starter
  description: a gatsby-advanced-starter with theme-ui styling
  tags:
    - RSS
    - SEO
    - Blog
    - MDX
  features:
    - React Helmet <head> Management
    - SVG Icon
- url: https://gatsby-lam.vaporwavy.io
  repo: https://github.com/vaporwavy/gatsby-london-after-midnight
  description: A custom, image-centric theme for Gatsby. Advanced from the Gatsby starter London.
  tags:
    - Blog
    - Portfolio
    - Gallery
    - SEO
    - Markdown
    - HTML5UP
    - CMS:Netlify
    - Styling:PostCSS
  features:
    - Support tags
    - Easily change the theme color
    - Post thumbnails in the homepage
    - Built with PostCSS
    - Made for image-centric portfolios
    - Based on London for Gatsby
- url: https://alipiry-gatsby-starter-typescript.netlify.com/
  repo: https://github.com/alipiry/gatsby-starter-typescript
  description: The default Gatsby starter with TypeScript
  tags:
    - Language:TypeScript
    - Linting
    - Netlify
  features:
    - Type Checking With TypeScript
    - Powerful Linting With ESLint
- url: https://gatsby-typescript-tailwind.netlify.com/
  repo: https://github.com/impulse/gatsby-typescript-tailwind
  description: Gatsby starter with TypeScript and Tailwind CSS
  tags:
    - Language:TypeScript
    - Styling:Tailwind
    - Styling:PostCSS
    - Netlify
  features:
    - Simple
    - TSLint
    - Tailwind CSS v1
    - PostCSS + PurgeCSS
- url: https://gatsby-starter-blog-tailwindcss-demo.netlify.com/
  repo: https://github.com/andrezzoid/gatsby-starter-blog-tailwindcss
  description: Gatsby blog starter with TailwindCSS
  tags:
    - Blog
    - SEO
    - Markdown
    - Styling:Tailwind
    - Styling:PostCSS
  features:
    - Based on the official Gatsby starter blog
    - Uses TailwindCSS
    - Uses PostCSS
- url: https://gatsby-starter-hello-world-with-header-and-footer.netlify.com/
  repo: https://github.com/lgnov/gatsby-starter-hello-world-with-header-and-footer
  description: Gatsby starter with a responsive barebones header and footer layout
  tags:
    - Styling:CSS-in-JS
  features:
    - Navbar and footer components with only minimal CSS that make responsiveness works
    - Works in any device screen
    - Easily kicking off your project with writing CSS right away
- url: https://gatsby-minimalist-starter.netlify.com/
  repo: https://github.com/dylanesque/Gatsby-Minimalist-Starter
  description: A minimalist, general-purpose Gatsby starter
  tags:
    - SEO
    - Markdown
    - Styling:CSS-in-JS
  features:
    - Less starting boilerplate than the Gatsby default starter
    - Layout.css includes checklist of initial design system decisions to make
    - Uses Emotion
    - Uses CSS-In-JS
- url: https://gastby-starter-zeevo.netlify.com/
  repo: https://github.com/zeevosec/gatsby-starter-zeevo
  description: Yet another Blog starter with a different style
  tags:
    - Blog
    - Markdown
    - SEO
  features:
    - Extendable
    - Feature filters
    - Performant
- url: https://gatsby-theme-phoenix-demo.netlify.com
  repo: https://github.com/arshad/gatsby-theme-phoenix
  description: A personal blogging and portfolio theme for Gatsby with great typography and dark mode.
  tags:
    - Blog
    - Portfolio
    - SEO
    - MDX
    - Styling:Tailwind
    - Styling:PostCSS
  features:
    - MDX - Posts, Pages and Projects
    - Tags/Categories
    - Dark mode
    - Customizable with Tailwind CSS
    - Code highlighting with Prism
    - RSS feed
- url: https://gatsby-starter-landed.netlify.com/
  repo: https://github.com/vasrush/gatsby-starter-landed
  description: A Gatsby theme based on Landed template by HTML5UP
  tags:
    - HTML5UP
    - Landing Page
    - Portfolio
    - Linting
    - Styling:SCSS
    - Transitions
    - SEO
  features:
    - Includes sections to easily create landing pages
    - React Helmet <head> Management
    - Easily update menus & submenus in gatsby-config file
    - Integrates react-scroll and react-reveal for transitions
    - ESLint and Prettier for safety and consistent code style
    - Offline-ready
    - Responsive design
    - Left, Right and no sidebar templates
    - Font awesome icons
    - HTML5UP Design
- url: https://tina-starter-grande.netlify.com/
  repo: https://github.com/tinacms/tina-starter-grande
  description: Feature rich Gatsby starter with full TinaCMS integration
  tags:
    - Blog
    - Markdown
    - SEO
    - Netlify
    - Pagination
    - CMS:Other
    - Styling:CSS-in-JS
  features:
    - Fully integrated with TinaCMS for easy editing
    - Blocks based page & form builder
    - Styled Components
    - Code syntax highlighting
    - Light/Dark mode
- url: https://amelie-blog.netlify.com/
  repo: https://github.com/tobyau/gatsby-starter-amelie
  description: A minimal and mobile friendly blog template
  tags:
    - Blog
    - SEO
    - Markdown
  features:
    - Responsive design
    - Customizable content through markdown files
    - SEO component with React Helmet
- url: https://chronoblog.now.sh
  repo: https://github.com/Ganevru/gatsby-starter-chronoblog
  description: Chronoblog is a Gatsby js theme specifically designed to create a personal website. The main idea of ​​Chronoblog is to allow you not only to write a personal blog but also to keep a record of everything important that you have done.
  tags:
    - Blog
    - Portfolio
    - MDX
    - Markdown
    - SEO
    - Styling:CSS-in-JS
    - Linting
  features:
    - Starter for Chronoblog Gatsby Theme
- url: https://gatsby-eth-dapp-starter.netlify.com
  repo: https://github.com/robsecord/gatsby-eth-dapp-starter
  description: Gatsby Starter for Ethereum Dapps using Web3 with Multiple Account Management Integrations
  tags:
    - Client-side App
    - Netlify
    - Authentication
  features:
    - Ethereum Web3 Authentication - Multiple Integrations
    - ConsenSys Rimble UI Integration
    - Styled Components
    - Coinbase, Fortmatic, Metamask, WalletConnect, and more
    - dFuse Blockchain Streaming and Notifications
- url: https://gatsby-starter-theme-antv.antv.vision
  repo: https://github.com/antvis/gatsby-starter-theme-antv
  description: ⚛️ Polished Gatsby theme for documentation site
  tags:
    - Documentation
    - Markdown
    - Styling:Other
  features:
    - ⚛ Prerendered static site
    - 🌎 Internationalization support by i18next
    - 📝 Markdown-based documentation and menus
    - 🎬 Examples with live playground
    - 🏗 Unified Theme and Layout
    - 🆙 Easy customized header nav
    - 🧩 Built-in home page components
- url: https://gatsby-starter-cafe.netlify.com
  repo: https://github.com/crolla97/gatsby-starter-cafe
  description: Gatsby starter for creating a single page cafe website using Contentful and Leaflet
  tags:
    - CMS:Contentful
    - Styling:SCSS
    - Landing Page
    - Onepage
  features:
    - Leaflet interactive map
    - Instagram Feed
    - Contentful for menu item storage
    - Responsive design
- url: https://gatsby-firebase-simple-auth.netlify.com/
  repo: https://github.com/marcomelilli/gatsby-firebase-simple-auth
  description: A simple Firebase Authentication Starter with protected routes
  tags:
    - Firebase
    - Authentication
    - Styling:Tailwind
  features:
    - Authentication with Firebase
    - Protected Routes with Authorization
- url: https://demo.gatsbystorefront.com/
  repo: https://github.com/GatsbyStorefront/gatsby-starter-storefront-shopify
  description: Lightning fast PWA storefront for Shopify
  tags:
    - CMS:Headless
    - Shopify
    - SEO
    - PWA
    - E-commerce
    - Styling:CSS-in-JS
  features:
    - Gatsby Storefront
    - gatsby-theme-storefront-shopify
    - Shopify Integration
    - Shopping Cart
    - PWA
    - Optimized images with gatsby-image.
    - SEO
    - A11y
- url: https://keturah.netlify.com/
  repo: https://github.com/giocare/gatsby-starter-keturah
  description: A portfolio starter for developers
  tags:
    - Portfolio
    - SEO
    - Markdown
  features:
    - Target Audience Developers
    - Designed To Resemble A Terminal And Text Editor
    - Responsive Design
    - FontAwesome Icon Library
    - Easily Customize Content Using Markdown Files
    - SEO Friendly Component
    - Social Media Icons Provided
- url: https://gatsby-lander.surge.sh/
  repo: https://github.com/codebushi/gatsby-starter-lander
  description: Single page starter built with Tailwind CSS
  tags:
    - Onepage
    - Linting
    - Styling:Tailwind
  features:
    - Simple One Page Site
    - Landing Page Design
    - Fully Responsive
    - Styling with Tailwind
- url: https://gatsby-starter-papan01.netlify.com/
  repo: https://github.com/papan01/gatsby-starter-papan01
  description: A Gatsby starter for creating a markdown blog.
  tags:
    - Linting
    - Blog
    - Styling:SCSS
    - Markdown
    - Pagination
    - PWA
    - SEO
  features:
    - SSR React Code Splitting(loadable-components)
    - Theme Toggle(light/dark)
    - Pagination
    - SEO(Sitemap, Schema.org, OpenGraph tags, Twitter tag)
    - Web application manifest and offline support
    - Google Analytics
    - Disqus
    - RSS
    - ESLint(Airbnb) for linting
    - Prettier code formatting
    - gh-pages for deploying to GitHub Pages
- url: https://gatsby-starter-boilerplatev-kontent-demo.netlify.com/
  repo: https://github.com/viperfx07/gatsby-starter-boilerplatev-kontent
  description: A Gatsby starter using BoilerplateV for Kentico Kontent.
  tags:
    - Blog
    - CMS:Headless
    - CMS:Kontent
    - Styling:Bootstrap
    - Styling:CSS-in-JS
    - Linting
  features:
    - Sass (SCSS Flavored) CSS
    - ITCSS Structure of CSS (with glob added for css)
    - Bootstrap CSS Framework
    - React Helmet <head> Management
    - ESLint(Airbnb) for JS linting
    - Prettier for JS formatting
- url: https://www.cryptocatalyst.net/
  repo: https://github.com/n8tb1t/gatsby-starter-cryptocurrency
  description: A full-fledged cryptocurrency Gatsby starter portal with landing page, blog, roadmap, devs team, and docs.
  tags:
    - Linting
    - Blog
    - Styling:SCSS
    - Markdown
    - Pagination
    - PWA
    - SEO
  features:
    - Beautiful Mobile-first design.
    - modular SCSS styles.
    - Configurable color scheme.
    - Advanced config options.
    - Advanced landing page.
    - Blog Component.
    - Live comments.
    - Roadmap component.
    - Developers page component.
    - Algolia advanced search index, with content chunks.
    - Docs component.
    - No outdated codebase, use only react hooks.
    - Easy to modify react components.
    - SEO (Sitemap, OpenGraph tags, Twitter tags)
    - Google Analytics Support
    - Offline Support & WebApp Manifest
    - Easy to modify assets.
- url: https://chronoblog-profile.now.sh
  repo: https://github.com/Ganevru/gatsby-starter-chronoblog-profile
  description: This starter will help you launch a personal website with a simple text feed on the main page. This starter looks simple and neat, but at the same time, it has great potential for organizing your content using tags, dates, and search. The homepage is organized in compact feeds. The display of content in these feeds is based on the tags of this content (for example, only content with a podcast tag gets into the feed with podcasts).
  tags:
    - Blog
    - Portfolio
    - MDX
    - Markdown
    - SEO
    - Styling:CSS-in-JS
    - Linting
  features:
    - Specially designed to create a personal website (in a simple and strict "text" style)
    - Universal text feed divided into categories
    - Search and Tags for organizing content
    - A simple change of primary and secondary colors of the site, fonts, radius of curvature of elements, etc (thanks to Theme UI theming)
    - Clean and Universal UI
    - Mobile friendly, all elements and custom images are adapted to any screen
    - Light/Dark mode
    - Easy customization of icons and links to your social networks
    - MDX for the main menu of the site, footer and other elements of the site
    - MDX for pages and content
    - Code syntax highlighting
    - SEO (OpenGraph and Twitter) out of the box with default settings that make sense (thanks to React Helmet)
- url: https://chronoblog-hacker.now.sh
  repo: https://github.com/Ganevru/gatsby-starter-chronoblog-hacker
  description: A dark (but with ability to switch to light) starter that uses the Source Code Pro font (optional) and minimalistic UI
  tags:
    - Blog
    - Portfolio
    - MDX
    - Markdown
    - SEO
    - Styling:CSS-in-JS
    - Linting
  features:
    - Specially designed to create a personal website
    - Search and Tags for organizing content
    - A simple change of primary and secondary colors of the site, fonts, radius of curvature of elements, etc (thanks to Theme UI theming)
    - Clean and Minimalistic UI
    - Mobile friendly, all elements and custom images are adapted to any screen
    - Light/Dark mode
    - Easy customization of icons and links to your social networks
    - MDX for the main menu of the site, footer and other elements of the site
    - MDX for pages and content
    - Code syntax highlighting
    - SEO (OpenGraph and Twitter) out of the box with default settings that make sense (thanks to React Helmet)
- url: https://gatsby-starter-tailwind2-emotion-styled-components.netlify.com/
  repo: https://github.com/chrish-d/gatsby-starter-tailwind2-emotion-styled-components
  description: A (reasonably) unopinionated Gatsby starter, including; Tailwind 2 and Emotion. Use Tailwind utilities with Emotion powered CSS-in-JS to produce component scoped CSS (no need for utilities like Purge CSS, etc).
  tags:
    - Styling:CSS-in-JS
    - Styling:Tailwind
  features:
    - Utility-first CSS using Tailwind 2.
    - CSS scoped within components (no "bleeding").
    - Only compiles the CSS you use (no need to use PurgeCSS/similar).
    - Automatically gives you Critical CSS with inline stlyes.
    - Hybrid of PostCSS and CSS-in-JS to give you Tailwind base styles.
- url: https://5e0a570d6afb0ef0fb162f0f--wizardly-bassi-e4658f.netlify.com/
  repo: https://github.com/adamistheanswer/gatsby-starter-baysik-blog
  description: A basic and themeable starter for creating blogs in Gatsby.
  tags:
    - Blog
    - Portfolio
    - MDX
    - Markdown
    - SEO
    - Styling:CSS-in-JS
    - Linting
  features:
    - Specially designed to create a personal website
    - Clean and Minimalistic UI
    - Facebook Comments
    - Mobile friendly, all elements and custom images are adapted to any screen
    - Light/Dark mode
    - Prettier code formatting
    - RSS
    - Links to your social networks
    - MDX for pages and content
    - Code syntax highlighting
    - SEO (OpenGraph and Twitter) out of the box with default settings that make sense (thanks to React Helmet)
- url: https://gatsby-starter-robin.netlify.com/
  repo: https://github.com/robinmetral/gatsby-starter-robin
  description: Gatsby Default Starter with state-of-the-art tooling
  tags:
    - MDX
    - Styling:CSS-in-JS
    - Linting
    - Testing
    - Storybook
  features:
    - 📚 Write in MDX
    - 👩‍🎤 Style with Emotion
    - 💅 Linting with ESLint and Prettier
    - 📝 Unit and integration testing with Jest and react-testing-library
    - 💯 E2E browser testing with Cypress
    - 📓 Visual testing with Storybook
    - ✔️ CI with GitHub Actions
    - ⚡ CD with Netlify
- url: https://help.dferber.de
  repo: https://github.com/dferber90/gatsby-starter-help-center
  description: A themeable starter for a help center
  tags:
    - Documentation
    - Markdown
    - MDX
    - Search
  features:
    - Manage content in Markdown and YAML files
    - Multiple authors possible
    - Apply your own theme
    - Usable in any language
    - SEO friendly
    - Easy to add Analytics
- url: https://evaluates2.github.io/Gatsby-Starter-TypeScript-Redux-TDD-BDD
  repo: https://github.com/Evaluates2/Gatsby-Starter-TypeScript-Redux-TDD-BDD
  description: An awesome Gatsby starter template that takes care of the tooling setup, allowing you and your team to dive right into building ultra-fast React applications quickly and deploy them with confidence! 📦
  tags:
    - Redux
    - Language:TypeScript
    - Linting
    - Testing
    - Styling:None
  features:
    - 📚 Written in TypeScript.
    - 💡 Redux preconfigured (with local-storage integration.
    - 💅 Linting with TSLint and Prettier.
    - 📝 Unit testing with Jest and react-test-renderer.
    - 💯 Behavior-driven E2E browser testing with Cypress + Cucumber.js plugin.
    - 📓 Steps for deploying to Gh-pages
    - ✔️ CI with TravisCI
    - ⚡ Steps for deploying to GitHub Pages, AWS S3, or Netlify.
- url: https://gatsby-resume-starter.netlify.com/
  repo: https://github.com/barancezayirli/gatsby-starter-resume-cms
  description: Resume starter styled using Tailwind with Netlify CMS as headless CMS.
  tags:
    - CMS:Headless
    - SEO
    - PWA
    - Portfolio
  features:
    - One-page resume/CV
    - PWA
    - Multiple Netlify CMS widgets
    - Netlify CMS as Headless CMS
    - Tailwind for styling with theming
    - Optimized build process (purge css)
    - Basic SEO, site metadata
    - Prettier
    - Social media links
- url: https://gatsby-starter-default-nostyles.netlify.com/
  repo: https://github.com/JuanJavier1979/gatsby-starter-default-nostyles
  description: The default Gatsby starter with no styles.
  tags:
    - Styling:None
  features:
    - Based on gatsby-starter-default
    - No styles
- url: https://greater-gatsby.now.sh
  repo: https://github.com/rbutera/greater-gatsby
  description: Barebones and lightweight starter with TypeScript, PostCSS, TailwindCSS and Storybook.
  tags:
    - PWA
    - Language:TypeScript
    - Styling:Tailwind
  features:
    - Lightweight & Barebones
    - includes Storybook
    - Full TypeScript support
    - Uses styled-components Global Styles API for consistency in styling across application and Storybook
- url: https://gatsby-simplefolio.netlify.com/
  repo: https://github.com/cobidev/gatsby-simplefolio
  description: A clean, beautiful and responsive portfolio template for Developers ⚡️
  tags:
    - Portfolio
    - PWA
    - SEO
    - Onepage
  features:
    - Modern UI Design
    - Reveal Animations
    - Fully Responsive
    - Easy site customization
    - Configurable color scheme
    - OnePage portfolio site
    - Fast image optimization
- url: https://gatsby-starter-hpp.netlify.com/
  repo: https://github.com/hppRC/gatsby-starter-hpp
  description: All in one Gatsby skeleton based TypeScript, emotion, and unstated-next.
  tags:
    - MDX
    - SEO
    - PWA
    - Linting
    - Styling:CSS-in-JS
    - Language:TypeScript
  features:
    - PWA
    - TypeScript
    - Absolute import
    - Useful ready made custom hooks
    - Ready made form component for Netlify form
    - Global CSS component and Reset CSS component
    - Advanced SEO components(ex. default twitter ogp image, sitemaps, robot.txt)
    - Prettier, ESLint
    - unstated-next(useful easy state library)
- url: https://gatsby-typescript-emotion-storybook.netlify.com/
  repo: https://github.com/duncanleung/gatsby-typescript-emotion-storybook
  description: Config for TypeScript + Emotion + Storybook + React Intl + SVGR + Jest.
  tags:
    - Language:TypeScript
    - Styling:CSS-in-JS
    - Storybook
    - i18n
    - Linting
    - Testing
  features:
    - 💻 TypeScript
    - 📓 Visual testing with Storybook
    - 👩‍🎤 CSS-in-JS styling with Emotion
    - 💅 Linting with ESLint and Prettier
    - 🌎 React Intl internationalization support
    - 🖼️ SVG support with SVGR
    - 📝 Unit and integration testing with Jest and react-testing-library
    - ⚡ CD with Netlify
- url: https://felco-gsap.netlify.com
  repo: https://github.com/AshfaqKabir/Felco-Gsap-Gatsby-Starter
  description: Minimal Multipurpose Gsap Gatsby Landing Page. Helps Getting Started With Gsap and Netlify Forms.
  tags:
    - Portfolio
    - Styling:CSS-in-JS
  features:
    - Minimal 3 Page Responsive Layout
    - Multipurpose Gatsby Theme
    - Working Netlify Form
    - Gsap For Modern Animtaions
    - Styled Components for responsive component based styling with theming
    - Basic SEO, site metadata
    - Prettier
- url: https://gatsby-starter-fusion-blog.netlify.com/
  repo: https://github.com/robertistok/gatsby-starter-fusion-blog
  description: Easy to configure blog starter with modern, minimal theme
  tags:
    - Language:TypeScript
    - Styling:CSS-in-JS
    - Netlify
    - Markdown
    - Blog
    - SEO
  features:
    - Featured/Latest posts
    - Sticky header
    - Easy to customize -> edit config.ts with your info
    - Meta tags for improved SEO with React Helmet
    - Transform links to bitly links automatically
    - Codesyntax
    - Code syntax highlighting
- url: https://gatsby-bootstrap-italia-starter.dej611.now.sh/
  repo: https://github.com/italia/design-italia-gatsby-starterkit
  description: Gastby starter project using the Bootstrap Italia design kit from Italian Digital Team
  tags:
    - Styling:Bootstrap
    - SEO
    - Linting
  features:
    - Bootstrap Italia - design-react-kit
    - Prettier
    - Sticky header
    - Complete header
    - Homepage and service templates pages ready to use
    - Meta tags for improved SEO with React Helmet
- url: https://gatsby-starter-webcomic.netlify.com
  repo: https://github.com/JLDevOps/gatsby-starter-webcomic
  description: Gatsby blog starter that focuses on webcomics and art with a minimalistic UI.
  tags:
    - Markdown
    - MDX
    - Netlify
    - Pagination
    - Search
    - Styling:Bootstrap
    - RSS
    - SEO
  features:
    - Designed to focus on blog posts with images.
    - Search capability on blog posts
    - Displays the latest posts
    - Displays all the tags from the site
    - Pagination between blog posts
    - Has a "archive" page that categorizes and displays all the blog posts by date
    - Mobile friendly
- url: https://gatsby-starter-material-emotion.netlify.com
  repo: https://github.com/liketurbo/gatsby-starter-material-emotion
  description: Gatsby starter of Material-UI with Emotion 👩‍🎤
  tags:
    - Language:TypeScript
    - SEO
    - Styling:Material
    - Styling:CSS-in-JS
  features:
    - Based on Gatsby Default Starter
    - Material-UI
    - Emotion
    - Roboto Typeface
    - SEO
    - TypeScript
- url: https://flex.arshad.io
  repo: https://github.com/arshad/gatsby-starter-flex
  description: A Gatsby starter for the Flex theme.
  tags:
    - SEO
    - MDX
    - Styling:CSS-in-JS
  features:
    - MDX Blocks for your Gatsby site.
    - Customizable, extendable and accessible.
    - Theme UI
    - SEO and Open graphs support
    - Color modes
    - Code Highlighting
- url: https://london-night-day.netlify.com/
  repo: https://github.com/jooplaan/gatsby-london-night-and-day
  description: A custom, image-centric dark and light mode aware theme for Gatsby. Advanced from the Gatsby starter London After Midnight.
  tags:
    - Blog
    - Portfolio
    - Gallery
    - SEO
    - Markdown
    - Styling:SCSS
    - HTML5UP
    - CMS:Netlify
  features:
    - Support tags
    - Easily change the theme color
    - Post thumbnails in the homepage
    - Made for image-centric portfolios
    - Using the London After Midnight is now “Dark mode” (the default), and the original London as “Light mode”.
    - Removed Google Fonts, using system fonts in stead (for speed and privacy :)
    - Use SASS
- url: https://the-gatsby-bootcamp-blog.netlify.com
  repo: https://github.com/SafdarJamal/gatsby-bootcamp-blog
  description: A minimal blogging site built with Gatsby using Contentful and hosted on Netlify.
  tags:
    - Blog
    - CMS:Contentful
    - Netlify
    - Styling:SCSS
    - SEO
    - Portfolio
  features:
    - Basic setup for a full-featured blog
    - Includes React Helmet to allow editing site meta tags
    - Uses SCSS for styling
    - Minimal responsive design
    - Styled components
    - SEO Friendly Meta
- url: https://gatsby-starter-catalyst-writer.netlify.com/
  repo: https://github.com/ehowey/gatsby-starter-catalyst-writer
  description: A full featured starter for a freelance writer or journalist to display a portfolio of their work. SANITY.io is used as the CMS. Based on Gatsby Theme Catalyst. Uses MDX and Theme-UI.
  tags:
    - Styling:CSS-in-JS
    - CMS:sanity.io
    - SEO
    - PWA
    - Portfolio
  features:
    - Based on Gatsby Theme Catalyst series of themes
    - MDX
    - Theme-UI integration for easy to change design tokens
    - SEO optimized to include social media images and Twitter handles
    - Tight integration with SANITY.io including a predefined content studio.
    - A full tutorial is available in the docs.
- url: https://rocketdocs.netlify.com/
  repo: https://github.com/Rocketseat/gatsby-starter-rocket-docs
  description: Out of the box Gatsby Starter for creating documentation websites easily and quickly.
  tags:
    - SEO
    - MDX
    - Documentation
    - Linting
    - Markdown
    - PWA
    - Styling:CSS-in-JS
  features:
    - MDX for docs;
    - Responsive and mobile friendly;
    - Code highlighting with prism-react-renderer and react-live support;
    - SEO (Sitemap, schema.org data, Open Graph and Twitter tags).
    - Google Analytics integration;
    - Custom docs schema;
    - Offline Support & WebApp Manifest;
    - Yaml-based sidebar navigation;
- url: https://gatsby-starter-typescript-default.netlify.com/
  repo: https://github.com/lianghx-319/gatsby-starter-typescript-default
  description: Only TypeScript Gatsby starter base on Default starter
  tags:
    - Language:TypeScript
  features:
    - All features same as gatsby-starter-default
    - Only support TypeScript using gatsby-typescript-plugin
- url: https://gatsby-starter-catalyst.netlify.com/
  repo: https://github.com/ehowey/gatsby-starter-catalyst
  description: A boilerplate starter to accelerate your Gatsby development process. Based on Gatsby Theme Catalyst. Uses MDX for content and Theme-UI for styling. Includes a core theme, a header theme, and a footer theme.
  tags:
    - MDX
    - Styling:Theme-UI
    - SEO
    - PWA
  features:
    - Based on Gatsby Theme Catalyst series of themes and starters.
    - Theme options are used to enable some simple layout changes.
    - Latent component shadowing allows for easy shadowing and swapping of layout components such as the header and footer.
    - Theme-UI is deeply integrated with design tokens and variants throughout.
    - Uses a Tailwind preset to enable you to focus on design elements.
    - Color mode switching available by default.
    - SEO optimized to include social media images and Twitter handles.
    - React Scroll for one page, anchor based navigation is available.
    - Code highlighting via Prism.
- url: https://gatsby-starter-default-dark-mode.netlify.com/
  repo: https://github.com/alexandreramosdev/gatsby-starter-default-dark-mode
  description: A simple starter to get developing quickly with Gatsby, dark mode, and styled-components.
  tags:
    - Styling:CSS-in-JS
    - Onepage
    - Linting
  features:
    - Dark mode
    - Styled Components
    - Comes with React Helmet for adding site meta tags
    - Includes plugins for offline support out of the box
- url: https://eager-memento.netlify.com/
  repo: https://github.com/Mr404Found/gatsby-memento-blogpost
  description: A responsive gatsby portfolio starter to show off or to flex your skills in a single page
  tags:
    - Netlify
    - Markdown
    - Blog
    - Styling:Bootstrap
  features:
    - React Bootstrap
    - Responsive webpage
    - TypeWriter Effect
- url: https://gatsby-starter-wilde-creations.netlify.com/
  repo: https://github.com/georgewilde/gatsby-starter-wilde-creations
  description: Barebones starter with a minimal number of components to kick off a TypeScript and Styled Components project.
  tags:
    - Styling:CSS-in-JS
    - PWA
    - Testing
    - Linting
    - Language:TypeScript
  features:
    - ✔️ Gatsby
    - ✔️ TypeScript
    - ✔️ Styled Components
    - ✔️ Helmet
    - ✔️ Storybook
    - ✔️ Jest
    - ✔️ ESLint
    - ✔️ Husky
    - ✔️ Prettier
    - ✔️ React Testing Library
    - ✔️ Stylelint
    - ✔️ Offline support
    - ✔️ PWA ready
    - ✔️ SEO
    - ✔️ Responsive design
    - ✔️ Netlify Deployment Friendly
    - ✔️ Highly optimized (Lighthouse score 4 x 100)
- url: https://gatsby-starter-typescript-deploy.netlify.com/
  repo: https://github.com/jongwooo/gatsby-starter-typescript
  description: TypeScript version of the default Gatsby starter🔮
  tags:
    - Language:TypeScript
    - Linting
    - Netlify
  features:
    - ✔️ Gatsby
    - ✔️ TypeScript
    - ✔️ Prettier
    - ✔️ ESLint
    - ✔️ Deploy to Netlify through GitHub Actions
- url: https://answer.netlify.com/
  repo: https://github.com/passwd10/gatsby-starter-answer
  description: A simple Gatsby blog to show your Future Action on top of the page
  tags:
    - Blog
    - Markdown
    - Netlify
    - Disqus
  features:
    - Emoji
    - Social Icon(fontawesome)
    - Google Analytics
    - Disqus
    - Resume
    - Place plan on the top
- url: https://gatsby-portfolio-starter.netlify.com/
  repo: https://github.com/Judionit/gatsby-portfolio-starter
  description: A simple Gatsby portfolio starter
  tags:
    - Netlify
    - Styling:CSS-in-JS
    - Onepage
    - Portfolio
  features:
    - Styled components
    - Responsive webpage
    - Portfolio
- url: https://wp-graphql-gatsby-starter.netlify.com/
  repo: https://github.com/n8finch/wp-graphql-gatsby-starter
  description: A super simple, bare-bone starter based on the Gatsby Starter for the front end and the WP GraphQL plugin on your WordPress install. This is a basic "headless CMS" setup. This starter will pull posts, pages, categories, tags, and a menu from your WordPress site. You should use either the TwentyNineteen or TwentyTwenty WordPress themes on your WordPress install. See the starter repo for more detailed instructions on getting set up. The example here uses the WordPress Theme Unit Test Data for post and page dummy content. Find something wrong? Issues are welcome on the starter reository.
  tags:
    - Blog
    - CMS:Headless
    - CMS:WordPress
    - Netlify
  features:
    - WP GraphQL plugin integration
    - Light/Dark Mode
    - React Helmet for SEO
    - Integrated navigation
    - Verbose (i.e., not D.R.Y.) GraphQL queries to get data from
    - Includes plugins for offline support out of the box
- url: https://gatsby-starter-docz-netlifycms.netlify.com/
  repo: https://github.com/colbyfayock/gatsby-starter-docz-netlifycms
  description: Quickly deploy Docz documentation powered by Netlify CMS!
  tags:
    - CMS:Netlify
    - Documentation
    - Netlify
  features:
    - Docz documentation powered by Gatsby
    - Netlify CMS to manage content
- url: https://keanu-pattern.netlify.com/
  repo: https://github.com/Mr404Found/gatsby-keanu-blog
  description: A responsive and super simple gatsby portfolio starter and extendable for blog also used yaml parsing
  tags:
    - Netlify
    - SEO
    - Blog
    - Landing Page
    - Styling:Other
  features:
    - Attractive Design
    - Responsive webpage
    - Responsive Card Design
    - Gatsby
    - yaml parsing
    - Automatic page Generation by adding content
- url: https://gatsby-contentful-portfolio-blog.netlify.com/
  repo: https://github.com/escapemanuele/gatsby-contentful-blog-portfolio
  description: Simple gatsby starter for integration with Contentful. The result is a clean and nice website for businesses or freelancers with a blog and a portfolio.
  tags:
    - Blog
    - CMS:Headless
    - CMS:Contentful
    - Portfolio
  features:
    - Styled components
    - Responsive webpage
    - Portfolio
    - Blog
- url: https://example-site-for-square-starter.netlify.com/
  repo: https://github.com/jonniebigodes/example-site-for-square-starter
  description: A barebones starter to help you kickstart your next Gatsby project with Square payments
  tags:
    - Square
    - Netlify
    - SEO
    - E-commerce
  features:
    - Serverless
    - Gatsby
    - Square
- url: https://gatsby-animate.netlify.com/
  repo: https://github.com/Mr404Found/gatsby-animate-starter
  description: A responsive and super simple gatsby starter with awesome animations to components and to build your online solutions website. stay tuned more features coming soon
  tags:
    - Netlify
    - SEO
    - Blog
    - Landing Page
    - Styling:Other
  features:
    - Attractive Design
    - Responsive webpage
    - Services
    - Animations
    - yaml parsing
    - Component Animations
    - ReactReveal Library
- url: https://gatsby-starter-instagram-baseweb.netlify.com/
  repo: https://github.com/timrodz/gatsby-starter-instagram-baseweb
  description: 🎢 A portfolio based on your latest Instagram posts, implemented with the Base Web Design System by Uber. It features out-of-the-box responsive layouts, easy-to-implement components and CSS-in-JS styling.
  tags:
    - Landing Page
    - Portfolio
    - Gallery
    - SEO
    - Netlify
    - Styling:CSS-in-JS
    - Styling:Other
  features:
    - Display your Instagram posts (Up to the last 12 with no API key).
    - Plug & Play configuration. All you need is an Instagram username!
    - Lightweight & Minimalist page structure. Let your work show itself.
    - Responsive design.
    - Simple React functional components (FC).
    - Google Analytics ready.
    - Continuous deployment via Netlify or Zeit.
- url: https://gatsby-starter-mountain.netlify.com/
  repo: https://github.com/artezan/gatsby-starter-mountain
  description: Blog theme that combine the new powerful MDX with the old WordPress. Built with WP/MDX and Theme UI
  tags:
    - Styling:CSS-in-JS
    - PWA
    - MDX
    - CMS:WordPress
    - Landing Page
    - Blog
  features:
    - gatsby-theme-wordpress-mdx
    - Theme UI
    - react-animate-on-scroll
    - Responsive Design
    - SEO friendly
    - Optimized images with gatsby-image
    - Git pre-commit and pre-push hooks using Husky
    - Highly optimized with excellent lighthouse audit score
    - Light/Dark mode
    - CSS Animations
    - Mountain style
- url: https://gatsby-starter-redux-storybook.netlify.com/
  repo: https://github.com/fabianunger/gatsby-starter-redux-storybook
  description: Gatsby Starter that has Redux (persist) and Storybook implemented.
  tags:
    - Redux
    - Storybook
    - PWA
    - Styling:CSS-in-JS
    - SEO
  features:
    - Redux + Redux Persist implemented also for Storybook
    - PWA
    - ESLint
    - SEO ready
- url: https://dospolov.com
  repo: https://github.com/dospolov/gatsby-starter-blog-and-cv
  description: Gatsby starter for Blog and CV.
  tags:
    - Blog
    - CMS:Netlify
    - Pagination
    - Portfolio
    - Disqus
    - RSS
    - Styling:Ant Design
    - Styling:Tailwind
  features:
    - Archive organized by tags and categories
    - Pagination support
    - Offline support
    - Google Analytics support
    - Disqus Comments support
- url: https://gatsby-starter-typescript-themes.netlify.com/
  repo: https://github.com/room-js/gatsby-starter-typescript-themes
  description: Gatsby TypeScript starter with light/dark themes based on CSS variables
  tags:
    - Language:TypeScript
    - Styling:SCSS
  features:
    - Light and Dark themes based on CSS variables (persisted state)
    - Font Awesome
    - Normalize.css
- url: https://gatsby-notion-demo.netlify.com/
  repo: https://github.com/conradlin/gatsby-starter-strata-notion
  description: Gatsby starter utilizing Notion as a CMS based on strata site template
  tags:
    - Blog
    - PWA
    - SEO
    - Styling:SCSS
  features:
    - Super simple, portfolio + blog + newsletter site
    - Utilizing Notion as a CMS
    - Fully Responsive
    - Styling with SCSS
- url: https://sumanth.netlify.com/
  repo: https://github.com/Mr404Found/gatsby-sidedrawer
  description: A responsive and super simple gatsby site with awesome navbar and stay tuned more features coming soon
  tags:
    - Netlify
    - SEO
    - Blog
    - Landing Page
    - Styling:Other
  features:
    - Attractive Design
    - Responsive webpage
    - Animations
    - Component Animations
    - ReactReveal Library
    - Side Drawer
    - Sidebar
    - Navbar
- url: https://userbase-gatsby-starter.jacobneterer.com
  repo: https://github.com/jneterer/userbase-gatsby-starter
  description: Another TODO app - a Gatsby starter for Userbase, TailwindCSS, SCSS, and Typescript.
  tags:
    - Styling:Tailwind
    - Styling:SCSS
    - Language:TypeScript
    - Authentication
    - Netlify
    - SEO
  features:
    - Userbase for authentication and end-to-end encrypted data management
    - All user and data APIs
    - Tailwind CSS and SCSS for styling
    - Typescript for easier debugging and development, strict types, etc
    - Netlify for hosting
- url: https://gatsby-simple-blog-with-asciidoctor-demo.netlify.com
  repo: https://github.com/hitsuji-no-shippo/gatsby-simple-blog-with-asciidoctor
  description: A Gatsby blog with Asciidoctor. Forked from thundermiracle/gatsby-simple-blog.
  tags:
    - Blog
    - i18n
    - Netlify
    - Disqus
    - RSS
    - SEO
    - Linting
    - Testing
  features:
    - Asciidoc support
    - Easily Configurable
    - Tags
    - Edit on GitHub
    - i18n
    - SEO
    - Light and Dark themes
    - Google Analytics
    - RSS
    - Disqus
    - Breadcrumbs
    - ESLint
- url: https://barcadia.netlify.com/
  repo: https://github.com/bagseye/barcadia
  description: A super-fast site using GatsbyJS
  tags:
    - Blog
    - CMS:Headless
    - CMS:Contentful
    - Portfolio
  features:
    - Styled components
    - Responsive webpage
    - Portfolio
    - Blog
- url: https://gatsby-starter-clean-resume.netlify.com/
  repo: https://github.com/masoudkarimif/gatsby-starter-clean-resume
  description: A Gatsby Starter Template for Putting Your Resume Online Super Quick!
  tags:
    - Netlify
    - Pagination
    - Styling:Other
    - SEO
  features:
    - Easy setup
    - Completely customizable using only gatsby-config.js file
    - Uses Milligram for styling
    - Fully responsive
    - Clean minimalist design
    - Page transition
    - Five different themes (great-gatsby, master-yoda, wonder-woman, darth-vader, luke-lightsaber)
    - Includes React Helmet for title and description tags
    - Includes Google Analytics plugin
- url: https://gatsby-starter-i18n-bulma.netlify.com
  repo: https://github.com/kalwalt/gatsby-starter-i18n-bulma
  description: A gatsby starter with Bulma and optimized slug for better SEO.
  tags:
    - i18n
    - Netlify
    - CMS:Netlify
    - Styling:Bulma
    - Styling:SCSS
    - Gallery
    - SEO
    - Markdown
    - PWA
    - Blog
  features:
    - Multilanguage support with i18n
    - Slug switcher (multilanguage)
    - Uses Bulma for styling
    - Netlify CMS
    - React Images with Modal
    - FontAwesome icons
    - Animate.css with WOW
    - Robots.txt
    - Sitemap
    - PWA
- url: https://gatsby-attila.netlify.com/
  repo: https://github.com/armada-inc/gatsby-attila-theme-starter
  description: A Gatsby starter for creating blogs from headless Ghost CMS.
  tags:
    - Blog
    - CMS:Headless
    - SEO
    - Styling:SCSS
    - Pagination
  features:
    - Attila standard Ghost theme
    - Data sourcing from headless Ghost
    - Responsive design
    - SEO optimized
    - OpenGraph structured data
    - Twitter Cards meta
    - Sitemap Generation
    - XML Sitemaps
    - Progressive Web App
    - Offline Support
    - RSS Feed
    - Composable and extensible
- url: https://gatsby-contentful-portfolio.netlify.com/
  repo: https://github.com/wkocjan/gatsby-contentful-portfolio
  description: Gatsby portfolio theme integrated with Contentful
  tags:
    - CMS:Contentful
    - CMS:Headless
    - Gallery
    - Portfolio
    - SEO
    - Styling:Tailwind
  features:
    - Clean minimalist design
    - Contentful integration with ready to go placeholder content
    - Responsive design
    - Uses TailwindCSS for styling
    - Font Awesome icons
    - Robots.txt
    - SEO optimized
    - OpenGraph structured data
    - Integration with Mailchimp
- url: https://gatsby-graphcms-ecommerce-starter.netlify.com
  repo: https://github.com/GraphCMS/gatsby-graphcms-ecommerce-starter
  description: Swag store built with GraphCMS, Stripe, Gatsby, Postmark and Printful.
  tags:
    - E-commerce
    - i18n
    - Netlify
    - Styling:Tailwind
    - CMS:Other
    - Stripe
  features:
    - Dropshipping by Printful
    - Printful inventory enhanced by GraphCMS
    - Custom GraphQL API for handling checkout and payment
    - Postmark for order notifications
    - Strong Customer Authentication
- url: https://koop-blog.netlify.com/
  repo: https://github.com/bagseye/koop-blog
  description: A simple blog platform using GatsbyJS and MDX
  tags:
    - Blog
    - Markdown
    - MDX
  features:
    - Responsive design
    - Styled 404 page
    - Lightweight
    - Styled Components
- url: https://gatsby-minimalistic-dmin.netlify.com/
  repo: https://github.com/EllisMin/gatsby-minimalistic-dmin
  description: A ready-to-use, customizable personal blog with minimalistic design
  tags:
    - Blog
    - Markdown
    - Netlify
    - SEO
    - Styling:Other
    - Documentation
  features:
    - Simple blog with responsive design
    - Light / Dark Mode Switch
    - Markdown / HTML to create post & About page
    - Code syntax highlighting (Light / Dark)
    - Facebook Comments plugin
    - Social Media Links & Share buttons
    - Googly Analytics Support
    - Easy & Highly Customizable
    - Styled Components
- url: https://gatsby-airtable-listing.netlify.com/
  repo: https://github.com/wkocjan/gatsby-airtable-listing
  description: Airtable theme for Gatsby
  tags:
    - Airtable
    - SEO
    - Styling:Tailwind
  features:
    - Airtable integration
    - Modals with previous/next navigation
    - Responsive design
    - Uses TailwindCSS for styling
    - Font Awesome icons
    - Clean minimalist design
    - SEO optimized
    - Robots.txt
    - OpenGraph structured data
- url: https://gatsby-starter-personality.netlify.com/
  repo: https://github.com/matheusquintaes/gatsby-starter-personality
  description: A free responsive Gatsby Starter
  tags:
    - Portfolio
    - Gallery
  features:
    - SEO
    - Page transition
    - Fully responsive
    - Styling:CSS-in-JS
- url: https://seattleservicerelief.com/
  repo: https://github.com/service-relief/gatsby-starter-service-relief
  description: Localized index of resources for your city.
  tags:
    - Airtable
    - Netlify
    - SEO
    - Styling:Tailwind
  features:
    - generates a static website using GatsbyJS
    - uses Airtable to manage your listings and categories
    - includes an Airtable form to collect local submissions and add them to Airtable for approval
    - can be personalized to a city or region without touching a line of code
    - one-click deployment via Netlify
- url: https://shards-gatsby-starter.netlify.com/
  repo: https://github.com/wcisco17/gatsby-typescript-shards-starter
  description: Portfolio with Typescript and Shards UI
  tags:
    - Language:TypeScript
    - Portfolio
    - Netlify
    - PWA
    - Styling:Bootstrap
  features:
    - Portfollio Starter that includes Shards Ui component library and Typescript generator.
    - Typescript
    - Typescript Generator
    - Styled-Components
    - Shards UI
    - Bootstrap
- url: https://gatsby-sanity-developer-portfolio-starter.jacobneterer.com/
  repo: https://github.com/jneterer/gatsby-sanity-developer-portfolio-starter
  description: A Gatsby + Sanity CMS starter project for developer portfolios. Also built using TailwindCSS, SCSS, and Typescript.
  tags:
    - CMS:sanity.io
    - Portfolio
    - Styling:Tailwind
    - Styling:SCSS
    - Language:TypeScript
    - Netlify
    - SEO
  features:
    - Developer portfolio using Gatsby + Sanity CMS
    - Edit your profile, projects, and tags all in Sanity CMS without any code commits
    - TailwindCSS and SCSS for styling
    - Typescript for easier debugging and development, strict types, etc
    - Netlify for hosting
    - SEO Capabilities
- url: https://serene-ramanujan-285722.netlify.com/
  repo: https://github.com/kunalJa/gatsby-starter-math-blog
  description: A responsive math focused blog with MDX and Latex built in
  tags:
    - MDX
    - Blog
    - PWA
    - Storybook
    - Styling:Other
    - SEO
  features:
    - Mobile friendly and fully responsive
    - Easy to configure (just change site.config.js)
    - MDX
    - Latex with Katex
    - Storybook with tested components included
    - Uses Tachyons for styling
    - Easy to create new posts
- url: https://gatsby-starter-canada-pandemic.netlify.com/
  repo: https://github.com/masoudkarimif/gatsby-starter-canada-pandemic
  description: A Gatsby starter template for covering pandemics in Canada
  tags:
    - AWS
    - Onepage
    - Styling:Milligram
  features:
    - Interactive SVG map using D3
    - Responsive design
    - Styled 404 page
    - Google Analytics support
    - Includes React Helmet
    - Clean minimalist design
    - Completely customizable using only gatsby-config.js file
<<<<<<< HEAD
- url: https://gatsby-starter-songc.netlify.com/
  repo: https://github.com/FFM-TEAM/gatsby-starter-song
  description: A Gatsby starter for blog style with fresh UI.
  tags:
    - Blog
    - Netlify
    - SEO
    - Styling:CSS-in-JS
    - Language:TypeScript
  features:
    - Emoji (emojione)
    - Code syntax highlighting (atom-one-light Style)
    - Mobile friendly and fully responsive
    - Comment feature ( utterances)
    - Post side PostTOC
    - Simple fresh design like Medium
    - Readability
=======
- url: https://builderio.github.io/gatsby-starter-builder/
  repo: https://github.com/BuilderIO/gatsby-starter-builder
  description: Gatsby starter with drag + drop page building with your React components via Builder.io
  tags:
    - CMS:Other
    - CMS:Headless
  features:
    - Builder.io integration with sample pages/header/footer.
    - Drag and drop page editing and creations.
    - Lots of built-in templates, widgets, or bring in your own custom components.
    - Uses @builder.io/gatsby plugin to dynamically create pages published on the editor.
    - SEO
- url: https://gatsby-starter-reason-blog.netlify.com/
  repo: https://github.com/mukul-rathi/gatsby-starter-reason-blog
  description: The Gatsby Starter Blog using ReasonML!
  tags:
    - Blog
    - Styling:CSS-in-JS
    - Language:Other
  features:
    - Basic setup for a full-featured type-safe blog
    - ReasonML support out-of-the-box
    - ReasonReact v3 JSX syntax
    - CSS-in-Reason support
    - StaticQuery GraphQL support in ReasonML
    - Similar to gatsby-starter-blog
>>>>>>> ab9cc63e
<|MERGE_RESOLUTION|>--- conflicted
+++ resolved
@@ -5808,7 +5808,32 @@
     - Includes React Helmet
     - Clean minimalist design
     - Completely customizable using only gatsby-config.js file
-<<<<<<< HEAD
+- url: https://builderio.github.io/gatsby-starter-builder/
+  repo: https://github.com/BuilderIO/gatsby-starter-builder
+  description: Gatsby starter with drag + drop page building with your React components via Builder.io
+  tags:
+    - CMS:Other
+    - CMS:Headless
+  features:
+    - Builder.io integration with sample pages/header/footer.
+    - Drag and drop page editing and creations.
+    - Lots of built-in templates, widgets, or bring in your own custom components.
+    - Uses @builder.io/gatsby plugin to dynamically create pages published on the editor.
+    - SEO
+- url: https://gatsby-starter-reason-blog.netlify.com/
+  repo: https://github.com/mukul-rathi/gatsby-starter-reason-blog
+  description: The Gatsby Starter Blog using ReasonML!
+  tags:
+    - Blog
+    - Styling:CSS-in-JS
+    - Language:Other
+  features:
+    - Basic setup for a full-featured type-safe blog
+    - ReasonML support out-of-the-box
+    - ReasonReact v3 JSX syntax
+    - CSS-in-Reason support
+    - StaticQuery GraphQL support in ReasonML
+    - Similar to gatsby-starter-blog
 - url: https://gatsby-starter-songc.netlify.com/
   repo: https://github.com/FFM-TEAM/gatsby-starter-song
   description: A Gatsby starter for blog style with fresh UI.
@@ -5825,32 +5850,4 @@
     - Comment feature ( utterances)
     - Post side PostTOC
     - Simple fresh design like Medium
-    - Readability
-=======
-- url: https://builderio.github.io/gatsby-starter-builder/
-  repo: https://github.com/BuilderIO/gatsby-starter-builder
-  description: Gatsby starter with drag + drop page building with your React components via Builder.io
-  tags:
-    - CMS:Other
-    - CMS:Headless
-  features:
-    - Builder.io integration with sample pages/header/footer.
-    - Drag and drop page editing and creations.
-    - Lots of built-in templates, widgets, or bring in your own custom components.
-    - Uses @builder.io/gatsby plugin to dynamically create pages published on the editor.
-    - SEO
-- url: https://gatsby-starter-reason-blog.netlify.com/
-  repo: https://github.com/mukul-rathi/gatsby-starter-reason-blog
-  description: The Gatsby Starter Blog using ReasonML!
-  tags:
-    - Blog
-    - Styling:CSS-in-JS
-    - Language:Other
-  features:
-    - Basic setup for a full-featured type-safe blog
-    - ReasonML support out-of-the-box
-    - ReasonReact v3 JSX syntax
-    - CSS-in-Reason support
-    - StaticQuery GraphQL support in ReasonML
-    - Similar to gatsby-starter-blog
->>>>>>> ab9cc63e
+    - Readability