--- conflicted
+++ resolved
@@ -4830,24 +4830,6 @@
     - 📓 Visual testing with Storybook
     - ✔️ CI with GitHub Actions
     - ⚡ CD with Netlify
-<<<<<<< HEAD
-- url: https://gatsby-simplefolio.netlify.com/
-  repo: https://github.com/cobidev/gatsby-simplefolio
-  description: A clean, beautiful and responsive portfolio template for Developers ⚡️
-  tags:
-    - Portfolio
-    - PWA
-    - SEO
-    - Onepage
-  features:
-    - Modern UI Design
-    - Reveal Animations
-    - Fully Responsive
-    - Easy site customization
-    - Configurable color scheme
-    - OnePage portfolio site
-    - Fast image optimization
-=======
 - url: https://gatsby-resume-starter.netlify.com/
   repo: https://github.com/barancezayirli/gatsby-starter-resume-cms
   description: Resume starter styled using Tailwind with Netlify CMS as headless CMS.
@@ -4866,4 +4848,19 @@
     - Basic SEO, site metadata
     - Prettier
     - Social media links
->>>>>>> b2d25547
+- url: https://gatsby-simplefolio.netlify.com/
+  repo: https://github.com/cobidev/gatsby-simplefolio
+  description: A clean, beautiful and responsive portfolio template for Developers ⚡️
+  tags:
+    - Portfolio
+    - PWA
+    - SEO
+    - Onepage
+  features:
+    - Modern UI Design
+    - Reveal Animations
+    - Fully Responsive
+    - Easy site customization
+    - Configurable color scheme
+    - OnePage portfolio site
+    - Fast image optimization