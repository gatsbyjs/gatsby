--- conflicted
+++ resolved
@@ -5716,7 +5716,6 @@
     - SEO optimized
     - Robots.txt
     - OpenGraph structured data
-<<<<<<< HEAD
 - url: https://seattleservicerelief.com/
   repo: https://github.com/service-relief/gatsby-starter-service-relief
   description: Localized index of resources for your city.
@@ -5731,8 +5730,6 @@
     - includes an Airtable form to collect local submissions and add them to Airtable for approval
     - can be personalized to a city or region without touching a line of code
     - one-click deployment via Netlify
-=======
-
 - url: https://shards-gatsby-starter.netlify.com/
   repo: https://github.com/wcisco17/gatsby-typescript-shards-starter
   description: Portfolio with Typescript and Shards UI
@@ -5749,4 +5746,4 @@
     - Styled-Components
     - Shards UI
     - Bootstrap
->>>>>>> 4121ef56
+    