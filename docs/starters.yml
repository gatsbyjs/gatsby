- url: https://gatsby-pod6.netlify.app/
  repo: https://github.com/zag/gatsby-starter-pod6
  description: A minimal, lightweight, and mobile-first starter for creating blogs with pod6 markup language.
  tags:
    - Blog
    - CMS:Netlify
    - Pagination
    - RSS
    - Linting
    - Styling:PostCSS
    - Styling:SCSS
  features:
    - Lost Grid
    - Jest testing
    - Beautiful typography inspired by matejlatin/Gutenberg
    - Mobile-First approach in development
    - Sidebar menu built using a configuration block
    - Pagination support
    - Sitemap Generation
    - Offline support
    - Google Analytics support
    - Create pages and posts in pod6 markup language
- url: https://ghost-balsa-preview.draftbox.co/
  repo: https://github.com/draftbox-co/gatsby-ghost-balsa-starter
  description: A Gatsby starter for creating blogs from headless Ghost CMS.
  tags:
    - Blog
    - CMS:Headless
    - SEO
    - Styling:SCSS
  features:
    - Balsa theme by Draftbox
    - Data sourcing from headless Ghost
    - Responsive design
    - SEO optimized
    - OpenGraph structured data
    - Twitter Cards meta
    - Sitemap Generation
    - XML Sitemaps
    - Progressive Web App
    - Offline Support
    - RSS Feed
    - Composable and extensible
- url: https://gatsby-starter-wordpress-twenty-twenty.netlify.app/
  repo: https://github.com/henrikwirth/gatsby-starter-wordpress-twenty-twenty
  description: A port of the WordPress Twenty Twenty theme to Gatsby.
  tags:
    - Blog
    - CMS:WordPress
    - Styling:Other
    - Pagination
  features:
    - Data sourcing from WordPress
    - Uses WPGraphQL as an API
    - Using the new gatsby-wordpress-source@v4
    - Responsive design
    - Works well with Gatsby Cloud incremental updates
- url: https://22boxes-gatsby-uno.netlify.app/
  repo: https://github.com/iamtherealgd/gatsby-starter-22boxes-uno
  description: A Gatsby starter for creating blogs and showcasing your work
  tags:
    - Blog
    - Portfolio
    - Markdown
    - SEO
  features:
    - Work and About pages
    - Work page with blog type content management
    - Personal webiste to create content and put your portfolio items
    - Landing pages for your work items, not just links
- url: https://wp-libre-preview.draftbox.co/
  repo: https://github.com/draftbox-co/gatsby-wordpress-libre-starter
  description: A Gatsby starter for creating blogs from headless WordPress CMS.
  tags:
    - Blog
    - SEO
    - CMS:WordPress
    - Styling:Other
    - Pagination
  features:
    - WordPress Libre 2 skin
    - Data sourcing from headless WordPress
    - Responsive design
    - SEO optimized
    - OpenGraph structured data
    - Twitter Cards meta
    - Sitemap Generation
    - XML Sitemaps
    - Progressive Web App
- url: https://delog-w3layouts.netlify.app/
  repo: https://github.com/W3Layouts/gatsby-starter-delog
  description: A Gatsby Starter built with Netlify CMS to launch your dream blog with a click.
  tags:
    - Blog
    - CMS:Netlify
  features:
    - Simple blog designed for designer and developers
    - Manage Posts with Netlify CMS
    - Option to add featured image and meta description while adding posts
- url: https://styxlab.github.io
  repo: https://github.com/styxlab/gatsby-starter-try-ghost
  description: A Gatsby starter for creating blogs from headless Ghost CMS.
  tags:
    - Blog
    - CMS:Headless
    - SEO
    - Styling:PostCSS
  features:
    - Casper standard Ghost theme
    - Data sourcing from headless Ghost
    - Sticky navigation headers
    - Hover on author avatar
    - Responsive design
    - SEO optimized
    - Styled 404 page
    - OpenGraph structured data
    - Twitter Cards meta
    - Sitemap Generation
    - XML Sitemaps
    - Progressive Web App
    - Offline Support
    - RSS Feed
    - Composable and extensible
- url: https://gatsby-theme-sky-lite.netlify.app
  repo: https://github.com/vim-labs/gatsby-theme-sky-lite-starter
  description: A lightweight Gatsby starter with Material-UI and MDX Markdown support.
  tags:
    - Blog
    - Styling:Material
  features:
    - Lightweight
    - Markdown
    - MDX
    - MaterialUI Components
    - React Icons
- url: https://authenticaysh.netlify.app/
  repo: https://github.com/seabeams/gatsby-starter-auth-aws-amplify
  description: Full-featured Auth with AWS Amplify & AWS Cognito
  tags:
    - AWS
    - Authentication
  features:
    - Full-featured AWS Authentication with Cognito
    - Error feedback in forms
    - Password Reset
    - Multi-Factor Authentication
    - Styling with Bootstrap and Sass
- url: https://gatsby-starter-blog-demo.netlify.app/
  repo: https://github.com/gatsbyjs/gatsby-starter-blog
  description: official blog
  tags:
    - Official
    - Blog
  features:
    - Basic setup for a full-featured blog
    - Support for an RSS feed
    - Google Analytics support
    - Automatic optimization of images in Markdown posts
    - Support for code syntax highlighting
    - Includes plugins for easy, beautiful typography
    - Includes React Helmet to allow editing site meta tags
    - Includes plugins for offline support out of the box
- url: https://gatsby-starter-default-demo.netlify.app/
  repo: https://github.com/gatsbyjs/gatsby-starter-default
  description: official default
  tags:
    - Official
  features:
    - Comes with React Helmet for adding site meta tags
    - Includes plugins for offline support out of the box
- url: https://gatsby-netlify-cms.netlify.app/
  repo: https://github.com/netlify-templates/gatsby-starter-netlify-cms
  description: n/a
  tags:
    - Blog
    - Styling:Bulma
    - CMS:Netlify
  features:
    - A simple blog built with Netlify CMS
    - Basic directory organization
    - Uses Bulma for styling
    - Visit the repo to learn how to set up authentication, and begin modeling your content.
- url: https://vagr9k.github.io/gatsby-advanced-starter/
  repo: https://github.com/Vagr9K/gatsby-advanced-starter
  description: Great for learning about advanced features and their implementations
  tags:
    - Blog
    - Styling:None
  features:
    - Does not contain any UI frameworks
    - Provides only a skeleton
    - Tags
    - Categories
    - Google Analytics
    - Disqus
    - Offline support
    - Web App Manifest
    - SEO
- url: https://vagr9k.github.io/gatsby-material-starter/
  repo: https://github.com/Vagr9K/gatsby-material-starter
  description: n/a
  tags:
    - Styling:Material
  features:
    - React-MD for Material design
    - Sass/SCSS
    - Tags
    - Categories
    - Google Analytics
    - Disqus
    - Offline support
    - Web App Manifest
    - SEO
- url: https://gatsby-advanced-blog-system.danilowoz.now.sh/blog
  repo: https://github.com/danilowoz/gatsby-advanced-blog-system
  description: Create a complete blog from scratch with pagination, categories, featured posts, author, SEO, and navigation.
  tags:
    - Pagination
    - Markdown
    - SEO
  features:
    - Pagination;
    - Category and tag pages (with pagination);
    - Category list (with navigation);
    - Featured post;
    - Author page;
    - Next and prev post;
    - SEO component.
- url: https://graphcms.github.io/gatsby-graphcms-tailwindcss-example/
  repo: https://github.com/GraphCMS/gatsby-graphcms-tailwindcss-example
  description: The default Gatsby starter blog with the addition of the gatsby-source-graphql and Tailwind dependencies.
  tags:
    - Styling:Tailwind
    - CMS:Headless
  features:
    - Tailwind style library
    - GraphQL source plugin
    - Very simple boilerplate
- url: https://wonism.github.io/
  repo: https://github.com/wonism/gatsby-advanced-blog
  description: n/a
  tags:
    - Portfolio
    - Redux
  features:
    - Blog post listing with previews (image + summary) for each blog post
    - Categories and tags for blog posts with pagination
    - Search post with keyword
    - Put react application / tweet into post
    - Copy some codes in post with clicking button
    - Portfolio
    - Resume
    - Redux for managing statement (with redux-saga / reselect)

- url: https://gatsby-tailwind-emotion-starter.netlify.app/
  repo: https://github.com/muhajirdev/gatsby-tailwind-emotion-starter
  description: A Gatsby Starter with Tailwind CSS + Emotion JS
  tags:
    - Styling:Tailwind
  features:
    - ESLint Airbnb without semicolon and without .jsx extension
    - Offline support
    - Web App Manifest
- url: https://gatsby-starter-redux-firebase.netlify.app/
  repo: https://github.com/muhajirdev/gatsby-starter-redux-firebase
  description: A Gatsby + Redux + Firebase Starter. With Authentication
  tags:
    - Styling:None
    - Firebase
    - Client-side App
  features:
    - ESLint Airbnb without semicolon and without .jsx extension
    - Firebase
    - Web App Manifest
- url: https://dschau.github.io/gatsby-blog-starter-kit/
  repo: https://github.com/dschau/gatsby-blog-starter-kit
  description: n/a
  tags:
    - Blog
  features:
    - Blog post listing with previews for each blog post
    - Navigation between posts with a previous/next post button
    - Tags and tag navigation
- url: https://contentful.github.io/starter-gatsby-blog/
  repo: https://github.com/contentful/starter-gatsby-blog
  description: n/a
  tags:
    - Blog
    - CMS:Contentful
    - CMS:Headless
  features:
    - Based on the Gatsby Starter Blog
    - Includes Contentful Delivery API for production build
    - Includes Contentful Preview API for development
- url: https://react-firebase-authentication.wieruch.com/
  repo: https://github.com/the-road-to-react-with-firebase/react-gatsby-firebase-authentication
  description: n/a
  tags:
    - Firebase
  features:
    - Sign In, Sign Up, Sign Out
    - Password Forget
    - Password Change
    - Protected Routes with Authorization
    - Realtime Database with Users
- url: http://dmwl.net/gatsby-hampton-theme
  repo: https://github.com/davad/gatsby-hampton-theme
  description: n/a
  tags:
    - Styling:CSS-in-JS
  features:
    - ESLint in dev mode with the Airbnb config and Prettier formatting rules
    - Emotion for CSS-in-JS
    - A basic blog, with posts under src/pages/blog
    - A few basic components (Navigation, Layout, Link wrapper around gatsby-link))
    - Based on gatsby-starter-gatsbytheme
- url: https://orgapp.github.io/gatsby-starter-orga/
  repo: https://github.com/orgapp/gatsby-starter-orga
  description: Want to use org-mode instead of markdown? This is for you.
  tags:
    - Blog
  features:
    - Use org-mode files as source.
    - Generate post pages, can be configured to be file-based or section-based.
    - Generate posts index pages.
- url: http://2column-portfolio.surge.sh/
  repo: https://github.com/praagyajoshi/gatsby-starter-2column-portfolio
  description: n/a
  tags:
    - Portfolio
    - Styling:SCSS
  features:
    - Designed as a minimalistic portfolio website
    - Grid system using flexboxgrid
    - Styled using SCSS
    - Font icons using font-awesome
    - Google Analytics integration
    - Open Sans font using Google Fonts
    - Prerendered Open Graph tags for rich sharing
- url: https://prototypeinteractive.github.io/gatsby-react-boilerplate/
  repo: https://github.com/PrototypeInteractive/gatsby-react-boilerplate
  description: n/a
  tags:
    - Styling:Bootstrap
  features:
    - Basic configuration and folder structure
    - Uses PostCSS and Sass (with autoprefixer and pixrem)
    - Uses Bootstrap 4 grid
    - Leaves the styling to you
    - Uses data from local json files
    - Contains Node.js server code for easy, secure, and fast hosting
- url: http://capricious-spring.surge.sh/
  repo: https://github.com/noahg/gatsby-starter-blog-no-styles
  description: n/a
  tags:
    - Blog
    - Styling:None
  features:
    - Same as official gatsby-starter-blog but with all styling removed
- url: https://gatsby-starter-github-api.netlify.app/
  repo: https://github.com/lundgren2/gatsby-starter-github-api
  description: Single page starter based on gatsby-source-github-api
  tags:
    - Portfolio
    - Onepage
  features:
    - Use your GitHub as your own portfolio site
    - List your GitHub repositories
    - GitHub GraphQL API v4

- url: https://gatsby-starter-bloomer.netlify.app/
  repo: https://github.com/Cethy/gatsby-starter-bloomer
  description: n/a
  tags:
    - Styling:Bulma
  features:
    - Based on gatsby-starter-default
    - Bulma CSS Framework with its Bloomer react components
    - Font-Awesome icons
    - Includes a simple fullscreen hero w/ footer example
- url: https://gatsby-starter-bootstrap-netlify.netlify.app/
  repo: https://github.com/konsumer/gatsby-starter-bootstrap-netlify
  description: n/a
  tags:
    - Styling:Bootstrap
    - CMS:Netlify
  features:
    - Very similar to gatsby-starter-netlify-cms, slightly more configurable (e.g. set site-title in gatsby-config) with Bootstrap/Bootswatch instead of bulma
- url: https://gatstrap.netlify.app/
  repo: https://github.com/jaxx2104/gatsby-starter-bootstrap
  description: n/a
  tags:
    - Styling:Bootstrap
  features:
    - Bootstrap CSS framework
    - Single column layout
    - Basic components like SiteNavi, SitePost, SitePage
- url: http://gatsby-bulma-storybook.surge.sh/
  repo: https://github.com/gvaldambrini/gatsby-starter-bulma-storybook
  description: n/a
  tags:
    - Styling:Bulma
    - Storybook
    - Testing
  features:
    - Storybook for developing components in isolation
    - Bulma and Sass support for styling
    - CSS modules
    - Prettier & ESLint to format & check the code
    - Jest
- url: https://gatsby-starter-business.netlify.app/
  repo: https://github.com/v4iv/gatsby-starter-business
  description: n/a
  tags:
    - Styling:Bulma
    - PWA
    - CMS:Netlify
    - Disqus
    - Search
    - Pagination
  features:
    - Complete Business Website Suite - Home Page, About Page, Pricing Page, Contact Page and Blog
    - Netlify CMS for Content Management
    - SEO Friendly (Sitemap, Schemas, Meta Tags, GTM etc)
    - Bulma and Sass Support for styling
    - Progressive Web App & Offline Support
    - Tags and RSS Feed for Blog
    - Disqus and Share Support
    - Elastic-Lunr Search
    - Pagination
    - Easy Configuration using `config.js` file
- url: https://haysclark.github.io/gatsby-starter-casper/
  repo: https://github.com/haysclark/gatsby-starter-casper
  description: n/a
  tags:
    - PWA
  features:
    - Page pagination
    - CSS
    - Tags
    - Google Analytics
    - Offline support
    - Web App Manifest
    - SEO
- url: http://gatsby-starter-ceevee.surge.sh/
  repo: https://github.com/amandeepmittal/gatsby-starter-ceevee
  description: n/a
  tags:
    - Portfolio
  features:
    - Based on the Ceevee site template, design by Styleshout
    - Single Page Resume/Portfolio site
    - Target audience Developers, Designers, etc.
    - Used CSS Modules, easy to manipulate
    - FontAwsome Library for icons
    - Responsive Design, optimized for Mobile devices
- url: https://gatsby-starter-contentful-i18n.netlify.app/
  repo: https://github.com/mccrodp/gatsby-starter-contentful-i18n
  description: i18n support and language switcher for Contentful starter repo
  tags:
    - i18n
    - CMS:Contentful
    - CMS:Headless
  features:
    - Localization (Multilanguage)
    - Dynamic content from Contentful CMS
    - Integrates i18n plugin starter and using-contentful repos
- url: https://cranky-edison-12166d.netlify.app/
  repo: https://github.com/datocms/gatsby-portfolio
  description: n/a
  tags:
    - CMS:DatoCMS
    - CMS:Headless
  features:
    - Simple portfolio to quick start a site with DatoCMS
    - Contents and media from DatoCMS
    - Custom Sass style
    - SEO
- url: https://gatsby-deck.netlify.app/
  repo: https://github.com/fabe/gatsby-starter-deck
  description: n/a
  tags:
    - Presentation
  features:
    - Create presentations/slides using Gatsby.
    - Offline support.
    - Page transitions.
- url: https://gatsby-starter-default-i18n.netlify.app/
  repo: https://github.com/angeloocana/gatsby-starter-default-i18n
  description: n/a
  tags:
    - i18n
  features:
    - localization (Multilanguage)
- url: http://gatsby-dimension.surge.sh/
  repo: https://github.com/codebushi/gatsby-starter-dimension
  description: Single page starter based on the Dimension site template
  tags:
    - Portfolio
    - HTML5UP
    - Styling:SCSS
  features:
    - Designed by HTML5 UP
    - Simple one page site that’s perfect for personal portfolios
    - Fully Responsive
    - Styling with SCSS
- url: https://gatsby-docs-starter.netlify.app/
  repo: https://github.com/ericwindmill/gatsby-starter-docs
  description: n/a
  tags:
    - Documentation
    - Styling:CSS-in-JS
  features:
    - All the features from gatsby-advanced-starter, plus
    - Designed for Documentation / Tutorial Websites
    - ‘Table of Contents’ Component, Auto generates ToC from posts - just follow the file frontmatter conventions from markdown files in ‘lessons’.
    - Styled Components w/ ThemeProvider
    - Basic UI
    - A few extra components
    - Custom prismjs theme
    - React Icons
- url: https://parmsang.github.io/gatsby-starter-ecommerce/
  repo: https://github.com/parmsang/gatsby-starter-ecommerce
  description: Easy to use starter for an e-commerce store
  tags:
    - Styling:Other
    - Stripe
    - E-commerce
    - PWA
    - Authentication
  features:
    - Uses the Moltin e-commerce Api
    - Stripe checkout
    - Semantic-UI
    - Styled components
    - Google Analytics - (you enter the tracking-id)
    - React-headroom
    - ESLint & Prettier. Uses Airbnb JavaScript Style Guide
    - Authentication via Moltin (Login and Register)
- url: http://gatsby-forty.surge.sh/
  repo: https://github.com/codebushi/gatsby-starter-forty
  description: Multi-page starter based on the Forty site template
  tags:
    - Styling:SCSS
    - HTML5UP
  features:
    - Designed by HTML5 UP
    - Colorful homepage, and also includes a Landing Page and Generic Page components.
    - Many elements are available, including buttons, forms, tables, and pagination.
    - Custom grid made with CSS Grid
    - Styling with SCSS
- url: https://themes.gatsbythemes.com/gatsby-starter/
  repo: https://github.com/saschajullmann/gatsby-starter-gatsbythemes
  description: n/a
  tags:
    - Styling:CSS-in-JS
    - Blog
    - Testing
    - Linting
  features:
    - CSS-in-JS via Emotion.
    - Jest and Enzyme for testing.
    - ESLint in dev mode with the Airbnb config and Prettier formatting rules.
    - React 16.
    - A basic blog, with posts under src/pages/blog. There’s also a script which creates a new Blog entry (post.sh).
    - Data per JSON files.
    - A few basic components (Navigation, Footer, Layout).
    - Layout components make use of Styled-System.
    - Google Analytics (you just have to enter your tracking-id).
    - Gatsby-Plugin-Offline which includes Service Workers.
    - Prettier for a uniform codebase.
    - Normalize css (7.0).
    - Feather icons.
    - Font styles taken from Tachyons.
- url: https://gcn.netlify.app/
  repo: https://github.com/ryanwiemer/gatsby-starter-gcn
  description: A starter template to build amazing static websites with Gatsby, Contentful, and Netlify
  tags:
    - CMS:Contentful
    - CMS:Headless
    - Blog
    - Netlify
    - Styling:CSS-in-JS
  features:
    - CMS:Contentful integration with ready to go placeholder content
    - Netlify integration including a pre-built contact form
    - Minimal responsive design - made to customize or tear apart
    - Pagination logic
    - Styled components
    - SEO Friendly Component
    - JSON-LD Schema
    - OpenGraph sharing support
    - Sitemap Generation
    - Google Analytics
    - Progressive Web app
    - Offline Support
    - RSS Feed
    - Gatsby Standard module for linting JavaScript with StandardJS
    - Stylelint support for Styled Components to lint the CSS in JS
- url: https://alampros.github.io/gatsby-starter-grommet/
  repo: https://github.com/alampros/gatsby-starter-grommet
  description: n/a
  tags:
    - Styling:Grommet
  features:
    - Barebones configuration for using the Grommet design system
    - Uses Sass (with CSS modules support)
- url: https://gatsby-starter-hello-world-demo.netlify.app/
  repo: https://github.com/gatsbyjs/gatsby-starter-hello-world
  description: official hello world
  tags:
    - Official
  features:
    - A no-frills Gatsby install
    - No plugins, no boilerplate
    - Great for advanced users
- url: https://gatsby-starter-hello-world-tailwind-css.netlify.app/
  repo: https://github.com/ohduran/gatsby-starter-hello-world-tailwind-css
  description: hello world + Tailwind CSS
  tags:
    - Styling:Tailwind
  features:
    - One plugin, no boilerplate
    - Great for advanced users
- url: https://gatsby-starter-hero-blog.greglobinski.com/
  repo: https://github.com/greglobinski/gatsby-starter-hero-blog
  description: no description yet
  tags:
    - Styling:PostCSS
    - SEO
    - Markdown
  features:
    - Easy editable content in Markdown files (posts, pages and parts)
    - CSS with `styled-jsx` and `PostCSS`
    - SEO (sitemap generation, robot.txt, meta and OpenGraph Tags)
    - Social sharing (Twitter, Facebook, Google, LinkedIn)
    - Comments (Facebook)
    - Images lazy loading and `webp` support (gatsby-image)
    - Post categories (category based post list)
    - Full text searching (Algolia)
    - Contact form (Netlify form handling)
    - Form elements and validation with `ant-design`
    - RSS feed
    - 100% PWA (manifest.webmanifest, offline support, favicons)
    - Google Analytics
    - App favicons generator (node script)
    - Easy customizable base styles via `theme` object generated from `yaml` file (fonts, colors, sizes)
    - React v.16.3 (gatsby-plugin-react-next)
    - Components lazy loading (social sharing)
    - ESLint (google config)
    - Prettier code styling
    - webpack `BundleAnalyzerPlugin`
- url: https://gatsby-starter-i18n-lingui.netlify.app/
  repo: https://github.com/dcroitoru/gatsby-starter-i18n-lingui
  description: n/a
  tags:
    - i18n
  features:
    - Localization (Multilanguage) provided by js-lingui
    - Message extraction
    - Avoids code duplication - generates pages for each locale
    - Possibility of translated paths
- url: https://lumen.netlify.app/
  repo: https://github.com/alxshelepenok/gatsby-starter-lumen
  description: A minimal, lightweight, and mobile-first starter for creating blogs using Gatsby.
  tags:
    - Blog
    - CMS:Netlify
    - Pagination
    - Disqus
    - RSS
    - Linting
    - Testing
    - Styling:PostCSS
    - Styling:SCSS
  features:
    - Lost Grid
    - Jest testing
    - Beautiful typography inspired by matejlatin/Gutenberg
    - Mobile-First approach in development
    - Stylesheet built using SASS and BEM-Style naming
    - Syntax highlighting in code blocks
    - Sidebar menu built using a configuration block
    - Archive organized by tags and categories
    - Pagination support
    - Offline support
    - Google Analytics support
    - Disqus Comments support
- url: https://minimal-blog.lekoarts.de
  repo: https://github.com/LekoArts/gatsby-starter-minimal-blog
  description: This starter is part of a german tutorial series on Gatsby. The starter will change over time to use more advanced stuff (feel free to express your ideas in the repository). Its first priority is a minimalistic style coupled with a lot of features for the content.
  tags:
    - Blog
    - MDX
    - Styling:CSS-in-JS
    - Netlify
    - Linting
    - PWA
  features:
    - Minimal and clean white layout
    - Write your blog posts in MDX
    - Offline Support, WebApp Manifest, SEO
    - Code highlighting (with prism-react-renderer) and live preview (with react-live)
- url: https://gatsby-starter-modern-demo.netlify.app/
  repo: https://github.com/kripod/gatsby-starter-modern
  description: no description yet
  tags:
    - Linting
  features:
    - A set of strict linting rules (based on the Airbnb JavaScript Style Guide)
    - Encourage automatic code formatting
    - Prefer using Yarn for package management
    - Use EditorConfig to maintain consistent coding styles between different editors and IDEs
    - Integration with Visual Studio Code
    - Based on gatsby-starter-default
- url: https://gatsby-starter-personal-blog.greglobinski.com/
  repo: https://github.com/greglobinski/gatsby-starter-personal-blog
  description: n/a
  tags:
    - Blog
    - Markdown
    - Netlify
    - Styling:Material
  features:
    - Ready to use, but easily customizable a fully equipped theme starter
    - Easy editable content in Markdown files (posts, pages and parts)
    - ‘Like an app’ layout transitions
    - Easily restyled through theme object
    - Styling with JSS
    - Page transitions
    - Comments (Facebook)
    - Post categories
    - Post list filtering
    - Full text searching (Algolia)
    - Contact form (Netlify form handling)
    - Material UI (@next)
    - RSS feed
    - Full screen mode
    - User adjustable articles’ body copy font size
    - Social sharing (Twitter, Facebook, Google, LinkedIn)
    - PWA (manifes.json, offline support, favicons)
    - Google Analytics
    - Favicons generator (node script)
    - Components leazy loading with AsyncComponent (social sharing, info box)
    - ESLint (google config)
    - Prettier code styling
    - Custom webpack CommonsChunkPlugin settings
    - webpack BundleAnalyzerPlugin
- url: http://gatsby-photon.surge.sh/
  repo: https://github.com/codebushi/gatsby-starter-photon
  description: Single page starter based on the Photon site template
  tags:
    - HTML5UP
    - Onepage
    - Styling:SCSS
  features:
    - Designed by HTML5 UP
    - Single Page, Responsive Site
    - Custom grid made with CSS Grid
    - Styling with SCSS
- url: https://portfolio-bella.netlify.app/
  repo: https://github.com/LekoArts/gatsby-starter-portfolio-bella
  description: A portfolio starter for Gatsby. The target audience are designers and photographers. The light themed website shows your work with large images & big typography. The Onepage is powered by the Headless CMS Prismic.io. and has programmatically created pages for your projects. General settings and colors can be changed in a config & theme file.
  tags:
    - Portfolio
    - CMS:Prismic
    - CMS:Headless
    - Styling:CSS-in-JS
    - Onepage
    - PWA
    - Linting
  features:
    - Big typography & images
    - White theme
    - Prismic.io as CMS
    - Emotion for styling + Emotion-Grid
    - One-page layout with sub-pages for case studies
    - Easily configurable
    - And other good stuff (SEO, Offline Support, WebApp Manifest Support)
- url: https://cara.lekoarts.de
  repo: https://github.com/LekoArts/gatsby-starter-portfolio-cara
  description: Playful and Colorful One-Page portfolio featuring Parallax effects and animations. Especially designers and/or photographers will love this theme! Built with MDX and Theme UI.
  tags:
    - Portfolio
    - Onepage
    - Styling:CSS-in-JS
    - PWA
  features:
    - React Spring Parallax effects
    - Theme UI-based theming
    - CSS Animations and shapes
    - Light/Dark mode
- url: https://emilia.lekoarts.de
  repo: https://github.com/LekoArts/gatsby-starter-portfolio-emilia
  description: A portfolio starter for Gatsby. The target audience are designers and photographers. The dark-themed website shows your work with large images in a grid-layout (powered by CSS Grid). The transition effects on the header add a playful touch to the overall minimal design. The website has programmatically created pages for your projects (with automatic image import). General settings and colors can be changed in a config & theme file.
  tags:
    - Portfolio
    - PWA
    - Transitions
    - MDX
    - Styling:CSS-in-JS
    - Linting
    - Testing
  features:
    - Focus on big images (with gatsby-image)
    - Dark Theme with HeroPatterns Header
    - CSS Grid and styled-components
    - Page transitions
    - Cypress for End-to-End testing
    - react-spring animations
    - One-Page layout with sub-pages for projects
    - Create your projects in MDX (automatic import of images)
    - And other good stuff (SEO, Offline Support, WebApp Manifest Support)
- url: https://emma.lekoarts.de
  repo: https://github.com/LekoArts/gatsby-starter-portfolio-emma
  description: Minimalistic portfolio with full-width grid, page transitions, support for additional MDX pages, and a focus on large images. Especially designers and/or photographers will love this theme! Built with MDX and Theme UI. Using the Gatsby Theme "@lekoarts/gatsby-theme-emma".
  tags:
    - Portfolio
    - MDX
    - Transitions
    - Styling:CSS-in-JS
    - PWA
  features:
    - MDX
    - react-spring page animations
    - Optional MDX pages which automatically get added to the navigation
    - Fully customizable through the usage of Gatsby Themes (and Theme UI)
    - Light Mode / Dark Mode
    - Google Analytics Support
    - SEO (Sitemap, OpenGraph tags, Twitter tags)
    - Offline Support & WebApp Manifest
- url: https://gatsby-starter-procyon.netlify.app/
  repo: https://github.com/danielmahon/gatsby-starter-procyon
  description: n/a
  tags:
    - PWA
    - CMS:Headless
    - CMS:Other
    - Styling:Material
    - Netlify
  features:
    - Gatsby + React (server side rendering)
    - GraphCMS Headless CMS
    - DraftJS (in-place) Medium-like Editing
    - Apollo GraphQL (client-side)
    - Local caching between builds
    - Material-UI (layout, typography, components, etc)
    - Styled-Components™-like API via Material-UI
    - Netlify Deployment Friendly
    - Netlify Identity Authentication (enables editing)
    - Automatic versioning, deployment and CHANGELOG
    - Automatic rebuilds with GraphCMS and Netlify web hooks
    - PWA (Progressive Web App)
    - Google Fonts
- url: http://gatsby-starter-product-guy.surge.sh/
  repo: https://github.com/amandeepmittal/gatsby-starter-product-guy
  description: n/a
  tags:
    - Portfolio
  features:
    - Single Page
    - A portfolio Developers and Product launchers alike
    - Using Typography.js easy to switch fonts
    - All your Project/Portfolio Data in Markdown, server by GraphQL
    - Responsive Design, optimized for Mobile devices
- url: https://caki0915.github.io/gatsby-starter-redux/
  repo: https://github.com/caki0915/gatsby-starter-redux
  description: n/a
  tags:
    - Styling:CSS-in-JS
    - Redux
  features:
    - Redux and Redux-devtools.
    - Emotion with a basic theme and SSR
    - Typography.js
    - ESLint rules based on Prettier and Airbnb
- url: http://gatsby-stellar.surge.sh/
  repo: https://github.com/codebushi/gatsby-starter-stellar
  description: Single page starter based on the Stellar site template
  tags:
    - HTML5UP
    - Onepage
    - Styling:SCSS
  features:
    - Designed by HTML5 UP
    - Scroll friendly, responsive site. Can be used as a single or multi-page site.
    - Sticky Navigation when scrolling.
    - Scroll spy and smooth scrolling to different sections of the page.
    - Styling with SCSS
- url: http://gatsby-strata.surge.sh/
  repo: https://github.com/codebushi/gatsby-starter-strata
  description: Single page starter based on the Strata site template
  tags:
    - Portfolio
    - Onepage
    - HTML5UP
    - Styling:SCSS
  features:
    - Designed by HTML5 UP
    - Super Simple, single page portfolio site
    - Lightbox style React photo gallery
    - Fully Responsive
    - Styling with SCSS
- url: https://gatsby-starter-strict.netlify.app/
  repo: https://github.com/kripod/gatsby-starter-strict
  description: n/a
  tags:
    - Linting
  features:
    - A set of strict linting rules (based on the Airbnb JavaScript Style Guide)
    - lint script
    - Encourage automatic code formatting
    - format script
    - Prefer using Yarn for package management
    - Use EditorConfig to maintain consistent coding styles between different editors and IDEs
    - Integration with Visual Studio Code
    - Pre-configured auto-formatting on file save
    - Based on gatsby-starter-default
- url: https://gatsby-tachyons.netlify.app/
  repo: https://github.com/pixelsign/gatsby-starter-tachyons
  description: no description yet
  tags:
    - Styling:Other
  features:
    - Based on gatsby-starter-default
    - Using Tachyons for CSS.
- url: https://gatsby-starter-tailwind.oddstronaut.com/
  repo: https://github.com/taylorbryant/gatsby-starter-tailwind
  description: A Gatsby v2 starter styled using Tailwind, a utility-first CSS framework. Uses Purgecss to remove unused CSS.
  tags:
    - Styling:Tailwind
  features:
    - Based on gatsby-starter-default
    - Tailwind CSS Framework
    - Removes unused CSS with Purgecss
    - Includes responsive navigation and form examples
- url: http://portfolio-v3.surge.sh/
  repo: https://github.com/amandeepmittal/gatsby-portfolio-v3
  description: n/a
  tags:
    - Portfolio
  features:
    - Single Page, Timeline View
    - A portfolio Developers and Product launchers
    - Bring in Data, plug-n-play
    - Responsive Design, optimized for Mobile devices
    - Seo Friendly
    - Uses Flexbox
- url: https://gatsby-starter-typescript-plus.netlify.app/
  repo: https://github.com/resir014/gatsby-starter-typescript-plus
  description: This is a starter kit for Gatsby.js websites written in TypeScript. It includes the bare essentials for you to get started (styling, Markdown parsing, minimal toolset).
  tags:
    - Styling:CSS-in-JS
    - Language:TypeScript
    - Markdown
  features:
    - TypeScript
    - ESLint (with custom ESLint rules)
    - Markdown rendering with Remark
    - Basic component structure
    - Styling with emotion
- url: https://haysclark.github.io/gatsby-starter-typescript/
  repo: https://github.com/haysclark/gatsby-starter-typescript
  description: n/a
  tags:
    - Language:TypeScript
  features:
    - TypeScript
- url: https://fabien0102-gatsby-starter.netlify.app/
  repo: https://github.com/fabien0102/gatsby-starter
  description: n/a
  tags:
    - Language:TypeScript
    - Styling:Other
    - Testing
  features:
    - Semantic-ui for styling
    - TypeScript
    - Offline support
    - Web App Manifest
    - Jest/Enzyme testing
    - Storybook
    - Markdown linting
- url: https://gatsby-starter-wordpress.netlify.app/
  repo: https://github.com/GatsbyCentral/gatsby-starter-wordpress
  description: Gatsby starter using WordPress as the content source.
  tags:
    - Styling:CSS-in-JS
    - CMS:WordPress
  features:
    - All the features from gatsby-advanced-starter, plus
    - Leverages the WordPress plugin for Gatsby for data
    - Configured to work with WordPress Advanced Custom Fields
    - Auto generated Navigation for your WordPress Pages
    - Minimal UI and Styling — made to customize.
    - Styled Components
- url: https://www.concisejavascript.org/
  repo: https://github.com/rwieruch/open-crowd-fund
  description: n/a
  tags:
    - Stripe
    - Firebase
  features:
    - Open source crowdfunding for your own ideas
    - Alternative for Kickstarter, GoFundMe, etc.
    - Secured Credit Card payments with Stripe
    - Storing of funding information in Firebase
- url: https://www.verious.io/
  repo: https://github.com/cpinnix/verious-boilerplate
  description: n/a
  tags:
    - Styling:Other
  features:
    - Components only. Bring your own data, plugins, etc.
    - Bootstrap inspired grid system with Container, Row, Column components.
    - Simple Navigation and Dropdown components.
    - Baseline grid built in with modular scale across viewports.
    - Abstract measurements utilize REM for spacing.
    - One font to rule them all, Helvetica.
- url: https://gatsby-starter-blog-grommet.netlify.app/
  repo: https://github.com/Ganevru/gatsby-starter-blog-grommet
  description: Gatsby v2 starter for creating a blog. Based on Grommet v2 UI.
  tags:
    - Blog
    - Markdown
    - Styling:Grommet
    - Language:TypeScript
    - Linting
    - Redux
  features:
    - Grommet v2 UI
    - Easily configurable - see site-config.js in the root
    - Switch between grommet themes
    - Change between light and dark themes (with Redux)
    - Blog posts previews in card style
    - Responsive Design, optimized for Mobile devices
    - styled-components
    - TypeScript and ESLint (typescript-eslint)
    - lint-staged and husky - for linting before commit
- url: https://happy-pare-dff451.netlify.app/
  repo: https://github.com/fhavrlent/gatsby-contentful-typescript-starter
  description: Contentful and TypeScript starter based on default starter.
  tags:
    - CMS:Contentful
    - CMS:Headless
    - Language:TypeScript
    - Styling:CSS-in-JS
  features:
    - Based on default starter
    - TypeScript
    - CSS in JS (Emotion)
    - CMS:Contentful
- url: https://xylo-gatsby-bulma-starter.netlify.app/
  repo: https://github.com/xydac/xylo-gatsby-bulma-starter
  description: Gatsby v2 Starter with Bulma based on default starter.
  tags:
    - Styling:SCSS
    - Styling:Bulma
  features:
    - Based on default starter
    - Bulma Css
    - Sass based Styling
- url: https://maxpou.github.io/gatsby-starter-morning-dew/
  repo: https://github.com/maxpou/gatsby-starter-morning-dew
  description: Gatsby v2 blog starter
  tags:
    - Blog
    - Markdown
    - PWA
    - Disqus
    - SEO
    - MDX
    - Styling:CSS-in-JS
  features:
    - Blog post listing with previews (image + summary) for each blog post
    - Fully configurable
    - Multilang support (blog post only)
    - Syntax highlighting
    - css-in-js (with styled-components)
    - Fully Responsive
    - Tags
    - Google Analytics
    - Disqus comments support
    - Offline support
    - Web App Manifest
    - ESLint
    - Prettier
    - Travis CI
- url: https://gatsby-starter-blog-jumpalottahigh.netlify.app/
  repo: https://github.com/jumpalottahigh/gatsby-starter-blog-jumpalottahigh
  description: Gatsby v2 blog starter with SEO, search, filter, reading progress, mobile menu fab
  tags:
    - Blog
    - Markdown
  features:
    - Blog post listing with previews (image + summary) for each blog post
    - Google structured data
    - Mobile-friendly menu toggled with a floating action button (FAB)
    - Article read progress
    - User feedback component
- url: https://i18n.smakosh.com/
  repo: https://github.com/smakosh/gatsby-starter-i18n
  description: Gatsby v2 Starter with i18n using react-intl and more cool features.
  tags:
    - Styling:CSS-in-JS
    - i18n
  features:
    - Based on default starter
    - i18n with rtl text
    - Stateless components using Recompose
    - Font changes depending on the chosen language
    - SEO (meta tags, openGraph, structured data, Twitter and more...)
- url: https://gatsby-starter-mate.netlify.app
  repo: https://github.com/EmaSuriano/gatsby-starter-mate
  description: A portfolio starter for Gatsby integrated with Contentful CMS.
  tags:
    - Styling:CSS-in-JS
    - CMS:Contentful
    - CMS:Headless
    - Portfolio
  features:
    - Gatsby v2
    - Rebass (Styled-components system)
    - React Reveal
    - Dynamic content from Contentful
    - Offline support
    - PWA ready
    - SEO
    - Responsive design
    - Icons from font-awesome
    - Netlify Deployment Friendly
    - Medium integration
    - Social sharing (Twitter, Facebook, Google, LinkedIn)
- url: https://gatsby-starter-typescript-sass.netlify.app
  repo: https://github.com/thetrevorharmon/gatsby-starter-typescript-sass
  description: A basic starter with TypeScript and Sass built-in
  tags:
    - Language:TypeScript
    - Styling:SCSS
    - Linting
  features:
    - TypeScript and Sass support
    - TS linter with basic react rules
- url: https://gatsby-simple-contentful-starter.netlify.app/
  repo: https://github.com/cwlsn/gatsby-simple-contentful-starter
  description: A simple starter to display Contentful data in Gatsby, ready to deploy on Netlify. Comes with a detailed article detailing the process.
  tags:
    - CMS:Contentful
    - CMS:Headless
    - Markdown
    - Styling:CSS-in-JS
  features:
    - Gatsby v2
    - Query Contentful data via Gatsby's GraphQL
    - Styled-Components for CSS-in-JS
    - Simple format, easy to create your own site quickly
    - React Helmet for Header Modification
    - Remark for loading Markdown into React
- url: https://gatsby-blog-cosmicjs.netlify.app/
  repo: https://github.com/cosmicjs/gatsby-blog-cosmicjs
  description: Blog that utilizes the power of the Cosmic headless CMS for easy content management
  tags:
    - CMS:Cosmic
    - CMS:Headless
    - Blog
  features:
    - Uses the Cosmic Gatsby source plugin
- url: https://cosmicjs-gatsby-starter.netlify.app/
  repo: https://github.com/cosmicjs/gatsby-starter
  description: Simple Gatsby starter connected to the Cosmic headless CMS for easy content management
  tags:
    - CMS:Cosmic
    - CMS:Headless
  features:
    - Uses the Cosmic Gatsby source plugin
- url: https://www.gatsby-typescript-template.com/
  repo: https://github.com/ikeryo1182/gatsby-typescript-template
  description: This is a standard starter with TypeScript, TSLint, Prettier, Lint-Staged(Husky) and Sass
  tags:
    - Language:TypeScript
    - Linting
    - Styling:SCSS
  features:
    - Category and Tag for post
    - Type Safe by TypeScript
    - Format Safe by TSLint and Prettier with Lint-Staged(Husky)
- url: https://zandersparrow.github.io/gatsby-simple-redux/
  repo: https://github.com/zandersparrow/gatsby-simple-redux
  description: The default starter plus redux
  tags:
    - Redux
  features:
    - Minimal starter based on the official default
    - Includes redux and a simple counter example
- url: https://gatsby-casper.netlify.app/
  repo: https://github.com/scttcper/gatsby-casper
  description: This is a starter blog that looks like the Ghost.io default theme, casper.
  tags:
    - Blog
    - Language:TypeScript
    - Styling:CSS-in-JS
  features:
    - Emotion CSS-in-JS
    - TypeScript
    - Author and tag pages
    - RSS
- url: https://gatsby-universal.netlify.app
  repo: https://github.com/fabe/gatsby-universal
  description: An opinionated Gatsby v2 starter for state-of-the-art marketing sites
  tags:
    - Transitions
    - PWA
    - Styling:CSS-in-JS
    - Linting
    - Markdown
    - SEO
  features:
    - Page Transitions
    - IntersectionObserver, component-based
    - React Context for global UI state
    - styled-components v4
    - Generated media queries for easy use
    - Optimized with Google Lighthouse (100/100)
    - Offline support
    - Manifest support
    - Sitemap support
    - All favicons generated
    - SEO (with Schema JSONLD) & Social Tags
    - Prettier
    - ESLint
- url: https://prismic.lekoarts.de/
  repo: https://github.com/LekoArts/gatsby-starter-prismic
  description: A typography-heavy & light-themed Gatsby Starter which uses the Headless CMS Prismic.
  tags:
    - CMS:Prismic
    - CMS:Headless
    - Styling:CSS-in-JS
    - Linting
    - Blog
    - PWA
    - Testing
  features:
    - Prismic as Headless CMS
    - Uses multiple features of Prismic - Slices, Labels, Relationship fields, Custom Types
    - Emotion for Styling
    - Cypress for End-to-End testing
    - Prism.js highlighting
    - Responsive images with gatsby-image
    - Extensive SEO
    - ESLint & Prettier
- url: https://gatsby-starter-v2-casper.netlify.app/
  repo: https://github.com/GatsbyCentral/gatsby-v2-starter-casper
  description: A blog starter based on the Casper (v1.4) theme.
  tags:
    - Blog
    - PWA
  features:
    - Page pagination
    - CSS
    - Tags
    - Google Analytics
    - Offline support
    - Web App Manifest
    - SEO
- url: https://lumen-v2.netlify.app/
  repo: https://github.com/GatsbyCentral/gatsby-v2-starter-lumen
  description: A Gatsby v2 fork of the lumen starter.
  tags:
    - Blog
    - RSS
    - Disqus
  features:
    - Lost Grid.
    - Beautiful typography inspired by matejlatin/Gutenberg.
    - Mobile-First approach in development.
    - Stylesheet built using Sass and BEM-Style naming.
    - Syntax highlighting in code blocks.
    - Sidebar menu built using a configuration block.
    - Archive organized by tags and categories.
    - Automatic RSS generation.
    - Automatic Sitemap generation.
    - Offline support.
    - Google Analytics support.
    - Disqus Comments support.
- url: https://gatsby-starter-firebase.netlify.app/
  repo: https://github.com/muhajirdev/gatsby-starter-firebase
  description: A Gatsby + Firebase Starter. With Authentication
  tags:
    - Firebase
    - Client-side App
  features:
    - ESLint Airbnb without semicolon and without .jsx extension
    - Firebase
    - Web App Manifest
- url: http://gatsby-lightbox.416serg.me
  repo: https://github.com/416serg/gatsby-starter-lightbox
  description: Showcasing a custom lightbox implementation using `gatsby-image`
  tags:
    - Portfolio
    - SEO
    - Styling:CSS-in-JS
  features:
    - Features a custom, accessible lightbox with gatsby-image
    - Styled with styled-components using CSS Grid
    - React Helmet for SEO
- url: https://jackbravo.github.io/gatsby-starter-i18n-blog/
  repo: https://github.com/jackbravo/gatsby-starter-i18n-blog
  description: Same as official gatsby-starter-blog but with i18n support
  tags:
    - i18n
    - Blog
  features:
    - Translates site name and bio using .md files
    - No extra libraries needed
- url: https://calpa.me/
  repo: https://github.com/calpa/gatsby-starter-calpa-blog
  description: Blog Template X Contentful, Twitter and Facebook style
  tags:
    - Blog
    - Styling:SCSS
  features:
    - Gatsby v2, faster than faster
    - Not just Contentful content source, you can use any database
    - Custom style
    - Google Analytics
    - Gitalk
    - sitemap
    - React FontAwesome
    - SEO
    - Offline support
    - Web App Manifest
    - Styled using SCSS
    - Page pagination
    - Netlify optimization
- url: https://gatsby-starter-typescript-power-blog.majidhajian.com/
  repo: https://github.com/mhadaily/gatsby-starter-typescript-power-blog
  description: Minimal Personal Blog with Gatsby and TypeScript
  tags:
    - PWA
    - Blog
    - Language:TypeScript
    - Markdown
  features:
    - Mobile-First approach in development
    - TSLint & Prettier
    - Offline support
    - Styled Component implementation
    - Category and Tag for post
    - Dark / Light theme
    - Type Safe by TypeScript
    - Purge CSS
    - Format Safe by TSLint, StyleLint and Prettier with Lint-Staged(Husky)
    - Blog page
    - Syntax highlighting in code blocks
    - Pagination Ready
    - Ready to deploy to GitHub Pages or Netlify
    - Automatic RSS generation
    - Automatic Sitemap generation
- url: https://gatsby-starter-kontent.netlify.app
  repo: https://github.com/Kentico/gatsby-starter-kontent
  description: Gatsby starter site with Kentico Kontent based on default Gatsby starter
  tags:
    - CMS:Headless
    - CMS:Kontent
    - Netlify
  features:
    - Comes with React Helmet for adding site meta tags
    - Includes plugins for offline support out of the box
    - Kentico Kontent integration
- url: https://gatsby-starter-storybook.netlify.app/
  repo: https://github.com/markoradak/gatsby-starter-storybook
  description: Gatsby starter site with Storybook
  tags:
    - Storybook
    - Styling:CSS-in-JS
    - Linting
  features:
    - Gatsby v2 support
    - Storybook v4 support
    - Styled Components v4 support
    - Styled Reset, ESLint, Netlify Conf
- url: https://jamstack-hackathon-starter.netlify.app/
  repo: https://github.com/sw-yx/jamstack-hackathon-starter
  description: A JAMstack app with authenticated routes, static marketing pages, etc. with Gatsby, Netlify Identity, and Netlify Functions
  tags:
    - Netlify
    - Client-side App
  features:
    - Netlify Identity
    - Netlify Functions
    - Static Marketing pages and Dynamic Client-side Authenticated App pages
- url: https://collective.github.io/gatsby-starter-plone/
  repo: https://github.com/collective/gatsby-starter-plone
  description: A Gatsby starter template to build static sites using Plone as the content source
  tags:
    - CMS:Other
    - CMS:Headless
    - SEO
    - PWA
  features:
    - Creates 1-1 copy of source Plone site
    - Auto generated navigation and breadcrumbs
    - Progressive Web App features
    - Optimized for performance
    - Minimal UI and Styling
- url: https://gatsby-tutorial-starter.netlify.app/
  repo: https://github.com/justinformentin/gatsby-v2-tutorial-starter
  description: Simple, modern designed blog with post lists, tags, and easily customizable code.
  tags:
    - Blog
    - Linting
    - PWA
    - SEO
    - Styling:CSS-in-JS
    - Markdown
  features:
    - Blog post listing with image, summary, date, and tags.
    - Post Tags
    - Post List Filtering
    - Typography.js
    - Emotion styling
    - Syntax Highlighting in Code Blocks
    - Gatsby Image
    - Fully Responsive
    - Offline Support
    - Web App Manifest
    - SEO
    - PWA
    - Sitemap generation
    - Schema.org JSON-LD
    - CircleCI Integration
    - Codeclimate Integration
    - Google Analytics
    - Twitter and OpenGraph Tags
    - ESLint
    - Prettier Code Styling
- url: https://avivero.github.io/gatsby-redux-starter/
  repo: https://github.com/AVivero/gatsby-redux-starter
  description: Gatsby starter site with Redux, Sass, Bootstrap, CSS Modules, and Material Icons
  tags:
    - Redux
    - Styling:SCSS
    - Styling:Bootstrap
    - Styling:Material
    - Linting
  features:
    - Gatsby v2 support
    - Redux support
    - Sass support
    - Bootstrap v4 support
    - Css Modules support
    - ESLint, Prettier
- url: https://gatsby-typescript-boilerplate.netlify.app/
  repo: https://github.com/leachjustin18/gatsby-typescript-boilerplate
  description: Opinionated Gatsby v2 starter with TypeScript.
  tags:
    - Language:TypeScript
    - PWA
    - Styling:SCSS
    - Styling:PostCSS
  features:
    - TSLint with Airbnb & Prettier configurations
    - Prettier
    - Stylelint
    - Offline support
    - Type Safe by TypeScript
    - Format on commit with Lint-Staged(Husky)
    - Favicon generation
    - Sitemap generation
    - Autoprefixer with browser list
    - CSS nano
    - CSS MQ Packer
    - Lazy load image(s) with plugin sharp
    - Gatsby Image
    - Netlify optimizations
- url: https://danshai.github.io/gatsbyv2-scientific-blog-machine-learning/
  repo: https://github.com/DanShai/gatsbyv2-scientific-blog-machine-learning
  description: Machine learning ready and scientific blog starter
  tags:
    - Blog
    - Linting
  features:
    - Write easly your scientific blog with katex and publish your research
    - Machine learning ready with tensorflowjs
    - Manipulate csv data
    - draw with graph mermaid
    - display charts with chartjs
- url: https://gatsby-tailwind-styled-components.netlify.app/
  repo: https://github.com/muhajirdev/gatsby-tailwind-styled-components-starter
  description: A Gatsby Starter with Tailwind CSS + Styled Components
  tags:
    - Styling:Tailwind
  features:
    - ESLint Airbnb without semicolon and without .jsx extension
    - Offline support
    - Web App Manifest
- url: https://gatsby-starter-mobx.netlify.app
  repo: https://github.com/borekb/gatsby-starter-mobx
  description: MobX + TypeScript + TSLint + Prettier
  tags:
    - Language:TypeScript
    - Linting
    - Testing
  features:
    - Gatsby v2 + TypeScript
    - MobX with decorators
    - Two examples from @mweststrate's Egghead course
    - .editorconfig & Prettier
    - TSLint
    - Jest
- url: https://tender-raman-99e09b.netlify.app/
  repo: https://github.com/amandeepmittal/gatsby-bulma-quickstart
  description: A Bulma CSS + Gatsby Starter Kit
  tags:
    - Styling:Bulma
    - Styling:SCSS
  features:
    - Uses Bulma CSS
    - Sass based Styling
    - Responsive Design
    - Google Analytics Integration
    - Uses Gatsby v2
    - SEO
- url: https://gatsby-starter-notes.netlify.app/
  repo: https://github.com/patricoferris/gatsby-starter-notes
  description: Gatsby starter for creating notes organised by subject and topic
  tags:
    - Markdown
    - Pagination
  features:
    - Create by topic per subject notes that are organised using pagination
    - Support for code syntax highlighting
    - Support for mathematical expressions
    - Support for images
- url: https://gatsby-starter-ttag.netlify.app/
  repo: https://github.com/ttag-org/gatsby-starter-ttag
  description: Gatsby starter with the minimum required to demonstrate using ttag for precompiled internationalization of strings.
  tags:
    - i18n
  features:
    - Support for precompiled string internationalization using ttag and it's babel plugin
- url: https://gatsby-starter-typescript.netlify.app/
  repo: https://github.com/goblindegook/gatsby-starter-typescript
  description: Gatsby starter using TypeScript.
  tags:
    - Markdown
    - Pagination
    - Language:TypeScript
    - PWA
    - Linting
  features:
    - Markdown and MDX
    - Local search powered by Lunr
    - Syntax highlighting
    - Images
    - Styling with Emotion
    - Testing with Jest and react-testing-library
- url: https://gatsby-netlify-cms-example.netlify.app/
  repo: https://github.com/robertcoopercode/gatsby-netlify-cms
  description: Gatsby starter using Netlify CMS
  tags:
    - CMS:Netlify
    - Styling:SCSS
  features:
    - Example of a website for a local developer meetup group
    - NetlifyCMS used for easy data entry
    - Mobile-friendly design
    - Styling done with Sass
    - Gatsby version 2
- url: https://gatsby-typescript-starter-blog.netlify.app/
  repo: https://github.com/frnki/gatsby-typescript-starter-blog
  description: A starter blog for TypeScript-based Gatsby projects with minimal settings.
  tags:
    - Language:TypeScript
    - Blog
  features:
    - TypeScript & TSLint
    - No Styling (No Typography.js)
    - Minimal settings based on official starter blog
- url: https://gatsby-serif.netlify.app/
  repo: https://github.com/jugglerx/gatsby-serif-theme
  description: Multi-page/content-type starter using Markdown and SCSS. Serif is a beautiful small business theme for Gatsby. The theme is fully responsive, blazing fast, and artfully illustrated.
  tags:
    - Styling:SCSS
    - Markdown
    - Linting
  features:
    - Multiple "content types" for `services`, `team` and `testimonials` using Markdown as the source
    - Graphql query in `gatsby-node.js` using aliases that creates pages and templates by content type based on the folder `src/pages/services`, `src/pages/team`
    - SCSS
    - Responsive design
    - Bootstrap 4 grid and media queries only
    - Responsive menu
    - Royalty free illustrations included
    - SEO titles & meta using `gatsby-plugin-react-helmet`
    - ESLint & Prettier
- url: https://awesome-gatsby-starter.netlify.app/
  repo: https://github.com/South-Paw/awesome-gatsby-starter
  description: Starter with a preconfigured MDX, Storybook, and ESLint environment for component first development of your next Gatsby site.
  tags:
    - MDX
    - Markdown
    - Storybook
    - Styling:CSS-in-JS
    - Linting
  features:
    - Gatsby MDX for JSX in Markdown loading, parsing, and rendering of pages
    - Storybook for isolated component development
    - styled-components for CSS-in-JS
    - ESLint with Airbnb's config
    - Prettier integrated into ESLint
    - A few example components and pages with stories and simple site structure
- url: https://santosfrancisco.github.io/gatsby-starter-cv/
  repo: https://github.com/santosfrancisco/gatsby-starter-cv
  description: A simple starter to get up and developing your digital curriculum with Gatsby'
  tags:
    - Styling:CSS-in-JS
    - PWA
    - Onepage
  features:
    - Gatsby v2
    - Based on default starter
    - Google Analytics
    - Web App Manifest
    - SEO
    - Styling with styled-components
    - Responsive Design, optimized for Mobile devices
- url: https://vigilant-leakey-a4f8cd.netlify.app/
  repo: https://github.com/agneym/gatsby-blog-starter
  description: Minimal Blog Starter Template with Styled Components.
  tags:
    - Markdown
    - Styling:CSS-in-JS
    - Blog
  features:
    - Markdown loading, parsing, and rendering of pages
    - Minimal UI for blog
    - Styled-components for CSS-in-JS
    - Prettier added as pre-commit hook
    - Google Analytics
    - Image Optimisation
    - Code Styling and Formatting in markdown
    - Responsive Design
- url: https://inspiring-me-lwz7512.netlify.app/
  repo: https://github.com/lwz7512/gatsby-netlify-identity-starter
  description: Gatsby Netlify Identity Starter with NIW auth support, and content gating, as well as a responsive layout.
  tags:
    - Netlify
    - Pagination
  features:
    - Mobile Screen support
    - Privacy control for post content view & profile page
    - User authentication by Netlify Identity Widget/Service
    - Pagination for posts
    - Navigation menu with active status
- url: https://gatsby-starter-event-calendar.netlify.app/
  repo: https://github.com/EmaSuriano/gatsby-starter-event-calendar
  description: Gatsby Starter to display information about events from Google Spreadsheets with Calendars
  tags:
    - Linting
    - Styling:Grommet
    - PWA
    - SEO
    - Google Sheets
  features:
    - Grommet
    - Theming
    - Google Spreadsheet integration
    - PWA
    - A11y
    - SEO
    - Netlify Deployment Friendly
    - ESLint with Airbnb's config
    - Prettier integrated into ESLint
- url: https://gatsby-starter-tech-blog.netlify.app/
  repo: https://github.com/email2vimalraj/gatsby-starter-tech-blog
  description: A simple tech blog starter kit for Gatsby
  tags:
    - Blog
    - Portfolio
  features:
    - Markdown based blog
    - Filter blog posts by Tags
    - Easy customization
    - Using styled components
    - Minimal styles
    - Best scoring by Lighthouse
    - SEO support
    - PWA support
    - Offline support
- url: https://infallible-brown-28846b.netlify.app/
  repo: https://github.com/tylergreulich/gatsby-typescript-mdx-prismjs-starter
  description: Gatsby starter using TypeScript, MDX, Prismjs, and styled-components
  tags:
    - Language:TypeScript
    - Linting
    - Testing
    - Styling:CSS-in-JS
    - MDX
  features:
    - Gatsby v2 + TypeScript
    - Syntax highlighting with Prismjs
    - MDX
    - Jest
    - react-testing-library
    - styled-components
- url: https://hardcore-darwin-d7328f.netlify.app/
  repo: https://github.com/agneym/gatsby-careers-page
  description: A Careers Page for startups using Gatsby
  tags:
    - Markdown
    - Styling:CSS-in-JS
  features:
    - Careers Listing
    - Application Format
    - Markdown for creating job description
    - styled-components
- url: https://saikrishna.me/
  repo: https://github.com/s-kris/gatsby-minimal-portfolio-blog
  description: A minimal portfolio website with blog using Gatsby. Suitable for developers.
  tags:
    - Portfolio
    - Blog
  features:
    - Portfolio Page
    - Timline (Journey) page
    - Minimal
- url: https://gatsby-starter-blog-mdx-demo.netlify.app
  repo: https://github.com/hagnerd/gatsby-starter-blog-mdx
  description: A fork of the Official Gatsby Starter Blog with support for MDX out of the box.
  tags:
    - MDX
    - Blog
  features:
    - MDX
    - Blog
    - RSS Feed
- url: https://gatsby-tailwindcss-sass-starter-demo.netlify.app/
  repo: https://github.com/durianstack/gatsby-tailwindcss-sass-starter
  description: Just another Gatsby Tailwind with SASS starter
  tags:
    - Styling:Tailwind
    - Styling:SCSS
  features:
    - Tailwind, A Utility-First CSS Framework for Rapid UI Development
    - SASS/SCSS
    - Comes with React Helmet for adding site meta tags
    - Includes plugins for offline support out of the box
    - PurgeCSS to shave off unused styles
- url: https://tyra-starter.netlify.app/
  repo: https://github.com/madelyneriksen/gatsby-starter-tyra
  description: A feminine Gatsby Starter Optimized for SEO
  tags:
    - SEO
    - Blog
    - Styling:Other
  features:
    - Integration with Social Media and Mailchimp.
    - Styled with Tachyons.
    - Rich structured data on blog posts for SEO.
    - Pagination and category pages.
- url: https://gatsby-starter-styled.netlify.app/
  repo: https://github.com/gregoralbrecht/gatsby-starter-styled
  description: Yet another simple starter with Styled-System, Typography.js, SEO, and Google Analytics.
  tags:
    - Styling:CSS-in-JS
    - PWA
    - SEO
  features:
    - Styled-Components
    - Styled-System
    - Rebass Grid
    - Typography.js to easily set up font styles
    - Google Analytics
    - Prettier, ESLint & Stylelint
    - SEO (meta tags and schema.org via JSON-LD)
    - Offline support
    - Web App Manifest
- url: https://gatsby.ghost.org/
  repo: https://github.com/TryGhost/gatsby-starter-ghost
  description: Build lightning-fast, modern publications with Ghost and Gatsby
  tags:
    - CMS:Headless
    - Blog
  features:
    - Ghost integration with ready to go placeholder content and webhooks support
    - Minimal responsive design
    - Pagination for posts, tags, and authors
    - SEO Friendly Meta
    - JSON-LD Schema
    - OpenGraph structured data
    - Twitter Cards meta
    - Sitemap Generation
    - XML Sitemaps
    - Progressive Web App
    - Offline Support
    - RSS Feed
    - Netlify integration ready to deploy
- url: https://traveler-blog.netlify.app/
  repo: https://github.com/QingpingMeng/gatsby-starter-traveler-blog
  description: A fork of the Official Gatsby Starter Blog to build a traveler blog with images support
  tags:
    - Blog
    - PWA
    - SEO
    - Styling:Material
    - Styling:CSS-in-JS
  features:
    - Netlify integration ready to deploy
    - Material UI
    - styled-components
    - GitHub markdown css support
- url: https://create-ueno-app.netlify.app
  repo: https://github.com/ueno-llc/ueno-gatsby-starter
  description: Opinionated Gatsby starter by Ueno.
  tags:
    - Language:TypeScript
    - Styling:SCSS
    - Linting
    - Transitions
  features:
    - GraphQL hybrid
    - SEO friendly
    - GSAP ready
    - Nice Devtools
    - GsapTools
    - Ueno plugins
    - SVG to React component
    - Ueno's TSlint
    - Decorators
- url: https://gatsby-snyung-starter.netlify.app/
  repo: https://github.com/SeonHyungJo/gatsby-snyung-starter
  description: Basic starter template for You
  tags:
    - CMS:Contentful
    - Markdown
    - Linting
    - Pagination
    - Portfolio
    - SEO
    - Styling:SCSS
    - Transitions
  features:
    - SASS/SCSS
    - Add Utterances
    - Nice Pagination
    - Comes with React Helmet for adding site meta tags
    - Create Yout Name Card for writing meta data
- url: https://gatsby-contentstack-starter.netlify.app/
  repo: https://github.com/contentstack/gatsby-starter-contentstack
  description: A Gatsby starter powered by Headless CMS Contentstack.
  tags:
    - CMS:Headless
    - Blog
  features:
    - Includes Contentstack Delivery API for any environment
    - Dynamic content from Contentstack CMS
- url: https://gatsby-craftcms-barebones.netlify.app
  repo: https://github.com/frankievalentine/gatsby-craftcms-barebones
  description: Barebones setup for using Craft CMS and Gatsby locally.
  tags:
    - CMS:Headless
  features:
    - Full setup instructions included
    - Documented to get you set up with Craft CMS quickly
    - Code referenced in repo
- url: https://gatsby-starter-buttercms.netlify.app/
  repo: https://github.com/ButterCMS/gatsby-starter-buttercms
  description: A starter template for spinning up a Gatsby+ ButterCMS site
  tags:
    - Blog
    - SEO
    - CMS:Headless
  features:
    - Fully functioning blog
    - Navigation between posts with a previous/next post button
    - FAQ Knowledge Base
    - CMS Powered Homepage
    - Customer Case Study example marketing pages
- url: https://master.d2f5ek3dnwfe9v.amplifyapp.com/
  repo: https://github.com/dabit3/gatsby-auth-starter-aws-amplify
  description: This Gatsby starter uses AWS Amplify to implement authentication flow for signing up/signing in users as well as protected client side routing.
  tags:
    - AWS
    - Authentication
  features:
    - AWS Amplify
    - Full authentication workflow
    - Registration form
    - Signup form
    - User sign in
- url: https://gatsby-starter.mdbootstrap.com/
  repo: https://github.com/anna-morawska/gatsby-material-design-for-bootstrap
  description: A simple starter which lets you quickly start developing with Gatsby and Material Design For Bootstrap
  tags:
    - Styling:Material
  features:
    - React Bootstrap with Material Design css framework.
    - Free for personal and commercial use
    - Fully responsive
- url: https://frosty-ride-4ff3b9.netlify.app/
  repo: https://github.com/damassi/gatsby-starter-typescript-rebass-netlifycms
  description:
    A Gatsby starter built on top of MDX (React + Markdown), NetlifyCMS (with
    MDX and netlify-cms-backend-fs support -- no need to deploy), TypeScript,
    Rebass for UI, Styled Components, and Jest for testing. Very little visual
    styling has been applied so that you can bring your own :)
  tags:
    - MDX
    - CMS:Netlify
    - Language:TypeScript
    - Styling:Other
    - Styling:CSS-in-JS
    - Testing
  features:
    - MDX - Markdown + React
    - Netlify CMS (with MDX support)
    - Read and write to local file system via netlify-cms-backend-fs
    - TypeScript
    - Rebass
    - Styled Components
    - Jest
- url: https://bluepeter.github.io/gatsby-material-ui-business-starter/
  repo: https://github.com/bluepeter/gatsby-material-ui-business-starter
  description: Beautiful Gatsby Material Design Business Starter
  tags:
    - Styling:Material
  features:
    - Uses the popular, well-maintained Material UI React component library
    - Material Design theme and icons
    - Rotating home page carousel
    - Simple setup without opinionated setup
    - Fully instrumented for successful PROD deployments
    - Stylus for simple CSS
- url: https://example-company-website-gatsby-sanity-combo.netlify.app/
  repo: https://github.com/sanity-io/example-company-website-gatsby-sanity-combo
  description: This example combines Gatsby site generation with Sanity.io content management in a neat company website.
  tags:
    - CMS:sanity.io
    - CMS:Headless
    - Blog
  features:
    - Out-of-the-box headless CMS
    - Real-time content preview in Development
    - Fast & frugal builds
    - No accidental missing fields/types
    - Full Render Control with Portable Text
    - gatsby-image support
    - Content types for company info, pages, projects, people, and blog posts
- url: https://gatsby-starter-oss.netlify.app/
  repo: https://github.com/robinmetral/gatsby-starter-oss
  description: A Gatsby starter to showcase your open-source projects.
  tags:
    - Portfolio
    - Styling:Theme-UI
    - Styling:CSS-in-JS
    - Onepage
    - PWA
    - SEO
    - Testing
    - Linting
  features:
    - 🐙🐈 Pull your pinned repos from GitHub
    - 👩‍🎤 Style with Emotion
    - ✨ Themeable with Theme UI
    - 🚀 Powered by gatsby-theme-oss
    - 💯 100/100 Lighthouse scores
- url: https://gatsby-starter-docz.netlify.app/
  repo: https://github.com/RobinCsl/gatsby-starter-docz
  description: Simple starter where building your own documentation with Docz is possible
  tags:
    - Documentation
  features:
    - Generate nice documentation with Docz, in addition to generating your normal Gatsby site
    - Document your React components in .mdx files
- url: https://gatsby-starter-santa-fe.netlify.app/
  repo: https://github.com/osogrizz/gatsby-starter-santa-fe
  description: A place for artist or designers to display their creations
  tags:
    - Styling:CSS-in-JS
  features:
    - SEO friendly
    - Built-in Google Fonts support
    - Contact Form
    - Customizable Design Template
- url: https://gatsby-hello-friend.now.sh
  repo: https://github.com/panr/gatsby-starter-hello-friend
  description: A simple starter for Gatsby. That's it.
  tags:
    - Pagination
    - Markdown
    - Blog
    - Portfolio
    - Styling:PostCSS
  features:
    - Dark/light mode, depending on your preferences
    - Great reading experience thanks to Inter font, made by Rasmus Andersson
    - Nice code highlighting thanks to PrismJS
    - Responsive youtube/vimeo etc. videos
    - Elastic menu
    - Fully responsive site
- url: https://lgcolella.github.io/gatsby-starter-developer-blog/
  repo: https://github.com/lgcolella/gatsby-starter-developer-blog
  description: A starter to create SEO-friendly, fast, multilanguage, responsive, and highly customizable technical blogs/portfolios with the most common features out of the box.
  tags:
    - Blog
    - Portfolio
    - i18n
  features:
    - Multilanguage posts
    - Pagination and image preview for posts
    - Tags
    - SEO
    - Social share buttons
    - Disqus for comments
    - Highlighting for code syntax in posts
    - Dark and light themes available
    - Various available icon sets
    - RSS Feed
    - Web app manifest
- url: https://gatsby.magicsoup.io/
  repo: https://github.com/magicsoup-io/gatsby-starter-magicsoup
  description: A production-ready Gatsby starter using magicsoup.io
  tags:
    - SEO
    - Markdown
    - Styling:CSS-in-JS
    - Testing
  features:
    - Optimized images with gatsby-image.
    - SEO friendly with react-helmet, gatsby-plugin-sitemap and Google Webmaster Tools!
    - Responsive UIs with magicsoup.io/stock.
    - Static content with gatsby-transform-remark or gatsby-transform-json.
    - Convert Markdown to StyledComponents!
    - Webfonts with gatsby-plugin-web-font-loader.
    - SSR ready!
    - Testing with Jest!
- url: https://foxandgeese.github.io/tiny-agency/
  repo: https://github.com/foxandgeese/tiny-agency
  description: Simple Gatsby.js starter that uses material design and that's perfect for tiny agencies.
  tags:
    - Styling:Material
  features:
    - Uses the popular, well-maintained Material UI React component library
    - Material Design theme and icons
    - Simple setup without opinionated setup
    - Fully instrumented for successful PROD deployments
- url: https://gatsby-shopify-starter.netlify.app/
  repo: https://github.com/AlexanderProd/gatsby-shopify-starter
  description: Kick off your next, e-commerce experience with this Gatsby starter. It is based on the default Gatsby starter to be easily modifiable.
  tags:
    - CMS:Headless
    - SEO
    - E-commerce
    - Styling:CSS-in-JS
  features:
    - Shopping Cart
    - Shopify Integration
    - Product Grid
    - Shopify Store Credentials included
    - Optimized images with gatsby-image.
    - SEO
- url: https://gatsby-starter-hello-world-shopify.netlify.app/
  repo: https://github.com/ohduran/gatsby-starter-hello-world-shopify
  description: Boilerplate with the barebones to set up your Shopify Store using Gatsby
  tags:
    - E-commerce
  features:
    - Shopping Cart
    - Shopify Integration
    - Product Grid
    - Shopify Store Credentials included
- url: https://gatejs.netlify.app
  repo: https://github.com/sarasate/gate
  description: API Doc generator inspired by Stripe's API docs
  tags:
    - Documentation
    - Markdown
    - Onepage
  features:
    - API documentation from markdown sources
    - Code samples separated by language
    - Syntax highlighting
    - Everything in a single page
- url: https://hopeful-keller-943d65.netlify.app
  repo: https://github.com/iwilsonq/gatsby-starter-reasonml
  description: Gatsby starter to create static sites using type-safe ReasonML
  tags:
    - Language:Other
    - Blog
    - Styling:CSS-in-JS
  features:
    - Gatsby v2 support
    - bs-platform v4 support
    - Similar to gatsby-starter-blog
- url: https://gatsby-starter-blog-amp-to-pwa.netlify.app/
  repo: https://github.com/tomoyukikashiro/gatsby-starter-blog-amp-to-pwa
  description: Gatsby starter blog with AMP to PWA Strategy
  tags:
    - Blog
    - AMP
    - PWA
  features:
    - Similar to gatsby-starter-blog
    - Support AMP to PWA strategy
- url: https://cvluca.github.io/gatsby-starter-markdown/
  repo: https://github.com/cvluca/gatsby-starter-markdown
  description: Boilerplate for a markdown-based website (Documentation, Blog, etc.)
  tags:
    - Markdown
    - Redux
    - Styling:Ant Design
  features:
    - Responsive Web Design
    - Auto generated Sidebar
    - Auto generated Anchor
- url: https://gatsby-starter-wordpress-community.netlify.app/
  repo: https://github.com/pablovila/gatsby-starter-wordpress-community
  description: Starter using gatsby-source-wordpress to display posts and pages from a WordPress site
  tags:
    - CMS:WordPress
    - Styling:Bulma
    - Blog
    - Pagination
  features:
    - Gatsby v2 support
    - Responsive Web Design
    - WordPress support
    - Bulma and Sass Support for styling
    - Pagination logic
- url: https://gatsby-blogger.netlify.app/
  repo: https://github.com/aslammultidots/blogger
  description: A simple, clean, and modern designed blog with a firebase authentication feature and easily customizable code.
  tags:
    - Blog
    - Redux
    - Disqus
    - CMS:Contentful
    - Firebase
  features:
    - Minimal and clean white layout.
    - Dynamic content from Contentful.
    - Blog post listing with previews (image + summary) for each blog post.
    - Disqus commenting system for each blog post.
    - Search post with keyword.
    - Firebase for Authentication.
    - Protected Routes with Authorization.
    - Contact form integration.
- url: https://gatsby-starter-styled-components.netlify.app/
  repo: https://github.com/blakenoll/gatsby-starter-styled-components
  description: The Gatsby default starter modified to use styled-components
  tags:
    - Styling:CSS-in-JS
  features:
    - styled-components
    - sticky footer
- url: https://magazine-example.livingdocs.io/
  repo: https://github.com/livingdocsIO/gatsby-magazine-example
  description: This magazine-starter helps you start out with Livingdocs as a headless CMS.
  tags:
    - Blog
    - CMS:Headless
  features:
    - Minimal and clean white layout.
    - Dynamic content from Livingdocs.
    - Built-in component library.
    - Robust template and theme.
- url: https://gatsby-starter-intl.tomekskuta.pl
  repo: https://github.com/tomekskuta/gatsby-starter-intl
  description: Gatsby v2 i18n starter which makes static pages for every locale and detect your browsers lang. i18n with react-intl.
  tags:
    - i18n
    - Testing
  features:
    - static pages for every language
    - detects your browser locale
    - uses react-intl
    - based on Gatsby Default Starter
    - unit tests with Jest
- url: https://cape.netlify.app/
  repo: https://github.com/juhi-trivedi/cape
  description: A Gatsby - CMS:Contentful demo with Netlify.
  tags:
    - Blog
    - Netlify
    - CMS:Contentful
    - Styling:Bootstrap
  features:
    - Fecthing Dynamic content from Contentful.
    - Blog post listing with previews (image + summary) for each blog post.
    - Contact form integration with Netlify.
    - Grid system inspired by Bootstrap.
- url: https://gatsby-starter-infinite-scroll.baobab.fi/
  repo: https://github.com/baobabKoodaa/gatsby-starter-infinite-scroll
  description: Infinite Scroll and Pagination with 10k photos
  tags:
    - Infinite Scroll
    - Pagination
    - Styling:CSS-in-JS
  features:
    - Infinite Scroll (default mode)
    - Pagination (fallback for users without JS)
    - Toggle between these modes in demo
    - Efficient implementation (only fetch the data that's needed, ship initial items with the page instead of fetch, etc.)
- url: https://jodie.lekoarts.de/
  repo: https://github.com/LekoArts/gatsby-starter-portfolio-jodie
  description: Image-heavy photography portfolio with colorful accents & great typography
  tags:
    - Portfolio
    - PWA
    - Transitions
    - Styling:CSS-in-JS
    - Linting
    - Testing
    - Language:TypeScript
  features:
    - Configurable with theming, CSS Grid & a yaml file for navigation
    - Create your projects by editing a yaml file and putting images into a folder
    - Shows your Instagram posts
    - TypeScript
    - Cypress for End-to-End testing
    - react-spring for animations & transitions
    - Uses styled-components + styled-system
    - SEO with Sitemap, Schema.org JSONLD, Tags
    - Responsive images with gatsby-image
- url: https://amazing-jones-e61bda.netlify.app/
  repo: https://github.com/WebCu/gatsby-material-kit-react
  description: Adaptation of Material Kit React to Gatsby
  tags:
    - Styling:Material
  features:
    - 60 Handcrafted Components
    - 4 Customized Plugins
    - 3 Example Pages
- url: https://relaxed-bhaskara-5abd0a.netlify.app/
  repo: https://github.com/LekovicMilos/gatsby-starter-portfolio
  description: Gatsby portfolio starter for creating a quick portfolio
  tags:
    - Portfolio
  features:
    - Showcase of portfolio items
    - About me page
- url: https://gatsby-typescript-scss-docker-starter.netlify.app/
  repo: https://github.com/OFranke/gatsby-typescript-scss-docker
  description: Gatsby starter TypeScript, SCSS, Docker
  tags:
    - Language:TypeScript
    - Styling:SCSS
    - Linting
  features:
    - Format & Commit Safe by ESLint, StyleLint and Prettier with Lint-Staged (Husky), optimized for VS Code
    - Typings for scss files are automatically generated
    - Responsiveness from the beginning through easy breakpoint configuration
    - Enforce the DRY principle, no hardcoded and repeated `margin`, `font-size`, `color`, `box-shadow`, `border-radius` ... properties anymore
    - Docker ready - you can run Gatsby dev mode on your machine environment or with docker-compose
- url: https://prismic-i18n.lekoarts.de/
  repo: https://github.com/LekoArts/gatsby-starter-prismic-i18n
  description: Based on gatsby-starter-prismic with Internationalization (i18n) support.
  tags:
    - CMS:Prismic
    - CMS:Headless
    - Styling:CSS-in-JS
    - Linting
    - Blog
    - PWA
    - Testing
    - i18n
  features:
    - Prismic as Headless CMS
    - Uses multiple features of Prismic - Slices, Labels, Relationship fields, Custom Types, Internationalization
    - Emotion for Styling
    - i18n without any third-party libaries
    - Cypress for End-to-End testing
    - Prism.js highlighting
    - Responsive images with gatsby-image
    - Extensive SEO
    - ESLint & Prettier
- url: https://gatsby-starter-landing-page.netlify.app/
  repo: https://github.com/gillkyle/gatsby-starter-landing-page
  description: Single page starter for minimal landing pages
  tags:
    - Onepage
  features:
    - Gatsby image
    - Google Analytics
    - Minimal design
- url: https://thakkaryash94.github.io/gatsby-github-personal-website/
  repo: https://github.com/thakkaryash94/gatsby-github-personal-website
  description: It is a conversion of original GitHub personal website repo which is written in ruby for JS developers. This repository gives you the code you'll need to kickstart a personal website that showcases your work as a software developer. And when you manage the code in a GitHub repository, it will automatically render a webpage with the owner's profile information, including a photo, bio, and repositories.
  tags:
    - Portfolio
    - Onepage
  features:
    - layout config either stacked or sidebar
    - theme dark/light mode
    - post support
- url: https://gatsby-starter-default-intl.netlify.app
  repo: https://github.com/wiziple/gatsby-starter-default-intl
  description: The default Gatsby starter with features of multi-language URL routes and browser language detection.
  tags:
    - i18n
  features:
    - Localization (Multilanguage) provided by react-intl.
    - Support automatic redirection based on user's preferred language in browser provided by browser-lang.
    - Support multi-language url routes within a single page component. That means you don't have to create separate pages such as pages/en/index.js or pages/ko/index.js.
    - Based on gatsby-starter-default with least modification.
- url: https://gatsby-starter-julia.netlify.app/
  repo: https://github.com/niklasmtj/gatsby-starter-julia
  description: A minimal blog starter template built with Gatsby
  tags:
    - Markdown
    - Blog
  features:
    - Landingpage
    - Blogoverview
    - Markdown sourcing
    - Estimated reading time
    - Styled component with @emotion
    - Netlify deployment friendly
    - Nunito font as npm module
    - Site meta tags with React Helmet
- url: https://agalp.imedadel.me
  repo: https://github.com/ImedAdel/automatic-gatsbyjs-app-landing-page
  description: Automatically generate iOS app landing page using Gatsby
  tags:
    - Onepage
    - PWA
    - SEO
  features:
    - One Configuration file
    - Automatically generate a landing page for your iOS app
    - List app features
    - App Store and Play Store buttons
    - App screenshot and video preview
    - Easily add social media accounts and contact info in the footer via the site-config.js file.
    - Pick custom Font Awesome icons for the feature list via the site-config.js file.
    - Built using Prettier and Styled-Components
    - Easily integrate Google Analytics by adding your ID to site-config.js file.
- url: https://gatsby-starter-shopify-app.firebaseapp.com/install
  repo: https://github.com/gil--/gatsby-starter-shopify-app
  description: Easily create Serverless Shopify Admin Apps powered by Gatsby and Firebase Functions
  tags:
    - Shopify
    - Firebase
  features:
    - 🗄 Firebase Firestore Realtime DB
    - ⚡️ Serverless Functions API layer (Firebase Functions)
    - 💼 Admin API (Graphql) Serverless Proxy
    - 🎨 Shopify Polaris (AppProvider, etc.)
    - 💰 Application Charge Logic (30 days) with variable trial duration
    - 📡 Webhook Validation & Creation
    - 🔑 GDPR Ready (Including GDPR Webhooks)
    - 🏗 CircleCI Config for easy continuous deployments to Firebase
- url: https://gatsby-starter-paperbase.netlify.app/
  repo: https://github.com/willcode4food/gatsby-starter-paperbase
  description: A Gatsby starter that implements the Paperbase Premium Theme from MaterialUI
  tags:
    - Styling:Material
    - Styling:CSS-in-JS
  features:
    - MaterialUI Paperbase theme in Gatsby!
    - Create professional looking admin tools and dashboards
    - Responsive Design
    - MaterialUI Paper Components
    - MaterialUI Tab Components
- url: https://gatsby-starter-devto.netlify.app/
  repo: https://github.com/geocine/gatsby-starter-devto
  description: A Gatsby starter template that leverages the Dev.to API
  tags:
    - Blog
    - Styling:CSS-in-JS
  features:
    - Blog post listing with previews (image + summary) for each blog post
- url: https://gatsby-starter-framer-x.netlify.app/
  repo: https://github.com/simulieren/gatsby-starter-framer-x
  description: A Gatsby starter template that is connected to a Framer X project
  tags:
    - Language:TypeScript
  features:
    - TypeScript support
    - Easily work in Gatsby and Framer X at the same time
- url: https://gatsby-firebase-hosting.firebaseapp.com/
  repo: https://github.com/bijenkorf-james-wakefield/gatsby-firebase-hosting-starter
  description: A starter with configuration for Firebase Hosting and Cloud Build deployment.
  tags:
    - Firebase
    - Linting
  features:
    - Linting with ESLint
    - Jest Unit testing configuration
    - Lint-staged on precommit hook
    - Commitizen for conventional commit messages
    - Configuration for Firebase hosting
    - Configuration for Cloud Build deployment
    - Clear documentation to have your site deployed on Firebase behind SSL in no time!
- url: https://lewis-gatsby-starter-blog.netlify.app/
  repo: https://github.com/lewislbr/lewis-gatsby-starter-blog
  description: A simple custom Gatsby starter template to start a new blog or personal website.
  tags:
    - Blog
    - Styling:CSS-in-JS
    - Markdown
    - Portfolio
    - SEO
  features:
    - Blog post listing with summary preview for each blog post.
    - Automatically creates blog pages from Markdown files.
    - CSS in JS with styled-components.
    - Optimized images.
    - Offline capabilities.
    - Auto-generated sitemap and robots.txt.
- url: https://gatsby-starter-stripe.netlify.app/
  repo: https://github.com/brxck/gatsby-starter-stripe
  description: A minimal starter to create a storefront with Gatsby, Stripe, & Netlify Functions.
  tags:
    - Stripe
    - E-commerce
    - Styling:None
  features:
    - Statically generate based on Stripe inventory
    - Dynamically update with live inventory & availability data
    - Checkout powered by Stripe
    - Serverless functions interact with Stripe API
    - Shopping cart persisted in local storage
    - Responsive images with gatsby-image
- url: https://www.jannikbuschke.de/gatsby-antd-docs/
  repo: https://github.com/jannikbuschke/gatsby-antd-docs
  description: A template for documentation websites
  tags:
    - Documentation
    - Language:TypeScript
    - Styling:Ant Design
    - Markdown
    - MDX
  features:
    - Markdown
    - MDX with mdxjs
    - Syntax highlighting with prismjs
    - Anchors
    - Sidebar
    - Sitecontents
    - Landingpage
- url: https://gatsby-starter.haezl.at
  repo: https://github.com/haezl/gatsby-starter-haezl
  description: A lightweight, mobile-first blog starter with infinite scroll and Material-UI design for Gatsby.
  tags:
    - Blog
    - Language:TypeScript
    - Linting
    - Styling:CSS-in-JS
    - Styling:Material
    - Markdown
    - PWA
  features:
    - Landing Page
    - Portfolio section
    - Blog post listing with a preview for each post
    - Infinite scroll instead of next and previous buttons
    - Blog posts generated from Markdown files
    - About Page
    - Responsive Design
    - PWA (Progressive Web App) support
    - MobX
    - Customizable
- url: https://gatsby-starter-fine.netlify.app/
  repo: https://github.com/toboko/gatsby-starter-fine
  description: A multi-response and light, mobile-first blog starter with columns layout and SEO optimization.
  tags:
    - Blog
    - Markdown
    - Portfolio
    - SEO
  features:
    - Blog
    - Portfolio section
    - Customizable
    - Markdown
    - Optimized images
    - Sitemap Page
    - Seo Ready
- url: https://ugglr.github.io/gatsby-clean-portfolio/
  repo: https://github.com/ugglr/gatsby-clean-portfolio
  description: A clean themed Software Engineer Portfolio site, showcasing soft skills on the front page, features project card showcases, about page. Responsive through react-bootstrap components together with custom CSS style sheets. SEO configured, just need to add google analytics tracking code.
  tags:
    - Portfolio
    - SEO
    - Styling:Bootstrap
  features:
    - Resume
    - CV
    - google analytics
    - easy favicon swap
    - Gatsby SEO plugin
    - Clean layout
    - White theme
    - grid using react-bootstrap
    - bootstrap4 classes available
    - font-awesome Library for icons
    - Portfolio site for developers
    - custom project cards
    - easily extendable to include blog page
    - Responsive design
- url: https://gatsby-documentation-starter.netlify.app/
  repo: https://github.com/whoisryosuke/gatsby-documentation-starter
  description: Automatically generate docs for React components using MDX, react-docgen, and Gatsby
  tags:
    - Documentation
    - MDX
    - SEO
  features:
    - Parses all React components (functional, stateful, even stateless!) for JS Docblocks and Prop Types.
    - MDX - Write your docs in Markdown and include React components using JSX!
    - Lightweight (only what you need)
    - Modular (easily fits in any React project!)
    - Props table component
    - Customizable sidebar navigation
    - Includes SEO plugins Google Analytics, Offline, Manifest, Helmet.
- url: http://gatsby-absurd.surge.sh/
  repo: https://github.com/ajayns/gatsby-absurd
  description: A Gatsby starter using illustrations from https://absurd.design/
  tags:
    - Onepage
    - Styling:CSS-in-JS
  features:
    - Uses surreal illustrations from absurd.design.
    - Landing page structure split into sections
    - Basic UX/UX elements ready. navbar, smooth scrolling, faqs, theming
    - Convenient image handling and data separation
- url: https://gatsby-starter-quiz.netlify.app/
  repo: https://github.com/raphadeluca/gatsby-starter-quiz
  description: Create rich quizzes with Gatsby & MDX. No need for a database or headless CMS. Manage your data directly in your MDX file's frontmatter and write your content in the body. Customize your HTML tags, use React components from a library or write your own. Navigation will be automatically created between each question.
  tags:
    - MDX
  features:
    - Data quiz in the frontmatter
    - Rich customizable content with MDX
    - Green / Red alert footer on user's answer
    - Navigation generated based on the index of each question
- url: https://gatsby-starter-accessibility.netlify.app/
  repo: https://github.com/benrobertsonio/gatsby-starter-accessibility
  description: The default Gatsby starter with powerful accessibility tools built-in.
  tags:
    - Storybook
    - Linting
  features:
    - 🔍 eslint-plugin-jsx-a11y for catching accessibility issues while authoring code
    - ✅ lint:staged for adding a pre-commit hook to catch accessibility linting errors
    - 📣 react-axe for console reporting of accessibility errors in the DOM during development
    - 📖 storybook setup for accessibility reporting on individual components
- url: https://gatsby-theme-ggt-material-ui-blog.netlify.app/
  repo: https://github.com/avatar-kaleb/gatsby-starter-ggt-material-ui-blog
  description: Starter material-ui blog utilizing a Gatsby theme!
  tags:
    - Blog
    - MDX
  features:
    - Uses MDX with Gatsby theme for quick and easy set up
    - Material-ui design with optional config passed into the theme options
    - Gradient background with sitemap, rss feed, and offline capabilities
- url: https://gatsby-starter-blog-typescript.netlify.app/
  repo: https://github.com/gperl27/Gatsby-Starter-Blog-Typescript
  description: Gatsby starter blog with TypeScript
  tags:
    - Blog
    - Language:TypeScript
    - Styling:CSS-in-JS
  features:
    - Includes all features that come with Gatsby's official starter blog
    - TypeScript for type-safety out of the box
    - Styled components in favor of inline styles
    - Transition Link for nice page transitions
    - Type definitions from GraphQL schema (with code generation)
- url: https://gatsby-starter-sass.netlify.app/
  repo: https://github.com/colbyfayock/gatsby-starter-sass
  description: A Gatsby starter with Sass and no assumptions!
  tags:
    - Styling:SCSS
  features:
    - Sass stylesheets to manage your CSS (SCSS flavored)
    - Simple, minimal base setup to get started
    - No baked in configurations or assumptions
- url: https://billyjacoby.github.io/gatsby-react-bootstrap-starter/
  repo: https://github.com/billyjacoby/gatsby-react-bootstrap-starter
  description: Gatsby starter with react-bootstrap and react-icons
  tags:
    - Styling:Bootstrap
    - Styling:SCSS
  features:
    - SASS stylesheets to make styling components easy
    - Sample navbar that sticks to the top of the page on scroll
    - Includes react-icons to make adding icons to your app super simple
- url: https://gatsbystartermdb.netlify.app
  repo: https://github.com/jjcav84/mdbreact-gatsby-starter
  description: Gatsby starter built with MDBootstrap React free version
  tags:
    - Styling:Bootstrap
  features:
    - Material Design, Bootstrap, and React
    - Contact form and Google Map components
    - Animation
    - documentation and component library can be found at mdboostrap's website
- url: https://gatsby-starter-primer.netlify.app/
  repo: https://github.com/thomaswangio/gatsby-starter-primer
  description: A Gatsby starter featuring GitHub Primer Design System and React components
  tags:
    - Styling:Other
    - Styling:CSS-in-JS
    - SEO
    - Landing Page
  features:
    - Primer React Components
    - Styled Components
    - Gatsby Image
    - Better SEO component with appropriate OG image and appropriate fallback meta tags
- url: https://pranshuchittora.github.io/gatsby-material-boilerplate
  repo: https://github.com/pranshuchittora/gatsby-material-boilerplate
  description: A simple starter to get up and developing quickly with Gatsby in material design
  tags:
    - Styling:Material
  features:
    - Material design
    - Sass/SCSS
    - Tags
    - Categories
    - Google Analytics
    - Offline support
    - Web App Manifest
    - SEO
- url: https://anubhavsrivastava.github.io/gatsby-starter-hyperspace
  repo: https://github.com/anubhavsrivastava/gatsby-starter-hyperspace
  description: Single page starter based on the Hyperspace site template, with landing, custom, and Elements(Component) page
  tags:
    - HTML5UP
    - Styling:SCSS
    - Onepage
    - Landing Page
  features:
    - Designed by HTML5 UP
    - Simple one page site that’s perfect for personal portfolios
    - Fully Responsive
    - Styling with SCSS
    - Offline support
    - Web App Manifest
- url: https://anubhavsrivastava.github.io/gatsby-starter-identity
  repo: https://github.com/anubhavsrivastava/gatsby-starter-identity
  description: Single page starter based on the Identity site template by HTML5 up, suitable for a one-page portfolio.
  tags:
    - HTML5UP
    - Styling:SCSS
    - Onepage
    - Landing Page
    - PWA
  features:
    - Designed by HTML5 UP
    - Simple one page personal portfolio
    - Fully Responsive
    - Styling with SCSS
    - Offline support
    - Web App Manifest
- url: https://hopeful-ptolemy-cd840b.netlify.app/
  repo: https://github.com/tonydiaz/gatsby-landing-page-starter
  description: A simple landing page starter for idea validation using material-ui. Includes email signup form and pricing section.
  tags:
    - Styling:Material
    - Landing Page
  features:
    - SEO
    - Mailchimp integration
    - Material-UI components
    - Responsive
    - Pricing section
    - Benefits section
    - Email signup form
    - Easily configurable
    - Includes standard Gatsby starter features
- url: https://anubhavsrivastava.github.io/gatsby-starter-aerial
  repo: https://github.com/anubhavsrivastava/gatsby-starter-aerial
  description: Single page starter based on the Aerial site template by HTML5 up, suitable for a one-page personal page.
  tags:
    - HTML5UP
    - Styling:SCSS
    - Onepage
    - Landing Page
    - PWA
  features:
    - Designed by HTML5 UP
    - Simple one page personal portfolio
    - Fully Responsive
    - Styling with SCSS
    - Offline support
    - Web App Manifest
- url: https://anubhavsrivastava.github.io/gatsby-starter-eventually
  repo: https://github.com/anubhavsrivastava/gatsby-starter-eventually
  description: Single page starter based on the Eventually site template by HTML5 up, suitable for an upcoming product page.
  tags:
    - HTML5UP
    - Styling:SCSS
    - Landing Page
    - PWA
  features:
    - Designed by HTML5 UP
    - Fully Responsive
    - Styling with SCSS
    - Offline support
    - Web App Manifest
- url: https://jovial-jones-806326.netlify.app/
  repo: https://github.com/GabeAtWork/gatsby-elm-starter
  description: An Elm-in-Gatsby integration, based on gatsby-plugin-elm
  tags:
    - Language:Other
  features:
    - Elm language integration
- url: https://anubhavsrivastava.github.io/gatsby-starter-readonly
  repo: https://github.com/anubhavsrivastava/gatsby-starter-readonly
  description: Single page starter based on the ReadOnly site template by HTML5 up, with landing and Elements(Component) page
  tags:
    - HTML5UP
    - Onepage
    - Styling:SCSS
    - Landing Page
    - PWA
  features:
    - Designed by HTML5 UP
    - Fully Responsive
    - Styling with SCSS
    - Offline support
    - Web App Manifest
- url: https://anubhavsrivastava.github.io/gatsby-starter-prologue
  repo: https://github.com/anubhavsrivastava/gatsby-starter-prologue
  description: Single page starter based on the Prologue site template by HTML5 up, for portfolio pages
  tags:
    - HTML5UP
    - Onepage
    - Styling:SCSS
    - Portfolio
    - PWA
  features:
    - Designed by HTML5 UP
    - Fully Responsive
    - Styling with SCSS
    - Offline support
    - Web App Manifest
- url: https://gatsby-london.netlify.app
  repo: https://github.com/ImedAdel/gatsby-london
  description: A custom, image-centric theme for Gatsby.
  tags:
    - Portfolio
    - Blog
    - Styling:PostCSS
  features:
    - Post thumbnails in the homepage
    - Built with PostCSS
    - Made for image-centeric portfolios
    - Based on London for Ghost
- url: https://anubhavsrivastava.github.io/gatsby-starter-overflow
  repo: https://github.com/anubhavsrivastava/gatsby-starter-overflow
  description: Single page starter based on the Overflow site template by HTML5 up, with landing and Elements(Component) page
  tags:
    - HTML5UP
    - Onepage
    - Styling:SCSS
    - Portfolio
    - PWA
  features:
    - Designed by HTML5 UP
    - Fully Responsive
    - Image Gallery
    - Styling with SCSS
    - Offline support
    - Web App Manifest
- url: https://cosmicjs.com/apps/gatsby-agency-portfolio/demo
  repo: https://github.com/cosmicjs/gatsby-agency-portfolio
  description: Static Webpage for displaying your agency's skills and past work.  Implements 4 sections for displaying information about your company, A home page, information about services, projects, and the people in your organization.
  tags:
    - Blog
    - Portfolio
    - CMS:Cosmic
  features:
    - Landing Page
    - Home
    - Services
    - Projects
    - People
- url: https://cosmicjs.com/apps/gatsby-localization-app-starter/demo
  repo: https://github.com/cosmicjs/gatsby-localization-app-starter
  description: A localized Gatsby starter application powered by Cosmic.
  tags:
    - CMS:Cosmic
    - i18n
  features:
    - Gatsby localization starter app
- url: https://cosmicjs.com/apps/gatsby-docs/demo
  repo: https://github.com/cosmicjs/gatsby-docs-app
  description: Be able to view and create documentation using Gatsby and Cosmic. Leveraging the speed and high powered APIs of the Gatsby framework and the simplicity and scalability of Cosmic.
  tags:
    - CMS:Cosmic
    - Documentation
  features:
    - manage docs in static web file format for zippy delivery
- url: https://cosmicjs.com/apps/gatsby-ecommerce-website/demo
  repo: https://github.com/a9kitkumar/Gatsby-Ecommerce
  description: A localized Gatsby starter application powered by Cosmic.
  tags:
    - CMS:Cosmic
    - E-commerce
  features:
    - Stores products, orders using Cosmic as a database and a server
- url: https://harshil1712.github.io/gatsby-starter-googlesheets/
  repo: https://github.com/harshil1712/gatsby-starter-googlesheets
  description: A starter using Google Sheets as a data source
  tags:
    - Google Sheets
    - SEO
    - Blog
  features:
    - Uses Google Sheets for data
    - Easily configurable
- url: https://the-plain-gatsby.netlify.app/
  repo: https://github.com/wangonya/the-plain-gatsby
  description: A simple minimalist starter for your personal blog.
  tags:
    - Blog
    - Markdown
  features:
    - Minimalist design
    - Next and previous blog post navigation
    - About page
    - Markdown support
- url: https://gatsby-starter-blockstack.openintents.org
  repo: https://github.com/friedger/gatsby-starter-blockstack
  description: A starter using Blockstack on client side
  tags:
    - Authentication
  features:
    - Uses Blockstack
    - Client side app
- url: https://anubhavsrivastava.github.io/gatsby-starter-multiverse
  repo: https://github.com/anubhavsrivastava/gatsby-starter-multiverse
  description: Single page starter based on the Multiverse site template by HTML5 up, with landing and Elements(Component) page
  tags:
    - HTML5UP
    - Onepage
    - Styling:SCSS
    - Portfolio
    - PWA
  features:
    - Designed by HTML5 UP
    - Fully Responsive
    - Image Gallery
    - Styling with SCSS
    - Offline support
    - Web App Manifest
- url: https://anubhavsrivastava.github.io/gatsby-starter-highlights
  repo: https://github.com/anubhavsrivastava/gatsby-starter-highlights
  description: Single page starter based on the Highlights site template by HTML5 up, with landing and Elements(Component) page
  tags:
    - HTML5UP
    - Onepage
    - Styling:SCSS
    - Portfolio
    - PWA
  features:
    - Designed by HTML5 UP
    - Fully Responsive
    - Image Gallery
    - Styling with SCSS
    - Offline support
    - Web App Manifest
- url: https://gatsby-starter-material-business-markdown.netlify.app/
  repo: https://github.com/ANOUN/gatsby-starter-material-business-markdown
  description: A clean, modern starter for businesses using Material Design Components
  tags:
    - Blog
    - Markdown
    - PWA
    - Styling:Material
    - Styling:SCSS
  features:
    - Minimal, Modern Business Website Design
    - Material Design Components
    - MDC React Components
    - MDC Theming
    - Blog
    - Home Page
    - Contact Page
    - Contact Form
    - About Page
    - Mobile-First approach in development
    - Fully Responsive
    - Markdown
    - PWA
- url: https://gatsby-starter-default-typescript.netlify.app/
  repo: https://github.com/andykenward/gatsby-starter-default-typescript
  description: Starter Default TypeScript
  tags:
    - Language:TypeScript
  features:
    - TypeScript
    - Typing generation for GraphQL using GraphQL Code Generator
    - Comes with React Helmet for adding site meta tags
    - Based on Gatsby Starter Default
- url: http://gatsbyhoney.davshoward.com/
  repo: https://github.com/davshoward/gatsby-starter-honey
  description: A delicious baseline for Gatsby (v2).
  tags:
    - Styling:PostCSS
    - SEO
  features:
    - Gatsby v2
    - SEO (including robots.txt, sitemap generation, automated yet customisable metadata, and social sharing data)
    - Google Analytics
    - PostCSS support
    - Developer environment variables
    - Accessibility support
    - Based on Gatsby Starter Default
- url: https://material-ui-starter.netlify.app/
  repo: https://github.com/dominicabela/gatsby-starter-material-ui
  description: This starter includes Material UI boilerplate and configuration files along with the standard Gatsby configuration files. It provides a starting point for developing Gatsby apps with the Material UI framework.
  tags:
    - SEO
    - Styling:Material
  features:
    - Material UI Framework
    - Roboto Typeface (self hosted)
    - SEO
    - Offline Support
    - Based on Gatsby Default Starter
- url: https://developer-diary.netlify.app/
  repo: https://github.com/willjw3/gatsby-starter-developer-diary
  description: A blog template created with web developers in mind. Totally usable right out of the box, but minimalist enough to be easily modifiable.
  tags:
    - Blog
    - Markdown
    - Pagination
    - SEO
  features:
    - Ready to go - Blog author name, author image, etc,... can be easily added using a config file
    - Blog posts created as markdown files
    - Gatsby v.2
    - Mobile responsive
    - Pagination
    - Category and tag pages
    - Social media sharing icons in each post
    - Icons from React Icons (Font Awesome, Devicons, etc,...)
    - Beautiful tech-topic tags to attach to your web-development-related blog posts
    - Developer-relevant social media icon links, including GitHub, Stack Overflow, and freeCodeCamp
- url: https://anubhavsrivastava.github.io/gatsby-starter-paradigmshift
  repo: https://github.com/anubhavsrivastava/gatsby-starter-paradigmshift
  description: Single page starter based on the Paradigm Shift site template by HTML5 up, with landing and Elements(Component) page
  tags:
    - HTML5UP
    - Onepage
    - Styling:SCSS
    - Portfolio
    - PWA
  features:
    - Designed by HTML5 UP
    - Fully Responsive
    - Image Gallery
    - Styling with SCSS
    - Offline support
    - Web App Manifest
- url: https://dazzling-heyrovsky-62d4f9.netlify.app/
  repo: https://github.com/s-kris/gatsby-starter-medium
  description: A Gatsby starter blog as close as possible to medium.
  tags:
    - Markdown
    - Styling:CSS-in-JS
  features:
    - Careers Listing
    - Mobile Responsive
- url: https://gatsby-personal-starter-blog.netlify.app
  repo: https://github.com/thomaswangio/gatsby-personal-starter-blog
  description: Gatsby starter for personal blogs! Blog configured to run at /blog and with Netlify CMS and gatsby-remark-vscode.
  tags:
    - Blog
    - Markdown
    - Styling:CSS-in-JS
    - CMS:Netlify
  features:
    - Netlify CMS
    - VSCode syntax highlighting
    - Styled Components
- url: https://anubhavsrivastava.github.io/gatsby-starter-phantom
  repo: https://github.com/anubhavsrivastava/gatsby-starter-phantom
  description: Single page starter based on the Phantom site template by HTML5 up, with landing, generic and Elements(Component) page
  tags:
    - HTML5UP
    - Onepage
    - Styling:SCSS
    - PWA
  features:
    - Designed by HTML5 UP
    - Fully Responsive
    - Styling with SCSS
    - Offline support
    - Web App Manifest
- url: https://gatsby-starter-internationalized.ack.ee/
  repo: https://github.com/AckeeCZ/gatsby-starter-internationalized
  description: A simple starter for fully internationalized websites, including route internationalization.
  tags:
    - i18n
  features:
    - internationalized page content - via react-intl
    - internationalized routes - via language configuration
    - lightweight - includes only internationalization code
    - LocalizedLink - built-in link component handling route generation
    - LanguageSwitcher - built-in language switcher component
- url: https://gatsby-starter-bee.netlify.app/
  repo: https://github.com/JaeYeopHan/gatsby-starter-bee
  description: A simple starter for a blog with fresh UI.
  tags:
    - Blog
    - Netlify
    - Disqus
    - SEO
  features:
    - Code highlight with Fira Code font
    - Emoji (emojione)
    - Social share feature (Twitter, Facebook)
    - Comment feature (Disqus, utterances)
    - Sponsor service (Buy-me-a-coffee)
    - CLI Tool
- url: https://hasura.io/learn/graphql/react/introduction/
  repo: https://github.com/hasura/gatsby-gitbook-starter
  description: A starter to generate docs/tutorial websites based on the GitBook theme.
  tags:
    - Documentation
    - MDX
    - Markdown
    - SEO
  features:
    - Write in Markdown / MDX and generate responsive documentation/tutorial web apps
    - Fully Configurable
    - Syntax highlighting with Prismjs
    - Code diffing with +/-
    - Google Analytics Integration
    - SEO Tags with MDX frontmatter
    - Edit on GitHub button
    - Fully Customisable with rich embeds using React in MDX.
    - Search integration with Algolia
- url: https://gatsby-starter-blog-with-lunr.netlify.app/
  repo: https://github.com/lukewhitehouse/gatsby-starter-blog-with-lunr
  description: Building upon Gatsby's blog starter with a Lunr.js powered Site Search.
  tags:
    - Blog
    - Search
  features:
    - Same as the official starter blog
    - Integration with Lunr.js
- url: https://rg-portfolio.netlify.app/
  repo: https://github.com/rohitguptab/rg-portfolio
  description: Kick-off your Portfolio website with RG-Portfolio gatsby starter. We have used Gatsby + Contentful.
  tags:
    - Portfolio
    - CMS:Contentful
    - PWA
    - Blog
    - SEO
    - Disqus
    - Gallery
    - Landing Page
    - Markdown
    - Netlify
    - Styling:Bootstrap
  features:
    - Blogs listing with each blog post.
    - Contact form with Email notification using formspree.io.
    - Photos and Blogs page listing.
    - Different types of sections like About, Service, Blogs, Work, Testimonials, Photos, and contact.
    - All settings manage from contentful for example Header Menu, Homepage sections, blogs, and photos, etc.
    - Social share in blog details pages with comment ( Disqus ).
    - PWA
- url: https://oneshopper.netlify.app
  repo: https://github.com/rohitguptab/OneShopper
  description: This Starter is created for e-commerce site with Gatsby + Contentful and snipcart
  tags:
    - E-commerce
    - CMS:Contentful
    - Blog
    - SEO
    - Disqus
  features:
    - Blog post listing with previews for each blog post.
    - Store page listing all the Products and includes features like Rating, Price, Checkout, More then one Product images with tabbing.
    - Contact form with Email notification.
    - Index pages design with Latest Post, Latest Blog, Deal of week and Banner.
- url: https://anubhavsrivastava.github.io/gatsby-starter-spectral
  repo: https://github.com/anubhavsrivastava/gatsby-starter-spectral
  description: Single page starter based on the Spectral site template by HTML5 up, with landing, Generic and Elements(Component) page
  tags:
    - HTML5UP
    - Onepage
    - Styling:SCSS
    - Portfolio
    - PWA
  features:
    - Designed by HTML5 UP
    - Fully Responsive
    - Styling with SCSS
    - Offline support
    - Web App Manifest
- url: https://anubhavsrivastava.github.io/gatsby-starter-directive
  repo: https://github.com/anubhavsrivastava/gatsby-starter-directive
  description: Single page starter based on the Directive site template by HTML5 up, with landing and Elements(Component) page
  tags:
    - HTML5UP
    - Onepage
    - Styling:SCSS
    - Portfolio
    - PWA
  features:
    - Designed by HTML5 UP
    - Fully Responsive
    - Styling with SCSS
    - Offline support
    - Web App Manifest
- url: https://histaff.io/
  repo: https://github.com/histaff/website-static
  description: It's a beautiful starter static website which useful plugins based on Gatsby
  tags:
    - Styling:SCSS
    - Landing Page
    - Onepage
  features:
    - Fully Responsive
    - Styling with SCSS
    - Very similar to gatsby-starter-netlify-cms, slightly more configurable (e.g. set site-title in gatsby-config) with Bootstrap/Bootswatch instead of bulma
    - LocalizedLink - built-in link component handling route generation
- url: https://gatsby-kea-starter.netlify.app/
  repo: https://github.com/benjamin-glitsos/gatsby-kea-starter
  description: Gatsby starter with redux and sagas made simpler by the Kea library
  tags:
    - Redux
  features:
    - The Kea library makes redux and sagas extremely simple and concise
- url: https://anubhavsrivastava.github.io/gatsby-starter-solidstate
  repo: https://github.com/anubhavsrivastava/gatsby-starter-solidstate
  description: Single page starter based on the Solid State site template by HTML5 up, with landing, Generic and Elements(Component) page
  tags:
    - HTML5UP
    - Onepage
    - Styling:SCSS
    - Portfolio
    - PWA
  features:
    - Designed by HTML5 UP
    - Fully Responsive
    - Styling with SCSS
    - Offline support
    - Web App Manifest
- url: https://yellowcake.netlify.app/
  repo: https://github.com/thriveweb/yellowcake
  description: A starter project for creating lightning-fast websites with Gatsby v2 and Netlify-CMS v2 + Uploadcare integration.
  tags:
    - CMS:Netlify
    - Netlify
    - Blog
    - SEO
  features:
    - Uploadcare
    - Netlify Form
    - Category list (with navigation)
    - Featured post
    - Next and prev post
    - SEO component
- url: https://anubhavsrivastava.github.io/gatsby-starter-fractal
  repo: https://github.com/anubhavsrivastava/gatsby-starter-fractal
  description: Single page starter based on the Fractal site template by HTML5 up, with landing and Elements(Component) page
  tags:
    - HTML5UP
    - Onepage
    - Styling:SCSS
    - Portfolio
    - PWA
  features:
    - Designed by HTML5 UP
    - Fully Responsive
    - Styling with SCSS
    - Offline support
    - Web App Manifest
- url: https://minimal-gatsby-ts-starter.netlify.app/
  repo: https://github.com/TheoBr/minimal-gatsby-typescript-starter
  description: Minimal TypeScript Starter
  tags:
    - Language:TypeScript
  features:
    - TypeScript
    - ESLint + optional rule enforcement with Husky
    - Prettier
    - Netlify ready
    - Minimal
- url: https://gatsby-typescript-starter-default.netlify.app/
  repo: https://github.com/RobertoMSousa/gatsby-typescript-starter-default
  description: Simple Gatsby starter using TypeScript and ESLint instead of outdated tslint.
  tags:
    - Language:TypeScript
    - SEO
    - Linting
  features:
    - Comes with React Helmet for adding site meta tags
    - Includes plugins for offline support out of the box
    - TypeScript
    - Prettier & ESLint to format & check the code
- url: https://gatsby-starter-carraway.netlify.app/
  repo: https://github.com/endymion1818/gatsby-starter-carraway
  description: a Gatsby starter theme with Accessibility features, TypeScript, Jest, some basic UI elements, and a CircleCI pipeline
  tags:
    - Language:TypeScript
    - Pagination
    - Search
    - Testing
  features:
    - Paginated post archive
    - Site search with Lunr.js
    - Categories and category archive pages
    - Minimal CSS defaults using styled-components, including system font stack
    - Some fundamental Accessibility features including tabbable navigation & "Skip to content" link
    - UI elements including multi-column layout using CSS Grid (with float fallback), header component with logo, basic navigation & search and a footer with 3-column layout, logo and 2 menu areas
    - TypeScript & Testing including some sensible TypeScript defaults, tests with @testing-library/react, pre-commit and pre-push hooks. Set up includes enums for repeating values such as font & background colours
    - Setup for a CircleCI pipeline so you can run the above tests in branches before merging to master
    - Markdown posts _and_ pages (pages don't appear in the post archive)
- url: https://www.quietboy.net
  repo: https://github.com/zhouyuexie/gatsby-starter-quiet
  description: Gatsby out of the box blog, use TypeScript and highly customized style.
  tags:
    - Language:TypeScript
    - Styling:SCSS
    - SEO
    - Linting
    - RSS
    - Pagination
    - PWA
  features:
    - TypeScript
    - TsLint & Prettier
    - Tag list
    - Custom page layout
    - Switch the dark mode according to the system theme
    - Scss
    - Pagination
- url: https://compassionate-morse-5204bf.netlify.app/
  repo: https://github.com/deamme/gatsby-starter-prismic-resume
  description: Gatsby Resume/CV page with Prismic integration
  tags:
    - CMS:Prismic
    - CMS:Headless
    - Styling:CSS-in-JS
    - Onepage
    - Linting
  features:
    - One-page resume/CV
    - Prismic as Headless CMS
    - Emotion for styling
    - Uses multiple features of Prismic - Slices, Labels, Custom Types
    - ESLint & Prettier
- url: https://anubhavsrivastava.github.io/gatsby-starter-resume
  repo: https://github.com/anubhavsrivastava/gatsby-starter-resume
  description: Single page starter based on the Resume site template by startbootstrap for resume/portfolio page
  tags:
    - Onepage
    - Styling:SCSS
    - PWA
  features:
    - Designed by startbootstrap
    - Fully Responsive
    - Styling with SCSS
    - Offline support
    - Web App Manifest
- url: https://gatsby-starter-typescript-jest.netlify.app/
  repo: https://github.com/denningk/gatsby-starter-typescript-jest
  description: Barebones Gatsby starter with TypeScript, Jest, GitLab-CI, and other useful configurations
  tags:
    - Language:TypeScript
    - Testing
    - AWS
    - Linting
    - SEO
  features:
    - All components from default Gatsby starter converted to TypeScript
    - Jest testing configured for TypeScript with ts-jest
    - Detailed guide on how to deploy using AWS S3 buckets included in README
    - .gitlab-ci.yml file with blanks that can be customized for any Gatsby project
    - Configurations for EditorConfig, Prettier, and ESLint (for TypeScript)
- url: https://gatsby-starter-apollo.smakosh.com/app/
  repo: https://github.com/smakosh/gatsby-apollo-starter
  description: Gatsby Apollo starter - with client side routing
  tags:
    - Client-side App
    - SEO
    - Styling:CSS-in-JS
  features:
    - Apollo provider & Client side routing
    - ESLint/Prettier configured
    - Easy to customize
    - Nice project structure
    - Flex Grid components easy to customize
- url: https://portfolio.smakosh.com/
  repo: https://github.com/smakosh/gatsby-portfolio-dev
  description: A portfolio for developers
  tags:
    - Portfolio
    - SEO
    - Netlify
    - Onepage
    - Styling:CSS-in-JS
  features:
    - ESLint/Prettier configured
    - Scores 100% on a11y / Performance / PWA / SEO
    - PWA (desktop & mobile)
    - Easy to customize
    - Nice project structure
    - Amazing illustrations by Undraw.co
    - Tablet & mobile friendly
    - Continuous deployment with Netlify
    - A contact form protected by Google Recaptcha
    - Can be deployed with one click
    - Functional components with Recompose React Hooks! ready to migrate to React hooks!
    - Fetches your GitHub pinned projects with most stars (You could customize this if you wish)
- url: https://github.com/smakosh/gatsby-airtable-starter
  repo: https://github.com/smakosh/gatsby-airtable-starter
  description: Gatsby Airtable starter
  tags:
    - SEO
    - Netlify
    - Client-side App
    - Styling:CSS-in-JS
  features:
    - Static content fetched from Airtable
    - Dynamic content with CRUD operations with Airtable REST API
    - Well structured files/folders
    - Custom React Hooks
    - Custom Helpers instead of using third party libraries
    - Dynamic & Static containers
    - Global state management ready with useReducer & useContext
    - Dummy auth but ready to add real requests
- url: https://github.com/smakosh/gatsby-app-starter-rest-api
  repo: https://github.com/smakosh/gatsby-app-starter-rest-api
  description: Gatsby REST API starter
  tags:
    - Authentication
    - Client-side App
    - Styling:CSS-in-JS
  features:
    - Dynamic content with CRUD operations with a REST API
    - Well structured files/folders
    - Custom React Hooks
    - Auth with a JWT approach
    - Custom Helpers instead of using third party libraries
    - Dynamic containers
    - Global state management ready with useReducer & useContext
- url: https://gatsbyjs-starter-tailwindplay.appseed.us/
  repo: https://github.com/app-generator/gatsbyjs-starter-tailwindplay
  description: A Gatsby v2 starter styled using Tailwind, a utility-first CSS framework. Uses Purgecss to remove unused CSS.
  tags:
    - Styling:Tailwind
  features:
    - Based on gatsby-starter-tailwind
    - Tailwind CSS Framework
    - Removes unused CSS with Purgecss
- url: https://act-labs.github.io/
  repo: https://github.com/act-labs/gatsby-starter-act-blog
  description: Gatsby starter for blog/documentation using MDX, Ant Design, gatsby-plugin-combine.
  tags:
    - Blog
    - Documentation
    - Styling:Ant Design
    - Markdown
    - MDX
    - SEO
  features:
    - Posts and snippets;
    - SEO component;
    - Ant Design UI components;
    - Markdown and MDX for pages;
    - A customized webpack and babel configuration, for complex profecianal web apps with node.js, Jest tests, etc;
    - Progressively build more and more complex pages using gatsby-plugin-combine.
- url: https://gatsby-ghub.netlify.app/resume-book/
  repo: https://github.com/dwyfrequency/gatsby-ghub
  description: A resume builder app with authenticated routes, static marketing pages, and dynamic resume creation
  tags:
    - Authentication
    - Netlify
    - Client-side App
  features:
    - Netlify Identity
    - Static Marketing pages and Dynamic Client-side Authenticated App pages
    - SEO component
    - Apollo GraphQL (client-side)
- url: https://lewis-gatsby-starter-i18n.netlify.app
  repo: https://github.com/lewislbr/lewis-gatsby-starter-i18n
  description: A simple custom Gatsby starter template to start a new multilanguage website.
  tags:
    - i18n
    - Styling:CSS-in-JS
    - Portfolio
    - SEO
  features:
    - Automatically detects user browser language.
    - CSS in JS with styled-components.
    - Optimized images.
    - Offline capabilities.
    - Auto-generated sitemap and robots.txt.
- url: https://gatsby-snipcart-starter.netlify.app/
  repo: https://github.com/issydennis/gatsby-snipcart
  description: A simple e-commerce shop built using Gatsby and Snipcart.
  tags:
    - E-commerce
    - Styling:CSS-in-JS
    - Markdown
  features:
    - Minimal design to allow for simple customisation.
    - Snipcart integration provides an easy-to-use shopping cart and checkout.
    - Individual product pages with custom fields.
    - Products defined using markdown.
    - Styled components.
    - Gatsby image for optimised product images.
- url: https://anubhavsrivastava.github.io/gatsby-starter-stylish
  repo: https://github.com/anubhavsrivastava/gatsby-starter-stylish
  description: Single page starter based on the Stylish Portfolio site template by startbootstrap for portfolio page
  tags:
    - Onepage
    - Portfolio
    - Styling:SCSS
    - PWA
  features:
    - Designed by startbootstrap
    - Fully Responsive
    - Styling with SCSS
    - Offline support
    - Web App Manifest
- url: https://lewis-gatsby-starter-basic.netlify.app
  repo: https://github.com/lewislbr/lewis-gatsby-starter-basic
  description: A simple custom basic Gatsby starter template to start a new website.
  tags:
    - Styling:CSS-in-JS
    - SEO
  features:
    - Bare-bones starter.
    - CSS in JS with styled-components.
    - Optimized images.
    - Offline capabilities.
    - Auto-generated sitemap and robots.txt.
- url: https://myclicks.netlify.app/
  repo: https://github.com/himali-patel/MyClicks
  description: A simple Gatsby starter template to create a portfolio website with Contentful and Netlify.
  tags:
    - Blog
    - Netlify
    - CMS:Contentful
    - Styling:Bootstrap
    - Disqus
    - SEO
  features:
    - Fecthing Dynamic content from Contentful.
    - Blog post listing with previews, Disqus implementation and social sharing for each blog post.
    - Contact form integration with Netlify.
    - Portfolio Result Filteration according to Category.
    - Index pages design with Recent Blogs and Intagram Feed.
- url: https://gatsby-starter-typescript-graphql.netlify.app
  repo: https://github.com/spawnia/gatsby-starter-typescript-graphql
  description: A Gatsby starter with typesafe GraphQL using TypeScript
  tags:
    - Language:TypeScript
    - Linting
    - Portfolio
    - Styling:CSS-in-JS
  features:
    - Type safety with TypeScript
    - Typesafe GraphQL with graphql-code-generator
    - ESLint with TypeScript support
    - Styling with styled-components
- url: https://gatsby-tailwind-serif.netlify.app/
  repo: https://github.com/windedge/gatsby-tailwind-serif
  description: A Gatsby theme based on gatsby-serif-theme, rewrite with Tailwind CSS.
  tags:
    - Styling:Tailwind
    - Markdown
  features:
    - Based on gatsby-serif-theme
    - Tailwind CSS Framework
    - Removes unused CSS with Purgecss
    - Responsive design
    - Suitable for small business website
- url: https://mystifying-mclean-5c7fce.netlify.app
  repo: https://github.com/renvrant/gatsby-mdx-netlify-cms-starter
  description: An extension of the default starter with Netlify CMS and MDX support.
  tags:
    - MDX
    - Markdown
    - Netlify
    - CMS:Netlify
    - Styling:None
  features:
    - MDX and Netlify CMS support
    - Use React components in Netlify CMS Editor and other markdown files
    - Allow editors to choose a page template
    - Replace HTML tags with React components upon rendering Markdown, enabling design systems
    - Hide pages from being editable by the CMS
    - Minimal and extensible
- url: https://gatsby-airtable-advanced-starter.marcomelilli.com
  repo: https://github.com/marcomelilli/gatsby-airtable-advanced-starter
  description: A Gatsby Starter Blog using Airtable as backend
  tags:
    - Airtable
    - Blog
    - Styling:None
  features:
    - Dynamic content from Airtable
    - Does not contain any UI frameworks
    - Tags
    - Categories
    - Authors
    - Disqus
    - Offline support
    - Web App Manifest
    - SEO
- url: https://contentful-starter.netlify.app/
  repo: https://github.com/algokun/gatsby_contentful_starter
  description: An Awesome Starter Kit to help you get going with Contentful and Gatsby
  tags:
    - Blog
    - CMS:Contentful
    - CMS:Headless
  features:
    - Bare-bones starter.
    - Dynamic content from Contentful CMS
    - Ready made Components
    - Responsive Design
    - Includes Contentful Delivery API for production build
- url: https://gatsby-simple-blog.thundermiracle.com
  repo: https://github.com/thundermiracle/gatsby-simple-blog
  description: A gatsby-starter-blog with overreacted looking and tags, breadcrumbs, Disqus, i18n, and ESLint supported
  tags:
    - i18n
    - Blog
    - Netlify
    - Linting
    - Disqus
    - Testing
  features:
    - Easily Configurable
    - Tags
    - Breadcrumbs
    - Tags
    - Disqus
    - i18n
    - ESLint
    - Jest
- url: https://anubhavsrivastava.github.io/gatsby-starter-grayscale
  repo: https://github.com/anubhavsrivastava/gatsby-starter-grayscale
  description: Single page starter based on the Grayscale site template by startbootstrap for portfolio page
  tags:
    - Onepage
    - Portfolio
    - Styling:SCSS
    - PWA
  features:
    - Designed by startbootstrap
    - Fully Responsive
    - Styling with SCSS
    - Offline support
    - Web App Manifest
- url: https://gatsby-all-in.netlify.app
  repo: https://github.com/Gherciu/gatsby-all-in
  description: A starter that includes the most popular js libraries, already pre-configured and ready for use.
  tags:
    - Linting
    - Netlify
    - Styling:Tailwind
  features:
    - Tailwind CSS Framework
    - Antd UI Framework pre-configured
    - Redux for managing state
    - ESLint and Stylelint to enforce code style
- url: http://demo.nagui.me
  repo: https://github.com/kimnagui/gatsby-starter-nagui
  description: A Gatsby starter that full responsive blog.
  tags:
    - Blog
    - AWS
    - Pagination
    - SEO
    - Styling:CSS-in-JS
  features:
    - Tags & Categorys.
    - Pagination.
    - Show Recent Posts for category.
    - Styled-Components.
    - Mobile-First CSS.
    - Syntax highlighting in code blocks using PrismJS(Dracula).
    - Google Analytics.
    - Deploy AWS S3.
- url: https://anubhavsrivastava.github.io/gatsby-starter-newage
  repo: https://github.com/anubhavsrivastava/gatsby-starter-newage
  description: Single page starter based on the new age site template by startbootstrap for portfolio page/Mobile app launch
  tags:
    - Onepage
    - Portfolio
    - Styling:SCSS
    - PWA
  features:
    - Designed by startbootstrap
    - Fully Responsive
    - Styling with SCSS
    - Offline support
    - Web App Manifest
- url: https://gatsby-starter-krisp.netlify.app/
  repo: https://github.com/algokun/gatsby-starter-krisp
  description: A minimal, clean and responsive starter built with gatsby
  tags:
    - Styling:Bootstrap
    - Onepage
    - Portfolio
    - Netlify
    - Markdown
  features:
    - Styled-Components.
    - Mobile-First CSS.
    - Responsive Design, optimized for Mobile devices
- url: https://gatsby-datocms-starter.netlify.app/
  repo: https://github.com/brohlson/gatsby-datocms-starter
  description: An SEO-friendly DatoCMS starter with styled-components, page transitions, and out-of-the-box blog post support.
  tags:
    - CMS:DatoCMS
    - Styling:CSS-in-JS
    - Blog
    - Portfolio
    - SEO
  features:
    - Page Transitions
    - Blog Post Template
    - Sitemap & Robots.txt generation
- url: https://elemental.netlify.app/
  repo: https://github.com/akzhy/gatsby-starter-elemental
  description: A highly customizable portfolio starter with grid support.
  tags:
    - Blog
    - Portfolio
    - SEO
  features:
    - Highly Customizable
    - Portfolio Template
    - Blog Post Template
    - SEO Friendly
- url: https://gatsby-starter-apollo.netlify.app/
  repo: https://github.com/piducancore/gatsby-starter-apollo-netlify
  description: This project is an easy way to start developing fullstack apps with Gatsby and Apollo Server (using Netlify Lambda functions). For developing we use Netlify Dev to bring all of this magic to our local machine.
  tags:
    - Netlify
  features:
    - Apollo Client
    - Apollo Server running on Netlify functions
    - Netlify Dev for local development
- url: https://gatsby-starter-blog-and-portfolio.netlify.app/
  repo: https://github.com/alisalahio/gatsby-starter-blog-and-portfolio
  description: Just gatsby-starter-blog, with portfolio section added
  tags:
    - Blog
    - Portfolio
  features:
    - Basic setup for a full-featured blog
    - Basic setup for a portfolio
    - Support for an RSS feed
    - Google Analytics support
    - Automatic optimization of images in Markdown posts
    - Support for code syntax highlighting
    - Includes plugins for easy, beautiful typography
    - Includes React Helmet to allow editing site meta tags
    - Includes plugins for offline support out of the box
- url: https://www.attejuvonen.fi
  repo: https://github.com/baobabKoodaa/blog
  description: Blog with all the Bells and Whistles
  tags:
    - Blog
    - Infinite Scroll
    - Pagination
    - SEO
    - Markdown
  features:
    - Write blog posts into Markdown files (easy to format and content will not be married to any platform).
    - Expandable
    - Responsive and streamlined design.
    - Blazing fast UX
    - Autogenerated tracedSVG image placeholders are stylized to create a smooth look and transition as the image loads without the page jumping around.
    - Posts organized by tags.
    - Teasers of posts are generated to front page with infinite scroll which gracefully degrades into pagination.
    - Allow readers to be notified of updates with RSS feed and email newsletter.
    - Contact Form.
- url: https://novela.narative.co
  repo: https://github.com/narative/gatsby-starter-novela
  description: Welcome to Novela, the simplest way to start publishing with Gatsby.
  tags:
    - Blog
    - MDX
    - Portfolio
    - Pagination
    - SEO
  features:
    - Beautifully Designed
    - Multiple Homepage Layouts
    - Toggleable Light and Dark Mode
    - Simple Customization with Theme UI
    - Highlight-to-Share
    - Read Time and Progress
    - MDX support and inline code
    - Accessibility in Mind
- url: https://gatsby-starter-fashion-portfolio.netlify.app/
  repo: https://github.com/shobhitchittora/gatsby-starter-fashion-portfolio
  description: A Gatsby starter for a professional and minimal fashion portfolio.
  tags:
    - Blog
    - Client-side App
    - Landing Page
    - Portfolio
    - Styling:Other
  features:
    - A minimal and simple starter for your fashion portfolio
    - No need for any CMS, work with all your data and images locally.
    - Separate components for different pages and grid
    - Uses gatsby-image to load images
    - Built using the old school CSS.
- url: https://gatsby-theme-profile-builder.netlify.app/
  repo: https://github.com/ashr81/gatsby-theme-profile-builder
  description: Simple theme to build your personal portfolio and publish your articles using Contentful CMS.
  tags:
    - Landing Page
    - Portfolio
    - Styling:CSS-in-JS
    - Blog
    - CMS:Contentful
  features:
    - Mobile Screen support
    - Out of the box support with Contentful CMS for articles.
    - Toggleable Light and Dark Mode
    - Profile image with links to your GitHub and Twitter.
- url: https://prist.marguerite.io/
  repo: https://github.com/margueriteroth/gatsby-prismic-starter-prist
  description: A light-themed starter powered by Gatsby v2 and Prismic to showcase portfolios and blogs.
  tags:
    - Blog
    - CMS:Prismic
    - Landing Page
    - Netlify
    - Portfolio
    - SEO
    - Styling:CSS-in-JS
  features:
    - Landing page with customizable Hero, Portfolio preview, and About component
    - Emotion styled components
    - Blog layout and pages
    - Portfolio layout and pages
    - Google Analytics
    - Mobile ready
- url: https://demos.simplecode.io/gatsby/crafty/
  repo: https://github.com/simplecode-io/gatsby-crafty-theme
  description: SEO-friendly, fast, and fully responsive Gatsby starter with minimal plugins, utilizing JSON files as a content source.
  tags:
    - SEO
    - Portfolio
    - CMS:Other
    - Styling:Other
  features:
    - Beautiful and simple design
    - 100/100 Google Lighthouse score
    - SEO Optimized
    - Includes header/footer/sidebar (on Mobile)
    - CSS based sidebar
    - CSS based Modals
    - Content is fetched from JSON Files
    - Only one extra plugin from default Gatsby starter
- url: https://gatsby-starter-profile-site.netlify.app/
  repo: https://github.com/Mr404Found/gatsby-starter-profile-site
  description: A minimal and clean starter build with gatsby.
  tags:
    - Landing Page
    - Netlify
    - Portfolio
    - SEO
    - Styling:CSS-in-JS
  features:
    - Simple Design
    - Made by Sumanth
- url: https://the404blog.netlify.app
  repo: https://github.com/algokun/the404blog
  description: An Awesome Starter Blog to help you get going with Gatsby and Markdown
  tags:
    - Blog
    - Markdown
    - Search
    - Styling:CSS-in-JS
  features:
    - Bare-bones starter.
    - Dynamic content with Markdown
    - Ready made Components
    - Responsive Design
    - Includes Search Feature.
    - Syntax Highlight in Code.
    - Styling in Bootstrap
- url: https://gatsby-starter-unicorn.netlify.app/
  repo: https://github.com/algokun/gatsby_starter_unicorn
  description: An Awesome Starter Blog to help you get going with Gatsby and Markdown
  tags:
    - Blog
    - Markdown
    - Styling:CSS-in-JS
  features:
    - Bare-bones starter.
    - Dynamic content with Markdown
    - Ready made Components
    - Responsive Design
    - Syntax Highlight in Code.
- url: https://gatsby-starter-organization.netlify.app/
  repo: https://github.com/geocine/gatsby-starter-organization
  description: A Gatsby starter template for organization pages. Using the Gatsby theme "@geocine/gatsby-theme-organization"
  tags:
    - Styling:CSS-in-JS
    - Landing Page
    - Portfolio
    - Onepage
  features:
    - React Bootstrap styles
    - Theme UI and EmotionJS CSS-in-JS
    - A landing page with all your organization projects, configurable through a YML file.
    - Configurable logo, favicon, organization name and title
- url: https://gatsby-starter-interviews.netlify.app/
  repo: https://github.com/rmagon/gatsby-starter-interviews
  description: A Gatsby starter template for structured Q&A or Interview sessions
  tags:
    - SEO
    - Blog
    - Styling:SCSS
  features:
    - Minimalist design for interviews
    - Beautifully presented questions and answers
    - Option to read all answers to a specific question
    - Share interview on social channels
    - All content in simple json files
- url: https://gatsby-starter-photo-book.netlify.app/
  repo: https://github.com/baobabKoodaa/gatsby-starter-photo-book
  description: A Gatsby starter for sharing photosets.
  tags:
    - Gallery
    - Infinite Scroll
    - Pagination
    - Transitions
  features:
    - Gallery with auto-generated thumbnails are presented on CSS Grid with infinite scroll.
    - Beautiful "postcard" view for photos with fullscreen toggle.
    - Both views are responsive with minimal whitespace and polished UX.
    - Many performance optimizations for image delivery (both by Gatsby & way beyond what Gatsby can do).
- url: https://gatsby-typescript-scss-starter.netlify.app/
  repo: https://github.com/GrantBartlett/gatsby-typescript-starter
  description: A simple starter project using TypeScript and SCSS
  tags:
    - Language:TypeScript
    - Styling:SCSS
    - SEO
  features:
    - Pages and components are classes.
    - A skeleton SCSS project added with prefixing
- url: https://portfolio-by-mohan.netlify.app/
  repo: https://github.com/algokun/gatsby_starter_portfolio
  description: An Official Starter for Gatsby Tech Blog Theme
  tags:
    - SEO
    - Blog
  features:
    - Styling using Styled-Components
    - Search using ElasticLunr
    - Theme by gatsby-tech-blog-theme
    - Deployed in Netlify
- url: https://brevifolia-gatsby-forestry.netlify.app/
  repo: https://github.com/kendallstrautman/brevifolia-gatsby-forestry
  description: A minimal starter blog built with Gatsby & Forestry CMS
  tags:
    - CMS:Forestry.io
    - Blog
    - Markdown
    - Styling:SCSS
  features:
    - Blog post listing with previews (image + summary) for each blog post
    - Minimalist, responsive design & typography
    - Create new markdown posts dynamically
    - Configured to work automatically with Forestry CMS
    - Customizable 'info' page
    - Simple layout & scss architecture, easily extensible
- url: https://gatsby-firebase-starter.netlify.app/
  repo: https://github.com/ovidiumihaibelciug/gatsby-firebase-starter
  description: Starter / Project Boilerplate for Authentication and creating Dynamic pages from collections with Firebase and Gatsby.js
  tags:
    - Firebase
    - SEO
    - Styling:SCSS
    - Authentication
    - PWA
  features:
    - Authentication with Firebase
    - Programmatically create pages from a firestore collection
    - Protected Routes with Authorization
    - Email verification
    - Includes React Helmet to allow editing site meta tags
    - Includes plugins for offline support out of the box
- url: https://gatsby-typescript-minimal.netlify.app/
  repo: https://github.com/benbarber/gatsby-typescript-minimal
  description: A minimal, bare-bones TypeScript starter for Gatsby
  tags:
    - Language:TypeScript
    - Styling:CSS-in-JS
    - SEO
  features:
    - Bare-bones starter
    - TypeScript
    - TSLint
    - Prettier
    - Styled Components
    - Sitemap Generation
    - Google Analytics
- url: https://agility-gatsby-starter-gatsbycloud.netlify.app
  repo: https://github.com/agility/agility-gatsby-starter
  description: Get started with Gatsby and Agility CMS using a minimal blog.
  tags:
    - CMS:Agility CMS
    - Blog
    - SEO
  features:
    - A bare-bones starter Blog to get you off and running with Agility CMS and Gatsby.
- url: https://gatsby-starter-dot.netlify.app/
  repo: https://github.com/chronisp/gatsby-starter
  description: Gatsby Starter for creating portfolio & blog.
  tags:
    - Blog
    - CMS:Headless
    - CMS:Contentful
    - Netlify
    - Portfolio
    - Redux
    - SEO
    - Styling:Material
  features:
    - Extensible & responsive design using Material UI (palette, typography & breakpoints configuration)
    - Blog integration with Contentful CMS (GraphQL queries)
    - Redux (connect actions & props easily using custom HOF)
    - Support for Netlify deployment
    - SEO
    - Prettier code styling
- url: https://johnjkerr.github.io/gatsby-creative/
  repo: https://github.com/JohnJKerr/gatsby-creative
  description: Gatsby implementation of the Start Bootstrap Creative template
  tags:
    - Gallery
    - Portfolio
    - Styling:Bootstrap
    - Styling:SCSS
  features:
    - Start Bootstrap Creative template converted to React/Gatsby
    - React Scrollspy used to track page position
    - React Bootstrap used to create modal portfolio carousel
    - GitHub Actions deployment to GitHub Pages demonstrated
- url: https://bonneville.netlify.app/
  repo: https://github.com/bagseye/bonneville
  description: A starter blog template for Gatsby
  tags:
    - Blog
    - SEO
  features:
    - Extensible & responsive design
    - Blog integration
    - SEO
- url: https://gatsby-starter-i18next-sanity.netlify.app/en
  repo: https://github.com/johannesspohr/gatsby-starter-i18next-sanity
  description: A basic starter which integrates translations with i18next and localized sanity input.
  tags:
    - i18n
    - CMS:sanity.io
  features:
    - Showcases advanced i18n techniques with i18next and sanity.io
    - Correct URLs for the languages (language in the path, translated slugs)
    - Multilanguage content from sanity
    - Snippets translation
    - Optimized bundle size (don't ship all translations at once)
    - Alternate links to other languages
    - Sitemap with language information
    - Localized 404 pages
- url: https://gatsby-skeleton.netlify.app/
  repo: https://github.com/msallent/gatsby-skeleton
  description: Gatsby starter with TypeScript and all sort of linting
  tags:
    - Language:TypeScript
    - Styling:CSS-in-JS
    - SEO
  features:
    - TypeScript
    - Styled-Components
    - ESLint
    - Prettier
    - Stylelint
    - SEO
- url: https://nehalem.netlify.app/
  repo: https://github.com/nehalist/gatsby-starter-nehalem
  description: A starter for the Gatsby Nehalem Theme
  tags:
    - Blog
    - Language:TypeScript
    - Markdown
    - Search
    - SEO
  features:
    - Fully responsive
    - Highly optimized (Lighthouse score ~400)
    - SEO optimized (with open graph, Twitter Card, JSON-LD, RSS and sitemap)
    - Syntax highlighting
    - Search functionality
    - Multi navigations
    - Static pages
    - Fully typed with TypeScript
    - Tagging
    - Theming
    - Customizable
- url: https://gatsby-starter-headless-wp.netlify.app
  repo: https://github.com/crock/gatsby-starter-headless-wordpress
  description: A starter Gatsby site to quickly implement a site for headless WordPress
  tags:
    - Blog
    - CMS:Headless
    - CMS:WordPress
  features:
    - New Header
    - Responsive
    - Sidebar that displays recent blog posts
- url: https://gatsby-advanced-blog-starter.netlify.app
  repo: https://github.com/aman29271/gatsby-advanced-blog-starter
  description: A pre-built Gatsby Starter Tech-blog
  tags:
    - Blog
    - Markdown
  features:
    - Highly Optimised
    - Image optimised with blur-up effect
    - Responsive
    - Code  highlighting
    - tagging
    - Sass compiled
- url: https://anubhavsrivastava.github.io/gatsby-starter-casual
  repo: https://github.com/anubhavsrivastava/gatsby-starter-casual
  description: Multi-page starter based on the Casual site template by startbootstrap for portfolio
  tags:
    - Onepage
    - Styling:SCSS
    - PWA
  features:
    - Designed by startbootstrap
    - Fully Responsive
    - Styling with SCSS
    - Offline support
    - Web App Manifest
- url: https://gatsby-starter-ts-hello-world.netlify.app
  repo: https://github.com/hdorgeval/gatsby-starter-ts-hello-world
  description: TypeScript version of official hello world
  tags:
    - Language:TypeScript
  features:
    - TypeScript
    - ESLint
    - Type checking
    - no boilerplate
    - Great for advanced users
    - VSCode ready
- url: https://grommet-file.netlify.app/
  repo: https://github.com/metinsenturk/gatsby-starter-grommet-file
  description: Grommet-File is made with Grommet V2 and a blog starter
  tags:
    - Blog
    - Markdown
    - SEO
    - Portfolio
    - Styling:Grommet
  features:
    - Responsive Design
    - Pagination
    - Page creation
    - Content is Markdown files
    - Google Analytics
    - Grommet V2 User Interface
    - Support for RSS feed
    - SEO friendly
    - Mobile and responsive
    - Sitemap & Robots.txt generation
    - Optimized images with gatsby-image
- url: https://gatsby-wordpress-typescript-scss-blog.netlify.app/
  repo: https://github.com/sagar7993/gatsby-wordpress-typescript-scss-blog
  description: A Gatsby starter template for a WordPress blog, built using TypeScript, SCSS, and Ant Design
  tags:
    - Blog
    - CMS:WordPress
    - CMS:Headless
    - Language:TypeScript
    - Pagination
    - PWA
    - SEO
    - Portfolio
    - Styling:SCSS
  features:
    - TypeScript for type-safe code
    - Source content from WordPress CMS
    - Auto generated Pagination for your WordPress Posts
    - Auto generated Navigation for next and previous post at the end Post
    - Auto generated pages for tags and categories sourced from WordPress
    - SCSS stylesheets
    - PWA with offline support
    - Ant Design for UI components and theming
    - Jest and Enzyme Testing framework support for snapshots and unit tests.
    - Responsive Design
    - Google Analytics
    - Comments using Staticman
    - Images within WordPress post/page content downloaded to static folder and transformed to webp format during build
    - Social widgets
    - Instagram feed of any profile (no API token needed)
    - Pinterest pin-it button on hovering on images (no API token needed)
    - Twitter timeline and follow button (no API token needed)
    - Facebook timeline and like button (no API token needed)
    - SEO friendly
    - Web app manifest
    - Mobile optimized and responsive
    - Sitemap.xml & Robots.txt generation
    - Optimized images with gatsby-image
    - Git pre-commit and pre-push hooks using Husky
    - TSLint formatting
    - Highly optimized with excellent lighthouse audit score
- url: https://gatsby-starter-typescript-deluxe.netlify.app/
  repo: https://github.com/gojutin/gatsby-starter-typescript-deluxe
  description: A Gatsby starter with TypeScript, Storybook, Styled Components, Framer Motion, Jest, and more.
  tags:
    - Language:TypeScript
    - Styling:CSS-in-JS
    - Storybook
    - SEO
    - Linting
    - Testing
  features:
    - TypeScript for type-safe code.
    - Styled-Components for all your styles.
    - Framer Motion for awesome animations.
    - gatsby-image and gatsby-transformer-sharp for optimized images.
    - gatsby-plugin-manifest + SEO component for an SEO-friendly PWA.
    - Storybook with add-ons for showing off your awesome components.
    - Jest and React Testing library for snapshots and unit tests.
    - ESLint (with TSLint and Prettier) to make your code look its best.
    - React Axe and React A11y for accessibility so that your site is awesome for everyone.
- url: https://gatsby-markdown-blog-starter.netlify.app/
  repo: https://github.com/ammarjabakji/gatsby-markdown-blog-starter
  description: Gatsby v2 starter for creating a markdown blog. Based on Gatsby Advanced Starter.
  tags:
    - Blog
    - Markdown
    - SEO
    - PWA
  features:
    - Gatsby v2 support
    - Responsive Design
    - Pagination
    - Content is Markdown files
    - Google Analytics
    - Support for RSS feed
    - SEO friendly
    - Sitemap & Robots.txt generation
    - Sass support
    - Css Modules support
    - Web App Manifest
    - Offline support
    - htaccess support
    - Typography.js
    - Integration with Social Media
- url: https://gatsby-starter-bloomer-db0aaf.netlify.app
  repo: https://github.com/zlutfi/gatsby-starter-bloomer
  description: Barebones starter website with Bloomer React components for Bulma.
  tags:
    - PWA
    - Styling:Bulma
    - Styling:SCSS
  features:
    - Bloomer React Commponents
    - Bulma CSS Framework
    - Uses SCSS for styling
    - Font Awesome Support
    - Progressive Web App
- url: https://gatsby-starter-mdbreact.netlify.app
  repo: https://github.com/zlutfi/gatsby-starter-mdbreact
  description: Barebones starter website with Material Design Bootstrap React components.
  tags:
    - PWA
    - Styling:Bootstrap
    - Styling:Material
    - Styling:SCSS
  features:
    - MDBReact React Commponents
    - Bootstrap CSS Framework with Material Design Bootstrap styling
    - Uses SCSS for styling
    - Font Awesome Support
    - Progressive Web App
- url: https://gatsby-starter-ts-pwa.netlify.app/
  repo: https://github.com/markselby9/gatsby-starter-typescript-pwa
  description: The default Gatsby starter fork with TypeScript and PWA support added
  tags:
    - Language:TypeScript
    - PWA
  features:
    - Minimum changes based on default starter template for TypeScript and PWA
    - Added TypeScript support with ESLint and tsc check
    - Support GitHub Actions CI/CD workflow (beta)
- url: https://iceberg-gatsby-multilang.netlify.app/
  repo: https://github.com/diogorodrigues/iceberg-gatsby-multilang
  description: Gatsby multi-language starter. Internationalization / i18n without third party plugins or packages for Posts and Pages. Different URLs depending on the language. Focused on SEO, PWA, Image Optimization, Styled Components, and more. This starter also integrates with Netlify CMS to manage all pages, posts, and images.
  tags:
    - Blog
    - CMS:Headless
    - CMS:Netlify
    - i18n
    - Netlify
    - Markdown
    - Pagination
    - PWA
    - SEO
    - Styling:CSS-in-JS
  features:
    - Translations by using GraphQL, hooks and context API
    - Content in markdown for pages and posts in different languages
    - General translations for any content
    - Creation of menu by using translations and GraphQL
    - Netlify CMS to manage all pages, posts and images
    - Styled Components to styles
    - All important seetings for speedy and optimized images
    - Blog Posts list with pagination
    - Focus on SEO
    - PWA
- url: https://flexible-gatsby.netlify.app/
  repo: https://github.com/wangonya/flexible-gatsby
  description: A simple and clean theme for Gatsby
  tags:
    - Blog
    - Markdown
  features:
    - Google Analytics
    - Simple design
    - Markdown support
- url: https://gatsby-starter-leaflet.netlify.app/
  repo: https://github.com/colbyfayock/gatsby-starter-leaflet
  description: A Gatsby starter with Leaflet!
  tags:
    - Landing Page
    - Linting
    - Styling:SCSS
    - Testing
  features:
    - Simple landing page to get started with Leaflet
    - Includes Leaflet and React Leaflet
    - Starts with some basic Sass stylesheets for styling
    - Linting and testing preconfigured
- url: https://gatsby-starter-luke.netlify.app/
  repo: https://github.com/lukethacoder/luke-gatsby-starter
  description: An opinionated starter using TypeScript, styled-components (emotion flavoured), React Hooks & react-spring. Built as a BYOS (bring your own source) so you can get up and running with whatever data you choose.
  tags:
    - Language:TypeScript
    - Transitions
    - Styling:CSS-in-JS
    - Linting
  features:
    - TypeScript
    - react-spring animations
    - BYOS (bring your own source)
    - Emotion for styling components
    - Minimal Design
    - React Hooks (IntersectionObserver, KeyUp, LocalStorage)
- url: https://friendly-cray-96d631.netlify.app/
  repo: https://github.com/PABlond/Gatsby-TypeScript-Starter-Blog
  description: Project boilerplate of a blog app. The starter was built using Gatsby and TypeScript.
  tags:
    - Markdown
    - Language:TypeScript
    - SEO
    - PWA
    - Styling:SCSS
  features:
    - A complete responsive theme built wiss Scss
    - Easy editable posts in Markdown files
    - SEO component
    - Optimized with Google Lighthouse
- url: https://gatsby-starter-material-album.netlify.app
  repo: https://github.com/JoeTrubenstein/gatsby-starter-material-album
  description: A simple portfolio starter based on the Material UI Album Layout
  tags:
    - Gallery
    - Portfolio
    - Styling:Material
  features:
    - Pagination
    - Material UI
    - Exif Data Parsing
- url: https://peaceful-ptolemy-d7beb4.netlify.app
  repo: https://github.com/TRamos5/gatsby-contentful-starter
  description: A starter template for an awesome static blog utilizing Contentful as a CMS and deployed to Netlify.
  tags:
    - CMS:Contentful
    - CMS:Headless
    - Blog
    - Netlify
    - Markdown
    - Styling:CSS-in-JS
  features:
    - Netlify integration with pre built contact form
    - "CMS: Contentful integration with placeholders included"
    - Mobile friendly responsive design made to be customized or leave as is
    - Separate components for everything
    - ...and more
- url: https://gatsby-tailwind-emotion-starter-demo.netlify.app/
  repo: https://github.com/pauloelias/gatsby-tailwind-emotion-starter
  description: Gatsby starter using the latest Tailwind CSS and Emotion.
  tags:
    - Styling:Tailwind
    - Styling:CSS-in-JS
    - Styling:PostCSS
  features:
    - Tailwind CSS for rapid development
    - Emotion with `twin.macro` for flexible styled components
    - PostCSS configured out-of-the-box to write your own custom CSS
    - postcss-preset-env to write tomorrow's CSS today
    - Bare bones starter to help you hit the ground running
- url: https://gatsby-starter-grayscale-promo.netlify.app/
  repo: https://github.com/gannochenko/gatsby-starter-grayscale-promo
  description: one-page promo site
  tags:
    - Language:TypeScript
    - Styling:CSS-in-JS
    - Linting
    - Markdown
    - Onepage
    - CMS:Netlify
    - Landing Page
  features:
    - Styled-Components
    - NetlifyCMS
    - TypeScript
    - Basic design
- url: https://gatsby-starter-mdx-website-blog.netlify.app/
  repo: https://github.com/doakheggeness/gatsby-starter-mdx-website-blog
  description: Gatsby website and blog starter utilizing MDX for adding components to MDX pages and posts. Incorporates Emotion.
  tags:
    - MDX
    - Blog
    - Styling:CSS-in-JS
  features:
    - Create pages and posts using MDX
    - Incorporates the CSS-in-JS library Emotion
    - Visual effects
- url: https://gatsby-starter-zurgbot.netlify.app/
  repo: https://github.com/zurgbot/gatsby-starter-zurgbot
  description: The ultimate force of starter awesomeness in the galaxy of Gatsby
  tags:
    - Linting
    - PWA
    - SEO
    - Styling:Bulma
    - Styling:SCSS
    - Testing
  features:
    - Sass (SCSS Flavored) CSS
    - Bulma CSS Framework
    - React Helmet <head> Management
    - React Icons SVG Icon Components (Including Font Awesome and others)
    - ESLint for JS linting
    - Prettier for JS formatting
    - StyleLint for Scss linting and formatting
    - Jest for a test framework
    - Enzyme for testing with React
    - Husky for git hooks, particularly precommit management
    - Lint Staged to run commands only on staged files
- url: https://martin2844.github.io/gatsby-starter-dev-portfolio/
  repo: https://github.com/martin2844/gatsby-starter-dev-portfolio
  description: A Gatsby minimalistic portfolio site, with a blog and about section
  tags:
    - Portfolio
    - Blog
    - Markdown
  features:
    - createPages API
    - Responsive
    - Minimalistic
    - Blazing fast (LINK)
    - Graphql queries
    - Sass
    - Markdown
- url: https://wataruoguchi-gatsby-starter-typescript-contentful.netlify.app/
  repo: https://github.com/wataruoguchi/gatsby-starter-typescript-contentful
  description: Simple TypeScript starter with Contentful Integration
  tags:
    - Language:TypeScript
    - CMS:Contentful
    - Netlify
    - Blog
  features:
    - Simple
    - TypeScript
    - Contentful
    - Supports Contentful Rich Text
    - Prettier & ESLint & StyleLint to format & check the code
    - Husky & lint-staged to automate checking
- url: https://gatsby-starter-point.netlify.app/
  repo: https://github.com/teaware/gatsby-starter-point
  description: A humble Gatsby starter for blog
  tags:
    - Blog
    - Markdown
    - Netlify
  features:
    - SASS
    - SEO
    - Dark Mode
    - Google Analytics
- url: https://gatsby-typescript-storybook-starter.netlify.app/
  repo: https://github.com/RobertoMSousa/gatsby-typescript-storybook-starter
  description: A Gatsby starter with Storybook, tags, and ESLint
  tags:
    - Language:TypeScript
    - Styling:CSS-in-JS
    - Storybook
    - Markdown
    - Linting
  features:
    - Storybook
    - Simple
    - TypeScript
    - Contentful
    - Prettier & ESLint & StyleLint to format & check the code
    - Storybook
    - Jest and React Testing library for snapshots and unit tests.
    - Styled-Components for all your styles.
- url: https://semantic-ui-docs-gatsby.netlify.app/
  repo: https://github.com/whoisryosuke/semantic-ui-docs-gatsby
  description: Documentation starter using Semantic UI and MDX
  tags:
    - Documentation
    - Linting
    - Markdown
    - MDX
    - PWA
    - SEO
  features:
    - Easy starter for documentation-style sites
    - Use SUI React components anywhere in MDX
    - SASS/LESS support
    - Live code component
    - Customizable sidebar
    - Offline-ready
    - Responsive design
    - Nodemon for restarting dev server on changes
    - webpack aliasing for components, assets, etc
- url: https://gatsby-starter-saas-marketing.netlify.app/
  repo: https://github.com/keegn/gatsby-starter-saas-marketing
  description: A simple one-page marketing site starter for SaaS companies and products
  tags:
    - Onepage
    - Styling:CSS-in-JS
    - Landing Page
  features:
    - Responsive
    - Netlify ready
    - Styled-Components
    - Minimal design and easy to customize
    - Great for software or product related marketing sites
- url: https://react-landnig-page.netlify.app/
  repo: https://github.com/zilahir/react-landing-page
  description: Landing page with GraphCMS
  tags:
    - Redux
    - Styling:SCSS
    - Styling:CSS-in-JS
    - Netlify
  features:
    - Team section
    - Clients section
    - Map
    - Netlify ready
    - Styled-Components
    - Good for app showcase for startups
    - Prettier & ESLint & StyleLint to format & check the code
    - Husky & lint-staged to automate checking
- url: https://gatsby-strapi-starter.netlify.app/
  repo: https://github.com/jeremylynch/gatsby-strapi-starter
  description: Get started with Strapi, Bootstrap (reactstrap), and Gatsby FAST!
  tags:
    - CMS:Strapi
    - Styling:Bootstrap
  features:
    - Strapi
    - Bootstrap
    - Reactstrap
- url: https://kontent-template-gatsby-landing-page-photon.netlify.app
  repo: https://github.com/Simply007/kontent-template-gatsby-landing-page-photon
  description: Kentico Kontent based starter based on Photon starter by HTML5 UP
  tags:
    - CMS:Headless
    - CMS:Kontent
    - Netlify
    - Landing Page
    - HTML5UP
    - Styling:SCSS
  features:
    - Kentico Kontent CaaS platform as the data source
    - Landing page divided by section.
    - Support for code syntax highlighting
    - Includes plugins for easy, beautiful typography
    - Includes React Helmet to allow editing site meta tags
    - Includes plugins for offline support out of the box
    - Font awesome
    - Material Icons
    - CSS Grid
- url: https://gatsby-starter-typescript-blog-forms.netlify.app/
  repo: https://github.com/joerneu/gatsby-starter-typescript-blog-forms
  description: Gatsby starter for a website in TypeScript with a homepage, blog, and forms
  tags:
    - Blog
    - Language:TypeScript
    - Linting
    - Markdown
    - MDX
    - CMS:Netlify
    - SEO
    - Styling:CSS-in-JS
  features:
    - TypeScript for type safety, IDE comfort and error checking during development and build time
    - ESLint and Prettier for safety and consistent code style
    - Uses the official Gatsby Blog Core theme for data processing
    - Functional components and React Hooks
    - SEO component with React Helmet
    - Minimal responsive styling with React Emotion that can easily be extended
    - Theming of components and Markdown (MDX) with Emotion Theming
    - Forms with Formite (React Hooks Form library)
    - Accessible UI components implemented with Reakit and styling based on mini.css
    - Netlify CMS to create and edit blog posts
    - Small bundle size
- url: https://gatsby-tailwind-styled-components-storybook-starter.netlify.app/
  repo: https://github.com/denvash/gatsby-tailwind-styled-components-storybook-starter
  description: Tailwind CSS + Styled-Components + Storybook starter for Gatsby
  tags:
    - Storybook
    - Styling:Tailwind
    - Styling:CSS-in-JS
    - Styling:PostCSS
    - Netlify
  features:
    - Tailwind CSS v1
    - Styled-Components v5
    - Storybook v5
    - PostCSS
    - Deploy Storybook
    - Documentation
- url: https://gatsby-tfs-starter.netlify.app/
  repo: https://github.com/tiagofsanchez/gatsby-tfs-starter
  description: a gatsby-advanced-starter with Theme UI styling
  tags:
    - RSS
    - SEO
    - Blog
    - MDX
  features:
    - React Helmet <head> Management
    - SVG Icon
- url: https://lam.aesthetic.codes/
  repo: https://github.com/vaporwavy/gatsby-london-after-midnight
  description: A custom, image-centric theme for Gatsby. Advanced from the Gatsby starter London.
  tags:
    - Blog
    - Portfolio
    - Gallery
    - SEO
    - Markdown
    - HTML5UP
    - CMS:Netlify
    - Styling:PostCSS
  features:
    - Support tags
    - Easily change the theme color
    - Post thumbnails in the homepage
    - Built with PostCSS
    - Made for image-centric portfolios
    - Based on London for Gatsby
- url: https://alipiry-gatsby-starter-typescript.netlify.app/
  repo: https://github.com/alipiry/gatsby-starter-typescript
  description: The default Gatsby starter with TypeScript
  tags:
    - Language:TypeScript
    - Linting
    - Netlify
  features:
    - Type Checking With TypeScript
    - Powerful Linting With ESLint
- url: https://gatsby-typescript-tailwind.netlify.app/
  repo: https://github.com/impulse/gatsby-typescript-tailwind
  description: Gatsby starter with TypeScript and Tailwind CSS
  tags:
    - Language:TypeScript
    - Styling:Tailwind
    - Styling:PostCSS
    - Netlify
  features:
    - Simple
    - TSLint
    - Tailwind CSS v1
    - PostCSS + PurgeCSS
- url: https://gatsby-starter-blog-tailwindcss-demo.netlify.app/
  repo: https://github.com/andrezzoid/gatsby-starter-blog-tailwindcss
  description: Gatsby blog starter with Tailwind CSS
  tags:
    - Blog
    - SEO
    - Markdown
    - Styling:Tailwind
    - Styling:PostCSS
  features:
    - Based on the official Gatsby starter blog
    - Uses Tailwind CSS
    - Uses PostCSS
- url: https://gatsby-minimalist-starter.netlify.app/
  repo: https://github.com/dylanesque/Gatsby-Minimalist-Starter
  description: A minimalist, general-purpose Gatsby starter
  tags:
    - SEO
    - Markdown
    - Styling:CSS-in-JS
  features:
    - Less starting boilerplate than the Gatsby default starter
    - Layout.css includes checklist of initial design system decisions to make
    - Uses Emotion
    - Uses CSS-In-JS
- url: https://gastby-starter-zeevo.netlify.app/
  repo: https://github.com/zeevosec/gatsby-starter-zeevo
  description: Yet another Blog starter with a different style
  tags:
    - Blog
    - Markdown
    - SEO
  features:
    - Extendable
    - Feature filters
    - Performant
- url: https://gatsby-theme-phoenix-demo.netlify.app
  repo: https://github.com/arshad/gatsby-theme-phoenix
  description: A personal blogging and portfolio theme for Gatsby with great typography and dark mode.
  tags:
    - Blog
    - Portfolio
    - SEO
    - MDX
    - Styling:Tailwind
    - Styling:PostCSS
  features:
    - MDX - Posts, Pages and Projects
    - Tags/Categories
    - Dark mode
    - Customizable with Tailwind CSS
    - Code highlighting with Prism
    - RSS feed
- url: https://gatsby-starter-landed.netlify.app/
  repo: https://github.com/vasrush/gatsby-starter-landed
  description: A Gatsby theme based on Landed template by HTML5UP
  tags:
    - HTML5UP
    - Landing Page
    - Portfolio
    - Linting
    - Styling:SCSS
    - Transitions
    - SEO
  features:
    - Includes sections to easily create landing pages
    - React Helmet <head> Management
    - Easily update menus & submenus in gatsby-config file
    - Integrates react-scroll and react-reveal for transitions
    - ESLint and Prettier for safety and consistent code style
    - Offline-ready
    - Responsive design
    - Left, Right and no sidebar templates
    - Font awesome icons
    - HTML5UP Design
- url: https://tina-starter-grande.netlify.app/
  repo: https://github.com/tinacms/tina-starter-grande
  description: Feature-rich Gatsby starter with full TinaCMS integration
  tags:
    - Blog
    - Markdown
    - SEO
    - Netlify
    - Pagination
    - CMS:Other
    - Styling:CSS-in-JS
  features:
    - Fully integrated with TinaCMS for easy editing
    - Blocks based page & form builder
    - Styled Components
    - Code syntax highlighting
    - Light/Dark mode
- url: https://amelie-blog.netlify.app/
  repo: https://github.com/tobyau/gatsby-starter-amelie
  description: A minimal and mobile-friendly blog template
  tags:
    - Blog
    - SEO
    - Markdown
  features:
    - Responsive design
    - Customizable content through markdown files
    - SEO component with React Helmet
- url: https://chronoblog.now.sh
  repo: https://github.com/Ganevru/gatsby-starter-chronoblog
  description: Chronoblog is a Gatsby js theme specifically designed to create a personal website. The main idea of ​​Chronoblog is to allow you not only to write a personal blog but also to keep a record of everything important that you have done.
  tags:
    - Blog
    - Portfolio
    - MDX
    - Markdown
    - SEO
    - Styling:CSS-in-JS
    - Linting
  features:
    - Starter for Chronoblog Gatsby Theme
- url: https://gatsby-eth-dapp-starter.netlify.app
  repo: https://github.com/robsecord/gatsby-eth-dapp-starter
  description: Gatsby Starter for Ethereum Dapps using Web3 with Multiple Account Management Integrations
  tags:
    - Client-side App
    - Netlify
    - Authentication
  features:
    - Ethereum Web3 Authentication - Multiple Integrations
    - ConsenSys Rimble UI Integration
    - Styled Components
    - Coinbase, Fortmatic, Metamask, WalletConnect, and more
    - dFuse Blockchain Streaming and Notifications
- url: https://gatsby-starter-theme-antv.antv.vision
  repo: https://github.com/antvis/gatsby-starter-theme-antv
  description: ⚛️ Polished Gatsby theme for documentation site
  tags:
    - Documentation
    - Markdown
    - Language:TypeScript
    - Styling:Ant Design
    - i18n
  features:
    - ⚛ Prerendered static site
    - 🌎 Internationalization support by i18next
    - 📝 Markdown-based documentation and menus
    - 🎬 Examples with live playground
    - 🏗 Unified Theme and Layout
    - 🆙 Easy customized header nav
    - 🧩 Built-in home page components
- url: https://gatsby-starter-cafe.netlify.app
  repo: https://github.com/crolla97/gatsby-starter-cafe
  description: Gatsby starter for creating a single page cafe website using Contentful and Leaflet
  tags:
    - CMS:Contentful
    - Styling:SCSS
    - Landing Page
    - Onepage
  features:
    - Leaflet interactive map
    - Instagram Feed
    - Contentful for menu item storage
    - Responsive design
- url: https://gatsby-firebase-simple-auth.netlify.app/
  repo: https://github.com/marcomelilli/gatsby-firebase-simple-auth
  description: A simple Firebase Authentication Starter with protected routes
  tags:
    - Firebase
    - Authentication
    - Styling:Tailwind
  features:
    - Authentication with Firebase
    - Protected Routes with Authorization
- url: https://demo.gatsbystorefront.com/
  repo: https://github.com/GatsbyStorefront/gatsby-starter-storefront-shopify
  description: Lightning fast PWA storefront for Shopify
  tags:
    - CMS:Headless
    - Shopify
    - SEO
    - PWA
    - E-commerce
    - Styling:CSS-in-JS
  features:
    - Gatsby Storefront
    - gatsby-theme-storefront-shopify
    - Shopify Integration
    - Shopping Cart
    - PWA
    - Optimized images with gatsby-image.
    - SEO
    - A11y
- url: https://keturah.netlify.app/
  repo: https://github.com/giocare/gatsby-starter-keturah
  description: A portfolio starter for developers
  tags:
    - Portfolio
    - SEO
    - Markdown
  features:
    - Target Audience Developers
    - Designed To Resemble A Terminal And Text Editor
    - Responsive Design
    - FontAwesome Icon Library
    - Easily Customize Content Using Markdown Files
    - SEO Friendly Component
    - Social Media Icons Provided
- url: https://gatsby-lander.surge.sh/
  repo: https://github.com/codebushi/gatsby-starter-lander
  description: Single page starter built with Tailwind CSS
  tags:
    - Onepage
    - Linting
    - Styling:Tailwind
  features:
    - Simple One Page Site
    - Landing Page Design
    - Fully Responsive
    - Styling with Tailwind
- url: https://gatsby-starter-papan01.netlify.app/
  repo: https://github.com/papan01/gatsby-starter-papan01
  description: A Gatsby starter for creating a markdown blog.
  tags:
    - Linting
    - Blog
    - Styling:SCSS
    - Markdown
    - Pagination
    - PWA
    - SEO
  features:
    - SSR React Code Splitting(loadable-components)
    - Theme Toggle(light/dark)
    - Pagination
    - SEO(Sitemap, Schema.org, OpenGraph tags, Twitter tag)
    - Web application manifest and offline support
    - Google Analytics
    - Disqus
    - RSS
    - ESLint(Airbnb) for linting
    - Prettier code formatting
    - gh-pages for deploying to GitHub Pages
- url: https://gatsby-starter-boilerplatev-kontent-demo.netlify.app/
  repo: https://github.com/viperfx07/gatsby-starter-boilerplatev-kontent
  description: A Gatsby starter using BoilerplateV for Kentico Kontent.
  tags:
    - Blog
    - CMS:Headless
    - CMS:Kontent
    - Styling:Bootstrap
    - Styling:CSS-in-JS
    - Linting
  features:
    - Sass (SCSS Flavored) CSS
    - ITCSS Structure of CSS (with glob added for css)
    - Bootstrap CSS Framework
    - React Helmet <head> Management
    - ESLint(Airbnb) for JS linting
    - Prettier for JS formatting
- url: https://www.cryptocatalyst.net/
  repo: https://github.com/n8tb1t/gatsby-starter-cryptocurrency
  description: A full-fledged cryptocurrency Gatsby starter portal with landing page, blog, roadmap, devs team, and docs.
  tags:
    - Linting
    - Blog
    - Styling:SCSS
    - Markdown
    - Pagination
    - PWA
    - SEO
  features:
    - Beautiful Mobile-first design.
    - modular SCSS styles.
    - Configurable color scheme.
    - Advanced config options.
    - Advanced landing page.
    - Blog Component.
    - Live comments.
    - Roadmap component.
    - Developers page component.
    - Algolia advanced search index, with content chunks.
    - Docs component.
    - No outdated codebase, use only react hooks.
    - Easy to modify react components.
    - SEO (Sitemap, OpenGraph tags, Twitter tags)
    - Google Analytics Support
    - Offline Support & WebApp Manifest
    - Easy to modify assets.
- url: https://chronoblog-profile.now.sh
  repo: https://github.com/Ganevru/gatsby-starter-chronoblog-profile
  description: This starter will help you launch a personal website with a simple text feed on the main page. This starter looks simple and neat, but at the same time, it has great potential for organizing your content using tags, dates, and search. The homepage is organized in compact feeds. The display of content in these feeds is based on the tags of this content (for example, only content with a podcast tag gets into the feed with podcasts).
  tags:
    - Blog
    - Portfolio
    - MDX
    - Markdown
    - SEO
    - Styling:CSS-in-JS
    - Linting
  features:
    - Specially designed to create a personal website (in a simple and strict "text" style)
    - Universal text feed divided into categories
    - Search and Tags for organizing content
    - A simple change of primary and secondary colors of the site, fonts, radius of curvature of elements, etc (thanks to Theme UI theming)
    - Clean and Universal UI
    - Mobile friendly, all elements and custom images are adapted to any screen
    - Light/Dark mode
    - Easy customization of icons and links to your social networks
    - MDX for the main menu of the site, footer and other elements of the site
    - MDX for pages and content
    - Code syntax highlighting
    - SEO (OpenGraph and Twitter) out of the box with default settings that make sense (thanks to React Helmet)
- url: https://chronoblog-hacker.now.sh
  repo: https://github.com/Ganevru/gatsby-starter-chronoblog-hacker
  description: A dark (but with ability to switch to light) starter that uses the Source Code Pro font (optional) and minimalistic UI
  tags:
    - Blog
    - Portfolio
    - MDX
    - Markdown
    - SEO
    - Styling:CSS-in-JS
    - Linting
  features:
    - Specially designed to create a personal website
    - Search and Tags for organizing content
    - A simple change of primary and secondary colors of the site, fonts, radius of curvature of elements, etc (thanks to Theme UI theming)
    - Clean and Minimalistic UI
    - Mobile friendly, all elements and custom images are adapted to any screen
    - Light/Dark mode
    - Easy customization of icons and links to your social networks
    - MDX for the main menu of the site, footer and other elements of the site
    - MDX for pages and content
    - Code syntax highlighting
    - SEO (OpenGraph and Twitter) out of the box with default settings that make sense (thanks to React Helmet)
- url: https://gatsby-starter-tailwind2-emotion-styled-components.netlify.app/
  repo: https://github.com/chrish-d/gatsby-starter-tailwind2-emotion-styled-components
  description: A (reasonably) unopinionated Gatsby starter, including; Tailwind 2 and Emotion. Use Tailwind utilities with Emotion powered CSS-in-JS to produce component scoped CSS (no need for utilities like Purge CSS, etc).
  tags:
    - Styling:CSS-in-JS
    - Styling:Tailwind
  features:
    - Utility-first CSS using Tailwind 2.
    - CSS scoped within components (no "bleeding").
    - Only compiles the CSS you use (no need to use PurgeCSS/similar).
    - Automatically gives you Critical CSS with inline stlyes.
    - Hybrid of PostCSS and CSS-in-JS to give you Tailwind base styles.
- url: https://5e0a570d6afb0ef0fb162f0f--wizardly-bassi-e4658f.netlify.app/
  repo: https://github.com/adamistheanswer/gatsby-starter-baysik-blog
  description: A basic and themeable starter for creating blogs in Gatsby.
  tags:
    - Blog
    - Portfolio
    - MDX
    - Markdown
    - SEO
    - Styling:CSS-in-JS
    - Linting
  features:
    - Specially designed to create a personal website
    - Clean and Minimalistic UI
    - Facebook Comments
    - Mobile friendly, all elements and custom images are adapted to any screen
    - Light/Dark mode
    - Prettier code formatting
    - RSS
    - Links to your social networks
    - MDX for pages and content
    - Code syntax highlighting
    - SEO (OpenGraph and Twitter) out of the box with default settings that make sense (thanks to React Helmet)
- url: https://gatsby-starter-robin.netlify.app/
  repo: https://github.com/robinmetral/gatsby-starter-robin
  description: Gatsby Default Starter with state-of-the-art tooling
  tags:
    - MDX
    - Styling:CSS-in-JS
    - Linting
    - Testing
    - Storybook
  features:
    - 📚 Write in MDX
    - 👩‍🎤 Style with Emotion
    - 💅 Linting with ESLint and Prettier
    - 📝 Unit and integration testing with Jest and react-testing-library
    - 💯 E2E browser testing with Cypress
    - 📓 Visual testing with Storybook
    - ✔️ CI with GitHub Actions
    - ⚡ CD with Netlify
- url: https://help.dferber.de
  repo: https://github.com/dferber90/gatsby-starter-help-center
  description: A themeable starter for a help center
  tags:
    - Documentation
    - Markdown
    - MDX
    - Search
  features:
    - Manage content in Markdown and YAML files
    - Multiple authors possible
    - Apply your own theme
    - Usable in any language
    - SEO friendly
    - Easy to add Analytics
- url: https://evaluates2.github.io/Gatsby-Starter-TypeScript-Redux-TDD-BDD
  repo: https://github.com/Evaluates2/Gatsby-Starter-TypeScript-Redux-TDD-BDD
  description: An awesome Gatsby starter template that takes care of the tooling setup, allowing you and your team to dive right into building ultra-fast React applications quickly and deploy them with confidence! 📦
  tags:
    - Redux
    - Language:TypeScript
    - Linting
    - Testing
    - Styling:None
  features:
    - 📚 Written in TypeScript.
    - 💡 Redux preconfigured (with local-storage integration.
    - 💅 Linting with TSLint and Prettier.
    - 📝 Unit testing with Jest and react-test-renderer.
    - 💯 Behavior-driven E2E browser testing with Cypress + Cucumber.js plugin.
    - 📓 Steps for deploying to Gh-pages
    - ✔️ CI with TravisCI
    - ⚡ Steps for deploying to GitHub Pages, AWS S3, or Netlify.
- url: https://gatsby-resume-starter.netlify.app/
  repo: https://github.com/barancezayirli/gatsby-starter-resume-cms
  description: Resume starter styled using Tailwind with Netlify CMS as headless CMS.
  tags:
    - CMS:Headless
    - SEO
    - PWA
    - Portfolio
  features:
    - One-page resume/CV
    - PWA
    - Multiple Netlify CMS widgets
    - Netlify CMS as Headless CMS
    - Tailwind for styling with theming
    - Optimized build process (purge css)
    - Basic SEO, site metadata
    - Prettier
    - Social media links
- url: https://gatsby-starter-default-nostyles.netlify.app/
  repo: https://github.com/JuanJavier1979/gatsby-starter-default-nostyles
  description: The default Gatsby starter with no styles.
  tags:
    - Styling:None
  features:
    - Based on gatsby-starter-default
    - No styles
- url: https://greater-gatsby.now.sh
  repo: https://github.com/rbutera/greater-gatsby
  description: Barebones and lightweight starter with TypeScript, PostCSS, Tailwind CSS, and Storybook.
  tags:
    - PWA
    - Language:TypeScript
    - Styling:Tailwind
  features:
    - Lightweight & Barebones
    - includes Storybook
    - Full TypeScript support
    - Uses styled-components Global Styles API for consistency in styling across application and Storybook
- url: https://gatsby-simplefolio.netlify.app/
  repo: https://github.com/cobidev/gatsby-simplefolio
  description: A clean, beautiful and responsive portfolio template for Developers ⚡️
  tags:
    - Portfolio
    - PWA
    - SEO
    - Onepage
  features:
    - Modern UI Design
    - Reveal Animations
    - Fully Responsive
    - Easy site customization
    - Configurable color scheme
    - OnePage portfolio site
    - Fast image optimization
- url: https://gatsby-starter-hpp.netlify.app/
  repo: https://github.com/hppRC/gatsby-starter-hpp
  description: All in one Gatsby skeleton based TypeScript, emotion, and unstated-next.
  tags:
    - MDX
    - SEO
    - PWA
    - Linting
    - Styling:CSS-in-JS
    - Language:TypeScript
  features:
    - PWA
    - TypeScript
    - Absolute import
    - Useful ready made custom hooks
    - Ready made form component for Netlify form
    - Global CSS component and Reset CSS component
    - Advanced SEO components(ex. default twitter ogp image, sitemaps, robot.txt)
    - Prettier, ESLint
    - unstated-next(useful easy state library)
- url: https://gatsby-typescript-emotion-storybook.netlify.app/
  repo: https://github.com/duncanleung/gatsby-typescript-emotion-storybook
  description: Config for TypeScript + Emotion + Storybook + React Intl + SVGR + Jest.
  tags:
    - Language:TypeScript
    - Styling:CSS-in-JS
    - Storybook
    - i18n
    - Linting
    - Testing
  features:
    - 💻 TypeScript
    - 📓 Visual testing with Storybook
    - 👩‍🎤 CSS-in-JS styling with Emotion
    - 💅 Linting with ESLint and Prettier
    - 🌎 React Intl internationalization support
    - 🖼️ SVG support with SVGR
    - 📝 Unit and integration testing with Jest and react-testing-library
    - ⚡ CD with Netlify
- url: https://felco-gsap.netlify.app
  repo: https://github.com/AshfaqKabir/Felco-Gsap-Gatsby-Starter
  description: Minimal Multipurpose Gsap Gatsby Landing Page. Helps Getting Started With Gsap and Netlify Forms.
  tags:
    - Portfolio
    - Styling:CSS-in-JS
  features:
    - Minimal 3 Page Responsive Layout
    - Multipurpose Gatsby Theme
    - Working Netlify Form
    - Gsap For Modern Animtaions
    - Styled Components for responsive component based styling with theming
    - Basic SEO, site metadata
    - Prettier
- url: https://gatsby-starter-fusion-blog.netlify.app/
  repo: https://github.com/robertistok/gatsby-starter-fusion-blog
  description: Easy to configure blog starter with a modern, minimal theme
  tags:
    - Language:TypeScript
    - Styling:CSS-in-JS
    - Netlify
    - Markdown
    - Blog
    - SEO
  features:
    - Featured/Latest posts
    - Sticky header
    - Easy to customize -> edit config.ts with your info
    - Meta tags for improved SEO with React Helmet
    - Transform links to bitly links automatically
    - Codesyntax
    - Code syntax highlighting
- url: https://gatsby-bootstrap-italia-starter.dej611.now.sh/
  repo: https://github.com/italia/design-italia-gatsby-starterkit
  description: Gatsby starter project using the Bootstrap Italia design kit from Italian Digital Team
  tags:
    - Styling:Bootstrap
    - SEO
    - Linting
  features:
    - Bootstrap Italia - design-react-kit
    - Prettier
    - Sticky header
    - Complete header
    - Homepage and service templates pages ready to use
    - Meta tags for improved SEO with React Helmet
- url: https://gatsby-starter-webcomic.netlify.app
  repo: https://github.com/JLDevOps/gatsby-starter-webcomic
  description: Gatsby blog starter that focuses on webcomics and art with a minimalistic UI.
  tags:
    - Markdown
    - MDX
    - Netlify
    - Pagination
    - Search
    - Styling:Bootstrap
    - RSS
    - SEO
  features:
    - Designed to focus on blog posts with images.
    - Search capability on blog posts
    - Displays the latest posts
    - Displays all the tags from the site
    - Pagination between blog posts
    - Has a "archive" page that categorizes and displays all the blog posts by date
    - Mobile friendly
- url: https://gatsby-starter-material-emotion.netlify.app
  repo: https://github.com/liketurbo/gatsby-starter-material-emotion
  description: Gatsby starter of Material-UI with Emotion 👩‍🎤
  tags:
    - Language:TypeScript
    - SEO
    - Styling:Material
    - Styling:CSS-in-JS
  features:
    - Based on Gatsby Default Starter
    - Material-UI
    - Emotion
    - Roboto Typeface
    - SEO
    - TypeScript
- url: https://flex.arshad.io
  repo: https://github.com/arshad/gatsby-starter-flex
  description: A Gatsby starter for the Flex theme.
  tags:
    - SEO
    - MDX
    - Styling:CSS-in-JS
  features:
    - MDX Blocks for your Gatsby site.
    - Customizable, extendable and accessible.
    - Theme UI
    - SEO and Open graphs support
    - Color modes
    - Code Highlighting
- url: https://london-night-day.netlify.app/
  repo: https://github.com/jooplaan/gatsby-london-night-and-day
  description: A custom, image-centric dark and light mode aware theme for Gatsby. Advanced from the Gatsby starter London After Midnight.
  tags:
    - Blog
    - Portfolio
    - Gallery
    - SEO
    - Markdown
    - Styling:SCSS
    - HTML5UP
    - CMS:Netlify
  features:
    - Support tags
    - Easily change the theme color
    - Post thumbnails in the homepage
    - Made for image-centric portfolios
    - Using the London After Midnight is now “Dark mode” (the default), and the original London as “Light mode”.
    - Removed Google Fonts, using system fonts in stead (for speed and privacy :)
    - Use SASS
- url: https://the-gatsby-bootcamp-blog.netlify.app
  repo: https://github.com/SafdarJamal/gatsby-bootcamp-blog
  description: A minimal blogging site built with Gatsby using Contentful and hosted on Netlify.
  tags:
    - Blog
    - CMS:Contentful
    - Netlify
    - Styling:SCSS
    - SEO
    - Portfolio
  features:
    - Basic setup for a full-featured blog
    - Includes React Helmet to allow editing site meta tags
    - Uses SCSS for styling
    - Minimal responsive design
    - Styled components
    - SEO Friendly Meta
- url: https://gatsby-starter-catalyst-hydrogen.netlify.app/
  repo: https://github.com/ehowey/gatsby-starter-catalyst-hydrogen
  description: A full-featured starter for a freelance writer or journalist to display a portfolio of their work. SANITY.io is used as the CMS. Based on Gatsby Theme Catalyst. Uses MDX and Theme UI.
  tags:
    - Styling:Theme-UI
    - CMS:sanity.io
    - SEO
    - PWA
    - Portfolio
  features:
    - Based on Gatsby Theme Catalyst series of themes
    - MDX
    - Theme UI integration for easy to change design tokens
    - SEO optimized to include social media images and Twitter handles
    - Tight integration with SANITY.io including a predefined content studio.
    - A full tutorial is available in the docs.
- url: https://rocketdocs.netlify.app/
  repo: https://github.com/Rocketseat/gatsby-starter-rocket-docs
  description: Out of the box Gatsby Starter for creating documentation websites easily and quickly.
  tags:
    - SEO
    - MDX
    - Documentation
    - Linting
    - Markdown
    - PWA
    - Styling:CSS-in-JS
  features:
    - MDX for docs;
    - Responsive and mobile friendly;
    - Code highlighting with prism-react-renderer and react-live support;
    - SEO (Sitemap, schema.org data, Open Graph and Twitter tags).
    - Google Analytics integration;
    - Custom docs schema;
    - Offline Support & WebApp Manifest;
    - Yaml-based sidebar navigation;
- url: https://gatsby-starter-typescript-default.netlify.app/
  repo: https://github.com/lianghx-319/gatsby-starter-typescript-default
  description: Only TypeScript Gatsby starter base on Default starter
  tags:
    - Language:TypeScript
  features:
    - All features same as gatsby-starter-default
    - Only support TypeScript using gatsby-typescript-plugin
- url: https://gatsby-starter-catalyst.netlify.app/
  repo: https://github.com/ehowey/gatsby-starter-catalyst
  description: A boilerplate starter to accelerate your Gatsby development process. Based on Gatsby Theme Catalyst. Uses MDX for content and Theme UI for styling. Includes a core theme, a header theme, and a footer theme.
  tags:
    - MDX
    - Styling:Theme-UI
    - SEO
    - PWA
  features:
    - Based on Gatsby Theme Catalyst series of themes and starters.
    - Theme options are used to enable some simple layout changes.
    - Latent component shadowing allows for easy shadowing and swapping of layout components such as the header and footer.
    - Theme UI is deeply integrated with design tokens and variants throughout.
    - Uses a Tailwind preset to enable you to focus on design elements.
    - Color mode switching available by default.
    - SEO optimized to include social media images and Twitter handles.
    - React Scroll for one page, anchor based navigation is available.
    - Code highlighting via Prism.
- url: https://gatsby-starter-default-dark-mode.netlify.app/
  repo: https://github.com/alexandreramosdev/gatsby-starter-default-dark-mode
  description: A simple starter to get developing quickly with Gatsby, dark mode, and styled-components.
  tags:
    - Styling:CSS-in-JS
    - Onepage
    - Linting
  features:
    - Dark mode
    - Styled Components
    - Comes with React Helmet for adding site meta tags
    - Includes plugins for offline support out of the box
- url: https://eager-memento.netlify.app/
  repo: https://github.com/Mr404Found/gatsby-memento-blogpost
  description: A responsive gatsby portfolio starter to show off or to flex your skills in a single page
  tags:
    - Netlify
    - Markdown
    - Blog
    - Styling:Bootstrap
  features:
    - React Bootstrap
    - Responsive webpage
    - TypeWriter Effect
- url: https://gatsby-starter-wilde-creations.netlify.app/
  repo: https://github.com/georgewilde/gatsby-starter-wilde-creations
  description: Barebones starter with a minimal number of components to kick off a TypeScript and Styled Components project.
  tags:
    - Styling:CSS-in-JS
    - PWA
    - Testing
    - Linting
    - Language:TypeScript
  features:
    - ✔️ Gatsby
    - ✔️ TypeScript
    - ✔️ Styled Components
    - ✔️ Helmet
    - ✔️ Storybook
    - ✔️ Jest
    - ✔️ ESLint
    - ✔️ Husky
    - ✔️ Prettier
    - ✔️ React Testing Library
    - ✔️ Stylelint
    - ✔️ Offline support
    - ✔️ PWA ready
    - ✔️ SEO
    - ✔️ Responsive design
    - ✔️ Netlify Deployment Friendly
    - ✔️ Highly optimized (Lighthouse score 4 x 100)
- url: https://gatsby-starter-typescript-deploy.netlify.app/
  repo: https://github.com/jongwooo/gatsby-starter-typescript
  description: TypeScript version of the default Gatsby starter🔮
  tags:
    - Language:TypeScript
    - Linting
    - Netlify
    - Testing
  features:
    - TypeScript
    - ESLint for JS linting
    - Prettier code formatting
    - Jest for testing
    - Deploy to Netlify through GitHub Actions
- url: https://answer.netlify.app/
  repo: https://github.com/passwd10/gatsby-starter-answer
  description: A simple Gatsby blog to show your Future Action on top of the page
  tags:
    - Blog
    - Markdown
    - Netlify
    - Disqus
  features:
    - Emoji
    - Social Icon(fontawesome)
    - Google Analytics
    - Disqus
    - Resume
    - Place plan on the top
- url: https://gatsby-portfolio-starter.netlify.app/
  repo: https://github.com/Judionit/gatsby-portfolio-starter
  description: A simple Gatsby portfolio starter
  tags:
    - Netlify
    - Styling:CSS-in-JS
    - Onepage
    - Portfolio
  features:
    - Styled components
    - Responsive webpage
    - Portfolio
- url: https://wp-graphql-gatsby-starter.netlify.app/
  repo: https://github.com/n8finch/wp-graphql-gatsby-starter
  description: A super simple, bare-bone starter based on the Gatsby Starter for the front end and the WP GraphQL plugin on your WordPress install. This is a basic "headless CMS" setup. This starter will pull posts, pages, categories, tags, and a menu from your WordPress site. You should use either the TwentyNineteen or TwentyTwenty WordPress themes on your WordPress install. See the starter repo for more detailed instructions on getting set up. The example here uses the WordPress Theme Unit Test Data for post and page dummy content. Find something wrong? Issues are welcome on the starter repository.
  tags:
    - Blog
    - CMS:Headless
    - CMS:WordPress
    - Netlify
  features:
    - WP GraphQL plugin integration
    - Light/Dark Mode
    - React Helmet for SEO
    - Integrated navigation
    - Verbose (i.e., not D.R.Y.) GraphQL queries to get data from
    - Includes plugins for offline support out of the box
- url: https://gatsby-starter-docz-netlifycms.netlify.app/
  repo: https://github.com/colbyfayock/gatsby-starter-docz-netlifycms
  description: Quickly deploy Docz documentation powered by Netlify CMS!
  tags:
    - CMS:Netlify
    - Documentation
    - Netlify
  features:
    - Docz documentation powered by Gatsby
    - Netlify CMS to manage content
- url: https://keanu-pattern.netlify.app/
  repo: https://github.com/Mr404Found/gatsby-keanu-blog
  description: A responsive and super simple gatsby portfolio starter and extendable for blog also used yaml parsing
  tags:
    - Netlify
    - SEO
    - Blog
    - Landing Page
    - Styling:Other
  features:
    - Attractive Design
    - Responsive webpage
    - Responsive Card Design
    - Gatsby
    - yaml parsing
    - Automatic page Generation by adding content
- url: https://gatsby-contentful-portfolio-blog.netlify.app/
  repo: https://github.com/escapemanuele/gatsby-contentful-blog-portfolio
  description: Simple gatsby starter for integration with Contentful. The result is a clean and nice website for businesses or freelancers with a blog and a portfolio.
  tags:
    - Blog
    - CMS:Headless
    - CMS:Contentful
    - Portfolio
    - PWA
    - Testing
  features:
    - Styled components
    - Responsive webpage
    - Portfolio
    - Blog
    - Testing
    - PWA
- url: https://example-site-for-square-starter.netlify.app/
  repo: https://github.com/jonniebigodes/example-site-for-square-starter
  description: A barebones starter to help you kickstart your next Gatsby project with Square payments
  tags:
    - Square
    - Netlify
    - SEO
    - E-commerce
  features:
    - Serverless
    - Gatsby
    - Square
- url: https://gatsby-animate.netlify.app/
  repo: https://github.com/Mr404Found/gatsby-animate-starter
  description: A responsive and super simple gatsby starter with awesome animations to components and to build your online solutions website. stay tuned more features coming soon
  tags:
    - Netlify
    - SEO
    - Blog
    - Landing Page
    - Styling:Other
  features:
    - Attractive Design
    - Responsive webpage
    - Services
    - Animations
    - yaml parsing
    - Component Animations
    - ReactReveal Library
- url: https://gatsby-starter-instagram-baseweb.netlify.app/
  repo: https://github.com/timrodz/gatsby-starter-instagram-baseweb
  description: 🎢 A portfolio based on your latest Instagram posts, implemented with the Base Web Design System by Uber. It features out-of-the-box responsive layouts, easy-to-implement components, and CSS-in-JS styling.
  tags:
    - Landing Page
    - Portfolio
    - Gallery
    - SEO
    - Netlify
    - Styling:CSS-in-JS
    - Styling:Other
  features:
    - Display your Instagram posts (Up to the last 12 with no API key).
    - Plug & Play configuration. All you need is an Instagram username!
    - Lightweight & Minimalist page structure. Let your work show itself.
    - Responsive design.
    - Simple React functional components (FC).
    - Google Analytics ready.
    - Continuous deployment via Netlify or Vercel.
- url: https://gatsby-starter-mountain.netlify.app/
  repo: https://github.com/artezan/gatsby-starter-mountain
  description: Blog theme that combines the new powerful MDX with the old WordPress. Built with WP/MDX and Theme UI
  tags:
    - Styling:CSS-in-JS
    - PWA
    - MDX
    - CMS:WordPress
    - Landing Page
    - Blog
  features:
    - gatsby-theme-wordpress-mdx
    - Theme UI
    - react-animate-on-scroll
    - Responsive Design
    - SEO friendly
    - Optimized images with gatsby-image
    - Git pre-commit and pre-push hooks using Husky
    - Highly optimized with excellent lighthouse audit score
    - Light/Dark mode
    - CSS Animations
    - Mountain style
- url: https://gatsby-starter-redux-storybook.netlify.app/
  repo: https://github.com/fabianunger/gatsby-starter-redux-storybook
  description: Gatsby Starter that has Redux (persist) and Storybook implemented.
  tags:
    - Redux
    - Storybook
    - PWA
    - Styling:CSS-in-JS
    - SEO
  features:
    - Redux + Redux Persist implemented also for Storybook
    - PWA
    - ESLint
    - SEO ready
- url: https://dospolov.com
  repo: https://github.com/dospolov/gatsby-starter-blog-and-cv
  description: Gatsby starter for Blog and CV.
  tags:
    - Blog
    - CMS:Netlify
    - Pagination
    - Portfolio
    - Disqus
    - RSS
    - Styling:Ant Design
    - Styling:Tailwind
  features:
    - Archive organized by tags and categories
    - Pagination support
    - Offline support
    - Google Analytics support
    - Disqus Comments support
- url: https://gatsby-starter-typescript-themes.netlify.app/
  repo: https://github.com/room-js/gatsby-starter-typescript-themes
  description: Gatsby TypeScript starter with light/dark themes based on CSS variables
  tags:
    - Language:TypeScript
    - Styling:SCSS
  features:
    - Light and Dark themes based on CSS variables (persisted state)
    - Font Awesome
    - Normalize.css
- url: https://gatsby-notion-demo.netlify.app/
  repo: https://github.com/conradlin/gatsby-starter-strata-notion
  description: Gatsby starter utilizing Notion as a CMS based on the strata site template
  tags:
    - Blog
    - PWA
    - SEO
    - Styling:SCSS
  features:
    - Super simple, portfolio + blog + newsletter site
    - Utilizing Notion as a CMS
    - Fully Responsive
    - Styling with SCSS
- url: https://sumanth.netlify.app/
  repo: https://github.com/Mr404Found/gatsby-sidedrawer
  description: A responsive and super simple gatsby site with awesome navbar and stay tuned more features coming soon
  tags:
    - Netlify
    - SEO
    - Blog
    - Landing Page
    - Styling:Other
  features:
    - Attractive Design
    - Responsive webpage
    - Animations
    - Component Animations
    - ReactReveal Library
    - Side Drawer
    - Sidebar
    - Navbar
- url: https://userbase-gatsby-starter.jacobneterer.com
  repo: https://github.com/jneterer/userbase-gatsby-starter
  description: Another TODO app - a Gatsby starter for Userbase, Tailwind CSS, SCSS, and TypeScript.
  tags:
    - Styling:Tailwind
    - Styling:SCSS
    - Language:TypeScript
    - Authentication
    - Netlify
    - SEO
  features:
    - Userbase for authentication and end-to-end encrypted data management
    - All user and data APIs
    - Tailwind CSS and SCSS for styling
    - TypeScript for easier debugging and development, strict types, etc
    - Netlify for hosting
- url: https://gatsby-simple-blog-with-asciidoctor-demo.netlify.app
  repo: https://github.com/hitsuji-no-shippo/gatsby-simple-blog-with-asciidoctor
  description: A Gatsby blog with Asciidoctor. Forked from thundermiracle/gatsby-simple-blog.
  tags:
    - Blog
    - i18n
    - Netlify
    - Disqus
    - RSS
    - SEO
    - Linting
    - Testing
  features:
    - Asciidoc support
    - Easily Configurable
    - Tags
    - Edit on GitHub
    - i18n
    - SEO
    - Light and Dark themes
    - Google Analytics
    - RSS
    - Disqus
    - Breadcrumbs
    - ESLint
- url: https://barcadia.netlify.app/
  repo: https://github.com/bagseye/barcadia
  description: A super-fast site using Gatsby
  tags:
    - Blog
    - CMS:Headless
    - CMS:Contentful
    - Portfolio
  features:
    - Styled components
    - Responsive webpage
    - Portfolio
    - Blog
- url: https://gatsby-starter-clean-resume.netlify.app/
  repo: https://github.com/masoudkarimif/gatsby-starter-clean-resume
  description: A Gatsby Starter Template for Putting Your Resume Online Super Quick!
  tags:
    - Netlify
    - Pagination
    - Styling:Other
    - SEO
  features:
    - Easy setup
    - Completely customizable using only gatsby-config.js file
    - Uses Milligram for styling
    - Fully responsive
    - Clean minimalist design
    - Page transition
    - Five different themes (great-gatsby, master-yoda, wonder-woman, darth-vader, luke-lightsaber)
    - Includes React Helmet for title and description tags
    - Includes Google Analytics plugin
- url: https://gatsby-starter-i18n-bulma.netlify.app
  repo: https://github.com/kalwalt/gatsby-starter-i18n-bulma
  description: A gatsby starter with Bulma and optimized slug for better SEO.
  tags:
    - i18n
    - Netlify
    - CMS:Netlify
    - Styling:Bulma
    - Styling:SCSS
    - Gallery
    - SEO
    - Markdown
    - PWA
    - Blog
  features:
    - Multilanguage support with i18n
    - Slug switcher (multilanguage)
    - Uses Bulma for styling
    - Netlify CMS
    - React Images with Modal
    - FontAwesome icons
    - Animate.css with WOW
    - Robots.txt
    - Sitemap
    - PWA
- url: https://ghost-attila-preview.draftbox.co/
  repo: https://github.com/draftbox-co/gatsby-attila-theme-starter
  description: A Gatsby starter for creating blogs from headless Ghost CMS.
  tags:
    - Blog
    - CMS:Headless
    - SEO
    - Styling:SCSS
    - Pagination
  features:
    - Attila standard Ghost theme
    - Data sourcing from headless Ghost
    - Responsive design
    - SEO optimized
    - OpenGraph structured data
    - Twitter Cards meta
    - Sitemap Generation
    - XML Sitemaps
    - Progressive Web App
    - Offline Support
    - RSS Feed
    - Composable and extensible
- url: https://gatsby-contentful-portfolio.netlify.app/
  repo: https://github.com/wkocjan/gatsby-contentful-portfolio
  description: Gatsby portfolio theme integrated with Contentful
  tags:
    - CMS:Contentful
    - CMS:Headless
    - Gallery
    - Portfolio
    - SEO
    - Styling:Tailwind
  features:
    - Clean minimalist design
    - Contentful integration with ready to go placeholder content
    - Responsive design
    - Uses Tailwind CSS for styling
    - Font Awesome icons
    - Robots.txt
    - SEO optimized
    - OpenGraph structured data
    - Integration with Mailchimp
- url: https://gatsby-graphcms-ecommerce-starter.netlify.app
  repo: https://github.com/GraphCMS/gatsby-graphcms-ecommerce-starter
  description: Swag store built with GraphCMS, Stripe, Gatsby, Postmark, and Printful.
  tags:
    - E-commerce
    - i18n
    - Netlify
    - Styling:Tailwind
    - CMS:Other
    - Stripe
  features:
    - Dropshipping by Printful
    - Printful inventory enhanced by GraphCMS
    - Custom GraphQL API for handling checkout and payment
    - Postmark for order notifications
    - Strong Customer Authentication
- url: https://koop-blog.netlify.app/
  repo: https://github.com/bagseye/koop-blog
  description: A simple blog platform using Gatsby and MDX
  tags:
    - Blog
    - Markdown
    - MDX
  features:
    - Responsive design
    - Styled 404 page
    - Lightweight
    - Styled Components
- url: https://gatsby-blog-mdx.now.sh/
  repo: https://github.com/EllisMin/gatsby-blog-mdx
  description: A ready-to-use, customizable personal blog with minimalist design
  tags:
    - Blog
    - MDX
    - Markdown
    - Netlify
    - SEO
    - Styling:Other
    - Documentation
  features:
    - Simple blog with responsive design
    - Light / Dark Mode Switch
    - MDX & Markdown to create post & About page
    - Code syntax highlighting (Light / Dark)
    - Facebook | Disqus | Utterances comments
    - Social Media Links & Share buttons
    - SEO + Sitemap + RSS
    - Googly Analytics Support
    - Easy & Highly Customizable
- url: https://gatsby-airtable-listing.netlify.app/
  repo: https://github.com/wkocjan/gatsby-airtable-listing
  description: Airtable theme for Gatsby
  tags:
    - Airtable
    - SEO
    - Styling:Tailwind
  features:
    - Airtable integration
    - Modals with previous/next navigation
    - Responsive design
    - Uses Tailwind CSS for styling
    - Font Awesome icons
    - Clean minimalist design
    - SEO optimized
    - Robots.txt
    - OpenGraph structured data
- url: https://gatsby-starter-personality.netlify.app/
  repo: https://github.com/matheusquintaes/gatsby-starter-personality
  description: A free responsive Gatsby Starter
  tags:
    - Portfolio
    - Gallery
  features:
    - SEO
    - Page transition
    - Fully responsive
    - Styling:CSS-in-JS
- url: https://seattleservicerelief.com/
  repo: https://github.com/service-relief/gatsby-starter-service-relief
  description: Localized index of resources for your city.
  tags:
    - Airtable
    - Netlify
    - SEO
    - Styling:Tailwind
  features:
    - generates a static website using Gatsby
    - uses Airtable to manage your listings and categories
    - includes an Airtable form to collect local submissions and add them to Airtable for approval
    - can be personalized to a city or region without touching a line of code
    - one-click deployment via Netlify
- url: https://shards-gatsby-starter.netlify.app/
  repo: https://github.com/wcisco17/gatsby-typescript-shards-starter
  description: Portfolio with TypeScript and Shards UI
  tags:
    - Language:TypeScript
    - Portfolio
    - Netlify
    - PWA
    - Styling:Bootstrap
  features:
    - Portfollio Starter that includes Shards Ui component library and TypeScript generator.
    - TypeScript
    - TypeScript Generator
    - Styled-Components
    - Shards UI
    - Bootstrap
- url: https://gatsby-sanity-developer-portfolio-starter.jacobneterer.com/
  repo: https://github.com/jneterer/gatsby-sanity-developer-portfolio-starter
  description: A Gatsby + Sanity CMS starter project for developer portfolios. Also built using Tailwind CSS, SCSS, and TypeScript.
  tags:
    - CMS:sanity.io
    - Portfolio
    - Styling:Tailwind
    - Styling:SCSS
    - Language:TypeScript
    - Netlify
    - SEO
  features:
    - Developer portfolio using Gatsby + Sanity CMS
    - Edit your profile, projects, and tags all in Sanity CMS without any code commits
    - Tailwind CSS and SCSS for styling
    - TypeScript for easier debugging and development, strict types, etc
    - Netlify for hosting
    - SEO Capabilities
- url: https://serene-ramanujan-285722.netlify.app/
  repo: https://github.com/kunalJa/gatsby-starter-math-blog
  description: Responsive math-focused blog with MDX and Latex built-in
  tags:
    - MDX
    - Blog
    - PWA
    - Storybook
    - Styling:Other
    - SEO
  features:
    - Mobile friendly and fully responsive
    - Easy to configure (just change site.config.js)
    - MDX
    - Latex with Katex
    - Storybook with tested components included
    - Uses Tachyons for styling
    - Easy to create new posts
- url: https://gatsby-starter-canada-pandemic.netlify.app/
  repo: https://github.com/masoudkarimif/gatsby-starter-canada-pandemic
  description: A Gatsby starter template for covering pandemics in Canada
  tags:
    - AWS
    - Onepage
    - Styling:Other
  features:
    - Interactive SVG map using D3
    - Responsive design
    - Styled 404 page
    - Google Analytics support
    - Includes React Helmet
    - Clean minimalist design
    - Completely customizable using only gatsby-config.js file
- url: https://builderio.github.io/gatsby-starter-builder/
  repo: https://github.com/BuilderIO/gatsby-starter-builder
  description: Gatsby starter with drag + drop page building with your React components via Builder.io
  tags:
    - CMS:Other
    - CMS:Headless
  features:
    - Builder.io integration with sample pages/header/footer.
    - Drag and drop page editing and creations.
    - Lots of built-in templates, widgets, or bring in your own custom components.
    - Uses @builder.io/gatsby plugin to dynamically create pages published on the editor.
    - SEO
- url: https://gatsby-starter-reason-blog.netlify.app/
  repo: https://github.com/mukul-rathi/gatsby-starter-reason-blog
  description: The Gatsby Starter Blog using ReasonML!
  tags:
    - Blog
    - Styling:CSS-in-JS
    - Language:Other
  features:
    - Basic setup for a full-featured type-safe blog
    - ReasonML support out-of-the-box
    - ReasonReact v3 JSX syntax
    - CSS-in-Reason support
    - StaticQuery GraphQL support in ReasonML
    - Similar to gatsby-starter-blog

- url: https://gct.mozart409.space/
  repo: https://github.com/Mozart409/gatsby-custom-tailwind
  description: A minimal Tailwind CSS starter, with custom fonts, purgecss, automatic linting when committing to master, awesome lighthouse audit, custom Vercel/serve server for production build, visible to all in your network, so you can test it with your phone.
  tags:
    - Linting
    - PWA
    - SEO
    - Styling:Tailwind
    - Styling:PostCSS
  features:
    - Minimal Tailwind Starter
    - Custom Fonts predefined
    - Automatic Linting on Commit using husky and pretty-quick
    - Custom server to test Production Builds on your local network via Vercel/serve
    - Extensive Readme in the repo
- url: https://gatsby-redux-toolkit-typescript.netlify.app/
  repo: https://github.com/saimirkapaj/gatsby-redux-toolkit-typescript-starter
  description: Gatsby Starter using Redux-Toolkit, TypeScript, Styled Components, and Tailwind CSS.
  tags:
    - Redux
    - Language:TypeScript
    - Styling:Tailwind
  features:
    - Redux-Toolkit
    - TypeScript
    - Styled Components
    - Tailwind CSS
    - Removes unused CSS with Purgecss
    - Font Awesome Icons
    - Responsive Design
    - Change between light and dark themes
    - SEO
    - React Helmet
    - Offline Support
- url: https://gatsby-ts-tw-styled-eslint.netlify.app
  repo: https://github.com/Miloshinjo/gatsby-ts-tw-styled-eslint-starter
  description: Gatsby starter with TypeScript, Tailwind CSS, @emotion/styled, and ESLint.
  tags:
    - Linting
    - Styling:CSS-in-JS
    - Styling:Tailwind
    - Language:TypeScript
  features:
    - TypeScript support
    - CSS-in-JS with @emotion/styled (like styled components)
    - Tailwind CSS (1.2) support
    - ESLint with Airbnb settings
- url: https://mik3y.github.io/gatsby-starter-basic-bootstrap/
  repo: https://github.com/mik3y/gatsby-starter-basic-bootstrap
  description: A barebones starter featuring react-bootstrap and deliberately little else
  tags:
    - Styling:Bootstrap
    - Styling:SCSS
  features:
    - Uses react-bootstrap, sass, and little else
    - Skeleton starter, based on gatsby-starter-default
    - Optional easy integration of themes from Bootswatch.com
- url: https://gatsby-starter-songc.netlify.app/
  repo: https://github.com/FFM-TEAM/gatsby-starter-song
  description: A Gatsby starter for blog style with fresh UI.
  tags:
    - Blog
    - Netlify
    - SEO
    - Language:TypeScript
    - Styling:CSS-in-JS
  features:
    - Emoji (emojione)
    - Code syntax highlighting (atom-one-light Style)
    - Mobile friendly and fully responsive
    - Comment feature ( utterances)
    - Post side PostTOC
    - Simple fresh design like Medium
    - Readability
- url: https://gatsby-starter-kontent-lumen.netlify.app/
  repo: https://github.com/Kentico/gatsby-starter-kontent-lumen
  description: A minimal, lightweight, and mobile-first starter for creating blogs uses Gatsby and Kentico Kontent CMS. Inspired by Lumen.
  tags:
    - SEO
    - CMS:Headless
    - CMS:Kontent
    - Netlify
    - Styling:SCSS
    - Blog
  features:
    - Kentico Kontent CaaS platform as the data source.
    - Mobile-First approach in development.
    - Archive organized by tags and categories.
    - Automatic Sitemap generation.
    - Lost Grid.
    - Beautiful typography inspired by matejlatin/Gutenberg.
    - Stylesheet built using Sass and BEM-Style naming.
    - Syntax highlighting in code blocks.
    - Google Analytics support.
- url: https://dindim-production.netlify.app/
  repo: https://github.com/lorenzogm/gatsby-ecommerce-starter
  description: Gatsby starter to create an ecommerce website with Netlify and Stripe. Setup and release your shop in a few minutes.
  tags:
    - Client-side App
    - E-commerce
    - Firebase
    - Netlify
    - SEO
    - Stripe
    - Styling:CSS-in-JS
  features:
    - 100% Free. No subscriptions, just pay a fee to Stripe when you sell a product.
    - Home Page to list all your products.
    - Category Page to list products by category.
    - Product Detail Page. Define several colors and sizes for the same product
    - Cart Page with the summary of your cart before checkout.
    - Checkout Page powered by Stripe.
    - Scripts to create/update/delete your products in Stripe.
    - Analytics with Firebase
- url: https://gatsby-starter-ts.now.sh/
  repo: https://github.com/jpedroschmitz/gatsby-starter-ts
  description: A TypeScript starter for Gatsby. No plugins and styling. Exactly the necessary to start!
  tags:
    - Language:TypeScript
    - Styling:None
    - Linting
  features:
    - TypeScript
    - ESLint and Prettier
    - Husky and lint-staged
    - Commitizen and Commitlint
    - TypeScript absolute paths
- url: https://rolwinreevan.com
  repo: https://github.com/rolwin100/rolwinreevan_gatsby_blog
  description: This starter consists of Ant Design System you can use it for your personal blog. I have given a lot of time in developing this starter because I found that there were not many starters with a very good design. Please give a star to this project if you have like it to encourage me 😄. Thank you.
  tags:
    - Blog
    - Portfolio
    - Markdown
    - SEO
    - PWA
  features:
    - Blog designed using Markdown.
    - Beautifully designed landing page.
    - First project in the starters list to use Ant Design.
    - Supports SSR and is also a PWA.
- url: https://gatsby-antd-starter.netlify.app/
  repo: https://github.com/alienCY/gatsby-antd-starter
  description: Gatsby starter with Ant Design (antd)
  tags:
    - Styling:Ant Design
    - SEO
  features:
    - Ant Design components
    - A really nice header.
- url: https://gatsby-starter-typescript.surge.sh
  repo: https://github.com/kurttomlinson/gatsby-starter-typescript
  description: A TypeScript starter with auto-generated GraphQL types, TS errors in the develop console, and gatsby-node.ts support!
  tags:
    - Language:TypeScript
  features:
    - TypeScript
    - Auto-generated types from GraphQL queries
    - TypeScript errors in the develop console
    - Support for typed GraphQL queries in gatsby-node.ts
    - Based on gatsby-starter-default
- url: https://www.dyuzz.club/
  repo: https://github.com/Dyuzz/Gatsby-Blog-Starter-Dyuzz
  description: A Gatsby starter for creating blogs.
  tags:
    - Blog
    - PWA
    - SEO
    - CMS:Netlify
    - Pagination
  features:
    - Blog designed using Markdown.
    - Beautifully designed landing page.
    - Gatsby v2
    - Google Analytics
    - Web App Manifest
    - Netlify Support
    - Gitalk Comment
    - SiteMap
    - Netlify CMS Support
    - TOC（TableOfContexts）
    - Pagination
    - SEO
    - Phone browser Support
- url: https://dropinblog-gatsby-starter.netlify.app/
  repo: https://github.com/DropInBlog/gatsby-starter
  description: A quick and simple Gatsby solution for the simplest blogging solution
  tags:
    - Blog
    - Netlify
    - Pagination
    - SEO
    - CMS:Headless
    - Styling:SCSS
    - Styling:CSS-in-JS
    - Styling:Tailwind
  features:
    - Pagination
    - Beautifully designed landing page.
    - Includes Chakra-UI and Tailwind CSS
- url: https://gatsby-material-typescript-starter.netlify.app
  repo: https://github.com/Junscuzzy/gatsby-material-typescript-starter
  description: A simple starter using TypeScript, ESLint, Prettier & @Material-ui
  tags:
    - Language:TypeScript
    - Linting
    - Netlify
    - SEO
    - Styling:Material
  features:
    - TypeScript in front-side & node-side
    - Prettier, ESLint and Type-check well configured together
    - Material-ui SSR compatible with build-in light/dark theme
    - Content sourcing free
    - Functional react (Hooks & functions instead Class)
    - Responsive design
    - SEO optimized
    - Styled 404 page
    - Google Analytics support
- url: https://gatsby-starter-takeshape-startup.netlify.app
  repo: https://github.com/colbyfayock/gatsby-starter-takeshape-startup
  description: Integrate TakeShape CMS using a ready to go TakeShape Startup project!
  tags:
    - Blog
    - CMS:Other
    - CMS:Headless
    - Landing Page
    - Styling:SCSS
  features:
    - Integrate TakeShape CMS
    - Preconfigured to work with the TakeShape Startup project
- url: https://gatsby-startbootstrap-agency.netlify.app/
  repo: https://github.com/thundermiracle/gatsby-startbootstrap-agency
  description: Gatsby version of startbootstrap-agency with i18n supported.
  tags:
    - Portfolio
    - PWA
    - SEO
    - Gallery
    - Landing Page
    - Onepage
    - Markdown
    - Netlify
    - Styling:Bootstrap
    - i18n
    - Netlify
    - Linting
  features:
    - Easily Configurable
    - Different types of sections
    - i18n
    - SEO
    - Google Analytics
    - Prettier, ESLint
- url: https://gatsby-typescript-tailwind-twin-styled-component-starter.netlify.app/
  repo: https://github.com/DevHausStudio/Gatsby-Typescript-Tailwind-Twin-Styled-Component-Starter
  description: Barebones and lightweight starter with TypeScript, Styled-Components, Tailwind CSS, Twin Macro.
  tags:
    - Language:TypeScript
    - Styling:Tailwind
    - Styling:CSS-in-JS
    - Netlify
  features:
    - Gatsby v2
    - TypeScript
    - Tailwind CSS
    - Style-Components
    - CSS-in-JS
    - Code Readability
    - Barebones
- url: https://dlford.github.io/gatsby-typescript-starter-minimalist/
  repo: https://github.com/dlford/gatsby-typescript-starter-minimalist
  description: A minimalist Gatsby TypeScript starter, because less is more
  tags:
    - Language:TypeScript
    - Linting
    - Styling:Other
  features:
    - Don't use `React.FC` (See `https://github.com/facebook/create-react-app/pull/8177`)
    - Minimalist
    - Prettier / ESLint pre-configured
    - CSS Reset / CSS Modules
    - Style Builder page for adjusting global styles
- url: https://flotiq-starter-products.herokuapp.com/
  repo: https://github.com/flotiq/gatsby-starter-products
  description: A Gatsby e-commerce starter with products sourced from Flotiq.
  tags:
    - CMS:Headless
    - E-commerce
    - CMS:Other
  features:
    - Snipcart e-commerce starter
    - Flotiq CMS as a product source
    - Deploy to Heroku
- url: https://goodpraxis.coop
  repo: https://github.com/GoodPraxis/gp-gatsby-starter-ts-sass-jest
  description: A solid, basic Gatsby starter used by Good Praxis suitable for many different types of projects
  tags:
    - Language:TypeScript
    - Styling:SCSS
    - SEO
    - Testing
  features:
    - TypeScript support
    - SCSS for styling
    - JEST tests
    - Simple SEO setup
- url: https://gatsby-markdown-personal-website.netlify.app/
  repo: https://github.com/SaimirKapaj/gatsby-markdown-personal-website
  description: Gatsby Markdown Personal Website Starter, using Styled Components, Tailwind CSS, and Framer Motion.
  tags:
    - Blog
    - Portfolio
    - Markdown
    - Styling:Tailwind
  features:
    - Markdown
    - Framer Motion
    - Page Transition
    - Styled Components
    - Tailwind CSS
    - Removes unused CSS with Purgecss
    - Font Awesome Icons
    - Responsive Design
    - SEO
    - React Helmet
    - Offline Support
    - Gatsby Image
- url: https://flotiq-starter-recipes.herokuapp.com
  repo: https://github.com/flotiq/gatsby-starter-recipes
  description: A Gatsby culinary starter with recipes sourced from Flotiq.
  tags:
    - CMS:Headless
    - Gallery
    - Pagination
    - CMS:Other
  features:
    - Recipes starter
    - Culinary recipes
    - Flotiq CMS as a recipe source
- url: https://gatsby-markdown-typescript-personal-website.netlify.app/
  repo: https://github.com/SaimirKapaj/gatsby-markdown-typescript-personal-website
  description: Gatsby Markdown Personal Website Starter, using TypeScript, Styled Components, Tailwind CSS, and Framer Motion.
  tags:
    - Blog
    - Portfolio
    - Markdown
    - Language:TypeScript
    - Styling:Tailwind
  features:
    - Markdown
    - TypeScript
    - Framer Motion
    - Page Transition
    - Styled Components
    - Tailwind CSS
    - Removes unused CSS with Purgecss
    - Font Awesome Icons
    - Responsive Design
    - SEO
    - React Helmet
    - Offline Support
    - Gatsby Image
- url: https://thestartup.netlify.app/
  repo: https://github.com/bagseye/startup
  description: A startup template perfect for brochure sites and small businesses
  tags:
    - Landing Page
    - Onepage
    - Portfolio
    - Styling:CSS-in-JS
  features:
    - Font Awesome Icons
    - Responsive Design
    - Style-Components
- url: https://gatsby-starter-tailwind-css.netlify.app/
  repo: https://github.com/melanienolan/gatsby-starter-tailwind-css
  description: A Gatsby starter with Tailwind CSS. Uses Tailwind CSS v1.4.1 and includes built-in support for PurgeCSS.
  tags:
    - Landing Page
    - Onepage
    - Styling:Tailwind
  features:
    - Simple boilerplate site using Tailwind CSS
    - PurgeCSS support to remove unused styles
    - PostCSS including Autoprefixer
    - React Helmet for better SEO
- url: https://wp-balsa-preview.draftbox.co/
  repo: https://github.com/draftbox-co/gatsby-wordpress-balsa-starter
  description: A Gatsby starter for creating blogs from headless WordPress CMS.
  tags:
    - Blog
    - SEO
    - CMS:WordPress
    - Styling:Other
    - Pagination
  features:
    - Balsa Skin by Draftbox
    - Data sourcing from headless WordPress
    - Responsive design
    - SEO optimized
    - OpenGraph structured data
    - Twitter Cards meta
    - Sitemap Generation
    - XML Sitemaps
    - Progressive Web Ap
- url: https://gatsby-typescript-eslint-prettier-starter.netlify.app/
  repo: https://github.com/Tielem/gatsby-typescript-eslint-prettier-starter
  description: This Gatsby starter is an adaptation of the default Gatsby starter with TypeScript, ESlint and Prettier added and pre-configured, bringing you everything you need to get up and running with Gatsby in a type-safe and style-safe way.
  tags:
    - Language:TypeScript
    - Linting
    - Styling:None
  features:
    - TypeScript compile (gatsby-plugin-ts), not Babel transpile (gatsby-plugin-typescript)
    - Type errors cause gatsby develop and gatsby build to stop
    - Makes use of ESlint with Airbnb's TypeScript config, to ensure code styling both in JavaScript and TypeScript
    - Linting errors cause gatsby develop and gatsby build to stop
    - Good starter template to add additional features (such as Markdown or Headless CMS) in a type safe and style safe way
    - Dependencies are automatically kept up to date with [Renovate](https://renovate.whitesourcesoftware.com/)
- url: https://gatsby-basic-typescript-starter.netlify.app/
  repo: https://github.com/noahub/gatsby-typescript-starter
  description: This starter ships with the main Gatsby configuration files you need to build a basic site using React and TypeScript.
  tags:
    - Language:TypeScript
    - Styling:CSS-in-JS
  features:
    - TypeScript installed and configured
    - Styled Components via Emotion
    - Google Fonts enabled
    - React Helmet for SEO
    - Configured image filesystem, transformer-sharp, plugin-sharp
- url: https://gatsby-landing-page-starter.netlify.app/
  repo: https://github.com/btahir/gatsby-landing-page-starter
  description: Simple Landing Page Starter Built With Gatsby.
  tags:
    - Landing Page
    - SEO
    - PWA
    - Styling:SCSS
  features:
    - Responsive design
    - SEO optimized
    - Conversion optimized
    - Sitemap Generation
    - XML Sitemaps
    - Progressive Web App
    - Offline Support
    - Composable and extensible
- url: https://gatsby-lotus-starter.netlify.app/
  repo: https://github.com/DecliningLotus/gatsby-lotus-starter
  description: A fully featured Gatsby Bootstrap starter.
  tags:
    - Linting
    - Netlify
    - PWA
    - SEO
    - Styling:Bootstrap
    - Styling:PostCSS
    - Styling:SCSS
  features:
    - Bootstrap + React Bootstrap
    - React Icons
    - Typefaces + Font Preloader
    - SVGO Optimizations
    - Optimized SEO
    - SASS Support
    - Sitemap Generation
    - Progressive Web App
    - Offline Support
    - Semantic Release
    - Netlify + CircleCI Support
- url: https://creationspirit.github.io/gatsby-babylonjs-starter/
  repo: https://github.com/creationspirit/gatsby-babylonjs-starter
  description: A Gatsby starter with example Babylonjs scene boilerplate.
  tags:
    - Portfolio
  features:
    - Babylon.js 3D graphics
    - Built on top of Gatsby's default starter
- url: https://gatsby-starter-voyager.netlify.app/
  repo: https://github.com/gregdferrell/gatsby-starter-voyager
  description: A feature-rich starter blog.
  tags:
    - Blog
    - Markdown
    - Pagination
    - RSS
    - SEO
    - Styling:SCSS
    - Styling:Other
  features:
    - Beautiful starter blog with content in markdown
    - Responsive, mobile-first design using tachyons.scss, flexbox, SCSS & CSS modules
    - Fast, with top-notch lighthouse audit scores
    - View posts by tag & author
    - Pagination & next/prev navigation
    - Social sharing links on blog posts (twitter, facebook, pinterest)
    - SEO component with social sharing cards for twitter & facebook
    - Structured data, schema.org
    - Sitemap & RSS feed
    - Support for email subscription to Mailchimp campaign
    - Support for Google analytics
- url: https://expo-gatsby-starter.netlify.app/
  repo: https://github.com/Sidibedev/expo-gatsby-starter
  description: A simple Expo and Gatsby starter.
  tags:
    - PWA
    - SEO
  features:
    - SEO
    - PWA
    - Offline Support
    - Upload Image
    - Expo SDK
    - Image manipulation
    - 404 page
    - Navigation
- url: https://gatsby-starter-banshorian.netlify.app
  repo: https://github.com/webmaeistro/gatsby-starter-banshorian
  description: Starter for the gatsby-theme-banshorian. A creative cool-looking personal or work projects showcase/portfolio/CV. Based on byfolio.
  tags:
    - Styling:Other
    - Portfolio
    - Transitions
    - Linting
    - Testing
    - PWA
  features:
    - Gatsby v2
    - Style-Components Using @emotion
    - Edit Everything From gatsby.config
    - Developer Friendly
    - Isomorphic Skills Tiles
    - Transitions Between Pages and Menu
- url: https://a2zarslaan.github.io/gatsby-starter-sasslan/
  repo: https://github.com/a2zarslaan/gatsby-starter-sasslan
  description: A minimalistic Gatsby starter template featuring SASS and CSS 7-1 architecture.
  tags:
    - Blog
    - Portfolio
    - Markdown
  features:
    - Markdown
    - CSS 7-1 Architecture
    - GraphQL IDE
    - Page Transitions
    - Easy to edit CSS variables
    - Styled Components
    - SVG icons
    - Google fonts
    - Desktop-First Design
    - Responsive Design
    - React Helmet
    - Gatsby Remark Images
    - Code Readability
    - Progressive Web App
- url: https://pedantic-brown-bbf927.netlify.app/
  repo: https://github.com/pkino/gatsby-starter-typescript-sass
  description: A minimum starter with TypeScript, Sass, ESLint and Prettier built-in
  tags:
    - Language:TypeScript
    - Styling:SCSS
    - Linting
  features:
    - TypeScript and Sass support
    - ESLint with basic react rules
- url: https://gatsby-starter-portfolio-minimal.netlify.app/
  repo: https://github.com/konstantinmuenster/gatsby-starter-portfolio-minimal
  description: A modern one-page portfolio with a clean yet expressive design.
  tags:
    - Portfolio
    - Markdown
    - MDX
    - PWA
    - Onepage
    - Styling:CSS-in-JS
  features:
    - Quick and Easy Setup - Add content and deploy
    - Content via Markdown/MDX - No external CMS needed
    - Extendable Layout - Add more sections as you like
    - Responsive Design - With freshening Animations
    - Medium Integration - Feature your latest articles
    - Progressive Web App/PWA - Offline Support
    - Fast and Accessible
    - SEO
- url: https://gatsby-theme-clarisse.netlify.app
  repo: https://github.com/tacogator/gatsby-starter-blog-material-clarisse
  description: A minimalist blog starter with Material-UI
  tags:
    - Blog
    - SEO
    - Portfolio
    - Landing Page
    - Styling:Material
    - Markdown
    - MDX
  features:
    - SEO-ready
    - Clean design with emphasis on Call-to-action
    - Built-in Tag/Category support
    - Write post in markdown or MDX
    - Desktop and mobile responsive layout
    - Customizable branding & navigation
    - Material-UI
- url: https://ph0en1x.ru/
  repo: https://github.com/eduard-kirilov/gatsby-ts-apollo-starter
  description: This starter is a ready-made configuration that includes Gatsby, React, Redux, Apollo, GraphQL, TypeScript, Styled-Components, Material-UI, Jest, Enzyme.
  tags:
    - E-commerce
    - SEO
    - Redux
    - Language:TypeScript
    - Pagination
    - Styling:Material
  features:
    - This starter is configured to interact with GraphQL of your backend through Apollo.
    - Strong typing with TypeScript.
    - Typescript, Apollo, Mongo - backend.
    - Unit tests based on jest and enzyme.
    - In this starter, Styled-components and Material-UI can be used simultaneously.
    - This starter has tuned redux with reselect on board
    - Desktop and mobile responsive layout
- url: https://gatsby-starter-tailwind-opinionated.netlify.app/
  repo: https://github.com/mjsarfatti/gatsby-starter-tailwind-opinionated
  description: Based on the official Gatsby starter, with an opinionated Tailwind setup. Uses Purgecss to remove unused CSS.
  tags:
    - Styling:Tailwind
  features:
    - Based on gatsby-starter-default
    - Tailwind CSS Framework
    - Removes unused CSS with Purgecss
    - Works great with VS Code
    - Create React App ESLint default
    - Run Prettier through ESLint
    - Sensible Tailwind CSS configuration, great for most sites
    - Absolute imports (no more ../../../../some/components.js)
    - Typescript-ready
    - Box shadows by box-shadows.co
    - Spring transition easing
    - Tailwind forms plugin

- url: https://gatsby-starter-jest-enzyme-eslint.netlify.app
  repo: https://github.com/markbello/gatsby-starter-jest-enzyme-eslint
  description: gatsby-starter-default with Jest, Enzyme, and ESLint
  tags:
    - Testing
    - Linting
  features:
    - Jest testing set up
    - Enzyme for shallow rendering and snapshot testing
    - ESLint for linting
    - No frills, minimally opinionated
- url: https://foundation.stackrole.com/
  repo: https://github.com/stackrole/gatsby-starter-foundation
  description: A starter to launch your blazing fast personal website and a blog, Built with Gatsby and Netlify CMS. Made with ❤ by Stackrole
  tags:
    - CMS:Netlify
    - Markdown
    - Netlify
    - Pagination
    - SEO
    - Styling:SCSS
    - Blog
    - Landing Page
  features:
    - A Blog and Personal website with Netlify CMS.
    - Responsive Web Design
    - Customize content of Homepage, About and Contact page.
    - Add / Modify / Delete blog posts.
    - Edit website settings, Add Google Analytics and make it your own all with in the CMS.
    - SEO Optimized
    - OpenGraph structured data
    - Twitter Cards meta
    - Beautiful XML Sitemaps
    - Netlify Contact Form, Works right out of the box after deployment.
    - Invite collaborators into Netlify CMS, without giving access to your GitHub account via Git Gateway
    - Gatsby Incremental Builds with Netlify.
    - For more info, Take a look at readme.md on the Github repo.
- url: https://gatsby-starter-payments.netlify.app
  repo: https://github.com/moonclerk/gatsby-starter-payments
  description: A Gatsby starter for creating SaaS landing pages using MoonClerk to accept payments.
  tags:
    - Landing Page
    - Netlify
    - Onepage
    - SEO
    - Stripe
    - Styling:CSS-in-JS
  features:
    - SEO optimized
    - Landing Page
    - Fully responsive
    - Gatsby images
    - MoonClerk Payment Forms
    - Open source illustrations from Icons8
    - Google Analytics
    - Includes React Helmet to allow editing site meta tags
    - Includes plugins for easy, beautiful typography
    - Styling with styled-components
    - Organized using ABEM
- url: https://schoolfront.netlify.app
  repo: https://github.com/orzechdev/schoolfront
  description: School website starter
  tags:
    - Language:TypeScript
    - Styling:CSS-in-JS
    - CMS:WordPress
    - Blog
    - Presentation
  features:
    - Main page
    - WordPress blog
    - Contact page
    - About page
    - Open hours information
    - Offered curriculum page
    - Teachers list
    - WCAG AA support
    - SEO optimized
    - Sitemap Generation
    - Gatsby v2
    - Styled Components
    - TypeScript
- url: https://gatsby-starter-donations.netlify.app
  repo: https://github.com/moonclerk/gatsby-starter-donations
  description: A simple starter to help get up and running accepting donations using Gatsby + MoonClerk
  tags:
    - Donations
    - Landing Page
    - Netlify
    - Onepage
    - SEO
    - Stripe
    - Styling:CSS-in-JS
  features:
    - SEO optimized
    - Fully responsive
    - Gatsby images
    - MoonClerk Payment Forms
    - Open source illustrations from Icons8
    - Open source image from Unsplash
    - Google Analytics
    - Includes React Helmet to allow editing site meta tags
    - Includes plugins for easy, beautiful typography
    - Styling with styled-components
    - Organized using ABEM
- url: https://jolly-tree-003047c03.azurestaticapps.net/
  repo: https://github.com/floAr/gatsby-starter-azure_swa
  description: A simple Gatsby starter making use of the new Azure Static Web App service.
  tags:
    - Redux
    - Styling:None
    - Azure
  features:
    - CI/CD using github actions
- url: https://minimal-blog-starter.netlify.app/
  repo: https://github.com/imjamesku/gatsby-minimal-blog-starter
  description: A minimal NetlifyCMS starter based on the default starter with no additional styling
  tags:
    - CMS:Netlify
    - Styling:None
    - Blog
  features:
    - NetlifyCMS
    - Blog post list
    - SEO
- url: https://gatsbyfire.netlify.app/
  repo: https://github.com/GeorgeSteel/gatsby-fire-starter
  description: A Gatsby Starter to build a complete web app with Gatsby & Firebase by using the library reactfire
  tags:
    - Firebase
    - Authentication
    - Client-side App
  features:
    - You can build a realtime app without any `window object` issue.
    - Private/Dynamic routing made easy with reach/router.
    - Fully integrated with reactfire.
    - Easy to setup.
    - Insane Lighthouse performance.
    - FirebaseUI fully integrated & customizable for any language location.
- url: https://gatsby-starter-catalyst-helium.netlify.app/
  repo: https://github.com/ehowey/gatsby-starter-catalyst-helium
  description: A personal blog starter with large featured images, SEO optimization, dark mode, and support for many different frontmatter fields. Based on Gatsby Theme Catalyst. Uses MDX for content and Theme UI for styling. Includes a core theme, a header theme, a footer theme, and a blog theme.
  tags:
    - MDX
    - Styling:Theme-UI
    - SEO
    - PWA
    - Blog
  features:
    - Based on Gatsby Theme Catalyst series of themes and starters.
    - Theme options are used to enable some simple layout changes.
    - Designed with component shadowing in mind to allow easier customization.
    - Theme UI is deeply integrated with design tokens and variants throughout.
    - Color mode switching available by default.
    - SEO optimized to include social media images and Twitter handles.
    - React Scroll for one page, anchor based navigation is available.
    - Code highlighting via Prism.
- url: https://headless.us
  repo: https://github.com/ecomloop/headless-starter
  description: The Shopify + Gatsby starter theme for digital commerce
  tags:
    - E-commerce
    - Shopify
    - CMS:Netlify
    - Blog
  features:
    - Integrated with Shopify for pulling products
    - Checkout handled via Shopify
    - Includes variants for products
    - XML sitemap
    - Blog with Netlify CMS
    - RSS feed
    - Designed to bring headless commerce to Shopify merchants and shops
- url: http://gatsby-tailwind-starter.kosvrouvas.com/
  repo: https://github.com/kosvrouvas/gatsby-tailwindcss-starter
  description: The default Gatsby starter bundled with the latest TailwindCSS for DRY situations
  tags:
    - MDX
    - Styling:Tailwind
  features:
    - Based on Gatsby Starter Theme
    - Google Analytics
    - Sentry
- url: https://simple.rickkln.com
  repo: https://github.com/rickkln/gatsby-starter-simple
  description: Simple Gatsby starter for a small static site. Replaces Prettier with ESLint (AirBnB style), and adds TypeScript and Firebase hosting.
  tags:
    - Linting
    - Language:TypeScript
    - Firebase
    - SEO
    - Markdown
    - Portfolio
  features:
    - TypeScript is used for a better developer experience.
    - ESLint and the AirBnB TypeScript style guide help you avoid, and fix, simple issues in your code.
    - The default Gatsby formatting tool Prettier, has been removed in order to avoid conflicts with the ESLint + AirBnB TypeScript tools described above.
    - Firebase Hosting is supported and configured for Gatsby from the start.
    - Dynamic pages for blog posts in markdown is implemented.
- url: https://the-great-gatsby-starter.netlify.app
  repo: https://github.com/bradgarropy/gatsby-starter
  description: 🥂 the great gatsby starter
  tags:
    - Linting
    - Netlify
    - SEO
    - Styling:CSS-in-JS
  features:
    - Base scaffolding for a Gatsby site.
    - ESLint and Prettier are preconfigured.
    - Preconfigured Netlify hosting.
    - Serverless functions ready to go.
    - Style with styled-components out of the box.
    - Customizable SEO component included.
- url: https://gatsby-starter-capacitor.netlify.app/
  repo: https://github.com/flogy/gatsby-starter-capacitor
  description: Build blazing fast mobile apps with Gatsby and Capacitor.
  tags:
    - Styling:None
  features:
    - Basic setup for hybrid mobile apps for Android and iOS
    - Demonstration on how to access Native APIs of mobile devices
- url: https://gatsby-starter-woo.surge.sh/
  repo: https://github.com/desmukh/gatsby-starter-woo
  description: Simple, clean, and responsive landing page for your product or service. This is a GatsbyJS port of StyleShout's Woo template.
  tags:
    - Landing Page
    - Onepage
    - Portfolio
  features:
    - Ported from StyleShout Woo theme
    - Fully responsive
    - Includes React Helmet to allow editing site meta tags
    - All landing page content can be customised through YAML files stored in content folder and in gatsby-config.js
- url: https://adityaketkar.netlify.app/
  repo: https://github.com/adityaketkar/circle-packing-personal-homepage
  description: A Customizable Personal-Website Template, Ready to Deploy in 10 mins!
  tags:
    - Landing Page
    - Onepage
    - Portfolio
  features:
    - Based on Starter "Dimension"
    - Easy to implement, data stored in JSON file
    - Includes a instructional video, can be deployed by people with no coding experience
    - Fully customizable template
- url: https://vapor.aesthetic.codes/
  repo: https://github.com/vaporwavy/gatsby-vapor
  description: A custom, simple theme for Gatsby. Made for minimalists. Completely free and fully responsive.
  tags:
    - Blog
    - SEO
    - Markdown
    - HTML5UP
    - Pagination
    - CMS:Netlify
  features:
    - Support tags
    - Post Search
    - Toggle Dark themes
- url: https://www.stefanseegerer.de/gatsby-starter-paper-css-landing-page/
  repo: https://github.com/manzanillo/gatsby-starter-paper-css-landing-page
  description: Single page starter with PaperCSS for a workshop, educational material, or other minimal landing pages
  tags:
    - Onepage
    - Landing Page
  features:
    - Landing Page
    - Google Analytics
    - PaperCSS style
<<<<<<< HEAD
- url: https://gatsby-typescript-app-starter.netlify.app/
  repo: https://github.com/MeridjaNassim/gatsby-typescript-app-starter
  description: Minimal starter configuration for PWA using typescript with both static routes and client side routes.
  tags:
    - PWA
    - Language:TypeScript
  features:
    - PWA configuration
    - Client side App configuration , with client side routing
    - JSON data layer included
    - Minimal CSS GRID
=======
- url: https://gatsby-three-ts-plus.netlify.app/
  repo: https://github.com/shunp/gatsby-three-ts-plus
  description: 3D web starter kit with Three.js and TypeScript
  tags:
    - Linting
    - Language:TypeScript
    - Styling:Tailwind
    - CMS:Netlify
    - Portfolio
  features:
    - TypeScript is used for a better developer experience.
    - Tailwind CSS Framework
    - Includes React Helmet to allow editing site meta tags
    - Desktop and mobile responsive layout
>>>>>>> fcdcd1ec
- url: https://mui-treasury.com/layout/clones/reactjs?bgColor=b6c0d4
  repo: https://github.com/mui-treasury/gatsby-mui-layout-starter
  description: Supercharge your next project with Mui Treasury Layout, built on top of Material-UI
  tags:
    - Styling:CSS-in-JS
    - Styling:Material
  features:
    - Gatsby v2
    - Material-UI
    - MuiTreasury Layout
    - Dynamic configurable
    - Offline support
    - PWA ready
    - SEO
    - Responsive design
- url: https://7sferry-gatsby-contentful-starters.netlify.app/
  repo: https://github.com/7sferry/Gatsbyan1.0
  description: Blog template for Contentful CMS with some features like comment, tags, archives, pagination, prism, tags, share and many others.
  tags:
    - Blog
    - SEO
    - CMS:Contentful
    - Pagination
  features:
    - Blog template
    - Contentful CMS
    - Facebook Comment
    - Tags
    - Archives by date
    - Pagination
    - Share Button
    - Prism for code preview
- url: https://ghost-novela-preview.draftbox.co/
  repo: https://github.com/draftbox-co/gatsby-ghost-novela-starter
  description: A Gatsby starter for creating blogs from headless Ghost CMS.
  tags:
    - AMP
    - Blog
    - CMS:Headless
    - CMS:Ghost
    - Disqus
    - Language:TypeScript
    - Markdown
    - MDX
    - Netlify
    - Pagination
    - PWA
    - RSS
    - SEO
    - Styling:CSS-in-JS
    - Styling:Theme-UI
  features:
    - Novela theme by Narrative
    - Data sourcing from headless Ghost
    - Responsive design
    - SEO optimized
    - OpenGraph structured data
    - Twitter Cards meta
    - Sitemap Generation
    - XML Sitemaps
    - Progressive Web App
    - Offline Support
    - RSS Feed
    - Composable and extensible
- url: https://gatsby-starter-portfolio.herokuapp.com/
  repo: https://github.com/surudhb/gatsby-personal-site-template
  description: A minimalist dev portfolio featuring a blog, SEO, app-theming with React.Context, Bootstrap and Sass
  tags:
    - Portfolio
    - Blog
    - SEO
    - Markdown
    - MDX
    - Styling:Bootstrap
    - Styling:SCSS
    - Client-side App
  features:
    - Gatsby v2
    - Main page, Blog page, About page, Projects page, Resume page with dedicated pages for each blog-post and project
    - Uses Sass with Bootstrap to make styling super simple
    - Light/Dark mode for entire app using React's Context API
    - SEO enabled on each page with react-helmet
    - Features optimized image rendering using gatsby-image
    - Uses open source icons from Fontawesome and icons8
    - Uses icons as links to github, resume, hackerrank on main page
    - Programmatically generates styled pages for each blog post and project written in Markdown
    - Blog posts page features a live filter tool
    - Uses site metadata to populate About page
    - Resume page generated using template Markdown files<|MERGE_RESOLUTION|>--- conflicted
+++ resolved
@@ -6840,7 +6840,6 @@
     - Landing Page
     - Google Analytics
     - PaperCSS style
-<<<<<<< HEAD
 - url: https://gatsby-typescript-app-starter.netlify.app/
   repo: https://github.com/MeridjaNassim/gatsby-typescript-app-starter
   description: Minimal starter configuration for PWA using typescript with both static routes and client side routes.
@@ -6852,7 +6851,6 @@
     - Client side App configuration , with client side routing
     - JSON data layer included
     - Minimal CSS GRID
-=======
 - url: https://gatsby-three-ts-plus.netlify.app/
   repo: https://github.com/shunp/gatsby-three-ts-plus
   description: 3D web starter kit with Three.js and TypeScript
@@ -6867,7 +6865,6 @@
     - Tailwind CSS Framework
     - Includes React Helmet to allow editing site meta tags
     - Desktop and mobile responsive layout
->>>>>>> fcdcd1ec
 - url: https://mui-treasury.com/layout/clones/reactjs?bgColor=b6c0d4
   repo: https://github.com/mui-treasury/gatsby-mui-layout-starter
   description: Supercharge your next project with Mui Treasury Layout, built on top of Material-UI
