- url: https://gatsby-advanced-blog-system.danilowoz.now.sh/blog
  repo: https://github.com/danilowoz/gatsby-advanced-blog-system
  description: Create a complete blog from scratch with pagination, categories, featured posts, author, SEO and navigation.
  tags:
    - Pagination
    - Markdown
    - SEO
  features:
    - Pagination;
    - Category and tag pages (with pagination);
    - Category list (with navigation);
    - Featured post;
    - Author page;
    - Next and prev post;
    - SEO component.
- url: https://graphcms.github.io/gatsby-graphcms-tailwindcss-example/
  repo: https://github.com/GraphCMS/gatsby-graphcms-tailwindcss-example
  description: The default Gatsby starter blog with the addition of the gatsby-source-graphql and tailwind dependencies.
  tags:
    - Styling:Tailwind
    - GraphCMS
  features:
    - Tailwind style library
    - GraphQL source plugin
    - Very simple boilerplate
- url: https://wonism.github.io/
  repo: https://github.com/wonism/gatsby-advanced-blog
  description: n/a
  tags:
    - Portfolio
    - Redux
  features:
    - Blog post listing with previews (image + summary) for each blog post
    - Categories and tags for blog posts with pagination
    - Search post with keyword
    - Put react application / tweet into post
    - Copy some codes in post with clicking button
    - Portfolio
    - Resume
    - Redux for managing statement (with redux-saga / reselect)
- url: https://vagr9k.github.io/gatsby-advanced-starter/
  repo: https://github.com/Vagr9K/gatsby-advanced-starter
  description: Great for learning about advanced features and their implementations
  tags:
    - Styling:None
  features:
    - Does not contain any UI frameworks
    - Provides only a skeleton
    - Tags
    - Categories
    - Google Analytics
    - Disqus
    - Offline support
    - Web App Manifest
    - SEO
- url: https://gatsby-tailwind-emotion-starter.netlify.com/
  repo: https://github.com/muhajirdev/gatsby-tailwind-emotion-starter
  description: A Gatsby Starter with Tailwind CSS + Emotion JS
  tags:
    - Styling:Tailwind
  features:
    - Eslint Airbnb without semicolon and without .jsx extension
    - Offline support
    - Web App Manifest
- url: https://gatsby-starter-redux-firebase.netlify.com/
  repo: https://github.com/muhajirdev/gatsby-starter-redux-firebase
  description: A Gatsby + Redux + Firebase Starter. With Authentication
  tags:
    - Styling:None
    - Firebase
    - Client-side App
  features:
    - Eslint Airbnb without semicolon and without .jsx extension
    - Firebase
    - Web App Manifest
- url: https://dschau.github.io/gatsby-blog-starter-kit/
  repo: https://github.com/dschau/gatsby-blog-starter-kit
  description: n/a
  tags:
    - Blog
  features:
    - Blog post listing with previews for each blog post
    - Navigation between posts with a previous/next post button
    - Tags and tag navigation
- url: https://contentful-userland.github.io/gatsby-contentful-starter/
  repo: https://github.com/contentful-userland/gatsby-contentful-starter
  description: n/a
  tags:
    - Blog
    - Contentful
    - Headless CMS
  features:
    - Based on the Gatsby Starter Blog
    - Includes Contentful Delivery API for production build
    - Includes Contentful Preview API for development
- url: https://react-firebase-authentication.wieruch.com/
  repo: https://github.com/the-road-to-react-with-firebase/react-gatsby-firebase-authentication
  description: n/a
  tags:
    - Firebase
  features:
    - Sign In, Sign Up, Sign Out
    - Password Forget
    - Password Change
    - Protected Routes with Authorization
    - Realtime Database with Users
- url: http://dmwl.net/gatsby-hampton-theme
  repo: https://github.com/davad/gatsby-hampton-theme
  description: n/a
  tags:
    - Styling:CSS-in-JS
  features:
    - Eslint in dev mode with the airbnb config and prettier formatting rules
    - Emotion for CSS-in-JS
    - A basic blog, with posts under src/pages/blog
    - A few basic components (Navigation, Layout, Link wrapper around gatsby-link))
    - Based on gatsby-starter-gatsbytheme
- url: https://vagr9k.github.io/gatsby-material-starter/
  repo: https://github.com/Vagr9K/gatsby-material-starter
  description: n/a
  tags:
    - Styling:Material
  features:
    - React-MD for Material design
    - Sass/SCSS
    - Tags
    - Categories
    - Google Analytics
    - Disqus
    - Offline support
    - Web App Manifest
    - SEO
- url: https://xiaoxinghu.github.io/gatsby-orga/
  repo: https://github.com/xiaoxinghu/gatsby-orga
  description: n/a
  tags:
    - Orga
  features:
    - Parses org-mode files with Orga.
- url: http://2column-portfolio.surge.sh/
  repo: https://github.com/praagyajoshi/gatsby-starter-2column-portfolio
  description: n/a
  tags:
    - Portfolio
    - Styling:SCSS
  features:
    - Designed as a minimalistic portfolio website
    - Grid system using flexboxgrid
    - Styled using SCSS
    - Font icons using font-awesome
    - Google Analytics integration
    - Open Sans font using Google Fonts
    - Prerendered Open Graph tags for rich sharing
- url: https://prototypeinteractive.github.io/gatsby-react-boilerplate/
  repo: https://github.com/PrototypeInteractive/gatsby-react-boilerplate
  description: n/a
  tags:
    - Styling:Bootstrap
  features:
    - Basic configuration and folder structure
    - Uses PostCSS and Sass (with autoprefixer and pixrem)
    - Uses Bootstrap 4 grid
    - Leaves the styling to you
    - Uses data from local json files
    - Contains Node.js server code for easy, secure, and fast hosting
- url: http://capricious-spring.surge.sh/
  repo: https://github.com/noahg/gatsby-starter-blog-no-styles
  description: n/a
  tags:
    - Blog
    - Styling:None
  features:
    - Same as official gatsby-starter-blog but with all styling removed
- url: https://gatsby-starter-blog-demo.netlify.com/
  repo: https://github.com/gatsbyjs/gatsby-starter-blog
  description: official blog
  tags:
    - Official
    - Blog
  features:
    - Basic setup for a full-featured blog
    - Support for an RSS feed
    - Google Analytics support
    - Automatic optimization of images in Markdown posts
    - Support for code syntax highlighting
    - Includes plugins for easy, beautiful typography
    - Includes React Helmet to allow editing site meta tags
    - Includes plugins for offline support out of the box
- url: https://gatsby-starter-bloomer.netlify.com/
  repo: https://github.com/Cethy/gatsby-starter-bloomer
  description: n/a
  tags:
    - Styling:Bulma
  features:
    - Based on gatsby-starter-default
    - Bulma CSS Framework with its Bloomer react components
    - Font-Awesome icons
    - Includes a simple fullscreen hero w/ footer example
- url: https://gatsby-starter-bootstrap-netlify.netlify.com/
  repo: https://github.com/konsumer/gatsby-starter-bootstrap-netlify
  description: n/a
  tags:
    - Styling:Bootstrap
    - Netlify CMS
  features:
    - Very similar to gatsby-starter-netlify-cms, slightly more configurable (eg set site-title in gatsby-config) with Bootstrap/Bootswatch instead of bulma
- url: https://gatstrap.netlify.com/
  repo: https://github.com/jaxx2104/gatsby-starter-bootstrap
  description: n/a
  tags:
    - Styling:Bootstrap
  features:
    - Bootstrap CSS framework
    - Single column layout
    - Basic components like SiteNavi, SitePost, SitePage
- url: http://gatsby-bulma-storybook.surge.sh/
  repo: https://github.com/gvaldambrini/gatsby-starter-bulma-storybook
  description: n/a
  tags:
    - Styling:Bulma
    - Storybook
    - Testing
  features:
    - Storybook for developing components in isolation
    - Bulma and Sass support for styling
    - CSS modules
    - Prettier & eslint to format & check the code
    - Jest
- url: https://gatsby-starter-business.netlify.com/
  repo: https://github.com/v4iv/gatsby-starter-business
  description: n/a
  tags:
    - Styling:Bulma
    - PWA
    - Netlify CMS
    - Disqus
    - Search
    - Pagination
  features:
    - Complete Business Website Suite - Home Page, About Page, Pricing Page, Contact Page and Blog
    - Netlify CMS for Content Management
    - SEO Friendly (Sitemap, Schemas, Meta Tags, GTM etc)
    - Bulma and Sass Support for styling
    - Progressive Web App & Offline Support
    - Tags and RSS Feed for Blog
    - Disqus and Share Support
    - Elastic-Lunr Search
    - Pagination
    - Easy Configuration using `config.js` file
- url: https://haysclark.github.io/gatsby-starter-casper/
  repo: https://github.com/haysclark/gatsby-starter-casper
  description: n/a
  tags:
    - PWA
  features:
    - Page pagination
    - CSS
    - Tags
    - Google Analytics
    - Offline support
    - Web App Manifest
    - SEO
- url: http://gatsby-starter-ceevee.surge.sh/
  repo: https://github.com/amandeepmittal/gatsby-starter-ceevee
  description: n/a
  tags:
    - Portfolio
  features:
    - Based on the Ceevee site template, design by Styleshout
    - Single Page Resume/Portfolio site
    - Target audience Developers, Designers, etc.
    - Used CSS Modules, easy to manipulate
    - FontAwsome Library for icons
    - Responsive Design, optimized for Mobile devices
- url: https://gatsby-starter-contentful-i18n.netlify.com/
  repo: https://github.com/mccrodp/gatsby-starter-contentful-i18n
  description: i18n support and language switcher for Contentful starter repo
  tags:
    - i18n
    - Contentful
    - Headless CMS
  features:
    - Localization (Multilanguage)
    - Dynamic content from Contentful CMS
    - Integrates i18n plugin starter and using-contentful repos
- url: http://cranky-edison-12166d.netlify.com/
  repo: https://github.com/datocms/gatsby-portfolio
  description: n/a
  tags:
    - DatoCMS
    - Headless CMS
  features:
    - Simple portfolio to quick start a site with DatoCMS
    - Contents and media from DatoCMS
    - Custom Sass style
    - SEO
- url: https://gatsby-deck.netlify.com/
  repo: https://github.com/fabe/gatsby-starter-deck
  description: n/a
  tags:
    - Presentation
  features:
    - Create presentations/slides using Gatsby.
    - Offline support.
    - Page transitions.
- url: https://gatsby-starter-default-i18n.netlify.com/
  repo: https://github.com/angeloocana/gatsby-starter-default-i18n
  description: n/a
  tags:
    - i18n
  features:
    - localization (Multilanguage)
- url: https://gatsby-starter-default-demo.netlify.com/
  repo: https://github.com/gatsbyjs/gatsby-starter-default
  description: official default
  tags:
    - Official
  features:
    - Comes with React Helmet for adding site meta tags
    - Includes plugins for offline support out of the box
- url: http://gatsby-dimension.surge.sh/
  repo: https://github.com/codebushi/gatsby-starter-dimension
  description: Single page starter based on the Dimension site template
  tags:
    - Portfolio
    - HTML5UP
    - Styling:SCSS
  features:
    - Designed by HTML5 UP
    - Simple one page site that’s perfect for personal portfolios
    - Fully Responsive
    - Styling with SCSS
- url: https://gatsby-docs-starter.netlify.com/
  repo: https://github.com/ericwindmill/gatsby-starter-docs
  description: n/a
  tags:
    - Documentation
    - Styling:CSS-in-JS
  features:
    - All the features from gatsby-advanced-starter, plus
    - Designed for Documentation / Tutorial Websites
    - ‘Table of Contents’ Component, Auto generates ToC from posts - just follow the file frontmatter conventions from markdown files in ‘lessons’.
    - Styled Components w/ ThemeProvider
    - Basic UI
    - A few extra components
    - Custom prismjs theme
    - React Icons
- url: https://parmsang.github.io/gatsby-starter-ecommerce/
  repo: https://github.com/parmsang/gatsby-starter-ecommerce
  description: Easy to use starter for an e-commerce store
  tags:
    - Styling:Semantic
    - Stripe
    - Moltin
    - eCommerce
    - PWA
    - Authentication
  features:
    - Uses the Moltin eCommerce Api
    - Stripe checkout
    - Semantic-UI
    - Styled components
    - Google Analytics - (you enter the tracking-id)
    - React-headroom
    - Eslint & Prettier. Uses Airbnb JavaScript Style Guide
    - Authentication via Moltin (Login and Register)
- url: http://gatsby-forty.surge.sh/
  repo: https://github.com/codebushi/gatsby-starter-forty
  description: Multi-page starter based on the Forty site template
  tags:
    - Styling:SCSS
    - HTML5UP
  features:
    - Designed by HTML5 UP
    - Colorful homepage, and also includes a Landing Page and Generic Page components.
    - Many elements are available, including buttons, forms, tables, and pagination.
    - Custom grid made with CSS Grid
    - Styling with SCSS
- url: https://themes.gatsbythemes.com/gatsby-starter/
  repo: https://github.com/saschajullmann/gatsby-starter-gatsbythemes
  description: n/a
  tags:
    - Styling:CSS-in-JS
    - Blog
    - Testing
    - Linting
  features:
    - CSS-in-JS via Emotion.
    - Jest and Enzyme for testing.
    - Eslint in dev mode with the airbnb config and prettier formatting rules.
    - React 16.
    - A basic blog, with posts under src/pages/blog. There’s also a script which creates a new Blog entry (post.sh).
    - Data per JSON files.
    - A few basic components (Navigation, Footer, Layout).
    - Layout components make use of Styled-System.
    - Google Analytics (you just have to enter your tracking-id).
    - Gatsby-Plugin-Offline which includes Service Workers.
    - Prettier for a uniform codebase.
    - Normalize css (7.0).
    - Feather icons.
    - Font styles taken from Tachyons.
- url: https://gcn.netlify.com/
  repo: https://github.com/ryanwiemer/gatsby-starter-gcn
  description: A starter template to build amazing static websites with Gatsby, Contentful and Netlify
  tags:
    - Contentful
    - Headless CMS
    - Blog
    - Netlify Form
    - Styling:CSS-in-JS
  features:
    - Contentful integration with ready to go placeholder content
    - Netlify integration including a pre-built contact form
    - Minimal responsive design - made to customize or tear apart
    - Pagination logic
    - Styled components
    - SEO Friendly Component
    - JSON-LD Schema
    - OpenGraph sharing support
    - Sitemap Generation
    - Google Analytics
    - Progressive Web app
    - Offline Support
    - RSS Feed
    - Gatsby Standard module for linting JavaScript with StandardJS
    - Stylelint support for Styled Components to lint the CSS in JS
- url: https://alampros.github.io/gatsby-starter-grommet/
  repo: https://github.com/alampros/gatsby-starter-grommet
  description: n/a
  tags:
    - Styling:Grommet
  features:
    - Barebones configuration for using the Grommet design system
    - Uses Sass (with CSS modules support)
- url: https://gatsby-starter-hello-world-demo.netlify.com/
  repo: https://github.com/gatsbyjs/gatsby-starter-hello-world
  description: official hello world
  tags:
    - Official
  features:
    - A no-frills Gatsby install
    - No plugins, no boilerplate
    - Great for advanced users
- url: https://gatsby-starter-hero-blog.greglobinski.com/
  repo: https://github.com/greglobinski/gatsby-starter-hero-blog
  description: no description yet
  tags:
    - Styling:PostCSS
    - SEO
    - Markdown
  features:
    - Easy editable content in Markdown files (posts, pages and parts)
    - CSS with `styled-jsx` and `PostCSS`
    - SEO (sitemap generation, robot.txt, meta and OpenGraph Tags)
    - Social sharing (Twitter, Facebook, Google, LinkedIn)
    - Comments (Facebook)
    - Images lazy loading and `webp` support (gatsby-image)
    - Post categories (category based post list)
    - Full text searching (Algolia)
    - Contact form (Netlify form handling)
    - Form elements and validation with `ant-design`
    - RSS feed
    - 100% PWA (manifest.webmanifest, offline support, favicons)
    - Google Analytics
    - App favicons generator (node script)
    - Easy customizable base styles via `theme` object generated from `yaml` file (fonts, colors, sizes)
    - React v.16.3 (gatsby-plugin-react-next)
    - Components lazy loading (social sharing)
    - ESLint (google config)
    - Prettier code styling
    - Webpack `BundleAnalyzerPlugin`
- url: https://gatsby-starter-i18n-lingui.netlify.com/
  repo: https://github.com/dcroitoru/gatsby-starter-i18n-lingui
  description: n/a
  tags:
    - i18n
  features:
    - Localization (Multilanguage) provided by js-lingui
    - Message extraction
    - Avoids code duplication - generates pages for each locale
    - Possibility of translated paths
- url: https://lumen.netlify.com/
  repo: https://github.com/alxshelepenok/gatsby-starter-lumen
  description: A minimal, lightweight and mobile-first starter for creating blogs uses Gatsby.
  tags:
    - Blog
    - Netlify CMS
    - Pagination
    - Disqus
    - RSS
    - Linting
    - Testing
    - Styling:PostCSS
    - Styling:SCSS
  features:
    - Lost Grid
    - Jest testing
    - Beautiful typography inspired by matejlatin/Gutenberg
    - Mobile-First approach in development
    - Stylesheet built using SASS and BEM-Style naming
    - Syntax highlighting in code blocks
    - Sidebar menu built using a configuration block
    - Archive organized by tags and categories
    - Pagination support
    - Offline support
    - Google Analytics support
    - Disqus Comments support
- url: https://minimal-blog.lekoarts.de
  repo: https://github.com/LekoArts/gatsby-starter-minimal-blog
  description: This starter is part of a german tutorial series on Gatsby. The starter will change over time to use more advanced stuff (feel free to express your ideas in the repository). Its first priority is a minimalistic style coupled with a lot of features for the content.
  tags:
    - Blog
    - MDX
    - Styling:CSS-in-JS
    - Netlify Form
    - Linting
    - PWA
  features:
    - Minimal and clean white layout
    - Write your blog posts in MDX
    - Offline Support, WebApp Manifest, SEO
    - Code highlighting (with prism-react-renderer) and live preview (with react-live)
- url: https://gatsby-starter-modern-demo.netlify.com/
  repo: https://github.com/kripod/gatsby-starter-modern
  description: no description yet
  tags:
    - Linting
  features:
    - A set of strict linting rules (based on the Airbnb JavaScript Style Guide)
    - Encourage automatic code formatting
    - Prefer using Yarn for package management
    - Use EditorConfig to maintain consistent coding styles between different editors and IDEs
    - Integration with Visual Studio Code
    - Based on gatsby-starter-default
- url: https://gatsby-netlify-cms.netlify.com/
  repo: https://github.com/netlify-templates/gatsby-starter-netlify-cms
  description: n/a
  tags:
    - Blog
    - Styling:Bulma
    - Netlify CMS
  features:
    - A simple blog built with Netlify CMS
    - Basic directory organization
    - Uses Bulma for styling
    - Visit the repo to learn how to set up authentication, and begin modeling your content.
- url: https://gatsby-starter-personal-blog.greglobinski.com/
  repo: https://github.com/greglobinski/gatsby-starter-personal-blog
  description: n/a
  tags:
    - Blog
    - Markdown
    - Algolia
    - Netlify Form
    - Styling:Material
  features:
    - Ready to use, but easily customizable a fully equipped theme starter
    - Easy editable content in Markdown files (posts, pages and parts)
    - ‘Like an app’ layout transitions
    - Easily restyled through theme object
    - Styling with JSS
    - Page transitions
    - Comments (Facebook)
    - Post categories
    - Post list filtering
    - Full text searching (Algolia)
    - Contact form (Netlify form handling)
    - Material UI (@next)
    - RSS feed
    - Full screen mode
    - User adjustable articles’ body copy font size
    - Social sharing (Twitter, Facebook, Google, LinkedIn)
    - PWA (manifes.json, offline support, favicons)
    - Google Analytics
    - Favicons generator (node script)
    - Components leazy loading with AsyncComponent (social sharing, info box)
    - ESLint (google config)
    - Prettier code styling
    - Custom webpack CommonsChunkPlugin settings
    - Webpack BundleAnalyzerPlugin
- url: http://gatsby-photon.surge.sh/
  repo: https://github.com/codebushi/gatsby-starter-photon
  description: Single page starter based on the Photon site template
  tags:
    - HTML5UP
    - Styling:SCSS
  features:
    - Designed by HTML5 UP
    - Single Page, Responsive Site
    - Custom grid made with CSS Grid
    - Styling with SCSS
- url: https://portfolio-bella.netlify.com/
  repo: https://github.com/LekoArts/gatsby-starter-portfolio-bella
  description: A portfolio starter for Gatsby. The target audience are designers and photographers. The light themed website shows your work with large images & big typography. The Onepage is powered by the Headless CMS Prismic.io. and has programmatically created pages for your projects. General settings and colors can be changed in a config & theme file.
  tags:
    - Portfolio
    - Prismic
    - Headless CMS
    - Styling:CSS-in-JS
    - Onepage
    - PWA
    - Linting
  features:
    - Big typography & images
    - White theme
    - Prismic.io as CMS
    - Emotion for styling + Emotion-Grid
    - One-page layout with sub-pages for case studies
    - Easily configurable
    - And other good stuff (SEO, Offline Support, WebApp Manifest Support)
- url: https://cara.lekoarts.de
  repo: https://github.com/LekoArts/gatsby-starter-portfolio-cara
  description: A portfolio starter for Gatsby. The target audience are designers and photographers. The playful & colorful Onepage has beautiful parallax effects (made possible by React Spring) and has a Hero, Projects, About and Contact section. The styling is defined by TailwindCSS which enables easy edits and a consistent look. General settings and colors can be changed in a config & theme file.
  tags:
    - Portfolio
    - Onepage
    - Styling:CSS-in-JS
    - Styling:Tailwind
    - PWA
    - Linting
  features:
    - React Spring
    - TailwindCSS & Styled Components
    - Uses tailwind.macro (Babel macro) for easy TailwindCSS styling
    - Playful & Colorful One-Page website with Parallax effect
    - Easily configurable
    - And other good stuff (SEO, Responsive images, Offline Support, WebApp Manifest Support)
- url: https://emilia.lekoarts.de
  repo: https://github.com/LekoArts/gatsby-starter-portfolio-emilia
  description: A portfolio starter for Gatsby. The target audience are designers and photographers. The dark themed website shows your work with large images in a grid-layout (powered by CSS Grid). The transition effects on the header add a playful touch to the overall minimal design. The website has programmatically created pages for your projects (with automatic image import). General settings and colors can be changed in a config & theme file.
  tags:
    - Portfolio
    - PWA
    - Transitions
    - MDX
    - Styling:CSS-in-JS
    - Linting
    - Testing
  features:
    - Focus on big images (with gatsby-image)
    - Dark Theme with HeroPatterns Header
    - CSS Grid and styled-components
    - Page transitions
    - Cypress for End-to-End testing
    - react-spring animations
    - One-Page layout with sub-pages for projects
    - Create your projects in MDX (automatic import of images)
    - And other good stuff (SEO, Offline Support, WebApp Manifest Support)
- url: https://emma.lekoarts.de
  repo: https://github.com/LekoArts/gatsby-starter-portfolio-emma
  description: A portfolio starter for Gatsby. The target audience are designers and photographers. The light themed website shows your work with large images in a full-width grid-layout. Choose color overlays for card items and your projects. The website has three pages (Index, About, Contact) and programmatically created pages for your projects. General settings and colors can be changed in a config & theme file.
  tags:
    - Portfolio
    - MDX
    - Transitions
    - Styling:CSS-in-JS
    - PWA
    - Linting
    - Testing
  features:
    - Full-width photo grid-layout (with gatsby-image)
    - Minimalistic light theme with large images
    - Create your projects in MDX
    - Styling with styled-components
    - react-spring animations
    - Easily configurable
    - And other good stuff (SEO, Offline Support, WebApp Manifest Support)
- url: https://gatsby-starter-procyon.netlify.com/
  repo: https://github.com/danielmahon/gatsby-starter-procyon
  description: n/a
  tags:
    - PWA
    - GraphCMS
    - Headless CMS
    - Apollo Client
    - Styling:Material
    - Netlify Identity
  features:
    - Gatsby + ReactJS (server side rendering)
    - GraphCMS Headless CMS
    - DraftJS (in-place) Medium-like Editing
    - Apollo GraphQL (client-side)
    - Local caching between builds
    - Material-UI (layout, typography, components, etc)
    - Styled-Components™-like API via Material-UI
    - Netlify Deployment Friendly
    - Netlify Identity Authentication (enables editing)
    - Automatic versioning, deployment and CHANGELOG
    - Automatic rebuilds with GraphCMS and Netlify web hooks
    - PWA (Progressive Web App)
    - Google Fonts
- url: http://gatsby-starter-product-guy.surge.sh/
  repo: https://github.com/amandeepmittal/gatsby-starter-product-guy
  description: n/a
  tags:
    - Portfolio
  features:
    - Single Page
    - A portfolio Developers and Product launchers alike
    - Using Typography.js easy to switch fonts
    - All your Project/Portfolio Data in Markdown, server by GraphQL
    - Responsive Design, optimized for Mobile devices
- url: https://caki0915.github.io/gatsby-starter-redux/
  repo: https://github.com/caki0915/gatsby-starter-redux
  description: n/a
  tags:
    - Styling:CSS-in-JS
    - Redux
  features:
    - Redux and Redux-devtools.
    - Emotion with a basic theme and SSR
    - Typography.js
    - Eslint rules based on Prettier and Airbnb
- url: http://gatsby-stellar.surge.sh/
  repo: https://github.com/codebushi/gatsby-starter-stellar
  description: Single page starter based on the Stellar site template
  tags:
    - HTML5UP
    - Styling:SCSS
  features:
    - Designed by HTML5 UP
    - Scroll friendly, responsive site. Can be used as a single or multi-page site.
    - Sticky Navigation when scrolling.
    - Scroll spy and smooth scrolling to different sections of the page.
    - Styling with SCSS
- url: http://gatsby-strata.surge.sh/
  repo: https://github.com/codebushi/gatsby-starter-strata
  description: Single page starter based on the Strata site template
  tags:
    - Portfolio
    - HTML5UP
    - Styling:SCSS
  features:
    - Designed by HTML5 UP
    - Super Simple, single page portfolio site
    - Lightbox style React photo gallery
    - Fully Responsive
    - Styling with SCSS
- url: https://gatsby-starter-strict.netlify.com/
  repo: https://github.com/kripod/gatsby-starter-strict
  description: n/a
  tags:
    - Linting
  features:
    - A set of strict linting rules (based on the Airbnb JavaScript Style Guide)
    - lint script
    - Encourage automatic code formatting
    - format script
    - Prefer using Yarn for package management
    - Use EditorConfig to maintain consistent coding styles between different editors and IDEs
    - Integration with Visual Studio Code
    - Pre-configured auto-formatting on file save
    - Based on gatsby-starter-default
- url: https://gatsby-tachyons.netlify.com/
  repo: https://github.com/pixelsign/gatsby-starter-tachyons
  description: no description yet
  tags:
    - Styling:Tachyons
  features:
    - Based on gatsby-starter-default
    - Using Tachyons for CSS.
- url: https://quizzical-mcclintock-0226ac.netlify.com/
  repo: https://github.com/taylorbryant/gatsby-starter-tailwind
  description: A Gatsby v2 starter styled using Tailwind, a utility-first CSS framework. Uses Purgecss to remove unused CSS.
  tags:
    - Styling:Tailwind
  features:
    - Based on gatsby-starter-default
    - Tailwind CSS Framework
    - Removes unused CSS with Purgecss
    - Includes responsive navigation and form examples
- url: http://portfolio-v3.surge.sh/
  repo: https://github.com/amandeepmittal/gatsby-portfolio-v3
  description: n/a
  tags:
    - Portfolio
  features:
    - Single Page, Timeline View
    - A portfolio Developers and Product launchers
    - Bring in Data, plug-n-play
    - Responsive Design, optimized for Mobile devices
    - Seo Friendly
    - Uses Flexbox
- url: https://gatsby-starter-typescript-plus.netlify.com/
  repo: https://github.com/resir014/gatsby-starter-typescript-plus
  description: This is a starter kit for Gatsby.js websites written in TypeScript. It includes the bare essentials for you to get started (styling, Markdown parsing, minimal toolset).
  tags:
    - Styling:CSS-in-JS
    - TypeScript
    - Markdown
  features:
    - TypeScript
    - TSLint (with custom TSLint rules)
    - Markdown rendering with Remark
    - Basic component structure
    - Styling with emotion
- url: https://haysclark.github.io/gatsby-starter-typescript/
  repo: https://github.com/haysclark/gatsby-starter-typescript
  description: n/a
  tags:
    - TypeScript
  features:
    - TypeScript
- url: https://fabien0102-gatsby-starter.netlify.com/
  repo: https://github.com/fabien0102/gatsby-starter
  description: n/a
  tags:
    - TypeScript
    - Styling:Semantic
    - Testing
  features:
    - Semantic-ui for styling
    - TypeScript
    - Offline support
    - Web App Manifest
    - Jest/Enzyme testing
    - Storybook
    - Markdown linting
- url: https://gatsby-starter-wordpress.netlify.com/
  repo: https://github.com/GatsbyCentral/gatsby-starter-wordpress
  description: Gatsby starter using WordPress as the content source.
  tags:
    - Styling:CSS-in-JS
    - Wordpress
  features:
    - All the features from gatsby-advanced-starter, plus
    - Leverages the WordPress plugin for Gatsby for data
    - Configured to work with WordPress Advanced Custom Fields
    - Auto generated Navigation for your Wordpress Pages
    - Minimal UI and Styling — made to customize.
    - Styled Components
- url: https://www.concisejavascript.org/
  repo: https://github.com/rwieruch/open-crowd-fund
  description: n/a
  tags:
    - Stripe
    - Firebase
  features:
    - Open source crowdfunding for your own ideas
    - Alternative for Kickstarter, GoFundMe, etc.
    - Secured Credit Card payments with Stripe
    - Storing of funding information in Firebase
- url: https://www.verious.io/
  repo: https://github.com/cpinnix/verious-boilerplate
  description: n/a
  tags:
    - Styling:Other
  features:
    - Components only. Bring your own data, plugins, etc.
    - Bootstrap inspired grid system with Container, Row, Column components.
    - Simple Navigation and Dropdown components.
    - Baseline grid built in with modular scale across viewports.
    - Abstract measurements utilize REM for spacing.
    - One font to rule them all, Helvetica.
- url: https://gatsby-starter-blog-grommet.netlify.com/
  repo: https://github.com/Ganevru/gatsby-starter-blog-grommet
  description: GatsbyJS v2 starter for creating a blog. Based on Grommet v2 UI.
  tags:
    - Blog
    - Markdown
    - Styling:Grommet
    - TypeScript
    - Linting
    - Redux
  features:
    - Grommet v2 UI
    - Easily configurable - see site-config.js in the root
    - Switch between grommet themes
    - Change between light and dark themes (with Redux)
    - Blog posts previews in card style
    - Responsive Design, optimized for Mobile devices
    - styled-components
    - TypeScript and ESLint (typescript-eslint)
    - lint-staged and husky - for linting before commit
- url: https://happy-pare-dff451.netlify.com/
  repo: https://github.com/fhavrlent/gatsby-contentful-typescript-starter
  description: Contentful and TypeScript starter based on default starter.
  tags:
    - Contentful
    - Headless CMS
    - TypeScript
    - Styling:CSS-in-JS
  features:
    - Based on default starter
    - TypeScript
    - CSS in JS (Emotion)
    - Contentful
- url: https://xylo-gatsby-bulma-starter.netlify.com/
  repo: https://github.com/xydac/xylo-gatsby-bulma-starter
  description: Gatsby v2 Starter with Bulma based on default starter.
  tags:
    - Styling:SCSS
    - Styling:Bulma
  features:
    - Based on default starter
    - Bulma Css
    - Sass based Styling
- url: https://maxpou.github.io/gatsby-starter-morning-dew/
  repo: https://github.com/maxpou/gatsby-starter-morning-dew
  description: Gatsby v2 blog starter
  tags:
    - Blog
    - Markdown
    - PWA
    - Disqus
    - SEO
    - Styling:CSS-in-JS
  features:
    - Blog post listing with previews (image + summary) for each blog post
    - Fully configurable
    - Multilang support (blog post only)
    - Syntax highlighting
    - css-in-js (with styled-components)
    - Fully Responsive
    - Tags
    - Google Analytics
    - Disqus comments support
    - Offline support
    - Web App Manifest
    - ESLint
    - Prettier
    - Travis CI
- url: https://gatsby-starter-blog-jumpalottahigh.netlify.com/
  repo: https://github.com/jumpalottahigh/gatsby-starter-blog-jumpalottahigh
  description: Gatsby v2 blog starter with SEO, search, filter, reading progress, mobile menu fab
  tags:
    - Blog
    - Markdown
  features:
    - Blog post listing with previews (image + summary) for each blog post
    - Google structured data
    - Mobile-friendly menu toggled with a floating action button (FAB)
    - Article read progress
    - User feedback component
- url: https://i18n.smakosh.com/
  repo: https://github.com/smakosh/gatsby-starter-i18n
  description: Gatsby v2 Starter with i18n using react-intl and more cool features.
  tags:
    - Styling:CSS-in-JS
    - i18n
  features:
    - Based on default starter
    - i18n with rtl text
    - Stateless components using Recompose
    - Font changes depending on the chosen language
    - SEO (meta tags, openGraph, structured data, twitter and more...)
- url: https://gatsby-starter-mate.netlify.com
  repo: https://github.com/EmaSuriano/gatsby-starter-mate
  description: A portfolio starter for Gatsby integrated with Contentful CMS.
  tags:
    - Styling:CSS-in-JS
    - Contentful
    - Headless CMS
    - Portfolio
  features:
    - Gatsby v2
    - Rebass (Styled-components system)
    - React Reveal
    - Dynamic content from Contentful
    - Offline support
    - PWA ready
    - SEO
    - Responsive design
    - Icons from font-awesome
    - Netlify Deployment Friendly
    - Medium integration
    - Social sharing (Twitter, Facebook, Google, LinkedIn)
- url: https://gatsby-starter-typescript-sass.netlify.com
  repo: https://github.com/tdharmon/gatsby-starter-typescript-sass
  description: A basic starter with TypeScript and Sass built in
  tags:
    - TypeScript
    - Styling:SCSS
    - Linting
  features:
    - TypeScript and Sass support
    - TS linter with basic react rules
- url: https://gatsby-simple-contentful-starter.netlify.com/
  repo: https://github.com/cwlsn/gatsby-simple-contentful-starter
  description: A simple starter to display Contentful data in Gatsby, ready to deploy on Netlify. Comes with a detailed article detailing the process.
  tags:
    - Contentful
    - Headless CMS
    - Markdown
    - Styling:CSS-in-JS
  features:
    - Gatsby v2
    - Query Contentful data via Gatsby's GraphQL
    - Styled-Components for CSS-in-JS
    - Simple format, easy to create your own site quickly
    - React Helmet for Header Modification
    - Remark for loading Markdown into React
- url: https://gatsby-blog-cosmicjs.netlify.com/
  repo: https://github.com/cosmicjs/gatsby-blog-cosmicjs
  description: Blog that utilizes the power of the Cosmic JS headless CMS for easy content management
  tags:
    - Cosmic JS
    - Headless CMS
    - Blog
  features:
    - Uses the Cosmic JS Gatsby source plugin
- url: https://cosmicjs-gatsby-starter.netlify.com/
  repo: https://github.com/cosmicjs/gatsby-starter
  description: Simple Gatsby starter connected to the Cosmic JS headless CMS for easy content management
  tags:
    - Cosmic JS
    - Headless CMS
  features:
    - Uses the Cosmic JS Gatsby source plugin
- url: https://www.gatsby-typescript-template.com/
  repo: https://github.com/ikeryo1182/gatsby-typescript-template
  description: This is a standard starter with TypeScript, TSLint, Prettier, Lint-Staged(Husky) and Sass
  tags:
    - TypeScript
    - Linting
    - Styling:SCSS
  features:
    - Category and Tag for post
    - Type Safe by TypeScript
    - Format Safe by TSLint and Prettier with Lint-Staged(Husky)
- url: https://zandersparrow.github.io/gatsby-simple-redux/
  repo: https://github.com/zandersparrow/gatsby-simple-redux
  description: The default starter plus redux
  tags:
    - Redux
  features:
    - Minimal starter based on the official default
    - Includes redux and a simple counter example
- url: https://gatsby-casper.netlify.com/
  repo: https://github.com/scttcper/gatsby-casper
  description: This is a starter blog that looks like the Ghost.io default theme, casper.
  tags:
    - Blog
    - TypeScript
    - Styling:CSS-in-JS
  features:
    - Emotion CSS-in-JS
    - TypeScript
    - Author and tag pages
    - RSS
- url: https://gatsby-universal.netlify.com
  repo: https://github.com/fabe/gatsby-universal
  description: An opinionated Gatsby v2 starter for state-of-the-art marketing sites
  tags:
    - Transitions
    - PWA
    - Styling:CSS-in-JS
    - Linting
    - Markdown
    - SEO
  features:
    - Page Transitions
    - IntersectionObserver, component-based
    - React Context for global UI state
    - styled-components v4
    - Generated media queries for easy use
    - Optimized with Google Lighthouse (100/100)
    - Offline support
    - Manifest support
    - Sitemap support
    - All favicons generated
    - SEO (with Schema JSONLD) & Social Tags
    - Prettier
    - ESLint
- url: https://prismic.lekoarts.de/
  repo: https://github.com/LekoArts/gatsby-starter-prismic
  description: A typography-heavy & light-themed Gatsby Starter which uses the Headless CMS Prismic.
  tags:
    - Prismic
    - Headless CMS
    - Styling:CSS-in-JS
    - Linting
    - Blog
    - PWA
    - Testing
  features:
    - Prismic as Headless CMS
    - Uses multiple features of Prismic - Slices, Labels, Relationship fields, Custom Types
    - Emotion for Styling
    - Cypress for End-to-End testing
    - Prism.js highlighting
    - Responsive images with gatsby-image
    - Extensive SEO
    - ESLint & Prettier
- url: https://gatsby-starter-v2-casper.netlify.com/
  repo: https://github.com/GatsbyCentral/gatsby-v2-starter-casper
  description: A blog starter based on the Casper (v1.4) theme.
  tags:
    - Blog
    - PWA
  features:
    - Page pagination
    - CSS
    - Tags
    - Google Analytics
    - Offline support
    - Web App Manifest
    - SEO
- url: https://lumen-v2.netlify.com/
  repo: https://github.com/GatsbyCentral/gatsby-v2-starter-lumen
  description: A Gatsby v2 fork of the lumen starter.
  tags:
    - Blog
    - RSS
    - Disqus
  features:
    - Lost Grid.
    - Beautiful typography inspired by matejlatin/Gutenberg.
    - Mobile-First approach in development.
    - Stylesheet built using Sass and BEM-Style naming.
    - Syntax highlighting in code blocks.
    - Sidebar menu built using a configuration block.
    - Archive organized by tags and categories.
    - Automatic RSS generation.
    - Automatic Sitemap generation.
    - Offline support.
    - Google Analytics support.
    - Disqus Comments support.
- url: https://gatsby-starter-firebase.netlify.com/
  repo: https://github.com/muhajirdev/gatsby-starter-firebase
  description: A Gatsby + Firebase Starter. With Authentication
  tags:
    - Styling:None
    - Firebase
    - Client-side App
  features:
    - Eslint Airbnb without semicolon and without .jsx extension
    - Firebase
    - Web App Manifest
- url: http://gatsby-lightbox.416serg.me
  repo: https://github.com/416serg/gatsby-starter-lightbox
  description: Showcasing a custom lightbox implementation using `gatsby-image`
  tags:
    - Portfolio
    - SEO
    - Styling:CSS-in-JS
  features:
    - Features a custom, accessible lightbox with gatsby-image
    - Styled with styled-components using CSS Grid
    - React Helmet for SEO
- url: https://stoic-swirles-4bd808.netlify.com/
  repo: https://github.com/crstnio/gatsby-starter-antd
  description: Gatsby's default starter configured for use with the Antd component library, modular imports and less.
  tags:
    - Styling:Ant Design
    - Styling:Less
  features:
    - Fork of Gatsby's default starter
    - React Helmet, Manifest and offline support retained
    - Antd component library pre-installed
    - Uses gatsby-plugin-antd for modular imports
    - Customize the theme of Antd with `modifyVars`
- url: http://jackbravo.github.io/gatsby-starter-i18n-blog/
  repo: https://github.com/jackbravo/gatsby-starter-i18n-blog
  description: Same as official gatsby-starter-blog but with i18n support
  tags:
    - i18n
    - Blog
  features:
    - Translates site name and bio using .md files
    - No extra libraries needed
- url: https://calpa.me/
  repo: https://github.com/calpa/gatsby-starter-calpa-blog
  description: Blog Template X Contentful, Twitter and Facebook style
  tags:
    - Blog
    - Styling:SCSS
  features:
    - GatsbyJS v2, faster than faster
    - Not just Contentful content source, you can use any database
    - Custom style
    - Google Analytics
    - Gitalk
    - sitemap
    - React FontAwesome
    - SEO
    - Offline support
    - Web App Manifest
    - Styled using SCSS
    - Page pagination
    - Netlify optimization
- url: https://gatsby-starter-typescript-power-blog.majidhajian.com/
  repo: https://github.com/mhadaily/gatsby-starter-typescript-power-blog
  description: Minimal Personal Blog with Gatsby and TypeScript
  tags:
    - PWA
    - Blog
    - TypeScript
    - Markdown
  features:
    - Mobile-First approach in development
    - TSLint & Prettier
    - Offline support
    - Category and Tag for post
    - Type Safe by TypeScript
    - Format Safe by TSLint, StyleLint and Prettier with Lint-Staged(Husky)
    - Blog page
    - Syntax highlighting in code blocks
    - Pagination Ready
    - Ready to deploy to GitHub pages
    - Automatic RSS generation
    - Automatic Sitemap generation
- url: https://gatsby-starter-kentico-cloud.netlify.com/
  repo: https://github.com/Kentico/gatsby-starter-kentico-cloud
  description: Gatsby starter site with Kentico Cloud
  tags:
    - Kentico Cloud
    - Headless CMS
  features:
    - Gatsby v2 support
    - Content item <-> content type relationships
    - Language variants relationships
    - Linked items elements relationships
    - Content items in Rich text elements relationships
    - Reverse link relationships
- url: https://gatsby-starter-storybook.netlify.com/
  repo: https://github.com/markoradak/gatsby-starter-storybook
  description: Gatsby starter site with Storybook
  tags:
    - Storybook
    - Styling:CSS-in-JS
    - Linting
  features:
    - Gatsby v2 support
    - Storybook v4 support
    - Styled Components v4 support
    - Styled Reset, ESLint, Netlify Conf
- url: https://jamstack-hackathon-starter.netlify.com/
  repo: https://github.com/sw-yx/jamstack-hackathon-starter
  description: A JAMstack app with authenticated routes, static marketing pages, etc. with Gatsby, Netlify Identity, and Netlify Functions
  tags:
    - Netlify Identity
    - Netlify Functions
    - Client-side App
  features:
    - Netlify Identity
    - Netlify Functions
    - Static Marketing pages and Dynamic Client-side Authenticated App pages
- url: https://collective.github.io/gatsby-starter-plone/
  repo: https://github.com/collective/gatsby-starter-plone
  description: A Gatsby starter template to build static sites using Plone as the content source
  tags:
    - Plone
    - Headless CMS
    - SEO
    - PWA
  features:
    - Creates 1-1 copy of source Plone site
    - Auto generated navigation and breadcrumbs
    - Progressive Web App features
    - Optimized for performance
    - Minimal UI and Styling
- url: https://gatsby-tutorial-starter.netlify.com/
  repo: https://github.com/justinformentin/gatsby-v2-tutorial-starter
  description: Simple, modern desgined blog with post lists, tags, and easily customizable code.
  tags:
    - Blog
    - Linting
    - PWA
    - SEO
    - Styling:CSS-in-JS
    - Markdown
  features:
    - Blog post listing with image, summary, date, and tags.
    - Post Tags
    - Post List Filtering
    - Typography.js
    - Emotion styling
    - Syntax Highlighting in Code Blocks
    - Gatsby Image
    - Fully Responsive
    - Offline Support
    - Web App Manifest
    - SEO
    - PWA
    - Sitemap generation
    - Schema.org JSON-LD
    - CircleCI Integration
    - Codeclimate Integration
    - Google Analytics
    - Twitter and OpenGraph Tags
    - ESLint
    - Prettier Code Styling
- url: https://avivero.github.io/gatsby-redux-starter/
  repo: https://github.com/AVivero/gatsby-redux-starter
  description: Gatsby starter site with Redux, Sass, Bootstrap, Css Modules and Material Icons
  tags:
    - Redux
    - Styling:SCSS
    - Styling:Bootstrap
    - Styling:Material
    - Linting
  features:
    - Gatsby v2 support
    - Redux support
    - Sass support
    - Bootstrap v4 support
    - Css Modules support
    - ESLint, Prettier
- url: https://gatsby-typescript-boilerplate.netlify.com/
  repo: https://github.com/leachjustin18/gatsby-typescript-boilerplate
  description: Opinionated Gatsby v2 starter with TypeScript.
  tags:
    - TypeScript
    - PWA
    - Styling:SCSS
    - Styling:PostCSS
  features:
    - TSLint with airbnb & prettier configurations
    - Prettier
    - Stylelint
    - Offline support
    - Type Safe by TypeScript
    - Format on commit with Lint-Staged(Husky)
    - Favicon generation
    - Sitemap generation
    - Autoprefixer with browser list
    - CSS nano
    - CSS MQ Packer
    - Lazy load image(s) with plugin sharp
    - Gatsby Image
    - Netlify optimizations
- url: https://danshai.github.io/gatsbyv2-scientific-blog-machine-learning/
  repo: https://github.com/DanShai/gatsbyv2-scientific-blog-machine-learning
  description: Machine learning ready and scientific blog starter
  tags:
    - Blog
    - Tensorflow
    - CSV
    - Charts
    - Linting
  features:
    - Write easly your scientific blog with katex and publish your research
    - Machine learning ready with tensorflowjs
    - Manipulate csv data
    - draw with graph mermaid
    - display charts with chartjs
- url: https://gatsby-tailwind-styled-components.netlify.com/
  repo: https://github.com/muhajirdev/gatsby-tailwind-styled-components-starter
  description: A Gatsby Starter with Tailwind CSS + Styled Components
  tags:
    - Styling:Tailwind
  features:
    - Eslint Airbnb without semicolon and without .jsx extension
    - Offline support
    - Web App Manifest
- url: https://gatsby-starter-mobx.netlify.com
  repo: https://github.com/borekb/gatsby-starter-mobx
  description: MobX + TypeScript + TSLint + Prettier
  tags:
    - MobX
    - TypeScript
    - Linting
    - Testing
  features:
    - Gatsby v2 + TypeScript
    - MobX with decorators
    - Two examples from @mweststrate's Egghead course
    - .editorconfig & Prettier
    - TSLint
    - Jest
- url: https://tender-raman-99e09b.netlify.com/
  repo: https://github.com/amandeepmittal/gatsby-bulma-quickstart
  description: A Bulma CSS + GatsbyJS Starter Kit
  tags:
    - Styling:Bulma
    - Styling:SCSS
  features:
    - Uses Bulma CSS
    - Sass based Styling
    - Responsive Design
    - Google Analytics Integration
    - Uses Gatsby v2
    - SEO
- url: https://gatsby-starter-notes.netlify.com/
  repo: https://github.com/patricoferris/gatsby-starter-notes
  description: Gatsby starter for creating notes organised by subject and topic
  tags:
    - Markdown
    - Pagination
  features:
    - Create by topic per subject notes that are organised using pagination
    - Support for code syntax highlighting
    - Support for mathematical expressions
    - Support for images
- url: https://gatsby-starter-ttag.netlify.com/
  repo: https://github.com/ttag-org/gatsby-starter-ttag
  description: Gatsby starter with the minimum required to demonstrate using ttag for precompiled internationalization of strings.
  tags:
    - i18n
  features:
    - Support for precompiled string internationalization using ttag and it's babel plugin
- url: https://gatsby-starter-typescript.netlify.com/
  repo: https://github.com/goblindegook/gatsby-starter-typescript
  description: Gatsby starter using TypeScript.
  tags:
    - Markdown
    - Pagination
    - TypeScript
    - PWA
    - Linting
  features:
    - Markdown
    - Local search powered by Lunr
    - Syntax highlighting
    - Images
- url: https://gatsby-netlify-cms-example.netlify.com/
  repo: https://github.com/robertcoopercode/gatsby-netlify-cms
  description: Gatsby starter using Netlify CMS
  tags:
    - Netlify CMS
    - Styling:SCSS
  features:
    - Example of a website for a local developer meetup group
    - NetlifyCMS used for easy data entry
    - Mobile-friendly design
    - Styling done with Sass
    - Gatsby version 2
- url: https://gatsby-typescript-starter-blog.netlify.com/
  repo: https://github.com/frnki/gatsby-typescript-starter-blog
  description: A starter blog for TypeScript-based Gatsby projects with minimal settings.
  tags:
    - TypeScript
    - Blog
    - Styling:None
  features:
    - Typescrip & TSLint
    - No Styling (No Typography.js)
    - Minimal settings based on official starter blog
- url: https://gatsby-serif.netlify.com/
  repo: https://github.com/jugglerx/gatsby-serif-theme
  description: Multi page/content-type starter using Markdown and SCSS. Serif is a beautiful small business theme for Gatsby. The theme is fully responsive, blazing fast and artfully illustrated.
  tags:
    - Styling:SCSS
    - Markdown
    - Linting
  features:
    - Multiple "content types" for `services`, `team` and `testimonials` using Markdown as the source
    - Graphql query in `gatsby-node.js` using aliases that creates pages and templates by content type based on the folder `src/pages/services`, `src/pages/team`
    - SCSS
    - Responsive design
    - Bootstrap 4 grid and media queries only
    - Responsive menu
    - Royalty free illustrations included
    - SEO titles & meta using `gatsby-plugin-react-helmet`
    - Eslint & Prettier
- url: https://awesome-gatsby-starter.netlify.com/
  repo: https://github.com/South-Paw/awesome-gatsby-starter
  description: Starter with a preconfigured MDX, Storybook and ESLint environment for component first development of your next Gatsby site.
  tags:
    - MDX
    - Markdown
    - Storybook
    - Styling:CSS-in-JS
    - Linting
  features:
    - Gatsby MDX for JSX in Markdown loading, parsing, and rendering of pages
    - Storybook for isolated component development
    - styled-components for CSS-in-JS
    - ESLint with Airbnb's config
    - Prettier integrated into ESLint
    - A few example components and pages with stories and simple site structure
- url: https://santosfrancisco.github.io/gatsby-starter-cv/
  repo: https://github.com/santosfrancisco/gatsby-starter-cv
  description: A simple starter to get up and developing your digital curriculum with GatsbyJS'
  tags:
    - Styling:CSS-in-JS
    - PWA
    - Onepage
  features:
    - Gatsby v2
    - Based on default starter
    - Google Analytics
    - Web App Manifest
    - SEO
    - Styling with styled-components
    - Responsive Design, optimized for Mobile devices
- url: https://vigilant-leakey-a4f8cd.netlify.com/
  repo: https://github.com/BoyWithSilverWings/gatsby-blog-starter
  description: Minimal Blog Starter Template with Styled Components.
  tags:
    - Markdown
    - Styling:CSS-in-JS
    - Blog
  features:
    - Markdown loading, parsing, and rendering of pages
    - Minimal UI for blog
    - Styled-components for CSS-in-JS
    - Prettier added as pre-commit hook
    - Google Analytics
    - Image Optimisation
    - Code Styling and Formatting in markdown
    - Responsive Design
- url: https://inspiring-me-lwz7512.netlify.com/
  repo: https://github.com/lwz7512/gatsby-netlify-identity-starter
  description: Gatsby Netlify Identity Starter with NIW auth support, and content gating, as well as responsive layout.
  tags:
    - Netlify Identity
    - Pagination
  features:
    - Mobile Screen support
    - Privacy control for post content view & profile page
    - User authentication by Netlify Identity Widget/Service
    - Pagination for posts
    - Navigation menu with active status
- url: https://gatsby-starter-event-calendar.netlify.com/
  repo: https://github.com/EmaSuriano/gatsby-starter-event-calendar
  description: Gatsby Starter to display information about events from Google Spreadsheets with Calendars
  tags:
    - Linting
    - Styling:Grommet
    - PWA
    - SEO
    - Google Sheets
  features:
    - Grommet
    - Theming
    - Google Spreadsheet integration
    - PWA
    - A11y
    - SEO
    - Netlify Deployment Friendly
    - ESLint with Airbnb's config
    - Prettier integrated into ESLint
- url: https://gatsby-starter-tech-blog.netlify.com/
  repo: https://github.com/email2vimalraj/gatsby-starter-tech-blog
  description: A simple tech blog starter kit for gatsbyjs
  tags:
    - Blog
    - Portfolio
  features:
    - Markdown based blog
    - Filter blog posts by Tags
    - Easy customization
    - Using styled components
    - Minimal styles
    - Best scoring by Lighthouse
    - SEO support
    - PWA support
    - Offline support
- url: https://infallible-brown-28846b.netlify.com/
  repo: https://github.com/tylergreulich/gatsby-typescript-mdx-prismjs-starter
  description: Gatsby starter using TypeScript, MDX, Prismjs, and styled-components
  tags:
    - TypeScript
    - Linting
    - Testing
    - Styling:CSS-in-JS
    - MDX
  features:
    - Gatsby v2 + TypeScript
    - Syntax highlighting with Prismjs
    - MDX
    - Jest
    - react-testing-library
    - styled-components
- url: https://hardcore-darwin-d7328f.netlify.com/
  repo: https://github.com/BoyWithSilverWings/gatsby-careers-page
  description: A Careers Page for startups using Gatsby
  tags:
    - Markdown
    - Styling:CSS-in-JS
  features:
    - Careers Listing
    - Application Format
    - Markdown for creating job description
    - styled-components
- url: https://saikrishna.me/
  repo: https://github.com/s-kris/gatsby-minimal-portfolio-blog
  description: A minimal portfolio website with blog using Gatsby. Suitable for developers.
  tags:
    - Portfolio
    - Blog
  features:
    - Portfolio Page
    - Timline (Journey) page
    - Minimal
- url: https://gatsby-starter-blog-mdx-demo.netlify.com
  repo: https://github.com/hagnerd/gatsby-starter-blog-mdx
  description: A fork of the Official Gatsby Starter Blog with support for MDX out of the box.
  tags:
    - MDX
    - Blog
  features:
    - MDX
    - Blog
    - RSS Feed
- url: https://gatsby-tailwindcss-sass-starter-demo.netlify.com/
  repo: https://github.com/durianstack/gatsby-tailwindcss-sass-starter
  description: Just another Gatsby Tailwind with SASS starter
  tags:
    - Styling:Tailwind
    - Styling:SCSS
  features:
    - Tailwind, A Utility-First CSS Framework for Rapid UI Development
    - SASS/SCSS
    - Comes with React Helmet for adding site meta tags
    - Includes plugins for offline support out of the box
    - PurgeCSS to shave off unused styles
- url: https://tyra-starter.netlify.com/
  repo: https://github.com/madelyneriksen/gatsby-starter-tyra
  description: A feminine GatsbyJS Starter Optimized for SEO
  tags:
    - SEO
    - Blog
    - Styling:Tachyons
  features:
    - Integration with Social Media and Mailchimp.
    - Styled with Tachyons.
    - Rich structured data on blog posts for SEO.
    - Pagination and category pages.
- url: https://gatsby-starter-styled.netlify.com/
  repo: https://github.com/gregoralbrecht/gatsby-starter-styled
  description: Yet another simple starter with Styled-System, Typography.js, SEO and Google Analytics.
  tags:
    - Styling:CSS-in-JS
    - PWA
    - SEO
  features:
    - Styled-Components
    - Styled-System
    - Rebass Grid
    - Typography.js to easily set up font styles
    - Google Analytics
    - Prettier, ESLint & Stylelint
    - SEO (meta tags and schema.org via JSON-LD)
    - Offline support
    - Web App Manifest
- url: https://gatsby.ghost.org/
  repo: https://github.com/TryGhost/gatsby-starter-ghost
  description: Build lightning-fast, modern publications with Ghost and Gatbsy
  tags:
    - Ghost
    - Headless CMS
    - Blog
  features:
    - Ghost integration with ready to go placeholder content and webhooks support
    - Minimal responsive design
    - Pagination for posts, tags, and authors
    - SEO Friendly Meta
    - JSON-LD Schema
    - OpenGraph structured data
    - Twitter Cards meta
    - Sitemap Generation
    - XML Sitemaps
    - Progressive Web App
    - Offline Support
    - RSS Feed
    - Netlify integration ready to deploy
- url: https://traveler-blog.netlify.com/
  repo: https://github.com/QingpingMeng/gatsby-starter-traveler-blog
  description: A fork of the Official Gatsby Starter Blog to build a travler blog with images support
  tags:
    - Blog
    - PWA
    - SEO
    - Styling:Material
    - Styling:CSS-in-JS
  features:
    - Netlify integration ready to deploy
    - Material UI
    - styled-components
    - GitHub markdown css support
- url: https://create-ueno-app.netlify.com
  repo: https://github.com/ueno-llc/ueno-gatsby-starter
  description: Opinionated Gatsby starter by Ueno.
  tags:
    - TypeScript
    - Styling:SCSS
    - Linting
    - Transitions
  features:
    - GraphQL hybrid
    - SEO friendly
    - GSAP ready
    - Nice Devtools
    - GsapTools
    - Ueno plugins
    - SVG to React component
    - Ueno's TSlint
    - Decorators
- url: https://gatsby-sseon-starter.netlify.com/
  repo: https://github.com/SeonHyungJo/gatsby-sseon-starter
  description: Simple starter template for Gatsby
  tags:
    - Blog
    - Disqus
    - Markdown
    - Styling:SCSS
  features:
    - SASS/SCSS
    - Comes with React Helmet for adding site meta tags
    - Add Disqus
    - Nice Pagination
- url: https://gatsby-contentstack-starter.netlify.com/
  repo: https://github.com/contentstack/gatsby-starter-contentstack
  description: A Gatsby starter powered by Headless CMS Contentstack.
  tags:
    - Contentstack
    - Headless CMS
    - Blog
  features:
    - Includes Contentstack Delivery API for any environment
    - Dynamic content from Contentstack CMS
- url: https://gatsby-craftcms-barebones.netlify.com
  repo: https://github.com/frankievalentine/gatsby-craftcms-barebones
  description: Barebones setup for using Craft CMS and Gatsby locally.
  tags:
    - Craft CMS
    - Headless CMS
  features:
    - Full setup instructions included
    - Documented to get you set up with Craft CMS quickly
    - Code referenced in repo
- url: https://gatsby-starter-buttercms.netlify.com/
  repo: https://github.com/ButterCMS/gatsby-starter-buttercms
  description: A starter template for spinning up a Gatsby+ ButterCMS site
  tags:
    - Blog
    - SEO
    - ButterCMS
  features:
    - Fully functioning blog
    - Navigation between posts with a previous/next post button
    - FAQ Knowledge Base
    - CMS Powered Homepage
    - Customer Case Study example marketing pages
- url: https://master.d2f5ek3dnwfe9v.amplifyapp.com/
  repo: https://github.com/dabit3/gatsby-auth-starter-aws-amplify
  description: This Gatsby starter uses AWS Amplify to implement authentication flow for signing up/signing in users as well as protected client side routing.
  tags:
    - AWS
    - Authentication
  features:
    - AWS Amplify
    - Full authentication workflow
    - Registration form
    - Signup form
    - User sign in
- url: https://gatsby-starter.mdbootstrap.com/
  repo: https://github.com/anna-morawska/gatsby-material-design-for-bootstrap
  description: A simple starter which lets you quickly start developing with Gatsby and Material Design For Bootstrap
  tags:
    - Styling:Material
  features:
    - React Bootstrap with Material Design css framework.
    - Free for personal and commercial use
    - Fully responsive
- url: https://frosty-ride-4ff3b9.netlify.com/
  repo: https://github.com/damassi/gatsby-starter-typescript-rebass-netlifycms
  description:
    A Gatsby starter built on top of MDX (React + Markdown), NetlifyCMS (with
    MDX and netlify-cms-backend-fs support -- no need to deploy), TypeScript,
    Rebass for UI, Styled Components, and Jest for testing. Very little visual
    styling has been applied so that you can bring your own :)
  tags:
    - MDX
    - Netlify CMS
    - TypeScript
    - Styling:Rebass
    - Styling:CSS-in-JS
    - Testing
  features:
    - MDX - Markdown + React
    - Netlify CMS (with MDX support)
    - Read and write to local file system via netlify-cms-backend-fs
    - TypeScript
    - Rebass
    - Styled Components
    - Jest
- url: https://bluepeter.github.io/gatsby-material-ui-business-starter/
  repo: https://github.com/bluepeter/gatsby-material-ui-business-starter
  description: Beautiful Gatsby Material Design Business Starter
  tags:
    - Styling:Material
  features:
    - Uses the popular, well-maintained Material UI React component library
    - Material Design theme and icons
    - Rotating home page carousel
    - Simple setup without opinionated setup
    - Fully instrumented for successful PROD deployments
    - Stylus for simple CSS
- url: https://example-company-website-gatsby-sanity-combo.netlify.com/
  repo: https://github.com/sanity-io/example-company-website-gatsby-sanity-combo
  description: This examples combines Gatsby site generation with Sanity.io content management in a neat company website.
  tags:
    - sanity.io
    - Headless CMS
    - Blog
  features:
    - Out-of-the-box headless CMS
    - Real-time content preview in Development
    - Fast & frugal builds
    - No accidental missing fields/types
    - Full Render Control with Portable Text
    - gatsby-image support
    - Content types for company info, pages, projects, people, and blog posts
- url: https://gatsby-starter-under-construction.netlify.com/
  repo: https://github.com/robinmetral/gatsby-starter-under-construction
  description: Blazing fast "Under Construction" page with a blazing quick setup.
  tags:
    - Under Construction
    - Onepage
    - Styling:CSS-in-JS
    - SEO
    - PWA
  features:
    - Configure everything in gatsby-config.js
    - Creative CSS3 background patterns by Lea Verou
    - Built-in Google Fonts support
    - Social icons with react-social-icons
- url: https://gatsby-starter-docz.netlify.com/
  repo: https://github.com/RobinCsl/gatsby-starter-docz
  description: Simple starter where building your own documentation with Docz is possible
  tags:
    - Docz
    - Documentation
  features:
    - Generate nice documentation with Docz, in addition to generating your normal Gatsby site
    - Document your React components in .mdx files
- url: https://gatsby-starter-santa-fe.netlify.com/
  repo: https://github.com/osogrizz/gatsby-starter-santa-fe
  description: A place for artist or designers to display their creations
  tags:
    - Styling:CSS-in-JS
  features:
    - SEO friendly
    - Built-in Google Fonts support
    - Contact Form
    - Customizable Design Template
- url: https://gatsby-hello-friend.now.sh
  repo: https://github.com/panr/gatsby-starter-hello-friend
  description: A simple starter for Gatsby. That's it.
  tags:
    - Pagination
    - Markdown
    - Blog
    - Portfolio
    - Styling:PostCSS
  features:
    - Dark/light mode, depending on your preferences
    - Great reading experience thanks to Inter font, made by Rasmus Andersson
    - Nice code highlighting thanks to PrismJS
    - Responsive youtube/vimeo etc. videos
    - Elastic menu
    - Fully responsive site
- url: https://lgcolella.github.io/gatsby-starter-developer-blog/
  repo: https://github.com/lgcolella/gatsby-starter-developer-blog
  description: A starter to create SEO-friendly, fast, multilanguage, responsive and highly customizable technical blogs/portfolios with the most common features out of the box.
  tags:
    - Blog
    - Portfolio
    - i18n
  features:
    - Multilanguage posts
    - Pagination and image preview for posts
    - Tags
    - SEO
    - Social share buttons
    - Disqus for comments
    - Highlighting for code syntax in posts
    - Dark and light themes available
    - Various available icon sets
    - RSS Feed
    - Web app manifest
- url: https://gatsby.magicsoup.io/
  repo: https://github.com/magicsoup-io/gatsby-starter-magicsoup
  description: A production ready gatsby starter using magicsoup.io
  tags:
    - SEO
    - Markdown
    - Styling:CSS-in-JS
    - Testing
  features:
    - Optimized images with gatsby-image.
    - SEO friendly with react-helmet, gatsby-plugin-sitemap and Google Webmaster Tools!
    - Responsive UIs with magicsoup.io/stock.
    - Static content with gatsby-transform-remark or gatsby-transform-json.
    - Convert Markdown to StyledComponents!
    - Webfonts with gatsby-plugin-web-font-loader.
    - SSR ready!
    - Testing with Jest!
- url: https://foxandgeese.github.io/tiny-agency/
  repo: https://github.com/foxandgeese/tiny-agency
  description: Simple Gatsby.js starter that uses material design and that's perfect for tiny agencies.
  tags:
    - Styling:Material
  features:
    - Uses the popular, well-maintained Material UI React component library
    - Material Design theme and icons
    - Simple setup without opinionated setup
    - Fully instrumented for successful PROD deployments
- url: https://gatsby-shopify.alexander-productions.de/
  repo: https://github.com/AlexanderProd/gatsby-shopify-starter
  description: Kick off your next, ecommerce experience with this Gatsby starter. It is based on the default Gatsby starter to be easily modifiable.
  tags:
    - Headless CMS
    - SEO
    - eCommerce
    - Styling:CSS-in-JS
  features:
    - Shopping Cart
    - Shopify Integration
    - Product Grid
    - Shopify Store Credentials included
    - Optimized images with gatsby-image.
    - SEO
- url: https://gatejs.netlify.com
  repo: https://github.com/sarasate/gate
  description: API Doc generator inspired by Stripe's API docs
  tags:
    - API
    - Documentation
    - Markdown
    - Onepage
  features:
    - API documentation from markdown sources
    - Code samples separated by language
    - Syntax highlighting
    - Everything in a single page
- url: https://hopeful-keller-943d65.netlify.com
  repo: https://github.com/iwilsonq/gatsby-starter-reasonml
  description: Gatsby starter to create static sites using type-safe ReasonML
  tags:
    - ReasonML
    - BuckleScript
    - Blog
    - Styling:CSS-in-JS
  features:
    - Gatsby v2 support
    - bs-platform v4 support
    - Similar to gatsby-starter-blog
- url: https://gatsby-starter-blog-amp-to-pwa.netlify.com/
  repo: https://github.com/tomoyukikashiro/gatsby-starter-blog-amp-to-pwa
  description: Gatsby starter blog with AMP to PWA Strategy
  tags:
    - Blog
    - AMP
    - PWA
  features:
    - Similar to gatsby-starter-blog
    - Support AMP to PWA strategy
- url: https://cvluca.github.io/gatsby-starter-markdown/
  repo: https://github.com/cvluca/gatsby-starter-markdown
  description: Boilerplate for markdown-based website (Documentation, Blog, etc.)
  tags:
    - Markdown
    - Redux
    - Styling:Ant Design
  features:
    - Responsive Web Design
    - Auto generated Sidebar
    - Auto generated Anchor
- url: https://gatsby-starter-wordpress-community.netlify.com/
  repo: https://github.com/pablovila/gatsby-starter-wordpress-community
  description: Starter using gatsby-source-wordpress to display posts and pages from a WordPress site
  tags:
    - Wordpress
    - Styling:Bulma
    - Blog
    - Pagination
  features:
    - Gatsby v2 support
    - Responsive Web Design
    - WordPress support
    - Bulma and Sass Support for styling
    - Pagination logic
- url: https://gatsby-blogger.netlify.com/
  repo: https://github.com/aslammultidots/blogger
  description: A Simple, clean and modern desgined blog with firebase authentication feature and easily customizable code.
  tags:
    - Blog
    - Redux
    - Disqus
    - Contentful
    - Firebase
  features:
    - Minimal and clean white layout.
    - Dynamic content from Contentful.
    - Blog post listing with previews (image + summary) for each blog post.
    - Disqus commenting system for each blog post.
    - Search post with keyword.
    - Firebase for Authentication.
    - Protected Routes with Authorization.
    - Contact form integration.
- url: https://gatsby-starter-styled-components.netlify.com/
  repo: https://github.com/blakenoll/gatsby-starter-styled-components
  description: The Gatsby default starter modified to use styled-components
  tags:
    - Styling:CSS-in-JS
  features:
    - styled-components
    - sticky footer
- url: https://magazine-example.livingdocs.io/
  repo: https://github.com/livingdocsIO/gatsby-magazine-example
  description: This magazine-starter helps you start out with Livingdocs as a headless CMS.
  tags:
    - Blog
    - Headless CMS
    - Livingdocs
  features:
    - Minimal and clean white layout.
    - Dynamic content from Livingdocs.
    - Built-in component library.
    - Robust template and theme.
- url: https://gatsby-starter-intl.tomekskuta.pl
  repo: https://github.com/tomekskuta/gatsby-starter-intl
  description: Gatsby v2 i18n starter which makes static pages for every locale and detect your browsers lang. i18n with react-intl.
  tags:
    - i18n
    - Testing
  features:
    - static pages for every language
    - detects your browser locale
    - uses react-intl
    - based on Gatsby Default Starter
    - unit tests with Jest
- url: https://cape.netlify.com/
  repo: https://github.com/juhi-trivedi/cape
  description: A Gatsby - Contentful demo with Netlify.
  tags:
    - Blog
    - Netlify Form
    - Contentful
    - Styling:Bootstrap
  features:
    - Fecthing Dynamic content from Contentful.
    - Blog post listing with previews (image + summary) for each blog post.
    - Contact form integration with Netlify.
    - Grid system inspired by Bootstrap.
- url: https://gatsby-starter-infinite-scroll.baobab.fi/
  repo: https://github.com/baobabKoodaa/gatsby-starter-infinite-scroll
  description: Infinite Scroll and Pagination with 10k photos
  tags:
    - Infinite Scroll
    - Pagination
    - Styling:CSS-in-JS
  features:
    - Infinite Scroll (default mode)
    - Pagination (fallback for users without JS)
    - Toggle between these modes in demo
    - Efficient implementation (only fetch the data that's needed, ship initial items with the page instead of fetch, etc.)
- url: https://jodie.lekoarts.de/
  repo: https://github.com/LekoArts/gatsby-starter-portfolio-jodie
  description: Image-heavy photography portfolio with colorful accents & great typography
  tags:
    - Portfolio
    - PWA
    - Transitions
    - Styling:CSS-in-JS
    - Linting
    - Testing
    - TypeScript
  features:
    - Configurable with theming, CSS Grid & a yaml file for navigation
    - Create your projects by editing a yaml file and putting images into a folder
    - Shows your Instagram posts
    - TypeScript
    - Cypress for End-to-End testing
    - react-spring for animations & transitions
    - Uses styled-components + styled-system
    - SEO with Sitemap, Schema.org JSONLD, Tags
    - Responsive images with gatsby-image
- url: https://amazing-jones-e61bda.netlify.com/
  repo: https://github.com/WebCu/gatsby-material-kit-react
  description: Adaptation of Material Kit React to Gatsby
  tags:
    - Styling:Material
  features:
    - 60 Handcrafted Components
    - 4 Customized Plugins
    - 3 Example Pages
- url: https://relaxed-bhaskara-5abd0a.netlify.com/
  repo: https://github.com/LekovicMilos/gatsby-starter-portfolio
  description: Gatsby portfolio starter for creating quick portfolio
  tags:
    - Portfolio
  features:
    - Showcase of portfolio items
    - About me page
- url: https://gatsby-typescript-scss-docker-starter.netlify.com/
  repo: https://github.com/OFranke/gatsby-typescript-scss-docker
  description: Gatsby starter TypeScript, SCSS, Docker
  tags:
    - TypeScript
    - Styling:SCSS
    - Linting
    - Docker
  features:
    - Format & Commit Safe by ESLint, StyleLint and Prettier with Lint-Staged (Husky), optimized for VS Code
    - Typings for scss files are automatically generated
    - Responsiveness from the beginning through easy breakpoint configuration
    - Enforce the DRY principle, no hardcoded and repeated `margin`, `font-size`, `color`, `box-shadow`, `border-radius` ... properties anymore
    - Docker ready - you can run gatsby dev mode on your machine environment or with docker-compose
- url: https://prismic-i18n.lekoarts.de/
  repo: https://github.com/LekoArts/gatsby-starter-prismic-i18n
  description: Based on gatsby-starter-prismic with Internationalization (i18n) support.
  tags:
    - Prismic
    - Headless CMS
    - Styling:CSS-in-JS
    - Linting
    - Blog
    - PWA
    - Testing
    - i18n
  features:
    - Prismic as Headless CMS
    - Uses multiple features of Prismic - Slices, Labels, Relationship fields, Custom Types, Internationalization
    - Emotion for Styling
    - i18n without any third-party libaries
    - Cypress for End-to-End testing
    - Prism.js highlighting
    - Responsive images with gatsby-image
    - Extensive SEO
    - ESLint & Prettier
- url: https://gatsby-starter-landing-page.netlify.com/
  repo: https://github.com/gillkyle/gatsby-starter-landing-page
  description: Single page starter for minimal landing pages
  tags:
    - Onepage
  features:
    - Gatsby image
    - Google Analytics
    - Minimal design
- url: https://thakkaryash94.github.io/gatsby-github-personal-website/
  repo: https://github.com/thakkaryash94/gatsby-github-personal-website
  description: It is a conversion of original github personal website repo which is written in ruby for JS developers. This repository gives you the code you'll need to kickstart a personal website that showcases your work as a software developer. And when you manage the code in a GitHub repository, it will automatically render a webpage with the owner's profile information, including a photo, bio, and repositories.
  tags:
    - Portfolio
    - Onepage
  features:
    - layout config either stacked or sidebar
    - theme dark/light mode
    - post support
- url: http://gatsby-starter-default-intl.netlify.com
  repo: https://github.com/wiziple/gatsby-starter-default-intl
  description: The default Gatsby starter with features of multi-language url routes and browser language detection.
  tags:
    - i18n
  features:
    - Localization (Multilanguage) provided by react-intl.
    - Support automatic redirection based on user's preferred language in browser provided by browser-lang.
    - Support multi-language url routes within a single page component. That means you don't have to create separate pages such as pages/en/index.js or pages/ko/index.js.
    - Based on gatsby-starter-default with least modification.
- url: https://gatsby-starter-julia.netlify.com/
  repo: https://github.com/niklasmtj/gatsby-starter-julia
  description: A minimal blog starter template built with Gatsby
  tags:
    - Markdown
    - Blog
  features:
    - Landingpage
    - Blogoverview
    - Markdown sourcing
    - Estimated reading time
    - Styled component with @emotion
    - Netlify deployment friendly
    - Nunito font as npm module
    - Site meta tags with React Helmet
- url: https://agalp.imedadel.me
  repo: https://github.com/ImedAdel/automatic-gatsbyjs-app-landing-page
  description: Automatically generate iOS app landing page using GatsbyJS
  tags:
    - Onepage
    - PWA
    - SEO
  features:
    - One Configuration file
    - Automatically generate a landing page for your iOS app
    - List app features
    - App Store and Play Store buttons
    - App screenshot and video preview
    - Easily add social media accounts and contact info in the footer via the site-config.js file.
    - Pick custom Font Awesome icons for the feature list via the site-config.js file.
    - Built using Prettier and Styled-Components
    - Easily integrate Google Analytics by adding your ID to site-config.js file.
- url: https://gatsby-starter-shopify-app.firebaseapp.com/install
  repo: https://github.com/gil--/gatsby-starter-shopify-app
  description: Easily create Serverless Shopify Admin Apps powered by Gatsby and Firebase Functions
  tags:
    - Shopify
    - Serverless
    - Firebase
    - App
  features:
    - 🗄 Firebase Firestore Realtime DB
    - ⚡️ Serverless Functions API layer (Firebase Functions)
    - 💼 Admin API (Graphql) Serverless Proxy
    - 🎨 Shopify Polaris (AppProvider, etc.)
    - 💰 Application Charge Logic (30 days) with variable trial duration
    - 📡 Webhook Validation & Creation
    - 🔑 GDPR Ready (Including GDPR Webhooks)
    - 🏗 CircleCI Config for easy continuous deployments to Firebase
- url: https://gatsby-starter-paperbase.netlify.com/
  repo: https://github.com/willcode4food/gatsby-starter-paperbase
  description: A Gatsby starter that implements the Paperbase Premium Theme from MaterialUI
  tags:
    - Styling:Material
    - Styling:CSS-in-JS
  features:
    - MaterialUI Paperbase theme in Gatsby!
    - Create professional looking admin tools and dashboards
    - Responsive Design
    - MaterialUI Paper Components
    - MaterialUI Tab Components
- url: https://gatsby-starter-devto.netlify.com/
  repo: https://github.com/geocine/gatsby-starter-devto
  description: A GatsbyJS starter template that leverages the Dev.to API
  tags:
    - Dev.to
    - Blog
    - Styling:CSS-in-JS
  features:
    - Blog post listing with previews (image + summary) for each blog post
- url: https://gatsby-starter-framer-x.netlify.com/
  repo: https://github.com/simulieren/gatsby-starter-framer-x
  description: A GatsbyJS starter template that is connected to a Framer X project
  tags:
    - Framer X
    - TypeScript
  features:
    - TypeScript support
    - Easily work in GatsbyJS and Framer X at the same time
- url: https://gatsby-firebase-hosting.firebaseapp.com/
  repo: https://github.com/bijenkorf-james-wakefield/gatsby-firebase-hosting-starter
  description: A starter with configuration for Firebase Hosting and Cloud Build deployment.
  tags:
    - Firebase
    - Google Cloud
    - Linting
  features:
    - Linting with ESLint
    - Jest Unit testing configuration
    - Lint-staged on precommit hook
    - Commitizen for conventional commit messages
    - Configuration for Firebase hosting
    - Configuration for Cloud Build deployment
    - Clear documentation to have your site deployed on Firebase behind SSL in no time!
- url: https://lewis-gatsby-starter-blog.firebaseapp.com
  repo: https://github.com/lewislbr/lewis-gatsby-starter-blog
  description: A simple custom Gatsby starter template to start a new blog or personal website.
  tags:
    - Blog
    - Styling:CSS-in-JS
    - Markdown
    - PWA
    - Portfolio
    - SEO
  features:
    - Blog post listing with summary preview for each blog post.
    - Automatically creates blog pages from Markdown files.
    - CSS in JS with styled-components.
    - Optimized images.
    - Offline capabilities.
    - Auto-generated sitemap and robots.txt.
- url: https://gatsby-starter-stripe.netlify.com/
  repo: https://github.com/brxck/gatsby-starter-stripe
  description: A minimal starter to create a storefront with Gatsby, Stripe, & Netlify Functions.
  tags:
    - Stripe
    - Netlify Functions
    - Serverless
    - eCommerce
    - Styling:None
  features:
    - Statically generate based on Stripe inventory
    - Dynamically update with live inventory & availability data
    - Checkout powered by Stripe
    - Serverless functions interact with Stripe API
    - Shopping cart persisted in local storage
    - Responsive images with gatsby-image
- url: https://www.jannikbuschke.de/gatsby-antd-docs/
  repo: https://github.com/jannikbuschke/gatsby-antd-docs
  description: A template for documentation websites
  tags:
    - Documentation
    - TypeScript
    - Styling:Ant Design
    - Markdown
    - MDX
  features:
    - Markdown
    - MDX with mdxjs
    - Syntax highlighting with prismjs
    - Anchors
    - Sidebar
    - Sitecontents
    - Landingpage
- url: https://gatsby-starter.haezl.at
  repo: https://github.com/haezl/gatsby-starter-haezl
  description: A lightweight, mobile first blog starter with infinite scroll and Material-UI design for Gatsby.
  tags:
    - Blog
    - TypeScript
    - Linting
    - Styling:CSS-in-JS
    - Styling:Material
    - Markdown
    - PWA
  features:
    - Landing Page
    - Portfolio section
    - Blog post listing with a preview for each post
    - Infinite scroll instead of next and previous buttons
    - Blog posts generated from Markdown files
    - About Page
    - Responsive Design
    - PWA (Progressive Web App) support
    - MobX
    - Customizable
- url: https://gatsby-starter-fine.netlify.com/
  repo: https://github.com/toboko/gatsby-starter-fine
  description: A mutli-response and light, mobile first blog starter with columns layout and Seo optimization.
  tags:
    - Blog
    - Markdown
    - Sitemap
    - Portfolio
    - SEO
    - Grouping
  features:
    - Blog
    - Portfolio section
    - Customizable
    - Markdown
    - Optimized images
    - Sitemap Page
    - Seo Ready
- url: https://ugglr.github.io/gatsby-clean-portfolio/
  repo: https://github.com/ugglr/gatsby-clean-portfolio
  description: A clean themed Software Engineer Portfolio site, showcasing soft skills on the front page, features project card showcases, about page. Responsive through react-bootstrap components together with custom CSS style sheets. SEO configured, just need to add google analytics tracking code.
  tags:
    - Portfolio
    - SEO
    - Styling:Bootstrap
  features:
    - Resume
    - CV
    - google analytics
    - easy favicon swap
    - Gatsby SEO plugin
    - Clean layout
    - White theme
    - grid using react-bootstrap
    - bootstrap4 classes available
    - font-awesome Library for icons
    - Portfolio site for developers
    - custom project cards
    - easily extendable to include blog page
    - Responsive design
- url: https://gatsby-documentation-starter.netlify.com/
  repo: https://github.com/whoisryosuke/gatsby-documentation-starter
  description: Automatically generate docs for React components using MDX, react-docgen, and GatsbyJS
  tags:
    - Documentation
    - MDX
    - SEO
  features:
    - Parses all React components (functional, stateful, even stateless!) for JS Docblocks and Prop Types.
    - MDX - Write your docs in Markdown and include React components using JSX!
    - Lightweight (only what you need)
    - Modular (easily fits in any React project!)
    - Props table component
    - Customizable sidebar navigation
    - Includes SEO plugins Google Analytics, Offline, Manifest, Helmet.
- url: http://gatsby-absurd.surge.sh/
  repo: https://github.com/ajayns/gatsby-absurd
  description: A Gatsby starter using illustrations from https://absurd.design/
  tags:
    - Onepage
    - Styling:CSS-in-JS
  features:
    - Uses surreal illustrations from absurd.design.
    - Landing page structure split into sections
    - Basic UX/UX elements ready. navbar, smooth scrolling, faqs, theming
    - Convenient image handling and data separation
- url: https://gatsby-starter-quiz.netlify.com/
  repo: https://github.com/raphadeluca/gatsby-starter-quiz
  description: Create rich quizzes with Gatsby & Mdx. No need of database or headless CMS. Manage your data directly in your Mdx file's frontmatter and write your content in the body. Customize your HTML tags, use react components from a library or write your owns. Navigation will be automatically created between each question.
  tags:
    - Quiz
    - MDX
  features:
    - Data quiz in the frontmatter
    - Rich customizable content with MDX
    - Green / Red alert footer on user's answer
    - Navigation generated based on the index of each question
- url: https://gatsby-starter-accessibility.netlify.com/
  repo: https://github.com/benjamingrobertson/gatsby-starter-accessibility
  description: The default Gatsby starter with powerful accessibility tools built-in.
  tags:
    - Storybook
    - Linting
  features:
    - 🔍 eslint-plugin-jsx-a11y for catching accessibility issues while authoring code
    - ✅ lint:staged for adding a pre-commit hook to catch accessibility linting errors
    - 📣 react-axe for console reporting of accessibility errors in the DOM during development
    - 📖 storybook setup for accessibility reporting on individual components
- url: https://gatsby-theme-ggt-material-ui-blog.netlify.com/
  repo: https://github.com/greatgatsbyjsthemes/gatsby-starter-ggt-material-ui-blog
  description: Starter material-ui blog utilizing a Gatsby theme!
  tags:
    - Blog
    - MDX
  features:
    - Uses MDX with Gatsby theme for quick and easy set up
    - Material-ui design with optional config passed into the theme options
    - Gradient background with sitemap, rss feed, and offline capabilities
- url: https://gatsby-starter-blog-typescript.netlify.com/
  repo: https://github.com/gperl27/Gatsby-Starter-Blog-Typescript
  description: Gatsby starter blog with TypeScript
  tags:
    - Blog
    - TypeScript
    - Styling:CSS-in-JS
  features:
    - Includes all features that come with Gatsby's official starter blog
    - TypeScript for type-safety out of the box
    - Styled components in favor of inline styles
    - Transition Link for nice page transitions
    - Type definitions from GraphQL schema (with code generation)
    - Type definitions from grapql schema (with code generation)
- url: https://gatsby-starter-sass.netlify.com/
  repo: https://github.com/colbyfayock/gatsby-starter-sass
  description: A Gatsby starter with Sass and no assumptions!
  tags:
    - Styling:SCSS
  features:
    - Sass stylesheets to manage your CSS (SCSS flavored)
    - Simple, minimal base setup to get started
    - No baked in configurations or assumptions
- url: https://billyjacoby.github.io/gatsby-react-bootstrap-starter/
  repo: https://github.com/billyjacoby/gatsby-react-bootstrap-starter
  description: GatsbyJS starter with react-bootstrap and react-icons
  tags:
    - Styling:Bootstrap
    - Styling:SCSS
  features:
    - SASS stylesheets to make styling components easy
    - Sample navbar that sticks to the top of the page on scroll
    - Includes react-icons to make adding icons to your app super simple
- url: https://gatsbystartermdb.netlify.com
  repo: https://github.com/jjcav84/mdbreact-gatsby-starter
  description: GatsbyJS starter built with MDBootstrap React free version
  tags:
    - Styling:Bootstrap
  features:
    - Material Design, Bootstrap, and React
    - Contact form and Google Map components
    - Animation
    - documentation and component library can be found at mdboostrap's website
- url: https://gatsby-starter-primer.netlify.com/
  repo: https://github.com/thomaswangio/gatsby-starter-primer
  description: A Gatsby starter featuring GitHub Primer Design System and React components
  tags:
    - Styling:Primer
    - Styling:CSS-in-JS
    - SEO
    - Landing Page
  features:
    - Primer React Components
    - Styled Components
    - Gatsby Image
    - Better SEO component with appropriate OG image and appropriate fallback meta tags
- url: https://pranshuchittora.github.io/gatsby-material-boilerplate
  repo: https://github.com/pranshuchittora/gatsby-material-boilerplate
  description: A simple starter to get up and developing quickly with Gatsby in material design
  tags:
    - Styling:Material
  features:
    - Material design
    - Sass/SCSS
    - Tags
    - Categories
    - Google Analytics
    - Offline support
    - Web App Manifest
    - SEO
- url: https://anubhavsrivastava.github.io/gatsby-starter-hyperspace
  repo: https://github.com/anubhavsrivastava/gatsby-starter-hyperspace
  description: Single page starter based on the Hyperspace site template, with landing, custom and Elements(Component) page
  tags:
    - HTML5UP
    - Styling:SCSS
    - Onepage
    - Landing Page
  features:
    - Designed by HTML5 UP
    - Simple one page site that’s perfect for personal portfolios
    - Fully Responsive
    - Styling with SCSS
    - Offline support
    - Web App Manifest
- url: https://anubhavsrivastava.github.io/gatsby-starter-identity
  repo: https://github.com/anubhavsrivastava/gatsby-starter-identity
  description: Single page starter based on the Identity site template by HTML5 up, suitable for one page portfolio.
  tags:
    - HTML5UP
    - Styling:SCSS
    - Onepage
    - Landing Page
    - PWA
  features:
    - Designed by HTML5 UP
    - Simple one page personal portfolio
    - Fully Responsive
    - Styling with SCSS
    - Offline support
    - Web App Manifest
- url: https://hopeful-ptolemy-cd840b.netlify.com/
  repo: https://github.com/tonydiaz/gatsby-landing-page-starter
  description: A simple landing page starter for idea validation using material-ui. Includes email signup form and pricing section.
  tags:
    - Styling:Material
    - Landing Page
  features:
    - SEO
    - Mailchimp integration
    - Material-UI compoentns
    - Responsive
    - Pricing section
    - Benefits section
    - Email signup form
    - Easily configurable
    - Includes standard gatsby starter features
- url: https://anubhavsrivastava.github.io/gatsby-starter-aerial
  repo: https://github.com/anubhavsrivastava/gatsby-starter-aerial
  description: Single page starter based on the Aerial site template by HTML5 up, suitable for one page personal page.
  tags:
    - HTML5UP
    - Styling:SCSS
    - Onepage
    - Landing Page
    - PWA
  features:
    - Designed by HTML5 UP
    - Simple one page personal portfolio
    - Fully Responsive
    - Styling with SCSS
    - Offline support
    - Web App Manifest
- url: https://anubhavsrivastava.github.io/gatsby-starter-eventually
  repo: https://github.com/anubhavsrivastava/gatsby-starter-eventually
  description: Single page starter based on the Eventually site template by HTML5 up, suitable for upcoming product page.
  tags:
    - HTML5UP
    - Styling:SCSS
    - Landing Page
    - PWA
  features:
    - Designed by HTML5 UP
    - Fully Responsive
    - Styling with SCSS
    - Offline support
    - Web App Manifest
- url: https://jovial-jones-806326.netlify.com/
  repo: https://github.com/GabeAtWork/gatsby-elm-starter
  description: An Elm-in-Gatsby integration, based on gatsby-plugin-elm
  tags:
    - Elm
  features:
    - Elm language integration
- url: https://anubhavsrivastava.github.io/gatsby-starter-readonly
  repo: https://github.com/anubhavsrivastava/gatsby-starter-readonly
  description: Single page starter based on the ReadOnly site template by HTML5 up, with landing and Elements(Component) page
  tags:
    - HTML5UP
    - Onepage
    - Styling:SCSS
    - Landing Page
    - PWA
  features:
    - Designed by HTML5 UP
    - Fully Responsive
    - Styling with SCSS
    - Offline support
    - Web App Manifest
- url: https://anubhavsrivastava.github.io/gatsby-starter-prologue
  repo: https://github.com/anubhavsrivastava/gatsby-starter-prologue
  description: Single page starter based on the Prologue site template by HTML5 up, for portfolio pages
  tags:
    - HTML5UP
    - Onepage
    - Styling:SCSS
    - Portfolio
    - PWA
  features:
    - Designed by HTML5 UP
    - Fully Responsive
    - Styling with SCSS
    - Offline support
    - Web App Manifest
- url: https://gatsby-london.netlify.com
  repo: https://github.com/ImedAdel/gatsby-london
  description: A custom, image-centric theme for Gatsby.
  tags:
    - Portfolio
    - Blog
    - Styling:PostCSS
  features:
    - Post thumbnails in the homepage
    - Built with PostCSS
    - Made for image-centeric portfolios
    - Based on London for Ghost
- url: https://anubhavsrivastava.github.io/gatsby-starter-overflow
  repo: https://github.com/anubhavsrivastava/gatsby-starter-overflow
  description: Single page starter based on the Overflow site template by HTML5 up, with landing and Elements(Component) page
  tags:
    - HTML5UP
    - Onepage
    - Styling:SCSS
    - Portfolio
    - PWA
  features:
    - Designed by HTML5 UP
    - Fully Responsive
    - Image Gallery
    - Styling with SCSS
    - Offline support
    - Web App Manifest
- url: https://cosmicjs.com/apps/gatsby-agency-portfolio/demo
  repo: https://github.com/cosmicjs/gatsby-agency-portfolio
  description: Static Webpage for displaying your agencies skills and past work.  Implements 4 sections for displaying information about your company, A home page, information about services, projects, and the people in your organization.
  tags:
    - Blog
    - Portfolio
    - Cosmic JS
  features:
    - Landing Page
    - Home
    - Services
    - Projects
    - People
- url: https://cosmicjs.com/apps/gatsby-localization-app-starter/demo
  repo: https://github.com/cosmicjs/gatsby-localization-app-starter
  description: A localized Gatsby starter application powered by Cosmic JS.
  tags:
    - Cosmic JS
    - i18n
  features:
    - Gatsby localization starter app
- url: https://cosmicjs.com/apps/gatsby-docs/demo
  repo: https://github.com/cosmicjs/gatsby-docs-app
  description: Be able to view and create documentation using Gatsby and Cosmic JS. Leveraging the speed and high powered APIs of the Gatsby framework and the simplicity and scalability of Cosmic JS.
  tags:
    - Cosmic JS
    - Documentation
  features:
    - manage docs in static web file format for zippy delivery
- url: https://cosmicjs.com/apps/gatsby-ecommerce-website/demo
  repo: https://github.com/a9kitkumar/Gatsby-Ecommerce
  description: A localized Gatsby starter application powered by Cosmic JS.
  tags:
    - Cosmic JS
    - eCommerce
  features:
    - Stores products, orders using Cosmic JS as a database and a server
- url: https://harshil1712.github.io/gatsby-starter-googlesheets/
  repo: https://github.com/harshil1712/gatsby-starter-googlesheets
  description: A starter using Google Sheets as data source
  tags:
    - Google Sheets
    - SEO
    - Blog
  features:
    - Uses Google Sheets for data
    - Easily configurable
- url: https://the-plain-gatsby.netlify.com/
  repo: https://github.com/wangonya/the-plain-gatsby
  description: A simple minimalist starter for your personal blog.
  tags:
    - Blog
    - Markdown
  features:
    - Minimalist design
    - Next and previous blog post navigation
    - About page
    - Markdown support
- url: https://gatsby-starter-blockstack.openintents.org
  repo: https://github.com/friedger/gatsby-starter-blockstack
  description: A starter using Blockstack on client side
  tags:
    - Blockstack
    - Authentication
  features:
    - Uses Blockstack
    - Client side app
- url: https://anubhavsrivastava.github.io/gatsby-starter-multiverse
  repo: https://github.com/anubhavsrivastava/gatsby-starter-multiverse
  description: Single page starter based on the Multiverse site template by HTML5 up, with landing and Elements(Component) page
  tags:
    - HTML5UP
    - Onepage
    - Styling:SCSS
    - Portfolio
    - PWA
  features:
    - Designed by HTML5 UP
    - Fully Responsive
    - Image Gallery
    - Styling with SCSS
    - Offline support
    - Web App Manifest
- url: https://anubhavsrivastava.github.io/gatsby-starter-highlights
  repo: https://github.com/anubhavsrivastava/gatsby-starter-highlights
  description: Single page starter based on the Highlights site template by HTML5 up, with landing and Elements(Component) page
  tags:
    - HTML5UP
    - Onepage
    - Styling:SCSS
    - Portfolio
    - PWA
  features:
    - Designed by HTML5 UP
    - Fully Responsive
    - Image Gallery
    - Styling with SCSS
    - Offline support
    - Web App Manifest
- url: https://gatsby-starter-anoun-1-markdown.netlify.com/
  repo: https://github.com/ANOUN/gatsby-starter-anoun-1-markdown
  description: A clean, modern starter for businesses using Material Design Components
  tags:
    - Business Website
    - Blog
    - Markdown
    - Modern Design
    - PWA
    - Styling:Material Design
    - Styling:SCSS
  features:
    - Minimal, Modern Business Website Design
    - Material Design Components
    - MDC React Components
    - MDC Theming
    - Blog
    - Home Page
    - Contact Page
    - Contact Form
    - About Page
    - Mobile-First approach in development
    - Fully Responsive
    - Markdown
    - PWA
- url: https://gatsby-starter-default-typescript.netlify.com/
  repo: https://github.com/andykenward/gatsby-starter-default-typescript
  description: Starter Default TypeScript
  tags:
    - TypeScript
  features:
    - TypeScript
    - Typing generation for GraphQL using GraphQL Code Generator
    - Comes with React Helmet for adding site meta tags
    - Based on Gatsby Starter Default
- url: http://gatsbyhoney.davshoward.com/
  repo: https://github.com/davshoward/gatsby-starter-honey
  description: A delicious baseline for Gatsby (v2).
  tags:
    - Styling:PostCSS
    - SEO
    - Accessibility
  features:
    - Gatsby v2
    - SEO (including robots.txt, sitemap generation, automated yet customisable metadata, and social sharing data)
    - Google Analytics
    - PostCSS support
    - Developer enviornment variables
    - Accessibility support
    - Based on Gatsby Starter Default
- url: https://material-ui-starter.netlify.com/
  repo: https://github.com/dominicabela/gatsby-starter-material-ui
  description: This starter includes Material UI boilerplate and configuration files along with the standard Gatsby configuration files. It provides a starting point for developing Gatsby apps with the Material UI framework.
  tags:
    - SEO
    - Styling:Material
    - Styling:Material Design
    - Material UI
    - Boilerplate
  features:
    - Material UI Framework
    - Roboto Typeface (self hosted)
    - SEO
    - Offline Support
    - Based on Gatsby Default Starter
- url: https://developer-diary.netlify.com/
  repo: https://github.com/willjw3/gatsby-starter-developer-diary
  description: A blog template created with web developers in mind. Totally usable right out of the box, but minimalist enough to be easily modifiable.
  tags:
    - Blog
    - Markdown
    - Pagination
    - SEO
  features:
    - Ready to go - Blog author name, author image, etc,... can be easily added using a config file
    - Blog posts created as markdown files
    - Gatsby v.2
    - Mobile responsive
    - Pagination
    - Category and tag pages
    - Social media sharing icons in each post
    - Icons from React Icons (Font Awesome, Devicons, etc,...)
    - Beautiful tech-topic tags to attach to your web-development-related blog posts
    - Developer-relevant social media icon links, including GitHub, Stack Overflow, and freeCodeCamp
- url: https://anubhavsrivastava.github.io/gatsby-starter-paradigmshift
  repo: https://github.com/anubhavsrivastava/gatsby-starter-paradigmshift
  description: Single page starter based on the Paradigm Shift site template by HTML5 up, with landing and Elements(Component) page
  tags:
    - HTML5UP
    - Onepage
    - Styling:SCSS
    - Portfolio
    - PWA
  features:
    - Designed by HTML5 UP
    - Fully Responsive
    - Image Gallery
    - Styling with SCSS
    - Offline support
    - Web App Manifest
- url: https://dazzling-heyrovsky-62d4f9.netlify.com/
  repo: https://github.com/s-kris/gatsby-starter-medium
  description: A GatsbyJS starter blog as close as possible to medium.
  tags:
    - Markdown
    - Styling:CSS-in-JS
  features:
    - Careers Listing
    - Mobile Responsive
- url: https://gatsby-personal-starter-blog.netlify.com
  repo: https://github.com/thomaswangio/gatsby-personal-starter-blog
  description: Gatsby starter for personal blogs! Blog configured to run at /blog and with Netlify CMS and gatsby-remark-vscode.
  tags:
    - Blog
    - Markdown
    - Styling:CSS-in-JS
  features:
    - Netlify CMS
    - VSCode syntax highlighting
    - Styled Components
- url: https://anubhavsrivastava.github.io/gatsby-starter-phantom
  repo: https://github.com/anubhavsrivastava/gatsby-starter-phantom
  description: Single page starter based on the Phantom site template by HTML5 up, with landing, generic and Elements(Component) page
  tags:
    - HTML5UP
    - Onepage
    - Styling:SCSS
    - PWA
  features:
    - Designed by HTML5 UP
    - Fully Responsive
    - Styling with SCSS
    - Offline support
    - Web App Manifest
- url: https://gatsby-starter-internationalized.ack.ee/
  repo: https://github.com/AckeeCZ/gatsby-starter-internationalized
  description: A simple starter for fully internationalized websites, including route internationalization.
  tags:
    - i18n
  features:
    - internationalized page content - via react-intl
    - internationalized routes - via language configuration
    - lightweight - includes only internationalization code
    - LocalizedLink - built-in link component handling route generation
    - LanguageSwitcher - built-in language switcher component
- url: https://gatsby-starter-bee.netlify.com/
  repo: https://github.com/JaeYeopHan/gatsby-starter-bee
  description: A simple starter for blog with fresh UI.
  tags:
    - Blog
    - Netlify
    - Disqus
    - SEO
  features:
    - Code highlight with Fira Code font
    - Emoji (emojione)
    - Social share feature (Twitter, Facebook)
    - Comment feature (disqus, utterances)
    - Sponsor service (Buy-me-a-coffee)
    - CLI Tool
- url: https://learn.hasura.io/graphql/react/introduction
  repo: https://github.com/hasura/gatsby-gitbook-starter
  description: A starter to generate docs/tutorial websites based on GitBook theme.
  tags:
    - Documentation
    - MDX
    - Markdown
    - SEO
  features:
    - Write in Markdown / MDX and generate responsive documentation/tutorial web apps
    - Fully Configurable
    - Syntax highlighting with Prismjs
    - Code diffing with +/-
    - Google Analytics Integration
    - SEO Tags with MDX frontmatter
    - Edit on Github button
    - Fully Customisable with rich embeds using React in MDX.
- url: https://gatsby-starter-blog-with-lunr.netlify.com/
  repo: https://github.com/lukewhitehouse/gatsby-starter-blog-with-lunr
  description: Building upon Gatsby's blog starter with a Lunr.js powered Site Search.
  tags:
    - Blog
    - Lunr.js
    - Search
  features:
    - Same as the official starter blog
    - Integration with Lunr.js
<<<<<<< HEAD
- url: https://anubhavsrivastava.github.io/gatsby-starter-directive
  repo: https://github.com/anubhavsrivastava/gatsby-starter-directive
  description: Single page starter based on the Directive site template by HTML5 up, with landing and Elements(Component) page
=======
- url: https://anubhavsrivastava.github.io/gatsby-starter-spectral
  repo: https://github.com/anubhavsrivastava/gatsby-starter-spectral
  description: Single page starter based on the Spectral site template by HTML5 up, with landing, Generic and Elements(Component) page
>>>>>>> 8c04d3c8
  tags:
    - HTML5UP
    - Onepage
    - Styling:SCSS
    - Portfolio
    - PWA
  features:
    - Designed by HTML5 UP
    - Fully Responsive
    - Styling with SCSS
    - Offline support
    - Web App Manifest<|MERGE_RESOLUTION|>--- conflicted
+++ resolved
@@ -2905,15 +2905,24 @@
   features:
     - Same as the official starter blog
     - Integration with Lunr.js
-<<<<<<< HEAD
+- url: https://anubhavsrivastava.github.io/gatsby-starter-spectral
+  repo: https://github.com/anubhavsrivastava/gatsby-starter-spectral
+  description: Single page starter based on the Spectral site template by HTML5 up, with landing, Generic and Elements(Component) page
+  tags:
+    - HTML5UP
+    - Onepage
+    - Styling:SCSS
+    - Portfolio
+    - PWA
+  features:
+    - Designed by HTML5 UP
+    - Fully Responsive
+    - Styling with SCSS
+    - Offline support
+    - Web App Manifest
 - url: https://anubhavsrivastava.github.io/gatsby-starter-directive
   repo: https://github.com/anubhavsrivastava/gatsby-starter-directive
   description: Single page starter based on the Directive site template by HTML5 up, with landing and Elements(Component) page
-=======
-- url: https://anubhavsrivastava.github.io/gatsby-starter-spectral
-  repo: https://github.com/anubhavsrivastava/gatsby-starter-spectral
-  description: Single page starter based on the Spectral site template by HTML5 up, with landing, Generic and Elements(Component) page
->>>>>>> 8c04d3c8
   tags:
     - HTML5UP
     - Onepage
