- url: https://mdx-cms-docs.netlify.app/
  repo: https://github.com/danielcurtis/gatsby-starter-netlify-docs
  description: An accessible and blazing fast documentation starter for Gatsby integrated with Netlify CMS.
  tags:
    - CMS:Netlify
    - CMS:Headless
    - Documentation
    - MDX
    - Markdown
    - Netlify
  features:
    - Netlify CMS for Creating, Updating, and Deleting MDX files
    - Fully-Configurable Landing Page from Netlify CMS
    - Accessible and Fast with a Perfect Lighthouse Score
    - Clean, Repsponsive User Interface
    - Table of Contents & Toggleable Main-Menu
    - Configurable Dark and Light Mode Themes
    - Google Analytics Support
    - MDX Embeds for Tweets, Repl.it, YouTube and More
- url: https://gatsby-pod6.netlify.app/
  repo: https://github.com/zag/gatsby-starter-pod6
  description: A minimal, lightweight, and mobile-first starter for creating blogs with pod6 markup language.
  tags:
    - Blog
    - CMS:Netlify
    - Pagination
    - RSS
    - Linting
    - Styling:PostCSS
    - Styling:SCSS
  features:
    - Lost Grid
    - Jest testing
    - Beautiful typography inspired by matejlatin/Gutenberg
    - Mobile-First approach in development
    - Sidebar menu built using a configuration block
    - Pagination support
    - Sitemap Generation
    - Offline support
    - Google Analytics support
    - Create pages and posts in pod6 markup language
- url: https://ghost-balsa-preview.draftbox.co/
  repo: https://github.com/draftbox-co/gatsby-ghost-balsa-starter
  description: A Gatsby starter for creating blogs from headless Ghost CMS.
  tags:
    - Blog
    - CMS:Headless
    - SEO
    - Styling:SCSS
  features:
    - Balsa theme by Draftbox
    - Data sourcing from headless Ghost
    - Responsive design
    - SEO optimized
    - OpenGraph structured data
    - Twitter Cards meta
    - Sitemap Generation
    - XML Sitemaps
    - Progressive Web App
    - Offline Support
    - RSS Feed
    - Composable and extensible
- url: https://gatsby-typescript-markdown-starter.vercel.app/
  repo: https://github.com/caelinsutch/gatsby-typescript-markdown-starter
  description: A Gatsby starter with TypeScript and Markdown Preconfigured to Make a Portfolio.
  tags:
    - Blog
    - SEO
    - Styling:SCSS
    - Styling:CSS-in-JS
    - Markdown
    - Portfolio
  features:
    - Eslint/Prettier configured
    - Easy to customize
    - Typescript pre configured
    - Markdown posts with PrismJS code styling
    - Categories based off a yaml file
    - Preconfigured with Gatsby Image
    - High Lighthouse Scores
    - Easy to understand product structure
    - CSS in JS with Emotion
    - Sass stylesheets
    - React Helmet for SEO best practices and metatags
    - SEO optimized
    - Projects page, categories, home, 404 page
    - Responsive
- url: https://gatsby-starter-wordpress-twenty-twenty.netlify.app/
  repo: https://github.com/henrikwirth/gatsby-starter-wordpress-twenty-twenty
  description: A port of the WordPress Twenty Twenty theme to Gatsby.
  tags:
    - Blog
    - CMS:WordPress
    - Styling:Other
    - Pagination
  features:
    - Data sourcing from WordPress
    - Uses WPGraphQL as an API
    - Using the new gatsby-wordpress-source@v4
    - Responsive design
    - Works well with Gatsby Cloud incremental updates
- url: https://22boxes-gatsby-uno.netlify.app/
  repo: https://github.com/iamtherealgd/gatsby-starter-22boxes-uno
  description: A Gatsby starter for creating blogs and showcasing your work
  tags:
    - Blog
    - Portfolio
    - Markdown
    - SEO
  features:
    - Work and About pages
    - Work page with blog type content management
    - Personal webiste to create content and put your portfolio items
    - Landing pages for your work items, not just links
- url: https://wp-libre-preview.draftbox.co/
  repo: https://github.com/draftbox-co/gatsby-wordpress-libre-starter
  description: A Gatsby starter for creating blogs from headless WordPress CMS.
  tags:
    - Blog
    - SEO
    - CMS:WordPress
    - Styling:Other
    - Pagination
  features:
    - WordPress Libre 2 skin
    - Data sourcing from headless WordPress
    - Responsive design
    - SEO optimized
    - OpenGraph structured data
    - Twitter Cards meta
    - Sitemap Generation
    - XML Sitemaps
    - Progressive Web App
- url: https://delog-w3layouts.netlify.app/
  repo: https://github.com/W3Layouts/gatsby-starter-delog
  description: A Gatsby Starter built with Netlify CMS to launch your dream blog with a click.
  tags:
    - Blog
    - CMS:Netlify
  features:
    - Simple blog designed for designer and developers
    - Manage Posts with Netlify CMS
    - Option to add featured image and meta description while adding posts
- url: https://styxlab.github.io
  repo: https://github.com/styxlab/gatsby-starter-try-ghost
  description: A Gatsby starter for creating blogs from headless Ghost CMS.
  tags:
    - Blog
    - CMS:Headless
    - SEO
    - Styling:PostCSS
  features:
    - Casper standard Ghost theme
    - Data sourcing from headless Ghost
    - Sticky navigation headers
    - Hover on author avatar
    - Responsive design
    - SEO optimized
    - Styled 404 page
    - OpenGraph structured data
    - Twitter Cards meta
    - Sitemap Generation
    - XML Sitemaps
    - Progressive Web App
    - Offline Support
    - RSS Feed
    - Composable and extensible
- url: https://gatsby-theme-sky-lite.netlify.app
  repo: https://github.com/vim-labs/gatsby-theme-sky-lite-starter
  description: A lightweight Gatsby starter with Material-UI and MDX Markdown support.
  tags:
    - Blog
    - Styling:Material
  features:
    - Lightweight
    - Markdown
    - MDX
    - MaterialUI Components
    - React Icons
- url: https://authenticaysh.netlify.app/
  repo: https://github.com/seabeams/gatsby-starter-auth-aws-amplify
  description: Full-featured Auth with AWS Amplify & AWS Cognito
  tags:
    - AWS
    - Authentication
  features:
    - Full-featured AWS Authentication with Cognito
    - Error feedback in forms
    - Password Reset
    - Multi-Factor Authentication
    - Styling with Bootstrap and Sass
- url: https://gatsby-starter-blog-demo.netlify.app/
  repo: https://github.com/gatsbyjs/gatsby-starter-blog
  description: official blog
  tags:
    - Official
    - Blog
  features:
    - Basic setup for a full-featured blog
    - Support for an RSS feed
    - Google Analytics support
    - Automatic optimization of images in Markdown posts
    - Support for code syntax highlighting
    - Includes plugins for easy, beautiful typography
    - Includes React Helmet to allow editing site meta tags
    - Includes plugins for offline support out of the box
- url: https://gatsby-starter-default-demo.netlify.app/
  repo: https://github.com/gatsbyjs/gatsby-starter-default
  description: official default
  tags:
    - Official
  features:
    - Comes with React Helmet for adding site meta tags
    - Includes plugins for offline support out of the box
- url: https://gatsby-netlify-cms.netlify.app/
  repo: https://github.com/netlify-templates/gatsby-starter-netlify-cms
  description: n/a
  tags:
    - Blog
    - Styling:Bulma
    - CMS:Netlify
  features:
    - A simple blog built with Netlify CMS
    - Basic directory organization
    - Uses Bulma for styling
    - Visit the repo to learn how to set up authentication, and begin modeling your content.
- url: https://vagr9k.github.io/gatsby-advanced-starter/
  repo: https://github.com/Vagr9K/gatsby-advanced-starter
  description: Great for learning about advanced features and their implementations
  tags:
    - Blog
    - Styling:None
  features:
    - Does not contain any UI frameworks
    - Provides only a skeleton
    - Tags
    - Categories
    - Google Analytics
    - Disqus
    - Offline support
    - Web App Manifest
    - SEO
- url: https://vagr9k.github.io/gatsby-material-starter/
  repo: https://github.com/Vagr9K/gatsby-material-starter
  description: n/a
  tags:
    - Styling:Material
  features:
    - React-MD for Material design
    - Sass/SCSS
    - Tags
    - Categories
    - Google Analytics
    - Disqus
    - Offline support
    - Web App Manifest
    - SEO
- url: https://gatsby-advanced-blog-system.danilowoz.now.sh/blog
  repo: https://github.com/danilowoz/gatsby-advanced-blog-system
  description: Create a complete blog from scratch with pagination, categories, featured posts, author, SEO, and navigation.
  tags:
    - Pagination
    - Markdown
    - SEO
  features:
    - Pagination;
    - Category and tag pages (with pagination);
    - Category list (with navigation);
    - Featured post;
    - Author page;
    - Next and prev post;
    - SEO component.
- url: https://graphcms.github.io/gatsby-graphcms-tailwindcss-example/
  repo: https://github.com/GraphCMS/gatsby-graphcms-tailwindcss-example
  description: The default Gatsby starter blog with the addition of the gatsby-source-graphql and Tailwind dependencies.
  tags:
    - Styling:Tailwind
    - CMS:Headless
  features:
    - Tailwind style library
    - GraphQL source plugin
    - Very simple boilerplate
- url: https://wonism.github.io/
  repo: https://github.com/wonism/gatsby-advanced-blog
  description: n/a
  tags:
    - Portfolio
    - Redux
  features:
    - Blog post listing with previews (image + summary) for each blog post
    - Categories and tags for blog posts with pagination
    - Search post with keyword
    - Put react application / tweet into post
    - Copy some codes in post with clicking button
    - Portfolio
    - Resume
    - Redux for managing statement (with redux-saga / reselect)

- url: https://gatsby-tailwind-emotion-starter.netlify.app/
  repo: https://github.com/muhajirdev/gatsby-tailwind-emotion-starter
  description: A Gatsby Starter with Tailwind CSS + Emotion JS
  tags:
    - Styling:Tailwind
  features:
    - ESLint Airbnb without semicolon and without .jsx extension
    - Offline support
    - Web App Manifest
- url: https://gatsby-starter-redux-firebase.netlify.app/
  repo: https://github.com/muhajirdev/gatsby-starter-redux-firebase
  description: A Gatsby + Redux + Firebase Starter. With Authentication
  tags:
    - Styling:None
    - Firebase
    - Client-side App
  features:
    - ESLint Airbnb without semicolon and without .jsx extension
    - Firebase
    - Web App Manifest
- url: https://dschau.github.io/gatsby-blog-starter-kit/
  repo: https://github.com/dschau/gatsby-blog-starter-kit
  description: n/a
  tags:
    - Blog
  features:
    - Blog post listing with previews for each blog post
    - Navigation between posts with a previous/next post button
    - Tags and tag navigation
- url: https://contentful.github.io/starter-gatsby-blog/
  repo: https://github.com/contentful/starter-gatsby-blog
  description: n/a
  tags:
    - Blog
    - CMS:Contentful
    - CMS:Headless
  features:
    - Based on the Gatsby Starter Blog
    - Includes Contentful Delivery API for production build
    - Includes Contentful Preview API for development
- url: https://react-firebase-authentication.wieruch.com/
  repo: https://github.com/the-road-to-react-with-firebase/react-gatsby-firebase-authentication
  description: n/a
  tags:
    - Firebase
  features:
    - Sign In, Sign Up, Sign Out
    - Password Forget
    - Password Change
    - Protected Routes with Authorization
    - Realtime Database with Users
- url: http://dmwl.net/gatsby-hampton-theme
  repo: https://github.com/davad/gatsby-hampton-theme
  description: n/a
  tags:
    - Styling:CSS-in-JS
  features:
    - ESLint in dev mode with the Airbnb config and Prettier formatting rules
    - Emotion for CSS-in-JS
    - A basic blog, with posts under src/pages/blog
    - A few basic components (Navigation, Layout, Link wrapper around gatsby-link))
    - Based on gatsby-starter-gatsbytheme
- url: https://orgapp.github.io/gatsby-starter-orga/
  repo: https://github.com/orgapp/gatsby-starter-orga
  description: Want to use org-mode instead of markdown? This is for you.
  tags:
    - Blog
  features:
    - Use org-mode files as source.
    - Generate post pages, can be configured to be file-based or section-based.
    - Generate posts index pages.
- url: http://2column-portfolio.surge.sh/
  repo: https://github.com/praagyajoshi/gatsby-starter-2column-portfolio
  description: n/a
  tags:
    - Portfolio
    - Styling:SCSS
  features:
    - Designed as a minimalistic portfolio website
    - Grid system using flexboxgrid
    - Styled using SCSS
    - Font icons using font-awesome
    - Google Analytics integration
    - Open Sans font using Google Fonts
    - Prerendered Open Graph tags for rich sharing
- url: https://prototypeinteractive.github.io/gatsby-react-boilerplate/
  repo: https://github.com/PrototypeInteractive/gatsby-react-boilerplate
  description: n/a
  tags:
    - Styling:Bootstrap
  features:
    - Basic configuration and folder structure
    - Uses PostCSS and Sass (with autoprefixer and pixrem)
    - Uses Bootstrap 4 grid
    - Leaves the styling to you
    - Uses data from local json files
    - Contains Node.js server code for easy, secure, and fast hosting
- url: http://capricious-spring.surge.sh/
  repo: https://github.com/noahg/gatsby-starter-blog-no-styles
  description: n/a
  tags:
    - Blog
    - Styling:None
  features:
    - Same as official gatsby-starter-blog but with all styling removed
- url: https://gatsby-starter-github-api.netlify.app/
  repo: https://github.com/lundgren2/gatsby-starter-github-api
  description: Single page starter based on gatsby-source-github-api
  tags:
    - Portfolio
    - Onepage
  features:
    - Use your GitHub as your own portfolio site
    - List your GitHub repositories
    - GitHub GraphQL API v4
- url: https://gatsby-starter-github-repositories.netlify.app
  repo: https://github.com/tool3/gatsby-starter-github-repositories
  description: Single page starter based on gatsby-source-github-api and gatsby-starter-github-api
  tags:
    - Portfolio
    - Onepage
  features:
    - Use your GitHub as your own portfolio site
    - List your GitHub repositories
    - GitHub GraphQL API v4

- url: https://gatsby-starter-bloomer.netlify.app/
  repo: https://github.com/Cethy/gatsby-starter-bloomer
  description: n/a
  tags:
    - Styling:Bulma
  features:
    - Based on gatsby-starter-default
    - Bulma CSS Framework with its Bloomer react components
    - Font-Awesome icons
    - Includes a simple fullscreen hero w/ footer example
- url: https://gatsby-starter-bootstrap-netlify.netlify.app/
  repo: https://github.com/konsumer/gatsby-starter-bootstrap-netlify
  description: n/a
  tags:
    - Styling:Bootstrap
    - CMS:Netlify
  features:
    - Very similar to gatsby-starter-netlify-cms, slightly more configurable (e.g. set site-title in gatsby-config) with Bootstrap/Bootswatch instead of bulma
- url: https://gatstrap.netlify.app/
  repo: https://github.com/jaxx2104/gatsby-starter-bootstrap
  description: n/a
  tags:
    - Styling:Bootstrap
  features:
    - Bootstrap CSS framework
    - Single column layout
    - Basic components like SiteNavi, SitePost, SitePage
- url: http://gatsby-bulma-storybook.surge.sh/
  repo: https://github.com/gvaldambrini/gatsby-starter-bulma-storybook
  description: n/a
  tags:
    - Styling:Bulma
    - Storybook
    - Testing
  features:
    - Storybook for developing components in isolation
    - Bulma and Sass support for styling
    - CSS modules
    - Prettier & ESLint to format & check the code
    - Jest
- url: https://gatsby-starter-business.netlify.app/
  repo: https://github.com/v4iv/gatsby-starter-business
  description: n/a
  tags:
    - Styling:Bulma
    - PWA
    - CMS:Netlify
    - Disqus
    - Search
    - Pagination
  features:
    - Complete Business Website Suite - Home Page, About Page, Pricing Page, Contact Page and Blog
    - Netlify CMS for Content Management
    - SEO Friendly (Sitemap, Schemas, Meta Tags, GTM etc)
    - Bulma and Sass Support for styling
    - Progressive Web App & Offline Support
    - Tags and RSS Feed for Blog
    - Disqus and Share Support
    - Elastic-Lunr Search
    - Pagination
    - Easy Configuration using `config.js` file
- url: https://haysclark.github.io/gatsby-starter-casper/
  repo: https://github.com/haysclark/gatsby-starter-casper
  description: n/a
  tags:
    - PWA
  features:
    - Page pagination
    - CSS
    - Tags
    - Google Analytics
    - Offline support
    - Web App Manifest
    - SEO
- url: http://gatsby-starter-ceevee.surge.sh/
  repo: https://github.com/amandeepmittal/gatsby-starter-ceevee
  description: n/a
  tags:
    - Portfolio
  features:
    - Based on the Ceevee site template, design by Styleshout
    - Single Page Resume/Portfolio site
    - Target audience Developers, Designers, etc.
    - Used CSS Modules, easy to manipulate
    - FontAwsome Library for icons
    - Responsive Design, optimized for Mobile devices
- url: https://gatsby-starter-contentful-i18n.netlify.app/
  repo: https://github.com/mccrodp/gatsby-starter-contentful-i18n
  description: i18n support and language switcher for Contentful starter repo
  tags:
    - i18n
    - CMS:Contentful
    - CMS:Headless
  features:
    - Localization (Multilanguage)
    - Dynamic content from Contentful CMS
    - Integrates i18n plugin starter and using-contentful repos
- url: https://cranky-edison-12166d.netlify.app/
  repo: https://github.com/datocms/gatsby-portfolio
  description: n/a
  tags:
    - CMS:DatoCMS
    - CMS:Headless
  features:
    - Simple portfolio to quick start a site with DatoCMS
    - Contents and media from DatoCMS
    - Custom Sass style
    - SEO
- url: https://gatsby-deck.netlify.app/
  repo: https://github.com/fabe/gatsby-starter-deck
  description: n/a
  tags:
    - Presentation
  features:
    - Create presentations/slides using Gatsby.
    - Offline support.
    - Page transitions.
- url: https://gatsby-starter-default-i18n.netlify.app/
  repo: https://github.com/angeloocana/gatsby-starter-default-i18n
  description: n/a
  tags:
    - i18n
  features:
    - localization (Multilanguage)
- url: http://gatsby-dimension.surge.sh/
  repo: https://github.com/codebushi/gatsby-starter-dimension
  description: Single page starter based on the Dimension site template
  tags:
    - Portfolio
    - HTML5UP
    - Styling:SCSS
  features:
    - Designed by HTML5 UP
    - Simple one page site that’s perfect for personal portfolios
    - Fully Responsive
    - Styling with SCSS
- url: https://gatsby-docs-starter.netlify.app/
  repo: https://github.com/ericwindmill/gatsby-starter-docs
  description: n/a
  tags:
    - Documentation
    - Styling:CSS-in-JS
  features:
    - All the features from gatsby-advanced-starter, plus
    - Designed for Documentation / Tutorial Websites
    - ‘Table of Contents’ Component, Auto generates ToC from posts - just follow the file frontmatter conventions from markdown files in ‘lessons’.
    - Styled Components w/ ThemeProvider
    - Basic UI
    - A few extra components
    - Custom prismjs theme
    - React Icons
- url: https://parmsang.github.io/gatsby-starter-ecommerce/
  repo: https://github.com/parmsang/gatsby-starter-ecommerce
  description: Easy to use starter for an e-commerce store
  tags:
    - Styling:Other
    - Stripe
    - E-commerce
    - PWA
    - Authentication
  features:
    - Uses the Moltin e-commerce Api
    - Stripe checkout
    - Semantic-UI
    - Styled components
    - Google Analytics - (you enter the tracking-id)
    - React-headroom
    - ESLint & Prettier. Uses Airbnb JavaScript Style Guide
    - Authentication via Moltin (Login and Register)
- url: http://gatsby-forty.surge.sh/
  repo: https://github.com/codebushi/gatsby-starter-forty
  description: Multi-page starter based on the Forty site template
  tags:
    - Styling:SCSS
    - HTML5UP
  features:
    - Designed by HTML5 UP
    - Colorful homepage, and also includes a Landing Page and Generic Page components.
    - Many elements are available, including buttons, forms, tables, and pagination.
    - Custom grid made with CSS Grid
    - Styling with SCSS
- url: https://themes.gatsbythemes.com/gatsby-starter/
  repo: https://github.com/saschajullmann/gatsby-starter-gatsbythemes
  description: n/a
  tags:
    - Styling:CSS-in-JS
    - Blog
    - Testing
    - Linting
  features:
    - CSS-in-JS via Emotion.
    - Jest and Enzyme for testing.
    - ESLint in dev mode with the Airbnb config and Prettier formatting rules.
    - React 16.
    - A basic blog, with posts under src/pages/blog. There’s also a script which creates a new Blog entry (post.sh).
    - Data per JSON files.
    - A few basic components (Navigation, Footer, Layout).
    - Layout components make use of Styled-System.
    - Google Analytics (you just have to enter your tracking-id).
    - Gatsby-Plugin-Offline which includes Service Workers.
    - Prettier for a uniform codebase.
    - Normalize css (7.0).
    - Feather icons.
    - Font styles taken from Tachyons.
- url: https://gcn.netlify.app/
  repo: https://github.com/ryanwiemer/gatsby-starter-gcn
  description: A starter template to build amazing static websites with Gatsby, Contentful, and Netlify
  tags:
    - CMS:Contentful
    - CMS:Headless
    - Blog
    - Netlify
    - Styling:CSS-in-JS
  features:
    - CMS:Contentful integration with ready to go placeholder content
    - Netlify integration including a pre-built contact form
    - Minimal responsive design - made to customize or tear apart
    - Pagination logic
    - Styled components
    - SEO Friendly Component
    - JSON-LD Schema
    - OpenGraph sharing support
    - Sitemap Generation
    - Google Analytics
    - Progressive Web app
    - Offline Support
    - RSS Feed
    - Gatsby Standard module for linting JavaScript with StandardJS
    - Stylelint support for Styled Components to lint the CSS in JS
- url: https://alampros.github.io/gatsby-starter-grommet/
  repo: https://github.com/alampros/gatsby-starter-grommet
  description: n/a
  tags:
    - Styling:Grommet
  features:
    - Barebones configuration for using the Grommet design system
    - Uses Sass (with CSS modules support)
- url: https://gatsby-starter-hello-world-demo.netlify.app/
  repo: https://github.com/gatsbyjs/gatsby-starter-hello-world
  description: official hello world
  tags:
    - Official
  features:
    - A no-frills Gatsby install
    - No plugins, no boilerplate
    - Great for advanced users
- url: https://gatsby-starter-hello-world-tailwind-css.netlify.app/
  repo: https://github.com/ohduran/gatsby-starter-hello-world-tailwind-css
  description: hello world + Tailwind CSS
  tags:
    - Styling:Tailwind
  features:
    - One plugin, no boilerplate
    - Great for advanced users
- url: https://gatsby-starter-hero-blog.greglobinski.com/
  repo: https://github.com/greglobinski/gatsby-starter-hero-blog
  description: no description yet
  tags:
    - Styling:PostCSS
    - SEO
    - Markdown
  features:
    - Easy editable content in Markdown files (posts, pages and parts)
    - CSS with `styled-jsx` and `PostCSS`
    - SEO (sitemap generation, robot.txt, meta and OpenGraph Tags)
    - Social sharing (Twitter, Facebook, Google, LinkedIn)
    - Comments (Facebook)
    - Images lazy loading and `webp` support (gatsby-image)
    - Post categories (category based post list)
    - Full text searching (Algolia)
    - Contact form (Netlify form handling)
    - Form elements and validation with `ant-design`
    - RSS feed
    - 100% PWA (manifest.webmanifest, offline support, favicons)
    - Google Analytics
    - App favicons generator (node script)
    - Easy customizable base styles via `theme` object generated from `yaml` file (fonts, colors, sizes)
    - React v.16.3 (gatsby-plugin-react-next)
    - Components lazy loading (social sharing)
    - ESLint (google config)
    - Prettier code styling
    - webpack `BundleAnalyzerPlugin`
- url: https://gatsby-starter-i18n-lingui.netlify.app/
  repo: https://github.com/dcroitoru/gatsby-starter-i18n-lingui
  description: n/a
  tags:
    - i18n
  features:
    - Localization (Multilanguage) provided by js-lingui
    - Message extraction
    - Avoids code duplication - generates pages for each locale
    - Possibility of translated paths
- url: https://lumen.netlify.app/
  repo: https://github.com/alxshelepenok/gatsby-starter-lumen
  description: A minimal, lightweight, and mobile-first starter for creating blogs using Gatsby.
  tags:
    - Blog
    - CMS:Netlify
    - Pagination
    - Disqus
    - RSS
    - Linting
    - Testing
    - Styling:PostCSS
    - Styling:SCSS
  features:
    - Lost Grid
    - Jest testing
    - Beautiful typography inspired by matejlatin/Gutenberg
    - Mobile-First approach in development
    - Stylesheet built using SASS and BEM-Style naming
    - Syntax highlighting in code blocks
    - Sidebar menu built using a configuration block
    - Archive organized by tags and categories
    - Pagination support
    - Offline support
    - Google Analytics support
    - Disqus Comments support
- url: https://minimal-blog.lekoarts.de
  repo: https://github.com/LekoArts/gatsby-starter-minimal-blog
  description: This starter is part of a german tutorial series on Gatsby. The starter will change over time to use more advanced stuff (feel free to express your ideas in the repository). Its first priority is a minimalistic style coupled with a lot of features for the content.
  tags:
    - Blog
    - MDX
    - Styling:CSS-in-JS
    - Netlify
    - Linting
    - PWA
  features:
    - Minimal and clean white layout
    - Write your blog posts in MDX
    - Offline Support, WebApp Manifest, SEO
    - Code highlighting (with prism-react-renderer) and live preview (with react-live)
- url: https://gatsby-starter-modern-demo.netlify.app/
  repo: https://github.com/kripod/gatsby-starter-modern
  description: no description yet
  tags:
    - Linting
  features:
    - A set of strict linting rules (based on the Airbnb JavaScript Style Guide)
    - Encourage automatic code formatting
    - Prefer using Yarn for package management
    - Use EditorConfig to maintain consistent coding styles between different editors and IDEs
    - Integration with Visual Studio Code
    - Based on gatsby-starter-default
- url: https://gatsby-starter-personal-blog.greglobinski.com/
  repo: https://github.com/greglobinski/gatsby-starter-personal-blog
  description: n/a
  tags:
    - Blog
    - Markdown
    - Netlify
    - Styling:Material
  features:
    - Ready to use, but easily customizable a fully equipped theme starter
    - Easy editable content in Markdown files (posts, pages and parts)
    - ‘Like an app’ layout transitions
    - Easily restyled through theme object
    - Styling with JSS
    - Page transitions
    - Comments (Facebook)
    - Post categories
    - Post list filtering
    - Full text searching (Algolia)
    - Contact form (Netlify form handling)
    - Material UI (@next)
    - RSS feed
    - Full screen mode
    - User adjustable articles’ body copy font size
    - Social sharing (Twitter, Facebook, Google, LinkedIn)
    - PWA (manifes.json, offline support, favicons)
    - Google Analytics
    - Favicons generator (node script)
    - Components leazy loading with AsyncComponent (social sharing, info box)
    - ESLint (google config)
    - Prettier code styling
    - Custom webpack CommonsChunkPlugin settings
    - webpack BundleAnalyzerPlugin
- url: http://gatsby-photon.surge.sh/
  repo: https://github.com/codebushi/gatsby-starter-photon
  description: Single page starter based on the Photon site template
  tags:
    - HTML5UP
    - Onepage
    - Styling:SCSS
  features:
    - Designed by HTML5 UP
    - Single Page, Responsive Site
    - Custom grid made with CSS Grid
    - Styling with SCSS
- url: https://portfolio-bella.netlify.app/
  repo: https://github.com/LekoArts/gatsby-starter-portfolio-bella
  description: A portfolio starter for Gatsby. The target audience are designers and photographers. The light themed website shows your work with large images & big typography. The Onepage is powered by the Headless CMS Prismic.io. and has programmatically created pages for your projects. General settings and colors can be changed in a config & theme file.
  tags:
    - Portfolio
    - CMS:Prismic
    - CMS:Headless
    - Styling:CSS-in-JS
    - Onepage
    - PWA
    - Linting
  features:
    - Big typography & images
    - White theme
    - Prismic.io as CMS
    - Emotion for styling + Emotion-Grid
    - One-page layout with sub-pages for case studies
    - Easily configurable
    - And other good stuff (SEO, Offline Support, WebApp Manifest Support)
- url: https://cara.lekoarts.de
  repo: https://github.com/LekoArts/gatsby-starter-portfolio-cara
  description: Playful and Colorful One-Page portfolio featuring Parallax effects and animations. Especially designers and/or photographers will love this theme! Built with MDX and Theme UI.
  tags:
    - Portfolio
    - Onepage
    - Styling:CSS-in-JS
    - PWA
  features:
    - React Spring Parallax effects
    - Theme UI-based theming
    - CSS Animations and shapes
    - Light/Dark mode
- url: https://emilia.lekoarts.de
  repo: https://github.com/LekoArts/gatsby-starter-portfolio-emilia
  description: A portfolio starter for Gatsby. The target audience are designers and photographers. The dark-themed website shows your work with large images in a grid-layout (powered by CSS Grid). The transition effects on the header add a playful touch to the overall minimal design. The website has programmatically created pages for your projects (with automatic image import). General settings and colors can be changed in a config & theme file.
  tags:
    - Portfolio
    - PWA
    - Transitions
    - MDX
    - Styling:CSS-in-JS
    - Linting
    - Testing
  features:
    - Focus on big images (with gatsby-image)
    - Dark Theme with HeroPatterns Header
    - CSS Grid and styled-components
    - Page transitions
    - Cypress for End-to-End testing
    - react-spring animations
    - One-Page layout with sub-pages for projects
    - Create your projects in MDX (automatic import of images)
    - And other good stuff (SEO, Offline Support, WebApp Manifest Support)
- url: https://emma.lekoarts.de
  repo: https://github.com/LekoArts/gatsby-starter-portfolio-emma
  description: Minimalistic portfolio with full-width grid, page transitions, support for additional MDX pages, and a focus on large images. Especially designers and/or photographers will love this theme! Built with MDX and Theme UI. Using the Gatsby Theme "@lekoarts/gatsby-theme-emma".
  tags:
    - Portfolio
    - MDX
    - Transitions
    - Styling:CSS-in-JS
    - PWA
  features:
    - MDX
    - react-spring page animations
    - Optional MDX pages which automatically get added to the navigation
    - Fully customizable through the usage of Gatsby Themes (and Theme UI)
    - Light Mode / Dark Mode
    - Google Analytics Support
    - SEO (Sitemap, OpenGraph tags, Twitter tags)
    - Offline Support & WebApp Manifest
- url: https://gatsby-starter-procyon.netlify.app/
  repo: https://github.com/danielmahon/gatsby-starter-procyon
  description: n/a
  tags:
    - PWA
    - CMS:Headless
    - CMS:Other
    - Styling:Material
    - Netlify
  features:
    - Gatsby + React (server side rendering)
    - GraphCMS Headless CMS
    - DraftJS (in-place) Medium-like Editing
    - Apollo GraphQL (client-side)
    - Local caching between builds
    - Material-UI (layout, typography, components, etc)
    - Styled-Components™-like API via Material-UI
    - Netlify Deployment Friendly
    - Netlify Identity Authentication (enables editing)
    - Automatic versioning, deployment and CHANGELOG
    - Automatic rebuilds with GraphCMS and Netlify web hooks
    - PWA (Progressive Web App)
    - Google Fonts
- url: http://gatsby-starter-product-guy.surge.sh/
  repo: https://github.com/amandeepmittal/gatsby-starter-product-guy
  description: n/a
  tags:
    - Portfolio
  features:
    - Single Page
    - A portfolio Developers and Product launchers alike
    - Using Typography.js easy to switch fonts
    - All your Project/Portfolio Data in Markdown, server by GraphQL
    - Responsive Design, optimized for Mobile devices
- url: https://caki0915.github.io/gatsby-starter-redux/
  repo: https://github.com/caki0915/gatsby-starter-redux
  description: n/a
  tags:
    - Styling:CSS-in-JS
    - Redux
  features:
    - Redux and Redux-devtools.
    - Emotion with a basic theme and SSR
    - Typography.js
    - ESLint rules based on Prettier and Airbnb
- url: http://gatsby-stellar.surge.sh/
  repo: https://github.com/codebushi/gatsby-starter-stellar
  description: Single page starter based on the Stellar site template
  tags:
    - HTML5UP
    - Onepage
    - Styling:SCSS
  features:
    - Designed by HTML5 UP
    - Scroll friendly, responsive site. Can be used as a single or multi-page site.
    - Sticky Navigation when scrolling.
    - Scroll spy and smooth scrolling to different sections of the page.
    - Styling with SCSS
- url: http://gatsby-strata.surge.sh/
  repo: https://github.com/codebushi/gatsby-starter-strata
  description: Single page starter based on the Strata site template
  tags:
    - Portfolio
    - Onepage
    - HTML5UP
    - Styling:SCSS
  features:
    - Designed by HTML5 UP
    - Super Simple, single page portfolio site
    - Lightbox style React photo gallery
    - Fully Responsive
    - Styling with SCSS
- url: https://gatsby-starter-strict.netlify.app/
  repo: https://github.com/kripod/gatsby-starter-strict
  description: n/a
  tags:
    - Linting
  features:
    - A set of strict linting rules (based on the Airbnb JavaScript Style Guide)
    - lint script
    - Encourage automatic code formatting
    - format script
    - Prefer using Yarn for package management
    - Use EditorConfig to maintain consistent coding styles between different editors and IDEs
    - Integration with Visual Studio Code
    - Pre-configured auto-formatting on file save
    - Based on gatsby-starter-default
- url: https://gatsby-tachyons.netlify.app/
  repo: https://github.com/pixelsign/gatsby-starter-tachyons
  description: no description yet
  tags:
    - Styling:Other
  features:
    - Based on gatsby-starter-default
    - Using Tachyons for CSS.
- url: https://gatsby-starter-tailwind.oddstronaut.com/
  repo: https://github.com/taylorbryant/gatsby-starter-tailwind
  description: A Gatsby v2 starter styled using Tailwind, a utility-first CSS framework. Uses Purgecss to remove unused CSS.
  tags:
    - Styling:Tailwind
  features:
    - Based on gatsby-starter-default
    - Tailwind CSS Framework
    - Removes unused CSS with Purgecss
    - Includes responsive navigation and form examples
- url: http://portfolio-v3.surge.sh/
  repo: https://github.com/amandeepmittal/gatsby-portfolio-v3
  description: n/a
  tags:
    - Portfolio
  features:
    - Single Page, Timeline View
    - A portfolio Developers and Product launchers
    - Bring in Data, plug-n-play
    - Responsive Design, optimized for Mobile devices
    - Seo Friendly
    - Uses Flexbox
- url: https://gatsby-starter-typescript-plus.netlify.app/
  repo: https://github.com/resir014/gatsby-starter-typescript-plus
  description: This is a starter kit for Gatsby.js websites written in TypeScript. It includes the bare essentials for you to get started (styling, Markdown parsing, minimal toolset).
  tags:
    - Styling:CSS-in-JS
    - Language:TypeScript
    - Markdown
  features:
    - TypeScript
    - ESLint (with custom ESLint rules)
    - Markdown rendering with Remark
    - Basic component structure
    - Styling with emotion
- url: https://haysclark.github.io/gatsby-starter-typescript/
  repo: https://github.com/haysclark/gatsby-starter-typescript
  description: n/a
  tags:
    - Language:TypeScript
  features:
    - TypeScript
- url: https://fabien0102-gatsby-starter.netlify.app/
  repo: https://github.com/fabien0102/gatsby-starter
  description: n/a
  tags:
    - Language:TypeScript
    - Styling:Other
    - Testing
  features:
    - Semantic-ui for styling
    - TypeScript
    - Offline support
    - Web App Manifest
    - Jest/Enzyme testing
    - Storybook
    - Markdown linting
- url: https://gatsby-starter-wordpress.netlify.app/
  repo: https://github.com/GatsbyCentral/gatsby-starter-wordpress
  description: Gatsby starter using WordPress as the content source.
  tags:
    - Styling:CSS-in-JS
    - CMS:WordPress
  features:
    - All the features from gatsby-advanced-starter, plus
    - Leverages the WordPress plugin for Gatsby for data
    - Configured to work with WordPress Advanced Custom Fields
    - Auto generated Navigation for your WordPress Pages
    - Minimal UI and Styling — made to customize.
    - Styled Components
- url: https://www.concisejavascript.org/
  repo: https://github.com/rwieruch/open-crowd-fund
  description: n/a
  tags:
    - Stripe
    - Firebase
  features:
    - Open source crowdfunding for your own ideas
    - Alternative for Kickstarter, GoFundMe, etc.
    - Secured Credit Card payments with Stripe
    - Storing of funding information in Firebase
- url: https://www.verious.io/
  repo: https://github.com/cpinnix/verious-boilerplate
  description: n/a
  tags:
    - Styling:Other
  features:
    - Components only. Bring your own data, plugins, etc.
    - Bootstrap inspired grid system with Container, Row, Column components.
    - Simple Navigation and Dropdown components.
    - Baseline grid built in with modular scale across viewports.
    - Abstract measurements utilize REM for spacing.
    - One font to rule them all, Helvetica.
- url: https://gatsby-starter-blog-grommet.netlify.app/
  repo: https://github.com/Ganevru/gatsby-starter-blog-grommet
  description: Gatsby v2 starter for creating a blog. Based on Grommet v2 UI.
  tags:
    - Blog
    - Markdown
    - Styling:Grommet
    - Language:TypeScript
    - Linting
    - Redux
  features:
    - Grommet v2 UI
    - Easily configurable - see site-config.js in the root
    - Switch between grommet themes
    - Change between light and dark themes (with Redux)
    - Blog posts previews in card style
    - Responsive Design, optimized for Mobile devices
    - styled-components
    - TypeScript and ESLint (typescript-eslint)
    - lint-staged and husky - for linting before commit
- url: https://happy-pare-dff451.netlify.app/
  repo: https://github.com/fhavrlent/gatsby-contentful-typescript-starter
  description: Contentful and TypeScript starter based on default starter.
  tags:
    - CMS:Contentful
    - CMS:Headless
    - Language:TypeScript
    - Styling:CSS-in-JS
  features:
    - Based on default starter
    - TypeScript
    - CSS in JS (Emotion)
    - CMS:Contentful
- url: https://xylo-gatsby-bulma-starter.netlify.app/
  repo: https://github.com/xydac/xylo-gatsby-bulma-starter
  description: Gatsby v2 Starter with Bulma based on default starter.
  tags:
    - Styling:SCSS
    - Styling:Bulma
  features:
    - Based on default starter
    - Bulma Css
    - Sass based Styling
- url: https://maxpou.github.io/gatsby-starter-morning-dew/
  repo: https://github.com/maxpou/gatsby-starter-morning-dew
  description: Gatsby v2 blog starter
  tags:
    - Blog
    - Markdown
    - PWA
    - Disqus
    - SEO
    - MDX
    - Styling:CSS-in-JS
  features:
    - Blog post listing with previews (image + summary) for each blog post
    - Fully configurable
    - Multilang support (blog post only)
    - Syntax highlighting
    - css-in-js (with styled-components)
    - Fully Responsive
    - Tags
    - Google Analytics
    - Disqus comments support
    - Offline support
    - Web App Manifest
    - ESLint
    - Prettier
    - Travis CI
- url: https://gatsby-starter-blog-jumpalottahigh.netlify.app/
  repo: https://github.com/jumpalottahigh/gatsby-starter-blog-jumpalottahigh
  description: Gatsby v2 blog starter with SEO, search, filter, reading progress, mobile menu fab
  tags:
    - Blog
    - Markdown
  features:
    - Blog post listing with previews (image + summary) for each blog post
    - Google structured data
    - Mobile-friendly menu toggled with a floating action button (FAB)
    - Article read progress
    - User feedback component
- url: https://i18n.smakosh.com/
  repo: https://github.com/smakosh/gatsby-starter-i18n
  description: Gatsby v2 Starter with i18n using react-intl and more cool features.
  tags:
    - Styling:CSS-in-JS
    - i18n
  features:
    - Based on default starter
    - i18n with rtl text
    - Stateless components using Recompose
    - Font changes depending on the chosen language
    - SEO (meta tags, openGraph, structured data, Twitter and more...)
- url: https://gatsby-starter-mate.netlify.app
  repo: https://github.com/EmaSuriano/gatsby-starter-mate
  description: A portfolio starter for Gatsby integrated with Contentful CMS.
  tags:
    - Styling:CSS-in-JS
    - CMS:Contentful
    - CMS:Headless
    - Portfolio
  features:
    - Gatsby v2
    - Rebass (Styled-components system)
    - React Reveal
    - Dynamic content from Contentful
    - Offline support
    - PWA ready
    - SEO
    - Responsive design
    - Icons from font-awesome
    - Netlify Deployment Friendly
    - Medium integration
    - Social sharing (Twitter, Facebook, Google, LinkedIn)
- url: https://gatsby-starter-typescript-sass.netlify.app
  repo: https://github.com/thetrevorharmon/gatsby-starter-typescript-sass
  description: A basic starter with TypeScript and Sass built-in
  tags:
    - Language:TypeScript
    - Styling:SCSS
    - Linting
  features:
    - TypeScript and Sass support
    - TS linter with basic react rules
- url: https://gatsby-simple-contentful-starter.netlify.app/
  repo: https://github.com/cwlsn/gatsby-simple-contentful-starter
  description: A simple starter to display Contentful data in Gatsby, ready to deploy on Netlify. Comes with a detailed article detailing the process.
  tags:
    - CMS:Contentful
    - CMS:Headless
    - Markdown
    - Styling:CSS-in-JS
  features:
    - Gatsby v2
    - Query Contentful data via Gatsby's GraphQL
    - Styled-Components for CSS-in-JS
    - Simple format, easy to create your own site quickly
    - React Helmet for Header Modification
    - Remark for loading Markdown into React
- url: https://gatsby-blog-cosmicjs.netlify.app/
  repo: https://github.com/cosmicjs/gatsby-blog-cosmicjs
  description: Blog that utilizes the power of the Cosmic headless CMS for easy content management
  tags:
    - CMS:Cosmic
    - CMS:Headless
    - Blog
  features:
    - Uses the Cosmic Gatsby source plugin
- url: https://cosmicjs-gatsby-starter.netlify.app/
  repo: https://github.com/cosmicjs/gatsby-starter
  description: Simple Gatsby starter connected to the Cosmic headless CMS for easy content management
  tags:
    - CMS:Cosmic
    - CMS:Headless
  features:
    - Uses the Cosmic Gatsby source plugin
- url: https://www.gatsby-typescript-template.com/
  repo: https://github.com/ikeryo1182/gatsby-typescript-template
  description: This is a standard starter with TypeScript, TSLint, Prettier, Lint-Staged(Husky) and Sass
  tags:
    - Language:TypeScript
    - Linting
    - Styling:SCSS
  features:
    - Category and Tag for post
    - Type Safe by TypeScript
    - Format Safe by TSLint and Prettier with Lint-Staged(Husky)
- url: https://zandersparrow.github.io/gatsby-simple-redux/
  repo: https://github.com/zandersparrow/gatsby-simple-redux
  description: The default starter plus redux
  tags:
    - Redux
  features:
    - Minimal starter based on the official default
    - Includes redux and a simple counter example
- url: https://gatsby-casper.netlify.app/
  repo: https://github.com/scttcper/gatsby-casper
  description: This is a starter blog that looks like the Ghost.io default theme, casper.
  tags:
    - Blog
    - Language:TypeScript
    - Styling:CSS-in-JS
  features:
    - Emotion CSS-in-JS
    - TypeScript
    - Author and tag pages
    - RSS
- url: https://gatsby-universal.netlify.app
  repo: https://github.com/fabe/gatsby-universal
  description: An opinionated Gatsby v2 starter for state-of-the-art marketing sites
  tags:
    - Transitions
    - PWA
    - Styling:CSS-in-JS
    - Linting
    - Markdown
    - SEO
  features:
    - Page Transitions
    - IntersectionObserver, component-based
    - React Context for global UI state
    - styled-components v4
    - Generated media queries for easy use
    - Optimized with Google Lighthouse (100/100)
    - Offline support
    - Manifest support
    - Sitemap support
    - All favicons generated
    - SEO (with Schema JSONLD) & Social Tags
    - Prettier
    - ESLint
- url: https://prismic.lekoarts.de/
  repo: https://github.com/LekoArts/gatsby-starter-prismic
  description: A typography-heavy & light-themed Gatsby Starter which uses the Headless CMS Prismic.
  tags:
    - CMS:Prismic
    - CMS:Headless
    - Styling:CSS-in-JS
    - Linting
    - Blog
    - PWA
    - Testing
  features:
    - Prismic as Headless CMS
    - Uses multiple features of Prismic - Slices, Labels, Relationship fields, Custom Types
    - Emotion for Styling
    - Cypress for End-to-End testing
    - Prism.js highlighting
    - Responsive images with gatsby-image
    - Extensive SEO
    - ESLint & Prettier
- url: https://gatsby-starter-v2-casper.netlify.app/
  repo: https://github.com/GatsbyCentral/gatsby-v2-starter-casper
  description: A blog starter based on the Casper (v1.4) theme.
  tags:
    - Blog
    - PWA
  features:
    - Page pagination
    - CSS
    - Tags
    - Google Analytics
    - Offline support
    - Web App Manifest
    - SEO
- url: https://lumen-v2.netlify.app/
  repo: https://github.com/GatsbyCentral/gatsby-v2-starter-lumen
  description: A Gatsby v2 fork of the lumen starter.
  tags:
    - Blog
    - RSS
    - Disqus
  features:
    - Lost Grid.
    - Beautiful typography inspired by matejlatin/Gutenberg.
    - Mobile-First approach in development.
    - Stylesheet built using Sass and BEM-Style naming.
    - Syntax highlighting in code blocks.
    - Sidebar menu built using a configuration block.
    - Archive organized by tags and categories.
    - Automatic RSS generation.
    - Automatic Sitemap generation.
    - Offline support.
    - Google Analytics support.
    - Disqus Comments support.
- url: https://gatsby-starter-firebase.netlify.app/
  repo: https://github.com/muhajirdev/gatsby-starter-firebase
  description: A Gatsby + Firebase Starter. With Authentication
  tags:
    - Firebase
    - Client-side App
  features:
    - ESLint Airbnb without semicolon and without .jsx extension
    - Firebase
    - Web App Manifest
- url: http://gatsby-lightbox.416serg.me
  repo: https://github.com/416serg/gatsby-starter-lightbox
  description: Showcasing a custom lightbox implementation using `gatsby-image`
  tags:
    - Portfolio
    - SEO
    - Styling:CSS-in-JS
  features:
    - Features a custom, accessible lightbox with gatsby-image
    - Styled with styled-components using CSS Grid
    - React Helmet for SEO
- url: https://jackbravo.github.io/gatsby-starter-i18n-blog/
  repo: https://github.com/jackbravo/gatsby-starter-i18n-blog
  description: Same as official gatsby-starter-blog but with i18n support
  tags:
    - i18n
    - Blog
  features:
    - Translates site name and bio using .md files
    - No extra libraries needed
- url: https://calpa.me/
  repo: https://github.com/calpa/gatsby-starter-calpa-blog
  description: Blog Template X Contentful, Twitter and Facebook style
  tags:
    - Blog
    - Styling:SCSS
  features:
    - Gatsby v2, faster than faster
    - Not just Contentful content source, you can use any database
    - Custom style
    - Google Analytics
    - Gitalk
    - sitemap
    - React FontAwesome
    - SEO
    - Offline support
    - Web App Manifest
    - Styled using SCSS
    - Page pagination
    - Netlify optimization
- url: https://gatsby-starter-typescript-power-blog.majidhajian.com/
  repo: https://github.com/mhadaily/gatsby-starter-typescript-power-blog
  description: Minimal Personal Blog with Gatsby and TypeScript
  tags:
    - PWA
    - Blog
    - Language:TypeScript
    - Markdown
  features:
    - Mobile-First approach in development
    - TSLint & Prettier
    - Offline support
    - Styled Component implementation
    - Category and Tag for post
    - Dark / Light theme
    - Type Safe by TypeScript
    - Purge CSS
    - Format Safe by TSLint, StyleLint and Prettier with Lint-Staged(Husky)
    - Blog page
    - Syntax highlighting in code blocks
    - Pagination Ready
    - Ready to deploy to GitHub Pages or Netlify
    - Automatic RSS generation
    - Automatic Sitemap generation
- url: https://gatsby-starter-kontent.netlify.app
  repo: https://github.com/Kentico/gatsby-starter-kontent
  description: Gatsby starter site with Kentico Kontent based on default Gatsby starter
  tags:
    - CMS:Headless
    - CMS:Kontent
    - Netlify
  features:
    - Comes with React Helmet for adding site meta tags
    - Includes plugins for offline support out of the box
    - Kentico Kontent integration
- url: https://gatsby-starter-storybook.netlify.app/
  repo: https://github.com/markoradak/gatsby-starter-storybook
  description: Gatsby starter site with Storybook
  tags:
    - Storybook
    - Styling:CSS-in-JS
    - Linting
  features:
    - Gatsby v2 support
    - Storybook v4 support
    - Styled Components v4 support
    - Styled Reset, ESLint, Netlify Conf
- url: https://jamstack-hackathon-starter.netlify.app/
  repo: https://github.com/sw-yx/jamstack-hackathon-starter
  description: A JAMstack app with authenticated routes, static marketing pages, etc. with Gatsby, Netlify Identity, and Netlify Functions
  tags:
    - Netlify
    - Client-side App
  features:
    - Netlify Identity
    - Netlify Functions
    - Static Marketing pages and Dynamic Client-side Authenticated App pages
- url: https://collective.github.io/gatsby-starter-plone/
  repo: https://github.com/collective/gatsby-starter-plone
  description: A Gatsby starter template to build static sites using Plone as the content source
  tags:
    - CMS:Other
    - CMS:Headless
    - SEO
    - PWA
  features:
    - Creates 1-1 copy of source Plone site
    - Auto generated navigation and breadcrumbs
    - Progressive Web App features
    - Optimized for performance
    - Minimal UI and Styling
- url: https://gatsby-tutorial-starter.netlify.app/
  repo: https://github.com/justinformentin/gatsby-v2-tutorial-starter
  description: Simple, modern designed blog with post lists, tags, and easily customizable code.
  tags:
    - Blog
    - Linting
    - PWA
    - SEO
    - Styling:CSS-in-JS
    - Markdown
  features:
    - Blog post listing with image, summary, date, and tags.
    - Post Tags
    - Post List Filtering
    - Typography.js
    - Emotion styling
    - Syntax Highlighting in Code Blocks
    - Gatsby Image
    - Fully Responsive
    - Offline Support
    - Web App Manifest
    - SEO
    - PWA
    - Sitemap generation
    - Schema.org JSON-LD
    - CircleCI Integration
    - Codeclimate Integration
    - Google Analytics
    - Twitter and OpenGraph Tags
    - ESLint
    - Prettier Code Styling
- url: https://avivero.github.io/gatsby-redux-starter/
  repo: https://github.com/AVivero/gatsby-redux-starter
  description: Gatsby starter site with Redux, Sass, Bootstrap, CSS Modules, and Material Icons
  tags:
    - Redux
    - Styling:SCSS
    - Styling:Bootstrap
    - Styling:Material
    - Linting
  features:
    - Gatsby v2 support
    - Redux support
    - Sass support
    - Bootstrap v4 support
    - Css Modules support
    - ESLint, Prettier
- url: https://gatsby-typescript-boilerplate.netlify.app/
  repo: https://github.com/leachjustin18/gatsby-typescript-boilerplate
  description: Opinionated Gatsby v2 starter with TypeScript.
  tags:
    - Language:TypeScript
    - PWA
    - Styling:SCSS
    - Styling:PostCSS
  features:
    - TSLint with Airbnb & Prettier configurations
    - Prettier
    - Stylelint
    - Offline support
    - Type Safe by TypeScript
    - Format on commit with Lint-Staged(Husky)
    - Favicon generation
    - Sitemap generation
    - Autoprefixer with browser list
    - CSS nano
    - CSS MQ Packer
    - Lazy load image(s) with plugin sharp
    - Gatsby Image
    - Netlify optimizations
- url: https://danshai.github.io/gatsbyv2-scientific-blog-machine-learning/
  repo: https://github.com/DanShai/gatsbyv2-scientific-blog-machine-learning
  description: Machine learning ready and scientific blog starter
  tags:
    - Blog
    - Linting
  features:
    - Write easly your scientific blog with katex and publish your research
    - Machine learning ready with tensorflowjs
    - Manipulate csv data
    - draw with graph mermaid
    - display charts with chartjs
- url: https://gatsby-tailwind-styled-components.netlify.app/
  repo: https://github.com/muhajirdev/gatsby-tailwind-styled-components-starter
  description: A Gatsby Starter with Tailwind CSS + Styled Components
  tags:
    - Styling:Tailwind
  features:
    - ESLint Airbnb without semicolon and without .jsx extension
    - Offline support
    - Web App Manifest
- url: https://gatsby-starter-mobx.netlify.app
  repo: https://github.com/borekb/gatsby-starter-mobx
  description: MobX + TypeScript + TSLint + Prettier
  tags:
    - Language:TypeScript
    - Linting
    - Testing
  features:
    - Gatsby v2 + TypeScript
    - MobX with decorators
    - Two examples from @mweststrate's Egghead course
    - .editorconfig & Prettier
    - TSLint
    - Jest
- url: https://tender-raman-99e09b.netlify.app/
  repo: https://github.com/amandeepmittal/gatsby-bulma-quickstart
  description: A Bulma CSS + Gatsby Starter Kit
  tags:
    - Styling:Bulma
    - Styling:SCSS
  features:
    - Uses Bulma CSS
    - Sass based Styling
    - Responsive Design
    - Google Analytics Integration
    - Uses Gatsby v2
    - SEO
- url: https://gatsby-starter-notes.netlify.app/
  repo: https://github.com/patricoferris/gatsby-starter-notes
  description: Gatsby starter for creating notes organised by subject and topic
  tags:
    - Markdown
    - Pagination
  features:
    - Create by topic per subject notes that are organised using pagination
    - Support for code syntax highlighting
    - Support for mathematical expressions
    - Support for images
- url: https://gatsby-starter-ttag.netlify.app/
  repo: https://github.com/ttag-org/gatsby-starter-ttag
  description: Gatsby starter with the minimum required to demonstrate using ttag for precompiled internationalization of strings.
  tags:
    - i18n
  features:
    - Support for precompiled string internationalization using ttag and it's babel plugin
- url: https://gatsby-starter-typescript.netlify.app/
  repo: https://github.com/goblindegook/gatsby-starter-typescript
  description: Gatsby starter using TypeScript.
  tags:
    - Markdown
    - Pagination
    - Language:TypeScript
    - PWA
    - Linting
  features:
    - Markdown and MDX
    - Local search powered by Lunr
    - Syntax highlighting
    - Images
    - Styling with Emotion
    - Testing with Jest and react-testing-library
- url: https://gatsby-netlify-cms-example.netlify.app/
  repo: https://github.com/robertcoopercode/gatsby-netlify-cms
  description: Gatsby starter using Netlify CMS
  tags:
    - CMS:Netlify
    - Styling:SCSS
  features:
    - Example of a website for a local developer meetup group
    - NetlifyCMS used for easy data entry
    - Mobile-friendly design
    - Styling done with Sass
    - Gatsby version 2
- url: https://gatsby-typescript-starter-blog.netlify.app/
  repo: https://github.com/frnki/gatsby-typescript-starter-blog
  description: A starter blog for TypeScript-based Gatsby projects with minimal settings.
  tags:
    - Language:TypeScript
    - Blog
  features:
    - TypeScript & TSLint
    - No Styling (No Typography.js)
    - Minimal settings based on official starter blog
- url: https://gatsby-serif.netlify.app/
  repo: https://github.com/jugglerx/gatsby-serif-theme
  description: Multi-page/content-type starter using Markdown and SCSS. Serif is a beautiful small business theme for Gatsby. The theme is fully responsive, blazing fast, and artfully illustrated.
  tags:
    - Styling:SCSS
    - Markdown
    - Linting
  features:
    - Multiple "content types" for `services`, `team` and `testimonials` using Markdown as the source
    - Graphql query in `gatsby-node.js` using aliases that creates pages and templates by content type based on the folder `src/pages/services`, `src/pages/team`
    - SCSS
    - Responsive design
    - Bootstrap 4 grid and media queries only
    - Responsive menu
    - Royalty free illustrations included
    - SEO titles & meta using `gatsby-plugin-react-helmet`
    - ESLint & Prettier
- url: https://awesome-gatsby-starter.netlify.app/
  repo: https://github.com/South-Paw/awesome-gatsby-starter
  description: Starter with a preconfigured MDX, Storybook, and ESLint environment for component first development of your next Gatsby site.
  tags:
    - MDX
    - Markdown
    - Storybook
    - Styling:CSS-in-JS
    - Linting
  features:
    - Gatsby MDX for JSX in Markdown loading, parsing, and rendering of pages
    - Storybook for isolated component development
    - styled-components for CSS-in-JS
    - ESLint with Airbnb's config
    - Prettier integrated into ESLint
    - A few example components and pages with stories and simple site structure
- url: https://awesome-gatsby-starter-ts.netlify.app/
  repo: https://github.com/South-Paw/awesome-gatsby-starter-ts
  description: TypeScript starter with a preconfigured MDX, Storybook, and ESLint environment for component first development of your next Gatsby site.
  tags:
    - Language:TypeScript
    - MDX
    - Markdown
    - Storybook
    - Styling:CSS-in-JS
    - Linting
  features:
    - Gatsby MDX for JSX in Markdown loading, parsing, and rendering of pages
    - Storybook for isolated component development
    - styled-components for CSS-in-JS
    - ESLint with Airbnb's config
    - Prettier integrated into ESLint
    - A few example components and pages with stories and simple site structure
- url: https://santosfrancisco.github.io/gatsby-starter-cv/
  repo: https://github.com/santosfrancisco/gatsby-starter-cv
  description: A simple starter to get up and developing your digital curriculum with Gatsby'
  tags:
    - Styling:CSS-in-JS
    - PWA
    - Onepage
  features:
    - Gatsby v2
    - Based on default starter
    - Google Analytics
    - Web App Manifest
    - SEO
    - Styling with styled-components
    - Responsive Design, optimized for Mobile devices
- url: https://vigilant-leakey-a4f8cd.netlify.app/
  repo: https://github.com/agneym/gatsby-blog-starter
  description: Minimal Blog Starter Template with Styled Components.
  tags:
    - Markdown
    - Styling:CSS-in-JS
    - Blog
  features:
    - Markdown loading, parsing, and rendering of pages
    - Minimal UI for blog
    - Styled-components for CSS-in-JS
    - Prettier added as pre-commit hook
    - Google Analytics
    - Image Optimisation
    - Code Styling and Formatting in markdown
    - Responsive Design
- url: https://inspiring-me-lwz7512.netlify.app/
  repo: https://github.com/lwz7512/gatsby-netlify-identity-starter
  description: Gatsby Netlify Identity Starter with NIW auth support, and content gating, as well as a responsive layout.
  tags:
    - Netlify
    - Pagination
  features:
    - Mobile Screen support
    - Privacy control for post content view & profile page
    - User authentication by Netlify Identity Widget/Service
    - Pagination for posts
    - Navigation menu with active status
- url: https://gatsby-starter-event-calendar.netlify.app/
  repo: https://github.com/EmaSuriano/gatsby-starter-event-calendar
  description: Gatsby Starter to display information about events from Google Spreadsheets with Calendars
  tags:
    - Linting
    - Styling:Grommet
    - PWA
    - SEO
    - Google Sheets
  features:
    - Grommet
    - Theming
    - Google Spreadsheet integration
    - PWA
    - A11y
    - SEO
    - Netlify Deployment Friendly
    - ESLint with Airbnb's config
    - Prettier integrated into ESLint
- url: https://gatsby-starter-tech-blog.netlify.app/
  repo: https://github.com/email2vimalraj/gatsby-starter-tech-blog
  description: A simple tech blog starter kit for Gatsby
  tags:
    - Blog
    - Portfolio
  features:
    - Markdown based blog
    - Filter blog posts by Tags
    - Easy customization
    - Using styled components
    - Minimal styles
    - Best scoring by Lighthouse
    - SEO support
    - PWA support
    - Offline support
- url: https://infallible-brown-28846b.netlify.app/
  repo: https://github.com/tylergreulich/gatsby-typescript-mdx-prismjs-starter
  description: Gatsby starter using TypeScript, MDX, Prismjs, and styled-components
  tags:
    - Language:TypeScript
    - Linting
    - Testing
    - Styling:CSS-in-JS
    - MDX
  features:
    - Gatsby v2 + TypeScript
    - Syntax highlighting with Prismjs
    - MDX
    - Jest
    - react-testing-library
    - styled-components
- url: https://hardcore-darwin-d7328f.netlify.app/
  repo: https://github.com/agneym/gatsby-careers-page
  description: A Careers Page for startups using Gatsby
  tags:
    - Markdown
    - Styling:CSS-in-JS
  features:
    - Careers Listing
    - Application Format
    - Markdown for creating job description
    - styled-components
- url: https://saikrishna.me/
  repo: https://github.com/s-kris/gatsby-minimal-portfolio-blog
  description: A minimal portfolio website with blog using Gatsby. Suitable for developers.
  tags:
    - Portfolio
    - Blog
  features:
    - Portfolio Page
    - Timline (Journey) page
    - Minimal
- url: https://gatsby-starter-blog-mdx-demo.netlify.app
  repo: https://github.com/hagnerd/gatsby-starter-blog-mdx
  description: A fork of the Official Gatsby Starter Blog with support for MDX out of the box.
  tags:
    - MDX
    - Blog
  features:
    - MDX
    - Blog
    - RSS Feed
- url: https://gatsby-tailwindcss-sass-starter-demo.netlify.app/
  repo: https://github.com/durianstack/gatsby-tailwindcss-sass-starter
  description: Just another Gatsby Tailwind with SASS starter
  tags:
    - Styling:Tailwind
    - Styling:SCSS
  features:
    - Tailwind, A Utility-First CSS Framework for Rapid UI Development
    - SASS/SCSS
    - Comes with React Helmet for adding site meta tags
    - Includes plugins for offline support out of the box
    - PurgeCSS to shave off unused styles
- url: https://tyra-starter.netlify.app/
  repo: https://github.com/madelyneriksen/gatsby-starter-tyra
  description: A feminine Gatsby Starter Optimized for SEO
  tags:
    - SEO
    - Blog
    - Styling:Other
  features:
    - Integration with Social Media and Mailchimp.
    - Styled with Tachyons.
    - Rich structured data on blog posts for SEO.
    - Pagination and category pages.
- url: https://gatsby-starter-styled.netlify.app/
  repo: https://github.com/gregoralbrecht/gatsby-starter-styled
  description: Yet another simple starter with Styled-System, Typography.js, SEO, and Google Analytics.
  tags:
    - Styling:CSS-in-JS
    - PWA
    - SEO
  features:
    - Styled-Components
    - Styled-System
    - Rebass Grid
    - Typography.js to easily set up font styles
    - Google Analytics
    - Prettier, ESLint & Stylelint
    - SEO (meta tags and schema.org via JSON-LD)
    - Offline support
    - Web App Manifest
- url: https://gatsby.ghost.org/
  repo: https://github.com/TryGhost/gatsby-starter-ghost
  description: Build lightning-fast, modern publications with Ghost and Gatsby
  tags:
    - CMS:Headless
    - Blog
  features:
    - Ghost integration with ready to go placeholder content and webhooks support
    - Minimal responsive design
    - Pagination for posts, tags, and authors
    - SEO Friendly Meta
    - JSON-LD Schema
    - OpenGraph structured data
    - Twitter Cards meta
    - Sitemap Generation
    - XML Sitemaps
    - Progressive Web App
    - Offline Support
    - RSS Feed
    - Netlify integration ready to deploy
- url: https://traveler-blog.netlify.app/
  repo: https://github.com/QingpingMeng/gatsby-starter-traveler-blog
  description: A fork of the Official Gatsby Starter Blog to build a traveler blog with images support
  tags:
    - Blog
    - PWA
    - SEO
    - Styling:Material
    - Styling:CSS-in-JS
  features:
    - Netlify integration ready to deploy
    - Material UI
    - styled-components
    - GitHub markdown css support
- url: https://create-ueno-app.netlify.app
  repo: https://github.com/ueno-llc/ueno-gatsby-starter
  description: Opinionated Gatsby starter by Ueno.
  tags:
    - Language:TypeScript
    - Styling:SCSS
    - Linting
    - Transitions
  features:
    - GraphQL hybrid
    - SEO friendly
    - GSAP ready
    - Nice Devtools
    - GsapTools
    - Ueno plugins
    - SVG to React component
    - Ueno's TSlint
    - Decorators
- url: https://gatsby-snyung-starter.netlify.app/
  repo: https://github.com/SeonHyungJo/gatsby-snyung-starter
  description: Basic starter template for You
  tags:
    - CMS:Contentful
    - Markdown
    - Linting
    - Pagination
    - Portfolio
    - SEO
    - Styling:SCSS
    - Transitions
  features:
    - SASS/SCSS
    - Add Utterances
    - Nice Pagination
    - Comes with React Helmet for adding site meta tags
    - Create Yout Name Card for writing meta data
- url: https://gatsby-contentstack-starter.netlify.app/
  repo: https://github.com/contentstack/gatsby-starter-contentstack
  description: A Gatsby starter powered by Headless CMS Contentstack.
  tags:
    - CMS:Headless
    - Blog
  features:
    - Includes Contentstack Delivery API for any environment
    - Dynamic content from Contentstack CMS
- url: https://gatsby-craftcms-barebones.netlify.app
  repo: https://github.com/frankievalentine/gatsby-craftcms-barebones
  description: Barebones setup for using Craft CMS and Gatsby locally.
  tags:
    - CMS:Headless
  features:
    - Full setup instructions included
    - Documented to get you set up with Craft CMS quickly
    - Code referenced in repo
- url: https://gatsby-starter-buttercms.netlify.app/
  repo: https://github.com/ButterCMS/gatsby-starter-buttercms
  description: A starter template for spinning up a Gatsby+ ButterCMS site
  tags:
    - Blog
    - SEO
    - CMS:Headless
  features:
    - Fully functioning blog
    - Navigation between posts with a previous/next post button
    - FAQ Knowledge Base
    - CMS Powered Homepage
    - Customer Case Study example marketing pages
- url: https://master.d2f5ek3dnwfe9v.amplifyapp.com/
  repo: https://github.com/dabit3/gatsby-auth-starter-aws-amplify
  description: This Gatsby starter uses AWS Amplify to implement authentication flow for signing up/signing in users as well as protected client side routing.
  tags:
    - AWS
    - Authentication
  features:
    - AWS Amplify
    - Full authentication workflow
    - Registration form
    - Signup form
    - User sign in
- url: https://gatsby-starter.mdbootstrap.com/
  repo: https://github.com/anna-morawska/gatsby-material-design-for-bootstrap
  description: A simple starter which lets you quickly start developing with Gatsby and Material Design For Bootstrap
  tags:
    - Styling:Material
  features:
    - React Bootstrap with Material Design css framework.
    - Free for personal and commercial use
    - Fully responsive
- url: https://frosty-ride-4ff3b9.netlify.app/
  repo: https://github.com/damassi/gatsby-starter-typescript-rebass-netlifycms
  description:
    A Gatsby starter built on top of MDX (React + Markdown), NetlifyCMS (with
    MDX and netlify-cms-backend-fs support -- no need to deploy), TypeScript,
    Rebass for UI, Styled Components, and Jest for testing. Very little visual
    styling has been applied so that you can bring your own :)
  tags:
    - MDX
    - CMS:Netlify
    - Language:TypeScript
    - Styling:Other
    - Styling:CSS-in-JS
    - Testing
  features:
    - MDX - Markdown + React
    - Netlify CMS (with MDX support)
    - Read and write to local file system via netlify-cms-backend-fs
    - TypeScript
    - Rebass
    - Styled Components
    - Jest
- url: https://bluepeter.github.io/gatsby-material-ui-business-starter/
  repo: https://github.com/bluepeter/gatsby-material-ui-business-starter
  description: Beautiful Gatsby Material Design Business Starter
  tags:
    - Styling:Material
  features:
    - Uses the popular, well-maintained Material UI React component library
    - Material Design theme and icons
    - Rotating home page carousel
    - Simple setup without opinionated setup
    - Fully instrumented for successful PROD deployments
    - Stylus for simple CSS
- url: https://example-company-website-gatsby-sanity-combo.netlify.app/
  repo: https://github.com/sanity-io/example-company-website-gatsby-sanity-combo
  description: This example combines Gatsby site generation with Sanity.io content management in a neat company website.
  tags:
    - CMS:sanity.io
    - CMS:Headless
    - Blog
  features:
    - Out-of-the-box headless CMS
    - Real-time content preview in Development
    - Fast & frugal builds
    - No accidental missing fields/types
    - Full Render Control with Portable Text
    - gatsby-image support
    - Content types for company info, pages, projects, people, and blog posts
- url: https://gatsby-starter-oss.netlify.app/
  repo: https://github.com/robinmetral/gatsby-starter-oss
  description: A Gatsby starter to showcase your open-source projects.
  tags:
    - Portfolio
    - Styling:Theme-UI
    - Styling:CSS-in-JS
    - Onepage
    - PWA
    - SEO
    - Testing
    - Linting
  features:
    - 🐙🐈 Pull your pinned repos from GitHub
    - 👩‍🎤 Style with Emotion
    - ✨ Themeable with Theme UI
    - 🚀 Powered by gatsby-theme-oss
    - 💯 100/100 Lighthouse scores
- url: https://gatsby-starter-docz.netlify.app/
  repo: https://github.com/RobinCsl/gatsby-starter-docz
  description: Simple starter where building your own documentation with Docz is possible
  tags:
    - Documentation
  features:
    - Generate nice documentation with Docz, in addition to generating your normal Gatsby site
    - Document your React components in .mdx files
- url: https://gatsby-starter-santa-fe.netlify.app/
  repo: https://github.com/osogrizz/gatsby-starter-santa-fe
  description: A place for artist or designers to display their creations
  tags:
    - Styling:CSS-in-JS
  features:
    - SEO friendly
    - Built-in Google Fonts support
    - Contact Form
    - Customizable Design Template
- url: https://gatsby-hello-friend.now.sh
  repo: https://github.com/panr/gatsby-starter-hello-friend
  description: A simple starter for Gatsby. That's it.
  tags:
    - Pagination
    - Markdown
    - Blog
    - Portfolio
    - Styling:PostCSS
  features:
    - Dark/light mode, depending on your preferences
    - Great reading experience thanks to Inter font, made by Rasmus Andersson
    - Nice code highlighting thanks to PrismJS
    - Responsive youtube/vimeo etc. videos
    - Elastic menu
    - Fully responsive site
- url: https://lgcolella.github.io/gatsby-starter-developer-blog/
  repo: https://github.com/lgcolella/gatsby-starter-developer-blog
  description: A starter to create SEO-friendly, fast, multilanguage, responsive, and highly customizable technical blogs/portfolios with the most common features out of the box.
  tags:
    - Blog
    - Portfolio
    - i18n
  features:
    - Multilanguage posts
    - Pagination and image preview for posts
    - Tags
    - SEO
    - Social share buttons
    - Disqus for comments
    - Highlighting for code syntax in posts
    - Dark and light themes available
    - Various available icon sets
    - RSS Feed
    - Web app manifest
- url: https://gatsby.magicsoup.io/
  repo: https://github.com/magicsoup-io/gatsby-starter-magicsoup
  description: A production-ready Gatsby starter using magicsoup.io
  tags:
    - SEO
    - Markdown
    - Styling:CSS-in-JS
    - Testing
  features:
    - Optimized images with gatsby-image.
    - SEO friendly with react-helmet, gatsby-plugin-sitemap and Google Webmaster Tools!
    - Responsive UIs with magicsoup.io/stock.
    - Static content with gatsby-transform-remark or gatsby-transform-json.
    - Convert Markdown to StyledComponents!
    - Webfonts with gatsby-plugin-web-font-loader.
    - SSR ready!
    - Testing with Jest!
- url: https://foxandgeese.github.io/tiny-agency/
  repo: https://github.com/foxandgeese/tiny-agency
  description: Simple Gatsby.js starter that uses material design and that's perfect for tiny agencies.
  tags:
    - Styling:Material
  features:
    - Uses the popular, well-maintained Material UI React component library
    - Material Design theme and icons
    - Simple setup without opinionated setup
    - Fully instrumented for successful PROD deployments
- url: https://gatsby-shopify-starter.netlify.app/
  repo: https://github.com/AlexanderProd/gatsby-shopify-starter
  description: Kick off your next, e-commerce experience with this Gatsby starter. It is based on the default Gatsby starter to be easily modifiable.
  tags:
    - CMS:Headless
    - SEO
    - E-commerce
    - Styling:CSS-in-JS
  features:
    - Shopping Cart
    - Shopify Integration
    - Product Grid
    - Shopify Store Credentials included
    - Optimized images with gatsby-image.
    - SEO
- url: https://gatsby-starter-hello-world-shopify.netlify.app/
  repo: https://github.com/ohduran/gatsby-starter-hello-world-shopify
  description: Boilerplate with the barebones to set up your Shopify Store using Gatsby
  tags:
    - E-commerce
  features:
    - Shopping Cart
    - Shopify Integration
    - Product Grid
    - Shopify Store Credentials included
- url: https://gatejs.netlify.app
  repo: https://github.com/sarasate/gate
  description: API Doc generator inspired by Stripe's API docs
  tags:
    - Documentation
    - Markdown
    - Onepage
  features:
    - API documentation from markdown sources
    - Code samples separated by language
    - Syntax highlighting
    - Everything in a single page
- url: https://hopeful-keller-943d65.netlify.app
  repo: https://github.com/iwilsonq/gatsby-starter-reasonml
  description: Gatsby starter to create static sites using type-safe ReasonML
  tags:
    - Language:Other
    - Blog
    - Styling:CSS-in-JS
  features:
    - Gatsby v2 support
    - bs-platform v4 support
    - Similar to gatsby-starter-blog
- url: https://gatsby-starter-blog-amp-to-pwa.netlify.app/
  repo: https://github.com/tomoyukikashiro/gatsby-starter-blog-amp-to-pwa
  description: Gatsby starter blog with AMP to PWA Strategy
  tags:
    - Blog
    - AMP
    - PWA
  features:
    - Similar to gatsby-starter-blog
    - Support AMP to PWA strategy
- url: https://cvluca.github.io/gatsby-starter-markdown/
  repo: https://github.com/cvluca/gatsby-starter-markdown
  description: Boilerplate for a markdown-based website (Documentation, Blog, etc.)
  tags:
    - Markdown
    - Redux
    - Styling:Ant Design
  features:
    - Responsive Web Design
    - Auto generated Sidebar
    - Auto generated Anchor
- url: https://gatsby-starter-wordpress-community.netlify.app/
  repo: https://github.com/pablovila/gatsby-starter-wordpress-community
  description: Starter using gatsby-source-wordpress to display posts and pages from a WordPress site
  tags:
    - CMS:WordPress
    - Styling:Bulma
    - Blog
    - Pagination
  features:
    - Gatsby v2 support
    - Responsive Web Design
    - WordPress support
    - Bulma and Sass Support for styling
    - Pagination logic
- url: https://gatsby-blogger.netlify.app/
  repo: https://github.com/aslammultidots/blogger
  description: A simple, clean, and modern designed blog with a firebase authentication feature and easily customizable code.
  tags:
    - Blog
    - Redux
    - Disqus
    - CMS:Contentful
    - Firebase
  features:
    - Minimal and clean white layout.
    - Dynamic content from Contentful.
    - Blog post listing with previews (image + summary) for each blog post.
    - Disqus commenting system for each blog post.
    - Search post with keyword.
    - Firebase for Authentication.
    - Protected Routes with Authorization.
    - Contact form integration.
- url: https://gatsby-starter-styled-components.netlify.app/
  repo: https://github.com/blakenoll/gatsby-starter-styled-components
  description: The Gatsby default starter modified to use styled-components
  tags:
    - Styling:CSS-in-JS
  features:
    - styled-components
    - sticky footer
- url: https://magazine-example.livingdocs.io/
  repo: https://github.com/livingdocsIO/gatsby-magazine-example
  description: This magazine-starter helps you start out with Livingdocs as a headless CMS.
  tags:
    - Blog
    - CMS:Headless
  features:
    - Minimal and clean white layout.
    - Dynamic content from Livingdocs.
    - Built-in component library.
    - Robust template and theme.
- url: https://gatsby-starter-intl.tomekskuta.pl
  repo: https://github.com/tomekskuta/gatsby-starter-intl
  description: Gatsby v2 i18n starter which makes static pages for every locale and detect your browsers lang. i18n with react-intl.
  tags:
    - i18n
    - Testing
  features:
    - static pages for every language
    - detects your browser locale
    - uses react-intl
    - based on Gatsby Default Starter
    - unit tests with Jest
- url: https://cape.netlify.app/
  repo: https://github.com/juhi-trivedi/cape
  description: A Gatsby - CMS:Contentful demo with Netlify.
  tags:
    - Blog
    - Netlify
    - CMS:Contentful
    - Styling:Bootstrap
  features:
    - Fecthing Dynamic content from Contentful.
    - Blog post listing with previews (image + summary) for each blog post.
    - Contact form integration with Netlify.
    - Grid system inspired by Bootstrap.
- url: https://gatsby-starter-infinite-scroll.baobab.fi/
  repo: https://github.com/baobabKoodaa/gatsby-starter-infinite-scroll
  description: Infinite Scroll and Pagination with 10k photos
  tags:
    - Infinite Scroll
    - Pagination
    - Styling:CSS-in-JS
  features:
    - Infinite Scroll (default mode)
    - Pagination (fallback for users without JS)
    - Toggle between these modes in demo
    - Efficient implementation (only fetch the data that's needed, ship initial items with the page instead of fetch, etc.)
- url: https://jodie.lekoarts.de/
  repo: https://github.com/LekoArts/gatsby-starter-portfolio-jodie
  description: Image-heavy photography portfolio with colorful accents & great typography
  tags:
    - Portfolio
    - PWA
    - Transitions
    - Styling:CSS-in-JS
    - Linting
    - Testing
    - Language:TypeScript
  features:
    - Configurable with theming, CSS Grid & a yaml file for navigation
    - Create your projects by editing a yaml file and putting images into a folder
    - Shows your Instagram posts
    - TypeScript
    - Cypress for End-to-End testing
    - react-spring for animations & transitions
    - Uses styled-components + styled-system
    - SEO with Sitemap, Schema.org JSONLD, Tags
    - Responsive images with gatsby-image
- url: https://amazing-jones-e61bda.netlify.app/
  repo: https://github.com/WebCu/gatsby-material-kit-react
  description: Adaptation of Material Kit React to Gatsby
  tags:
    - Styling:Material
  features:
    - 60 Handcrafted Components
    - 4 Customized Plugins
    - 3 Example Pages
- url: https://relaxed-bhaskara-5abd0a.netlify.app/
  repo: https://github.com/LekovicMilos/gatsby-starter-portfolio
  description: Gatsby portfolio starter for creating a quick portfolio
  tags:
    - Portfolio
  features:
    - Showcase of portfolio items
    - About me page
- url: https://gatsby-typescript-scss-docker-starter.netlify.app/
  repo: https://github.com/OFranke/gatsby-typescript-scss-docker
  description: Gatsby starter TypeScript, SCSS, Docker
  tags:
    - Language:TypeScript
    - Styling:SCSS
    - Linting
  features:
    - Format & Commit Safe by ESLint, StyleLint and Prettier with Lint-Staged (Husky), optimized for VS Code
    - Typings for scss files are automatically generated
    - Responsiveness from the beginning through easy breakpoint configuration
    - Enforce the DRY principle, no hardcoded and repeated `margin`, `font-size`, `color`, `box-shadow`, `border-radius` ... properties anymore
    - Docker ready - you can run Gatsby dev mode on your machine environment or with docker-compose
- url: https://prismic-i18n.lekoarts.de/
  repo: https://github.com/LekoArts/gatsby-starter-prismic-i18n
  description: Based on gatsby-starter-prismic with Internationalization (i18n) support.
  tags:
    - CMS:Prismic
    - CMS:Headless
    - Styling:CSS-in-JS
    - Linting
    - Blog
    - PWA
    - Testing
    - i18n
  features:
    - Prismic as Headless CMS
    - Uses multiple features of Prismic - Slices, Labels, Relationship fields, Custom Types, Internationalization
    - Emotion for Styling
    - i18n without any third-party libaries
    - Cypress for End-to-End testing
    - Prism.js highlighting
    - Responsive images with gatsby-image
    - Extensive SEO
    - ESLint & Prettier
- url: https://gatsby-starter-landing-page.netlify.app/
  repo: https://github.com/gillkyle/gatsby-starter-landing-page
  description: Single page starter for minimal landing pages
  tags:
    - Onepage
  features:
    - Gatsby image
    - Google Analytics
    - Minimal design
- url: https://thakkaryash94.github.io/gatsby-github-personal-website/
  repo: https://github.com/thakkaryash94/gatsby-github-personal-website
  description: It is a conversion of original GitHub personal website repo which is written in ruby for JS developers. This repository gives you the code you'll need to kickstart a personal website that showcases your work as a software developer. And when you manage the code in a GitHub repository, it will automatically render a webpage with the owner's profile information, including a photo, bio, and repositories.
  tags:
    - Portfolio
    - Onepage
  features:
    - layout config either stacked or sidebar
    - theme dark/light mode
    - post support
- url: https://gatsby-starter-default-intl.netlify.app
  repo: https://github.com/wiziple/gatsby-starter-default-intl
  description: The default Gatsby starter with features of multi-language URL routes and browser language detection.
  tags:
    - i18n
  features:
    - Localization (Multilanguage) provided by react-intl.
    - Support automatic redirection based on user's preferred language in browser provided by browser-lang.
    - Support multi-language url routes within a single page component. That means you don't have to create separate pages such as pages/en/index.js or pages/ko/index.js.
    - Based on gatsby-starter-default with least modification.
- url: https://gatsby-starter-julia.netlify.app/
  repo: https://github.com/niklasmtj/gatsby-starter-julia
  description: A minimal blog starter template built with Gatsby
  tags:
    - Markdown
    - Blog
  features:
    - Landingpage
    - Blogoverview
    - Markdown sourcing
    - Estimated reading time
    - Styled component with @emotion
    - Netlify deployment friendly
    - Nunito font as npm module
    - Site meta tags with React Helmet
- url: https://agalp.imedadel.me
  repo: https://github.com/ImedAdel/automatic-gatsbyjs-app-landing-page
  description: Automatically generate iOS app landing page using Gatsby
  tags:
    - Onepage
    - PWA
    - SEO
  features:
    - One Configuration file
    - Automatically generate a landing page for your iOS app
    - List app features
    - App Store and Play Store buttons
    - App screenshot and video preview
    - Easily add social media accounts and contact info in the footer via the site-config.js file.
    - Pick custom Font Awesome icons for the feature list via the site-config.js file.
    - Built using Prettier and Styled-Components
    - Easily integrate Google Analytics by adding your ID to site-config.js file.
- url: https://gatsby-starter-shopify-app.firebaseapp.com/install
  repo: https://github.com/gil--/gatsby-starter-shopify-app
  description: Easily create Serverless Shopify Admin Apps powered by Gatsby and Firebase Functions
  tags:
    - Shopify
    - Firebase
  features:
    - 🗄 Firebase Firestore Realtime DB
    - ⚡️ Serverless Functions API layer (Firebase Functions)
    - 💼 Admin API (Graphql) Serverless Proxy
    - 🎨 Shopify Polaris (AppProvider, etc.)
    - 💰 Application Charge Logic (30 days) with variable trial duration
    - 📡 Webhook Validation & Creation
    - 🔑 GDPR Ready (Including GDPR Webhooks)
    - 🏗 CircleCI Config for easy continuous deployments to Firebase
- url: https://gatsby-starter-paperbase.netlify.app/
  repo: https://github.com/willcode4food/gatsby-starter-paperbase
  description: A Gatsby starter that implements the Paperbase Premium Theme from MaterialUI
  tags:
    - Styling:Material
    - Styling:CSS-in-JS
  features:
    - MaterialUI Paperbase theme in Gatsby!
    - Create professional looking admin tools and dashboards
    - Responsive Design
    - MaterialUI Paper Components
    - MaterialUI Tab Components
- url: https://gatsby-starter-devto.netlify.app/
  repo: https://github.com/geocine/gatsby-starter-devto
  description: A Gatsby starter template that leverages the Dev.to API
  tags:
    - Blog
    - Styling:CSS-in-JS
  features:
    - Blog post listing with previews (image + summary) for each blog post
- url: https://gatsby-starter-framer-x.netlify.app/
  repo: https://github.com/simulieren/gatsby-starter-framer-x
  description: A Gatsby starter template that is connected to a Framer X project
  tags:
    - Language:TypeScript
  features:
    - TypeScript support
    - Easily work in Gatsby and Framer X at the same time
- url: https://gatsby-firebase-hosting.firebaseapp.com/
  repo: https://github.com/bijenkorf-james-wakefield/gatsby-firebase-hosting-starter
  description: A starter with configuration for Firebase Hosting and Cloud Build deployment.
  tags:
    - Firebase
    - Linting
  features:
    - Linting with ESLint
    - Jest Unit testing configuration
    - Lint-staged on precommit hook
    - Commitizen for conventional commit messages
    - Configuration for Firebase hosting
    - Configuration for Cloud Build deployment
    - Clear documentation to have your site deployed on Firebase behind SSL in no time!
- url: https://lewis-gatsby-starter-blog.netlify.app/
  repo: https://github.com/lewislbr/lewis-gatsby-starter-blog
  description: A simple custom Gatsby starter template to start a new blog or personal website.
  tags:
    - Blog
    - Styling:CSS-in-JS
    - Markdown
    - Portfolio
    - SEO
  features:
    - Blog post listing with summary preview for each blog post.
    - Automatically creates blog pages from Markdown files.
    - CSS in JS with styled-components.
    - Optimized images.
    - Offline capabilities.
    - Auto-generated sitemap and robots.txt.
- url: https://gatsby-starter-stripe.netlify.app/
  repo: https://github.com/brxck/gatsby-starter-stripe
  description: A minimal starter to create a storefront with Gatsby, Stripe, & Netlify Functions.
  tags:
    - Stripe
    - E-commerce
    - Styling:None
  features:
    - Statically generate based on Stripe inventory
    - Dynamically update with live inventory & availability data
    - Checkout powered by Stripe
    - Serverless functions interact with Stripe API
    - Shopping cart persisted in local storage
    - Responsive images with gatsby-image
- url: https://www.jannikbuschke.de/gatsby-antd-docs/
  repo: https://github.com/jannikbuschke/gatsby-antd-docs
  description: A template for documentation websites
  tags:
    - Documentation
    - Language:TypeScript
    - Styling:Ant Design
    - Markdown
    - MDX
  features:
    - Markdown
    - MDX with mdxjs
    - Syntax highlighting with prismjs
    - Anchors
    - Sidebar
    - Sitecontents
    - Landingpage
- url: https://gatsby-starter.haezl.at
  repo: https://github.com/haezl/gatsby-starter-haezl
  description: A lightweight, mobile-first blog starter with infinite scroll and Material-UI design for Gatsby.
  tags:
    - Blog
    - Language:TypeScript
    - Linting
    - Styling:CSS-in-JS
    - Styling:Material
    - Markdown
    - PWA
  features:
    - Landing Page
    - Portfolio section
    - Blog post listing with a preview for each post
    - Infinite scroll instead of next and previous buttons
    - Blog posts generated from Markdown files
    - About Page
    - Responsive Design
    - PWA (Progressive Web App) support
    - MobX
    - Customizable
- url: https://gatsby-starter-fine.netlify.app/
  repo: https://github.com/toboko/gatsby-starter-fine
  description: A multi-response and light, mobile-first blog starter with columns layout and SEO optimization.
  tags:
    - Blog
    - Markdown
    - Portfolio
    - SEO
  features:
    - Blog
    - Portfolio section
    - Customizable
    - Markdown
    - Optimized images
    - Sitemap Page
    - Seo Ready
- url: https://ugglr.github.io/gatsby-clean-portfolio/
  repo: https://github.com/ugglr/gatsby-clean-portfolio
  description: A clean themed Software Engineer Portfolio site, showcasing soft skills on the front page, features project card showcases, about page. Responsive through react-bootstrap components together with custom CSS style sheets. SEO configured, just need to add google analytics tracking code.
  tags:
    - Portfolio
    - SEO
    - Styling:Bootstrap
  features:
    - Resume
    - CV
    - google analytics
    - easy favicon swap
    - Gatsby SEO plugin
    - Clean layout
    - White theme
    - grid using react-bootstrap
    - bootstrap4 classes available
    - font-awesome Library for icons
    - Portfolio site for developers
    - custom project cards
    - easily extendable to include blog page
    - Responsive design
- url: https://gatsby-documentation-starter.netlify.app/
  repo: https://github.com/whoisryosuke/gatsby-documentation-starter
  description: Automatically generate docs for React components using MDX, react-docgen, and Gatsby
  tags:
    - Documentation
    - MDX
    - SEO
  features:
    - Parses all React components (functional, stateful, even stateless!) for JS Docblocks and Prop Types.
    - MDX - Write your docs in Markdown and include React components using JSX!
    - Lightweight (only what you need)
    - Modular (easily fits in any React project!)
    - Props table component
    - Customizable sidebar navigation
    - Includes SEO plugins Google Analytics, Offline, Manifest, Helmet.
- url: http://gatsby-absurd.surge.sh/
  repo: https://github.com/ajayns/gatsby-absurd
  description: A Gatsby starter using illustrations from https://absurd.design/
  tags:
    - Onepage
    - Styling:CSS-in-JS
  features:
    - Uses surreal illustrations from absurd.design.
    - Landing page structure split into sections
    - Basic UX/UX elements ready. navbar, smooth scrolling, faqs, theming
    - Convenient image handling and data separation
- url: https://gatsby-starter-quiz.netlify.app/
  repo: https://github.com/raphadeluca/gatsby-starter-quiz
  description: Create rich quizzes with Gatsby & MDX. No need for a database or headless CMS. Manage your data directly in your MDX file's frontmatter and write your content in the body. Customize your HTML tags, use React components from a library or write your own. Navigation will be automatically created between each question.
  tags:
    - MDX
  features:
    - Data quiz in the frontmatter
    - Rich customizable content with MDX
    - Green / Red alert footer on user's answer
    - Navigation generated based on the index of each question
- url: https://gatsby-starter-accessibility.netlify.app/
  repo: https://github.com/benrobertsonio/gatsby-starter-accessibility
  description: The default Gatsby starter with powerful accessibility tools built-in.
  tags:
    - Storybook
    - Linting
  features:
    - 🔍 eslint-plugin-jsx-a11y for catching accessibility issues while authoring code
    - ✅ lint:staged for adding a pre-commit hook to catch accessibility linting errors
    - 📣 react-axe for console reporting of accessibility errors in the DOM during development
    - 📖 storybook setup for accessibility reporting on individual components
- url: https://gatsby-theme-ggt-material-ui-blog.netlify.app/
  repo: https://github.com/avatar-kaleb/gatsby-starter-ggt-material-ui-blog
  description: Starter material-ui blog utilizing a Gatsby theme!
  tags:
    - Blog
    - MDX
  features:
    - Uses MDX with Gatsby theme for quick and easy set up
    - Material-ui design with optional config passed into the theme options
    - Gradient background with sitemap, rss feed, and offline capabilities
- url: https://gatsby-starter-blog-typescript.netlify.app/
  repo: https://github.com/gperl27/Gatsby-Starter-Blog-Typescript
  description: Gatsby starter blog with TypeScript
  tags:
    - Blog
    - Language:TypeScript
    - Styling:CSS-in-JS
  features:
    - Includes all features that come with Gatsby's official starter blog
    - TypeScript for type-safety out of the box
    - Styled components in favor of inline styles
    - Transition Link for nice page transitions
    - Type definitions from GraphQL schema (with code generation)
- url: https://gatsby-starter-sass.netlify.app/
  repo: https://github.com/colbyfayock/gatsby-starter-sass
  description: A Gatsby starter with Sass and no assumptions!
  tags:
    - Styling:SCSS
  features:
    - Sass stylesheets to manage your CSS (SCSS flavored)
    - Simple, minimal base setup to get started
    - No baked in configurations or assumptions
- url: https://billyjacoby.github.io/gatsby-react-bootstrap-starter/
  repo: https://github.com/billyjacoby/gatsby-react-bootstrap-starter
  description: Gatsby starter with react-bootstrap and react-icons
  tags:
    - Styling:Bootstrap
    - Styling:SCSS
  features:
    - SASS stylesheets to make styling components easy
    - Sample navbar that sticks to the top of the page on scroll
    - Includes react-icons to make adding icons to your app super simple
- url: https://gatsbystartermdb.netlify.app
  repo: https://github.com/jjcav84/mdbreact-gatsby-starter
  description: Gatsby starter built with MDBootstrap React free version
  tags:
    - Styling:Bootstrap
  features:
    - Material Design, Bootstrap, and React
    - Contact form and Google Map components
    - Animation
    - documentation and component library can be found at mdboostrap's website
- url: https://gatsby-starter-primer.netlify.app/
  repo: https://github.com/thomaswangio/gatsby-starter-primer
  description: A Gatsby starter featuring GitHub Primer Design System and React components
  tags:
    - Styling:Other
    - Styling:CSS-in-JS
    - SEO
    - Landing Page
  features:
    - Primer React Components
    - Styled Components
    - Gatsby Image
    - Better SEO component with appropriate OG image and appropriate fallback meta tags
- url: https://pranshuchittora.github.io/gatsby-material-boilerplate
  repo: https://github.com/pranshuchittora/gatsby-material-boilerplate
  description: A simple starter to get up and developing quickly with Gatsby in material design
  tags:
    - Styling:Material
  features:
    - Material design
    - Sass/SCSS
    - Tags
    - Categories
    - Google Analytics
    - Offline support
    - Web App Manifest
    - SEO
- url: https://anubhavsrivastava.github.io/gatsby-starter-hyperspace
  repo: https://github.com/anubhavsrivastava/gatsby-starter-hyperspace
  description: Single page starter based on the Hyperspace site template, with landing, custom, and Elements(Component) page
  tags:
    - HTML5UP
    - Styling:SCSS
    - Onepage
    - Landing Page
  features:
    - Designed by HTML5 UP
    - Simple one page site that’s perfect for personal portfolios
    - Fully Responsive
    - Styling with SCSS
    - Offline support
    - Web App Manifest
- url: https://anubhavsrivastava.github.io/gatsby-starter-identity
  repo: https://github.com/anubhavsrivastava/gatsby-starter-identity
  description: Single page starter based on the Identity site template by HTML5 up, suitable for a one-page portfolio.
  tags:
    - HTML5UP
    - Styling:SCSS
    - Onepage
    - Landing Page
    - PWA
  features:
    - Designed by HTML5 UP
    - Simple one page personal portfolio
    - Fully Responsive
    - Styling with SCSS
    - Offline support
    - Web App Manifest
- url: https://hopeful-ptolemy-cd840b.netlify.app/
  repo: https://github.com/tonydiaz/gatsby-landing-page-starter
  description: A simple landing page starter for idea validation using material-ui. Includes email signup form and pricing section.
  tags:
    - Styling:Material
    - Landing Page
  features:
    - SEO
    - Mailchimp integration
    - Material-UI components
    - Responsive
    - Pricing section
    - Benefits section
    - Email signup form
    - Easily configurable
    - Includes standard Gatsby starter features
- url: https://anubhavsrivastava.github.io/gatsby-starter-aerial
  repo: https://github.com/anubhavsrivastava/gatsby-starter-aerial
  description: Single page starter based on the Aerial site template by HTML5 up, suitable for a one-page personal page.
  tags:
    - HTML5UP
    - Styling:SCSS
    - Onepage
    - Landing Page
    - PWA
  features:
    - Designed by HTML5 UP
    - Simple one page personal portfolio
    - Fully Responsive
    - Styling with SCSS
    - Offline support
    - Web App Manifest
- url: https://anubhavsrivastava.github.io/gatsby-starter-eventually
  repo: https://github.com/anubhavsrivastava/gatsby-starter-eventually
  description: Single page starter based on the Eventually site template by HTML5 up, suitable for an upcoming product page.
  tags:
    - HTML5UP
    - Styling:SCSS
    - Landing Page
    - PWA
  features:
    - Designed by HTML5 UP
    - Fully Responsive
    - Styling with SCSS
    - Offline support
    - Web App Manifest
- url: https://jovial-jones-806326.netlify.app/
  repo: https://github.com/GabeAtWork/gatsby-elm-starter
  description: An Elm-in-Gatsby integration, based on gatsby-plugin-elm
  tags:
    - Language:Other
  features:
    - Elm language integration
- url: https://anubhavsrivastava.github.io/gatsby-starter-readonly
  repo: https://github.com/anubhavsrivastava/gatsby-starter-readonly
  description: Single page starter based on the ReadOnly site template by HTML5 up, with landing and Elements(Component) page
  tags:
    - HTML5UP
    - Onepage
    - Styling:SCSS
    - Landing Page
    - PWA
  features:
    - Designed by HTML5 UP
    - Fully Responsive
    - Styling with SCSS
    - Offline support
    - Web App Manifest
- url: https://anubhavsrivastava.github.io/gatsby-starter-prologue
  repo: https://github.com/anubhavsrivastava/gatsby-starter-prologue
  description: Single page starter based on the Prologue site template by HTML5 up, for portfolio pages
  tags:
    - HTML5UP
    - Onepage
    - Styling:SCSS
    - Portfolio
    - PWA
  features:
    - Designed by HTML5 UP
    - Fully Responsive
    - Styling with SCSS
    - Offline support
    - Web App Manifest
- url: https://gatsby-london.netlify.app
  repo: https://github.com/ImedAdel/gatsby-london
  description: A custom, image-centric theme for Gatsby.
  tags:
    - Portfolio
    - Blog
    - Styling:PostCSS
  features:
    - Post thumbnails in the homepage
    - Built with PostCSS
    - Made for image-centeric portfolios
    - Based on London for Ghost
- url: https://anubhavsrivastava.github.io/gatsby-starter-overflow
  repo: https://github.com/anubhavsrivastava/gatsby-starter-overflow
  description: Single page starter based on the Overflow site template by HTML5 up, with landing and Elements(Component) page
  tags:
    - HTML5UP
    - Onepage
    - Styling:SCSS
    - Portfolio
    - PWA
  features:
    - Designed by HTML5 UP
    - Fully Responsive
    - Image Gallery
    - Styling with SCSS
    - Offline support
    - Web App Manifest
- url: https://cosmicjs.com/apps/gatsby-agency-portfolio/demo
  repo: https://github.com/cosmicjs/gatsby-agency-portfolio
  description: Static Webpage for displaying your agency's skills and past work.  Implements 4 sections for displaying information about your company, A home page, information about services, projects, and the people in your organization.
  tags:
    - Blog
    - Portfolio
    - CMS:Cosmic
  features:
    - Landing Page
    - Home
    - Services
    - Projects
    - People
- url: https://cosmicjs.com/apps/gatsby-localization-app-starter/demo
  repo: https://github.com/cosmicjs/gatsby-localization-app-starter
  description: A localized Gatsby starter application powered by Cosmic.
  tags:
    - CMS:Cosmic
    - i18n
  features:
    - Gatsby localization starter app
- url: https://cosmicjs.com/apps/gatsby-docs/demo
  repo: https://github.com/cosmicjs/gatsby-docs-app
  description: Be able to view and create documentation using Gatsby and Cosmic. Leveraging the speed and high powered APIs of the Gatsby framework and the simplicity and scalability of Cosmic.
  tags:
    - CMS:Cosmic
    - Documentation
  features:
    - manage docs in static web file format for zippy delivery
- url: https://cosmicjs.com/apps/gatsby-ecommerce-website/demo
  repo: https://github.com/a9kitkumar/Gatsby-Ecommerce
  description: A localized Gatsby starter application powered by Cosmic.
  tags:
    - CMS:Cosmic
    - E-commerce
  features:
    - Stores products, orders using Cosmic as a database and a server
- url: https://harshil1712.github.io/gatsby-starter-googlesheets/
  repo: https://github.com/harshil1712/gatsby-starter-googlesheets
  description: A starter using Google Sheets as a data source
  tags:
    - Google Sheets
    - SEO
    - Blog
  features:
    - Uses Google Sheets for data
    - Easily configurable
- url: https://the-plain-gatsby.netlify.app/
  repo: https://github.com/wangonya/the-plain-gatsby
  description: A simple minimalist starter for your personal blog.
  tags:
    - Blog
    - Markdown
  features:
    - Minimalist design
    - Next and previous blog post navigation
    - About page
    - Markdown support
- url: https://gatsby-starter-blockstack.openintents.org
  repo: https://github.com/friedger/gatsby-starter-blockstack
  description: A starter using Blockstack on client side
  tags:
    - Authentication
  features:
    - Uses Blockstack
    - Client side app
- url: https://anubhavsrivastava.github.io/gatsby-starter-multiverse
  repo: https://github.com/anubhavsrivastava/gatsby-starter-multiverse
  description: Single page starter based on the Multiverse site template by HTML5 up, with landing and Elements(Component) page
  tags:
    - HTML5UP
    - Onepage
    - Styling:SCSS
    - Portfolio
    - PWA
  features:
    - Designed by HTML5 UP
    - Fully Responsive
    - Image Gallery
    - Styling with SCSS
    - Offline support
    - Web App Manifest
- url: https://anubhavsrivastava.github.io/gatsby-starter-highlights
  repo: https://github.com/anubhavsrivastava/gatsby-starter-highlights
  description: Single page starter based on the Highlights site template by HTML5 up, with landing and Elements(Component) page
  tags:
    - HTML5UP
    - Onepage
    - Styling:SCSS
    - Portfolio
    - PWA
  features:
    - Designed by HTML5 UP
    - Fully Responsive
    - Image Gallery
    - Styling with SCSS
    - Offline support
    - Web App Manifest
- url: https://gatsby-starter-material-business-markdown.netlify.app/
  repo: https://github.com/ANOUN/gatsby-starter-material-business-markdown
  description: A clean, modern starter for businesses using Material Design Components
  tags:
    - Blog
    - Markdown
    - PWA
    - Styling:Material
    - Styling:SCSS
  features:
    - Minimal, Modern Business Website Design
    - Material Design Components
    - MDC React Components
    - MDC Theming
    - Blog
    - Home Page
    - Contact Page
    - Contact Form
    - About Page
    - Mobile-First approach in development
    - Fully Responsive
    - Markdown
    - PWA
- url: https://gatsby-starter-default-typescript.netlify.app/
  repo: https://github.com/andykenward/gatsby-starter-default-typescript
  description: Starter Default TypeScript
  tags:
    - Language:TypeScript
  features:
    - TypeScript
    - Typing generation for GraphQL using GraphQL Code Generator
    - Comes with React Helmet for adding site meta tags
    - Based on Gatsby Starter Default
- url: http://gatsbyhoney.davshoward.com/
  repo: https://github.com/davshoward/gatsby-starter-honey
  description: A delicious baseline for Gatsby (v2).
  tags:
    - Styling:PostCSS
    - SEO
  features:
    - Gatsby v2
    - SEO (including robots.txt, sitemap generation, automated yet customisable metadata, and social sharing data)
    - Google Analytics
    - PostCSS support
    - Developer environment variables
    - Accessibility support
    - Based on Gatsby Starter Default
- url: https://material-ui-starter.netlify.app/
  repo: https://github.com/dominicabela/gatsby-starter-material-ui
  description: This starter includes Material UI boilerplate and configuration files along with the standard Gatsby configuration files. It provides a starting point for developing Gatsby apps with the Material UI framework.
  tags:
    - SEO
    - Styling:Material
  features:
    - Material UI Framework
    - Roboto Typeface (self hosted)
    - SEO
    - Offline Support
    - Based on Gatsby Default Starter
- url: https://developer-diary.netlify.app/
  repo: https://github.com/willjw3/gatsby-starter-developer-diary
  description: A blog template created with web developers in mind. Totally usable right out of the box, but minimalist enough to be easily modifiable.
  tags:
    - Blog
    - Markdown
    - Pagination
    - SEO
  features:
    - Ready to go - Blog author name, author image, etc,... can be easily added using a config file
    - Blog posts created as markdown files
    - Gatsby v.2
    - Mobile responsive
    - Pagination
    - Category and tag pages
    - Social media sharing icons in each post
    - Icons from React Icons (Font Awesome, Devicons, etc,...)
    - Beautiful tech-topic tags to attach to your web-development-related blog posts
    - Developer-relevant social media icon links, including GitHub, Stack Overflow, and freeCodeCamp
- url: https://anubhavsrivastava.github.io/gatsby-starter-paradigmshift
  repo: https://github.com/anubhavsrivastava/gatsby-starter-paradigmshift
  description: Single page starter based on the Paradigm Shift site template by HTML5 up, with landing and Elements(Component) page
  tags:
    - HTML5UP
    - Onepage
    - Styling:SCSS
    - Portfolio
    - PWA
  features:
    - Designed by HTML5 UP
    - Fully Responsive
    - Image Gallery
    - Styling with SCSS
    - Offline support
    - Web App Manifest
- url: https://dazzling-heyrovsky-62d4f9.netlify.app/
  repo: https://github.com/s-kris/gatsby-starter-medium
  description: A Gatsby starter blog as close as possible to medium.
  tags:
    - Markdown
    - Styling:CSS-in-JS
  features:
    - Careers Listing
    - Mobile Responsive
- url: https://gatsby-personal-starter-blog.netlify.app
  repo: https://github.com/thomaswangio/gatsby-personal-starter-blog
  description: Gatsby starter for personal blogs! Blog configured to run at /blog and with Netlify CMS and gatsby-remark-vscode.
  tags:
    - Blog
    - Markdown
    - Styling:CSS-in-JS
    - CMS:Netlify
  features:
    - Netlify CMS
    - VSCode syntax highlighting
    - Styled Components
- url: https://anubhavsrivastava.github.io/gatsby-starter-phantom
  repo: https://github.com/anubhavsrivastava/gatsby-starter-phantom
  description: Single page starter based on the Phantom site template by HTML5 up, with landing, generic and Elements(Component) page
  tags:
    - HTML5UP
    - Onepage
    - Styling:SCSS
    - PWA
  features:
    - Designed by HTML5 UP
    - Fully Responsive
    - Styling with SCSS
    - Offline support
    - Web App Manifest
- url: https://gatsby-starter-internationalized.ack.ee/
  repo: https://github.com/AckeeCZ/gatsby-starter-internationalized
  description: A simple starter for fully internationalized websites, including route internationalization.
  tags:
    - i18n
  features:
    - internationalized page content - via react-intl
    - internationalized routes - via language configuration
    - lightweight - includes only internationalization code
    - LocalizedLink - built-in link component handling route generation
    - LanguageSwitcher - built-in language switcher component
- url: https://gatsby-starter-bee.netlify.app/
  repo: https://github.com/JaeYeopHan/gatsby-starter-bee
  description: A simple starter for a blog with fresh UI.
  tags:
    - Blog
    - Netlify
    - Disqus
    - SEO
  features:
    - Code highlight with Fira Code font
    - Emoji (emojione)
    - Social share feature (Twitter, Facebook)
    - Comment feature (Disqus, utterances)
    - Sponsor service (Buy-me-a-coffee)
    - CLI Tool
- url: https://hasura.io/learn/graphql/react/introduction/
  repo: https://github.com/hasura/gatsby-gitbook-starter
  description: A starter to generate docs/tutorial websites based on the GitBook theme.
  tags:
    - Documentation
    - MDX
    - Markdown
    - SEO
  features:
    - Write in Markdown / MDX and generate responsive documentation/tutorial web apps
    - Fully Configurable
    - Syntax highlighting with Prismjs
    - Code diffing with +/-
    - Google Analytics Integration
    - SEO Tags with MDX frontmatter
    - Edit on GitHub button
    - Fully Customisable with rich embeds using React in MDX.
    - Search integration with Algolia
- url: https://gatsby-starter-blog-with-lunr.netlify.app/
  repo: https://github.com/lukewhitehouse/gatsby-starter-blog-with-lunr
  description: Building upon Gatsby's blog starter with a Lunr.js powered Site Search.
  tags:
    - Blog
    - Search
  features:
    - Same as the official starter blog
    - Integration with Lunr.js
- url: https://rg-portfolio.netlify.app/
  repo: https://github.com/rohitguptab/rg-portfolio
  description: Kick-off your Portfolio website with RG-Portfolio gatsby starter. We have used Gatsby + Contentful.
  tags:
    - Portfolio
    - CMS:Contentful
    - PWA
    - Blog
    - SEO
    - Disqus
    - Gallery
    - Landing Page
    - Markdown
    - Netlify
    - Styling:Bootstrap
  features:
    - Blogs listing with each blog post.
    - Contact form with Email notification using formspree.io.
    - Photos and Blogs page listing.
    - Different types of sections like About, Service, Blogs, Work, Testimonials, Photos, and contact.
    - All settings manage from contentful for example Header Menu, Homepage sections, blogs, and photos, etc.
    - Social share in blog details pages with comment ( Disqus ).
    - PWA
- url: https://oneshopper.netlify.app
  repo: https://github.com/rohitguptab/OneShopper
  description: This Starter is created for e-commerce site with Gatsby + Contentful and snipcart
  tags:
    - E-commerce
    - CMS:Contentful
    - Blog
    - SEO
    - Disqus
  features:
    - Blog post listing with previews for each blog post.
    - Store page listing all the Products and includes features like Rating, Price, Checkout, More then one Product images with tabbing.
    - Contact form with Email notification.
    - Index pages design with Latest Post, Latest Blog, Deal of week and Banner.
- url: https://anubhavsrivastava.github.io/gatsby-starter-spectral
  repo: https://github.com/anubhavsrivastava/gatsby-starter-spectral
  description: Single page starter based on the Spectral site template by HTML5 up, with landing, Generic and Elements(Component) page
  tags:
    - HTML5UP
    - Onepage
    - Styling:SCSS
    - Portfolio
    - PWA
  features:
    - Designed by HTML5 UP
    - Fully Responsive
    - Styling with SCSS
    - Offline support
    - Web App Manifest
- url: https://anubhavsrivastava.github.io/gatsby-starter-directive
  repo: https://github.com/anubhavsrivastava/gatsby-starter-directive
  description: Single page starter based on the Directive site template by HTML5 up, with landing and Elements(Component) page
  tags:
    - HTML5UP
    - Onepage
    - Styling:SCSS
    - Portfolio
    - PWA
  features:
    - Designed by HTML5 UP
    - Fully Responsive
    - Styling with SCSS
    - Offline support
    - Web App Manifest
- url: https://histaff.io/
  repo: https://github.com/histaff/website-static
  description: It's a beautiful starter static website which useful plugins based on Gatsby
  tags:
    - Styling:SCSS
    - Landing Page
    - Onepage
  features:
    - Fully Responsive
    - Styling with SCSS
    - Very similar to gatsby-starter-netlify-cms, slightly more configurable (e.g. set site-title in gatsby-config) with Bootstrap/Bootswatch instead of bulma
    - LocalizedLink - built-in link component handling route generation
- url: https://gatsby-kea-starter.netlify.app/
  repo: https://github.com/benjamin-glitsos/gatsby-kea-starter
  description: Gatsby starter with redux and sagas made simpler by the Kea library
  tags:
    - Redux
  features:
    - The Kea library makes redux and sagas extremely simple and concise
- url: https://anubhavsrivastava.github.io/gatsby-starter-solidstate
  repo: https://github.com/anubhavsrivastava/gatsby-starter-solidstate
  description: Single page starter based on the Solid State site template by HTML5 up, with landing, Generic and Elements(Component) page
  tags:
    - HTML5UP
    - Onepage
    - Styling:SCSS
    - Portfolio
    - PWA
  features:
    - Designed by HTML5 UP
    - Fully Responsive
    - Styling with SCSS
    - Offline support
    - Web App Manifest
- url: https://yellowcake.netlify.app/
  repo: https://github.com/thriveweb/yellowcake
  description: A starter project for creating lightning-fast websites with Gatsby v2 and Netlify-CMS v2 + Uploadcare integration.
  tags:
    - CMS:Netlify
    - Netlify
    - Blog
    - SEO
  features:
    - Uploadcare
    - Netlify Form
    - Category list (with navigation)
    - Featured post
    - Next and prev post
    - SEO component
- url: https://anubhavsrivastava.github.io/gatsby-starter-fractal
  repo: https://github.com/anubhavsrivastava/gatsby-starter-fractal
  description: Single page starter based on the Fractal site template by HTML5 up, with landing and Elements(Component) page
  tags:
    - HTML5UP
    - Onepage
    - Styling:SCSS
    - Portfolio
    - PWA
  features:
    - Designed by HTML5 UP
    - Fully Responsive
    - Styling with SCSS
    - Offline support
    - Web App Manifest
- url: https://minimal-gatsby-ts-starter.netlify.app/
  repo: https://github.com/TheoBr/minimal-gatsby-typescript-starter
  description: Minimal TypeScript Starter
  tags:
    - Language:TypeScript
  features:
    - TypeScript
    - ESLint + optional rule enforcement with Husky
    - Prettier
    - Netlify ready
    - Minimal
- url: https://gatsby-typescript-starter-default.netlify.app/
  repo: https://github.com/RobertoMSousa/gatsby-typescript-starter-default
  description: Simple Gatsby starter using TypeScript and ESLint instead of outdated tslint.
  tags:
    - Language:TypeScript
    - SEO
    - Linting
  features:
    - Comes with React Helmet for adding site meta tags
    - Includes plugins for offline support out of the box
    - TypeScript
    - Prettier & ESLint to format & check the code
- url: https://gatsby-starter-carraway.netlify.app/
  repo: https://github.com/endymion1818/gatsby-starter-carraway
  description: a Gatsby starter theme with Accessibility features, TypeScript, Jest, some basic UI elements, and a CircleCI pipeline
  tags:
    - Language:TypeScript
    - Pagination
    - Search
    - Testing
  features:
    - Paginated post archive
    - Site search with Lunr.js
    - Categories and category archive pages
    - Minimal CSS defaults using styled-components, including system font stack
    - Some fundamental Accessibility features including tabbable navigation & "Skip to content" link
    - UI elements including multi-column layout using CSS Grid (with float fallback), header component with logo, basic navigation & search and a footer with 3-column layout, logo and 2 menu areas
    - TypeScript & Testing including some sensible TypeScript defaults, tests with @testing-library/react, pre-commit and pre-push hooks. Set up includes enums for repeating values such as font & background colours
    - Setup for a CircleCI pipeline so you can run the above tests in branches before merging to master
    - Markdown posts _and_ pages (pages don't appear in the post archive)
- url: https://www.quietboy.net
  repo: https://github.com/zhouyuexie/gatsby-starter-quiet
  description: Gatsby out of the box blog, use TypeScript and highly customized style.
  tags:
    - Language:TypeScript
    - Styling:SCSS
    - SEO
    - Linting
    - RSS
    - Pagination
    - PWA
  features:
    - TypeScript
    - TsLint & Prettier
    - Tag list
    - Custom page layout
    - Switch the dark mode according to the system theme
    - Scss
    - Pagination
- url: https://compassionate-morse-5204bf.netlify.app/
  repo: https://github.com/deamme/gatsby-starter-prismic-resume
  description: Gatsby Resume/CV page with Prismic integration
  tags:
    - CMS:Prismic
    - CMS:Headless
    - Styling:CSS-in-JS
    - Onepage
    - Linting
  features:
    - One-page resume/CV
    - Prismic as Headless CMS
    - Emotion for styling
    - Uses multiple features of Prismic - Slices, Labels, Custom Types
    - ESLint & Prettier
- url: https://anubhavsrivastava.github.io/gatsby-starter-resume
  repo: https://github.com/anubhavsrivastava/gatsby-starter-resume
  description: Single page starter based on the Resume site template by startbootstrap for resume/portfolio page
  tags:
    - Onepage
    - Styling:SCSS
    - PWA
  features:
    - Designed by startbootstrap
    - Fully Responsive
    - Styling with SCSS
    - Offline support
    - Web App Manifest
- url: https://gatsby-starter-typescript-jest.netlify.app/
  repo: https://github.com/denningk/gatsby-starter-typescript-jest
  description: Barebones Gatsby starter with TypeScript, Jest, GitLab-CI, and other useful configurations
  tags:
    - Language:TypeScript
    - Testing
    - AWS
    - Linting
    - SEO
  features:
    - All components from default Gatsby starter converted to TypeScript
    - Jest testing configured for TypeScript with ts-jest
    - Detailed guide on how to deploy using AWS S3 buckets included in README
    - .gitlab-ci.yml file with blanks that can be customized for any Gatsby project
    - Configurations for EditorConfig, Prettier, and ESLint (for TypeScript)
- url: https://gatsby-starter-apollo.smakosh.com/app/
  repo: https://github.com/smakosh/gatsby-apollo-starter
  description: Gatsby Apollo starter - with client side routing
  tags:
    - Client-side App
    - SEO
    - Styling:CSS-in-JS
  features:
    - Apollo provider & Client side routing
    - ESLint/Prettier configured
    - Easy to customize
    - Nice project structure
    - Flex Grid components easy to customize
- url: https://portfolio.smakosh.com/
  repo: https://github.com/smakosh/gatsby-portfolio-dev
  description: A portfolio for developers
  tags:
    - Portfolio
    - SEO
    - Netlify
    - Onepage
    - Styling:CSS-in-JS
  features:
    - ESLint/Prettier configured
    - Scores 100% on a11y / Performance / PWA / SEO
    - PWA (desktop & mobile)
    - Easy to customize
    - Nice project structure
    - Amazing illustrations by Undraw.co
    - Tablet & mobile friendly
    - Continuous deployment with Netlify
    - A contact form protected by Google Recaptcha
    - Can be deployed with one click
    - Functional components with Recompose React Hooks! ready to migrate to React hooks!
    - Fetches your GitHub pinned projects with most stars (You could customize this if you wish)
- url: https://github.com/smakosh/gatsby-airtable-starter
  repo: https://github.com/smakosh/gatsby-airtable-starter
  description: Gatsby Airtable starter
  tags:
    - SEO
    - Netlify
    - Client-side App
    - Styling:CSS-in-JS
  features:
    - Static content fetched from Airtable
    - Dynamic content with CRUD operations with Airtable REST API
    - Well structured files/folders
    - Custom React Hooks
    - Custom Helpers instead of using third party libraries
    - Dynamic & Static containers
    - Global state management ready with useReducer & useContext
    - Dummy auth but ready to add real requests
- url: https://github.com/smakosh/gatsby-app-starter-rest-api
  repo: https://github.com/smakosh/gatsby-app-starter-rest-api
  description: Gatsby REST API starter
  tags:
    - Authentication
    - Client-side App
    - Styling:CSS-in-JS
  features:
    - Dynamic content with CRUD operations with a REST API
    - Well structured files/folders
    - Custom React Hooks
    - Auth with a JWT approach
    - Custom Helpers instead of using third party libraries
    - Dynamic containers
    - Global state management ready with useReducer & useContext
- url: https://gatsbyjs-starter-tailwindplay.appseed.us/
  repo: https://github.com/app-generator/gatsbyjs-starter-tailwindplay
  description: A Gatsby v2 starter styled using Tailwind, a utility-first CSS framework. Uses Purgecss to remove unused CSS.
  tags:
    - Styling:Tailwind
  features:
    - Based on gatsby-starter-tailwind
    - Tailwind CSS Framework
    - Removes unused CSS with Purgecss
- url: https://act-labs.github.io/
  repo: https://github.com/act-labs/gatsby-starter-act-blog
  description: Gatsby starter for blog/documentation using MDX, Ant Design, gatsby-plugin-combine.
  tags:
    - Blog
    - Documentation
    - Styling:Ant Design
    - Markdown
    - MDX
    - SEO
  features:
    - Posts and snippets;
    - SEO component;
    - Ant Design UI components;
    - Markdown and MDX for pages;
    - A customized webpack and babel configuration, for complex profecianal web apps with node.js, Jest tests, etc;
    - Progressively build more and more complex pages using gatsby-plugin-combine.
- url: https://gatsby-ghub.netlify.app/resume-book/
  repo: https://github.com/dwyfrequency/gatsby-ghub
  description: A resume builder app with authenticated routes, static marketing pages, and dynamic resume creation
  tags:
    - Authentication
    - Netlify
    - Client-side App
  features:
    - Netlify Identity
    - Static Marketing pages and Dynamic Client-side Authenticated App pages
    - SEO component
    - Apollo GraphQL (client-side)
- url: https://lewis-gatsby-starter-i18n.netlify.app
  repo: https://github.com/lewislbr/lewis-gatsby-starter-i18n
  description: A simple custom Gatsby starter template to start a new multilanguage website.
  tags:
    - i18n
    - Styling:CSS-in-JS
    - Portfolio
    - SEO
  features:
    - Automatically detects user browser language.
    - CSS in JS with styled-components.
    - Optimized images.
    - Offline capabilities.
    - Auto-generated sitemap and robots.txt.
- url: https://gatsby-snipcart-starter.netlify.app/
  repo: https://github.com/issydennis/gatsby-snipcart
  description: A simple e-commerce shop built using Gatsby and Snipcart.
  tags:
    - E-commerce
    - Styling:CSS-in-JS
    - Markdown
  features:
    - Minimal design to allow for simple customisation.
    - Snipcart integration provides an easy-to-use shopping cart and checkout.
    - Individual product pages with custom fields.
    - Products defined using markdown.
    - Styled components.
    - Gatsby image for optimised product images.
- url: https://anubhavsrivastava.github.io/gatsby-starter-stylish
  repo: https://github.com/anubhavsrivastava/gatsby-starter-stylish
  description: Single page starter based on the Stylish Portfolio site template by startbootstrap for portfolio page
  tags:
    - Onepage
    - Portfolio
    - Styling:SCSS
    - PWA
  features:
    - Designed by startbootstrap
    - Fully Responsive
    - Styling with SCSS
    - Offline support
    - Web App Manifest
- url: https://lewis-gatsby-starter-basic.netlify.app
  repo: https://github.com/lewislbr/lewis-gatsby-starter-basic
  description: A simple custom basic Gatsby starter template to start a new website.
  tags:
    - Styling:CSS-in-JS
    - SEO
  features:
    - Bare-bones starter.
    - CSS in JS with styled-components.
    - Optimized images.
    - Offline capabilities.
    - Auto-generated sitemap and robots.txt.
- url: https://myclicks.netlify.app/
  repo: https://github.com/himali-patel/MyClicks
  description: A simple Gatsby starter template to create a portfolio website with Contentful and Netlify.
  tags:
    - Blog
    - Netlify
    - CMS:Contentful
    - Styling:Bootstrap
    - Disqus
    - SEO
  features:
    - Fecthing Dynamic content from Contentful.
    - Blog post listing with previews, Disqus implementation and social sharing for each blog post.
    - Contact form integration with Netlify.
    - Portfolio Result Filteration according to Category.
    - Index pages design with Recent Blogs and Intagram Feed.
- url: https://gatsby-starter-typescript-graphql.netlify.app
  repo: https://github.com/spawnia/gatsby-starter-typescript-graphql
  description: A Gatsby starter with typesafe GraphQL using TypeScript
  tags:
    - Language:TypeScript
    - Linting
    - Portfolio
    - Styling:CSS-in-JS
  features:
    - Type safety with TypeScript
    - Typesafe GraphQL with graphql-code-generator
    - ESLint with TypeScript support
    - Styling with styled-components
- url: https://gatsby-tailwind-serif.netlify.app/
  repo: https://github.com/windedge/gatsby-tailwind-serif
  description: A Gatsby theme based on gatsby-serif-theme, rewrite with Tailwind CSS.
  tags:
    - Styling:Tailwind
    - Markdown
  features:
    - Based on gatsby-serif-theme
    - Tailwind CSS Framework
    - Removes unused CSS with Purgecss
    - Responsive design
    - Suitable for small business website
- url: https://mystifying-mclean-5c7fce.netlify.app
  repo: https://github.com/renvrant/gatsby-mdx-netlify-cms-starter
  description: An extension of the default starter with Netlify CMS and MDX support.
  tags:
    - MDX
    - Markdown
    - Netlify
    - CMS:Netlify
    - Styling:None
  features:
    - MDX and Netlify CMS support
    - Use React components in Netlify CMS Editor and other markdown files
    - Allow editors to choose a page template
    - Replace HTML tags with React components upon rendering Markdown, enabling design systems
    - Hide pages from being editable by the CMS
    - Minimal and extensible
- url: https://gatsby-airtable-advanced-starter.marcomelilli.com
  repo: https://github.com/marcomelilli/gatsby-airtable-advanced-starter
  description: A Gatsby Starter Blog using Airtable as backend
  tags:
    - Airtable
    - Blog
    - Styling:None
  features:
    - Dynamic content from Airtable
    - Does not contain any UI frameworks
    - Tags
    - Categories
    - Authors
    - Disqus
    - Offline support
    - Web App Manifest
    - SEO
- url: https://contentful-starter.netlify.app/
  repo: https://github.com/algokun/gatsby_contentful_starter
  description: An Awesome Starter Kit to help you get going with Contentful and Gatsby
  tags:
    - Blog
    - CMS:Contentful
    - CMS:Headless
  features:
    - Bare-bones starter.
    - Dynamic content from Contentful CMS
    - Ready made Components
    - Responsive Design
    - Includes Contentful Delivery API for production build
- url: https://gatsby-simple-blog.thundermiracle.com
  repo: https://github.com/thundermiracle/gatsby-simple-blog
  description: A gatsby-starter-blog with overreacted looking and tags, breadcrumbs, Disqus, i18n, and ESLint supported
  tags:
    - i18n
    - Blog
    - Netlify
    - Linting
    - Disqus
    - Testing
  features:
    - Easily Configurable
    - Tags
    - Breadcrumbs
    - Tags
    - Disqus
    - i18n
    - ESLint
    - Jest
- url: https://anubhavsrivastava.github.io/gatsby-starter-grayscale
  repo: https://github.com/anubhavsrivastava/gatsby-starter-grayscale
  description: Single page starter based on the Grayscale site template by startbootstrap for portfolio page
  tags:
    - Onepage
    - Portfolio
    - Styling:SCSS
    - PWA
  features:
    - Designed by startbootstrap
    - Fully Responsive
    - Styling with SCSS
    - Offline support
    - Web App Manifest
- url: https://gatsby-all-in.netlify.app
  repo: https://github.com/Gherciu/gatsby-all-in
  description: A starter that includes the most popular js libraries, already pre-configured and ready for use.
  tags:
    - Linting
    - Netlify
    - Styling:Tailwind
  features:
    - Tailwind CSS Framework
    - Antd UI Framework pre-configured
    - Redux for managing state
    - ESLint and Stylelint to enforce code style
- url: http://demo.nagui.me
  repo: https://github.com/kimnagui/gatsby-starter-nagui
  description: A Gatsby starter that full responsive blog.
  tags:
    - Blog
    - AWS
    - Pagination
    - SEO
    - Styling:CSS-in-JS
  features:
    - Tags & Categorys.
    - Pagination.
    - Show Recent Posts for category.
    - Styled-Components.
    - Mobile-First CSS.
    - Syntax highlighting in code blocks using PrismJS(Dracula).
    - Google Analytics.
    - Deploy AWS S3.
- url: https://anubhavsrivastava.github.io/gatsby-starter-newage
  repo: https://github.com/anubhavsrivastava/gatsby-starter-newage
  description: Single page starter based on the new age site template by startbootstrap for portfolio page/Mobile app launch
  tags:
    - Onepage
    - Portfolio
    - Styling:SCSS
    - PWA
  features:
    - Designed by startbootstrap
    - Fully Responsive
    - Styling with SCSS
    - Offline support
    - Web App Manifest
- url: https://gatsby-starter-krisp.netlify.app/
  repo: https://github.com/algokun/gatsby-starter-krisp
  description: A minimal, clean and responsive starter built with gatsby
  tags:
    - Styling:Bootstrap
    - Onepage
    - Portfolio
    - Netlify
    - Markdown
  features:
    - Styled-Components.
    - Mobile-First CSS.
    - Responsive Design, optimized for Mobile devices
- url: https://gatsby-datocms-starter.netlify.app/
  repo: https://github.com/brohlson/gatsby-datocms-starter
  description: An SEO-friendly DatoCMS starter with styled-components, page transitions, and out-of-the-box blog post support.
  tags:
    - CMS:DatoCMS
    - Styling:CSS-in-JS
    - Blog
    - Portfolio
    - SEO
  features:
    - Page Transitions
    - Blog Post Template
    - Sitemap & Robots.txt generation
- url: https://elemental.netlify.app/
  repo: https://github.com/akzhy/gatsby-starter-elemental
  description: A highly customizable portfolio starter with grid support.
  tags:
    - Blog
    - Portfolio
    - SEO
  features:
    - Highly Customizable
    - Portfolio Template
    - Blog Post Template
    - SEO Friendly
- url: https://gatsby-starter-apollo.netlify.app/
  repo: https://github.com/piducancore/gatsby-starter-apollo-netlify
  description: This project is an easy way to start developing fullstack apps with Gatsby and Apollo Server (using Netlify Lambda functions). For developing we use Netlify Dev to bring all of this magic to our local machine.
  tags:
    - Netlify
  features:
    - Apollo Client
    - Apollo Server running on Netlify functions
    - Netlify Dev for local development
- url: https://gatsby-starter-blog-and-portfolio.netlify.app/
  repo: https://github.com/alisalahio/gatsby-starter-blog-and-portfolio
  description: Just gatsby-starter-blog, with portfolio section added
  tags:
    - Blog
    - Portfolio
  features:
    - Basic setup for a full-featured blog
    - Basic setup for a portfolio
    - Support for an RSS feed
    - Google Analytics support
    - Automatic optimization of images in Markdown posts
    - Support for code syntax highlighting
    - Includes plugins for easy, beautiful typography
    - Includes React Helmet to allow editing site meta tags
    - Includes plugins for offline support out of the box
- url: https://www.attejuvonen.fi
  repo: https://github.com/baobabKoodaa/blog
  description: Blog with all the Bells and Whistles
  tags:
    - Blog
    - Infinite Scroll
    - Pagination
    - SEO
    - Markdown
  features:
    - Write blog posts into Markdown files (easy to format and content will not be married to any platform).
    - Expandable
    - Responsive and streamlined design.
    - Blazing fast UX
    - Autogenerated tracedSVG image placeholders are stylized to create a smooth look and transition as the image loads without the page jumping around.
    - Posts organized by tags.
    - Teasers of posts are generated to front page with infinite scroll which gracefully degrades into pagination.
    - Allow readers to be notified of updates with RSS feed and email newsletter.
    - Contact Form.
- url: https://novela.narative.co
  repo: https://github.com/narative/gatsby-starter-novela
  description: Welcome to Novela, the simplest way to start publishing with Gatsby.
  tags:
    - Blog
    - MDX
    - Portfolio
    - Pagination
    - SEO
  features:
    - Beautifully Designed
    - Multiple Homepage Layouts
    - Toggleable Light and Dark Mode
    - Simple Customization with Theme UI
    - Highlight-to-Share
    - Read Time and Progress
    - MDX support and inline code
    - Accessibility in Mind
- url: https://gatsby-starter-fashion-portfolio.netlify.app/
  repo: https://github.com/shobhitchittora/gatsby-starter-fashion-portfolio
  description: A Gatsby starter for a professional and minimal fashion portfolio.
  tags:
    - Blog
    - Client-side App
    - Landing Page
    - Portfolio
    - Styling:Other
  features:
    - A minimal and simple starter for your fashion portfolio
    - No need for any CMS, work with all your data and images locally.
    - Separate components for different pages and grid
    - Uses gatsby-image to load images
    - Built using the old school CSS.
- url: https://gatsby-theme-profile-builder.netlify.app/
  repo: https://github.com/ashr81/gatsby-theme-profile-builder
  description: Simple theme to build your personal portfolio and publish your articles using Contentful CMS.
  tags:
    - Landing Page
    - Portfolio
    - Styling:CSS-in-JS
    - Blog
    - CMS:Contentful
  features:
    - Mobile Screen support
    - Out of the box support with Contentful CMS for articles.
    - Toggleable Light and Dark Mode
    - Profile image with links to your GitHub and Twitter.
- url: https://prist.marguerite.io/
  repo: https://github.com/margueriteroth/gatsby-prismic-starter-prist
  description: A light-themed starter powered by Gatsby v2 and Prismic to showcase portfolios and blogs.
  tags:
    - Blog
    - CMS:Prismic
    - Landing Page
    - Netlify
    - Portfolio
    - SEO
    - Styling:CSS-in-JS
  features:
    - Landing page with customizable Hero, Portfolio preview, and About component
    - Emotion styled components
    - Blog layout and pages
    - Portfolio layout and pages
    - Google Analytics
    - Mobile ready
- url: https://demos.simplecode.io/gatsby/crafty/
  repo: https://github.com/simplecode-io/gatsby-crafty-theme
  description: SEO-friendly, fast, and fully responsive Gatsby starter with minimal plugins, utilizing JSON files as a content source.
  tags:
    - SEO
    - Portfolio
    - CMS:Other
    - Styling:Other
  features:
    - Beautiful and simple design
    - 100/100 Google Lighthouse score
    - SEO Optimized
    - Includes header/footer/sidebar (on Mobile)
    - CSS based sidebar
    - CSS based Modals
    - Content is fetched from JSON Files
    - Only one extra plugin from default Gatsby starter
- url: https://gatsby-starter-profile-site.netlify.app/
  repo: https://github.com/Mr404Found/gatsby-starter-profile-site
  description: A minimal and clean starter build with gatsby.
  tags:
    - Landing Page
    - Netlify
    - Portfolio
    - SEO
    - Styling:CSS-in-JS
  features:
    - Simple Design
    - Made by Sumanth
- url: https://the404blog.netlify.app
  repo: https://github.com/algokun/the404blog
  description: An Awesome Starter Blog to help you get going with Gatsby and Markdown
  tags:
    - Blog
    - Markdown
    - Search
    - Styling:CSS-in-JS
  features:
    - Bare-bones starter.
    - Dynamic content with Markdown
    - Ready made Components
    - Responsive Design
    - Includes Search Feature.
    - Syntax Highlight in Code.
    - Styling in Bootstrap
- url: https://gatsby-starter-unicorn.netlify.app/
  repo: https://github.com/algokun/gatsby_starter_unicorn
  description: An Awesome Starter Blog to help you get going with Gatsby and Markdown
  tags:
    - Blog
    - Markdown
    - Styling:CSS-in-JS
  features:
    - Bare-bones starter.
    - Dynamic content with Markdown
    - Ready made Components
    - Responsive Design
    - Syntax Highlight in Code.
- url: https://gatsby-starter-organization.netlify.app/
  repo: https://github.com/geocine/gatsby-starter-organization
  description: A Gatsby starter template for organization pages. Using the Gatsby theme "@geocine/gatsby-theme-organization"
  tags:
    - Styling:CSS-in-JS
    - Landing Page
    - Portfolio
    - Onepage
  features:
    - React Bootstrap styles
    - Theme UI and EmotionJS CSS-in-JS
    - A landing page with all your organization projects, configurable through a YML file.
    - Configurable logo, favicon, organization name and title
- url: https://gatsby-starter-interviews.netlify.app/
  repo: https://github.com/rmagon/gatsby-starter-interviews
  description: A Gatsby starter template for structured Q&A or Interview sessions
  tags:
    - SEO
    - Blog
    - Styling:SCSS
  features:
    - Minimalist design for interviews
    - Beautifully presented questions and answers
    - Option to read all answers to a specific question
    - Share interview on social channels
    - All content in simple json files
- url: https://gatsby-starter-photo-book.netlify.app/
  repo: https://github.com/baobabKoodaa/gatsby-starter-photo-book
  description: A Gatsby starter for sharing photosets.
  tags:
    - Gallery
    - Infinite Scroll
    - Pagination
    - Transitions
  features:
    - Gallery with auto-generated thumbnails are presented on CSS Grid with infinite scroll.
    - Beautiful "postcard" view for photos with fullscreen toggle.
    - Both views are responsive with minimal whitespace and polished UX.
    - Many performance optimizations for image delivery (both by Gatsby & way beyond what Gatsby can do).
- url: https://gatsby-typescript-scss-starter.netlify.app/
  repo: https://github.com/GrantBartlett/gatsby-typescript-starter
  description: A simple starter project using TypeScript and SCSS
  tags:
    - Language:TypeScript
    - Styling:SCSS
    - SEO
  features:
    - Pages and components are classes.
    - A skeleton SCSS project added with prefixing
- url: https://portfolio-by-mohan.netlify.app/
  repo: https://github.com/algokun/gatsby_starter_portfolio
  description: An Official Starter for Gatsby Tech Blog Theme
  tags:
    - SEO
    - Blog
  features:
    - Styling using Styled-Components
    - Search using ElasticLunr
    - Theme by gatsby-tech-blog-theme
    - Deployed in Netlify
- url: https://brevifolia-gatsby-forestry.netlify.app/
  repo: https://github.com/kendallstrautman/brevifolia-gatsby-forestry
  description: A minimal starter blog built with Gatsby & Forestry CMS
  tags:
    - CMS:Forestry.io
    - Blog
    - Markdown
    - Styling:SCSS
  features:
    - Blog post listing with previews (image + summary) for each blog post
    - Minimalist, responsive design & typography
    - Create new markdown posts dynamically
    - Configured to work automatically with Forestry CMS
    - Customizable 'info' page
    - Simple layout & scss architecture, easily extensible
- url: https://gatsby-firebase-starter.netlify.app/
  repo: https://github.com/ovidiumihaibelciug/gatsby-firebase-starter
  description: Starter / Project Boilerplate for Authentication and creating Dynamic pages from collections with Firebase and Gatsby.js
  tags:
    - Firebase
    - SEO
    - Styling:SCSS
    - Authentication
    - PWA
  features:
    - Authentication with Firebase
    - Programmatically create pages from a firestore collection
    - Protected Routes with Authorization
    - Email verification
    - Includes React Helmet to allow editing site meta tags
    - Includes plugins for offline support out of the box
- url: https://gatsby-typescript-minimal.netlify.app/
  repo: https://github.com/benbarber/gatsby-typescript-minimal
  description: A minimal, bare-bones TypeScript starter for Gatsby
  tags:
    - Language:TypeScript
    - Styling:CSS-in-JS
    - SEO
  features:
    - Bare-bones starter
    - TypeScript
    - TSLint
    - Prettier
    - Styled Components
    - Sitemap Generation
    - Google Analytics
- url: https://agility-gatsby-starter-gatsbycloud.netlify.app
  repo: https://github.com/agility/agility-gatsby-starter
  description: Get started with Gatsby and Agility CMS using a minimal blog.
  tags:
    - CMS:Agility CMS
    - Blog
    - SEO
  features:
    - A bare-bones starter Blog to get you off and running with Agility CMS and Gatsby.
- url: https://gatsby-starter-dot.netlify.app/
  repo: https://github.com/chronisp/gatsby-starter
  description: Gatsby Starter for creating portfolio & blog.
  tags:
    - Blog
    - CMS:Headless
    - CMS:Contentful
    - Netlify
    - Portfolio
    - Redux
    - SEO
    - Styling:Material
  features:
    - Extensible & responsive design using Material UI (palette, typography & breakpoints configuration)
    - Blog integration with Contentful CMS (GraphQL queries)
    - Redux (connect actions & props easily using custom HOF)
    - Support for Netlify deployment
    - SEO
    - Prettier code styling
- url: https://johnjkerr.github.io/gatsby-creative/
  repo: https://github.com/JohnJKerr/gatsby-creative
  description: Gatsby implementation of the Start Bootstrap Creative template
  tags:
    - Gallery
    - Portfolio
    - Styling:Bootstrap
    - Styling:SCSS
  features:
    - Start Bootstrap Creative template converted to React/Gatsby
    - React Scrollspy used to track page position
    - React Bootstrap used to create modal portfolio carousel
    - GitHub Actions deployment to GitHub Pages demonstrated
- url: https://bonneville.netlify.app/
  repo: https://github.com/bagseye/bonneville
  description: A starter blog template for Gatsby
  tags:
    - Blog
    - SEO
  features:
    - Extensible & responsive design
    - Blog integration
    - SEO
- url: https://gatsby-starter-i18next-sanity.netlify.app/en
  repo: https://github.com/johannesspohr/gatsby-starter-i18next-sanity
  description: A basic starter which integrates translations with i18next and localized sanity input.
  tags:
    - i18n
    - CMS:sanity.io
  features:
    - Showcases advanced i18n techniques with i18next and sanity.io
    - Correct URLs for the languages (language in the path, translated slugs)
    - Multilanguage content from sanity
    - Snippets translation
    - Optimized bundle size (don't ship all translations at once)
    - Alternate links to other languages
    - Sitemap with language information
    - Localized 404 pages
- url: https://gatsby-skeleton.netlify.app/
  repo: https://github.com/msallent/gatsby-skeleton
  description: Gatsby starter with TypeScript and all sort of linting
  tags:
    - Language:TypeScript
    - Styling:CSS-in-JS
    - SEO
  features:
    - TypeScript
    - Styled-Components
    - ESLint
    - Prettier
    - Stylelint
    - SEO
- url: https://nehalem.netlify.app/
  repo: https://github.com/nehalist/gatsby-starter-nehalem
  description: A starter for the Gatsby Nehalem Theme
  tags:
    - Blog
    - Language:TypeScript
    - Markdown
    - Search
    - SEO
  features:
    - Fully responsive
    - Highly optimized (Lighthouse score ~400)
    - SEO optimized (with open graph, Twitter Card, JSON-LD, RSS and sitemap)
    - Syntax highlighting
    - Search functionality
    - Multi navigations
    - Static pages
    - Fully typed with TypeScript
    - Tagging
    - Theming
    - Customizable
- url: https://gatsby-starter-headless-wp.netlify.app
  repo: https://github.com/crock/gatsby-starter-headless-wordpress
  description: A starter Gatsby site to quickly implement a site for headless WordPress
  tags:
    - Blog
    - CMS:Headless
    - CMS:WordPress
  features:
    - New Header
    - Responsive
    - Sidebar that displays recent blog posts
- url: https://gatsby-advanced-blog-starter.netlify.app
  repo: https://github.com/aman29271/gatsby-advanced-blog-starter
  description: A pre-built Gatsby Starter Tech-blog
  tags:
    - Blog
    - Markdown
  features:
    - Highly Optimised
    - Image optimised with blur-up effect
    - Responsive
    - Code  highlighting
    - tagging
    - Sass compiled
- url: https://anubhavsrivastava.github.io/gatsby-starter-casual
  repo: https://github.com/anubhavsrivastava/gatsby-starter-casual
  description: Multi-page starter based on the Casual site template by startbootstrap for portfolio
  tags:
    - Onepage
    - Styling:SCSS
    - PWA
  features:
    - Designed by startbootstrap
    - Fully Responsive
    - Styling with SCSS
    - Offline support
    - Web App Manifest
- url: https://gatsby-starter-ts-hello-world.netlify.app
  repo: https://github.com/hdorgeval/gatsby-starter-ts-hello-world
  description: TypeScript version of official hello world
  tags:
    - Language:TypeScript
  features:
    - TypeScript
    - ESLint
    - Type checking
    - no boilerplate
    - Great for advanced users
    - VSCode ready
- url: https://grommet-file.netlify.app/
  repo: https://github.com/metinsenturk/gatsby-starter-grommet-file
  description: Grommet-File is made with Grommet V2 and a blog starter
  tags:
    - Blog
    - Markdown
    - SEO
    - Portfolio
    - Styling:Grommet
  features:
    - Responsive Design
    - Pagination
    - Page creation
    - Content is Markdown files
    - Google Analytics
    - Grommet V2 User Interface
    - Support for RSS feed
    - SEO friendly
    - Mobile and responsive
    - Sitemap & Robots.txt generation
    - Optimized images with gatsby-image
- url: https://gatsby-wordpress-typescript-scss-blog.netlify.app/
  repo: https://github.com/sagar7993/gatsby-wordpress-typescript-scss-blog
  description: A Gatsby starter template for a WordPress blog, built using TypeScript, SCSS, and Ant Design
  tags:
    - Blog
    - CMS:WordPress
    - CMS:Headless
    - Language:TypeScript
    - Pagination
    - PWA
    - SEO
    - Portfolio
    - Styling:SCSS
  features:
    - TypeScript for type-safe code
    - Source content from WordPress CMS
    - Auto generated Pagination for your WordPress Posts
    - Auto generated Navigation for next and previous post at the end Post
    - Auto generated pages for tags and categories sourced from WordPress
    - SCSS stylesheets
    - PWA with offline support
    - Ant Design for UI components and theming
    - Jest and Enzyme Testing framework support for snapshots and unit tests.
    - Responsive Design
    - Google Analytics
    - Comments using Staticman
    - Images within WordPress post/page content downloaded to static folder and transformed to webp format during build
    - Social widgets
    - Instagram feed of any profile (no API token needed)
    - Pinterest pin-it button on hovering on images (no API token needed)
    - Twitter timeline and follow button (no API token needed)
    - Facebook timeline and like button (no API token needed)
    - SEO friendly
    - Web app manifest
    - Mobile optimized and responsive
    - Sitemap.xml & Robots.txt generation
    - Optimized images with gatsby-image
    - Git pre-commit and pre-push hooks using Husky
    - TSLint formatting
    - Highly optimized with excellent lighthouse audit score
- url: https://gatsby-starter-typescript-deluxe.netlify.app/
  repo: https://github.com/gojutin/gatsby-starter-typescript-deluxe
  description: A Gatsby starter with TypeScript, Storybook, Styled Components, Framer Motion, Jest, and more.
  tags:
    - Language:TypeScript
    - Styling:CSS-in-JS
    - Storybook
    - SEO
    - Linting
    - Testing
  features:
    - TypeScript for type-safe code.
    - Styled-Components for all your styles.
    - Framer Motion for awesome animations.
    - gatsby-image and gatsby-transformer-sharp for optimized images.
    - gatsby-plugin-manifest + SEO component for an SEO-friendly PWA.
    - Storybook with add-ons for showing off your awesome components.
    - Jest and React Testing library for snapshots and unit tests.
    - ESLint (with TSLint and Prettier) to make your code look its best.
    - React Axe and React A11y for accessibility so that your site is awesome for everyone.
- url: https://gatsby-markdown-blog-starter.netlify.app/
  repo: https://github.com/ammarjabakji/gatsby-markdown-blog-starter
  description: Gatsby v2 starter for creating a markdown blog. Based on Gatsby Advanced Starter.
  tags:
    - Blog
    - Markdown
    - SEO
    - PWA
  features:
    - Gatsby v2 support
    - Responsive Design
    - Pagination
    - Content is Markdown files
    - Google Analytics
    - Support for RSS feed
    - SEO friendly
    - Sitemap & Robots.txt generation
    - Sass support
    - Css Modules support
    - Web App Manifest
    - Offline support
    - htaccess support
    - Typography.js
    - Integration with Social Media
- url: https://gatsby-starter-bloomer-db0aaf.netlify.app
  repo: https://github.com/zlutfi/gatsby-starter-bloomer
  description: Barebones starter website with Bloomer React components for Bulma.
  tags:
    - PWA
    - Styling:Bulma
    - Styling:SCSS
  features:
    - Bloomer React Commponents
    - Bulma CSS Framework
    - Uses SCSS for styling
    - Font Awesome Support
    - Progressive Web App
- url: https://gatsby-starter-mdbreact.netlify.app
  repo: https://github.com/zlutfi/gatsby-starter-mdbreact
  description: Barebones starter website with Material Design Bootstrap React components.
  tags:
    - PWA
    - Styling:Bootstrap
    - Styling:Material
    - Styling:SCSS
  features:
    - MDBReact React Commponents
    - Bootstrap CSS Framework with Material Design Bootstrap styling
    - Uses SCSS for styling
    - Font Awesome Support
    - Progressive Web App
- url: https://gatsby-starter-ts-pwa.netlify.app/
  repo: https://github.com/markselby9/gatsby-starter-typescript-pwa
  description: The default Gatsby starter fork with TypeScript and PWA support added
  tags:
    - Language:TypeScript
    - PWA
  features:
    - Minimum changes based on default starter template for TypeScript and PWA
    - Added TypeScript support with ESLint and tsc check
    - Support GitHub Actions CI/CD workflow (beta)
- url: https://iceberg-gatsby-multilang.netlify.app/
  repo: https://github.com/diogorodrigues/iceberg-gatsby-multilang
  description: Gatsby multi-language starter. Internationalization / i18n without third party plugins or packages for Posts and Pages. Different URLs depending on the language. Focused on SEO, PWA, Image Optimization, Styled Components, and more. This starter also integrates with Netlify CMS to manage all pages, posts, and images.
  tags:
    - Blog
    - CMS:Headless
    - CMS:Netlify
    - i18n
    - Netlify
    - Markdown
    - Pagination
    - PWA
    - SEO
    - Styling:CSS-in-JS
  features:
    - Translations by using GraphQL, hooks and context API
    - Content in markdown for pages and posts in different languages
    - General translations for any content
    - Creation of menu by using translations and GraphQL
    - Netlify CMS to manage all pages, posts and images
    - Styled Components to styles
    - All important seetings for speedy and optimized images
    - Blog Posts list with pagination
    - Focus on SEO
    - PWA
- url: https://flexible-gatsby.netlify.app/
  repo: https://github.com/wangonya/flexible-gatsby
  description: A simple and clean theme for Gatsby
  tags:
    - Blog
    - Markdown
  features:
    - Google Analytics
    - Simple design
    - Markdown support
- url: https://gatsby-starter-leaflet.netlify.app/
  repo: https://github.com/colbyfayock/gatsby-starter-leaflet
  description: A Gatsby starter with Leaflet!
  tags:
    - Landing Page
    - Linting
    - Styling:SCSS
    - Testing
  features:
    - Simple landing page to get started with Leaflet
    - Includes Leaflet and React Leaflet
    - Starts with some basic Sass stylesheets for styling
    - Linting and testing preconfigured
- url: https://gatsby-starter-luke.netlify.app/
  repo: https://github.com/lukethacoder/luke-gatsby-starter
  description: An opinionated starter using TypeScript, styled-components (emotion flavoured), React Hooks & react-spring. Built as a BYOS (bring your own source) so you can get up and running with whatever data you choose.
  tags:
    - Language:TypeScript
    - Transitions
    - Styling:CSS-in-JS
    - Linting
  features:
    - TypeScript
    - react-spring animations
    - BYOS (bring your own source)
    - Emotion for styling components
    - Minimal Design
    - React Hooks (IntersectionObserver, KeyUp, LocalStorage)
- url: https://friendly-cray-96d631.netlify.app/
  repo: https://github.com/PABlond/Gatsby-TypeScript-Starter-Blog
  description: Project boilerplate of a blog app. The starter was built using Gatsby and TypeScript.
  tags:
    - Markdown
    - Language:TypeScript
    - SEO
    - PWA
    - Styling:SCSS
  features:
    - A complete responsive theme built wiss Scss
    - Easy editable posts in Markdown files
    - SEO component
    - Optimized with Google Lighthouse
- url: https://gatsby-starter-material-album.netlify.app
  repo: https://github.com/JoeTrubenstein/gatsby-starter-material-album
  description: A simple portfolio starter based on the Material UI Album Layout
  tags:
    - Gallery
    - Portfolio
    - Styling:Material
  features:
    - Pagination
    - Material UI
    - Exif Data Parsing
- url: https://peaceful-ptolemy-d7beb4.netlify.app
  repo: https://github.com/TRamos5/gatsby-contentful-starter
  description: A starter template for an awesome static blog utilizing Contentful as a CMS and deployed to Netlify.
  tags:
    - CMS:Contentful
    - CMS:Headless
    - Blog
    - Netlify
    - Markdown
    - Styling:CSS-in-JS
  features:
    - Netlify integration with pre built contact form
    - "CMS: Contentful integration with placeholders included"
    - Mobile friendly responsive design made to be customized or leave as is
    - Separate components for everything
    - ...and more
- url: https://gatsby-tailwind-emotion-starter-demo.netlify.app/
  repo: https://github.com/pauloelias/gatsby-tailwind-emotion-starter
  description: Gatsby starter using the latest Tailwind CSS and Emotion.
  tags:
    - Styling:Tailwind
    - Styling:CSS-in-JS
    - Styling:PostCSS
  features:
    - Tailwind CSS for rapid development
    - Emotion with `twin.macro` for flexible styled components
    - PostCSS configured out-of-the-box to write your own custom CSS
    - postcss-preset-env to write tomorrow's CSS today
    - Bare bones starter to help you hit the ground running
- url: https://gatsby-starter-grayscale-promo.netlify.app/
  repo: https://github.com/gannochenko/gatsby-starter-grayscale-promo
  description: one-page promo site
  tags:
    - Language:TypeScript
    - Styling:CSS-in-JS
    - Linting
    - Markdown
    - Onepage
    - CMS:Netlify
    - Landing Page
  features:
    - Styled-Components
    - NetlifyCMS
    - TypeScript
    - Basic design
- url: https://gatsby-starter-mdx-website-blog.netlify.app/
  repo: https://github.com/doakheggeness/gatsby-starter-mdx-website-blog
  description: Gatsby website and blog starter utilizing MDX for adding components to MDX pages and posts. Incorporates Emotion.
  tags:
    - MDX
    - Blog
    - Styling:CSS-in-JS
  features:
    - Create pages and posts using MDX
    - Incorporates the CSS-in-JS library Emotion
    - Visual effects
- url: https://gatsby-starter-zurgbot.netlify.app/
  repo: https://github.com/zurgbot/gatsby-starter-zurgbot
  description: The ultimate force of starter awesomeness in the galaxy of Gatsby
  tags:
    - Linting
    - PWA
    - SEO
    - Styling:Bulma
    - Styling:SCSS
    - Testing
  features:
    - Sass (SCSS Flavored) CSS
    - Bulma CSS Framework
    - React Helmet <head> Management
    - React Icons SVG Icon Components (Including Font Awesome and others)
    - ESLint for JS linting
    - Prettier for JS formatting
    - StyleLint for Scss linting and formatting
    - Jest for a test framework
    - Enzyme for testing with React
    - Husky for git hooks, particularly precommit management
    - Lint Staged to run commands only on staged files
- url: https://martin2844.github.io/gatsby-starter-dev-portfolio/
  repo: https://github.com/martin2844/gatsby-starter-dev-portfolio
  description: A Gatsby minimalistic portfolio site, with a blog and about section
  tags:
    - Portfolio
    - Blog
    - Markdown
  features:
    - createPages API
    - Responsive
    - Minimalistic
    - Blazing fast (LINK)
    - Graphql queries
    - Sass
    - Markdown
- url: https://wataruoguchi-gatsby-starter-typescript-contentful.netlify.app/
  repo: https://github.com/wataruoguchi/gatsby-starter-typescript-contentful
  description: Simple TypeScript starter with Contentful Integration
  tags:
    - Language:TypeScript
    - CMS:Contentful
    - Netlify
    - Blog
  features:
    - Simple
    - TypeScript
    - Contentful
    - Supports Contentful Rich Text
    - Prettier & ESLint & StyleLint to format & check the code
    - Husky & lint-staged to automate checking
- url: https://gatsby-starter-point.netlify.app/
  repo: https://github.com/teaware/gatsby-starter-point
  description: A humble Gatsby starter for blog
  tags:
    - Blog
    - Markdown
    - Netlify
  features:
    - SASS
    - SEO
    - Dark Mode
    - Google Analytics
- url: https://gatsby-typescript-storybook-starter.netlify.app/
  repo: https://github.com/RobertoMSousa/gatsby-typescript-storybook-starter
  description: A Gatsby starter with Storybook, tags, and ESLint
  tags:
    - Language:TypeScript
    - Styling:CSS-in-JS
    - Storybook
    - Markdown
    - Linting
  features:
    - Storybook
    - Simple
    - TypeScript
    - Contentful
    - Prettier & ESLint & StyleLint to format & check the code
    - Storybook
    - Jest and React Testing library for snapshots and unit tests.
    - Styled-Components for all your styles.
- url: https://semantic-ui-docs-gatsby.netlify.app/
  repo: https://github.com/whoisryosuke/semantic-ui-docs-gatsby
  description: Documentation starter using Semantic UI and MDX
  tags:
    - Documentation
    - Linting
    - Markdown
    - MDX
    - PWA
    - SEO
  features:
    - Easy starter for documentation-style sites
    - Use SUI React components anywhere in MDX
    - SASS/LESS support
    - Live code component
    - Customizable sidebar
    - Offline-ready
    - Responsive design
    - Nodemon for restarting dev server on changes
    - webpack aliasing for components, assets, etc
- url: https://gatsby-starter-saas-marketing.netlify.app/
  repo: https://github.com/keegn/gatsby-starter-saas-marketing
  description: A simple one-page marketing site starter for SaaS companies and products
  tags:
    - Onepage
    - Styling:CSS-in-JS
    - Landing Page
  features:
    - Responsive
    - Netlify ready
    - Styled-Components
    - Minimal design and easy to customize
    - Great for software or product related marketing sites
- url: https://react-landnig-page.netlify.app/
  repo: https://github.com/zilahir/react-landing-page
  description: Landing page with GraphCMS
  tags:
    - Redux
    - Styling:SCSS
    - Styling:CSS-in-JS
    - Netlify
  features:
    - Team section
    - Clients section
    - Map
    - Netlify ready
    - Styled-Components
    - Good for app showcase for startups
    - Prettier & ESLint & StyleLint to format & check the code
    - Husky & lint-staged to automate checking
- url: https://gatsby-strapi-starter.netlify.app/
  repo: https://github.com/jeremylynch/gatsby-strapi-starter
  description: Get started with Strapi, Bootstrap (reactstrap), and Gatsby FAST!
  tags:
    - CMS:Strapi
    - Styling:Bootstrap
  features:
    - Strapi
    - Bootstrap
    - Reactstrap
- url: https://kontent-template-gatsby-landing-page-photon.netlify.app
  repo: https://github.com/Simply007/kontent-template-gatsby-landing-page-photon
  description: Kentico Kontent based starter based on Photon starter by HTML5 UP
  tags:
    - CMS:Headless
    - CMS:Kontent
    - Netlify
    - Landing Page
    - HTML5UP
    - Styling:SCSS
  features:
    - Kentico Kontent CaaS platform as the data source
    - Landing page divided by section.
    - Support for code syntax highlighting
    - Includes plugins for easy, beautiful typography
    - Includes React Helmet to allow editing site meta tags
    - Includes plugins for offline support out of the box
    - Font awesome
    - Material Icons
    - CSS Grid
- url: https://gatsby-starter-typescript-blog-forms.netlify.app/
  repo: https://github.com/joerneu/gatsby-starter-typescript-blog-forms
  description: Gatsby starter for a website in TypeScript with a homepage, blog, and forms
  tags:
    - Blog
    - Language:TypeScript
    - Linting
    - Markdown
    - MDX
    - CMS:Netlify
    - SEO
    - Styling:CSS-in-JS
  features:
    - TypeScript for type safety, IDE comfort and error checking during development and build time
    - ESLint and Prettier for safety and consistent code style
    - Uses the official Gatsby Blog Core theme for data processing
    - Functional components and React Hooks
    - SEO component with React Helmet
    - Minimal responsive styling with React Emotion that can easily be extended
    - Theming of components and Markdown (MDX) with Emotion Theming
    - Forms with Formite (React Hooks Form library)
    - Accessible UI components implemented with Reakit and styling based on mini.css
    - Netlify CMS to create and edit blog posts
    - Small bundle size
- url: https://gatsby-tailwind-styled-components-storybook-starter.netlify.app/
  repo: https://github.com/denvash/gatsby-tailwind-styled-components-storybook-starter
  description: Tailwind CSS + Styled-Components + Storybook starter for Gatsby
  tags:
    - Storybook
    - Styling:Tailwind
    - Styling:CSS-in-JS
    - Styling:PostCSS
    - Netlify
  features:
    - Tailwind CSS v1
    - Styled-Components v5
    - Storybook v5
    - PostCSS
    - Deploy Storybook
    - Documentation
- url: https://gatsby-tfs-starter.netlify.app/
  repo: https://github.com/tiagofsanchez/gatsby-tfs-starter
  description: a gatsby-advanced-starter with Theme UI styling
  tags:
    - RSS
    - SEO
    - Blog
    - MDX
  features:
    - React Helmet <head> Management
    - SVG Icon
- url: https://lam.aesthetic.codes/
  repo: https://github.com/vaporwavy/gatsby-london-after-midnight
  description: A custom, image-centric theme for Gatsby. Advanced from the Gatsby starter London.
  tags:
    - Blog
    - Portfolio
    - Gallery
    - SEO
    - Markdown
    - HTML5UP
    - CMS:Netlify
    - Styling:PostCSS
  features:
    - Support tags
    - Easily change the theme color
    - Post thumbnails in the homepage
    - Built with PostCSS
    - Made for image-centric portfolios
    - Based on London for Gatsby
- url: https://alipiry-gatsby-starter-typescript.netlify.app/
  repo: https://github.com/alipiry/gatsby-starter-typescript
  description: The default Gatsby starter with TypeScript
  tags:
    - Language:TypeScript
    - Linting
    - Netlify
  features:
    - Type Checking With TypeScript
    - Powerful Linting With ESLint
- url: https://gatsby-typescript-tailwind.netlify.app/
  repo: https://github.com/impulse/gatsby-typescript-tailwind
  description: Gatsby starter with TypeScript and Tailwind CSS
  tags:
    - Language:TypeScript
    - Styling:Tailwind
    - Styling:PostCSS
    - Netlify
  features:
    - Simple
    - TSLint
    - Tailwind CSS v1
    - PostCSS + PurgeCSS
- url: https://gatsby-starter-blog-tailwindcss-demo.netlify.app/
  repo: https://github.com/andrezzoid/gatsby-starter-blog-tailwindcss
  description: Gatsby blog starter with Tailwind CSS
  tags:
    - Blog
    - SEO
    - Markdown
    - Styling:Tailwind
    - Styling:PostCSS
  features:
    - Based on the official Gatsby starter blog
    - Uses Tailwind CSS
    - Uses PostCSS
- url: https://gatsby-minimalist-starter.netlify.app/
  repo: https://github.com/dylanesque/Gatsby-Minimalist-Starter
  description: A minimalist, general-purpose Gatsby starter
  tags:
    - SEO
    - Markdown
    - Styling:CSS-in-JS
  features:
    - Less starting boilerplate than the Gatsby default starter
    - Layout.css includes checklist of initial design system decisions to make
    - Uses Emotion
    - Uses CSS-In-JS
- url: https://gastby-starter-zeevo.netlify.app/
  repo: https://github.com/zeevosec/gatsby-starter-zeevo
  description: Yet another Blog starter with a different style
  tags:
    - Blog
    - Markdown
    - SEO
  features:
    - Extendable
    - Feature filters
    - Performant
- url: https://gatsby-theme-phoenix-demo.netlify.app
  repo: https://github.com/arshad/gatsby-theme-phoenix
  description: A personal blogging and portfolio theme for Gatsby with great typography and dark mode.
  tags:
    - Blog
    - Portfolio
    - SEO
    - MDX
    - Styling:Tailwind
    - Styling:PostCSS
  features:
    - MDX - Posts, Pages and Projects
    - Tags/Categories
    - Dark mode
    - Customizable with Tailwind CSS
    - Code highlighting with Prism
    - RSS feed
- url: https://gatsby-starter-landed.netlify.app/
  repo: https://github.com/vasrush/gatsby-starter-landed
  description: A Gatsby theme based on Landed template by HTML5UP
  tags:
    - HTML5UP
    - Landing Page
    - Portfolio
    - Linting
    - Styling:SCSS
    - Transitions
    - SEO
  features:
    - Includes sections to easily create landing pages
    - React Helmet <head> Management
    - Easily update menus & submenus in gatsby-config file
    - Integrates react-scroll and react-reveal for transitions
    - ESLint and Prettier for safety and consistent code style
    - Offline-ready
    - Responsive design
    - Left, Right and no sidebar templates
    - Font awesome icons
    - HTML5UP Design
- url: https://tina-starter-grande.netlify.app/
  repo: https://github.com/tinacms/tina-starter-grande
  description: Feature-rich Gatsby starter with full TinaCMS integration
  tags:
    - Blog
    - Markdown
    - SEO
    - Netlify
    - Pagination
    - CMS:Other
    - Styling:CSS-in-JS
  features:
    - Fully integrated with TinaCMS for easy editing
    - Blocks based page & form builder
    - Styled Components
    - Code syntax highlighting
    - Light/Dark mode
- url: https://amelie-blog.netlify.app/
  repo: https://github.com/tobyau/gatsby-starter-amelie
  description: A minimal and mobile-friendly blog template
  tags:
    - Blog
    - SEO
    - Markdown
  features:
    - Responsive design
    - Customizable content through markdown files
    - SEO component with React Helmet
- url: https://chronoblog.now.sh
  repo: https://github.com/Ganevru/gatsby-starter-chronoblog
  description: Chronoblog is a Gatsby js theme specifically designed to create a personal website. The main idea of ​​Chronoblog is to allow you not only to write a personal blog but also to keep a record of everything important that you have done.
  tags:
    - Blog
    - Portfolio
    - MDX
    - Markdown
    - SEO
    - Styling:CSS-in-JS
    - Linting
  features:
    - Starter for Chronoblog Gatsby Theme
- url: https://gatsby-eth-dapp-starter.netlify.app
  repo: https://github.com/robsecord/gatsby-eth-dapp-starter
  description: Gatsby Starter for Ethereum Dapps using Web3 with Multiple Account Management Integrations
  tags:
    - Client-side App
    - Netlify
    - Authentication
  features:
    - Ethereum Web3 Authentication - Multiple Integrations
    - ConsenSys Rimble UI Integration
    - Styled Components
    - Coinbase, Fortmatic, Metamask, WalletConnect, and more
    - dFuse Blockchain Streaming and Notifications
- url: https://gatsby-starter-theme-antv.antv.vision
  repo: https://github.com/antvis/gatsby-starter-theme-antv
  description: ⚛️ Polished Gatsby theme for documentation site
  tags:
    - Documentation
    - Markdown
    - Language:TypeScript
    - Styling:Ant Design
    - i18n
  features:
    - ⚛ Prerendered static site
    - 🌎 Internationalization support by i18next
    - 📝 Markdown-based documentation and menus
    - 🎬 Examples with live playground
    - 🏗 Unified Theme and Layout
    - 🆙 Easy customized header nav
    - 🧩 Built-in home page components
- url: https://gatsby-starter-cafe.netlify.app
  repo: https://github.com/crolla97/gatsby-starter-cafe
  description: Gatsby starter for creating a single page cafe website using Contentful and Leaflet
  tags:
    - CMS:Contentful
    - Styling:SCSS
    - Landing Page
    - Onepage
  features:
    - Leaflet interactive map
    - Instagram Feed
    - Contentful for menu item storage
    - Responsive design
- url: https://gatsby-firebase-simple-auth.netlify.app/
  repo: https://github.com/marcomelilli/gatsby-firebase-simple-auth
  description: A simple Firebase Authentication Starter with protected routes
  tags:
    - Firebase
    - Authentication
    - Styling:Tailwind
  features:
    - Authentication with Firebase
    - Protected Routes with Authorization
- url: https://demo.gatsbystorefront.com/
  repo: https://github.com/GatsbyStorefront/gatsby-starter-storefront-shopify
  description: Lightning fast PWA storefront for Shopify
  tags:
    - CMS:Headless
    - Shopify
    - SEO
    - PWA
    - E-commerce
    - Styling:CSS-in-JS
  features:
    - Gatsby Storefront
    - gatsby-theme-storefront-shopify
    - Shopify Integration
    - Shopping Cart
    - PWA
    - Optimized images with gatsby-image.
    - SEO
    - A11y
- url: https://keturah.netlify.app/
  repo: https://github.com/giocare/gatsby-starter-keturah
  description: A portfolio starter for developers
  tags:
    - Portfolio
    - SEO
    - Markdown
  features:
    - Target Audience Developers
    - Designed To Resemble A Terminal And Text Editor
    - Responsive Design
    - FontAwesome Icon Library
    - Easily Customize Content Using Markdown Files
    - SEO Friendly Component
    - Social Media Icons Provided
- url: https://gatsby-lander.surge.sh/
  repo: https://github.com/codebushi/gatsby-starter-lander
  description: Single page starter built with Tailwind CSS
  tags:
    - Onepage
    - Linting
    - Styling:Tailwind
  features:
    - Simple One Page Site
    - Landing Page Design
    - Fully Responsive
    - Styling with Tailwind
- url: https://gatsby-starter-papan01.netlify.app/
  repo: https://github.com/papan01/gatsby-starter-papan01
  description: A Gatsby starter for creating a markdown blog.
  tags:
    - Linting
    - Blog
    - Styling:SCSS
    - Markdown
    - Pagination
    - PWA
    - SEO
  features:
    - SSR React Code Splitting(loadable-components)
    - Theme Toggle(light/dark)
    - Pagination
    - SEO(Sitemap, Schema.org, OpenGraph tags, Twitter tag)
    - Web application manifest and offline support
    - Google Analytics
    - Disqus
    - RSS
    - ESLint(Airbnb) for linting
    - Prettier code formatting
    - gh-pages for deploying to GitHub Pages
- url: https://gatsby-starter-boilerplatev-kontent-demo.netlify.app/
  repo: https://github.com/viperfx07/gatsby-starter-boilerplatev-kontent
  description: A Gatsby starter using BoilerplateV for Kentico Kontent.
  tags:
    - Blog
    - CMS:Headless
    - CMS:Kontent
    - Styling:Bootstrap
    - Styling:CSS-in-JS
    - Linting
  features:
    - Sass (SCSS Flavored) CSS
    - ITCSS Structure of CSS (with glob added for css)
    - Bootstrap CSS Framework
    - React Helmet <head> Management
    - ESLint(Airbnb) for JS linting
    - Prettier for JS formatting
- url: https://www.cryptocatalyst.net/
  repo: https://github.com/n8tb1t/gatsby-starter-cryptocurrency
  description: A full-fledged cryptocurrency Gatsby starter portal with landing page, blog, roadmap, devs team, and docs.
  tags:
    - Linting
    - Blog
    - Styling:SCSS
    - Markdown
    - Pagination
    - PWA
    - SEO
  features:
    - Beautiful Mobile-first design.
    - modular SCSS styles.
    - Configurable color scheme.
    - Advanced config options.
    - Advanced landing page.
    - Blog Component.
    - Live comments.
    - Roadmap component.
    - Developers page component.
    - Algolia advanced search index, with content chunks.
    - Docs component.
    - No outdated codebase, use only react hooks.
    - Easy to modify react components.
    - SEO (Sitemap, OpenGraph tags, Twitter tags)
    - Google Analytics Support
    - Offline Support & WebApp Manifest
    - Easy to modify assets.
- url: https://chronoblog-profile.now.sh
  repo: https://github.com/Ganevru/gatsby-starter-chronoblog-profile
  description: This starter will help you launch a personal website with a simple text feed on the main page. This starter looks simple and neat, but at the same time, it has great potential for organizing your content using tags, dates, and search. The homepage is organized in compact feeds. The display of content in these feeds is based on the tags of this content (for example, only content with a podcast tag gets into the feed with podcasts).
  tags:
    - Blog
    - Portfolio
    - MDX
    - Markdown
    - SEO
    - Styling:CSS-in-JS
    - Linting
  features:
    - Specially designed to create a personal website (in a simple and strict "text" style)
    - Universal text feed divided into categories
    - Search and Tags for organizing content
    - A simple change of primary and secondary colors of the site, fonts, radius of curvature of elements, etc (thanks to Theme UI theming)
    - Clean and Universal UI
    - Mobile friendly, all elements and custom images are adapted to any screen
    - Light/Dark mode
    - Easy customization of icons and links to your social networks
    - MDX for the main menu of the site, footer and other elements of the site
    - MDX for pages and content
    - Code syntax highlighting
    - SEO (OpenGraph and Twitter) out of the box with default settings that make sense (thanks to React Helmet)
- url: https://chronoblog-hacker.now.sh
  repo: https://github.com/Ganevru/gatsby-starter-chronoblog-hacker
  description: A dark (but with ability to switch to light) starter that uses the Source Code Pro font (optional) and minimalistic UI
  tags:
    - Blog
    - Portfolio
    - MDX
    - Markdown
    - SEO
    - Styling:CSS-in-JS
    - Linting
  features:
    - Specially designed to create a personal website
    - Search and Tags for organizing content
    - A simple change of primary and secondary colors of the site, fonts, radius of curvature of elements, etc (thanks to Theme UI theming)
    - Clean and Minimalistic UI
    - Mobile friendly, all elements and custom images are adapted to any screen
    - Light/Dark mode
    - Easy customization of icons and links to your social networks
    - MDX for the main menu of the site, footer and other elements of the site
    - MDX for pages and content
    - Code syntax highlighting
    - SEO (OpenGraph and Twitter) out of the box with default settings that make sense (thanks to React Helmet)
- url: https://gatsby-starter-tailwind2-emotion-styled-components.netlify.app/
  repo: https://github.com/chrish-d/gatsby-starter-tailwind2-emotion-styled-components
  description: A (reasonably) unopinionated Gatsby starter, including; Tailwind 2 and Emotion. Use Tailwind utilities with Emotion powered CSS-in-JS to produce component scoped CSS (no need for utilities like Purge CSS, etc).
  tags:
    - Styling:CSS-in-JS
    - Styling:Tailwind
  features:
    - Utility-first CSS using Tailwind 2.
    - CSS scoped within components (no "bleeding").
    - Only compiles the CSS you use (no need to use PurgeCSS/similar).
    - Automatically gives you Critical CSS with inline stlyes.
    - Hybrid of PostCSS and CSS-in-JS to give you Tailwind base styles.
- url: https://5e0a570d6afb0ef0fb162f0f--wizardly-bassi-e4658f.netlify.app/
  repo: https://github.com/adamistheanswer/gatsby-starter-baysik-blog
  description: A basic and themeable starter for creating blogs in Gatsby.
  tags:
    - Blog
    - Portfolio
    - MDX
    - Markdown
    - SEO
    - Styling:CSS-in-JS
    - Linting
  features:
    - Specially designed to create a personal website
    - Clean and Minimalistic UI
    - Facebook Comments
    - Mobile friendly, all elements and custom images are adapted to any screen
    - Light/Dark mode
    - Prettier code formatting
    - RSS
    - Links to your social networks
    - MDX for pages and content
    - Code syntax highlighting
    - SEO (OpenGraph and Twitter) out of the box with default settings that make sense (thanks to React Helmet)
- url: https://gatsby-starter-robin.netlify.app/
  repo: https://github.com/robinmetral/gatsby-starter-robin
  description: Gatsby Default Starter with state-of-the-art tooling
  tags:
    - MDX
    - Styling:CSS-in-JS
    - Linting
    - Testing
    - Storybook
  features:
    - 📚 Write in MDX
    - 👩‍🎤 Style with Emotion
    - 💅 Linting with ESLint and Prettier
    - 📝 Unit and integration testing with Jest and react-testing-library
    - 💯 E2E browser testing with Cypress
    - 📓 Visual testing with Storybook
    - ✔️ CI with GitHub Actions
    - ⚡ CD with Netlify
- url: https://help.dferber.de
  repo: https://github.com/dferber90/gatsby-starter-help-center
  description: A themeable starter for a help center
  tags:
    - Documentation
    - Markdown
    - MDX
    - Search
  features:
    - Manage content in Markdown and YAML files
    - Multiple authors possible
    - Apply your own theme
    - Usable in any language
    - SEO friendly
    - Easy to add Analytics
- url: https://evaluates2.github.io/Gatsby-Starter-TypeScript-Redux-TDD-BDD
  repo: https://github.com/Evaluates2/Gatsby-Starter-TypeScript-Redux-TDD-BDD
  description: An awesome Gatsby starter template that takes care of the tooling setup, allowing you and your team to dive right into building ultra-fast React applications quickly and deploy them with confidence! 📦
  tags:
    - Redux
    - Language:TypeScript
    - Linting
    - Testing
    - Styling:None
  features:
    - 📚 Written in TypeScript.
    - 💡 Redux preconfigured (with local-storage integration.
    - 💅 Linting with TSLint and Prettier.
    - 📝 Unit testing with Jest and react-test-renderer.
    - 💯 Behavior-driven E2E browser testing with Cypress + Cucumber.js plugin.
    - 📓 Steps for deploying to Gh-pages
    - ✔️ CI with TravisCI
    - ⚡ Steps for deploying to GitHub Pages, AWS S3, or Netlify.
- url: https://gatsby-resume-starter.netlify.app/
  repo: https://github.com/barancezayirli/gatsby-starter-resume-cms
  description: Resume starter styled using Tailwind with Netlify CMS as headless CMS.
  tags:
    - CMS:Headless
    - SEO
    - PWA
    - Portfolio
  features:
    - One-page resume/CV
    - PWA
    - Multiple Netlify CMS widgets
    - Netlify CMS as Headless CMS
    - Tailwind for styling with theming
    - Optimized build process (purge css)
    - Basic SEO, site metadata
    - Prettier
    - Social media links
- url: https://gatsby-starter-default-nostyles.netlify.app/
  repo: https://github.com/JuanJavier1979/gatsby-starter-default-nostyles
  description: The default Gatsby starter with no styles.
  tags:
    - Styling:None
  features:
    - Based on gatsby-starter-default
    - No styles
- url: https://greater-gatsby.now.sh
  repo: https://github.com/rbutera/greater-gatsby
  description: Barebones and lightweight starter with TypeScript, PostCSS, Tailwind CSS, and Storybook.
  tags:
    - PWA
    - Language:TypeScript
    - Styling:Tailwind
  features:
    - Lightweight & Barebones
    - includes Storybook
    - Full TypeScript support
    - Uses styled-components Global Styles API for consistency in styling across application and Storybook
- url: https://gatsby-simplefolio.netlify.app/
  repo: https://github.com/cobidev/gatsby-simplefolio
  description: A clean, beautiful and responsive portfolio template for Developers ⚡️
  tags:
    - Portfolio
    - PWA
    - SEO
    - Onepage
  features:
    - Modern UI Design
    - Reveal Animations
    - Fully Responsive
    - Easy site customization
    - Configurable color scheme
    - OnePage portfolio site
    - Fast image optimization
- url: https://gatsby-starter-hpp.netlify.app/
  repo: https://github.com/hppRC/gatsby-starter-hpp
  description: All in one Gatsby skeleton based TypeScript, emotion, and unstated-next.
  tags:
    - MDX
    - SEO
    - PWA
    - Linting
    - Styling:CSS-in-JS
    - Language:TypeScript
  features:
    - PWA
    - TypeScript
    - Absolute import
    - Useful ready made custom hooks
    - Ready made form component for Netlify form
    - Global CSS component and Reset CSS component
    - Advanced SEO components(ex. default twitter ogp image, sitemaps, robot.txt)
    - Prettier, ESLint
    - unstated-next(useful easy state library)
- url: https://gatsby-typescript-emotion-storybook.netlify.app/
  repo: https://github.com/duncanleung/gatsby-typescript-emotion-storybook
  description: Config for TypeScript + Emotion + Storybook + React Intl + SVGR + Jest.
  tags:
    - Language:TypeScript
    - Styling:CSS-in-JS
    - Storybook
    - i18n
    - Linting
    - Testing
  features:
    - 💻 TypeScript
    - 📓 Visual testing with Storybook
    - 👩‍🎤 CSS-in-JS styling with Emotion
    - 💅 Linting with ESLint and Prettier
    - 🌎 React Intl internationalization support
    - 🖼️ SVG support with SVGR
    - 📝 Unit and integration testing with Jest and react-testing-library
    - ⚡ CD with Netlify
- url: https://felco-gsap.netlify.app
  repo: https://github.com/AshfaqKabir/Felco-Gsap-Gatsby-Starter
  description: Minimal Multipurpose Gsap Gatsby Landing Page. Helps Getting Started With Gsap and Netlify Forms.
  tags:
    - Portfolio
    - Styling:CSS-in-JS
  features:
    - Minimal 3 Page Responsive Layout
    - Multipurpose Gatsby Theme
    - Working Netlify Form
    - Gsap For Modern Animtaions
    - Styled Components for responsive component based styling with theming
    - Basic SEO, site metadata
    - Prettier
- url: https://gatsby-starter-fusion-blog.netlify.app/
  repo: https://github.com/robertistok/gatsby-starter-fusion-blog
  description: Easy to configure blog starter with a modern, minimal theme
  tags:
    - Language:TypeScript
    - Styling:CSS-in-JS
    - Netlify
    - Markdown
    - Blog
    - SEO
  features:
    - Featured/Latest posts
    - Sticky header
    - Easy to customize -> edit config.ts with your info
    - Meta tags for improved SEO with React Helmet
    - Transform links to bitly links automatically
    - Codesyntax
    - Code syntax highlighting
- url: https://gatsby-bootstrap-italia-starter.dej611.now.sh/
  repo: https://github.com/italia/design-italia-gatsby-starterkit
  description: Gatsby starter project using the Bootstrap Italia design kit from Italian Digital Team
  tags:
    - Styling:Bootstrap
    - SEO
    - Linting
  features:
    - Bootstrap Italia - design-react-kit
    - Prettier
    - Sticky header
    - Complete header
    - Homepage and service templates pages ready to use
    - Meta tags for improved SEO with React Helmet
- url: https://gatsby-starter-webcomic.netlify.app
  repo: https://github.com/JLDevOps/gatsby-starter-webcomic
  description: Gatsby blog starter that focuses on webcomics and art with a minimalistic UI.
  tags:
    - Markdown
    - MDX
    - Netlify
    - Pagination
    - Search
    - Styling:Bootstrap
    - RSS
    - SEO
  features:
    - Designed to focus on blog posts with images.
    - Search capability on blog posts
    - Displays the latest posts
    - Displays all the tags from the site
    - Pagination between blog posts
    - Has a "archive" page that categorizes and displays all the blog posts by date
    - Mobile friendly
- url: https://gatsby-starter-material-emotion.netlify.app
  repo: https://github.com/liketurbo/gatsby-starter-material-emotion
  description: Gatsby starter of Material-UI with Emotion 👩‍🎤
  tags:
    - Language:TypeScript
    - SEO
    - Styling:Material
    - Styling:CSS-in-JS
  features:
    - Based on Gatsby Default Starter
    - Material-UI
    - Emotion
    - Roboto Typeface
    - SEO
    - TypeScript
- url: https://flex.arshad.io
  repo: https://github.com/arshad/gatsby-starter-flex
  description: A Gatsby starter for the Flex theme.
  tags:
    - SEO
    - MDX
    - Styling:CSS-in-JS
  features:
    - MDX Blocks for your Gatsby site.
    - Customizable, extendable and accessible.
    - Theme UI
    - SEO and Open graphs support
    - Color modes
    - Code Highlighting
- url: https://london-night-day.netlify.app/
  repo: https://github.com/jooplaan/gatsby-london-night-and-day
  description: A custom, image-centric dark and light mode aware theme for Gatsby. Advanced from the Gatsby starter London After Midnight.
  tags:
    - Blog
    - Portfolio
    - Gallery
    - SEO
    - Markdown
    - Styling:SCSS
    - HTML5UP
    - CMS:Netlify
  features:
    - Support tags
    - Easily change the theme color
    - Post thumbnails in the homepage
    - Made for image-centric portfolios
    - Using the London After Midnight is now “Dark mode” (the default), and the original London as “Light mode”.
    - Removed Google Fonts, using system fonts in stead (for speed and privacy :)
    - Use SASS
- url: https://the-gatsby-bootcamp-blog.netlify.app
  repo: https://github.com/SafdarJamal/gatsby-bootcamp-blog
  description: A minimal blogging site built with Gatsby using Contentful and hosted on Netlify.
  tags:
    - Blog
    - CMS:Contentful
    - Netlify
    - Styling:SCSS
    - SEO
    - Portfolio
  features:
    - Basic setup for a full-featured blog
    - Includes React Helmet to allow editing site meta tags
    - Uses SCSS for styling
    - Minimal responsive design
    - Styled components
    - SEO Friendly Meta
- url: https://gatsby-starter-catalyst-hydrogen.netlify.app/
  repo: https://github.com/ehowey/gatsby-starter-catalyst-hydrogen
  description: A full-featured starter for a freelance writer or journalist to display a portfolio of their work. SANITY.io is used as the CMS. Based on Gatsby Theme Catalyst. Uses MDX and Theme UI.
  tags:
    - Styling:Theme-UI
    - CMS:sanity.io
    - SEO
    - PWA
    - Portfolio
  features:
    - Based on Gatsby Theme Catalyst series of themes
    - MDX
    - Theme UI integration for easy to change design tokens
    - SEO optimized to include social media images and Twitter handles
    - Tight integration with SANITY.io including a predefined content studio.
    - A full tutorial is available in the docs.
- url: https://rocketdocs.netlify.app/
  repo: https://github.com/Rocketseat/gatsby-starter-rocket-docs
  description: Out of the box Gatsby Starter for creating documentation websites easily and quickly.
  tags:
    - SEO
    - MDX
    - Documentation
    - Linting
    - Markdown
    - PWA
    - Styling:CSS-in-JS
  features:
    - MDX for docs;
    - Responsive and mobile friendly;
    - Code highlighting with prism-react-renderer and react-live support;
    - SEO (Sitemap, schema.org data, Open Graph and Twitter tags).
    - Google Analytics integration;
    - Custom docs schema;
    - Offline Support & WebApp Manifest;
    - Yaml-based sidebar navigation;
- url: https://gatsby-starter-typescript-default.netlify.app/
  repo: https://github.com/lianghx-319/gatsby-starter-typescript-default
  description: Only TypeScript Gatsby starter base on Default starter
  tags:
    - Language:TypeScript
  features:
    - All features same as gatsby-starter-default
    - Only support TypeScript using gatsby-typescript-plugin
- url: https://gatsby-starter-catalyst.netlify.app/
  repo: https://github.com/ehowey/gatsby-starter-catalyst
  description: A boilerplate starter to accelerate your Gatsby development process. Based on Gatsby Theme Catalyst. Uses MDX for content and Theme UI for styling. Includes a core theme, a header theme, and a footer theme.
  tags:
    - MDX
    - Styling:Theme-UI
    - SEO
    - PWA
  features:
    - Based on Gatsby Theme Catalyst series of themes and starters.
    - Theme options are used to enable some simple layout changes.
    - Latent component shadowing allows for easy shadowing and swapping of layout components such as the header and footer.
    - Theme UI is deeply integrated with design tokens and variants throughout.
    - Uses a Tailwind preset to enable you to focus on design elements.
    - Color mode switching available by default.
    - SEO optimized to include social media images and Twitter handles.
    - React Scroll for one page, anchor based navigation is available.
    - Code highlighting via Prism.
- url: https://gatsby-starter-default-dark-mode.netlify.app/
  repo: https://github.com/alexandreramosdev/gatsby-starter-default-dark-mode
  description: A simple starter to get developing quickly with Gatsby, dark mode, and styled-components.
  tags:
    - Styling:CSS-in-JS
    - Onepage
    - Linting
  features:
    - Dark mode
    - Styled Components
    - Comes with React Helmet for adding site meta tags
    - Includes plugins for offline support out of the box
- url: https://eager-memento.netlify.app/
  repo: https://github.com/Mr404Found/gatsby-memento-blogpost
  description: A responsive gatsby portfolio starter to show off or to flex your skills in a single page
  tags:
    - Netlify
    - Markdown
    - Blog
    - Styling:Bootstrap
  features:
    - React Bootstrap
    - Responsive webpage
    - TypeWriter Effect
- url: https://gatsby-starter-wilde-creations.netlify.app/
  repo: https://github.com/georgewilde/gatsby-starter-wilde-creations
  description: Barebones starter with a minimal number of components to kick off a TypeScript and Styled Components project.
  tags:
    - Styling:CSS-in-JS
    - PWA
    - Testing
    - Linting
    - Language:TypeScript
  features:
    - ✔️ Gatsby
    - ✔️ TypeScript
    - ✔️ Styled Components
    - ✔️ Helmet
    - ✔️ Storybook
    - ✔️ Jest
    - ✔️ ESLint
    - ✔️ Husky
    - ✔️ Prettier
    - ✔️ React Testing Library
    - ✔️ Stylelint
    - ✔️ Offline support
    - ✔️ PWA ready
    - ✔️ SEO
    - ✔️ Responsive design
    - ✔️ Netlify Deployment Friendly
    - ✔️ Highly optimized (Lighthouse score 4 x 100)
- url: https://gatsby-starter-typescript-deploy.netlify.app/
  repo: https://github.com/jongwooo/gatsby-starter-typescript
  description: TypeScript version of the default Gatsby starter🔮
  tags:
    - Language:TypeScript
    - Linting
    - Netlify
    - Testing
  features:
    - TypeScript
    - ESLint for JS linting
    - Prettier code formatting
    - Jest for testing
    - Deploy to Netlify through GitHub Actions
- url: https://answer.netlify.app/
  repo: https://github.com/passwd10/gatsby-starter-answer
  description: A simple Gatsby blog to show your Future Action on top of the page
  tags:
    - Blog
    - Markdown
    - Netlify
    - Disqus
  features:
    - Emoji
    - Social Icon(fontawesome)
    - Google Analytics
    - Disqus
    - Resume
    - Place plan on the top
- url: https://gatsby-portfolio-starter.netlify.app/
  repo: https://github.com/Judionit/gatsby-portfolio-starter
  description: A simple Gatsby portfolio starter
  tags:
    - Netlify
    - Styling:CSS-in-JS
    - Onepage
    - Portfolio
  features:
    - Styled components
    - Responsive webpage
    - Portfolio
- url: https://wp-graphql-gatsby-starter.netlify.app/
  repo: https://github.com/n8finch/wp-graphql-gatsby-starter
  description: A super simple, bare-bone starter based on the Gatsby Starter for the front end and the WP GraphQL plugin on your WordPress install. This is a basic "headless CMS" setup. This starter will pull posts, pages, categories, tags, and a menu from your WordPress site. You should use either the TwentyNineteen or TwentyTwenty WordPress themes on your WordPress install. See the starter repo for more detailed instructions on getting set up. The example here uses the WordPress Theme Unit Test Data for post and page dummy content. Find something wrong? Issues are welcome on the starter repository.
  tags:
    - Blog
    - CMS:Headless
    - CMS:WordPress
    - Netlify
  features:
    - WP GraphQL plugin integration
    - Light/Dark Mode
    - React Helmet for SEO
    - Integrated navigation
    - Verbose (i.e., not D.R.Y.) GraphQL queries to get data from
    - Includes plugins for offline support out of the box
- url: https://gatsby-starter-docz-netlifycms.netlify.app/
  repo: https://github.com/colbyfayock/gatsby-starter-docz-netlifycms
  description: Quickly deploy Docz documentation powered by Netlify CMS!
  tags:
    - CMS:Netlify
    - Documentation
    - Netlify
  features:
    - Docz documentation powered by Gatsby
    - Netlify CMS to manage content
- url: https://keanu-pattern.netlify.app/
  repo: https://github.com/Mr404Found/gatsby-keanu-blog
  description: A responsive and super simple gatsby portfolio starter and extendable for blog also used yaml parsing
  tags:
    - Netlify
    - SEO
    - Blog
    - Landing Page
    - Styling:Other
  features:
    - Attractive Design
    - Responsive webpage
    - Responsive Card Design
    - Gatsby
    - yaml parsing
    - Automatic page Generation by adding content
- url: https://gatsby-contentful-portfolio-blog.netlify.app/
  repo: https://github.com/escapemanuele/gatsby-contentful-blog-portfolio
  description: Simple gatsby starter for integration with Contentful. The result is a clean and nice website for businesses or freelancers with a blog and a portfolio.
  tags:
    - Blog
    - CMS:Headless
    - CMS:Contentful
    - Portfolio
    - PWA
    - Testing
  features:
    - Styled components
    - Responsive webpage
    - Portfolio
    - Blog
    - Testing
    - PWA
- url: https://example-site-for-square-starter.netlify.app/
  repo: https://github.com/jonniebigodes/example-site-for-square-starter
  description: A barebones starter to help you kickstart your next Gatsby project with Square payments
  tags:
    - Square
    - Netlify
    - SEO
    - E-commerce
  features:
    - Serverless
    - Gatsby
    - Square
- url: https://gatsby-animate.netlify.app/
  repo: https://github.com/Mr404Found/gatsby-animate-starter
  description: A responsive and super simple gatsby starter with awesome animations to components and to build your online solutions website. stay tuned more features coming soon
  tags:
    - Netlify
    - SEO
    - Blog
    - Landing Page
    - Styling:Other
  features:
    - Attractive Design
    - Responsive webpage
    - Services
    - Animations
    - yaml parsing
    - Component Animations
    - ReactReveal Library
- url: https://gatsby-starter-instagram-baseweb.netlify.app/
  repo: https://github.com/timrodz/gatsby-starter-instagram-baseweb
  description: 🎢 A portfolio based on your latest Instagram posts, implemented with the Base Web Design System by Uber. It features out-of-the-box responsive layouts, easy-to-implement components, and CSS-in-JS styling.
  tags:
    - Landing Page
    - Portfolio
    - Gallery
    - SEO
    - Netlify
    - Styling:CSS-in-JS
    - Styling:Other
  features:
    - Display your Instagram posts (Up to the last 12 with no API key).
    - Plug & Play configuration. All you need is an Instagram username!
    - Lightweight & Minimalist page structure. Let your work show itself.
    - Responsive design.
    - Simple React functional components (FC).
    - Google Analytics ready.
    - Continuous deployment via Netlify or Vercel.
- url: https://gatsby-starter-mountain.netlify.app/
  repo: https://github.com/artezan/gatsby-starter-mountain
  description: Blog theme that combines the new powerful MDX with the old WordPress. Built with WP/MDX and Theme UI
  tags:
    - Styling:CSS-in-JS
    - PWA
    - MDX
    - CMS:WordPress
    - Landing Page
    - Blog
  features:
    - gatsby-theme-wordpress-mdx
    - Theme UI
    - react-animate-on-scroll
    - Responsive Design
    - SEO friendly
    - Optimized images with gatsby-image
    - Git pre-commit and pre-push hooks using Husky
    - Highly optimized with excellent lighthouse audit score
    - Light/Dark mode
    - CSS Animations
    - Mountain style
- url: https://gatsby-starter-redux-storybook.netlify.app/
  repo: https://github.com/fabianunger/gatsby-starter-redux-storybook
  description: Gatsby Starter that has Redux (persist) and Storybook implemented.
  tags:
    - Redux
    - Storybook
    - PWA
    - Styling:CSS-in-JS
    - SEO
  features:
    - Redux + Redux Persist implemented also for Storybook
    - PWA
    - ESLint
    - SEO ready
- url: https://dospolov.com
  repo: https://github.com/dospolov/gatsby-starter-blog-and-cv
  description: Gatsby starter for Blog and CV.
  tags:
    - Blog
    - CMS:Netlify
    - Pagination
    - Portfolio
    - Disqus
    - RSS
    - Styling:Ant Design
    - Styling:Tailwind
  features:
    - Archive organized by tags and categories
    - Pagination support
    - Offline support
    - Google Analytics support
    - Disqus Comments support
- url: https://gatsby-starter-typescript-themes.netlify.app/
  repo: https://github.com/room-js/gatsby-starter-typescript-themes
  description: Gatsby TypeScript starter with light/dark themes based on CSS variables
  tags:
    - Language:TypeScript
    - Styling:SCSS
  features:
    - Light and Dark themes based on CSS variables (persisted state)
    - Font Awesome
    - Normalize.css
- url: https://gatsby-notion-demo.netlify.app/
  repo: https://github.com/conradlin/gatsby-starter-strata-notion
  description: Gatsby starter utilizing Notion as a CMS based on the strata site template
  tags:
    - Blog
    - PWA
    - SEO
    - Styling:SCSS
  features:
    - Super simple, portfolio + blog + newsletter site
    - Utilizing Notion as a CMS
    - Fully Responsive
    - Styling with SCSS
- url: https://sumanth.netlify.app/
  repo: https://github.com/Mr404Found/gatsby-sidedrawer
  description: A responsive and super simple gatsby site with awesome navbar and stay tuned more features coming soon
  tags:
    - Netlify
    - SEO
    - Blog
    - Landing Page
    - Styling:Other
  features:
    - Attractive Design
    - Responsive webpage
    - Animations
    - Component Animations
    - ReactReveal Library
    - Side Drawer
    - Sidebar
    - Navbar
- url: https://userbase-gatsby-starter.jacobneterer.com
  repo: https://github.com/jneterer/userbase-gatsby-starter
  description: Another TODO app - a Gatsby starter for Userbase, Tailwind CSS, SCSS, and TypeScript.
  tags:
    - Styling:Tailwind
    - Styling:SCSS
    - Language:TypeScript
    - Authentication
    - Netlify
    - SEO
  features:
    - Userbase for authentication and end-to-end encrypted data management
    - All user and data APIs
    - Tailwind CSS and SCSS for styling
    - TypeScript for easier debugging and development, strict types, etc
    - Netlify for hosting
- url: https://gatsby-simple-blog-with-asciidoctor-demo.netlify.app
  repo: https://github.com/hitsuji-no-shippo/gatsby-simple-blog-with-asciidoctor
  description: A Gatsby blog with Asciidoctor. Forked from thundermiracle/gatsby-simple-blog.
  tags:
    - Blog
    - i18n
    - Netlify
    - Disqus
    - RSS
    - SEO
    - Linting
    - Testing
  features:
    - Asciidoc support
    - Easily Configurable
    - Tags
    - Edit on GitHub
    - i18n
    - SEO
    - Light and Dark themes
    - Google Analytics
    - RSS
    - Disqus
    - Breadcrumbs
    - ESLint
- url: https://barcadia.netlify.app/
  repo: https://github.com/bagseye/barcadia
  description: A super-fast site using Gatsby
  tags:
    - Blog
    - CMS:Headless
    - CMS:Contentful
    - Portfolio
  features:
    - Styled components
    - Responsive webpage
    - Portfolio
    - Blog
- url: https://gatsby-starter-clean-resume.netlify.app/
  repo: https://github.com/masoudkarimif/gatsby-starter-clean-resume
  description: A Gatsby Starter Template for Putting Your Resume Online Super Quick!
  tags:
    - Netlify
    - Pagination
    - Styling:Other
    - SEO
  features:
    - Easy setup
    - Completely customizable using only gatsby-config.js file
    - Uses Milligram for styling
    - Fully responsive
    - Clean minimalist design
    - Page transition
    - Five different themes (great-gatsby, master-yoda, wonder-woman, darth-vader, luke-lightsaber)
    - Includes React Helmet for title and description tags
    - Includes Google Analytics plugin
- url: https://gatsby-starter-i18n-bulma.netlify.app
  repo: https://github.com/kalwalt/gatsby-starter-i18n-bulma
  description: A gatsby starter with Bulma and optimized slug for better SEO.
  tags:
    - i18n
    - Netlify
    - CMS:Netlify
    - Styling:Bulma
    - Styling:SCSS
    - Gallery
    - SEO
    - Markdown
    - PWA
    - Blog
  features:
    - Multilanguage support with i18n
    - Slug switcher (multilanguage)
    - Uses Bulma for styling
    - Netlify CMS
    - React Images with Modal
    - FontAwesome icons
    - Animate.css with WOW
    - Robots.txt
    - Sitemap
    - PWA
- url: https://ghost-attila-preview.draftbox.co/
  repo: https://github.com/draftbox-co/gatsby-attila-theme-starter
  description: A Gatsby starter for creating blogs from headless Ghost CMS.
  tags:
    - Blog
    - CMS:Headless
    - SEO
    - Styling:SCSS
    - Pagination
  features:
    - Attila standard Ghost theme
    - Data sourcing from headless Ghost
    - Responsive design
    - SEO optimized
    - OpenGraph structured data
    - Twitter Cards meta
    - Sitemap Generation
    - XML Sitemaps
    - Progressive Web App
    - Offline Support
    - RSS Feed
    - Composable and extensible
- url: https://gatsby-contentful-portfolio.netlify.app/
  repo: https://github.com/wkocjan/gatsby-contentful-portfolio
  description: Gatsby portfolio theme integrated with Contentful
  tags:
    - CMS:Contentful
    - CMS:Headless
    - Gallery
    - Portfolio
    - SEO
    - Styling:Tailwind
  features:
    - Clean minimalist design
    - Contentful integration with ready to go placeholder content
    - Responsive design
    - Uses Tailwind CSS for styling
    - Font Awesome icons
    - Robots.txt
    - SEO optimized
    - OpenGraph structured data
    - Integration with Mailchimp
- url: https://gatsby-graphcms-ecommerce-starter.netlify.app
  repo: https://github.com/GraphCMS/gatsby-graphcms-ecommerce-starter
  description: Swag store built with GraphCMS, Stripe, Gatsby, Postmark, and Printful.
  tags:
    - E-commerce
    - i18n
    - Netlify
    - Styling:Tailwind
    - CMS:Other
    - Stripe
  features:
    - Dropshipping by Printful
    - Printful inventory enhanced by GraphCMS
    - Custom GraphQL API for handling checkout and payment
    - Postmark for order notifications
    - Strong Customer Authentication
- url: https://koop-blog.netlify.app/
  repo: https://github.com/bagseye/koop-blog
  description: A simple blog platform using Gatsby and MDX
  tags:
    - Blog
    - Markdown
    - MDX
  features:
    - Responsive design
    - Styled 404 page
    - Lightweight
    - Styled Components
- url: https://gatsby-blog-mdx.now.sh/
  repo: https://github.com/EllisMin/gatsby-blog-mdx
  description: A ready-to-use, customizable personal blog with minimalist design
  tags:
    - Blog
    - MDX
    - Markdown
    - Netlify
    - SEO
    - Styling:Other
    - Documentation
  features:
    - Simple blog with responsive design
    - Light / Dark Mode Switch
    - MDX & Markdown to create post & About page
    - Code syntax highlighting (Light / Dark)
    - Facebook | Disqus | Utterances comments
    - Social Media Links & Share buttons
    - SEO + Sitemap + RSS
    - Googly Analytics Support
    - Easy & Highly Customizable
- url: https://gatsby-airtable-listing.netlify.app/
  repo: https://github.com/wkocjan/gatsby-airtable-listing
  description: Airtable theme for Gatsby
  tags:
    - Airtable
    - SEO
    - Styling:Tailwind
  features:
    - Airtable integration
    - Modals with previous/next navigation
    - Responsive design
    - Uses Tailwind CSS for styling
    - Font Awesome icons
    - Clean minimalist design
    - SEO optimized
    - Robots.txt
    - OpenGraph structured data
- url: https://gatsby-starter-personality.netlify.app/
  repo: https://github.com/matheusquintaes/gatsby-starter-personality
  description: A free responsive Gatsby Starter
  tags:
    - Portfolio
    - Gallery
  features:
    - SEO
    - Page transition
    - Fully responsive
    - Styling:CSS-in-JS
- url: https://seattleservicerelief.com/
  repo: https://github.com/service-relief/gatsby-starter-service-relief
  description: Localized index of resources for your city.
  tags:
    - Airtable
    - Netlify
    - SEO
    - Styling:Tailwind
  features:
    - generates a static website using Gatsby
    - uses Airtable to manage your listings and categories
    - includes an Airtable form to collect local submissions and add them to Airtable for approval
    - can be personalized to a city or region without touching a line of code
    - one-click deployment via Netlify
- url: https://shards-gatsby-starter.netlify.app/
  repo: https://github.com/wcisco17/gatsby-typescript-shards-starter
  description: Portfolio with TypeScript and Shards UI
  tags:
    - Language:TypeScript
    - Portfolio
    - Netlify
    - PWA
    - Styling:Bootstrap
  features:
    - Portfollio Starter that includes Shards Ui component library and TypeScript generator.
    - TypeScript
    - TypeScript Generator
    - Styled-Components
    - Shards UI
    - Bootstrap
- url: https://gatsby-sanity-developer-portfolio-starter.jacobneterer.com/
  repo: https://github.com/jneterer/gatsby-sanity-developer-portfolio-starter
  description: A Gatsby + Sanity CMS starter project for developer portfolios. Also built using Tailwind CSS, SCSS, and TypeScript.
  tags:
    - CMS:sanity.io
    - Portfolio
    - Styling:Tailwind
    - Styling:SCSS
    - Language:TypeScript
    - Netlify
    - SEO
  features:
    - Developer portfolio using Gatsby + Sanity CMS
    - Edit your profile, projects, and tags all in Sanity CMS without any code commits
    - Tailwind CSS and SCSS for styling
    - TypeScript for easier debugging and development, strict types, etc
    - Netlify for hosting
    - SEO Capabilities
- url: https://serene-ramanujan-285722.netlify.app/
  repo: https://github.com/kunalJa/gatsby-starter-math-blog
  description: Responsive math-focused blog with MDX and Latex built-in
  tags:
    - MDX
    - Blog
    - PWA
    - Storybook
    - Styling:Other
    - SEO
  features:
    - Mobile friendly and fully responsive
    - Easy to configure (just change site.config.js)
    - MDX
    - Latex with Katex
    - Storybook with tested components included
    - Uses Tachyons for styling
    - Easy to create new posts
- url: https://gatsby-starter-canada-pandemic.netlify.app/
  repo: https://github.com/masoudkarimif/gatsby-starter-canada-pandemic
  description: A Gatsby starter template for covering pandemics in Canada
  tags:
    - AWS
    - Onepage
    - Styling:Other
  features:
    - Interactive SVG map using D3
    - Responsive design
    - Styled 404 page
    - Google Analytics support
    - Includes React Helmet
    - Clean minimalist design
    - Completely customizable using only gatsby-config.js file
- url: https://builderio.github.io/gatsby-starter-builder/
  repo: https://github.com/BuilderIO/gatsby-starter-builder
  description: Gatsby starter with drag + drop page building with your React components via Builder.io
  tags:
    - CMS:Other
    - CMS:Headless
  features:
    - Builder.io integration with sample pages/header/footer.
    - Drag and drop page editing and creations.
    - Lots of built-in templates, widgets, or bring in your own custom components.
    - Uses @builder.io/gatsby plugin to dynamically create pages published on the editor.
    - SEO
- url: https://gatsby-starter-reason-blog.netlify.app/
  repo: https://github.com/mukul-rathi/gatsby-starter-reason-blog
  description: The Gatsby Starter Blog using ReasonML!
  tags:
    - Blog
    - Styling:CSS-in-JS
    - Language:Other
  features:
    - Basic setup for a full-featured type-safe blog
    - ReasonML support out-of-the-box
    - ReasonReact v3 JSX syntax
    - CSS-in-Reason support
    - StaticQuery GraphQL support in ReasonML
    - Similar to gatsby-starter-blog

- url: https://gct.mozart409.space/
  repo: https://github.com/Mozart409/gatsby-custom-tailwind
  description: A minimal Tailwind CSS starter, with custom fonts, purgecss, automatic linting when committing to master, awesome lighthouse audit, custom Vercel/serve server for production build, visible to all in your network, so you can test it with your phone.
  tags:
    - Linting
    - PWA
    - SEO
    - Styling:Tailwind
    - Styling:PostCSS
  features:
    - Minimal Tailwind Starter
    - Custom Fonts predefined
    - Automatic Linting on Commit using husky and pretty-quick
    - Custom server to test Production Builds on your local network via Vercel/serve
    - Extensive Readme in the repo
- url: https://gatsby-redux-toolkit-typescript.netlify.app/
  repo: https://github.com/saimirkapaj/gatsby-redux-toolkit-typescript-starter
  description: Gatsby Starter using Redux-Toolkit, TypeScript, Styled Components, and Tailwind CSS.
  tags:
    - Redux
    - Language:TypeScript
    - Styling:Tailwind
  features:
    - Redux-Toolkit
    - TypeScript
    - Styled Components
    - Tailwind CSS
    - Removes unused CSS with Purgecss
    - Font Awesome Icons
    - Responsive Design
    - Change between light and dark themes
    - SEO
    - React Helmet
    - Offline Support
- url: https://gatsby-ts-tw-styled-eslint.netlify.app
  repo: https://github.com/Miloshinjo/gatsby-ts-tw-styled-eslint-starter
  description: Gatsby starter with TypeScript, Tailwind CSS, @emotion/styled, and ESLint.
  tags:
    - Linting
    - Styling:CSS-in-JS
    - Styling:Tailwind
    - Language:TypeScript
  features:
    - TypeScript support
    - CSS-in-JS with @emotion/styled (like styled components)
    - Tailwind CSS (1.2) support
    - ESLint with Airbnb settings
- url: https://mik3y.github.io/gatsby-starter-basic-bootstrap/
  repo: https://github.com/mik3y/gatsby-starter-basic-bootstrap
  description: A barebones starter featuring react-bootstrap and deliberately little else
  tags:
    - Styling:Bootstrap
    - Styling:SCSS
  features:
    - Uses react-bootstrap, sass, and little else
    - Skeleton starter, based on gatsby-starter-default
    - Optional easy integration of themes from Bootswatch.com
- url: https://gatsby-starter-songc.netlify.app/
  repo: https://github.com/FFM-TEAM/gatsby-starter-song
  description: A Gatsby starter for blog style with fresh UI.
  tags:
    - Blog
    - Netlify
    - SEO
    - Language:TypeScript
    - Styling:CSS-in-JS
  features:
    - Emoji (emojione)
    - Code syntax highlighting (atom-one-light Style)
    - Mobile friendly and fully responsive
    - Comment feature ( utterances)
    - Post side PostTOC
    - Simple fresh design like Medium
    - Readability
- url: https://gatsby-starter-kontent-lumen.netlify.app/
  repo: https://github.com/Kentico/gatsby-starter-kontent-lumen
  description: A minimal, lightweight, and mobile-first starter for creating blogs uses Gatsby and Kentico Kontent CMS. Inspired by Lumen.
  tags:
    - SEO
    - CMS:Headless
    - CMS:Kontent
    - Netlify
    - Styling:SCSS
    - Blog
  features:
    - Kentico Kontent CaaS platform as the data source.
    - Mobile-First approach in development.
    - Archive organized by tags and categories.
    - Automatic Sitemap generation.
    - Lost Grid.
    - Beautiful typography inspired by matejlatin/Gutenberg.
    - Stylesheet built using Sass and BEM-Style naming.
    - Syntax highlighting in code blocks.
    - Google Analytics support.
- url: https://dindim-production.netlify.app/
  repo: https://github.com/lorenzogm/gatsby-ecommerce-starter
  description: Gatsby starter to create an ecommerce website with Netlify and Stripe. Setup and release your shop in a few minutes.
  tags:
    - Client-side App
    - E-commerce
    - Firebase
    - Netlify
    - SEO
    - Stripe
    - Styling:CSS-in-JS
  features:
    - 100% Free. No subscriptions, just pay a fee to Stripe when you sell a product.
    - Home Page to list all your products.
    - Category Page to list products by category.
    - Product Detail Page. Define several colors and sizes for the same product
    - Cart Page with the summary of your cart before checkout.
    - Checkout Page powered by Stripe.
    - Scripts to create/update/delete your products in Stripe.
    - Analytics with Firebase
- url: https://gatsby-starter-ts.now.sh/
  repo: https://github.com/jpedroschmitz/gatsby-starter-ts
  description: A TypeScript starter for Gatsby. No plugins and styling. Exactly the necessary to start!
  tags:
    - Language:TypeScript
    - Styling:None
    - Linting
  features:
    - TypeScript
    - ESLint and Prettier
    - Husky and lint-staged
    - Commitizen and Commitlint
    - TypeScript absolute paths
- url: https://rolwinreevan.com
  repo: https://github.com/rolwin100/rolwinreevan_gatsby_blog
  description: This starter consists of Ant Design System you can use it for your personal blog. I have given a lot of time in developing this starter because I found that there were not many starters with a very good design. Please give a star to this project if you have like it to encourage me 😄. Thank you.
  tags:
    - Blog
    - Portfolio
    - Markdown
    - SEO
    - PWA
  features:
    - Blog designed using Markdown.
    - Beautifully designed landing page.
    - First project in the starters list to use Ant Design.
    - Supports SSR and is also a PWA.
- url: https://gatsby-antd-starter.netlify.app/
  repo: https://github.com/alienCY/gatsby-antd-starter
  description: Gatsby starter with Ant Design (antd)
  tags:
    - Styling:Ant Design
    - SEO
  features:
    - Ant Design components
    - A really nice header.
- url: https://gatsby-starter-typescript.surge.sh
  repo: https://github.com/kurttomlinson/gatsby-starter-typescript
  description: A TypeScript starter with auto-generated GraphQL types, TS errors in the develop console, and gatsby-node.ts support!
  tags:
    - Language:TypeScript
  features:
    - TypeScript
    - Auto-generated types from GraphQL queries
    - TypeScript errors in the develop console
    - Support for typed GraphQL queries in gatsby-node.ts
    - Based on gatsby-starter-default
- url: https://www.dyuzz.club/
  repo: https://github.com/Dyuzz/Gatsby-Blog-Starter-Dyuzz
  description: A Gatsby starter for creating blogs.
  tags:
    - Blog
    - PWA
    - SEO
    - CMS:Netlify
    - Pagination
  features:
    - Blog designed using Markdown.
    - Beautifully designed landing page.
    - Gatsby v2
    - Google Analytics
    - Web App Manifest
    - Netlify Support
    - Gitalk Comment
    - SiteMap
    - Netlify CMS Support
    - TOC（TableOfContexts）
    - Pagination
    - SEO
    - Phone browser Support
- url: https://dropinblog-gatsby-starter.netlify.app/
  repo: https://github.com/DropInBlog/gatsby-starter
  description: A quick and simple Gatsby solution for the simplest blogging solution
  tags:
    - Blog
    - Netlify
    - Pagination
    - SEO
    - CMS:Headless
    - Styling:SCSS
    - Styling:CSS-in-JS
    - Styling:Tailwind
  features:
    - Pagination
    - Beautifully designed landing page.
    - Includes Chakra-UI and Tailwind CSS
- url: https://gatsby-material-typescript-starter.netlify.app
  repo: https://github.com/Junscuzzy/gatsby-material-typescript-starter
  description: A simple starter using TypeScript, ESLint, Prettier & @Material-ui
  tags:
    - Language:TypeScript
    - Linting
    - Netlify
    - SEO
    - Styling:Material
  features:
    - TypeScript in front-side & node-side
    - Prettier, ESLint and Type-check well configured together
    - Material-ui SSR compatible with build-in light/dark theme
    - Content sourcing free
    - Functional react (Hooks & functions instead Class)
    - Responsive design
    - SEO optimized
    - Styled 404 page
    - Google Analytics support
- url: https://gatsby-starter-takeshape-startup.netlify.app
  repo: https://github.com/colbyfayock/gatsby-starter-takeshape-startup
  description: Integrate TakeShape CMS using a ready to go TakeShape Startup project!
  tags:
    - Blog
    - CMS:Other
    - CMS:Headless
    - Landing Page
    - Styling:SCSS
  features:
    - Integrate TakeShape CMS
    - Preconfigured to work with the TakeShape Startup project
- url: https://gatsby-startbootstrap-agency.netlify.app/
  repo: https://github.com/thundermiracle/gatsby-startbootstrap-agency
  description: Gatsby version of startbootstrap-agency with i18n supported.
  tags:
    - Portfolio
    - PWA
    - SEO
    - Gallery
    - Landing Page
    - Onepage
    - Markdown
    - Netlify
    - Styling:Bootstrap
    - i18n
    - Netlify
    - Linting
  features:
    - Easily Configurable
    - Different types of sections
    - i18n
    - SEO
    - Google Analytics
    - Prettier, ESLint
- url: https://gatsby-typescript-tailwind-twin-styled-component-starter.netlify.app/
  repo: https://github.com/DevHausStudio/Gatsby-Typescript-Tailwind-Twin-Styled-Component-Starter
  description: Barebones and lightweight starter with TypeScript, Styled-Components, Tailwind CSS, Twin Macro.
  tags:
    - Language:TypeScript
    - Styling:Tailwind
    - Styling:CSS-in-JS
    - Netlify
  features:
    - Gatsby v2
    - TypeScript
    - Tailwind CSS
    - Style-Components
    - CSS-in-JS
    - Code Readability
    - Barebones
- url: https://dlford.github.io/gatsby-typescript-starter-minimalist/
  repo: https://github.com/dlford/gatsby-typescript-starter-minimalist
  description: A minimalist Gatsby TypeScript starter, because less is more
  tags:
    - Language:TypeScript
    - Linting
    - Styling:Other
  features:
    - Don't use `React.FC` (See `https://github.com/facebook/create-react-app/pull/8177`)
    - Minimalist
    - Prettier / ESLint pre-configured
    - CSS Reset / CSS Modules
    - Style Builder page for adjusting global styles
- url: https://flotiq-starter-products.herokuapp.com/
  repo: https://github.com/flotiq/gatsby-starter-products
  description: A Gatsby e-commerce starter with products sourced from Flotiq.
  tags:
    - CMS:Headless
    - E-commerce
    - CMS:Other
  features:
    - Snipcart e-commerce starter
    - Flotiq CMS as a product source
    - Deploy to Heroku
- url: https://goodpraxis.coop
  repo: https://github.com/GoodPraxis/gp-gatsby-starter-ts-sass-jest
  description: A solid, basic Gatsby starter used by Good Praxis suitable for many different types of projects
  tags:
    - Language:TypeScript
    - Styling:SCSS
    - SEO
    - Testing
  features:
    - TypeScript support
    - SCSS for styling
    - JEST tests
    - Simple SEO setup
- url: https://gatsby-markdown-personal-website.netlify.app/
  repo: https://github.com/SaimirKapaj/gatsby-markdown-personal-website
  description: Gatsby Markdown Personal Website Starter, using Styled Components, Tailwind CSS, and Framer Motion.
  tags:
    - Blog
    - Portfolio
    - Markdown
    - Styling:Tailwind
  features:
    - Markdown
    - Framer Motion
    - Page Transition
    - Styled Components
    - Tailwind CSS
    - Removes unused CSS with Purgecss
    - Font Awesome Icons
    - Responsive Design
    - SEO
    - React Helmet
    - Offline Support
    - Gatsby Image
- url: https://flotiq-starter-recipes.herokuapp.com
  repo: https://github.com/flotiq/gatsby-starter-recipes
  description: A Gatsby culinary starter with recipes sourced from Flotiq.
  tags:
    - CMS:Headless
    - Gallery
    - Pagination
    - CMS:Other
  features:
    - Recipes starter
    - Culinary recipes
    - Flotiq CMS as a recipe source
- url: https://gatsby-markdown-typescript-personal-website.netlify.app/
  repo: https://github.com/SaimirKapaj/gatsby-markdown-typescript-personal-website
  description: Gatsby Markdown Personal Website Starter, using TypeScript, Styled Components, Tailwind CSS, and Framer Motion.
  tags:
    - Blog
    - Portfolio
    - Markdown
    - Language:TypeScript
    - Styling:Tailwind
  features:
    - Markdown
    - TypeScript
    - Framer Motion
    - Page Transition
    - Styled Components
    - Tailwind CSS
    - Removes unused CSS with Purgecss
    - Font Awesome Icons
    - Responsive Design
    - SEO
    - React Helmet
    - Offline Support
    - Gatsby Image
- url: https://thestartup.netlify.app/
  repo: https://github.com/bagseye/startup
  description: A startup template perfect for brochure sites and small businesses
  tags:
    - Landing Page
    - Onepage
    - Portfolio
    - Styling:CSS-in-JS
  features:
    - Font Awesome Icons
    - Responsive Design
    - Style-Components
- url: https://gatsby-starter-tailwind-css.netlify.app/
  repo: https://github.com/melanienolan/gatsby-starter-tailwind-css
  description: A Gatsby starter with Tailwind CSS. Uses Tailwind CSS v1.4.1 and includes built-in support for PurgeCSS.
  tags:
    - Landing Page
    - Onepage
    - Styling:Tailwind
  features:
    - Simple boilerplate site using Tailwind CSS
    - PurgeCSS support to remove unused styles
    - PostCSS including Autoprefixer
    - React Helmet for better SEO
- url: https://wp-balsa-preview.draftbox.co/
  repo: https://github.com/draftbox-co/gatsby-wordpress-balsa-starter
  description: A Gatsby starter for creating blogs from headless WordPress CMS.
  tags:
    - Blog
    - SEO
    - CMS:WordPress
    - Styling:Other
    - Pagination
  features:
    - Balsa Skin by Draftbox
    - Data sourcing from headless WordPress
    - Responsive design
    - SEO optimized
    - OpenGraph structured data
    - Twitter Cards meta
    - Sitemap Generation
    - XML Sitemaps
    - Progressive Web Ap
- url: https://gatsby-typescript-eslint-prettier-starter.netlify.app/
  repo: https://github.com/Tielem/gatsby-typescript-eslint-prettier-starter
  description: This Gatsby starter is an adaptation of the default Gatsby starter with TypeScript, ESlint and Prettier added and pre-configured, bringing you everything you need to get up and running with Gatsby in a type-safe and style-safe way.
  tags:
    - Language:TypeScript
    - Linting
    - Styling:None
  features:
    - TypeScript compile (gatsby-plugin-ts), not Babel transpile (gatsby-plugin-typescript)
    - Type errors cause gatsby develop and gatsby build to stop
    - Makes use of ESlint with Airbnb's TypeScript config, to ensure code styling both in JavaScript and TypeScript
    - Linting errors cause gatsby develop and gatsby build to stop
    - Good starter template to add additional features (such as Markdown or Headless CMS) in a type safe and style safe way
    - Dependencies are automatically kept up to date with [Renovate](https://renovate.whitesourcesoftware.com/)
- url: https://gatsby-basic-typescript-starter.netlify.app/
  repo: https://github.com/noahub/gatsby-typescript-starter
  description: This starter ships with the main Gatsby configuration files you need to build a basic site using React and TypeScript.
  tags:
    - Language:TypeScript
    - Styling:CSS-in-JS
  features:
    - TypeScript installed and configured
    - Styled Components via Emotion
    - Google Fonts enabled
    - React Helmet for SEO
    - Configured image filesystem, transformer-sharp, plugin-sharp
- url: https://gatsby-landing-page-starter.netlify.app/
  repo: https://github.com/btahir/gatsby-landing-page-starter
  description: Simple Landing Page Starter Built With Gatsby.
  tags:
    - Landing Page
    - SEO
    - PWA
    - Styling:SCSS
  features:
    - Responsive design
    - SEO optimized
    - Conversion optimized
    - Sitemap Generation
    - XML Sitemaps
    - Progressive Web App
    - Offline Support
    - Composable and extensible
- url: https://gatsby-lotus-starter.netlify.app/
  repo: https://github.com/DecliningLotus/gatsby-lotus-starter
  description: A fully featured Gatsby Bootstrap starter.
  tags:
    - Linting
    - Netlify
    - PWA
    - SEO
    - Styling:Bootstrap
    - Styling:PostCSS
    - Styling:SCSS
  features:
    - Bootstrap + React Bootstrap
    - React Icons
    - Typefaces + Font Preloader
    - SVGO Optimizations
    - Optimized SEO
    - SASS Support
    - Sitemap Generation
    - Progressive Web App
    - Offline Support
    - Semantic Release
    - Netlify + CircleCI Support
- url: https://creationspirit.github.io/gatsby-babylonjs-starter/
  repo: https://github.com/creationspirit/gatsby-babylonjs-starter
  description: A Gatsby starter with example Babylonjs scene boilerplate.
  tags:
    - Portfolio
  features:
    - Babylon.js 3D graphics
    - Built on top of Gatsby's default starter
- url: https://gatsby-starter-voyager.netlify.app/
  repo: https://github.com/gregdferrell/gatsby-starter-voyager
  description: A feature-rich starter blog.
  tags:
    - Blog
    - Markdown
    - Pagination
    - RSS
    - SEO
    - Styling:SCSS
    - Styling:Other
  features:
    - Beautiful starter blog with content in markdown
    - Responsive, mobile-first design using tachyons.scss, flexbox, SCSS & CSS modules
    - Fast, with top-notch lighthouse audit scores
    - View posts by tag & author
    - Pagination & next/prev navigation
    - Social sharing links on blog posts (twitter, facebook, pinterest)
    - SEO component with social sharing cards for twitter & facebook
    - Structured data, schema.org
    - Sitemap & RSS feed
    - Support for email subscription to Mailchimp campaign
    - Support for Google analytics
- url: https://expo-gatsby-starter.netlify.app/
  repo: https://github.com/Sidibedev/expo-gatsby-starter
  description: A simple Expo and Gatsby starter.
  tags:
    - PWA
    - SEO
  features:
    - SEO
    - PWA
    - Offline Support
    - Upload Image
    - Expo SDK
    - Image manipulation
    - 404 page
    - Navigation
- url: https://gatsby-starter-banshorian.netlify.app
  repo: https://github.com/webmaeistro/gatsby-starter-banshorian
  description: Starter for the gatsby-theme-banshorian. A creative cool-looking personal or work projects showcase/portfolio/CV. Based on byfolio.
  tags:
    - Styling:Other
    - Portfolio
    - Transitions
    - Linting
    - Testing
    - PWA
  features:
    - Gatsby v2
    - Style-Components Using @emotion
    - Edit Everything From gatsby.config
    - Developer Friendly
    - Isomorphic Skills Tiles
    - Transitions Between Pages and Menu
- url: https://a2zarslaan.github.io/gatsby-starter-sasslan/
  repo: https://github.com/a2zarslaan/gatsby-starter-sasslan
  description: A minimalistic Gatsby starter template featuring SASS and CSS 7-1 architecture.
  tags:
    - Blog
    - Portfolio
    - Markdown
  features:
    - Markdown
    - CSS 7-1 Architecture
    - GraphQL IDE
    - Page Transitions
    - Easy to edit CSS variables
    - Styled Components
    - SVG icons
    - Google fonts
    - Desktop-First Design
    - Responsive Design
    - React Helmet
    - Gatsby Remark Images
    - Code Readability
    - Progressive Web App
- url: https://pedantic-brown-bbf927.netlify.app/
  repo: https://github.com/pkino/gatsby-starter-typescript-sass
  description: A minimum starter with TypeScript, Sass, ESLint and Prettier built-in
  tags:
    - Language:TypeScript
    - Styling:SCSS
    - Linting
  features:
    - TypeScript and Sass support
    - ESLint with basic react rules
- url: https://gatsby-starter-portfolio-minimal.netlify.app/
  repo: https://github.com/konstantinmuenster/gatsby-starter-portfolio-minimal
  description: A modern one-page portfolio with a clean yet expressive design.
  tags:
    - Portfolio
    - Markdown
    - MDX
    - PWA
    - Onepage
    - Styling:CSS-in-JS
  features:
    - Quick and Easy Setup - Add content and deploy
    - Content via Markdown/MDX - No external CMS needed
    - Extendable Layout - Add more sections as you like
    - Responsive Design - With freshening Animations
    - Medium Integration - Feature your latest articles
    - Progressive Web App/PWA - Offline Support
    - Fast and Accessible
    - SEO
- url: https://gatsby-theme-clarisse.netlify.app
  repo: https://github.com/tacogator/gatsby-starter-blog-material-clarisse
  description: A minimalist blog starter with Material-UI
  tags:
    - Blog
    - SEO
    - Portfolio
    - Landing Page
    - Styling:Material
    - Markdown
    - MDX
  features:
    - SEO-ready
    - Clean design with emphasis on Call-to-action
    - Built-in Tag/Category support
    - Write post in markdown or MDX
    - Desktop and mobile responsive layout
    - Customizable branding & navigation
    - Material-UI
- url: https://ph0en1x.ru/
  repo: https://github.com/eduard-kirilov/gatsby-ts-apollo-starter
  description: This starter is a ready-made configuration that includes Gatsby, React, Redux, Apollo, GraphQL, TypeScript, Styled-Components, Material-UI, Jest, Enzyme.
  tags:
    - E-commerce
    - SEO
    - Redux
    - Language:TypeScript
    - Pagination
    - Styling:Material
  features:
    - This starter is configured to interact with GraphQL of your backend through Apollo.
    - Strong typing with TypeScript.
    - Typescript, Apollo, Mongo - backend.
    - Unit tests based on jest and enzyme.
    - In this starter, Styled-components and Material-UI can be used simultaneously.
    - This starter has tuned redux with reselect on board
    - Desktop and mobile responsive layout
- url: https://gatsby-starter-tailwind-opinionated.netlify.app/
  repo: https://github.com/mjsarfatti/gatsby-starter-tailwind-opinionated
  description: Based on the official Gatsby starter, with an opinionated Tailwind setup. Uses Purgecss to remove unused CSS.
  tags:
    - Styling:Tailwind
  features:
    - Based on gatsby-starter-default
    - Tailwind CSS Framework
    - Removes unused CSS with Purgecss
    - Works great with VS Code
    - Create React App ESLint default
    - Run Prettier through ESLint
    - Sensible Tailwind CSS configuration, great for most sites
    - Absolute imports (no more ../../../../some/components.js)
    - Typescript-ready
    - Box shadows by box-shadows.co
    - Spring transition easing
    - Tailwind forms plugin

- url: https://gatsby-starter-jest-enzyme-eslint.netlify.app
  repo: https://github.com/markbello/gatsby-starter-jest-enzyme-eslint
  description: gatsby-starter-default with Jest, Enzyme, and ESLint
  tags:
    - Testing
    - Linting
  features:
    - Jest testing set up
    - Enzyme for shallow rendering and snapshot testing
    - ESLint for linting
    - No frills, minimally opinionated
- url: https://foundation.stackrole.com/
  repo: https://github.com/stackrole/gatsby-starter-foundation
  description: A starter to launch your blazing fast personal website and a blog, Built with Gatsby and Netlify CMS. Made with ❤ by Stackrole
  tags:
    - CMS:Netlify
    - Markdown
    - Netlify
    - Pagination
    - SEO
    - Styling:SCSS
    - Blog
    - Landing Page
  features:
    - A Blog and Personal website with Netlify CMS.
    - Responsive Web Design
    - Customize content of Homepage, About and Contact page.
    - Add / Modify / Delete blog posts.
    - Edit website settings, Add Google Analytics and make it your own all with in the CMS.
    - SEO Optimized
    - OpenGraph structured data
    - Twitter Cards meta
    - Beautiful XML Sitemaps
    - Netlify Contact Form, Works right out of the box after deployment.
    - Invite collaborators into Netlify CMS, without giving access to your GitHub account via Git Gateway
    - Gatsby Incremental Builds with Netlify.
    - For more info, Take a look at readme.md on the Github repo.
- url: https://gatsby-starter-payments.netlify.app
  repo: https://github.com/moonclerk/gatsby-starter-payments
  description: A Gatsby starter for creating SaaS landing pages using MoonClerk to accept payments.
  tags:
    - Landing Page
    - Netlify
    - Onepage
    - SEO
    - Stripe
    - Styling:CSS-in-JS
  features:
    - SEO optimized
    - Landing Page
    - Fully responsive
    - Gatsby images
    - MoonClerk Payment Forms
    - Open source illustrations from Icons8
    - Google Analytics
    - Includes React Helmet to allow editing site meta tags
    - Includes plugins for easy, beautiful typography
    - Styling with styled-components
    - Organized using ABEM
- url: https://schoolfront.netlify.app
  repo: https://github.com/orzechdev/schoolfront
  description: School website starter
  tags:
    - Language:TypeScript
    - Styling:CSS-in-JS
    - CMS:WordPress
    - Blog
    - Presentation
  features:
    - Main page
    - WordPress blog
    - Contact page
    - About page
    - Open hours information
    - Offered curriculum page
    - Teachers list
    - WCAG AA support
    - SEO optimized
    - Sitemap Generation
    - Gatsby v2
    - Styled Components
    - TypeScript
- url: https://gatsby-starter-donations.netlify.app
  repo: https://github.com/moonclerk/gatsby-starter-donations
  description: A simple starter to help get up and running accepting donations using Gatsby + MoonClerk
  tags:
    - Donations
    - Landing Page
    - Netlify
    - Onepage
    - SEO
    - Stripe
    - Styling:CSS-in-JS
  features:
    - SEO optimized
    - Fully responsive
    - Gatsby images
    - MoonClerk Payment Forms
    - Open source illustrations from Icons8
    - Open source image from Unsplash
    - Google Analytics
    - Includes React Helmet to allow editing site meta tags
    - Includes plugins for easy, beautiful typography
    - Styling with styled-components
    - Organized using ABEM
- url: https://jolly-tree-003047c03.azurestaticapps.net/
  repo: https://github.com/floAr/gatsby-starter-azure_swa
  description: A simple Gatsby starter making use of the new Azure Static Web App service.
  tags:
    - Redux
    - Styling:None
    - Azure
  features:
    - CI/CD using github actions
- url: https://minimal-blog-starter.netlify.app/
  repo: https://github.com/imjamesku/gatsby-minimal-blog-starter
  description: A minimal NetlifyCMS starter based on the default starter with no additional styling
  tags:
    - CMS:Netlify
    - Styling:None
    - Blog
  features:
    - NetlifyCMS
    - Blog post list
    - SEO
- url: https://gatsbyfire.netlify.app/
  repo: https://github.com/GeorgeSteel/gatsby-fire-starter
  description: A Gatsby Starter to build a complete web app with Gatsby & Firebase by using the library reactfire
  tags:
    - Firebase
    - Authentication
    - Client-side App
  features:
    - You can build a realtime app without any `window object` issue.
    - Private/Dynamic routing made easy with reach/router.
    - Fully integrated with reactfire.
    - Easy to setup.
    - Insane Lighthouse performance.
    - FirebaseUI fully integrated & customizable for any language location.
- url: https://gatsby-starter-catalyst-helium.netlify.app/
  repo: https://github.com/ehowey/gatsby-starter-catalyst-helium
  description: A personal blog starter with large featured images, SEO optimization, dark mode, and support for many different frontmatter fields. Based on Gatsby Theme Catalyst. Uses MDX for content and Theme UI for styling. Includes a core theme, a header theme, a footer theme, and a blog theme.
  tags:
    - MDX
    - Styling:Theme-UI
    - SEO
    - PWA
    - Blog
  features:
    - Based on Gatsby Theme Catalyst series of themes and starters.
    - Theme options are used to enable some simple layout changes.
    - Designed with component shadowing in mind to allow easier customization.
    - Theme UI is deeply integrated with design tokens and variants throughout.
    - Color mode switching available by default.
    - RSS Feed
    - SEO optimized to include social media images and Twitter handles.
    - React Scroll for one page, anchor based navigation is available.
    - Code highlighting via Prism.
- url: https://headless.us
  repo: https://github.com/ecomloop/headless-starter
  description: The Shopify + Gatsby starter theme for digital commerce
  tags:
    - E-commerce
    - Shopify
    - CMS:Netlify
    - Blog
  features:
    - Integrated with Shopify for pulling products
    - Checkout handled via Shopify
    - Includes variants for products
    - XML sitemap
    - Blog with Netlify CMS
    - RSS feed
    - Designed to bring headless commerce to Shopify merchants and shops
- url: http://gatsby-tailwind-starter.kosvrouvas.com/
  repo: https://github.com/kosvrouvas/gatsby-tailwindcss-starter
  description: The default Gatsby starter bundled with the latest TailwindCSS for DRY situations
  tags:
    - MDX
    - Styling:Tailwind
  features:
    - Based on Gatsby Starter Theme
    - Google Analytics
    - Sentry
- url: https://simple.rickkln.com
  repo: https://github.com/rickkln/gatsby-starter-simple
  description: Simple Gatsby starter for a small static site. Replaces Prettier with ESLint (AirBnB style), and adds TypeScript and Firebase hosting.
  tags:
    - Linting
    - Language:TypeScript
    - Firebase
    - SEO
    - Markdown
    - Portfolio
  features:
    - TypeScript is used for a better developer experience.
    - ESLint and the AirBnB TypeScript style guide help you avoid, and fix, simple issues in your code.
    - The default Gatsby formatting tool Prettier, has been removed in order to avoid conflicts with the ESLint + AirBnB TypeScript tools described above.
    - Firebase Hosting is supported and configured for Gatsby from the start.
    - Dynamic pages for blog posts in markdown is implemented.
- url: https://the-great-gatsby-starter.netlify.app
  repo: https://github.com/bradgarropy/gatsby-starter
  description: 🥂 the great gatsby starter
  tags:
    - Linting
    - Netlify
    - SEO
    - Styling:CSS-in-JS
  features:
    - Base scaffolding for a Gatsby site.
    - ESLint and Prettier are preconfigured.
    - Preconfigured Netlify hosting.
    - Serverless functions ready to go.
    - Style with styled-components out of the box.
    - Customizable SEO component included.
- url: https://gatsby-starter-capacitor.netlify.app/
  repo: https://github.com/flogy/gatsby-starter-capacitor
  description: Build blazing fast mobile apps with Gatsby and Capacitor.
  tags:
    - Styling:None
  features:
    - Basic setup for hybrid mobile apps for Android and iOS
    - Demonstration on how to access Native APIs of mobile devices
- url: https://gatsby-starter-woo.surge.sh/
  repo: https://github.com/desmukh/gatsby-starter-woo
  description: Simple, clean, and responsive landing page for your product or service. This is a GatsbyJS port of StyleShout's Woo template.
  tags:
    - Landing Page
    - Onepage
    - Portfolio
  features:
    - Ported from StyleShout Woo theme
    - Fully responsive
    - Includes React Helmet to allow editing site meta tags
    - All landing page content can be customised through YAML files stored in content folder and in gatsby-config.js
- url: https://code-notes-example.netlify.com/
  repo: https://github.com/MrMartineau/gatsby-starter-code-notes
  description: A starter for the "Code Notes" Gatsby theme
  tags:
    - Markdown
    - MDX
    - Documentation
    - Styling:Theme-UI
  features:
    - Notes can be written using Markdown or MDX
    - Full syntax highlighting for most programming languages
    - Notes can be tagged
    - Notes can have associated emojis 👏
    - Extra markdown features have also been added. See the demo for in-depth examples
    - Note search powered by the super-fast Flexsearch
- url: https://adityaketkar.netlify.app/
  repo: https://github.com/adityaketkar/circle-packing-personal-homepage
  description: A Customizable Personal-Website Template, Ready to Deploy in 10 mins!
  tags:
    - Landing Page
    - Onepage
    - Portfolio
  features:
    - Based on Starter "Dimension"
    - Easy to implement, data stored in JSON file
    - Includes a instructional video, can be deployed by people with no coding experience
    - Fully customizable template
- url: https://vapor.aesthetic.codes/
  repo: https://github.com/vaporwavy/gatsby-vapor
  description: A custom, simple theme for Gatsby. Made for minimalists. Completely free and fully responsive.
  tags:
    - Blog
    - SEO
    - Search
    - Markdown
    - HTML5UP
    - Pagination
    - CMS:Netlify
  features:
    - Support tags
    - Post Search
    - Toggle Dark themes
- url: https://www.stefanseegerer.de/gatsby-starter-paper-css-landing-page/
  repo: https://github.com/manzanillo/gatsby-starter-paper-css-landing-page
  description: Single page starter with PaperCSS for a workshop, educational material, or other minimal landing pages
  tags:
    - Onepage
    - Landing Page
  features:
    - Landing Page
    - Google Analytics
    - PaperCSS style
- url: https://gatsby-typescript-app-starter.netlify.app/
  repo: https://github.com/MeridjaNassim/gatsby-typescript-app-starter
  description: Minimal starter configuration for PWA using typescript with both static routes and client side routes.
  tags:
    - PWA
    - Language:TypeScript
  features:
    - PWA configuration
    - Client side App configuration , with client side routing
    - JSON data layer included
    - Minimal CSS GRID
- url: https://gatsby-three-ts-plus.netlify.app/
  repo: https://github.com/shunp/gatsby-three-ts-plus
  description: 3D web starter kit with Three.js and TypeScript
  tags:
    - Linting
    - Language:TypeScript
    - Styling:Tailwind
    - CMS:Netlify
    - Portfolio
  features:
    - TypeScript is used for a better developer experience.
    - Tailwind CSS Framework
    - Includes React Helmet to allow editing site meta tags
    - Desktop and mobile responsive layout
- url: https://mui-treasury.com/layout/clones/reactjs?bgColor=b6c0d4
  repo: https://github.com/mui-treasury/gatsby-mui-layout-starter
  description: Supercharge your next project with Mui Treasury Layout, built on top of Material-UI
  tags:
    - Styling:CSS-in-JS
    - Styling:Material
  features:
    - Gatsby v2
    - Material-UI
    - MuiTreasury Layout
    - Dynamic configurable
    - Offline support
    - PWA ready
    - SEO
    - Responsive design
- url: https://7sferry-gatsby-contentful-starters.netlify.app/
  repo: https://github.com/7sferry/Gatsbyan1.0
  description: Blog template for Contentful CMS with some features like comment, tags, archives, pagination, prism, tags, share and many others.
  tags:
    - Blog
    - SEO
    - CMS:Contentful
    - Pagination
  features:
    - Blog template
    - Contentful CMS
    - Facebook Comment
    - Tags
    - Archives by date
    - Pagination
    - Share Button
    - Prism for code preview
- url: https://gatsby-starter-catalyst-lithium.netlify.app/
  repo: https://github.com/ehowey/gatsby-starter-catalyst-lithium
  description: A personal blog starter with large featured images, SEO optimization, dark mode, and support for many different frontmatter fields. Based on Gatsby Theme Catalyst. Uses MDX for content and Theme UI for styling. Includes a core theme, a header theme, a footer theme, and a blog theme.
  tags:
    - MDX
    - Styling:Theme-UI
    - SEO
    - PWA
    - Blog
  features:
    - Based on Gatsby Theme Catalyst series of themes and starters.
    - Theme options are used to enable some simple layout changes.
    - Designed with component shadowing in mind to allow easier customization.
    - Theme UI is deeply integrated with design tokens and variants throughout.
    - Color mode switching available by default.
    - RSS Feed
    - SEO optimized to include social media images and Twitter handles.
    - React Scroll for one page, anchor based navigation is available.
    - Code highlighting via Prism.
- url: https://ghost-novela-preview.draftbox.co/
  repo: https://github.com/draftbox-co/gatsby-ghost-novela-starter
  description: A Gatsby starter for creating blogs from headless Ghost CMS.
  tags:
    - AMP
    - Blog
    - CMS:Headless
    - CMS:Ghost
    - Disqus
    - Language:TypeScript
    - Markdown
    - MDX
    - Netlify
    - Pagination
    - PWA
    - RSS
    - SEO
    - Styling:CSS-in-JS
    - Styling:Theme-UI
  features:
    - Novela theme by Narrative
    - Data sourcing from headless Ghost
    - Responsive design
    - SEO optimized
    - OpenGraph structured data
    - Twitter Cards meta
    - Sitemap Generation
    - XML Sitemaps
    - Progressive Web App
    - Offline Support
    - RSS Feed
    - Composable and extensible
- url: https://gatsby-starter-portfolio.herokuapp.com/
  repo: https://github.com/surudhb/gatsby-personal-site-template
  description: A minimalist dev portfolio featuring a blog, SEO, app-theming with React.Context, Bootstrap and Sass
  tags:
    - Portfolio
    - Blog
    - SEO
    - Markdown
    - MDX
    - Styling:Bootstrap
    - Styling:SCSS
    - Client-side App
  features:
    - Gatsby v2
    - Main page, Blog page, About page, Projects page, Resume page with dedicated pages for each blog-post and project
    - Uses Sass with Bootstrap to make styling super simple
    - Light/Dark mode for entire app using React's Context API
    - SEO enabled on each page with react-helmet
    - Features optimized image rendering using gatsby-image
    - Uses open source icons from Fontawesome and icons8
    - Uses icons as links to github, resume, hackerrank on main page
    - Programmatically generates styled pages for each blog post and project written in Markdown
    - Blog posts page features a live filter tool
    - Uses site metadata to populate About page
    - Resume page generated using template Markdown files
<<<<<<< HEAD
- url: https://renyuanz.github.io/leonids/
  repo: https://github.com/renyuanz/leonids
  description: A simple, fixed sidebar two columns blog theme using tailwind to polish and Github Actions to deploy
  tags:
    - Blog
    - SEO
    - Markdown
    - Styling:Tailwind
    - Styling:PostCSS
  features:
    - All gatsby-starter-blog (the official blog theme) features
    - Light/Dark mode
    - Uses PostCSS with Tailwind to make styling pleasurable
    - Auto-deploys to Github pages with Github actions CI
    - SEO enabled on each page with react-helmet
    - Features optimized image rendering using gatsby-image
    - Writes with Markdown, your favourite writing tool
=======
- url: https://gatsby-opinionated-starter.netlify.app/
  repo: https://github.com/datacrafts-io/gatsby-opinionated-starter
  description: Opinionated full-fledged TypeScript dev environment starter
  tags:
    - Styling:SCSS
    - Styling:Other
    - Testing
    - Language:TypeScript
    - Linting
    - Storybook
  features:
    - Storybook support
    - SCSS + SCSS Modules support
    - Jest + testing-library support
    - TypeScript support
    - ESLint support for both ES and TS
    - remark-lint support for linting markdown files
    - style-lint support for linting SCSS and SCSS Modules
    - GitHub Actions CI optional support
    - Renovate bot optional support
    - Husky optional support
    - Typography.js support
    - Netlify deploy optional support
- url: https://gatsby-starter-fresh.netlify.app
  repo: https://github.com/mishal23/gatsby-starter-fresh
  description:  A minimal GatsbyJS starter blog template using the Fresh Theme for anyone to build a blogging site
  tags:
    - Portfolio
    - Blog
    - SEO
    - Markdown
  features:
    - Gatsby v2
    - Blazing fast loading time
    - Mobile Friendly
    - High quality code
    - Component seperated code
    - Custom 404 page
    - In-built contact form powered by Formspree
    - Markdown support for new posts
    - Code syntax highlighting
    - Disqus support for comments
    - Supports PWA
    - Social Media icons
    - SEO friendly
    - Twitter Tags
    - Sitemap Generation
    - Google Analytics
- url: https://gatsby-starter-testing.netlify.app/
  repo: https://github.com/DanailMinchev/gatsby-starter-testing
  description: A simple Gatsby starter with configured testing frameworks and tools for each layer of the Test Pyramid and more.
  tags:
    - Linting
    - Storybook
    - Testing
  features:
    - Unit Testing - Jest with React Testing Library
    - Structural Testing - Jest Snapshot Testing
    - End-to-End Testing - Cypress with Cypress Testing Library
    - Accessibility Testing - axe with cypress-axe
    - Automated Visual Testing - Storybook with jest-puppeteer and jest-image-snapshot
- url: https://boogi.netlify.app
  repo: https://github.com/filipowm/boogi
  description: Create awesome documentation with modern, Gitbook-like look-and-feel.
  tags:
    - Documentation
    - PWA
    - SEO
    - Markdown
    - MDX
    - Styling:CSS-in-JS
    - CMS:Netlify
  features:
    - Customize your page to match your branding and needs
    - Responsive, GitBook-like design inspired by https://gitbook.com/
    - Light / dark mode themes for entire app
    - Custom [BooGi CLI](https://github.com/filipowm/boogi-cli) wrapping Gatsby CLI
      to start quickly, simplify codebase, easily run locally and build you BooGi-based app
    - Rich-content and rich-text features like text formatting, graphs and diagrams,
      quotes, columnar layout, emojis, feather icons, highlights, live code editor,
      syntax highlighting, external code snippets, social buttons and many many more!
    - draft pages
    - Search capabilities with [Algolia](https://www.algolia.com/)
    - local search (search in a browser without need to integrate with Algolia)
    - Progressive Web App (PWA) support - app can work entirely offline
    - Integration with Google Analytics
    - SEO friendliness
    - full screen mode
    - RSS feed
    - Edit content on Gitlab, Github or Bitbucket with edit-on-repo feature
    - Fully customizable using plain Yaml files
- url: https://texblog.akshatbisht.com/
  repo: https://github.com/aaaakshat/gatsby-starter-texblog
  description: A lightweight, LaTeX enabled starter to beautifully showcase your typeset articles.
  tags:
    - Blog
    - Markdown
    - MDX
    - SEO
    - Styling:SCSS
    - Language:TypeScript
  features:
    - Automatically generated landing page with articles organised by date
    - LaTeX support (rendered via remark-katex)
    - Custom Image component to easily add images
    - MDX to add components to articles
    - Uses SCSS for easy-to-understand naming
    - Google Analytics support
    - Responsive design
- url: https://frosty-torvalds-822eb0.netlify.app
  repo: https://github.com/willb335/gatsby-starter-hoa
  description: A template for home owner associations built with Gatsby, Contentful, and Netlify
  tags:
    - Blog
    - CMS:Headless
    - CMS:Contentful
    - Styling:CSS-in-JS
    - Netlify
  features:
    - CMS:Contentful integration with ready to go placeholder content
    - Netlify integration including a pre-built contact form
    - Pagination logic
    - Styled Components
    - SEO friendly components
    - Prebuilt events calendar
    - Material UI
>>>>>>> 81749119
<|MERGE_RESOLUTION|>--- conflicted
+++ resolved
@@ -7061,7 +7061,6 @@
     - Blog posts page features a live filter tool
     - Uses site metadata to populate About page
     - Resume page generated using template Markdown files
-<<<<<<< HEAD
 - url: https://renyuanz.github.io/leonids/
   repo: https://github.com/renyuanz/leonids
   description: A simple, fixed sidebar two columns blog theme using tailwind to polish and Github Actions to deploy
@@ -7079,7 +7078,6 @@
     - SEO enabled on each page with react-helmet
     - Features optimized image rendering using gatsby-image
     - Writes with Markdown, your favourite writing tool
-=======
 - url: https://gatsby-opinionated-starter.netlify.app/
   repo: https://github.com/datacrafts-io/gatsby-opinionated-starter
   description: Opinionated full-fledged TypeScript dev environment starter
@@ -7205,5 +7203,4 @@
     - Styled Components
     - SEO friendly components
     - Prebuilt events calendar
-    - Material UI
->>>>>>> 81749119
+    - Material UI