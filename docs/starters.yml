--- conflicted
+++ resolved
@@ -6301,7 +6301,6 @@
     - Sitemap Generation
     - XML Sitemaps
     - Progressive Web Ap
-<<<<<<< HEAD
 - url: https://gatsby-basic-typescript-starter.netlify.app/
   repo: https://github.com/noahub/gatsby-typescript-starter
   description: This starter ships with the main Gatsby configuration files you need to build a basic site using React and Typescript.
@@ -6314,7 +6313,6 @@
     - Google Fonts enabled
     - React Helmet for SEO
     - Configured image filesystem, transformer-sharp, plugin-sharp
-=======
 - url: https://gatsby-landing-page-starter.netlify.app/
   repo: https://github.com/btahir/gatsby-landing-page-starter
   description: Simple Landing Page Starter Built With Gatsby.
@@ -6386,7 +6384,6 @@
     - Sitemap & RSS feed
     - Support for email subscription to Mailchimp campaign
     - Support for Google analytics
->>>>>>> 50bfd49e
 - url: https://expo-gatsby-starter.netlify.app/
   repo: https://github.com/Sidibedev/expo-gatsby-starter
   description: A simple Expo and Gatsby starter.
