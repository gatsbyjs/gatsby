- url: https://gatsby-wordpress-libre.netlify.com/
  repo: https://github.com/armada-inc/gatsby-wordpress-libre-starter
  description: A Gatsby starter for creating blogs from headless WordPress CMS.
  tags:
    - Blog
    - SEO
    - CMS:WordPress
    - Styling:Other
    - Pagination
  features:
    - WordPress Libre 2 skin
    - Data sourcing from headless WordPress
    - Responsive design
    - SEO optimized
    - OpenGraph structured data
    - Twitter Cards meta
    - Sitemap Generation
    - XML Sitemaps
    - Progressive Web App
- url: https://delog-w3layouts.netlify.com/
  repo: https://github.com/W3Layouts/gatsby-starter-delog
  description: A Gatsby Starter built with Netlify CMS to launch your dream blog with a click.
  tags:
    - Blog
    - CMS:Netlify
  features:
    - Simple blog designed for designer and developers
    - Manage Posts with Netlify CMS
    - Option to add featured image and meta description while adding posts
- url: https://styxlab.github.io
  repo: https://github.com/styxlab/gatsby-starter-try-ghost
  description: A Gatsby starter for creating blogs from headless Ghost CMS.
  tags:
    - Blog
    - CMS:Headless
    - SEO
    - Styling:PostCSS
  features:
    - Casper standard Ghost theme
    - Data sourcing from headless Ghost
    - Sticky navigation headers
    - Hover on author avatar
    - Responsive design
    - SEO optimized
    - Styled 404 page
    - OpenGraph structured data
    - Twitter Cards meta
    - Sitemap Generation
    - XML Sitemaps
    - Progressive Web App
    - Offline Support
    - RSS Feed
    - Composable and extensible
- url: https://gatsby-theme-sky-lite.netlify.com
  repo: https://github.com/vim-labs/gatsby-theme-sky-lite-starter
  description: A lightweight GatsbyJS starter with Material-UI and MDX Markdown support.
  tags:
    - Blog
    - Styling:Material
  features:
    - Lightweight
    - Markdown
    - MDX
    - MaterialUI Components
    - React Icons
- url: https://authenticaysh.netlify.com/
  repo: https://github.com/seabeams/gatsby-starter-auth-aws-amplify
  description: Full-featured Auth with AWS Amplify & AWS Cognito
  tags:
    - AWS
    - Authentication
  features:
    - Full-featured AWS Authentication with Cognito
    - Error feedback in forms
    - Password Reset
    - Multi-Factor Authentication
    - Styling with Bootstrap and Sass
- url: https://gatsby-starter-blog-demo.netlify.com/
  repo: https://github.com/gatsbyjs/gatsby-starter-blog
  description: official blog
  tags:
    - Official
    - Blog
  features:
    - Basic setup for a full-featured blog
    - Support for an RSS feed
    - Google Analytics support
    - Automatic optimization of images in Markdown posts
    - Support for code syntax highlighting
    - Includes plugins for easy, beautiful typography
    - Includes React Helmet to allow editing site meta tags
    - Includes plugins for offline support out of the box
- url: https://gatsby-starter-default-demo.netlify.com/
  repo: https://github.com/gatsbyjs/gatsby-starter-default
  description: official default
  tags:
    - Official
  features:
    - Comes with React Helmet for adding site meta tags
    - Includes plugins for offline support out of the box
- url: https://gatsby-netlify-cms.netlify.com/
  repo: https://github.com/netlify-templates/gatsby-starter-netlify-cms
  description: n/a
  tags:
    - Blog
    - Styling:Bulma
    - CMS:Netlify
  features:
    - A simple blog built with Netlify CMS
    - Basic directory organization
    - Uses Bulma for styling
    - Visit the repo to learn how to set up authentication, and begin modeling your content.
- url: https://vagr9k.github.io/gatsby-advanced-starter/
  repo: https://github.com/Vagr9K/gatsby-advanced-starter
  description: Great for learning about advanced features and their implementations
  tags:
    - Blog
    - Styling:None
  features:
    - Does not contain any UI frameworks
    - Provides only a skeleton
    - Tags
    - Categories
    - Google Analytics
    - Disqus
    - Offline support
    - Web App Manifest
    - SEO
- url: https://vagr9k.github.io/gatsby-material-starter/
  repo: https://github.com/Vagr9K/gatsby-material-starter
  description: n/a
  tags:
    - Styling:Material
  features:
    - React-MD for Material design
    - Sass/SCSS
    - Tags
    - Categories
    - Google Analytics
    - Disqus
    - Offline support
    - Web App Manifest
    - SEO
- url: https://gatsby-advanced-blog-system.danilowoz.now.sh/blog
  repo: https://github.com/danilowoz/gatsby-advanced-blog-system
  description: Create a complete blog from scratch with pagination, categories, featured posts, author, SEO and navigation.
  tags:
    - Pagination
    - Markdown
    - SEO
  features:
    - Pagination;
    - Category and tag pages (with pagination);
    - Category list (with navigation);
    - Featured post;
    - Author page;
    - Next and prev post;
    - SEO component.
- url: https://graphcms.github.io/gatsby-graphcms-tailwindcss-example/
  repo: https://github.com/GraphCMS/gatsby-graphcms-tailwindcss-example
  description: The default Gatsby starter blog with the addition of the gatsby-source-graphql and tailwind dependencies.
  tags:
    - Styling:Tailwind
    - CMS:Headless
  features:
    - Tailwind style library
    - GraphQL source plugin
    - Very simple boilerplate
- url: https://wonism.github.io/
  repo: https://github.com/wonism/gatsby-advanced-blog
  description: n/a
  tags:
    - Portfolio
    - Redux
  features:
    - Blog post listing with previews (image + summary) for each blog post
    - Categories and tags for blog posts with pagination
    - Search post with keyword
    - Put react application / tweet into post
    - Copy some codes in post with clicking button
    - Portfolio
    - Resume
    - Redux for managing statement (with redux-saga / reselect)

- url: https://gatsby-tailwind-emotion-starter.netlify.com/
  repo: https://github.com/muhajirdev/gatsby-tailwind-emotion-starter
  description: A Gatsby Starter with Tailwind CSS + Emotion JS
  tags:
    - Styling:Tailwind
  features:
    - Eslint Airbnb without semicolon and without .jsx extension
    - Offline support
    - Web App Manifest
- url: https://gatsby-starter-redux-firebase.netlify.com/
  repo: https://github.com/muhajirdev/gatsby-starter-redux-firebase
  description: A Gatsby + Redux + Firebase Starter. With Authentication
  tags:
    - Styling:None
    - Firebase
    - Client-side App
  features:
    - Eslint Airbnb without semicolon and without .jsx extension
    - Firebase
    - Web App Manifest
- url: https://dschau.github.io/gatsby-blog-starter-kit/
  repo: https://github.com/dschau/gatsby-blog-starter-kit
  description: n/a
  tags:
    - Blog
  features:
    - Blog post listing with previews for each blog post
    - Navigation between posts with a previous/next post button
    - Tags and tag navigation
- url: https://contentful-userland.github.io/gatsby-contentful-starter/
  repo: https://github.com/contentful-userland/gatsby-contentful-starter
  description: n/a
  tags:
    - Blog
    - CMS:Contentful
    - CMS:Headless
  features:
    - Based on the Gatsby Starter Blog
    - Includes Contentful Delivery API for production build
    - Includes Contentful Preview API for development
- url: https://react-firebase-authentication.wieruch.com/
  repo: https://github.com/the-road-to-react-with-firebase/react-gatsby-firebase-authentication
  description: n/a
  tags:
    - Firebase
  features:
    - Sign In, Sign Up, Sign Out
    - Password Forget
    - Password Change
    - Protected Routes with Authorization
    - Realtime Database with Users
- url: http://dmwl.net/gatsby-hampton-theme
  repo: https://github.com/davad/gatsby-hampton-theme
  description: n/a
  tags:
    - Styling:CSS-in-JS
  features:
    - Eslint in dev mode with the airbnb config and prettier formatting rules
    - Emotion for CSS-in-JS
    - A basic blog, with posts under src/pages/blog
    - A few basic components (Navigation, Layout, Link wrapper around gatsby-link))
    - Based on gatsby-starter-gatsbytheme
- url: https://orgapp.github.io/gatsby-starter-orga/
  repo: https://github.com/orgapp/gatsby-starter-orga
  description: Want to use org-mode instead of markdown? This is for you.
  tags:
    - Blog
  features:
    - Use org-mode files as source.
    - Generate post pages, can be configured to be file-based or section-based.
    - Generate posts index pages.
- url: http://2column-portfolio.surge.sh/
  repo: https://github.com/praagyajoshi/gatsby-starter-2column-portfolio
  description: n/a
  tags:
    - Portfolio
    - Styling:SCSS
  features:
    - Designed as a minimalistic portfolio website
    - Grid system using flexboxgrid
    - Styled using SCSS
    - Font icons using font-awesome
    - Google Analytics integration
    - Open Sans font using Google Fonts
    - Prerendered Open Graph tags for rich sharing
- url: https://prototypeinteractive.github.io/gatsby-react-boilerplate/
  repo: https://github.com/PrototypeInteractive/gatsby-react-boilerplate
  description: n/a
  tags:
    - Styling:Bootstrap
  features:
    - Basic configuration and folder structure
    - Uses PostCSS and Sass (with autoprefixer and pixrem)
    - Uses Bootstrap 4 grid
    - Leaves the styling to you
    - Uses data from local json files
    - Contains Node.js server code for easy, secure, and fast hosting
- url: http://capricious-spring.surge.sh/
  repo: https://github.com/noahg/gatsby-starter-blog-no-styles
  description: n/a
  tags:
    - Blog
    - Styling:None
  features:
    - Same as official gatsby-starter-blog but with all styling removed
- url: https://gatsby-starter-github-api.netlify.com/
  repo: https://github.com/lundgren2/gatsby-starter-github-api
  description: Single page starter based on gatsby-source-github-api
  tags:
    - Portfolio
    - Onepage
  features:
    - Use your GitHub as your own portfolio site
    - List your GitHub repositories
    - GitHub GraphQL API v4

- url: https://gatsby-starter-bloomer.netlify.com/
  repo: https://github.com/Cethy/gatsby-starter-bloomer
  description: n/a
  tags:
    - Styling:Bulma
  features:
    - Based on gatsby-starter-default
    - Bulma CSS Framework with its Bloomer react components
    - Font-Awesome icons
    - Includes a simple fullscreen hero w/ footer example
- url: https://gatsby-starter-bootstrap-netlify.netlify.com/
  repo: https://github.com/konsumer/gatsby-starter-bootstrap-netlify
  description: n/a
  tags:
    - Styling:Bootstrap
    - CMS:Netlify
  features:
    - Very similar to gatsby-starter-netlify-cms, slightly more configurable (e.g. set site-title in gatsby-config) with Bootstrap/Bootswatch instead of bulma
- url: https://gatstrap.netlify.com/
  repo: https://github.com/jaxx2104/gatsby-starter-bootstrap
  description: n/a
  tags:
    - Styling:Bootstrap
  features:
    - Bootstrap CSS framework
    - Single column layout
    - Basic components like SiteNavi, SitePost, SitePage
- url: http://gatsby-bulma-storybook.surge.sh/
  repo: https://github.com/gvaldambrini/gatsby-starter-bulma-storybook
  description: n/a
  tags:
    - Styling:Bulma
    - Storybook
    - Testing
  features:
    - Storybook for developing components in isolation
    - Bulma and Sass support for styling
    - CSS modules
    - Prettier & eslint to format & check the code
    - Jest
- url: https://gatsby-starter-business.netlify.com/
  repo: https://github.com/v4iv/gatsby-starter-business
  description: n/a
  tags:
    - Styling:Bulma
    - PWA
    - CMS:Netlify
    - Disqus
    - Search
    - Pagination
  features:
    - Complete Business Website Suite - Home Page, About Page, Pricing Page, Contact Page and Blog
    - Netlify CMS for Content Management
    - SEO Friendly (Sitemap, Schemas, Meta Tags, GTM etc)
    - Bulma and Sass Support for styling
    - Progressive Web App & Offline Support
    - Tags and RSS Feed for Blog
    - Disqus and Share Support
    - Elastic-Lunr Search
    - Pagination
    - Easy Configuration using `config.js` file
- url: https://haysclark.github.io/gatsby-starter-casper/
  repo: https://github.com/haysclark/gatsby-starter-casper
  description: n/a
  tags:
    - PWA
  features:
    - Page pagination
    - CSS
    - Tags
    - Google Analytics
    - Offline support
    - Web App Manifest
    - SEO
- url: http://gatsby-starter-ceevee.surge.sh/
  repo: https://github.com/amandeepmittal/gatsby-starter-ceevee
  description: n/a
  tags:
    - Portfolio
  features:
    - Based on the Ceevee site template, design by Styleshout
    - Single Page Resume/Portfolio site
    - Target audience Developers, Designers, etc.
    - Used CSS Modules, easy to manipulate
    - FontAwsome Library for icons
    - Responsive Design, optimized for Mobile devices
- url: https://gatsby-starter-contentful-i18n.netlify.com/
  repo: https://github.com/mccrodp/gatsby-starter-contentful-i18n
  description: i18n support and language switcher for Contentful starter repo
  tags:
    - i18n
    - CMS:Contentful
    - CMS:Headless
  features:
    - Localization (Multilanguage)
    - Dynamic content from Contentful CMS
    - Integrates i18n plugin starter and using-contentful repos
- url: https://cranky-edison-12166d.netlify.com/
  repo: https://github.com/datocms/gatsby-portfolio
  description: n/a
  tags:
    - CMS:DatoCMS
    - CMS:Headless
  features:
    - Simple portfolio to quick start a site with DatoCMS
    - Contents and media from DatoCMS
    - Custom Sass style
    - SEO
- url: https://gatsby-deck.netlify.com/
  repo: https://github.com/fabe/gatsby-starter-deck
  description: n/a
  tags:
    - Presentation
  features:
    - Create presentations/slides using Gatsby.
    - Offline support.
    - Page transitions.
- url: https://gatsby-starter-default-i18n.netlify.com/
  repo: https://github.com/angeloocana/gatsby-starter-default-i18n
  description: n/a
  tags:
    - i18n
  features:
    - localization (Multilanguage)
- url: http://gatsby-dimension.surge.sh/
  repo: https://github.com/codebushi/gatsby-starter-dimension
  description: Single page starter based on the Dimension site template
  tags:
    - Portfolio
    - HTML5UP
    - Styling:SCSS
  features:
    - Designed by HTML5 UP
    - Simple one page site that’s perfect for personal portfolios
    - Fully Responsive
    - Styling with SCSS
- url: https://gatsby-docs-starter.netlify.com/
  repo: https://github.com/ericwindmill/gatsby-starter-docs
  description: n/a
  tags:
    - Documentation
    - Styling:CSS-in-JS
  features:
    - All the features from gatsby-advanced-starter, plus
    - Designed for Documentation / Tutorial Websites
    - ‘Table of Contents’ Component, Auto generates ToC from posts - just follow the file frontmatter conventions from markdown files in ‘lessons’.
    - Styled Components w/ ThemeProvider
    - Basic UI
    - A few extra components
    - Custom prismjs theme
    - React Icons
- url: https://parmsang.github.io/gatsby-starter-ecommerce/
  repo: https://github.com/parmsang/gatsby-starter-ecommerce
  description: Easy to use starter for an e-commerce store
  tags:
    - Styling:Other
    - Stripe
    - eCommerce
    - PWA
    - Authentication
  features:
    - Uses the Moltin eCommerce Api
    - Stripe checkout
    - Semantic-UI
    - Styled components
    - Google Analytics - (you enter the tracking-id)
    - React-headroom
    - Eslint & Prettier. Uses Airbnb JavaScript Style Guide
    - Authentication via Moltin (Login and Register)
- url: http://gatsby-forty.surge.sh/
  repo: https://github.com/codebushi/gatsby-starter-forty
  description: Multi-page starter based on the Forty site template
  tags:
    - Styling:SCSS
    - HTML5UP
  features:
    - Designed by HTML5 UP
    - Colorful homepage, and also includes a Landing Page and Generic Page components.
    - Many elements are available, including buttons, forms, tables, and pagination.
    - Custom grid made with CSS Grid
    - Styling with SCSS
- url: https://themes.gatsbythemes.com/gatsby-starter/
  repo: https://github.com/saschajullmann/gatsby-starter-gatsbythemes
  description: n/a
  tags:
    - Styling:CSS-in-JS
    - Blog
    - Testing
    - Linting
  features:
    - CSS-in-JS via Emotion.
    - Jest and Enzyme for testing.
    - Eslint in dev mode with the airbnb config and prettier formatting rules.
    - React 16.
    - A basic blog, with posts under src/pages/blog. There’s also a script which creates a new Blog entry (post.sh).
    - Data per JSON files.
    - A few basic components (Navigation, Footer, Layout).
    - Layout components make use of Styled-System.
    - Google Analytics (you just have to enter your tracking-id).
    - Gatsby-Plugin-Offline which includes Service Workers.
    - Prettier for a uniform codebase.
    - Normalize css (7.0).
    - Feather icons.
    - Font styles taken from Tachyons.
- url: https://gcn.netlify.com/
  repo: https://github.com/ryanwiemer/gatsby-starter-gcn
  description: A starter template to build amazing static websites with Gatsby, Contentful and Netlify
  tags:
    - CMS:Contentful
    - CMS:Headless
    - Blog
    - Netlify
    - Styling:CSS-in-JS
  features:
    - CMS:Contentful integration with ready to go placeholder content
    - Netlify integration including a pre-built contact form
    - Minimal responsive design - made to customize or tear apart
    - Pagination logic
    - Styled components
    - SEO Friendly Component
    - JSON-LD Schema
    - OpenGraph sharing support
    - Sitemap Generation
    - Google Analytics
    - Progressive Web app
    - Offline Support
    - RSS Feed
    - Gatsby Standard module for linting JavaScript with StandardJS
    - Stylelint support for Styled Components to lint the CSS in JS
- url: https://alampros.github.io/gatsby-starter-grommet/
  repo: https://github.com/alampros/gatsby-starter-grommet
  description: n/a
  tags:
    - Styling:Grommet
  features:
    - Barebones configuration for using the Grommet design system
    - Uses Sass (with CSS modules support)
- url: https://gatsby-starter-hello-world-demo.netlify.com/
  repo: https://github.com/gatsbyjs/gatsby-starter-hello-world
  description: official hello world
  tags:
    - Official
  features:
    - A no-frills Gatsby install
    - No plugins, no boilerplate
    - Great for advanced users
- url: https://gatsby-starter-hero-blog.greglobinski.com/
  repo: https://github.com/greglobinski/gatsby-starter-hero-blog
  description: no description yet
  tags:
    - Styling:PostCSS
    - SEO
    - Markdown
  features:
    - Easy editable content in Markdown files (posts, pages and parts)
    - CSS with `styled-jsx` and `PostCSS`
    - SEO (sitemap generation, robot.txt, meta and OpenGraph Tags)
    - Social sharing (Twitter, Facebook, Google, LinkedIn)
    - Comments (Facebook)
    - Images lazy loading and `webp` support (gatsby-image)
    - Post categories (category based post list)
    - Full text searching (Algolia)
    - Contact form (Netlify form handling)
    - Form elements and validation with `ant-design`
    - RSS feed
    - 100% PWA (manifest.webmanifest, offline support, favicons)
    - Google Analytics
    - App favicons generator (node script)
    - Easy customizable base styles via `theme` object generated from `yaml` file (fonts, colors, sizes)
    - React v.16.3 (gatsby-plugin-react-next)
    - Components lazy loading (social sharing)
    - ESLint (google config)
    - Prettier code styling
    - Webpack `BundleAnalyzerPlugin`
- url: https://gatsby-starter-i18n-lingui.netlify.com/
  repo: https://github.com/dcroitoru/gatsby-starter-i18n-lingui
  description: n/a
  tags:
    - i18n
  features:
    - Localization (Multilanguage) provided by js-lingui
    - Message extraction
    - Avoids code duplication - generates pages for each locale
    - Possibility of translated paths
- url: https://lumen.netlify.com/
  repo: https://github.com/alxshelepenok/gatsby-starter-lumen
  description: A minimal, lightweight and mobile-first starter for creating blogs uses Gatsby.
  tags:
    - Blog
    - CMS:Netlify
    - Pagination
    - Disqus
    - RSS
    - Linting
    - Testing
    - Styling:PostCSS
    - Styling:SCSS
  features:
    - Lost Grid
    - Jest testing
    - Beautiful typography inspired by matejlatin/Gutenberg
    - Mobile-First approach in development
    - Stylesheet built using SASS and BEM-Style naming
    - Syntax highlighting in code blocks
    - Sidebar menu built using a configuration block
    - Archive organized by tags and categories
    - Pagination support
    - Offline support
    - Google Analytics support
    - Disqus Comments support
- url: https://minimal-blog.lekoarts.de
  repo: https://github.com/LekoArts/gatsby-starter-minimal-blog
  description: This starter is part of a german tutorial series on Gatsby. The starter will change over time to use more advanced stuff (feel free to express your ideas in the repository). Its first priority is a minimalistic style coupled with a lot of features for the content.
  tags:
    - Blog
    - MDX
    - Styling:CSS-in-JS
    - Netlify
    - Linting
    - PWA
  features:
    - Minimal and clean white layout
    - Write your blog posts in MDX
    - Offline Support, WebApp Manifest, SEO
    - Code highlighting (with prism-react-renderer) and live preview (with react-live)
- url: https://gatsby-starter-modern-demo.netlify.com/
  repo: https://github.com/kripod/gatsby-starter-modern
  description: no description yet
  tags:
    - Linting
  features:
    - A set of strict linting rules (based on the Airbnb JavaScript Style Guide)
    - Encourage automatic code formatting
    - Prefer using Yarn for package management
    - Use EditorConfig to maintain consistent coding styles between different editors and IDEs
    - Integration with Visual Studio Code
    - Based on gatsby-starter-default
- url: https://gatsby-starter-personal-blog.greglobinski.com/
  repo: https://github.com/greglobinski/gatsby-starter-personal-blog
  description: n/a
  tags:
    - Blog
    - Markdown
    - Netlify
    - Styling:Material
  features:
    - Ready to use, but easily customizable a fully equipped theme starter
    - Easy editable content in Markdown files (posts, pages and parts)
    - ‘Like an app’ layout transitions
    - Easily restyled through theme object
    - Styling with JSS
    - Page transitions
    - Comments (Facebook)
    - Post categories
    - Post list filtering
    - Full text searching (Algolia)
    - Contact form (Netlify form handling)
    - Material UI (@next)
    - RSS feed
    - Full screen mode
    - User adjustable articles’ body copy font size
    - Social sharing (Twitter, Facebook, Google, LinkedIn)
    - PWA (manifes.json, offline support, favicons)
    - Google Analytics
    - Favicons generator (node script)
    - Components leazy loading with AsyncComponent (social sharing, info box)
    - ESLint (google config)
    - Prettier code styling
    - Custom webpack CommonsChunkPlugin settings
    - Webpack BundleAnalyzerPlugin
- url: http://gatsby-photon.surge.sh/
  repo: https://github.com/codebushi/gatsby-starter-photon
  description: Single page starter based on the Photon site template
  tags:
    - HTML5UP
    - Onepage
    - Styling:SCSS
  features:
    - Designed by HTML5 UP
    - Single Page, Responsive Site
    - Custom grid made with CSS Grid
    - Styling with SCSS
- url: https://portfolio-bella.netlify.com/
  repo: https://github.com/LekoArts/gatsby-starter-portfolio-bella
  description: A portfolio starter for Gatsby. The target audience are designers and photographers. The light themed website shows your work with large images & big typography. The Onepage is powered by the Headless CMS Prismic.io. and has programmatically created pages for your projects. General settings and colors can be changed in a config & theme file.
  tags:
    - Portfolio
    - CMS:Prismic
    - CMS:Headless
    - Styling:CSS-in-JS
    - Onepage
    - PWA
    - Linting
  features:
    - Big typography & images
    - White theme
    - Prismic.io as CMS
    - Emotion for styling + Emotion-Grid
    - One-page layout with sub-pages for case studies
    - Easily configurable
    - And other good stuff (SEO, Offline Support, WebApp Manifest Support)
- url: https://cara.lekoarts.de
  repo: https://github.com/LekoArts/gatsby-starter-portfolio-cara
  description: Playful and Colorful One-Page portfolio featuring Parallax effects and animations. Especially designers and/or photographers will love this theme! Built with MDX and Theme UI.
  tags:
    - Portfolio
    - Onepage
    - Styling:CSS-in-JS
    - PWA
  features:
    - React Spring Parallax effects
    - Theme UI-based theming
    - CSS Animations and shapes
    - Light/Dark mode
- url: https://emilia.lekoarts.de
  repo: https://github.com/LekoArts/gatsby-starter-portfolio-emilia
  description: A portfolio starter for Gatsby. The target audience are designers and photographers. The dark themed website shows your work with large images in a grid-layout (powered by CSS Grid). The transition effects on the header add a playful touch to the overall minimal design. The website has programmatically created pages for your projects (with automatic image import). General settings and colors can be changed in a config & theme file.
  tags:
    - Portfolio
    - PWA
    - Transitions
    - MDX
    - Styling:CSS-in-JS
    - Linting
    - Testing
  features:
    - Focus on big images (with gatsby-image)
    - Dark Theme with HeroPatterns Header
    - CSS Grid and styled-components
    - Page transitions
    - Cypress for End-to-End testing
    - react-spring animations
    - One-Page layout with sub-pages for projects
    - Create your projects in MDX (automatic import of images)
    - And other good stuff (SEO, Offline Support, WebApp Manifest Support)
- url: https://emma.lekoarts.de
  repo: https://github.com/LekoArts/gatsby-starter-portfolio-emma
  description: Minimalistic portfolio with full-width grid, page transitions, support for additional MDX pages, and a focus on large images. Especially designers and/or photographers will love this theme! Built with MDX and Theme UI. Using the Gatsby Theme "@lekoarts/gatsby-theme-emma".
  tags:
    - Portfolio
    - MDX
    - Transitions
    - Styling:CSS-in-JS
    - PWA
  features:
    - MDX
    - react-spring page animations
    - Optional MDX pages which automatically get added to the navigation
    - Fully customizable through the usage of Gatsby Themes (and Theme UI)
    - Light Mode / Dark Mode
    - Google Analytics Support
    - SEO (Sitemap, OpenGraph tags, Twitter tags)
    - Offline Support & WebApp Manifest
- url: https://gatsby-starter-procyon.netlify.com/
  repo: https://github.com/danielmahon/gatsby-starter-procyon
  description: n/a
  tags:
    - PWA
    - CMS:Headless
    - CMS:Other
    - Styling:Material
    - Netlify
  features:
    - Gatsby + ReactJS (server side rendering)
    - GraphCMS Headless CMS
    - DraftJS (in-place) Medium-like Editing
    - Apollo GraphQL (client-side)
    - Local caching between builds
    - Material-UI (layout, typography, components, etc)
    - Styled-Components™-like API via Material-UI
    - Netlify Deployment Friendly
    - Netlify Identity Authentication (enables editing)
    - Automatic versioning, deployment and CHANGELOG
    - Automatic rebuilds with GraphCMS and Netlify web hooks
    - PWA (Progressive Web App)
    - Google Fonts
- url: http://gatsby-starter-product-guy.surge.sh/
  repo: https://github.com/amandeepmittal/gatsby-starter-product-guy
  description: n/a
  tags:
    - Portfolio
  features:
    - Single Page
    - A portfolio Developers and Product launchers alike
    - Using Typography.js easy to switch fonts
    - All your Project/Portfolio Data in Markdown, server by GraphQL
    - Responsive Design, optimized for Mobile devices
- url: https://caki0915.github.io/gatsby-starter-redux/
  repo: https://github.com/caki0915/gatsby-starter-redux
  description: n/a
  tags:
    - Styling:CSS-in-JS
    - Redux
  features:
    - Redux and Redux-devtools.
    - Emotion with a basic theme and SSR
    - Typography.js
    - Eslint rules based on Prettier and Airbnb
- url: http://gatsby-stellar.surge.sh/
  repo: https://github.com/codebushi/gatsby-starter-stellar
  description: Single page starter based on the Stellar site template
  tags:
    - HTML5UP
    - Onepage
    - Styling:SCSS
  features:
    - Designed by HTML5 UP
    - Scroll friendly, responsive site. Can be used as a single or multi-page site.
    - Sticky Navigation when scrolling.
    - Scroll spy and smooth scrolling to different sections of the page.
    - Styling with SCSS
- url: http://gatsby-strata.surge.sh/
  repo: https://github.com/codebushi/gatsby-starter-strata
  description: Single page starter based on the Strata site template
  tags:
    - Portfolio
    - Onepage
    - HTML5UP
    - Styling:SCSS
  features:
    - Designed by HTML5 UP
    - Super Simple, single page portfolio site
    - Lightbox style React photo gallery
    - Fully Responsive
    - Styling with SCSS
- url: https://gatsby-starter-strict.netlify.com/
  repo: https://github.com/kripod/gatsby-starter-strict
  description: n/a
  tags:
    - Linting
  features:
    - A set of strict linting rules (based on the Airbnb JavaScript Style Guide)
    - lint script
    - Encourage automatic code formatting
    - format script
    - Prefer using Yarn for package management
    - Use EditorConfig to maintain consistent coding styles between different editors and IDEs
    - Integration with Visual Studio Code
    - Pre-configured auto-formatting on file save
    - Based on gatsby-starter-default
- url: https://gatsby-tachyons.netlify.com/
  repo: https://github.com/pixelsign/gatsby-starter-tachyons
  description: no description yet
  tags:
    - Styling:Other
  features:
    - Based on gatsby-starter-default
    - Using Tachyons for CSS.
- url: https://gatsby-starter-tailwind.oddstronaut.com/
  repo: https://github.com/taylorbryant/gatsby-starter-tailwind
  description: A Gatsby v2 starter styled using Tailwind, a utility-first CSS framework. Uses Purgecss to remove unused CSS.
  tags:
    - Styling:Tailwind
  features:
    - Based on gatsby-starter-default
    - Tailwind CSS Framework
    - Removes unused CSS with Purgecss
    - Includes responsive navigation and form examples
- url: http://portfolio-v3.surge.sh/
  repo: https://github.com/amandeepmittal/gatsby-portfolio-v3
  description: n/a
  tags:
    - Portfolio
  features:
    - Single Page, Timeline View
    - A portfolio Developers and Product launchers
    - Bring in Data, plug-n-play
    - Responsive Design, optimized for Mobile devices
    - Seo Friendly
    - Uses Flexbox
- url: https://gatsby-starter-typescript-plus.netlify.com/
  repo: https://github.com/resir014/gatsby-starter-typescript-plus
  description: This is a starter kit for Gatsby.js websites written in TypeScript. It includes the bare essentials for you to get started (styling, Markdown parsing, minimal toolset).
  tags:
    - Styling:CSS-in-JS
    - Language:TypeScript
    - Markdown
  features:
    - TypeScript
    - ESLint (with custom ESLint rules)
    - Markdown rendering with Remark
    - Basic component structure
    - Styling with emotion
- url: https://haysclark.github.io/gatsby-starter-typescript/
  repo: https://github.com/haysclark/gatsby-starter-typescript
  description: n/a
  tags:
    - Language:TypeScript
  features:
    - TypeScript
- url: https://fabien0102-gatsby-starter.netlify.com/
  repo: https://github.com/fabien0102/gatsby-starter
  description: n/a
  tags:
    - Language:TypeScript
    - Styling:Other
    - Testing
  features:
    - Semantic-ui for styling
    - TypeScript
    - Offline support
    - Web App Manifest
    - Jest/Enzyme testing
    - Storybook
    - Markdown linting
- url: https://gatsby-starter-wordpress.netlify.com/
  repo: https://github.com/GatsbyCentral/gatsby-starter-wordpress
  description: Gatsby starter using WordPress as the content source.
  tags:
    - Styling:CSS-in-JS
    - CMS:WordPress
  features:
    - All the features from gatsby-advanced-starter, plus
    - Leverages the WordPress plugin for Gatsby for data
    - Configured to work with WordPress Advanced Custom Fields
    - Auto generated Navigation for your WordPress Pages
    - Minimal UI and Styling — made to customize.
    - Styled Components
- url: https://www.concisejavascript.org/
  repo: https://github.com/rwieruch/open-crowd-fund
  description: n/a
  tags:
    - Stripe
    - Firebase
  features:
    - Open source crowdfunding for your own ideas
    - Alternative for Kickstarter, GoFundMe, etc.
    - Secured Credit Card payments with Stripe
    - Storing of funding information in Firebase
- url: https://www.verious.io/
  repo: https://github.com/cpinnix/verious-boilerplate
  description: n/a
  tags:
    - Styling:Other
  features:
    - Components only. Bring your own data, plugins, etc.
    - Bootstrap inspired grid system with Container, Row, Column components.
    - Simple Navigation and Dropdown components.
    - Baseline grid built in with modular scale across viewports.
    - Abstract measurements utilize REM for spacing.
    - One font to rule them all, Helvetica.
- url: https://gatsby-starter-blog-grommet.netlify.com/
  repo: https://github.com/Ganevru/gatsby-starter-blog-grommet
  description: GatsbyJS v2 starter for creating a blog. Based on Grommet v2 UI.
  tags:
    - Blog
    - Markdown
    - Styling:Grommet
    - Language:TypeScript
    - Linting
    - Redux
  features:
    - Grommet v2 UI
    - Easily configurable - see site-config.js in the root
    - Switch between grommet themes
    - Change between light and dark themes (with Redux)
    - Blog posts previews in card style
    - Responsive Design, optimized for Mobile devices
    - styled-components
    - TypeScript and ESLint (typescript-eslint)
    - lint-staged and husky - for linting before commit
- url: https://happy-pare-dff451.netlify.com/
  repo: https://github.com/fhavrlent/gatsby-contentful-typescript-starter
  description: Contentful and TypeScript starter based on default starter.
  tags:
    - CMS:Contentful
    - CMS:Headless
    - Language:TypeScript
    - Styling:CSS-in-JS
  features:
    - Based on default starter
    - TypeScript
    - CSS in JS (Emotion)
    - CMS:Contentful
- url: https://xylo-gatsby-bulma-starter.netlify.com/
  repo: https://github.com/xydac/xylo-gatsby-bulma-starter
  description: Gatsby v2 Starter with Bulma based on default starter.
  tags:
    - Styling:SCSS
    - Styling:Bulma
  features:
    - Based on default starter
    - Bulma Css
    - Sass based Styling
- url: https://maxpou.github.io/gatsby-starter-morning-dew/
  repo: https://github.com/maxpou/gatsby-starter-morning-dew
  description: Gatsby v2 blog starter
  tags:
    - Blog
    - Markdown
    - PWA
    - Disqus
    - SEO
    - MDX
    - Styling:CSS-in-JS
  features:
    - Blog post listing with previews (image + summary) for each blog post
    - Fully configurable
    - Multilang support (blog post only)
    - Syntax highlighting
    - css-in-js (with styled-components)
    - Fully Responsive
    - Tags
    - Google Analytics
    - Disqus comments support
    - Offline support
    - Web App Manifest
    - ESLint
    - Prettier
    - Travis CI
- url: https://gatsby-starter-blog-jumpalottahigh.netlify.com/
  repo: https://github.com/jumpalottahigh/gatsby-starter-blog-jumpalottahigh
  description: Gatsby v2 blog starter with SEO, search, filter, reading progress, mobile menu fab
  tags:
    - Blog
    - Markdown
  features:
    - Blog post listing with previews (image + summary) for each blog post
    - Google structured data
    - Mobile-friendly menu toggled with a floating action button (FAB)
    - Article read progress
    - User feedback component
- url: https://i18n.smakosh.com/
  repo: https://github.com/smakosh/gatsby-starter-i18n
  description: Gatsby v2 Starter with i18n using react-intl and more cool features.
  tags:
    - Styling:CSS-in-JS
    - i18n
  features:
    - Based on default starter
    - i18n with rtl text
    - Stateless components using Recompose
    - Font changes depending on the chosen language
    - SEO (meta tags, openGraph, structured data, Twitter and more...)
- url: https://gatsby-starter-mate.netlify.com
  repo: https://github.com/EmaSuriano/gatsby-starter-mate
  description: A portfolio starter for Gatsby integrated with Contentful CMS.
  tags:
    - Styling:CSS-in-JS
    - CMS:Contentful
    - CMS:Headless
    - Portfolio
  features:
    - Gatsby v2
    - Rebass (Styled-components system)
    - React Reveal
    - Dynamic content from Contentful
    - Offline support
    - PWA ready
    - SEO
    - Responsive design
    - Icons from font-awesome
    - Netlify Deployment Friendly
    - Medium integration
    - Social sharing (Twitter, Facebook, Google, LinkedIn)
- url: https://gatsby-starter-typescript-sass.netlify.com
  repo: https://github.com/thetrevorharmon/gatsby-starter-typescript-sass
  description: A basic starter with TypeScript and Sass built in
  tags:
    - Language:TypeScript
    - Styling:SCSS
    - Linting
  features:
    - TypeScript and Sass support
    - TS linter with basic react rules
- url: https://gatsby-simple-contentful-starter.netlify.com/
  repo: https://github.com/cwlsn/gatsby-simple-contentful-starter
  description: A simple starter to display Contentful data in Gatsby, ready to deploy on Netlify. Comes with a detailed article detailing the process.
  tags:
    - CMS:Contentful
    - CMS:Headless
    - Markdown
    - Styling:CSS-in-JS
  features:
    - Gatsby v2
    - Query Contentful data via Gatsby's GraphQL
    - Styled-Components for CSS-in-JS
    - Simple format, easy to create your own site quickly
    - React Helmet for Header Modification
    - Remark for loading Markdown into React
- url: https://gatsby-blog-cosmicjs.netlify.com/
  repo: https://github.com/cosmicjs/gatsby-blog-cosmicjs
  description: Blog that utilizes the power of the Cosmic JS headless CMS for easy content management
  tags:
    - CMS:Cosmic JS
    - CMS:Headless
    - Blog
  features:
    - Uses the Cosmic JS Gatsby source plugin
- url: https://cosmicjs-gatsby-starter.netlify.com/
  repo: https://github.com/cosmicjs/gatsby-starter
  description: Simple Gatsby starter connected to the Cosmic JS headless CMS for easy content management
  tags:
    - CMS:Cosmic JS
    - CMS:Headless
  features:
    - Uses the Cosmic JS Gatsby source plugin
- url: https://www.gatsby-typescript-template.com/
  repo: https://github.com/ikeryo1182/gatsby-typescript-template
  description: This is a standard starter with TypeScript, TSLint, Prettier, Lint-Staged(Husky) and Sass
  tags:
    - Language:TypeScript
    - Linting
    - Styling:SCSS
  features:
    - Category and Tag for post
    - Type Safe by TypeScript
    - Format Safe by TSLint and Prettier with Lint-Staged(Husky)
- url: https://zandersparrow.github.io/gatsby-simple-redux/
  repo: https://github.com/zandersparrow/gatsby-simple-redux
  description: The default starter plus redux
  tags:
    - Redux
  features:
    - Minimal starter based on the official default
    - Includes redux and a simple counter example
- url: https://gatsby-casper.netlify.com/
  repo: https://github.com/scttcper/gatsby-casper
  description: This is a starter blog that looks like the Ghost.io default theme, casper.
  tags:
    - Blog
    - Language:TypeScript
    - Styling:CSS-in-JS
  features:
    - Emotion CSS-in-JS
    - TypeScript
    - Author and tag pages
    - RSS
- url: https://gatsby-universal.netlify.com
  repo: https://github.com/fabe/gatsby-universal
  description: An opinionated Gatsby v2 starter for state-of-the-art marketing sites
  tags:
    - Transitions
    - PWA
    - Styling:CSS-in-JS
    - Linting
    - Markdown
    - SEO
  features:
    - Page Transitions
    - IntersectionObserver, component-based
    - React Context for global UI state
    - styled-components v4
    - Generated media queries for easy use
    - Optimized with Google Lighthouse (100/100)
    - Offline support
    - Manifest support
    - Sitemap support
    - All favicons generated
    - SEO (with Schema JSONLD) & Social Tags
    - Prettier
    - ESLint
- url: https://prismic.lekoarts.de/
  repo: https://github.com/LekoArts/gatsby-starter-prismic
  description: A typography-heavy & light-themed Gatsby Starter which uses the Headless CMS Prismic.
  tags:
    - CMS:Prismic
    - CMS:Headless
    - Styling:CSS-in-JS
    - Linting
    - Blog
    - PWA
    - Testing
  features:
    - Prismic as Headless CMS
    - Uses multiple features of Prismic - Slices, Labels, Relationship fields, Custom Types
    - Emotion for Styling
    - Cypress for End-to-End testing
    - Prism.js highlighting
    - Responsive images with gatsby-image
    - Extensive SEO
    - ESLint & Prettier
- url: https://gatsby-starter-v2-casper.netlify.com/
  repo: https://github.com/GatsbyCentral/gatsby-v2-starter-casper
  description: A blog starter based on the Casper (v1.4) theme.
  tags:
    - Blog
    - PWA
  features:
    - Page pagination
    - CSS
    - Tags
    - Google Analytics
    - Offline support
    - Web App Manifest
    - SEO
- url: https://lumen-v2.netlify.com/
  repo: https://github.com/GatsbyCentral/gatsby-v2-starter-lumen
  description: A Gatsby v2 fork of the lumen starter.
  tags:
    - Blog
    - RSS
    - Disqus
  features:
    - Lost Grid.
    - Beautiful typography inspired by matejlatin/Gutenberg.
    - Mobile-First approach in development.
    - Stylesheet built using Sass and BEM-Style naming.
    - Syntax highlighting in code blocks.
    - Sidebar menu built using a configuration block.
    - Archive organized by tags and categories.
    - Automatic RSS generation.
    - Automatic Sitemap generation.
    - Offline support.
    - Google Analytics support.
    - Disqus Comments support.
- url: https://gatsby-starter-firebase.netlify.com/
  repo: https://github.com/muhajirdev/gatsby-starter-firebase
  description: A Gatsby + Firebase Starter. With Authentication
  tags:
    - Firebase
    - Client-side App
  features:
    - Eslint Airbnb without semicolon and without .jsx extension
    - Firebase
    - Web App Manifest
- url: http://gatsby-lightbox.416serg.me
  repo: https://github.com/416serg/gatsby-starter-lightbox
  description: Showcasing a custom lightbox implementation using `gatsby-image`
  tags:
    - Portfolio
    - SEO
    - Styling:CSS-in-JS
  features:
    - Features a custom, accessible lightbox with gatsby-image
    - Styled with styled-components using CSS Grid
    - React Helmet for SEO
- url: http://jackbravo.github.io/gatsby-starter-i18n-blog/
  repo: https://github.com/jackbravo/gatsby-starter-i18n-blog
  description: Same as official gatsby-starter-blog but with i18n support
  tags:
    - i18n
    - Blog
  features:
    - Translates site name and bio using .md files
    - No extra libraries needed
- url: https://calpa.me/
  repo: https://github.com/calpa/gatsby-starter-calpa-blog
  description: Blog Template X Contentful, Twitter and Facebook style
  tags:
    - Blog
    - Styling:SCSS
  features:
    - GatsbyJS v2, faster than faster
    - Not just Contentful content source, you can use any database
    - Custom style
    - Google Analytics
    - Gitalk
    - sitemap
    - React FontAwesome
    - SEO
    - Offline support
    - Web App Manifest
    - Styled using SCSS
    - Page pagination
    - Netlify optimization
- url: https://gatsby-starter-typescript-power-blog.majidhajian.com/
  repo: https://github.com/mhadaily/gatsby-starter-typescript-power-blog
  description: Minimal Personal Blog with Gatsby and TypeScript
  tags:
    - PWA
    - Blog
    - Language:TypeScript
    - Markdown
  features:
    - Mobile-First approach in development
    - TSLint & Prettier
    - Offline support
    - Category and Tag for post
    - Type Safe by TypeScript
    - Format Safe by TSLint, StyleLint and Prettier with Lint-Staged(Husky)
    - Blog page
    - Syntax highlighting in code blocks
    - Pagination Ready
    - Ready to deploy to GitHub Pages
    - Automatic RSS generation
    - Automatic Sitemap generation
- url: https://gatsby-starter-kontent.netlify.com
  repo: https://github.com/Kentico/gatsby-starter-kontent
  description: Gatsby starter site with Kentico Kontent
  tags:
    - CMS:Headless
    - CMS:Kontent
    - Netlify
  features:
    - Gatsby v2 support
    - Content item <-> content type relationships
    - Language variants relationships
    - Linked items elements relationships
    - Content items in Rich text elements relationships
    - Reverse link relationships
- url: https://gatsby-starter-storybook.netlify.com/
  repo: https://github.com/markoradak/gatsby-starter-storybook
  description: Gatsby starter site with Storybook
  tags:
    - Storybook
    - Styling:CSS-in-JS
    - Linting
  features:
    - Gatsby v2 support
    - Storybook v4 support
    - Styled Components v4 support
    - Styled Reset, ESLint, Netlify Conf
- url: https://jamstack-hackathon-starter.netlify.com/
  repo: https://github.com/sw-yx/jamstack-hackathon-starter
  description: A JAMstack app with authenticated routes, static marketing pages, etc. with Gatsby, Netlify Identity, and Netlify Functions
  tags:
    - Netlify
    - Client-side App
  features:
    - Netlify Identity
    - Netlify Functions
    - Static Marketing pages and Dynamic Client-side Authenticated App pages
- url: https://collective.github.io/gatsby-starter-plone/
  repo: https://github.com/collective/gatsby-starter-plone
  description: A Gatsby starter template to build static sites using Plone as the content source
  tags:
    - CMS:Other
    - CMS:Headless
    - SEO
    - PWA
  features:
    - Creates 1-1 copy of source Plone site
    - Auto generated navigation and breadcrumbs
    - Progressive Web App features
    - Optimized for performance
    - Minimal UI and Styling
- url: https://gatsby-tutorial-starter.netlify.com/
  repo: https://github.com/justinformentin/gatsby-v2-tutorial-starter
  description: Simple, modern designed blog with post lists, tags, and easily customizable code.
  tags:
    - Blog
    - Linting
    - PWA
    - SEO
    - Styling:CSS-in-JS
    - Markdown
  features:
    - Blog post listing with image, summary, date, and tags.
    - Post Tags
    - Post List Filtering
    - Typography.js
    - Emotion styling
    - Syntax Highlighting in Code Blocks
    - Gatsby Image
    - Fully Responsive
    - Offline Support
    - Web App Manifest
    - SEO
    - PWA
    - Sitemap generation
    - Schema.org JSON-LD
    - CircleCI Integration
    - Codeclimate Integration
    - Google Analytics
    - Twitter and OpenGraph Tags
    - ESLint
    - Prettier Code Styling
- url: https://avivero.github.io/gatsby-redux-starter/
  repo: https://github.com/AVivero/gatsby-redux-starter
  description: Gatsby starter site with Redux, Sass, Bootstrap, Css Modules and Material Icons
  tags:
    - Redux
    - Styling:SCSS
    - Styling:Bootstrap
    - Styling:Material
    - Linting
  features:
    - Gatsby v2 support
    - Redux support
    - Sass support
    - Bootstrap v4 support
    - Css Modules support
    - ESLint, Prettier
- url: https://gatsby-typescript-boilerplate.netlify.com/
  repo: https://github.com/leachjustin18/gatsby-typescript-boilerplate
  description: Opinionated Gatsby v2 starter with TypeScript.
  tags:
    - Language:TypeScript
    - PWA
    - Styling:SCSS
    - Styling:PostCSS
  features:
    - TSLint with airbnb & prettier configurations
    - Prettier
    - Stylelint
    - Offline support
    - Type Safe by TypeScript
    - Format on commit with Lint-Staged(Husky)
    - Favicon generation
    - Sitemap generation
    - Autoprefixer with browser list
    - CSS nano
    - CSS MQ Packer
    - Lazy load image(s) with plugin sharp
    - Gatsby Image
    - Netlify optimizations
- url: https://danshai.github.io/gatsbyv2-scientific-blog-machine-learning/
  repo: https://github.com/DanShai/gatsbyv2-scientific-blog-machine-learning
  description: Machine learning ready and scientific blog starter
  tags:
    - Blog
    - Linting
  features:
    - Write easly your scientific blog with katex and publish your research
    - Machine learning ready with tensorflowjs
    - Manipulate csv data
    - draw with graph mermaid
    - display charts with chartjs
- url: https://gatsby-tailwind-styled-components.netlify.com/
  repo: https://github.com/muhajirdev/gatsby-tailwind-styled-components-starter
  description: A Gatsby Starter with Tailwind CSS + Styled Components
  tags:
    - Styling:Tailwind
  features:
    - Eslint Airbnb without semicolon and without .jsx extension
    - Offline support
    - Web App Manifest
- url: https://gatsby-starter-mobx.netlify.com
  repo: https://github.com/borekb/gatsby-starter-mobx
  description: MobX + TypeScript + TSLint + Prettier
  tags:
    - Language:TypeScript
    - Linting
    - Testing
  features:
    - Gatsby v2 + TypeScript
    - MobX with decorators
    - Two examples from @mweststrate's Egghead course
    - .editorconfig & Prettier
    - TSLint
    - Jest
- url: https://tender-raman-99e09b.netlify.com/
  repo: https://github.com/amandeepmittal/gatsby-bulma-quickstart
  description: A Bulma CSS + GatsbyJS Starter Kit
  tags:
    - Styling:Bulma
    - Styling:SCSS
  features:
    - Uses Bulma CSS
    - Sass based Styling
    - Responsive Design
    - Google Analytics Integration
    - Uses Gatsby v2
    - SEO
- url: https://gatsby-starter-notes.netlify.com/
  repo: https://github.com/patricoferris/gatsby-starter-notes
  description: Gatsby starter for creating notes organised by subject and topic
  tags:
    - Markdown
    - Pagination
  features:
    - Create by topic per subject notes that are organised using pagination
    - Support for code syntax highlighting
    - Support for mathematical expressions
    - Support for images
- url: https://gatsby-starter-ttag.netlify.com/
  repo: https://github.com/ttag-org/gatsby-starter-ttag
  description: Gatsby starter with the minimum required to demonstrate using ttag for precompiled internationalization of strings.
  tags:
    - i18n
  features:
    - Support for precompiled string internationalization using ttag and it's babel plugin
- url: https://gatsby-starter-typescript.netlify.com/
  repo: https://github.com/goblindegook/gatsby-starter-typescript
  description: Gatsby starter using TypeScript.
  tags:
    - Markdown
    - Pagination
    - Language:TypeScript
    - PWA
    - Linting
  features:
    - Markdown and MDX
    - Local search powered by Lunr
    - Syntax highlighting
    - Images
    - Styling with Emotion
    - Testing with Jest and react-testing-library
- url: https://gatsby-netlify-cms-example.netlify.com/
  repo: https://github.com/robertcoopercode/gatsby-netlify-cms
  description: Gatsby starter using Netlify CMS
  tags:
    - CMS:Netlify
    - Styling:SCSS
  features:
    - Example of a website for a local developer meetup group
    - NetlifyCMS used for easy data entry
    - Mobile-friendly design
    - Styling done with Sass
    - Gatsby version 2
- url: https://gatsby-typescript-starter-blog.netlify.com/
  repo: https://github.com/frnki/gatsby-typescript-starter-blog
  description: A starter blog for TypeScript-based Gatsby projects with minimal settings.
  tags:
    - Language:TypeScript
    - Blog
  features:
    - TypeScript & TSLint
    - No Styling (No Typography.js)
    - Minimal settings based on official starter blog
- url: https://gatsby-serif.netlify.com/
  repo: https://github.com/jugglerx/gatsby-serif-theme
  description: Multi page/content-type starter using Markdown and SCSS. Serif is a beautiful small business theme for Gatsby. The theme is fully responsive, blazing fast and artfully illustrated.
  tags:
    - Styling:SCSS
    - Markdown
    - Linting
  features:
    - Multiple "content types" for `services`, `team` and `testimonials` using Markdown as the source
    - Graphql query in `gatsby-node.js` using aliases that creates pages and templates by content type based on the folder `src/pages/services`, `src/pages/team`
    - SCSS
    - Responsive design
    - Bootstrap 4 grid and media queries only
    - Responsive menu
    - Royalty free illustrations included
    - SEO titles & meta using `gatsby-plugin-react-helmet`
    - Eslint & Prettier
- url: https://awesome-gatsby-starter.netlify.com/
  repo: https://github.com/South-Paw/awesome-gatsby-starter
  description: Starter with a preconfigured MDX, Storybook and ESLint environment for component first development of your next Gatsby site.
  tags:
    - MDX
    - Markdown
    - Storybook
    - Styling:CSS-in-JS
    - Linting
  features:
    - Gatsby MDX for JSX in Markdown loading, parsing, and rendering of pages
    - Storybook for isolated component development
    - styled-components for CSS-in-JS
    - ESLint with Airbnb's config
    - Prettier integrated into ESLint
    - A few example components and pages with stories and simple site structure
- url: https://santosfrancisco.github.io/gatsby-starter-cv/
  repo: https://github.com/santosfrancisco/gatsby-starter-cv
  description: A simple starter to get up and developing your digital curriculum with GatsbyJS'
  tags:
    - Styling:CSS-in-JS
    - PWA
    - Onepage
  features:
    - Gatsby v2
    - Based on default starter
    - Google Analytics
    - Web App Manifest
    - SEO
    - Styling with styled-components
    - Responsive Design, optimized for Mobile devices
- url: https://vigilant-leakey-a4f8cd.netlify.com/
  repo: https://github.com/agneym/gatsby-blog-starter
  description: Minimal Blog Starter Template with Styled Components.
  tags:
    - Markdown
    - Styling:CSS-in-JS
    - Blog
  features:
    - Markdown loading, parsing, and rendering of pages
    - Minimal UI for blog
    - Styled-components for CSS-in-JS
    - Prettier added as pre-commit hook
    - Google Analytics
    - Image Optimisation
    - Code Styling and Formatting in markdown
    - Responsive Design
- url: https://inspiring-me-lwz7512.netlify.com/
  repo: https://github.com/lwz7512/gatsby-netlify-identity-starter
  description: Gatsby Netlify Identity Starter with NIW auth support, and content gating, as well as responsive layout.
  tags:
    - Netlify
    - Pagination
  features:
    - Mobile Screen support
    - Privacy control for post content view & profile page
    - User authentication by Netlify Identity Widget/Service
    - Pagination for posts
    - Navigation menu with active status
- url: https://gatsby-starter-event-calendar.netlify.com/
  repo: https://github.com/EmaSuriano/gatsby-starter-event-calendar
  description: Gatsby Starter to display information about events from Google Spreadsheets with Calendars
  tags:
    - Linting
    - Styling:Grommet
    - PWA
    - SEO
    - Google Sheets
  features:
    - Grommet
    - Theming
    - Google Spreadsheet integration
    - PWA
    - A11y
    - SEO
    - Netlify Deployment Friendly
    - ESLint with Airbnb's config
    - Prettier integrated into ESLint
- url: https://gatsby-starter-tech-blog.netlify.com/
  repo: https://github.com/email2vimalraj/gatsby-starter-tech-blog
  description: A simple tech blog starter kit for gatsbyjs
  tags:
    - Blog
    - Portfolio
  features:
    - Markdown based blog
    - Filter blog posts by Tags
    - Easy customization
    - Using styled components
    - Minimal styles
    - Best scoring by Lighthouse
    - SEO support
    - PWA support
    - Offline support
- url: https://infallible-brown-28846b.netlify.com/
  repo: https://github.com/tylergreulich/gatsby-typescript-mdx-prismjs-starter
  description: Gatsby starter using TypeScript, MDX, Prismjs, and styled-components
  tags:
    - Language:TypeScript
    - Linting
    - Testing
    - Styling:CSS-in-JS
    - MDX
  features:
    - Gatsby v2 + TypeScript
    - Syntax highlighting with Prismjs
    - MDX
    - Jest
    - react-testing-library
    - styled-components
- url: https://hardcore-darwin-d7328f.netlify.com/
  repo: https://github.com/agneym/gatsby-careers-page
  description: A Careers Page for startups using Gatsby
  tags:
    - Markdown
    - Styling:CSS-in-JS
  features:
    - Careers Listing
    - Application Format
    - Markdown for creating job description
    - styled-components
- url: https://saikrishna.me/
  repo: https://github.com/s-kris/gatsby-minimal-portfolio-blog
  description: A minimal portfolio website with blog using Gatsby. Suitable for developers.
  tags:
    - Portfolio
    - Blog
  features:
    - Portfolio Page
    - Timline (Journey) page
    - Minimal
- url: https://gatsby-starter-blog-mdx-demo.netlify.com
  repo: https://github.com/hagnerd/gatsby-starter-blog-mdx
  description: A fork of the Official Gatsby Starter Blog with support for MDX out of the box.
  tags:
    - MDX
    - Blog
  features:
    - MDX
    - Blog
    - RSS Feed
- url: https://gatsby-tailwindcss-sass-starter-demo.netlify.com/
  repo: https://github.com/durianstack/gatsby-tailwindcss-sass-starter
  description: Just another Gatsby Tailwind with SASS starter
  tags:
    - Styling:Tailwind
    - Styling:SCSS
  features:
    - Tailwind, A Utility-First CSS Framework for Rapid UI Development
    - SASS/SCSS
    - Comes with React Helmet for adding site meta tags
    - Includes plugins for offline support out of the box
    - PurgeCSS to shave off unused styles
- url: https://tyra-starter.netlify.com/
  repo: https://github.com/madelyneriksen/gatsby-starter-tyra
  description: A feminine GatsbyJS Starter Optimized for SEO
  tags:
    - SEO
    - Blog
    - Styling:Other
  features:
    - Integration with Social Media and Mailchimp.
    - Styled with Tachyons.
    - Rich structured data on blog posts for SEO.
    - Pagination and category pages.
- url: https://gatsby-starter-styled.netlify.com/
  repo: https://github.com/gregoralbrecht/gatsby-starter-styled
  description: Yet another simple starter with Styled-System, Typography.js, SEO and Google Analytics.
  tags:
    - Styling:CSS-in-JS
    - PWA
    - SEO
  features:
    - Styled-Components
    - Styled-System
    - Rebass Grid
    - Typography.js to easily set up font styles
    - Google Analytics
    - Prettier, ESLint & Stylelint
    - SEO (meta tags and schema.org via JSON-LD)
    - Offline support
    - Web App Manifest
- url: https://gatsby.ghost.org/
  repo: https://github.com/TryGhost/gatsby-starter-ghost
  description: Build lightning-fast, modern publications with Ghost and Gatsby
  tags:
    - CMS:Headless
    - Blog
  features:
    - Ghost integration with ready to go placeholder content and webhooks support
    - Minimal responsive design
    - Pagination for posts, tags, and authors
    - SEO Friendly Meta
    - JSON-LD Schema
    - OpenGraph structured data
    - Twitter Cards meta
    - Sitemap Generation
    - XML Sitemaps
    - Progressive Web App
    - Offline Support
    - RSS Feed
    - Netlify integration ready to deploy
- url: https://traveler-blog.netlify.com/
  repo: https://github.com/QingpingMeng/gatsby-starter-traveler-blog
  description: A fork of the Official Gatsby Starter Blog to build a travler blog with images support
  tags:
    - Blog
    - PWA
    - SEO
    - Styling:Material
    - Styling:CSS-in-JS
  features:
    - Netlify integration ready to deploy
    - Material UI
    - styled-components
    - GitHub markdown css support
- url: https://create-ueno-app.netlify.com
  repo: https://github.com/ueno-llc/ueno-gatsby-starter
  description: Opinionated Gatsby starter by Ueno.
  tags:
    - Language:TypeScript
    - Styling:SCSS
    - Linting
    - Transitions
  features:
    - GraphQL hybrid
    - SEO friendly
    - GSAP ready
    - Nice Devtools
    - GsapTools
    - Ueno plugins
    - SVG to React component
    - Ueno's TSlint
    - Decorators
- url: https://gatsby-snyung-starter.netlify.com/
  repo: https://github.com/SeonHyungJo/gatsby-snyung-starter
  description: Basic starter template for You
  tags:
    - CMS:Contentful
    - Markdown
    - Linting
    - Pagination
    - Portfolio
    - SEO
    - Styling:SCSS
    - Transitions
  features:
    - SASS/SCSS
    - Add Utterances
    - Nice Pagination
    - Comes with React Helmet for adding site meta tags
    - Create Yout Name Card for writing meta data
- url: https://gatsby-contentstack-starter.netlify.com/
  repo: https://github.com/contentstack/gatsby-starter-contentstack
  description: A Gatsby starter powered by Headless CMS Contentstack.
  tags:
    - CMS:Headless
    - Blog
  features:
    - Includes Contentstack Delivery API for any environment
    - Dynamic content from Contentstack CMS
- url: https://gatsby-craftcms-barebones.netlify.com
  repo: https://github.com/frankievalentine/gatsby-craftcms-barebones
  description: Barebones setup for using Craft CMS and Gatsby locally.
  tags:
    - CMS:Headless
  features:
    - Full setup instructions included
    - Documented to get you set up with Craft CMS quickly
    - Code referenced in repo
- url: https://gatsby-starter-buttercms.netlify.com/
  repo: https://github.com/ButterCMS/gatsby-starter-buttercms
  description: A starter template for spinning up a Gatsby+ ButterCMS site
  tags:
    - Blog
    - SEO
    - CMS:Headless
  features:
    - Fully functioning blog
    - Navigation between posts with a previous/next post button
    - FAQ Knowledge Base
    - CMS Powered Homepage
    - Customer Case Study example marketing pages
- url: https://master.d2f5ek3dnwfe9v.amplifyapp.com/
  repo: https://github.com/dabit3/gatsby-auth-starter-aws-amplify
  description: This Gatsby starter uses AWS Amplify to implement authentication flow for signing up/signing in users as well as protected client side routing.
  tags:
    - AWS
    - Authentication
  features:
    - AWS Amplify
    - Full authentication workflow
    - Registration form
    - Signup form
    - User sign in
- url: https://gatsby-starter.mdbootstrap.com/
  repo: https://github.com/anna-morawska/gatsby-material-design-for-bootstrap
  description: A simple starter which lets you quickly start developing with Gatsby and Material Design For Bootstrap
  tags:
    - Styling:Material
  features:
    - React Bootstrap with Material Design css framework.
    - Free for personal and commercial use
    - Fully responsive
- url: https://frosty-ride-4ff3b9.netlify.com/
  repo: https://github.com/damassi/gatsby-starter-typescript-rebass-netlifycms
  description:
    A Gatsby starter built on top of MDX (React + Markdown), NetlifyCMS (with
    MDX and netlify-cms-backend-fs support -- no need to deploy), TypeScript,
    Rebass for UI, Styled Components, and Jest for testing. Very little visual
    styling has been applied so that you can bring your own :)
  tags:
    - MDX
    - CMS:Netlify
    - Language:TypeScript
    - Styling:Other
    - Styling:CSS-in-JS
    - Testing
  features:
    - MDX - Markdown + React
    - Netlify CMS (with MDX support)
    - Read and write to local file system via netlify-cms-backend-fs
    - TypeScript
    - Rebass
    - Styled Components
    - Jest
- url: https://bluepeter.github.io/gatsby-material-ui-business-starter/
  repo: https://github.com/bluepeter/gatsby-material-ui-business-starter
  description: Beautiful Gatsby Material Design Business Starter
  tags:
    - Styling:Material
  features:
    - Uses the popular, well-maintained Material UI React component library
    - Material Design theme and icons
    - Rotating home page carousel
    - Simple setup without opinionated setup
    - Fully instrumented for successful PROD deployments
    - Stylus for simple CSS
- url: https://example-company-website-gatsby-sanity-combo.netlify.com/
  repo: https://github.com/sanity-io/example-company-website-gatsby-sanity-combo
  description: This examples combines Gatsby site generation with Sanity.io content management in a neat company website.
  tags:
    - CMS:sanity.io
    - CMS:Headless
    - Blog
  features:
    - Out-of-the-box headless CMS
    - Real-time content preview in Development
    - Fast & frugal builds
    - No accidental missing fields/types
    - Full Render Control with Portable Text
    - gatsby-image support
    - Content types for company info, pages, projects, people, and blog posts
- url: https://gatsby-starter-under-construction.netlify.com/
  repo: https://github.com/robinmetral/gatsby-starter-under-construction
  description: Blazing fast "Under Construction" page with a blazing quick setup.
  tags:
    - Onepage
    - Styling:CSS-in-JS
    - SEO
    - PWA
  features:
    - Configure everything in gatsby-config.js
    - Creative CSS3 background patterns by Lea Verou
    - Built-in Google Fonts support
    - Social icons with react-social-icons
- url: https://gatsby-starter-docz.netlify.com/
  repo: https://github.com/RobinCsl/gatsby-starter-docz
  description: Simple starter where building your own documentation with Docz is possible
  tags:
    - Documentation
  features:
    - Generate nice documentation with Docz, in addition to generating your normal Gatsby site
    - Document your React components in .mdx files
- url: https://gatsby-starter-santa-fe.netlify.com/
  repo: https://github.com/osogrizz/gatsby-starter-santa-fe
  description: A place for artist or designers to display their creations
  tags:
    - Styling:CSS-in-JS
  features:
    - SEO friendly
    - Built-in Google Fonts support
    - Contact Form
    - Customizable Design Template
- url: https://gatsby-hello-friend.now.sh
  repo: https://github.com/panr/gatsby-starter-hello-friend
  description: A simple starter for Gatsby. That's it.
  tags:
    - Pagination
    - Markdown
    - Blog
    - Portfolio
    - Styling:PostCSS
  features:
    - Dark/light mode, depending on your preferences
    - Great reading experience thanks to Inter font, made by Rasmus Andersson
    - Nice code highlighting thanks to PrismJS
    - Responsive youtube/vimeo etc. videos
    - Elastic menu
    - Fully responsive site
- url: https://lgcolella.github.io/gatsby-starter-developer-blog/
  repo: https://github.com/lgcolella/gatsby-starter-developer-blog
  description: A starter to create SEO-friendly, fast, multilanguage, responsive and highly customizable technical blogs/portfolios with the most common features out of the box.
  tags:
    - Blog
    - Portfolio
    - i18n
  features:
    - Multilanguage posts
    - Pagination and image preview for posts
    - Tags
    - SEO
    - Social share buttons
    - Disqus for comments
    - Highlighting for code syntax in posts
    - Dark and light themes available
    - Various available icon sets
    - RSS Feed
    - Web app manifest
- url: https://gatsby.magicsoup.io/
  repo: https://github.com/magicsoup-io/gatsby-starter-magicsoup
  description: A production ready Gatsby starter using magicsoup.io
  tags:
    - SEO
    - Markdown
    - Styling:CSS-in-JS
    - Testing
  features:
    - Optimized images with gatsby-image.
    - SEO friendly with react-helmet, gatsby-plugin-sitemap and Google Webmaster Tools!
    - Responsive UIs with magicsoup.io/stock.
    - Static content with gatsby-transform-remark or gatsby-transform-json.
    - Convert Markdown to StyledComponents!
    - Webfonts with gatsby-plugin-web-font-loader.
    - SSR ready!
    - Testing with Jest!
- url: https://foxandgeese.github.io/tiny-agency/
  repo: https://github.com/foxandgeese/tiny-agency
  description: Simple Gatsby.js starter that uses material design and that's perfect for tiny agencies.
  tags:
    - Styling:Material
  features:
    - Uses the popular, well-maintained Material UI React component library
    - Material Design theme and icons
    - Simple setup without opinionated setup
    - Fully instrumented for successful PROD deployments
- url: https://gatsby-shopify-starter.netlify.com/
  repo: https://github.com/AlexanderProd/gatsby-shopify-starter
  description: Kick off your next, ecommerce experience with this Gatsby starter. It is based on the default Gatsby starter to be easily modifiable.
  tags:
    - CMS:Headless
    - SEO
    - eCommerce
    - Styling:CSS-in-JS
  features:
    - Shopping Cart
    - Shopify Integration
    - Product Grid
    - Shopify Store Credentials included
    - Optimized images with gatsby-image.
    - SEO
- url: https://gatejs.netlify.com
  repo: https://github.com/sarasate/gate
  description: API Doc generator inspired by Stripe's API docs
  tags:
    - Documentation
    - Markdown
    - Onepage
  features:
    - API documentation from markdown sources
    - Code samples separated by language
    - Syntax highlighting
    - Everything in a single page
- url: https://hopeful-keller-943d65.netlify.com
  repo: https://github.com/iwilsonq/gatsby-starter-reasonml
  description: Gatsby starter to create static sites using type-safe ReasonML
  tags:
    - Language:Other
    - Blog
    - Styling:CSS-in-JS
  features:
    - Gatsby v2 support
    - bs-platform v4 support
    - Similar to gatsby-starter-blog
- url: https://gatsby-starter-blog-amp-to-pwa.netlify.com/
  repo: https://github.com/tomoyukikashiro/gatsby-starter-blog-amp-to-pwa
  description: Gatsby starter blog with AMP to PWA Strategy
  tags:
    - Blog
    - AMP
    - PWA
  features:
    - Similar to gatsby-starter-blog
    - Support AMP to PWA strategy
- url: https://cvluca.github.io/gatsby-starter-markdown/
  repo: https://github.com/cvluca/gatsby-starter-markdown
  description: Boilerplate for markdown-based website (Documentation, Blog, etc.)
  tags:
    - Markdown
    - Redux
    - Styling:Ant Design
  features:
    - Responsive Web Design
    - Auto generated Sidebar
    - Auto generated Anchor
- url: https://gatsby-starter-wordpress-community.netlify.com/
  repo: https://github.com/pablovila/gatsby-starter-wordpress-community
  description: Starter using gatsby-source-wordpress to display posts and pages from a WordPress site
  tags:
    - CMS:WordPress
    - Styling:Bulma
    - Blog
    - Pagination
  features:
    - Gatsby v2 support
    - Responsive Web Design
    - WordPress support
    - Bulma and Sass Support for styling
    - Pagination logic
- url: https://gatsby-blogger.netlify.com/
  repo: https://github.com/aslammultidots/blogger
  description: A Simple, clean and modern designed blog with firebase authentication feature and easily customizable code.
  tags:
    - Blog
    - Redux
    - Disqus
    - CMS:Contentful
    - Firebase
  features:
    - Minimal and clean white layout.
    - Dynamic content from Contentful.
    - Blog post listing with previews (image + summary) for each blog post.
    - Disqus commenting system for each blog post.
    - Search post with keyword.
    - Firebase for Authentication.
    - Protected Routes with Authorization.
    - Contact form integration.
- url: https://gatsby-starter-styled-components.netlify.com/
  repo: https://github.com/blakenoll/gatsby-starter-styled-components
  description: The Gatsby default starter modified to use styled-components
  tags:
    - Styling:CSS-in-JS
  features:
    - styled-components
    - sticky footer
- url: https://magazine-example.livingdocs.io/
  repo: https://github.com/livingdocsIO/gatsby-magazine-example
  description: This magazine-starter helps you start out with Livingdocs as a headless CMS.
  tags:
    - Blog
    - CMS:Headless
  features:
    - Minimal and clean white layout.
    - Dynamic content from Livingdocs.
    - Built-in component library.
    - Robust template and theme.
- url: https://gatsby-starter-intl.tomekskuta.pl
  repo: https://github.com/tomekskuta/gatsby-starter-intl
  description: Gatsby v2 i18n starter which makes static pages for every locale and detect your browsers lang. i18n with react-intl.
  tags:
    - i18n
    - Testing
  features:
    - static pages for every language
    - detects your browser locale
    - uses react-intl
    - based on Gatsby Default Starter
    - unit tests with Jest
- url: https://cape.netlify.com/
  repo: https://github.com/juhi-trivedi/cape
  description: A Gatsby - CMS:Contentful demo with Netlify.
  tags:
    - Blog
    - Netlify
    - CMS:Contentful
    - Styling:Bootstrap
  features:
    - Fecthing Dynamic content from Contentful.
    - Blog post listing with previews (image + summary) for each blog post.
    - Contact form integration with Netlify.
    - Grid system inspired by Bootstrap.
- url: https://gatsby-starter-infinite-scroll.baobab.fi/
  repo: https://github.com/baobabKoodaa/gatsby-starter-infinite-scroll
  description: Infinite Scroll and Pagination with 10k photos
  tags:
    - Infinite Scroll
    - Pagination
    - Styling:CSS-in-JS
  features:
    - Infinite Scroll (default mode)
    - Pagination (fallback for users without JS)
    - Toggle between these modes in demo
    - Efficient implementation (only fetch the data that's needed, ship initial items with the page instead of fetch, etc.)
- url: https://jodie.lekoarts.de/
  repo: https://github.com/LekoArts/gatsby-starter-portfolio-jodie
  description: Image-heavy photography portfolio with colorful accents & great typography
  tags:
    - Portfolio
    - PWA
    - Transitions
    - Styling:CSS-in-JS
    - Linting
    - Testing
    - Language:TypeScript
  features:
    - Configurable with theming, CSS Grid & a yaml file for navigation
    - Create your projects by editing a yaml file and putting images into a folder
    - Shows your Instagram posts
    - TypeScript
    - Cypress for End-to-End testing
    - react-spring for animations & transitions
    - Uses styled-components + styled-system
    - SEO with Sitemap, Schema.org JSONLD, Tags
    - Responsive images with gatsby-image
- url: https://amazing-jones-e61bda.netlify.com/
  repo: https://github.com/WebCu/gatsby-material-kit-react
  description: Adaptation of Material Kit React to Gatsby
  tags:
    - Styling:Material
  features:
    - 60 Handcrafted Components
    - 4 Customized Plugins
    - 3 Example Pages
- url: https://relaxed-bhaskara-5abd0a.netlify.com/
  repo: https://github.com/LekovicMilos/gatsby-starter-portfolio
  description: Gatsby portfolio starter for creating quick portfolio
  tags:
    - Portfolio
  features:
    - Showcase of portfolio items
    - About me page
- url: https://gatsby-typescript-scss-docker-starter.netlify.com/
  repo: https://github.com/OFranke/gatsby-typescript-scss-docker
  description: Gatsby starter TypeScript, SCSS, Docker
  tags:
    - Language:TypeScript
    - Styling:SCSS
    - Linting
  features:
    - Format & Commit Safe by ESLint, StyleLint and Prettier with Lint-Staged (Husky), optimized for VS Code
    - Typings for scss files are automatically generated
    - Responsiveness from the beginning through easy breakpoint configuration
    - Enforce the DRY principle, no hardcoded and repeated `margin`, `font-size`, `color`, `box-shadow`, `border-radius` ... properties anymore
    - Docker ready - you can run Gatsby dev mode on your machine environment or with docker-compose
- url: https://prismic-i18n.lekoarts.de/
  repo: https://github.com/LekoArts/gatsby-starter-prismic-i18n
  description: Based on gatsby-starter-prismic with Internationalization (i18n) support.
  tags:
    - CMS:Prismic
    - CMS:Headless
    - Styling:CSS-in-JS
    - Linting
    - Blog
    - PWA
    - Testing
    - i18n
  features:
    - Prismic as Headless CMS
    - Uses multiple features of Prismic - Slices, Labels, Relationship fields, Custom Types, Internationalization
    - Emotion for Styling
    - i18n without any third-party libaries
    - Cypress for End-to-End testing
    - Prism.js highlighting
    - Responsive images with gatsby-image
    - Extensive SEO
    - ESLint & Prettier
- url: https://gatsby-starter-landing-page.netlify.com/
  repo: https://github.com/gillkyle/gatsby-starter-landing-page
  description: Single page starter for minimal landing pages
  tags:
    - Onepage
  features:
    - Gatsby image
    - Google Analytics
    - Minimal design
- url: https://thakkaryash94.github.io/gatsby-github-personal-website/
  repo: https://github.com/thakkaryash94/gatsby-github-personal-website
  description: It is a conversion of original GitHub personal website repo which is written in ruby for JS developers. This repository gives you the code you'll need to kickstart a personal website that showcases your work as a software developer. And when you manage the code in a GitHub repository, it will automatically render a webpage with the owner's profile information, including a photo, bio, and repositories.
  tags:
    - Portfolio
    - Onepage
  features:
    - layout config either stacked or sidebar
    - theme dark/light mode
    - post support
- url: https://gatsby-starter-default-intl.netlify.com
  repo: https://github.com/wiziple/gatsby-starter-default-intl
  description: The default Gatsby starter with features of multi-language url routes and browser language detection.
  tags:
    - i18n
  features:
    - Localization (Multilanguage) provided by react-intl.
    - Support automatic redirection based on user's preferred language in browser provided by browser-lang.
    - Support multi-language url routes within a single page component. That means you don't have to create separate pages such as pages/en/index.js or pages/ko/index.js.
    - Based on gatsby-starter-default with least modification.
- url: https://gatsby-starter-julia.netlify.com/
  repo: https://github.com/niklasmtj/gatsby-starter-julia
  description: A minimal blog starter template built with Gatsby
  tags:
    - Markdown
    - Blog
  features:
    - Landingpage
    - Blogoverview
    - Markdown sourcing
    - Estimated reading time
    - Styled component with @emotion
    - Netlify deployment friendly
    - Nunito font as npm module
    - Site meta tags with React Helmet
- url: https://agalp.imedadel.me
  repo: https://github.com/ImedAdel/automatic-gatsbyjs-app-landing-page
  description: Automatically generate iOS app landing page using GatsbyJS
  tags:
    - Onepage
    - PWA
    - SEO
  features:
    - One Configuration file
    - Automatically generate a landing page for your iOS app
    - List app features
    - App Store and Play Store buttons
    - App screenshot and video preview
    - Easily add social media accounts and contact info in the footer via the site-config.js file.
    - Pick custom Font Awesome icons for the feature list via the site-config.js file.
    - Built using Prettier and Styled-Components
    - Easily integrate Google Analytics by adding your ID to site-config.js file.
- url: https://gatsby-starter-shopify-app.firebaseapp.com/install
  repo: https://github.com/gil--/gatsby-starter-shopify-app
  description: Easily create Serverless Shopify Admin Apps powered by Gatsby and Firebase Functions
  tags:
    - Shopify
    - Firebase
  features:
    - 🗄 Firebase Firestore Realtime DB
    - ⚡️ Serverless Functions API layer (Firebase Functions)
    - 💼 Admin API (Graphql) Serverless Proxy
    - 🎨 Shopify Polaris (AppProvider, etc.)
    - 💰 Application Charge Logic (30 days) with variable trial duration
    - 📡 Webhook Validation & Creation
    - 🔑 GDPR Ready (Including GDPR Webhooks)
    - 🏗 CircleCI Config for easy continuous deployments to Firebase
- url: https://gatsby-starter-paperbase.netlify.com/
  repo: https://github.com/willcode4food/gatsby-starter-paperbase
  description: A Gatsby starter that implements the Paperbase Premium Theme from MaterialUI
  tags:
    - Styling:Material
    - Styling:CSS-in-JS
  features:
    - MaterialUI Paperbase theme in Gatsby!
    - Create professional looking admin tools and dashboards
    - Responsive Design
    - MaterialUI Paper Components
    - MaterialUI Tab Components
- url: https://gatsby-starter-devto.netlify.com/
  repo: https://github.com/geocine/gatsby-starter-devto
  description: A GatsbyJS starter template that leverages the Dev.to API
  tags:
    - Blog
    - Styling:CSS-in-JS
  features:
    - Blog post listing with previews (image + summary) for each blog post
- url: https://gatsby-starter-framer-x.netlify.com/
  repo: https://github.com/simulieren/gatsby-starter-framer-x
  description: A GatsbyJS starter template that is connected to a Framer X project
  tags:
    - Language:TypeScript
  features:
    - TypeScript support
    - Easily work in GatsbyJS and Framer X at the same time
- url: https://gatsby-firebase-hosting.firebaseapp.com/
  repo: https://github.com/bijenkorf-james-wakefield/gatsby-firebase-hosting-starter
  description: A starter with configuration for Firebase Hosting and Cloud Build deployment.
  tags:
    - Firebase
    - Linting
  features:
    - Linting with ESLint
    - Jest Unit testing configuration
    - Lint-staged on precommit hook
    - Commitizen for conventional commit messages
    - Configuration for Firebase hosting
    - Configuration for Cloud Build deployment
    - Clear documentation to have your site deployed on Firebase behind SSL in no time!
- url: https://lewis-gatsby-starter-blog.netlify.com/
  repo: https://github.com/lewislbr/lewis-gatsby-starter-blog
  description: A simple custom Gatsby starter template to start a new blog or personal website.
  tags:
    - Blog
    - Styling:CSS-in-JS
    - Markdown
    - Portfolio
    - SEO
  features:
    - Blog post listing with summary preview for each blog post.
    - Automatically creates blog pages from Markdown files.
    - CSS in JS with styled-components.
    - Optimized images.
    - Offline capabilities.
    - Auto-generated sitemap and robots.txt.
- url: https://gatsby-starter-stripe.netlify.com/
  repo: https://github.com/brxck/gatsby-starter-stripe
  description: A minimal starter to create a storefront with Gatsby, Stripe, & Netlify Functions.
  tags:
    - Stripe
    - eCommerce
    - Styling:None
  features:
    - Statically generate based on Stripe inventory
    - Dynamically update with live inventory & availability data
    - Checkout powered by Stripe
    - Serverless functions interact with Stripe API
    - Shopping cart persisted in local storage
    - Responsive images with gatsby-image
- url: https://www.jannikbuschke.de/gatsby-antd-docs/
  repo: https://github.com/jannikbuschke/gatsby-antd-docs
  description: A template for documentation websites
  tags:
    - Documentation
    - Language:TypeScript
    - Styling:Ant Design
    - Markdown
    - MDX
  features:
    - Markdown
    - MDX with mdxjs
    - Syntax highlighting with prismjs
    - Anchors
    - Sidebar
    - Sitecontents
    - Landingpage
- url: https://gatsby-starter.haezl.at
  repo: https://github.com/haezl/gatsby-starter-haezl
  description: A lightweight, mobile first blog starter with infinite scroll and Material-UI design for Gatsby.
  tags:
    - Blog
    - Language:TypeScript
    - Linting
    - Styling:CSS-in-JS
    - Styling:Material
    - Markdown
    - PWA
  features:
    - Landing Page
    - Portfolio section
    - Blog post listing with a preview for each post
    - Infinite scroll instead of next and previous buttons
    - Blog posts generated from Markdown files
    - About Page
    - Responsive Design
    - PWA (Progressive Web App) support
    - MobX
    - Customizable
- url: https://gatsby-starter-fine.netlify.com/
  repo: https://github.com/toboko/gatsby-starter-fine
  description: A mutli-response and light, mobile first blog starter with columns layout and Seo optimization.
  tags:
    - Blog
    - Markdown
    - Portfolio
    - SEO
  features:
    - Blog
    - Portfolio section
    - Customizable
    - Markdown
    - Optimized images
    - Sitemap Page
    - Seo Ready
- url: https://ugglr.github.io/gatsby-clean-portfolio/
  repo: https://github.com/ugglr/gatsby-clean-portfolio
  description: A clean themed Software Engineer Portfolio site, showcasing soft skills on the front page, features project card showcases, about page. Responsive through react-bootstrap components together with custom CSS style sheets. SEO configured, just need to add google analytics tracking code.
  tags:
    - Portfolio
    - SEO
    - Styling:Bootstrap
  features:
    - Resume
    - CV
    - google analytics
    - easy favicon swap
    - Gatsby SEO plugin
    - Clean layout
    - White theme
    - grid using react-bootstrap
    - bootstrap4 classes available
    - font-awesome Library for icons
    - Portfolio site for developers
    - custom project cards
    - easily extendable to include blog page
    - Responsive design
- url: https://gatsby-documentation-starter.netlify.com/
  repo: https://github.com/whoisryosuke/gatsby-documentation-starter
  description: Automatically generate docs for React components using MDX, react-docgen, and GatsbyJS
  tags:
    - Documentation
    - MDX
    - SEO
  features:
    - Parses all React components (functional, stateful, even stateless!) for JS Docblocks and Prop Types.
    - MDX - Write your docs in Markdown and include React components using JSX!
    - Lightweight (only what you need)
    - Modular (easily fits in any React project!)
    - Props table component
    - Customizable sidebar navigation
    - Includes SEO plugins Google Analytics, Offline, Manifest, Helmet.
- url: http://gatsby-absurd.surge.sh/
  repo: https://github.com/ajayns/gatsby-absurd
  description: A Gatsby starter using illustrations from https://absurd.design/
  tags:
    - Onepage
    - Styling:CSS-in-JS
  features:
    - Uses surreal illustrations from absurd.design.
    - Landing page structure split into sections
    - Basic UX/UX elements ready. navbar, smooth scrolling, faqs, theming
    - Convenient image handling and data separation
- url: https://gatsby-starter-quiz.netlify.com/
  repo: https://github.com/raphadeluca/gatsby-starter-quiz
  description: Create rich quizzes with Gatsby & Mdx. No need of database or headless CMS. Manage your data directly in your Mdx file's frontmatter and write your content in the body. Customize your HTML tags, use react components from a library or write your owns. Navigation will be automatically created between each question.
  tags:
    - MDX
  features:
    - Data quiz in the frontmatter
    - Rich customizable content with MDX
    - Green / Red alert footer on user's answer
    - Navigation generated based on the index of each question
- url: https://gatsby-starter-accessibility.netlify.com/
  repo: https://github.com/benrobertsonio/gatsby-starter-accessibility
  description: The default Gatsby starter with powerful accessibility tools built-in.
  tags:
    - Storybook
    - Linting
  features:
    - 🔍 eslint-plugin-jsx-a11y for catching accessibility issues while authoring code
    - ✅ lint:staged for adding a pre-commit hook to catch accessibility linting errors
    - 📣 react-axe for console reporting of accessibility errors in the DOM during development
    - 📖 storybook setup for accessibility reporting on individual components
- url: https://gatsby-theme-ggt-material-ui-blog.netlify.com/
  repo: https://github.com/avatar-kaleb/gatsby-starter-ggt-material-ui-blog
  description: Starter material-ui blog utilizing a Gatsby theme!
  tags:
    - Blog
    - MDX
  features:
    - Uses MDX with Gatsby theme for quick and easy set up
    - Material-ui design with optional config passed into the theme options
    - Gradient background with sitemap, rss feed, and offline capabilities
- url: https://gatsby-starter-blog-typescript.netlify.com/
  repo: https://github.com/gperl27/Gatsby-Starter-Blog-Typescript
  description: Gatsby starter blog with TypeScript
  tags:
    - Blog
    - Language:TypeScript
    - Styling:CSS-in-JS
  features:
    - Includes all features that come with Gatsby's official starter blog
    - TypeScript for type-safety out of the box
    - Styled components in favor of inline styles
    - Transition Link for nice page transitions
    - Type definitions from GraphQL schema (with code generation)
- url: https://gatsby-starter-sass.netlify.com/
  repo: https://github.com/colbyfayock/gatsby-starter-sass
  description: A Gatsby starter with Sass and no assumptions!
  tags:
    - Styling:SCSS
  features:
    - Sass stylesheets to manage your CSS (SCSS flavored)
    - Simple, minimal base setup to get started
    - No baked in configurations or assumptions
- url: https://billyjacoby.github.io/gatsby-react-bootstrap-starter/
  repo: https://github.com/billyjacoby/gatsby-react-bootstrap-starter
  description: GatsbyJS starter with react-bootstrap and react-icons
  tags:
    - Styling:Bootstrap
    - Styling:SCSS
  features:
    - SASS stylesheets to make styling components easy
    - Sample navbar that sticks to the top of the page on scroll
    - Includes react-icons to make adding icons to your app super simple
- url: https://gatsbystartermdb.netlify.com
  repo: https://github.com/jjcav84/mdbreact-gatsby-starter
  description: GatsbyJS starter built with MDBootstrap React free version
  tags:
    - Styling:Bootstrap
  features:
    - Material Design, Bootstrap, and React
    - Contact form and Google Map components
    - Animation
    - documentation and component library can be found at mdboostrap's website
- url: https://gatsby-starter-primer.netlify.com/
  repo: https://github.com/thomaswangio/gatsby-starter-primer
  description: A Gatsby starter featuring GitHub Primer Design System and React components
  tags:
    - Styling:Other
    - Styling:CSS-in-JS
    - SEO
    - Landing Page
  features:
    - Primer React Components
    - Styled Components
    - Gatsby Image
    - Better SEO component with appropriate OG image and appropriate fallback meta tags
- url: https://pranshuchittora.github.io/gatsby-material-boilerplate
  repo: https://github.com/pranshuchittora/gatsby-material-boilerplate
  description: A simple starter to get up and developing quickly with Gatsby in material design
  tags:
    - Styling:Material
  features:
    - Material design
    - Sass/SCSS
    - Tags
    - Categories
    - Google Analytics
    - Offline support
    - Web App Manifest
    - SEO
- url: https://anubhavsrivastava.github.io/gatsby-starter-hyperspace
  repo: https://github.com/anubhavsrivastava/gatsby-starter-hyperspace
  description: Single page starter based on the Hyperspace site template, with landing, custom and Elements(Component) page
  tags:
    - HTML5UP
    - Styling:SCSS
    - Onepage
    - Landing Page
  features:
    - Designed by HTML5 UP
    - Simple one page site that’s perfect for personal portfolios
    - Fully Responsive
    - Styling with SCSS
    - Offline support
    - Web App Manifest
- url: https://anubhavsrivastava.github.io/gatsby-starter-identity
  repo: https://github.com/anubhavsrivastava/gatsby-starter-identity
  description: Single page starter based on the Identity site template by HTML5 up, suitable for one page portfolio.
  tags:
    - HTML5UP
    - Styling:SCSS
    - Onepage
    - Landing Page
    - PWA
  features:
    - Designed by HTML5 UP
    - Simple one page personal portfolio
    - Fully Responsive
    - Styling with SCSS
    - Offline support
    - Web App Manifest
- url: https://hopeful-ptolemy-cd840b.netlify.com/
  repo: https://github.com/tonydiaz/gatsby-landing-page-starter
  description: A simple landing page starter for idea validation using material-ui. Includes email signup form and pricing section.
  tags:
    - Styling:Material
    - Landing Page
  features:
    - SEO
    - Mailchimp integration
    - Material-UI components
    - Responsive
    - Pricing section
    - Benefits section
    - Email signup form
    - Easily configurable
    - Includes standard Gatsby starter features
- url: https://anubhavsrivastava.github.io/gatsby-starter-aerial
  repo: https://github.com/anubhavsrivastava/gatsby-starter-aerial
  description: Single page starter based on the Aerial site template by HTML5 up, suitable for one page personal page.
  tags:
    - HTML5UP
    - Styling:SCSS
    - Onepage
    - Landing Page
    - PWA
  features:
    - Designed by HTML5 UP
    - Simple one page personal portfolio
    - Fully Responsive
    - Styling with SCSS
    - Offline support
    - Web App Manifest
- url: https://anubhavsrivastava.github.io/gatsby-starter-eventually
  repo: https://github.com/anubhavsrivastava/gatsby-starter-eventually
  description: Single page starter based on the Eventually site template by HTML5 up, suitable for upcoming product page.
  tags:
    - HTML5UP
    - Styling:SCSS
    - Landing Page
    - PWA
  features:
    - Designed by HTML5 UP
    - Fully Responsive
    - Styling with SCSS
    - Offline support
    - Web App Manifest
- url: https://jovial-jones-806326.netlify.com/
  repo: https://github.com/GabeAtWork/gatsby-elm-starter
  description: An Elm-in-Gatsby integration, based on gatsby-plugin-elm
  tags:
    - Language:Other
  features:
    - Elm language integration
- url: https://anubhavsrivastava.github.io/gatsby-starter-readonly
  repo: https://github.com/anubhavsrivastava/gatsby-starter-readonly
  description: Single page starter based on the ReadOnly site template by HTML5 up, with landing and Elements(Component) page
  tags:
    - HTML5UP
    - Onepage
    - Styling:SCSS
    - Landing Page
    - PWA
  features:
    - Designed by HTML5 UP
    - Fully Responsive
    - Styling with SCSS
    - Offline support
    - Web App Manifest
- url: https://anubhavsrivastava.github.io/gatsby-starter-prologue
  repo: https://github.com/anubhavsrivastava/gatsby-starter-prologue
  description: Single page starter based on the Prologue site template by HTML5 up, for portfolio pages
  tags:
    - HTML5UP
    - Onepage
    - Styling:SCSS
    - Portfolio
    - PWA
  features:
    - Designed by HTML5 UP
    - Fully Responsive
    - Styling with SCSS
    - Offline support
    - Web App Manifest
- url: https://gatsby-london.netlify.com
  repo: https://github.com/ImedAdel/gatsby-london
  description: A custom, image-centric theme for Gatsby.
  tags:
    - Portfolio
    - Blog
    - Styling:PostCSS
  features:
    - Post thumbnails in the homepage
    - Built with PostCSS
    - Made for image-centeric portfolios
    - Based on London for Ghost
- url: https://anubhavsrivastava.github.io/gatsby-starter-overflow
  repo: https://github.com/anubhavsrivastava/gatsby-starter-overflow
  description: Single page starter based on the Overflow site template by HTML5 up, with landing and Elements(Component) page
  tags:
    - HTML5UP
    - Onepage
    - Styling:SCSS
    - Portfolio
    - PWA
  features:
    - Designed by HTML5 UP
    - Fully Responsive
    - Image Gallery
    - Styling with SCSS
    - Offline support
    - Web App Manifest
- url: https://cosmicjs.com/apps/gatsby-agency-portfolio/demo
  repo: https://github.com/cosmicjs/gatsby-agency-portfolio
  description: Static Webpage for displaying your agencies skills and past work.  Implements 4 sections for displaying information about your company, A home page, information about services, projects, and the people in your organization.
  tags:
    - Blog
    - Portfolio
    - CMS:Cosmic JS
  features:
    - Landing Page
    - Home
    - Services
    - Projects
    - People
- url: https://cosmicjs.com/apps/gatsby-localization-app-starter/demo
  repo: https://github.com/cosmicjs/gatsby-localization-app-starter
  description: A localized Gatsby starter application powered by Cosmic JS.
  tags:
    - CMS:Cosmic JS
    - i18n
  features:
    - Gatsby localization starter app
- url: https://cosmicjs.com/apps/gatsby-docs/demo
  repo: https://github.com/cosmicjs/gatsby-docs-app
  description: Be able to view and create documentation using Gatsby and Cosmic JS. Leveraging the speed and high powered APIs of the Gatsby framework and the simplicity and scalability of Cosmic JS.
  tags:
    - CMS:Cosmic JS
    - Documentation
  features:
    - manage docs in static web file format for zippy delivery
- url: https://cosmicjs.com/apps/gatsby-ecommerce-website/demo
  repo: https://github.com/a9kitkumar/Gatsby-Ecommerce
  description: A localized Gatsby starter application powered by Cosmic JS.
  tags:
    - CMS:Cosmic JS
    - eCommerce
  features:
    - Stores products, orders using Cosmic JS as a database and a server
- url: https://harshil1712.github.io/gatsby-starter-googlesheets/
  repo: https://github.com/harshil1712/gatsby-starter-googlesheets
  description: A starter using Google Sheets as data source
  tags:
    - Google Sheets
    - SEO
    - Blog
  features:
    - Uses Google Sheets for data
    - Easily configurable
- url: https://the-plain-gatsby.netlify.com/
  repo: https://github.com/wangonya/the-plain-gatsby
  description: A simple minimalist starter for your personal blog.
  tags:
    - Blog
    - Markdown
  features:
    - Minimalist design
    - Next and previous blog post navigation
    - About page
    - Markdown support
- url: https://gatsby-starter-blockstack.openintents.org
  repo: https://github.com/friedger/gatsby-starter-blockstack
  description: A starter using Blockstack on client side
  tags:
    - Authentication
  features:
    - Uses Blockstack
    - Client side app
- url: https://anubhavsrivastava.github.io/gatsby-starter-multiverse
  repo: https://github.com/anubhavsrivastava/gatsby-starter-multiverse
  description: Single page starter based on the Multiverse site template by HTML5 up, with landing and Elements(Component) page
  tags:
    - HTML5UP
    - Onepage
    - Styling:SCSS
    - Portfolio
    - PWA
  features:
    - Designed by HTML5 UP
    - Fully Responsive
    - Image Gallery
    - Styling with SCSS
    - Offline support
    - Web App Manifest
- url: https://anubhavsrivastava.github.io/gatsby-starter-highlights
  repo: https://github.com/anubhavsrivastava/gatsby-starter-highlights
  description: Single page starter based on the Highlights site template by HTML5 up, with landing and Elements(Component) page
  tags:
    - HTML5UP
    - Onepage
    - Styling:SCSS
    - Portfolio
    - PWA
  features:
    - Designed by HTML5 UP
    - Fully Responsive
    - Image Gallery
    - Styling with SCSS
    - Offline support
    - Web App Manifest
- url: https://gatsby-starter-material-business-markdown.netlify.com/
  repo: https://github.com/ANOUN/gatsby-starter-material-business-markdown
  description: A clean, modern starter for businesses using Material Design Components
  tags:
    - Blog
    - Markdown
    - PWA
    - Styling:Material
    - Styling:SCSS
  features:
    - Minimal, Modern Business Website Design
    - Material Design Components
    - MDC React Components
    - MDC Theming
    - Blog
    - Home Page
    - Contact Page
    - Contact Form
    - About Page
    - Mobile-First approach in development
    - Fully Responsive
    - Markdown
    - PWA
- url: https://gatsby-starter-default-typescript.netlify.com/
  repo: https://github.com/andykenward/gatsby-starter-default-typescript
  description: Starter Default TypeScript
  tags:
    - Language:TypeScript
  features:
    - TypeScript
    - Typing generation for GraphQL using GraphQL Code Generator
    - Comes with React Helmet for adding site meta tags
    - Based on Gatsby Starter Default
- url: http://gatsbyhoney.davshoward.com/
  repo: https://github.com/davshoward/gatsby-starter-honey
  description: A delicious baseline for Gatsby (v2).
  tags:
    - Styling:PostCSS
    - SEO
  features:
    - Gatsby v2
    - SEO (including robots.txt, sitemap generation, automated yet customisable metadata, and social sharing data)
    - Google Analytics
    - PostCSS support
    - Developer environment variables
    - Accessibility support
    - Based on Gatsby Starter Default
- url: https://material-ui-starter.netlify.com/
  repo: https://github.com/dominicabela/gatsby-starter-material-ui
  description: This starter includes Material UI boilerplate and configuration files along with the standard Gatsby configuration files. It provides a starting point for developing Gatsby apps with the Material UI framework.
  tags:
    - SEO
    - Styling:Material
  features:
    - Material UI Framework
    - Roboto Typeface (self hosted)
    - SEO
    - Offline Support
    - Based on Gatsby Default Starter
- url: https://developer-diary.netlify.com/
  repo: https://github.com/willjw3/gatsby-starter-developer-diary
  description: A blog template created with web developers in mind. Totally usable right out of the box, but minimalist enough to be easily modifiable.
  tags:
    - Blog
    - Markdown
    - Pagination
    - SEO
  features:
    - Ready to go - Blog author name, author image, etc,... can be easily added using a config file
    - Blog posts created as markdown files
    - Gatsby v.2
    - Mobile responsive
    - Pagination
    - Category and tag pages
    - Social media sharing icons in each post
    - Icons from React Icons (Font Awesome, Devicons, etc,...)
    - Beautiful tech-topic tags to attach to your web-development-related blog posts
    - Developer-relevant social media icon links, including GitHub, Stack Overflow, and freeCodeCamp
- url: https://anubhavsrivastava.github.io/gatsby-starter-paradigmshift
  repo: https://github.com/anubhavsrivastava/gatsby-starter-paradigmshift
  description: Single page starter based on the Paradigm Shift site template by HTML5 up, with landing and Elements(Component) page
  tags:
    - HTML5UP
    - Onepage
    - Styling:SCSS
    - Portfolio
    - PWA
  features:
    - Designed by HTML5 UP
    - Fully Responsive
    - Image Gallery
    - Styling with SCSS
    - Offline support
    - Web App Manifest
- url: https://dazzling-heyrovsky-62d4f9.netlify.com/
  repo: https://github.com/s-kris/gatsby-starter-medium
  description: A GatsbyJS starter blog as close as possible to medium.
  tags:
    - Markdown
    - Styling:CSS-in-JS
  features:
    - Careers Listing
    - Mobile Responsive
- url: https://gatsby-personal-starter-blog.netlify.com
  repo: https://github.com/thomaswangio/gatsby-personal-starter-blog
  description: Gatsby starter for personal blogs! Blog configured to run at /blog and with Netlify CMS and gatsby-remark-vscode.
  tags:
    - Blog
    - Markdown
    - Styling:CSS-in-JS
    - CMS:Netlify
  features:
    - Netlify CMS
    - VSCode syntax highlighting
    - Styled Components
- url: https://anubhavsrivastava.github.io/gatsby-starter-phantom
  repo: https://github.com/anubhavsrivastava/gatsby-starter-phantom
  description: Single page starter based on the Phantom site template by HTML5 up, with landing, generic and Elements(Component) page
  tags:
    - HTML5UP
    - Onepage
    - Styling:SCSS
    - PWA
  features:
    - Designed by HTML5 UP
    - Fully Responsive
    - Styling with SCSS
    - Offline support
    - Web App Manifest
- url: https://gatsby-starter-internationalized.ack.ee/
  repo: https://github.com/AckeeCZ/gatsby-starter-internationalized
  description: A simple starter for fully internationalized websites, including route internationalization.
  tags:
    - i18n
  features:
    - internationalized page content - via react-intl
    - internationalized routes - via language configuration
    - lightweight - includes only internationalization code
    - LocalizedLink - built-in link component handling route generation
    - LanguageSwitcher - built-in language switcher component
- url: https://gatsby-starter-bee.netlify.com/
  repo: https://github.com/JaeYeopHan/gatsby-starter-bee
  description: A simple starter for blog with fresh UI.
  tags:
    - Blog
    - Netlify
    - Disqus
    - SEO
  features:
    - Code highlight with Fira Code font
    - Emoji (emojione)
    - Social share feature (Twitter, Facebook)
    - Comment feature (disqus, utterances)
    - Sponsor service (Buy-me-a-coffee)
    - CLI Tool
- url: https://learn.hasura.io/graphql/react/introduction
  repo: https://github.com/hasura/gatsby-gitbook-starter
  description: A starter to generate docs/tutorial websites based on GitBook theme.
  tags:
    - Documentation
    - MDX
    - Markdown
    - SEO
  features:
    - Write in Markdown / MDX and generate responsive documentation/tutorial web apps
    - Fully Configurable
    - Syntax highlighting with Prismjs
    - Code diffing with +/-
    - Google Analytics Integration
    - SEO Tags with MDX frontmatter
    - Edit on GitHub button
    - Fully Customisable with rich embeds using React in MDX.
- url: https://gatsby-starter-blog-with-lunr.netlify.com/
  repo: https://github.com/lukewhitehouse/gatsby-starter-blog-with-lunr
  description: Building upon Gatsby's blog starter with a Lunr.js powered Site Search.
  tags:
    - Blog
    - Search
  features:
    - Same as the official starter blog
    - Integration with Lunr.js
- url: https://rg-portfolio.netlify.com/
  repo: https://github.com/rohitguptab/rg-portfolio
  description: Kick-off your Portfolio website with RG-Portfolio gatsby starter. We have used Gatsby + Contentful.
  tags:
    - Portfolio
    - CMS:Contentful
    - PWA
    - Blog
    - SEO
    - Disqus
    - Gallery
    - Landing Page
    - Markdown
    - Netlify
    - Styling:Bootstrap
  features:
    - Blogs listing with each blog post.
    - Contact form with Email notification using formspree.io.
    - Photos and Blogs page listing.
    - Different types of sections like About, Service, Blogs, Work, Testimonials, Photos, and contact.
    - All settings manage from contentful for example Header Menu, Homepage sections, blogs, and photos, etc.
    - Social share in blog details pages with comment ( Disqus ).
    - PWA
- url: https://oneshopper.netlify.com
  repo: https://github.com/rohitguptab/OneShopper
  description: This Starter is created for Ecommerce site with Gatsby + Contentful and snipcart
  tags:
    - eCommerce
    - CMS:Contentful
    - Blog
    - SEO
    - Disqus
  features:
    - Blog post listing with previews for each blog post.
    - Store page listing all the Products and includes features like Rating, Price, Checkout, More then one Product images with tabbing.
    - Contact form with Email notification.
    - Index pages design with Latest Post, Latest Blog, Deal of week and Banner.
- url: https://anubhavsrivastava.github.io/gatsby-starter-spectral
  repo: https://github.com/anubhavsrivastava/gatsby-starter-spectral
  description: Single page starter based on the Spectral site template by HTML5 up, with landing, Generic and Elements(Component) page
  tags:
    - HTML5UP
    - Onepage
    - Styling:SCSS
    - Portfolio
    - PWA
  features:
    - Designed by HTML5 UP
    - Fully Responsive
    - Styling with SCSS
    - Offline support
    - Web App Manifest
- url: https://anubhavsrivastava.github.io/gatsby-starter-directive
  repo: https://github.com/anubhavsrivastava/gatsby-starter-directive
  description: Single page starter based on the Directive site template by HTML5 up, with landing and Elements(Component) page
  tags:
    - HTML5UP
    - Onepage
    - Styling:SCSS
    - Portfolio
    - PWA
  features:
    - Designed by HTML5 UP
    - Fully Responsive
    - Styling with SCSS
    - Offline support
    - Web App Manifest
- url: https://histaff.io/
  repo: https://github.com/histaff/website-static
  description: It's a beautiful starter static website which useful plugins based on Gatsby
  tags:
    - Styling:SCSS
    - Landing Page
    - Onepage
  features:
    - Fully Responsive
    - Styling with SCSS
    - Very similar to gatsby-starter-netlify-cms, slightly more configurable (e.g. set site-title in gatsby-config) with Bootstrap/Bootswatch instead of bulma
    - LocalizedLink - built-in link component handling route generation
- url: https://gatsby-kea-starter.netlify.com/
  repo: https://github.com/benjamin-glitsos/gatsby-kea-starter
  description: Gatsby starter with redux and sagas made simpler by the Kea library
  tags:
    - Redux
  features:
    - The Kea library makes redux and sagas extremely simple and concise
- url: https://anubhavsrivastava.github.io/gatsby-starter-solidstate
  repo: https://github.com/anubhavsrivastava/gatsby-starter-solidstate
  description: Single page starter based on the Solid State site template by HTML5 up, with landing, Generic and Elements(Component) page
  tags:
    - HTML5UP
    - Onepage
    - Styling:SCSS
    - Portfolio
    - PWA
  features:
    - Designed by HTML5 UP
    - Fully Responsive
    - Styling with SCSS
    - Offline support
    - Web App Manifest
- url: https://yellowcake.netlify.com/
  repo: https://github.com/thriveweb/yellowcake
  description: A starter project for creating lightning-fast websites with Gatsby v2 and Netlify-CMS v2 + Uploadcare integration.
  tags:
    - CMS:Netlify
    - Netlify
    - Blog
    - SEO
  features:
    - Uploadcare
    - Netlify Form
    - Category list (with navigation)
    - Featured post
    - Next and prev post
    - SEO component
- url: https://anubhavsrivastava.github.io/gatsby-starter-fractal
  repo: https://github.com/anubhavsrivastava/gatsby-starter-fractal
  description: Single page starter based on the Fractal site template by HTML5 up, with landing and Elements(Component) page
  tags:
    - HTML5UP
    - Onepage
    - Styling:SCSS
    - Portfolio
    - PWA
  features:
    - Designed by HTML5 UP
    - Fully Responsive
    - Styling with SCSS
    - Offline support
    - Web App Manifest
- url: https://minimal-gatsby-ts-starter.netlify.com/
  repo: https://github.com/TheoBr/minimal-gatsby-typescript-starter
  description: Minimal TypeScript Starter
  tags:
    - Language:TypeScript
  features:
    - TypeScript
    - ESLint + optional rule enforcement with Husky
    - Prettier
    - Netlify ready
    - Minimal
- url: https://gatsby-typescript-starter-default.netlify.com/
  repo: https://github.com/RobertoMSousa/gatsby-typescript-starter-default
  description: Simple Gatsby starter using TypeScript and eslint instead of outdated tslint.
  tags:
    - Language:TypeScript
    - SEO
    - Linting
  features:
    - Comes with React Helmet for adding site meta tags
    - Includes plugins for offline support out of the box
    - TypeScript
    - Prettier & eslint to format & check the code
- url: https://gatsby-starter-carraway.netlify.com/
  repo: https://github.com/endymion1818/gatsby-starter-carraway
  description: a Gatsby starter theme with Accessibility features, TypeScript, Jest, some basic UI elements, and a CircleCI pipeline
  tags:
    - Language:TypeScript
    - Pagination
    - Search
    - Testing
  features:
    - Paginated post archive
    - Site search with Lunr.js
    - Categories and category archive pages
    - Minimal CSS defaults using styled-components, including system font stack
    - Some fundamental Accessibility features including tabbable navigation & "Skip to content" link
    - UI elements including multi-column layout using CSS Grid (with float fallback), header component with logo, basic navigation & search and a footer with 3-column layout, logo and 2 menu areas
    - TypeScript & Testing including some sensible TypeScript defaults, tests with @testing-library/react, pre-commit and pre-push hooks. Set up includes enums for repeating values such as font & background colours
    - Setup for a CircleCI pipeline so you can run the above tests in branches before merging to master
    - Markdown posts _and_ pages (pages don't appear in the post archive)
- url: https://www.quietboy.net
  repo: https://github.com/zhouyuexie/gatsby-starter-quiet
  description: Gatsby out of the box blog, use TypeScript and highly customized style.
  tags:
    - Language:TypeScript
    - Styling:SCSS
    - SEO
    - Linting
    - RSS
    - Pagination
    - PWA
  features:
    - TypeScript
    - TsLint & Prettier
    - Tag list
    - Custom page layout
    - Switch the dark mode according to the system theme
    - Scss
    - Pagination
- url: https://compassionate-morse-5204bf.netlify.com/
  repo: https://github.com/deamme/gatsby-starter-prismic-resume
  description: Gatsby Resume/CV page with Prismic integration
  tags:
    - CMS:Prismic
    - CMS:Headless
    - Styling:CSS-in-JS
    - Onepage
    - Linting
  features:
    - One-page resume/CV
    - Prismic as Headless CMS
    - Emotion for styling
    - Uses multiple features of Prismic - Slices, Labels, Custom Types
    - ESLint & Prettier
- url: https://anubhavsrivastava.github.io/gatsby-starter-resume
  repo: https://github.com/anubhavsrivastava/gatsby-starter-resume
  description: Single page starter based on the Resume site template by startbootstrap for resume/portfolio page
  tags:
    - Onepage
    - Styling:SCSS
    - PWA
  features:
    - Designed by startbootstrap
    - Fully Responsive
    - Styling with SCSS
    - Offline support
    - Web App Manifest
- url: https://gatsby-starter-typescript-jest.netlify.com/
  repo: https://github.com/denningk/gatsby-starter-typescript-jest
  description: Barebones Gatsby starter with TypeScript, Jest, GitLab-CI, and other useful configurations
  tags:
    - Language:TypeScript
    - Testing
    - AWS
    - Linting
    - SEO
  features:
    - All components from default Gatsby starter converted to TypeScript
    - Jest testing configured for TypeScript with ts-jest
    - Detailed guide on how to deploy using AWS S3 buckets included in README
    - .gitlab-ci.yml file with blanks that can be customized for any Gatsby project
    - Configurations for EditorConfig, Prettier, and ESLint (for TypeScript)
- url: https://gatsby-starter-apollo.smakosh.com/app/
  repo: https://github.com/smakosh/gatsby-apollo-starter
  description: Gatsby Apollo starter - with client side routing
  tags:
    - Client-side App
    - SEO
    - Styling:CSS-in-JS
  features:
    - Apollo provider & Client side routing
    - Eslint/Prettier configured
    - Easy to customize
    - Nice project structure
    - Flex Grid components easy to customize
- url: https://portfolio.smakosh.com/
  repo: https://github.com/smakosh/gatsby-portfolio-dev
  description: A portfolio for developers
  tags:
    - Portfolio
    - SEO
    - Netlify
    - Onepage
    - Styling:CSS-in-JS
  features:
    - Eslint/Prettier configured
    - Scores 100% on a11y / Performance / PWA / SEO
    - PWA (desktop & mobile)
    - Easy to customize
    - Nice project structure
    - Amazing illustrations by Undraw.co
    - Tablet & mobile friendly
    - Continuous deployment with Netlify
    - A contact form protected by Google Recaptcha
    - Can be deployed with one click
    - Functional components with Recompose React Hooks! ready to migrate to React hooks!
    - Fetches your GitHub pinned projects with most stars (You could customize this if you wish)
- url: https://github.com/smakosh/gatsby-airtable-starter
  repo: https://github.com/smakosh/gatsby-airtable-starter
  description: Gatsby Airtable starter
  tags:
    - SEO
    - Netlify
    - Client-side App
    - Styling:CSS-in-JS
  features:
    - Static content fetched from Airtable
    - Dynamic content with CRUD operations with Airtable REST API
    - Well structured files/folders
    - Custom React Hooks
    - Custom Helpers instead of using third party libraries
    - Dynamic & Static containers
    - Global state management ready with useReducer & useContext
    - Dummy auth but ready to add real requests
- url: https://github.com/smakosh/gatsby-app-starter-rest-api
  repo: https://github.com/smakosh/gatsby-app-starter-rest-api
  description: Gatsby REST API starter
  tags:
    - Authentication
    - Client-side App
    - Styling:CSS-in-JS
  features:
    - Dynamic content with CRUD operations with a REST API
    - Well structured files/folders
    - Custom React Hooks
    - Auth with a JWT approach
    - Custom Helpers instead of using third party libraries
    - Dynamic containers
    - Global state management ready with useReducer & useContext
- url: https://gatsbyjs-starter-tailwindplay.appseed.us/
  repo: https://github.com/app-generator/gatsbyjs-starter-tailwindplay
  description: A Gatsby v2 starter styled using Tailwind, a utility-first CSS framework. Uses Purgecss to remove unused CSS.
  tags:
    - Styling:Tailwind
  features:
    - Based on gatsby-starter-tailwind
    - Tailwind CSS Framework
    - Removes unused CSS with Purgecss
- url: https://act-labs.github.io/
  repo: https://github.com/act-labs/gatsby-starter-act-blog
  description: Gatsby starter for blog/documentation using MDX, Ant Design, gatsby-plugin-combine.
  tags:
    - Blog
    - Documentation
    - Styling:Ant Design
    - Markdown
    - MDX
    - SEO
  features:
    - Posts and snippets;
    - SEO component;
    - Ant Design UI components;
    - Markdown and MDX for pages;
    - A customized webpack and babel configuration, for complex profecianal web apps with node.js, Jest tests, etc;
    - Progressively build more and more complex pages using gatsby-plugin-combine.
- url: https://gatsby-ghub.netlify.com/resume-book/
  repo: https://github.com/dwyfrequency/gatsby-ghub
  description: A resume builder app with authenticated routes, static marketing pages, and dynamic resume creation
  tags:
    - Authentication
    - Netlify
    - Client-side App
  features:
    - Netlify Identity
    - Static Marketing pages and Dynamic Client-side Authenticated App pages
    - SEO component
    - Apollo GraphQL (client-side)
- url: https://lewis-gatsby-starter-i18n.netlify.com
  repo: https://github.com/lewislbr/lewis-gatsby-starter-i18n
  description: A simple custom Gatsby starter template to start a new multilanguage website.
  tags:
    - i18n
    - Styling:CSS-in-JS
    - Portfolio
    - SEO
  features:
    - Automatically detects user browser language.
    - CSS in JS with styled-components.
    - Optimized images.
    - Offline capabilities.
    - Auto-generated sitemap and robots.txt.
- url: https://gatsby-snipcart-starter.netlify.com/
  repo: https://github.com/issydennis/gatsby-snipcart
  description: A simple e-commerce shop built using Gatsby and Snipcart.
  tags:
    - eCommerce
    - Styling:CSS-in-JS
    - Markdown
  features:
    - Minimal design to allow for simple customisation.
    - Snipcart integration provides an easy-to-use shopping cart and checkout.
    - Individual product pages with custom fields.
    - Products defined using markdown.
    - Styled components.
    - Gatsby image for optimised product images.
- url: https://anubhavsrivastava.github.io/gatsby-starter-stylish
  repo: https://github.com/anubhavsrivastava/gatsby-starter-stylish
  description: Single page starter based on the Stylish Portfolio site template by startbootstrap for portfolio page
  tags:
    - Onepage
    - Portfolio
    - Styling:SCSS
    - PWA
  features:
    - Designed by startbootstrap
    - Fully Responsive
    - Styling with SCSS
    - Offline support
    - Web App Manifest
- url: https://lewis-gatsby-starter-basic.netlify.com
  repo: https://github.com/lewislbr/lewis-gatsby-starter-basic
  description: A simple custom basic Gatsby starter template to start a new website.
  tags:
    - Styling:CSS-in-JS
    - SEO
  features:
    - Bare-bones starter.
    - CSS in JS with styled-components.
    - Optimized images.
    - Offline capabilities.
    - Auto-generated sitemap and robots.txt.
- url: https://myclicks.netlify.com/
  repo: https://github.com/himali-patel/MyClicks
  description: A simple Gatsby starter template to create portfolio website with contentful and Netlify.
  tags:
    - Blog
    - Netlify
    - CMS:Contentful
    - Styling:Bootstrap
    - Disqus
    - SEO
  features:
    - Fecthing Dynamic content from Contentful.
    - Blog post listing with previews, disqus implementation and social sharing for each blog post.
    - Contact form integration with Netlify.
    - Portfolio Result Filteration according to Category.
    - Index pages design with Recent Blogs and Intagram Feed.
- url: https://gatsby-starter-typescript-graphql.netlify.com
  repo: https://github.com/spawnia/gatsby-starter-typescript-graphql
  description: A Gatsby starter with typesafe GraphQL using TypeScript
  tags:
    - Language:TypeScript
    - Linting
    - Portfolio
    - Styling:CSS-in-JS
  features:
    - Type safety with TypeScript
    - Typesafe GraphQL with graphql-code-generator
    - ESLint with TypeScript support
    - Styling with styled-components
- url: https://gatsby-tailwind-serif.netlify.com/
  repo: https://github.com/windedge/gatsby-tailwind-serif
  description: A Gatsby theme based on gatsby-serif-theme, rewrite with Tailwind CSS.
  tags:
    - Styling:Tailwind
    - Markdown
  features:
    - Based on gatsby-serif-theme
    - Tailwind CSS Framework
    - Removes unused CSS with Purgecss
    - Responsive design
    - Suitable for small business website
- url: https://mystifying-mclean-5c7fce.netlify.com
  repo: https://github.com/renvrant/gatsby-mdx-netlify-cms-starter
  description: An extension of the default starter with Netlify CMS and MDX support.
  tags:
    - MDX
    - Markdown
    - Netlify
    - CMS:Netlify
    - Styling:None
  features:
    - MDX and Netlify CMS support
    - Use React components in Netlify CMS Editor and other markdown files
    - Allow editors to choose a page template
    - Replace HTML tags with React components upon rendering Markdown, enabling design systems
    - Hide pages from being editable by the CMS
    - Minimal and extensible
- url: https://gatsby-airtable-advanced-starter.marcomelilli.com
  repo: https://github.com/marcomelilli/gatsby-airtable-advanced-starter
  description: A Gatsby Starter Blog using Airtable as backend
  tags:
    - Airtable
    - Blog
    - Styling:None
  features:
    - Dynamic content from Airtable
    - Does not contain any UI frameworks
    - Tags
    - Categories
    - Authors
    - Disqus
    - Offline support
    - Web App Manifest
    - SEO
- url: https://contentful-starter.netlify.com/
  repo: https://github.com/algokun/gatsby_contentful_starter
  description: An Awesome Starter Kit to help you get going with Contentful and Gatsby
  tags:
    - Blog
    - CMS:Contentful
    - CMS:Headless
  features:
    - Bare-bones starter.
    - Dynamic content from Contentful CMS
    - Ready made Components
    - Responsive Design
    - Includes Contentful Delivery API for production build
- url: https://gatsby-simple-blog.thundermiracle.com
  repo: https://github.com/thundermiracle/gatsby-simple-blog
  description: A gatsby-starter-blog with overreacted looking and tags, breadcrumbs, disqus, i18n, eslint supported
  tags:
    - i18n
    - Blog
    - Netlify
    - Linting
    - Disqus
    - Testing
  features:
    - Easily Configurable
    - Tags
    - Breadcrumbs
    - Tags
    - Disqus
    - i18n
    - ESLint
    - Jest
- url: https://anubhavsrivastava.github.io/gatsby-starter-grayscale
  repo: https://github.com/anubhavsrivastava/gatsby-starter-grayscale
  description: Single page starter based on the Grayscale site template by startbootstrap for portfolio page
  tags:
    - Onepage
    - Portfolio
    - Styling:SCSS
    - PWA
  features:
    - Designed by startbootstrap
    - Fully Responsive
    - Styling with SCSS
    - Offline support
    - Web App Manifest
- url: https://gatsby-all-in.netlify.com
  repo: https://github.com/Gherciu/gatsby-all-in
  description: A starter that includes the most popular js libraries, already pre-configured and ready for use.
  tags:
    - Linting
    - Netlify
    - Styling:Tailwind
  features:
    - Tailwind CSS Framework
    - Antd UI Framework pre-configured
    - Redux for managing state
    - Eslint and Stylelint to enforce code style
- url: http://demo.nagui.me
  repo: https://github.com/kimnagui/gatsby-starter-nagui
  description: A Gatsby starter that full responsive blog.
  tags:
    - Blog
    - AWS
    - Pagination
    - SEO
    - Styling:CSS-in-JS
  features:
    - Tags & Categorys.
    - Pagination.
    - Show Recent Posts for category.
    - Styled-Components.
    - Mobile-First CSS.
    - Syntax highlighting in code blocks using PrismJS(Dracula).
    - Google Analytics.
    - Deploy AWS S3.
- url: https://anubhavsrivastava.github.io/gatsby-starter-newage
  repo: https://github.com/anubhavsrivastava/gatsby-starter-newage
  description: Single page starter based on the new age site template by startbootstrap for portfolio page/Mobile app launch
  tags:
    - Onepage
    - Portfolio
    - Styling:SCSS
    - PWA
  features:
    - Designed by startbootstrap
    - Fully Responsive
    - Styling with SCSS
    - Offline support
    - Web App Manifest
- url: https://gatsby-starter-krisp.netlify.com/
  repo: https://github.com/algokun/gatsby-starter-krisp
  description: A minimal, clean and responsive starter built with gatsby
  tags:
    - Styling:Bootstrap
    - Onepage
    - Portfolio
    - Netlify
    - Markdown
  features:
    - Styled-Components.
    - Mobile-First CSS.
    - Responsive Design, optimized for Mobile devices
- url: https://gatsby-datocms-starter.netlify.com/
  repo: https://github.com/brohlson/gatsby-datocms-starter
  description: An SEO-friendly DatoCMS starter with styled-components, page transitions, and out-of-the-box blog post support.
  tags:
    - CMS:DatoCMS
    - Styling:CSS-in-JS
    - Blog
    - Portfolio
    - SEO
  features:
    - Page Transitions
    - Blog Post Template
    - Sitemap & Robots.txt generation
- url: https://elemental.netlify.com/
  repo: https://github.com/akzhy/gatsby-starter-elemental
  description: A highly customizable portfolio starter with grid support.
  tags:
    - Blog
    - Portfolio
    - SEO
  features:
    - Highly Customizable
    - Portfolio Template
    - Blog Post Template
    - SEO Friendly
- url: https://gatsby-starter-apollo.netlify.com/
  repo: https://github.com/piducancore/gatsby-starter-apollo-netlify
  description: This project is an easy way to start developing fullstack apps with Gatsby and Apollo Server (using Netlify Lambda functions). For developing we use Netlify Dev to bring all of this magic to our local machine.
  tags:
    - Netlify
  features:
    - Apollo Client
    - Apollo Server running on Netlify functions
    - Netlify Dev for local development
- url: https://gatsby-starter-blog-and-portfolio.netlify.com/
  repo: https://github.com/alisalahio/gatsby-starter-blog-and-portfolio
  description: Just gatsby-starter-blog, with portfolio section added
  tags:
    - Blog
    - Portfolio
  features:
    - Basic setup for a full-featured blog
    - Basic setup for a portfolio
    - Support for an RSS feed
    - Google Analytics support
    - Automatic optimization of images in Markdown posts
    - Support for code syntax highlighting
    - Includes plugins for easy, beautiful typography
    - Includes React Helmet to allow editing site meta tags
    - Includes plugins for offline support out of the box
- url: https://www.attejuvonen.fi
  repo: https://github.com/baobabKoodaa/blog
  description: Blog with all the Bells and Whistles
  tags:
    - Blog
    - Infinite Scroll
    - Pagination
    - SEO
    - Markdown
  features:
    - Write blog posts into Markdown files (easy to format and content will not be married to any platform).
    - Expandable
    - Responsive and streamlined design.
    - Blazing fast UX
    - Autogenerated tracedSVG image placeholders are stylized to create a smooth look and transition as the image loads without the page jumping around.
    - Posts organized by tags.
    - Teasers of posts are generated to front page with infinite scroll which gracefully degrades into pagination.
    - Allow readers to be notified of updates with RSS feed and email newsletter.
    - Contact Form.
- url: https://novela.narative.co
  repo: https://github.com/narative/gatsby-starter-novela
  description: Welcome to Novela, the simplest way to start publishing with Gatsby.
  tags:
    - Blog
    - MDX
    - Portfolio
    - Pagination
    - SEO
  features:
    - Beautifully Designed
    - Multiple Homepage Layouts
    - Toggleable Light and Dark Mode
    - Simple Customization with Theme UI
    - Highlight-to-Share
    - Read Time and Progress
    - MDX support and inline code
    - Accessibility in Mind
- url: https://gatsby-starter-fashion-portfolio.netlify.com/
  repo: https://github.com/shobhitchittora/gatsby-starter-fashion-portfolio
  description: A Gatsby starter for a professional and minimal fashion portfolio.
  tags:
    - Blog
    - Client-side App
    - Landing Page
    - Portfolio
    - Styling:Other
  features:
    - A minimal and simple starter for your fashion portfolio
    - No need for any CMS, work with all your data and images locally.
    - Separate components for different pages and grid
    - Uses gatsby-image to load images
    - Built using the old school CSS.
- url: https://gatsby-theme-profile-builder.netlify.com/
  repo: https://github.com/ashr81/gatsby-theme-profile-builder
  description: Simple theme to build your personal portfolio and publish your articles using Contentful CMS.
  tags:
    - Landing Page
    - Portfolio
    - Styling:CSS-in-JS
    - Blog
    - CMS:Contentful
  features:
    - Mobile Screen support
    - Out of the box support with Contentful CMS for articles.
    - Toggleable Light and Dark Mode
    - Profile image with links to your GitHub and Twitter.
- url: https://prist.marguerite.io/
  repo: https://github.com/margueriteroth/gatsby-prismic-starter-prist
  description: A light-themed starter powered by Gatsby v2 and Prismic to showcase portfolios and blogs.
  tags:
    - Blog
    - CMS:Prismic
    - Landing Page
    - Netlify
    - Portfolio
    - SEO
    - Styling:CSS-in-JS
  features:
    - Landing page with customizable Hero, Portfolio preview, and About component
    - Emotion styled components
    - Blog layout and pages
    - Portfolio layout and pages
    - Google Analytics
    - Mobile ready
- url: https://demos.simplecode.io/gatsby/crafty/
  repo: https://github.com/simplecode-io/gatsby-crafty-theme
  description: SEO-friendly, fast, and fully responsive Gatsby starter with minimal plugins, utilizing JSON files as a content source.
  tags:
    - SEO
    - Portfolio
    - CMS:Other
    - Styling:Other
  features:
    - Beautiful and simple design
    - 100/100 Google Lighthouse score
    - SEO Optimized
    - Includes header/footer/sidebar (on Mobile)
    - CSS based sidebar
    - CSS based Modals
    - Content is fetched from JSON Files
    - Only one extra plugin from default Gatsby starter
- url: https://gatsby-starter-profile-site.netlify.com/
  repo: https://github.com/Mr404Found/gatsby-starter-profile-site
  description: A minimal and clean starter build with gatsby.
  tags:
    - Landing Page
    - Netlify
    - Portfolio
    - SEO
    - Styling:CSS-in-JS
  features:
    - Simple Design
    - Made by Sumanth
- url: https://the404blog.netlify.com
  repo: https://github.com/algokun/the404blog
  description: An Awesome Starter Blog to help you get going with Gatsby and Markdown
  tags:
    - Blog
    - Markdown
    - Search
    - Styling:CSS-in-JS
  features:
    - Bare-bones starter.
    - Dynamic content with Markdown
    - Ready made Components
    - Responsive Design
    - Includes Search Feature.
    - Syntax Highlight in Code.
    - Styling in Bootstrap
- url: https://gatsby-starter-unicorn.netlify.com/
  repo: https://github.com/algokun/gatsby_starter_unicorn
  description: An Awesome Starter Blog to help you get going with Gatsby and Markdown
  tags:
    - Blog
    - Markdown
    - Styling:CSS-in-JS
  features:
    - Bare-bones starter.
    - Dynamic content with Markdown
    - Ready made Components
    - Responsive Design
    - Syntax Highlight in Code.
- url: https://gatsby-starter-organization.netlify.com/
  repo: https://github.com/geocine/gatsby-starter-organization
  description: A Gatsby starter template for organization pages. Using the Gatsby theme "@geocine/gatsby-theme-organization"
  tags:
    - Styling:CSS-in-JS
    - Landing Page
    - Portfolio
    - Onepage
  features:
    - React Bootstrap styles
    - Theme-UI and EmotionJS CSS-in-JS
    - A landing page with all your organization projects, configurable through a YML file.
    - Configurable logo, favicon, organization name and title
- url: https://gatsby-starter-interviews.netlify.com/
  repo: https://github.com/rmagon/gatsby-starter-interviews
  description: A Gatsby starter template for structured Q&A or Interview sessions
  tags:
    - SEO
    - Blog
    - Styling:SCSS
  features:
    - Minimalist design for interviews
    - Beautifully presented questions and answers
    - Option to read all answers to a specific question
    - Share interview on social channels
    - All content in simple json files
- url: https://gatsby-starter-photo-book.netlify.com/
  repo: https://github.com/baobabKoodaa/gatsby-starter-photo-book
  description: A Gatsby starter for sharing photosets.
  tags:
    - Gallery
    - Infinite Scroll
    - Pagination
    - Transitions
  features:
    - Gallery with auto-generated thumbnails are presented on CSS Grid with infinite scroll.
    - Beautiful "postcard" view for photos with fullscreen toggle.
    - Both views are responsive with minimal whitespace and polished UX.
    - Many performance optimizations for image delivery (both by Gatsby & way beyond what Gatsby can do).
- url: https://gatsby-typescript-scss-starter.netlify.com/
  repo: https://github.com/GrantBartlett/gatsby-typescript-starter
  description: A simple starter project using TypeScript and SCSS
  tags:
    - Language:TypeScript
    - Styling:SCSS
    - SEO
  features:
    - Pages and components are classes.
    - A skeleton SCSS project added with prefixing
- url: https://portfolio-by-mohan.netlify.com/
  repo: https://github.com/algokun/gatsby_starter_portfolio
  description: An Official Starter for Gatsby Tech Blog Theme
  tags:
    - SEO
    - Blog
  features:
    - Styling using Styled-Components
    - Search using ElasticLunr
    - Theme by gatsby-tech-blog-theme
    - Deployed in Netlify
- url: https://brevifolia-gatsby-forestry.netlify.com/
  repo: https://github.com/kendallstrautman/brevifolia-gatsby-forestry
  description: A minimal starter blog built with Gatsby & Forestry CMS
  tags:
    - CMS:Forestry.io
    - Blog
    - Markdown
    - Styling:SCSS
  features:
    - Blog post listing with previews (image + summary) for each blog post
    - Minimalist, responsive design & typography
    - Create new markdown posts dynamically
    - Configured to work automatically with Forestry CMS
    - Customizable 'info' page
    - Simple layout & scss architecture, easily extensible
- url: https://gatsby-firebase-starter.netlify.com/
  repo: https://github.com/ovidiumihaibelciug/gatsby-firebase-starter
  description: Starter / Project Boilerplate for Authentication and creating Dynamic pages from collections with Firebase and Gatsby.js
  tags:
    - Firebase
    - SEO
    - Styling:SCSS
    - Authentication
    - PWA
  features:
    - Authentication with Firebase
    - Programmatically create pages from a firestore collection
    - Protected Routes with Authorization
    - Email verification
    - Includes React Helmet to allow editing site meta tags
    - Includes plugins for offline support out of the box
- url: https://gatsby-typescript-minimal.netlify.com/
  repo: https://github.com/benbarber/gatsby-typescript-minimal
  description: A minimal, bare-bones TypeScript starter for Gatsby
  tags:
    - Language:TypeScript
    - Styling:CSS-in-JS
    - SEO
  features:
    - Bare-bones starter
    - TypeScript
    - TSLint
    - Prettier
    - Styled Components
    - Sitemap Generation
    - Google Analytics
- url: https://agility-gatsby-starter-gatsbycloud.netlify.com
  repo: https://github.com/agility/agility-gatsby-starter
  description: Get started with Gatsby and Agility CMS using a minimal blog.
  tags:
    - CMS:Agility CMS
    - Blog
    - SEO
  features:
    - A bare-bones starter Blog to get you off and running with Agility CMS and Gatsby.
- url: https://gatsby-starter-dot.netlify.com/
  repo: https://github.com/chronisp/gatsby-starter
  description: Gatsby Starter for creating portfolio & blog.
  tags:
    - Blog
    - CMS:Headless
    - CMS:Contentful
    - Netlify
    - Portfolio
    - Redux
    - SEO
    - Styling:Material
  features:
    - Extensible & responsive design using Material UI (palette, typography & breakpoints configuration)
    - Blog integration with Contentful CMS (GraphQL queries)
    - Redux (connect actions & props easily using custom HOF)
    - Support for Netlify deployment
    - SEO
    - Prettier code styling
- url: https://johnjkerr.github.io/gatsby-creative/
  repo: https://github.com/JohnJKerr/gatsby-creative
  description: Gatsby implementation of the Start Bootstrap Creative template
  tags:
    - Gallery
    - Portfolio
    - Styling:Bootstrap
    - Styling:SCSS
  features:
    - Start Bootstrap Creative template converted to React/Gatsby
    - React Scrollspy used to track page position
    - React Bootstrap used to create modal portfolio carousel
    - GitHub Actions deployment to GitHub Pages demonstrated
- url: https://bonneville.netlify.com/
  repo: https://github.com/bagseye/bonneville
  description: A starter blog template for Gatsby
  tags:
    - Blog
    - SEO
  features:
    - Extensible & responsive design
    - Blog integration
    - SEO
- url: https://gatsby-starter-i18next-sanity.netlify.com/en
  repo: https://github.com/johannesspohr/gatsby-starter-i18next-sanity
  description: A basic starter which integrates translations with i18next and localized sanity input.
  tags:
    - i18n
    - CMS:sanity.io
  features:
    - Showcases advanced i18n techniques with i18next and sanity.io
    - Correct URLs for the languages (language in the path, translated slugs)
    - Multilanguage content from sanity
    - Snippets translation
    - Optimized bundle size (don't ship all translations at once)
    - Alternate links to other languages
    - Sitemap with language information
    - Localized 404 pages
- url: https://gatsby-skeleton.netlify.com/
  repo: https://github.com/msallent/gatsby-skeleton
  description: Gatsby starter with TypeScript and all sort of linting
  tags:
    - Language:TypeScript
    - Styling:CSS-in-JS
    - SEO
  features:
    - TypeScript
    - Styled-Components
    - ESLint
    - Prettier
    - Stylelint
    - SEO
- url: https://nehalem.netlify.com/
  repo: https://github.com/nehalist/gatsby-starter-nehalem
  description: A starter for the Gatsby Nehalem Theme
  tags:
    - Blog
    - Language:TypeScript
    - Markdown
    - Search
    - SEO
  features:
    - Fully responsive
    - Highly optimized (Lighthouse score ~400)
    - SEO optimized (with open graph, Twitter Card, JSON-LD, RSS and sitemap)
    - Syntax highlighting
    - Search functionality
    - Multi navigations
    - Static pages
    - Fully typed with TypeScript
    - Tagging
    - Theming
    - Customizable
- url: https://gatsby-starter-headless-wp.netlify.com
  repo: https://github.com/crock/gatsby-starter-headless-wordpress
  description: A starter Gatsby site to quickly implement a site for headless WordPress
  tags:
    - Blog
    - CMS:Headless
    - CMS:WordPress
  features:
    - New Header
    - Responsive
    - Sidebar that displays recent blog posts
- url: https://gatsby-advanced-blog-starter.netlify.com
  repo: https://github.com/aman29271/gatsby-advanced-blog-starter
  description: A pre-built Gatsby Starter Tech-blog
  tags:
    - Blog
    - Markdown
  features:
    - Highly Optimised
    - Image optimised with blur-up effect
    - Responsive
    - Code  highlighting
    - tagging
    - Sass compiled
- url: https://anubhavsrivastava.github.io/gatsby-starter-casual
  repo: https://github.com/anubhavsrivastava/gatsby-starter-casual
  description: Multi page starter based on the Casual site template by startbootstrap for portfolio
  tags:
    - Onepage
    - Styling:SCSS
    - PWA
  features:
    - Designed by startbootstrap
    - Fully Responsive
    - Styling with SCSS
    - Offline support
    - Web App Manifest
- url: https://gatsby-starter-ts-hello-world.netlify.com
  repo: https://github.com/hdorgeval/gatsby-starter-ts-hello-world
  description: TypeScript version of official hello world
  tags:
    - Language:TypeScript
  features:
    - TypeScript
    - ESLint
    - Type checking
    - no boilerplate
    - Great for advanced users
    - VSCode ready
- url: https://grommet-file.netlify.com/
  repo: https://github.com/metinsenturk/gatsby-starter-grommet-file
  description: Grommet-File is made with Grommet V2 and a blog starter
  tags:
    - Blog
    - Markdown
    - SEO
    - Portfolio
    - Styling:Grommet
  features:
    - Responsive Design
    - Pagination
    - Page creation
    - Content is Markdown files
    - Google Analytics
    - Grommet V2 User Interface
    - Support for RSS feed
    - SEO friendly
    - Mobile and responsive
    - Sitemap & Robots.txt generation
    - Optimized images with gatsby-image
- url: https://gatsby-wordpress-typescript-scss-blog.netlify.com/
  repo: https://github.com/sagar7993/gatsby-wordpress-typescript-scss-blog
  description: A Gatsby starter template for a WordPress blog, built using TypeScript, SCSS and Ant Design
  tags:
    - Blog
    - CMS:WordPress
    - CMS:Headless
    - Language:TypeScript
    - Pagination
    - PWA
    - SEO
    - Portfolio
    - Styling:SCSS
  features:
    - TypeScript for type-safe code
    - Source content from WordPress CMS
    - Auto generated Pagination for your WordPress Posts
    - Auto generated Navigation for next and previous post at the end Post
    - Auto generated pages for tags and categories sourced from WordPress
    - SCSS stylesheets
    - PWA with offline support
    - Ant Design for UI components and theming
    - Jest and Enzyme Testing framework support for snapshots and unit tests.
    - Responsive Design
    - Google Analytics
    - Comments using Staticman
    - Images within WordPress post/page content downloaded to static folder and transformed to webp format during build
    - Social widgets
    - Instagram feed of any profile (no API token needed)
    - Pinterest pin-it button on hovering on images (no API token needed)
    - Twitter timeline and follow button (no API token needed)
    - Facebook timeline and like button (no API token needed)
    - SEO friendly
    - Web app manifest
    - Mobile optimized and responsive
    - Sitemap.xml & Robots.txt generation
    - Optimized images with gatsby-image
    - Git pre-commit and pre-push hooks using Husky
    - TSLint formatting
    - Highly optimized with excellent lighthouse audit score
- url: https://gatsby-starter-typescript-deluxe.netlify.com/
  repo: https://github.com/gojutin/gatsby-starter-typescript-deluxe
  description: A Gatsby starter with TypeScript, Storybook, Styled Components, Framer Motion, Jest, and more.
  tags:
    - Language:TypeScript
    - Styling:CSS-in-JS
    - Storybook
    - SEO
    - Linting
    - Testing
  features:
    - TypeScript for type-safe code.
    - Styled-Components for all your styles.
    - Framer Motion for awesome animations.
    - gatsby-image and gatsby-transformer-sharp for optimized images.
    - gatsby-plugin-manifest + SEO component for an SEO-friendly PWA.
    - Storybook with add-ons for showing off your awesome components.
    - Jest and React Testing library for snapshots and unit tests.
    - ESLint (with TSLint and Prettier) to make your code look its best.
    - React Axe and React A11y for accessibility so that your site is awesome for everyone.
- url: https://gatsby-markdown-blog-starter.netlify.com/
  repo: https://github.com/ammarjabakji/gatsby-markdown-blog-starter
  description: GatsbyJS v2 starter for creating a markdown blog. Based on Gatsby Advanced Starter.
  tags:
    - Blog
    - Markdown
    - SEO
    - PWA
  features:
    - Gatsby v2 support
    - Responsive Design
    - Pagination
    - Content is Markdown files
    - Google Analytics
    - Support for RSS feed
    - SEO friendly
    - Sitemap & Robots.txt generation
    - Sass support
    - Css Modules support
    - Web App Manifest
    - Offline support
    - htaccess support
    - Typography.js
    - Integration with Social Media
- url: https://gatsby-starter-bloomer-db0aaf.netlify.com
  repo: https://github.com/zlutfi/gatsby-starter-bloomer
  description: Barebones starter website with Bloomer React components for Bulma.
  tags:
    - PWA
    - Styling:Bulma
    - Styling:SCSS
  features:
    - Bloomer React Commponents
    - Bulma CSS Framework
    - Uses SCSS for styling
    - Font Awesome Support
    - Progressive Web App
- url: https://gatsby-starter-mdbreact.netlify.com
  repo: https://github.com/zlutfi/gatsby-starter-mdbreact
  description: Barebones starter website with Material Design Bootstrap React components.
  tags:
    - PWA
    - Styling:Bootstrap
    - Styling:Material
    - Styling:SCSS
  features:
    - MDBReact React Commponents
    - Bootstrap CSS Framework with Material Design Bootstrap styling
    - Uses SCSS for styling
    - Font Awesome Support
    - Progressive Web App
- url: https://gatsby-starter-ts-pwa.netlify.com/
  repo: https://github.com/markselby9/gatsby-starter-typescript-pwa
  description: The default Gatsby starter fork with TypeScript and PWA support added
  tags:
    - Language:TypeScript
    - PWA
  features:
    - Minimum changes based on default starter template for TypeScript and PWA
    - Added TypeScript support with eslint and tsc check
    - Support GitHub Actions CI/CD workflow (beta)
- url: https://iceberg-gatsby-multilang.netlify.com/
  repo: https://github.com/diogorodrigues/iceberg-gatsby-multilang
  description: Gatsby multi-language starter. Internationalization / i18n without third party plugins or packages for Posts and Pages. Different URLs dependending on the language. Focused on SEO, PWA, Image Optimization, Styled Components and more. This starter is also integrate with Netlify CMS to manage all pages, posts and images.
  tags:
    - Blog
    - CMS:Headless
    - CMS:Netlify
    - i18n
    - Netlify
    - Markdown
    - Pagination
    - PWA
    - SEO
    - Styling:CSS-in-JS
  features:
    - Translations by using GraphQL, hooks and context API
    - Content in markdown for pages and posts in different languages
    - General translations for any content
    - Creation of menu by using translations and GraphQL
    - Netlify CMS to manage all pages, posts and images
    - Styled Components to styles
    - All important seetings for speedy and optimized images
    - Blog Posts list with pagination
    - Focus on SEO
    - PWA
- url: https://flexible-gatsby.netlify.com/
  repo: https://github.com/wangonya/flexible-gatsby
  description: A simple and clean theme for Gatsby
  tags:
    - Blog
    - Markdown
  features:
    - Google Analytics
    - Simple design
    - Markdown support
- url: https://gatsby-starter-leaflet.netlify.com/
  repo: https://github.com/colbyfayock/gatsby-starter-leaflet
  description: A Gatsby starter with Leafet!
  tags:
    - Landing Page
    - Linting
    - Styling:SCSS
    - Testing
  features:
    - Simply landing page to get started with Leaflet
    - Includes Leaflet and React Leaflet
    - Starts with some basic Sass stylesheets for styling
    - Linting and testing preconfigured
- url: https://gatsby-starter-luke.netlify.com/
  repo: https://github.com/lukethacoder/luke-gatsby-starter
  description: An opinionated starter using TypeScript, styled-components (emotion flavoured), React Hooks & react-spring. Built as a BYOS (bring your own source) so you can get up and running with whatever data you choose.
  tags:
    - Language:TypeScript
    - Transitions
    - Styling:CSS-in-JS
    - Linting
  features:
    - TypeScript
    - react-spring animations
    - BYOS (bring your own source)
    - Emotion for styling components
    - Minimal Design
    - React Hooks (IntersectionObserver, KeyUp, LocalStorage)
- url: https://friendly-cray-96d631.netlify.com/
  repo: https://github.com/PABlond/Gatsby-TypeScript-Starter-Blog
  description: Project boilerplate of a blog app. The starter was built using Gatsby and TypeScript.
  tags:
    - Markdown
    - Language:TypeScript
    - SEO
    - PWA
    - Styling:SCSS
  features:
    - A complete responsive theme built wiss Scss
    - Easy editable posts in Markdown files
    - SEO component
    - Optimized with Google Lighthouse
- url: https://gatsby-starter-material-album.netlify.com
  repo: https://github.com/JoeTrubenstein/gatsby-starter-material-album
  description: A simple portfolio starter based on the Material UI Album Layout
  tags:
    - Gallery
    - Portfolio
    - Styling:Material
  features:
    - Pagination
    - Material UI
    - Exif Data Parsing
- url: https://peaceful-ptolemy-d7beb4.netlify.com
  repo: https://github.com/TRamos5/gatsby-contentful-starter
  description: A starter template for an awesome static blog utilizing Contentful as a CMS and deployed to Netlify.
  tags:
    - CMS:Contentful
    - CMS:Headless
    - Blog
    - Netlify
    - Markdown
    - Styling:CSS-in-JS
  features:
    - Netlify integration with pre built contact form
    - "CMS: Contentful integration with placeholders included"
    - Mobile friendly responsive design made to be customized or leave as is
    - Separate components for everything
    - ...and more
- url: https://gatsby-tailwind-emotion-starter-demo.netlify.com/
  repo: https://github.com/pauloelias/gatsby-tailwind-emotion-starter
  description: Gatsby starter using the latest Tailwind CSS and Emotion.
  tags:
    - Styling:Tailwind
    - Styling:CSS-in-JS
    - Styling:PostCSS
  features:
    - Tailwind CSS for rapid development
    - Emotion with `tailwind.macro` for flexible styled components
    - PostCSS configured out-of-the-box for when you need to write your own CSS
    - postcss-preset-env to write tomorrow's CSS today
    - Bare bones starter to help you hit the ground running
- url: https://gatsby-starter-grayscale-promo.netlify.com/
  repo: https://github.com/gannochenko/gatsby-starter-grayscale-promo
  description: one-page promo site
  tags:
    - Language:TypeScript
    - Styling:CSS-in-JS
    - Linting
    - Markdown
    - Onepage
    - CMS:Netlify
    - Landing Page
  features:
    - Styled-Components
    - NetlifyCMS
    - TypeScript
    - Basic design
- url: https://gatsby-starter-mdx-website-blog.netlify.com/
  repo: https://github.com/doakheggeness/gatsby-starter-mdx-website-blog
  description: Gatsby website and blog starter utilizing MDX for adding components to mdx pages and posts. Incorportates Emotion.
  tags:
    - MDX
    - Blog
    - Styling:CSS-in-JS
  features:
    - Create pages and posts using MDX
    - Incorporates the CSS-in-JS library Emotion
    - Visual effects
- url: https://gatsby-starter-zurgbot.netlify.com/
  repo: https://github.com/zurgbot/gatsby-starter-zurgbot
  description: The ultimate force of starter awesomeness in the galaxy of Gatsby
  tags:
    - Linting
    - PWA
    - SEO
    - Styling:Bulma
    - Styling:SCSS
    - Testing
  features:
    - Sass (SCSS Flavored) CSS
    - Bulma CSS Framework
    - React Helmet <head> Management
    - React Icons SVG Icon Components (Including Font Awesome and others)
    - Eslint for JS linting
    - Prettier for JS formatting
    - StyleLint for Scss linting and formatting
    - Jest for a test framework
    - Enzyme for testing with React
    - Husky for git hooks, particularly precommit management
    - Lint Staged to run commands only on staged files
- url: https://martin2844.github.io/gatsby-starter-dev-portfolio/
  repo: https://github.com/martin2844/gatsby-starter-dev-portfolio
  description: A GatsbyJS minimalistic portfolio site, with a blog and about section
  tags:
    - Portfolio
    - Blog
    - Markdown
  features:
    - createPages API
    - Responsive
    - Minimalistic
    - Blazing fast (LINK)
    - Graphql queries
    - Sass
    - Markdown
- url: https://wataruoguchi-gatsby-starter-typescript-contentful.netlify.com/
  repo: https://github.com/wataruoguchi/gatsby-starter-typescript-contentful
  description: Simple TypeScript starter with Contentful Integration
  tags:
    - Language:TypeScript
    - CMS:Contentful
    - Netlify
    - Blog
  features:
    - Simple
    - TypeScript
    - Contentful
    - Supports Contentful Rich Text
    - Prettier & ESlint & StyleLint to format & check the code
    - Husky & lint-staged to automate checking
- url: https://gatsby-starter-point.netlify.com/
  repo: https://github.com/teaware/gatsby-starter-point
  description: A humble Gatsby starter for blog
  tags:
    - Blog
    - Markdown
    - Netlify
  features:
    - SASS
    - SEO
    - Dark Mode
    - Google Analytics
- url: https://gatsby-typescript-storybook-starter.netlify.com/
  repo: https://github.com/RobertoMSousa/gatsby-typescript-storybook-starter
  description: A Gatsby starter with storybook, tags and eslint
  tags:
    - Language:TypeScript
    - Styling:CSS-in-JS
    - Storybook
    - Markdown
    - Linting
  features:
    - Storybook
    - Simple
    - TypeScript
    - Contentful
    - Prettier & ESlint & StyleLint to format & check the code
    - Storybook
    - Jest and React Testing library for snapshots and unit tests.
    - Styled-Components for all your styles.
- url: https://semantic-ui-docs-gatsby.netlify.com/
  repo: https://github.com/whoisryosuke/semantic-ui-docs-gatsby
  description: Documentation starter using Semantic UI and MDX
  tags:
    - Documentation
    - Linting
    - Markdown
    - MDX
    - PWA
    - SEO
  features:
    - Easy starter for documentation-style sites
    - Use SUI React components anywhere in MDX
    - SASS/LESS support
    - Live code component
    - Customizable sidebar
    - Offline-ready
    - Responsive design
    - Nodemon for restarting dev server on changes
    - Webpack aliasing for components, assets, etc
- url: https://gatsby-starter-saas-marketing.netlify.com/
  repo: https://github.com/keegn/gatsby-starter-saas-marketing
  description: A simple one page marketing site starter for SaaS companies and products
  tags:
    - Onepage
    - Styling:CSS-in-JS
    - Landing Page
  features:
    - Responsive
    - Netlify ready
    - Styled-Components
    - Minimal design and easy to customize
    - Great for software or product related marketing sites
- url: https://react-landnig-page.netlify.com/
  repo: https://github.com/zilahir/react-landing-page
  description: Landing page with GraphCMS
  tags:
    - Redux
    - Styling:SCSS
    - Styling:CSS-in-JS
    - Netlify
  features:
    - Team section
    - Clients section
    - Map
    - Netlify ready
    - Styled-Components
    - Good for app showcase for startups
    - Prettier & ESlint & StyleLint to format & check the code
    - Husky & lint-staged to automate checking
- url: https://gatsby-strapi-starter.netlify.com/
  repo: https://github.com/jeremylynch/gatsby-strapi-starter
  description: Get started with Strapi, Bootstrap (reactstrap) and Gatsby FAST!
  tags:
    - CMS:Strapi
    - Styling:Bootstrap
  features:
    - Strapi
    - Bootstrap
    - Reactstrap
- url: https://kontent-template-gatsby-landing-page-photon.netlify.com
  repo: https://github.com/Simply007/kontent-template-gatsby-landing-page-photon
  description: Kentico Kontent based starter based on Photon starter by HTML5 UP
  tags:
    - CMS:Headless
    - CMS:Kontent
    - Netlify
    - Landing Page
    - HTML5UP
    - Styling:SCSS
  features:
    - Kentico Kontent Caas plafrorm as the data source
    - Landing page divided by section.
    - Support for code syntax highlighting
    - Includes plugins for easy, beautiful typography
    - Includes React Helmet to allow editing site meta tags
    - Includes plugins for offline support out of the box
    - Font awesome
    - Material Icons
    - CSS Grid
- url: https://gatsby-starter-typescript-blog-forms.netlify.com/
  repo: https://github.com/joerneu/gatsby-starter-typescript-blog-forms
  description: Gatsby starter for a website in TypeScript with a homepage, blog and forms
  tags:
    - Blog
    - Language:TypeScript
    - Linting
    - Markdown
    - MDX
    - CMS:Netlify
    - SEO
    - Styling:CSS-in-JS
  features:
    - TypeScript for type safety, IDE comfort and error checking during development and build time
    - ESLint and Prettier for safety and consistent code style
    - Uses the official Gatsby Blog Core theme for data processing
    - Functional components and React Hooks
    - SEO component with React Helmet
    - Minimal responsive styling with React Emotion that can easily be extended
    - Theming of components and Markdown (MDX) with Emotion Theming
    - Forms with Formite (React Hooks Form library)
    - Accessible UI components implemented with Reakit and styling based on mini.css
    - Netlify CMS to create and edit blog posts
    - Small bundle size
- url: https://gatsby-tailwind-styled-components-storybook-starter.netlify.com/
  repo: https://github.com/denvash/gatsby-tailwind-styled-components-storybook-starter
  description: Tailwind CSS + Styled-Components + Storybook starter for Gatsby
  tags:
    - Storybook
    - Styling:Tailwind
    - Styling:CSS-in-JS
    - Styling:PostCSS
    - Netlify
  features:
    - Tailwind CSS v1
    - Styled-Components v5
    - Storybook v5
    - PostCSS
    - Deploy Storybook
    - Documentation
- url: https://gatsby-tfs-starter.netlify.com/
  repo: https://github.com/tiagofsanchez/gatsby-tfs-starter
  description: a gatsby-advanced-starter with theme-ui styling
  tags:
    - RSS
    - SEO
    - Blog
    - MDX
  features:
    - React Helmet <head> Management
    - SVG Icon
- url: https://gatsby-lam.vaporwavy.io
  repo: https://github.com/vaporwavy/gatsby-london-after-midnight
  description: A custom, image-centric theme for Gatsby. Advanced from the Gatsby starter London.
  tags:
    - Blog
    - Portfolio
    - Gallery
    - SEO
    - Markdown
    - HTML5UP
    - CMS:Netlify
    - Styling:PostCSS
  features:
    - Support tags
    - Easily change the theme color
    - Post thumbnails in the homepage
    - Built with PostCSS
    - Made for image-centric portfolios
    - Based on London for Gatsby
- url: https://alipiry-gatsby-starter-typescript.netlify.com/
  repo: https://github.com/alipiry/gatsby-starter-typescript
  description: The default Gatsby starter with TypeScript
  tags:
    - Language:TypeScript
    - Linting
    - Netlify
  features:
    - Type Checking With TypeScript
    - Powerful Linting With ESLint
- url: https://gatsby-typescript-tailwind.netlify.com/
  repo: https://github.com/impulse/gatsby-typescript-tailwind
  description: Gatsby starter with TypeScript and Tailwind CSS
  tags:
    - Language:TypeScript
    - Styling:Tailwind
    - Styling:PostCSS
    - Netlify
  features:
    - Simple
    - TSLint
    - Tailwind CSS v1
    - PostCSS + PurgeCSS
- url: https://gatsby-starter-blog-tailwindcss-demo.netlify.com/
  repo: https://github.com/andrezzoid/gatsby-starter-blog-tailwindcss
  description: Gatsby blog starter with TailwindCSS
  tags:
    - Blog
    - SEO
    - Markdown
    - Styling:Tailwind
    - Styling:PostCSS
  features:
    - Based on the official Gatsby starter blog
    - Uses TailwindCSS
    - Uses PostCSS
- url: https://gatsby-starter-hello-world-with-header-and-footer.netlify.com/
  repo: https://github.com/lgnov/gatsby-starter-hello-world-with-header-and-footer
  description: Gatsby starter with a responsive barebones header and footer layout
  tags:
    - Styling:CSS-in-JS
  features:
    - Navbar and footer components with only minimal CSS that make responsiveness works
    - Works in any device screen
    - Easily kicking off your project with writing CSS right away
- url: https://gatsby-minimalist-starter.netlify.com/
  repo: https://github.com/dylanesque/Gatsby-Minimalist-Starter
  description: A minimalist, general-purpose Gatsby starter
  tags:
    - SEO
    - Markdown
    - Styling:CSS-in-JS
  features:
    - Less starting boilerplate than the Gatsby default starter
    - Layout.css includes checklist of initial design system decisions to make
    - Uses Emotion
    - Uses CSS-In-JS
- url: https://gastby-starter-zeevo.netlify.com/
  repo: https://github.com/zeevosec/gatsby-starter-zeevo
  description: Yet another Blog starter with a different style
  tags:
    - Blog
    - Markdown
    - SEO
  features:
    - Extendable
    - Feature filters
    - Performant
- url: https://gatsby-theme-phoenix-demo.netlify.com
  repo: https://github.com/arshad/gatsby-theme-phoenix
  description: A personal blogging and portfolio theme for Gatsby with great typography and dark mode.
  tags:
    - Blog
    - Portfolio
    - SEO
    - MDX
    - Styling:Tailwind
    - Styling:PostCSS
  features:
    - MDX - Posts, Pages and Projects
    - Tags/Categories
    - Dark mode
    - Customizable with Tailwind CSS
    - Code highlighting with Prism
    - RSS feed
- url: https://gatsby-starter-landed.netlify.com/
  repo: https://github.com/vasrush/gatsby-starter-landed
  description: A Gatsby theme based on Landed template by HTML5UP
  tags:
    - HTML5UP
    - Landing Page
    - Portfolio
    - Linting
    - Styling:SCSS
    - Transitions
    - SEO
  features:
    - Includes sections to easily create landing pages
    - React Helmet <head> Management
    - Easily update menus & submenus in gatsby-config file
    - Integrates react-scroll and react-reveal for transitions
    - ESLint and Prettier for safety and consistent code style
    - Offline-ready
    - Responsive design
    - Left, Right and no sidebar templates
    - Font awesome icons
    - HTML5UP Design
- url: https://tina-starter-grande.netlify.com/
  repo: https://github.com/tinacms/tina-starter-grande
  description: Feature rich Gatsby starter with full TinaCMS integration
  tags:
    - Blog
    - Markdown
    - SEO
    - Netlify
    - Pagination
    - CMS:Other
    - Styling:CSS-in-JS
  features:
    - Fully integrated with TinaCMS for easy editing
    - Blocks based page & form builder
    - Styled Components
    - Code syntax highlighting
    - Light/Dark mode
- url: https://amelie-blog.netlify.com/
  repo: https://github.com/tobyau/gatsby-starter-amelie
  description: A minimal and mobile friendly blog template
  tags:
    - Blog
    - SEO
    - Markdown
  features:
    - Responsive design
    - Customizable content through markdown files
    - SEO component with React Helmet
- url: https://chronoblog.now.sh
  repo: https://github.com/Ganevru/gatsby-starter-chronoblog
  description: Chronoblog is a Gatsby js theme specifically designed to create a personal website. The main idea of ​​Chronoblog is to allow you not only to write a personal blog but also to keep a record of everything important that you have done.
  tags:
    - Blog
    - Portfolio
    - MDX
    - Markdown
    - SEO
    - Styling:CSS-in-JS
    - Linting
  features:
    - Starter for Chronoblog Gatsby Theme
- url: https://gatsby-eth-dapp-starter.netlify.com
  repo: https://github.com/robsecord/gatsby-eth-dapp-starter
  description: Gatsby Starter for Ethereum Dapps using Web3 with Multiple Account Management Integrations
  tags:
    - Client-side App
    - Netlify
    - Authentication
  features:
    - Ethereum Web3 Authentication - Multiple Integrations
    - ConsenSys Rimble UI Integration
    - Styled Components
    - Coinbase, Fortmatic, Metamask, WalletConnect, and more
    - dFuse Blockchain Streaming and Notifications
- url: https://gatsby-starter-theme-antv.antv.vision
  repo: https://github.com/antvis/gatsby-starter-theme-antv
  description: ⚛️ Polished Gatsby theme for documentation site
  tags:
    - Documentation
    - Markdown
    - Styling:Other
  features:
    - ⚛ Prerendered static site
    - 🌎 Internationalization support by i18next
    - 📝 Markdown-based documentation and menus
    - 🎬 Examples with live playground
    - 🏗 Unified Theme and Layout
    - 🆙 Easy customized header nav
    - 🧩 Built-in home page components
- url: https://gatsby-starter-cafe.netlify.com
  repo: https://github.com/crolla97/gatsby-starter-cafe
  description: Gatsby starter for creating a single page cafe website using Contentful and Leaflet
  tags:
    - CMS:Contentful
    - Styling:SCSS
    - Landing Page
    - Onepage
  features:
    - Leaflet interactive map
    - Instagram Feed
    - Contentful for menu item storage
    - Responsive design
- url: https://gatsby-firebase-simple-auth.netlify.com/
  repo: https://github.com/marcomelilli/gatsby-firebase-simple-auth
  description: A simple Firebase Authentication Starter with protected routes
  tags:
    - Firebase
    - Authentication
    - Styling:Tailwind
  features:
    - Authentication with Firebase
    - Protected Routes with Authorization
- url: https://demo.gatsbystorefront.com/
  repo: https://github.com/GatsbyStorefront/gatsby-starter-storefront-shopify
  description: Lightning fast PWA storefront for Shopify
  tags:
    - CMS:Headless
    - Shopify
    - SEO
    - PWA
    - eCommerce
    - Styling:CSS-in-JS
  features:
    - Gatsby Storefront
    - gatsby-theme-storefront-shopify
    - Shopify Integration
    - Shopping Cart
    - PWA
    - Optimized images with gatsby-image.
    - SEO
    - A11y
- url: https://keturah.netlify.com/
  repo: https://github.com/giocare/gatsby-starter-keturah
  description: A portfolio starter for developers
  tags:
    - Portfolio
    - SEO
    - Markdown
  features:
    - Target Audience Developers
    - Designed To Resemble A Terminal And Text Editor
    - Responsive Design
    - FontAwesome Icon Library
    - Easily Customize Content Using Markdown Files
    - SEO Friendly Component
    - Social Media Icons Provided
- url: https://gatsby-lander.surge.sh/
  repo: https://github.com/codebushi/gatsby-starter-lander
  description: Single page starter built with Tailwind CSS
  tags:
    - Onepage
    - Linting
    - Styling:Tailwind
  features:
    - Simple One Page Site
    - Landing Page Design
    - Fully Responsive
    - Styling with Tailwind
- url: https://gatsby-starter-papan01.netlify.com/
  repo: https://github.com/papan01/gatsby-starter-papan01
  description: A Gatsby starter for creating a markdown blog.
  tags:
    - Linting
    - Blog
    - Styling:SCSS
    - Markdown
    - Pagination
    - PWA
    - SEO
  features:
    - SSR React Code Splitting(loadable-components)
    - Theme Toggle(light/dark)
    - Pagination
    - SEO(Sitemap, Schema.org, OpenGraph tags, Twitter tag)
    - Web application manifest and offline support
    - Google Analytics
    - Disqus
    - RSS
    - ESLint(Airbnb) for linting
    - Prettier code formatting
    - gh-pages for deploying to GitHub Pages
- url: https://gatsby-starter-boilerplatev-kontent-demo.netlify.com/
  repo: https://github.com/viperfx07/gatsby-starter-boilerplatev-kontent
  description: A Gatsby starter using BoilerplateV for Kentico Kontent.
  tags:
    - Blog
    - CMS:Headless
    - CMS:Kontent
    - Styling:Bootstrap
    - Styling:CSS-in-JS
    - Linting
  features:
    - Sass (SCSS Flavored) CSS
    - ITCSS Structure of CSS (with glob added for css)
    - Bootstrap CSS Framework
    - React Helmet <head> Management
    - ESLint(Airbnb) for JS linting
    - Prettier for JS formatting
- url: https://www.cryptocatalyst.net/
  repo: https://github.com/n8tb1t/gatsby-starter-cryptocurrency
  description: A full-fledged cryptocurrency Gatsby starter portal with landing page, blog, roadmap, devs team, and docs.
  tags:
    - Linting
    - Blog
    - Styling:SCSS
    - Markdown
    - Pagination
    - PWA
    - SEO
  features:
    - Beautiful Mobile-first design.
    - modular SCSS styles.
    - Configurable color scheme.
    - Advanced config options.
    - Advanced landing page.
    - Blog Component.
    - Live comments.
    - Roadmap component.
    - Developers page component.
    - Algolia advanced search index, with content chunks.
    - Docs component.
    - No outdated codebase, use only react hooks.
    - Easy to modify react components.
    - SEO (Sitemap, OpenGraph tags, Twitter tags)
    - Google Analytics Support
    - Offline Support & WebApp Manifest
    - Easy to modify assets.
- url: https://chronoblog-profile.now.sh
  repo: https://github.com/Ganevru/gatsby-starter-chronoblog-profile
  description: This starter will help you launch a personal website with a simple text feed on the main page. This starter looks simple and neat, but at the same time, it has great potential for organizing your content using tags, dates, and search. The homepage is organized in compact feeds. The display of content in these feeds is based on the tags of this content (for example, only content with a podcast tag gets into the feed with podcasts).
  tags:
    - Blog
    - Portfolio
    - MDX
    - Markdown
    - SEO
    - Styling:CSS-in-JS
    - Linting
  features:
    - Specially designed to create a personal website (in a simple and strict "text" style)
    - Universal text feed divided into categories
    - Search and Tags for organizing content
    - A simple change of primary and secondary colors of the site, fonts, radius of curvature of elements, etc (thanks to Theme UI theming)
    - Clean and Universal UI
    - Mobile friendly, all elements and custom images are adapted to any screen
    - Light/Dark mode
    - Easy customization of icons and links to your social networks
    - MDX for the main menu of the site, footer and other elements of the site
    - MDX for pages and content
    - Code syntax highlighting
    - SEO (OpenGraph and Twitter) out of the box with default settings that make sense (thanks to React Helmet)
- url: https://chronoblog-hacker.now.sh
  repo: https://github.com/Ganevru/gatsby-starter-chronoblog-hacker
  description: A dark (but with ability to switch to light) starter that uses the Source Code Pro font (optional) and minimalistic UI
  tags:
    - Blog
    - Portfolio
    - MDX
    - Markdown
    - SEO
    - Styling:CSS-in-JS
    - Linting
  features:
    - Specially designed to create a personal website
    - Search and Tags for organizing content
    - A simple change of primary and secondary colors of the site, fonts, radius of curvature of elements, etc (thanks to Theme UI theming)
    - Clean and Minimalistic UI
    - Mobile friendly, all elements and custom images are adapted to any screen
    - Light/Dark mode
    - Easy customization of icons and links to your social networks
    - MDX for the main menu of the site, footer and other elements of the site
    - MDX for pages and content
    - Code syntax highlighting
    - SEO (OpenGraph and Twitter) out of the box with default settings that make sense (thanks to React Helmet)
- url: https://gatsby-starter-tailwind2-emotion-styled-components.netlify.com/
  repo: https://github.com/chrish-d/gatsby-starter-tailwind2-emotion-styled-components
  description: A (reasonably) unopinionated Gatsby starter, including; Tailwind 2 and Emotion. Use Tailwind utilities with Emotion powered CSS-in-JS to produce component scoped CSS (no need for utilities like Purge CSS, etc).
  tags:
    - Styling:CSS-in-JS
    - Styling:Tailwind
  features:
    - Utility-first CSS using Tailwind 2.
    - CSS scoped within components (no "bleeding").
    - Only compiles the CSS you use (no need to use PurgeCSS/similar).
    - Automatically gives you Critical CSS with inline stlyes.
    - Hybrid of PostCSS and CSS-in-JS to give you Tailwind base styles.
- url: https://5e0a570d6afb0ef0fb162f0f--wizardly-bassi-e4658f.netlify.com/
  repo: https://github.com/adamistheanswer/gatsby-starter-baysik-blog
  description: A basic and themeable starter for creating blogs in Gatsby.
  tags:
    - Blog
    - Portfolio
    - MDX
    - Markdown
    - SEO
    - Styling:CSS-in-JS
    - Linting
  features:
    - Specially designed to create a personal website
    - Clean and Minimalistic UI
    - Facebook Comments
    - Mobile friendly, all elements and custom images are adapted to any screen
    - Light/Dark mode
    - Prettier code formatting
    - RSS
    - Links to your social networks
    - MDX for pages and content
    - Code syntax highlighting
    - SEO (OpenGraph and Twitter) out of the box with default settings that make sense (thanks to React Helmet)
- url: https://gatsby-starter-robin.netlify.com/
  repo: https://github.com/robinmetral/gatsby-starter-robin
  description: Gatsby Default Starter with state-of-the-art tooling
  tags:
    - MDX
    - Styling:CSS-in-JS
    - Linting
    - Testing
    - Storybook
  features:
    - 📚 Write in MDX
    - 👩‍🎤 Style with Emotion
    - 💅 Linting with ESLint and Prettier
    - 📝 Unit and integration testing with Jest and react-testing-library
    - 💯 E2E browser testing with Cypress
    - 📓 Visual testing with Storybook
    - ✔️ CI with GitHub Actions
    - ⚡ CD with Netlify
- url: https://help.dferber.de
  repo: https://github.com/dferber90/gatsby-starter-help-center
  description: A themeable starter for a help center
  tags:
    - Documentation
    - Markdown
    - MDX
    - Search
  features:
    - Manage content in Markdown and YAML files
    - Multiple authors possible
    - Apply your own theme
    - Usable in any language
    - SEO friendly
    - Easy to add Analytics
- url: https://evaluates2.github.io/Gatsby-Starter-TypeScript-Redux-TDD-BDD
  repo: https://github.com/Evaluates2/Gatsby-Starter-TypeScript-Redux-TDD-BDD
  description: An awesome Gatsby starter template that takes care of the tooling setup, allowing you and your team to dive right into building ultra-fast React applications quickly and deploy them with confidence! 📦
  tags:
    - Redux
    - Language:TypeScript
    - Linting
    - Testing
    - Styling:None
  features:
    - 📚 Written in TypeScript.
    - 💡 Redux preconfigured (with local-storage integration.
    - 💅 Linting with TSLint and Prettier.
    - 📝 Unit testing with Jest and react-test-renderer.
    - 💯 Behavior-driven E2E browser testing with Cypress + Cucumber.js plugin.
    - 📓 Steps for deploying to Gh-pages
    - ✔️ CI with TravisCI
    - ⚡ Steps for deploying to GitHub Pages, AWS S3, or Netlify.
- url: https://gatsby-resume-starter.netlify.com/
  repo: https://github.com/barancezayirli/gatsby-starter-resume-cms
  description: Resume starter styled using Tailwind with Netlify CMS as headless CMS.
  tags:
    - CMS:Headless
    - SEO
    - PWA
    - Portfolio
  features:
    - One-page resume/CV
    - PWA
    - Multiple Netlify CMS widgets
    - Netlify CMS as Headless CMS
    - Tailwind for styling with theming
    - Optimized build process (purge css)
    - Basic SEO, site metadata
    - Prettier
    - Social media links
- url: https://gatsby-starter-default-nostyles.netlify.com/
  repo: https://github.com/JuanJavier1979/gatsby-starter-default-nostyles
  description: The default Gatsby starter with no styles.
  tags:
    - Styling:None
  features:
    - Based on gatsby-starter-default
    - No styles
- url: https://greater-gatsby.now.sh
  repo: https://github.com/rbutera/greater-gatsby
  description: Barebones and lightweight starter with TypeScript, PostCSS, TailwindCSS and Storybook.
  tags:
    - PWA
    - Language:TypeScript
    - Styling:Tailwind
  features:
    - Lightweight & Barebones
    - includes Storybook
    - Full TypeScript support
    - Uses styled-components Global Styles API for consistency in styling across application and Storybook
- url: https://gatsby-simplefolio.netlify.com/
  repo: https://github.com/cobidev/gatsby-simplefolio
  description: A clean, beautiful and responsive portfolio template for Developers ⚡️
  tags:
    - Portfolio
    - PWA
    - SEO
    - Onepage
  features:
    - Modern UI Design
    - Reveal Animations
    - Fully Responsive
    - Easy site customization
    - Configurable color scheme
    - OnePage portfolio site
    - Fast image optimization
- url: https://gatsby-starter-hpp.netlify.com/
  repo: https://github.com/hppRC/gatsby-starter-hpp
  description: All in one Gatsby skeleton based TypeScript, emotion, and unstated-next.
  tags:
    - MDX
    - SEO
    - PWA
    - Linting
    - Styling:CSS-in-JS
    - Language:TypeScript
  features:
    - PWA
    - TypeScript
    - Absolute import
    - Useful ready made custom hooks
    - Ready made form component for Netlify form
    - Global CSS component and Reset CSS component
    - Advanced SEO components(ex. default twitter ogp image, sitemaps, robot.txt)
    - Prettier, ESLint
    - unstated-next(useful easy state library)
- url: https://gatsby-typescript-emotion-storybook.netlify.com/
  repo: https://github.com/duncanleung/gatsby-typescript-emotion-storybook
  description: Config for TypeScript + Emotion + Storybook + React Intl + SVGR + Jest.
  tags:
    - Language:TypeScript
    - Styling:CSS-in-JS
    - Storybook
    - i18n
    - Linting
    - Testing
  features:
    - 💻 TypeScript
    - 📓 Visual testing with Storybook
    - 👩‍🎤 CSS-in-JS styling with Emotion
    - 💅 Linting with ESLint and Prettier
    - 🌎 React Intl internationalization support
    - 🖼️ SVG support with SVGR
    - 📝 Unit and integration testing with Jest and react-testing-library
    - ⚡ CD with Netlify
- url: https://felco-gsap.netlify.com
  repo: https://github.com/AshfaqKabir/Felco-Gsap-Gatsby-Starter
  description: Minimal Multipurpose Gsap Gatsby Landing Page. Helps Getting Started With Gsap and Netlify Forms.
  tags:
    - Portfolio
    - Styling:CSS-in-JS
  features:
    - Minimal 3 Page Responsive Layout
    - Multipurpose Gatsby Theme
    - Working Netlify Form
    - Gsap For Modern Animtaions
    - Styled Components for responsive component based styling with theming
    - Basic SEO, site metadata
    - Prettier
- url: https://gatsby-starter-fusion-blog.netlify.com/
  repo: https://github.com/robertistok/gatsby-starter-fusion-blog
  description: Easy to configure blog starter with modern, minimal theme
  tags:
    - Language:TypeScript
    - Styling:CSS-in-JS
    - Netlify
    - Markdown
    - Blog
    - SEO
  features:
    - Featured/Latest posts
    - Sticky header
    - Easy to customize -> edit config.ts with your info
    - Meta tags for improved SEO with React Helmet
    - Transform links to bitly links automatically
    - Codesyntax
    - Code syntax highlighting
- url: https://gatsby-bootstrap-italia-starter.dej611.now.sh/
  repo: https://github.com/italia/design-italia-gatsby-starterkit
  description: Gastby starter project using the Bootstrap Italia design kit from Italian Digital Team
  tags:
    - Styling:Bootstrap
    - SEO
    - Linting
  features:
    - Bootstrap Italia - design-react-kit
    - Prettier
    - Sticky header
    - Complete header
    - Homepage and service templates pages ready to use
    - Meta tags for improved SEO with React Helmet
- url: https://gatsby-starter-webcomic.netlify.com
  repo: https://github.com/JLDevOps/gatsby-starter-webcomic
  description: Gatsby blog starter that focuses on webcomics and art with a minimalistic UI.
  tags:
    - Markdown
    - MDX
    - Netlify
    - Pagination
    - Search
    - Styling:Bootstrap
    - RSS
    - SEO
  features:
    - Designed to focus on blog posts with images.
    - Search capability on blog posts
    - Displays the latest posts
    - Displays all the tags from the site
    - Pagination between blog posts
    - Has a "archive" page that categorizes and displays all the blog posts by date
    - Mobile friendly
- url: https://gatsby-starter-material-emotion.netlify.com
  repo: https://github.com/liketurbo/gatsby-starter-material-emotion
  description: Gatsby starter of Material-UI with Emotion 👩‍🎤
  tags:
    - Language:TypeScript
    - SEO
    - Styling:Material
    - Styling:CSS-in-JS
  features:
    - Based on Gatsby Default Starter
    - Material-UI
    - Emotion
    - Roboto Typeface
    - SEO
    - TypeScript
- url: https://flex.arshad.io
  repo: https://github.com/arshad/gatsby-starter-flex
  description: A Gatsby starter for the Flex theme.
  tags:
    - SEO
    - MDX
    - Styling:CSS-in-JS
  features:
    - MDX Blocks for your Gatsby site.
    - Customizable, extendable and accessible.
    - Theme UI
    - SEO and Open graphs support
    - Color modes
    - Code Highlighting
- url: https://london-night-day.netlify.com/
  repo: https://github.com/jooplaan/gatsby-london-night-and-day
  description: A custom, image-centric dark and light mode aware theme for Gatsby. Advanced from the Gatsby starter London After Midnight.
  tags:
    - Blog
    - Portfolio
    - Gallery
    - SEO
    - Markdown
    - Styling:SCSS
    - HTML5UP
    - CMS:Netlify
  features:
    - Support tags
    - Easily change the theme color
    - Post thumbnails in the homepage
    - Made for image-centric portfolios
    - Using the London After Midnight is now “Dark mode” (the default), and the original London as “Light mode”.
    - Removed Google Fonts, using system fonts in stead (for speed and privacy :)
    - Use SASS
- url: https://the-gatsby-bootcamp-blog.netlify.com
  repo: https://github.com/SafdarJamal/gatsby-bootcamp-blog
  description: A minimal blogging site built with Gatsby using Contentful and hosted on Netlify.
  tags:
    - Blog
    - CMS:Contentful
    - Netlify
    - Styling:SCSS
    - SEO
    - Portfolio
  features:
    - Basic setup for a full-featured blog
    - Includes React Helmet to allow editing site meta tags
    - Uses SCSS for styling
    - Minimal responsive design
    - Styled components
    - SEO Friendly Meta
- url: https://gatsby-starter-catalyst-writer.netlify.com/
  repo: https://github.com/ehowey/gatsby-starter-catalyst-writer
  description: A full featured starter for a freelance writer or journalist to display a portfolio of their work. SANITY.io is used as the CMS. Based on Gatsby Theme Catalyst. Uses MDX and Theme-UI.
  tags:
    - Styling:CSS-in-JS
    - CMS:sanity.io
    - SEO
    - PWA
    - Portfolio
  features:
    - Based on Gatsby Theme Catalyst series of themes
    - MDX
    - Theme-UI integration for easy to change design tokens
    - SEO optimized to include social media images and Twitter handles
    - Tight integration with SANITY.io including a predefined content studio.
    - A full tutorial is available in the docs.
- url: https://rocketdocs.netlify.com/
  repo: https://github.com/Rocketseat/gatsby-starter-rocket-docs
  description: Out of the box Gatsby Starter for creating documentation websites easily and quickly.
  tags:
    - SEO
    - MDX
    - Documentation
    - Linting
    - Markdown
    - PWA
    - Styling:CSS-in-JS
  features:
    - MDX for docs;
    - Responsive and mobile friendly;
    - Code highlighting with prism-react-renderer and react-live support;
    - SEO (Sitemap, schema.org data, Open Graph and Twitter tags).
    - Google Analytics integration;
    - Custom docs schema;
    - Offline Support & WebApp Manifest;
    - Yaml-based sidebar navigation;
- url: https://gatsby-starter-typescript-default.netlify.com/
  repo: https://github.com/lianghx-319/gatsby-starter-typescript-default
  description: Only TypeScript Gatsby starter base on Default starter
  tags:
    - Language:TypeScript
  features:
    - All features same as gatsby-starter-default
    - Only support TypeScript using gatsby-typescript-plugin
- url: https://gatsby-starter-catalyst.netlify.com/
  repo: https://github.com/ehowey/gatsby-starter-catalyst
  description: A boilerplate starter to accelerate your Gatsby development process. Based on Gatsby Theme Catalyst. Uses MDX for content and Theme-UI for styling. Includes a core theme, a header theme, and a footer theme.
  tags:
    - MDX
    - Styling:Theme-UI
    - SEO
    - PWA
  features:
    - Based on Gatsby Theme Catalyst series of themes and starters.
    - Theme options are used to enable some simple layout changes.
    - Latent component shadowing allows for easy shadowing and swapping of layout components such as the header and footer.
    - Theme-UI is deeply integrated with design tokens and variants throughout.
    - Uses a Tailwind preset to enable you to focus on design elements.
    - Color mode switching available by default.
    - SEO optimized to include social media images and Twitter handles.
    - React Scroll for one page, anchor based navigation is available.
    - Code highlighting via Prism.
- url: https://gatsby-starter-default-dark-mode.netlify.com/
  repo: https://github.com/alexandreramosdev/gatsby-starter-default-dark-mode
  description: A simple starter to get developing quickly with Gatsby, dark mode, and styled-components.
  tags:
    - Styling:CSS-in-JS
    - Onepage
    - Linting
  features:
    - Dark mode
    - Styled Components
    - Comes with React Helmet for adding site meta tags
    - Includes plugins for offline support out of the box
- url: https://eager-memento.netlify.com/
  repo: https://github.com/Mr404Found/gatsby-memento-blogpost
  description: A responsive gatsby portfolio starter to show off or to flex your skills in a single page
  tags:
    - Netlify
    - Markdown
    - Blog
    - Styling:Bootstrap
  features:
    - React Bootstrap
    - Responsive webpage
    - TypeWriter Effect
- url: https://gatsby-starter-wilde-creations.netlify.com/
  repo: https://github.com/georgewilde/gatsby-starter-wilde-creations
  description: Barebones starter with a minimal number of components to kick off a TypeScript and Styled Components project.
  tags:
    - Styling:CSS-in-JS
    - PWA
    - Testing
    - Linting
    - Language:TypeScript
  features:
    - ✔️ Gatsby
    - ✔️ TypeScript
    - ✔️ Styled Components
    - ✔️ Helmet
    - ✔️ Storybook
    - ✔️ Jest
    - ✔️ ESLint
    - ✔️ Husky
    - ✔️ Prettier
    - ✔️ React Testing Library
    - ✔️ Stylelint
    - ✔️ Offline support
    - ✔️ PWA ready
    - ✔️ SEO
    - ✔️ Responsive design
    - ✔️ Netlify Deployment Friendly
    - ✔️ Highly optimized (Lighthouse score 4 x 100)
- url: https://gatsby-starter-typescript-deploy.netlify.com/
  repo: https://github.com/jongwooo/gatsby-starter-typescript
  description: TypeScript version of the default Gatsby starter🔮
  tags:
    - Language:TypeScript
    - Linting
    - Netlify
  features:
    - ✔️ Gatsby
    - ✔️ TypeScript
    - ✔️ Prettier
    - ✔️ ESLint
    - ✔️ Deploy to Netlify through GitHub Actions
- url: https://answer.netlify.com/
  repo: https://github.com/passwd10/gatsby-starter-answer
  description: A simple Gatsby blog to show your Future Action on top of the page
  tags:
    - Blog
    - Markdown
    - Netlify
    - Disqus
  features:
    - Emoji
    - Social Icon(fontawesome)
    - Google Analytics
    - Disqus
    - Resume
    - Place plan on the top
- url: https://gatsby-portfolio-starter.netlify.com/
  repo: https://github.com/Judionit/gatsby-portfolio-starter
  description: A simple Gatsby portfolio starter
  tags:
    - Netlify
    - Styling:CSS-in-JS
    - Onepage
    - Portfolio
  features:
    - Styled components
    - Responsive webpage
    - Portfolio
- url: https://wp-graphql-gatsby-starter.netlify.com/
  repo: https://github.com/n8finch/wp-graphql-gatsby-starter
  description: A super simple, bare-bone starter based on the Gatsby Starter for the front end and the WP GraphQL plugin on your WordPress install. This is a basic "headless CMS" setup. This starter will pull posts, pages, categories, tags, and a menu from your WordPress site. You should use either the TwentyNineteen or TwentyTwenty WordPress themes on your WordPress install. See the starter repo for more detailed instructions on getting set up. The example here uses the WordPress Theme Unit Test Data for post and page dummy content. Find something wrong? Issues are welcome on the starter reository.
  tags:
    - Blog
    - CMS:Headless
    - CMS:WordPress
    - Netlify
  features:
    - WP GraphQL plugin integration
    - Light/Dark Mode
    - React Helmet for SEO
    - Integrated navigation
    - Verbose (i.e., not D.R.Y.) GraphQL queries to get data from
    - Includes plugins for offline support out of the box
- url: https://gatsby-starter-docz-netlifycms.netlify.com/
  repo: https://github.com/colbyfayock/gatsby-starter-docz-netlifycms
  description: Quickly deploy Docz documentation powered by Netlify CMS!
  tags:
    - CMS:Netlify
    - Documentation
    - Netlify
  features:
    - Docz documentation powered by Gatsby
    - Netlify CMS to manage content
- url: https://keanu-pattern.netlify.com/
  repo: https://github.com/Mr404Found/gatsby-keanu-blog
  description: A responsive and super simple gatsby portfolio starter and extendable for blog also used yaml parsing
  tags:
    - Netlify
    - SEO
    - Blog
    - Landing Page
    - Styling:Other
  features:
    - Attractive Design
    - Responsive webpage
    - Responsive Card Design
    - Gatsby
    - yaml parsing
    - Automatic page Generation by adding content
- url: https://gatsby-contentful-portfolio-blog.netlify.com/
  repo: https://github.com/escapemanuele/gatsby-contentful-blog-portfolio
  description: Simple gatsby starter for integration with Contentful. The result is a clean and nice website for businesses or freelancers with a blog and a portfolio.
  tags:
    - Blog
    - CMS:Headless
    - CMS:Contentful
    - Portfolio
  features:
    - Styled components
    - Responsive webpage
    - Portfolio
    - Blog
- url: https://example-site-for-square-starter.netlify.com/
  repo: https://github.com/jonniebigodes/example-site-for-square-starter
  description: A barebones starter to help you kickstart your next Gatsby project with Square payments
  tags:
    - Square
    - Netlify
    - SEO
    - eCommerce
  features:
    - Serverless
    - Gatsby
    - Square
- url: https://gatsby-animate.netlify.com/
  repo: https://github.com/Mr404Found/gatsby-animate-starter
  description: A responsive and super simple gatsby starter with awesome animations to components and to build your online solutions website. stay tuned more features coming soon
  tags:
    - Netlify
    - SEO
    - Blog
    - Landing Page
    - Styling:Other
  features:
    - Attractive Design
    - Responsive webpage
    - Services
    - Animations
    - yaml parsing
    - Component Animations
    - ReactReveal Library
- url: https://gatsby-starter-instagram-baseweb.netlify.com/
  repo: https://github.com/timrodz/gatsby-starter-instagram-baseweb
  description: 🎢 A portfolio based on your latest Instagram posts, implemented with the Base Web Design System by Uber. It features out-of-the-box responsive layouts, easy-to-implement components and CSS-in-JS styling.
  tags:
    - Landing Page
    - Portfolio
    - Gallery
    - SEO
    - Netlify
    - Styling:CSS-in-JS
    - Styling:Other
  features:
    - Display your Instagram posts (Up to the last 12 with no API key).
    - Plug & Play configuration. All you need is an Instagram username!
    - Lightweight & Minimalist page structure. Let your work show itself.
    - Responsive design.
    - Simple React functional components (FC).
    - Google Analytics ready.
    - Continuous deployment via Netlify or Zeit.
- url: https://gatsby-starter-mountain.netlify.com/
  repo: https://github.com/artezan/gatsby-starter-mountain
  description: Blog theme that combine the new powerful MDX with the old WordPress. Built with WP/MDX and Theme UI
  tags:
    - Styling:CSS-in-JS
    - PWA
    - MDX
    - CMS:WordPress
    - Landing Page
    - Blog
  features:
    - gatsby-theme-wordpress-mdx
    - Theme UI
    - react-animate-on-scroll
    - Responsive Design
    - SEO friendly
    - Optimized images with gatsby-image
    - Git pre-commit and pre-push hooks using Husky
    - Highly optimized with excellent lighthouse audit score
    - Light/Dark mode
    - CSS Animations
    - Mountain style
- url: https://gatsby-starter-redux-storybook.netlify.com/
  repo: https://github.com/fabianunger/gatsby-starter-redux-storybook
  description: Gatsby Starter that has Redux (persist) and Storybook implemented.
  tags:
    - Redux
    - Storybook
    - PWA
    - Styling:CSS-in-JS
    - SEO
  features:
    - Redux + Redux Persist implemented also for Storybook
    - PWA
    - ESLint
    - SEO ready
- url: https://dospolov.com
  repo: https://github.com/dospolov/gatsby-starter-blog-and-cv
  description: Gatsby starter for Blog and CV.
  tags:
    - Blog
    - CMS:Netlify
    - Pagination
    - Portfolio
    - Disqus
    - RSS
    - Styling:Ant Design
    - Styling:Tailwind
  features:
    - Archive organized by tags and categories
    - Pagination support
    - Offline support
    - Google Analytics support
    - Disqus Comments support
- url: https://gatsby-starter-typescript-themes.netlify.com/
  repo: https://github.com/room-js/gatsby-starter-typescript-themes
  description: Gatsby TypeScript starter with light/dark themes based on CSS variables
  tags:
    - Language:TypeScript
    - Styling:SCSS
  features:
    - Light and Dark themes based on CSS variables (persisted state)
    - Font Awesome
    - Normalize.css
- url: https://gatsby-notion-demo.netlify.com/
  repo: https://github.com/conradlin/gatsby-starter-strata-notion
  description: Gatsby starter utilizing Notion as a CMS based on strata site template
  tags:
    - Blog
    - PWA
    - SEO
    - Styling:SCSS
  features:
    - Super simple, portfolio + blog + newsletter site
    - Utilizing Notion as a CMS
    - Fully Responsive
    - Styling with SCSS
- url: https://sumanth.netlify.com/
  repo: https://github.com/Mr404Found/gatsby-sidedrawer
  description: A responsive and super simple gatsby site with awesome navbar and stay tuned more features coming soon
  tags:
    - Netlify
    - SEO
    - Blog
    - Landing Page
    - Styling:Other
  features:
    - Attractive Design
    - Responsive webpage
    - Animations
    - Component Animations
    - ReactReveal Library
    - Side Drawer
    - Sidebar
    - Navbar
- url: https://userbase-gatsby-starter.jacobneterer.com
  repo: https://github.com/jneterer/userbase-gatsby-starter
  description: Another TODO app - a Gatsby starter for Userbase, TailwindCSS, SCSS, and Typescript.
  tags:
    - Styling:Tailwind
    - Styling:SCSS
    - Language:TypeScript
    - Authentication
    - Netlify
    - SEO
  features:
    - Userbase for authentication and end-to-end encrypted data management
    - All user and data APIs
    - Tailwind CSS and SCSS for styling
    - Typescript for easier debugging and development, strict types, etc
    - Netlify for hosting
- url: https://gatsby-simple-blog-with-asciidoctor-demo.netlify.com
  repo: https://github.com/hitsuji-no-shippo/gatsby-simple-blog-with-asciidoctor
  description: A Gatsby blog with Asciidoctor. Forked from thundermiracle/gatsby-simple-blog.
  tags:
    - Blog
    - i18n
    - Netlify
    - Disqus
    - RSS
    - SEO
    - Linting
    - Testing
  features:
    - Asciidoc support
    - Easily Configurable
    - Tags
    - Edit on GitHub
    - i18n
    - SEO
    - Light and Dark themes
    - Google Analytics
    - RSS
    - Disqus
    - Breadcrumbs
    - ESLint
- url: https://barcadia.netlify.com/
  repo: https://github.com/bagseye/barcadia
  description: A super-fast site using GatsbyJS
  tags:
    - Blog
    - CMS:Headless
    - CMS:Contentful
    - Portfolio
  features:
    - Styled components
    - Responsive webpage
    - Portfolio
    - Blog
- url: https://gatsby-starter-clean-resume.netlify.com/
  repo: https://github.com/masoudkarimif/gatsby-starter-clean-resume
  description: A Gatsby Starter Template for Putting Your Resume Online Super Quick!
  tags:
    - Netlify
    - Pagination
    - Styling:Other
    - SEO
  features:
    - Easy setup
    - Completely customizable using only gatsby-config.js file
    - Uses Milligram for styling
    - Fully responsive
    - Clean minimalist design
    - Page transition
    - Five different themes (great-gatsby, master-yoda, wonder-woman, darth-vader, luke-lightsaber)
    - Includes React Helmet for title and description tags
    - Includes Google Analytics plugin
- url: https://gatsby-starter-i18n-bulma.netlify.com
  repo: https://github.com/kalwalt/gatsby-starter-i18n-bulma
  description: A gatsby starter with Bulma and optimized slug for better SEO.
  tags:
    - i18n
    - Netlify
    - CMS:Netlify
    - Styling:Bulma
    - Styling:SCSS
    - Gallery
    - SEO
    - Markdown
    - PWA
    - Blog
  features:
    - Multilanguage support with i18n
    - Slug switcher (multilanguage)
    - Uses Bulma for styling
    - Netlify CMS
    - React Images with Modal
    - FontAwesome icons
    - Animate.css with WOW
    - Robots.txt
    - Sitemap
    - PWA
- url: https://gatsby-attila.netlify.com/
  repo: https://github.com/armada-inc/gatsby-attila-theme-starter
  description: A Gatsby starter for creating blogs from headless Ghost CMS.
  tags:
    - Blog
    - CMS:Headless
    - SEO
    - Styling:SCSS
    - Pagination
  features:
    - Attila standard Ghost theme
    - Data sourcing from headless Ghost
    - Responsive design
    - SEO optimized
    - OpenGraph structured data
    - Twitter Cards meta
    - Sitemap Generation
    - XML Sitemaps
    - Progressive Web App
    - Offline Support
    - RSS Feed
    - Composable and extensible
- url: https://gatsby-contentful-portfolio.netlify.com/
  repo: https://github.com/wkocjan/gatsby-contentful-portfolio
  description: Gatsby portfolio theme integrated with Contentful
  tags:
    - CMS:Contentful
    - CMS:Headless
    - Gallery
    - Portfolio
    - SEO
    - Styling:Tailwind
  features:
    - Clean minimalist design
    - Contentful integration with ready to go placeholder content
    - Responsive design
    - Uses TailwindCSS for styling
    - Font Awesome icons
    - Robots.txt
    - SEO optimized
    - OpenGraph structured data
    - Integration with Mailchimp
- url: https://gatsby-graphcms-ecommerce-starter.netlify.com
  repo: https://github.com/GraphCMS/gatsby-graphcms-ecommerce-starter
  description: Swag store built with GraphCMS, Stripe, Gatsby, Postmark and Printful.
  tags:
    - eCommerce
    - i18n
    - Netlify
    - Styling:Tailwind
    - CMS:Other
    - Stripe
  features:
    - Dropshipping by Printful
    - Printful inventory enhanced by GraphCMS
    - Custom GraphQL API for handling checkout and payment
    - Postmark for order notifications
    - Strong Customer Authentication
- url: https://koop-blog.netlify.com/
  repo: https://github.com/bagseye/koop-blog
  description: A simple blog platform using GatsbyJS and MDX
  tags:
    - Blog
    - Markdown
    - MDX
  features:
    - Responsive design
    - Styled 404 page
    - Lightweight
    - Styled Components
- url: https://gatsby-minimalistic-dmin.netlify.com/
  repo: https://github.com/EllisMin/gatsby-minimalistic-dmin
  description: A ready-to-use, customizable personal blog with minimalistic design
  tags:
    - Blog
    - Markdown
    - Netlify
    - SEO
    - Styling:Other
    - Documentation
  features:
    - Simple blog with responsive design
    - Light / Dark Mode Switch
    - Markdown / HTML to create post & About page
    - Code syntax highlighting (Light / Dark)
    - Facebook Comments plugin
    - Social Media Links & Share buttons
    - Googly Analytics Support
    - Easy & Highly Customizable
    - Styled Components
- url: https://gatsby-airtable-listing.netlify.com/
  repo: https://github.com/wkocjan/gatsby-airtable-listing
  description: Airtable theme for Gatsby
  tags:
    - Airtable
    - SEO
    - Styling:Tailwind
  features:
    - Airtable integration
    - Modals with previous/next navigation
    - Responsive design
    - Uses TailwindCSS for styling
    - Font Awesome icons
    - Clean minimalist design
    - SEO optimized
    - Robots.txt
    - OpenGraph structured data
<<<<<<< HEAD
- url: https://5e72f0811444bb6f63ca27d9--ecstatic-jepsen-33bcc4.netlify.com/
  repo: https://github.com/billp72/ecommerce-blog-contentful-starter
  description: A Gatsby Starter built with Contenful CMS to launch your dream store and blog with a click.
  tags:
    - Blog
    - eCommerce
    - Contenful
    - Snipcart
    - Stripe
    - Algolia
    - Markdown
    - PWA
    - CMS:Contentful
  features:
    - Advanced ecommerce and blog created for designer and developers
    - Manage Ecommerce with Contenful CMS
    - Option to add featured image and meta description while adding products
    - create blog posts easily using static markdown pages
=======
- url: https://seattleservicerelief.com/
  repo: https://github.com/service-relief/gatsby-starter-service-relief
  description: Localized index of resources for your city.
  tags:
    - Airtable
    - Netlify
    - SEO
    - Styling:Tailwind
  features:
    - generates a static website using GatsbyJS
    - uses Airtable to manage your listings and categories
    - includes an Airtable form to collect local submissions and add them to Airtable for approval
    - can be personalized to a city or region without touching a line of code
    - one-click deployment via Netlify
- url: https://shards-gatsby-starter.netlify.com/
  repo: https://github.com/wcisco17/gatsby-typescript-shards-starter
  description: Portfolio with Typescript and Shards UI
  tags:
    - Language:TypeScript
    - Portfolio
    - Netlify
    - PWA
    - Styling:Bootstrap
  features:
    - Portfollio Starter that includes Shards Ui component library and Typescript generator.
    - Typescript
    - Typescript Generator
    - Styled-Components
    - Shards UI
    - Bootstrap
>>>>>>> 599fc49d
<|MERGE_RESOLUTION|>--- conflicted
+++ resolved
@@ -5716,7 +5716,6 @@
     - SEO optimized
     - Robots.txt
     - OpenGraph structured data
-<<<<<<< HEAD
 - url: https://5e72f0811444bb6f63ca27d9--ecstatic-jepsen-33bcc4.netlify.com/
   repo: https://github.com/billp72/ecommerce-blog-contentful-starter
   description: A Gatsby Starter built with Contenful CMS to launch your dream store and blog with a click.
@@ -5735,7 +5734,6 @@
     - Manage Ecommerce with Contenful CMS
     - Option to add featured image and meta description while adding products
     - create blog posts easily using static markdown pages
-=======
 - url: https://seattleservicerelief.com/
   repo: https://github.com/service-relief/gatsby-starter-service-relief
   description: Localized index of resources for your city.
@@ -5765,5 +5763,4 @@
     - Typescript Generator
     - Styled-Components
     - Shards UI
-    - Bootstrap
->>>>>>> 599fc49d
+    - Bootstrap