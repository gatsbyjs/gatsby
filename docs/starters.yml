- url: https://mdx-cms-docs.netlify.app/
  repo: https://github.com/danielcurtis/gatsby-starter-netlify-docs
  description: An accessible and blazing fast documentation starter for Gatsby integrated with Netlify CMS.
  tags:
    - CMS:Netlify
    - CMS:Headless
    - Documentation
    - MDX
    - Markdown
    - Netlify
  features:
    - Netlify CMS for Creating, Updating, and Deleting MDX files
    - Fully-Configurable Landing Page from Netlify CMS
    - Accessible and Fast with a Perfect Lighthouse Score
    - Clean, Repsponsive User Interface
    - Table of Contents & Toggleable Main-Menu
    - Configurable Dark and Light Mode Themes
    - Google Analytics Support
    - MDX Embeds for Tweets, Repl.it, YouTube and More
- url: https://gatsby-pod6.netlify.app/
  repo: https://github.com/zag/gatsby-starter-pod6
  description: A minimal, lightweight, and mobile-first starter for creating blogs with pod6 markup language.
  tags:
    - Blog
    - CMS:Netlify
    - Pagination
    - RSS
    - Linting
    - Styling:PostCSS
    - Styling:SCSS
  features:
    - Lost Grid
    - Jest testing
    - Beautiful typography inspired by matejlatin/Gutenberg
    - Mobile-First approach in development
    - Sidebar menu built using a configuration block
    - Pagination support
    - Sitemap Generation
    - Offline support
    - Google Analytics support
    - Create pages and posts in pod6 markup language
- url: https://ghost-balsa-preview.draftbox.co/
  repo: https://github.com/draftbox-co/gatsby-ghost-balsa-starter
  description: A Gatsby starter for creating blogs from headless Ghost CMS.
  tags:
    - Blog
    - CMS:Headless
    - SEO
    - Styling:SCSS
  features:
    - Balsa theme by Draftbox
    - Data sourcing from headless Ghost
    - Responsive design
    - SEO optimized
    - OpenGraph structured data
    - Twitter Cards meta
    - Sitemap Generation
    - XML Sitemaps
    - Progressive Web App
    - Offline Support
    - RSS Feed
    - Composable and extensible
- url: https://gatsby-starter-wordpress-twenty-twenty.netlify.app/
  repo: https://github.com/henrikwirth/gatsby-starter-wordpress-twenty-twenty
  description: A port of the WordPress Twenty Twenty theme to Gatsby.
  tags:
    - Blog
    - CMS:WordPress
    - Styling:Other
    - Pagination
  features:
    - Data sourcing from WordPress
    - Uses WPGraphQL as an API
    - Using the new gatsby-wordpress-source@v4
    - Responsive design
    - Works well with Gatsby Cloud incremental updates
- url: https://22boxes-gatsby-uno.netlify.app/
  repo: https://github.com/iamtherealgd/gatsby-starter-22boxes-uno
  description: A Gatsby starter for creating blogs and showcasing your work
  tags:
    - Blog
    - Portfolio
    - Markdown
    - SEO
  features:
    - Work and About pages
    - Work page with blog type content management
    - Personal webiste to create content and put your portfolio items
    - Landing pages for your work items, not just links
- url: https://wp-libre-preview.draftbox.co/
  repo: https://github.com/draftbox-co/gatsby-wordpress-libre-starter
  description: A Gatsby starter for creating blogs from headless WordPress CMS.
  tags:
    - Blog
    - SEO
    - CMS:WordPress
    - Styling:Other
    - Pagination
  features:
    - WordPress Libre 2 skin
    - Data sourcing from headless WordPress
    - Responsive design
    - SEO optimized
    - OpenGraph structured data
    - Twitter Cards meta
    - Sitemap Generation
    - XML Sitemaps
    - Progressive Web App
- url: https://delog-w3layouts.netlify.app/
  repo: https://github.com/W3Layouts/gatsby-starter-delog
  description: A Gatsby Starter built with Netlify CMS to launch your dream blog with a click.
  tags:
    - Blog
    - CMS:Netlify
  features:
    - Simple blog designed for designer and developers
    - Manage Posts with Netlify CMS
    - Option to add featured image and meta description while adding posts
- url: https://styxlab.github.io
  repo: https://github.com/styxlab/gatsby-starter-try-ghost
  description: A Gatsby starter for creating blogs from headless Ghost CMS.
  tags:
    - Blog
    - CMS:Headless
    - SEO
    - Styling:PostCSS
  features:
    - Casper standard Ghost theme
    - Data sourcing from headless Ghost
    - Sticky navigation headers
    - Hover on author avatar
    - Responsive design
    - SEO optimized
    - Styled 404 page
    - OpenGraph structured data
    - Twitter Cards meta
    - Sitemap Generation
    - XML Sitemaps
    - Progressive Web App
    - Offline Support
    - RSS Feed
    - Composable and extensible
- url: https://gatsby-theme-sky-lite.netlify.app
  repo: https://github.com/vim-labs/gatsby-theme-sky-lite-starter
  description: A lightweight Gatsby starter with Material-UI and MDX Markdown support.
  tags:
    - Blog
    - Styling:Material
  features:
    - Lightweight
    - Markdown
    - MDX
    - MaterialUI Components
    - React Icons
- url: https://authenticaysh.netlify.app/
  repo: https://github.com/seabeams/gatsby-starter-auth-aws-amplify
  description: Full-featured Auth with AWS Amplify & AWS Cognito
  tags:
    - AWS
    - Authentication
  features:
    - Full-featured AWS Authentication with Cognito
    - Error feedback in forms
    - Password Reset
    - Multi-Factor Authentication
    - Styling with Bootstrap and Sass
- url: https://gatsby-starter-blog-demo.netlify.app/
  repo: https://github.com/gatsbyjs/gatsby-starter-blog
  description: official blog
  tags:
    - Official
    - Blog
  features:
    - Basic setup for a full-featured blog
    - Support for an RSS feed
    - Google Analytics support
    - Automatic optimization of images in Markdown posts
    - Support for code syntax highlighting
    - Includes plugins for easy, beautiful typography
    - Includes React Helmet to allow editing site meta tags
    - Includes plugins for offline support out of the box
- url: https://gatsby-starter-default-demo.netlify.app/
  repo: https://github.com/gatsbyjs/gatsby-starter-default
  description: official default
  tags:
    - Official
  features:
    - Comes with React Helmet for adding site meta tags
    - Includes plugins for offline support out of the box
- url: https://gatsby-netlify-cms.netlify.app/
  repo: https://github.com/netlify-templates/gatsby-starter-netlify-cms
  description: n/a
  tags:
    - Blog
    - Styling:Bulma
    - CMS:Netlify
  features:
    - A simple blog built with Netlify CMS
    - Basic directory organization
    - Uses Bulma for styling
    - Visit the repo to learn how to set up authentication, and begin modeling your content.
- url: https://vagr9k.github.io/gatsby-advanced-starter/
  repo: https://github.com/Vagr9K/gatsby-advanced-starter
  description: Great for learning about advanced features and their implementations
  tags:
    - Blog
    - Styling:None
  features:
    - Does not contain any UI frameworks
    - Provides only a skeleton
    - Tags
    - Categories
    - Google Analytics
    - Disqus
    - Offline support
    - Web App Manifest
    - SEO
- url: https://vagr9k.github.io/gatsby-material-starter/
  repo: https://github.com/Vagr9K/gatsby-material-starter
  description: n/a
  tags:
    - Styling:Material
  features:
    - React-MD for Material design
    - Sass/SCSS
    - Tags
    - Categories
    - Google Analytics
    - Disqus
    - Offline support
    - Web App Manifest
    - SEO
- url: https://gatsby-advanced-blog-system.danilowoz.now.sh/blog
  repo: https://github.com/danilowoz/gatsby-advanced-blog-system
  description: Create a complete blog from scratch with pagination, categories, featured posts, author, SEO, and navigation.
  tags:
    - Pagination
    - Markdown
    - SEO
  features:
    - Pagination;
    - Category and tag pages (with pagination);
    - Category list (with navigation);
    - Featured post;
    - Author page;
    - Next and prev post;
    - SEO component.
- url: https://graphcms.github.io/gatsby-graphcms-tailwindcss-example/
  repo: https://github.com/GraphCMS/gatsby-graphcms-tailwindcss-example
  description: The default Gatsby starter blog with the addition of the gatsby-source-graphql and Tailwind dependencies.
  tags:
    - Styling:Tailwind
    - CMS:Headless
  features:
    - Tailwind style library
    - GraphQL source plugin
    - Very simple boilerplate
- url: https://wonism.github.io/
  repo: https://github.com/wonism/gatsby-advanced-blog
  description: n/a
  tags:
    - Portfolio
    - Redux
  features:
    - Blog post listing with previews (image + summary) for each blog post
    - Categories and tags for blog posts with pagination
    - Search post with keyword
    - Put react application / tweet into post
    - Copy some codes in post with clicking button
    - Portfolio
    - Resume
    - Redux for managing statement (with redux-saga / reselect)

- url: https://gatsby-tailwind-emotion-starter.netlify.app/
  repo: https://github.com/muhajirdev/gatsby-tailwind-emotion-starter
  description: A Gatsby Starter with Tailwind CSS + Emotion JS
  tags:
    - Styling:Tailwind
  features:
    - ESLint Airbnb without semicolon and without .jsx extension
    - Offline support
    - Web App Manifest
- url: https://gatsby-starter-redux-firebase.netlify.app/
  repo: https://github.com/muhajirdev/gatsby-starter-redux-firebase
  description: A Gatsby + Redux + Firebase Starter. With Authentication
  tags:
    - Styling:None
    - Firebase
    - Client-side App
  features:
    - ESLint Airbnb without semicolon and without .jsx extension
    - Firebase
    - Web App Manifest
- url: https://dschau.github.io/gatsby-blog-starter-kit/
  repo: https://github.com/dschau/gatsby-blog-starter-kit
  description: n/a
  tags:
    - Blog
  features:
    - Blog post listing with previews for each blog post
    - Navigation between posts with a previous/next post button
    - Tags and tag navigation
- url: https://contentful.github.io/starter-gatsby-blog/
  repo: https://github.com/contentful/starter-gatsby-blog
  description: n/a
  tags:
    - Blog
    - CMS:Contentful
    - CMS:Headless
  features:
    - Based on the Gatsby Starter Blog
    - Includes Contentful Delivery API for production build
    - Includes Contentful Preview API for development
- url: https://react-firebase-authentication.wieruch.com/
  repo: https://github.com/the-road-to-react-with-firebase/react-gatsby-firebase-authentication
  description: n/a
  tags:
    - Firebase
  features:
    - Sign In, Sign Up, Sign Out
    - Password Forget
    - Password Change
    - Protected Routes with Authorization
    - Realtime Database with Users
- url: http://dmwl.net/gatsby-hampton-theme
  repo: https://github.com/davad/gatsby-hampton-theme
  description: n/a
  tags:
    - Styling:CSS-in-JS
  features:
    - ESLint in dev mode with the Airbnb config and Prettier formatting rules
    - Emotion for CSS-in-JS
    - A basic blog, with posts under src/pages/blog
    - A few basic components (Navigation, Layout, Link wrapper around gatsby-link))
    - Based on gatsby-starter-gatsbytheme
- url: https://orgapp.github.io/gatsby-starter-orga/
  repo: https://github.com/orgapp/gatsby-starter-orga
  description: Want to use org-mode instead of markdown? This is for you.
  tags:
    - Blog
  features:
    - Use org-mode files as source.
    - Generate post pages, can be configured to be file-based or section-based.
    - Generate posts index pages.
- url: http://2column-portfolio.surge.sh/
  repo: https://github.com/praagyajoshi/gatsby-starter-2column-portfolio
  description: n/a
  tags:
    - Portfolio
    - Styling:SCSS
  features:
    - Designed as a minimalistic portfolio website
    - Grid system using flexboxgrid
    - Styled using SCSS
    - Font icons using font-awesome
    - Google Analytics integration
    - Open Sans font using Google Fonts
    - Prerendered Open Graph tags for rich sharing
- url: https://prototypeinteractive.github.io/gatsby-react-boilerplate/
  repo: https://github.com/PrototypeInteractive/gatsby-react-boilerplate
  description: n/a
  tags:
    - Styling:Bootstrap
  features:
    - Basic configuration and folder structure
    - Uses PostCSS and Sass (with autoprefixer and pixrem)
    - Uses Bootstrap 4 grid
    - Leaves the styling to you
    - Uses data from local json files
    - Contains Node.js server code for easy, secure, and fast hosting
- url: http://capricious-spring.surge.sh/
  repo: https://github.com/noahg/gatsby-starter-blog-no-styles
  description: n/a
  tags:
    - Blog
    - Styling:None
  features:
    - Same as official gatsby-starter-blog but with all styling removed
- url: https://gatsby-starter-github-api.netlify.app/
  repo: https://github.com/lundgren2/gatsby-starter-github-api
  description: Single page starter based on gatsby-source-github-api
  tags:
    - Portfolio
    - Onepage
  features:
    - Use your GitHub as your own portfolio site
    - List your GitHub repositories
    - GitHub GraphQL API v4

- url: https://gatsby-starter-bloomer.netlify.app/
  repo: https://github.com/Cethy/gatsby-starter-bloomer
  description: n/a
  tags:
    - Styling:Bulma
  features:
    - Based on gatsby-starter-default
    - Bulma CSS Framework with its Bloomer react components
    - Font-Awesome icons
    - Includes a simple fullscreen hero w/ footer example
- url: https://gatsby-starter-bootstrap-netlify.netlify.app/
  repo: https://github.com/konsumer/gatsby-starter-bootstrap-netlify
  description: n/a
  tags:
    - Styling:Bootstrap
    - CMS:Netlify
  features:
    - Very similar to gatsby-starter-netlify-cms, slightly more configurable (e.g. set site-title in gatsby-config) with Bootstrap/Bootswatch instead of bulma
- url: https://gatstrap.netlify.app/
  repo: https://github.com/jaxx2104/gatsby-starter-bootstrap
  description: n/a
  tags:
    - Styling:Bootstrap
  features:
    - Bootstrap CSS framework
    - Single column layout
    - Basic components like SiteNavi, SitePost, SitePage
- url: http://gatsby-bulma-storybook.surge.sh/
  repo: https://github.com/gvaldambrini/gatsby-starter-bulma-storybook
  description: n/a
  tags:
    - Styling:Bulma
    - Storybook
    - Testing
  features:
    - Storybook for developing components in isolation
    - Bulma and Sass support for styling
    - CSS modules
    - Prettier & ESLint to format & check the code
    - Jest
- url: https://gatsby-starter-business.netlify.app/
  repo: https://github.com/v4iv/gatsby-starter-business
  description: n/a
  tags:
    - Styling:Bulma
    - PWA
    - CMS:Netlify
    - Disqus
    - Search
    - Pagination
  features:
    - Complete Business Website Suite - Home Page, About Page, Pricing Page, Contact Page and Blog
    - Netlify CMS for Content Management
    - SEO Friendly (Sitemap, Schemas, Meta Tags, GTM etc)
    - Bulma and Sass Support for styling
    - Progressive Web App & Offline Support
    - Tags and RSS Feed for Blog
    - Disqus and Share Support
    - Elastic-Lunr Search
    - Pagination
    - Easy Configuration using `config.js` file
- url: https://haysclark.github.io/gatsby-starter-casper/
  repo: https://github.com/haysclark/gatsby-starter-casper
  description: n/a
  tags:
    - PWA
  features:
    - Page pagination
    - CSS
    - Tags
    - Google Analytics
    - Offline support
    - Web App Manifest
    - SEO
- url: http://gatsby-starter-ceevee.surge.sh/
  repo: https://github.com/amandeepmittal/gatsby-starter-ceevee
  description: n/a
  tags:
    - Portfolio
  features:
    - Based on the Ceevee site template, design by Styleshout
    - Single Page Resume/Portfolio site
    - Target audience Developers, Designers, etc.
    - Used CSS Modules, easy to manipulate
    - FontAwsome Library for icons
    - Responsive Design, optimized for Mobile devices
- url: https://gatsby-starter-contentful-i18n.netlify.app/
  repo: https://github.com/mccrodp/gatsby-starter-contentful-i18n
  description: i18n support and language switcher for Contentful starter repo
  tags:
    - i18n
    - CMS:Contentful
    - CMS:Headless
  features:
    - Localization (Multilanguage)
    - Dynamic content from Contentful CMS
    - Integrates i18n plugin starter and using-contentful repos
- url: https://cranky-edison-12166d.netlify.app/
  repo: https://github.com/datocms/gatsby-portfolio
  description: n/a
  tags:
    - CMS:DatoCMS
    - CMS:Headless
  features:
    - Simple portfolio to quick start a site with DatoCMS
    - Contents and media from DatoCMS
    - Custom Sass style
    - SEO
- url: https://gatsby-deck.netlify.app/
  repo: https://github.com/fabe/gatsby-starter-deck
  description: n/a
  tags:
    - Presentation
  features:
    - Create presentations/slides using Gatsby.
    - Offline support.
    - Page transitions.
- url: https://gatsby-starter-default-i18n.netlify.app/
  repo: https://github.com/angeloocana/gatsby-starter-default-i18n
  description: n/a
  tags:
    - i18n
  features:
    - localization (Multilanguage)
- url: http://gatsby-dimension.surge.sh/
  repo: https://github.com/codebushi/gatsby-starter-dimension
  description: Single page starter based on the Dimension site template
  tags:
    - Portfolio
    - HTML5UP
    - Styling:SCSS
  features:
    - Designed by HTML5 UP
    - Simple one page site that’s perfect for personal portfolios
    - Fully Responsive
    - Styling with SCSS
- url: https://gatsby-docs-starter.netlify.app/
  repo: https://github.com/ericwindmill/gatsby-starter-docs
  description: n/a
  tags:
    - Documentation
    - Styling:CSS-in-JS
  features:
    - All the features from gatsby-advanced-starter, plus
    - Designed for Documentation / Tutorial Websites
    - ‘Table of Contents’ Component, Auto generates ToC from posts - just follow the file frontmatter conventions from markdown files in ‘lessons’.
    - Styled Components w/ ThemeProvider
    - Basic UI
    - A few extra components
    - Custom prismjs theme
    - React Icons
- url: https://parmsang.github.io/gatsby-starter-ecommerce/
  repo: https://github.com/parmsang/gatsby-starter-ecommerce
  description: Easy to use starter for an e-commerce store
  tags:
    - Styling:Other
    - Stripe
    - E-commerce
    - PWA
    - Authentication
  features:
    - Uses the Moltin e-commerce Api
    - Stripe checkout
    - Semantic-UI
    - Styled components
    - Google Analytics - (you enter the tracking-id)
    - React-headroom
    - ESLint & Prettier. Uses Airbnb JavaScript Style Guide
    - Authentication via Moltin (Login and Register)
- url: http://gatsby-forty.surge.sh/
  repo: https://github.com/codebushi/gatsby-starter-forty
  description: Multi-page starter based on the Forty site template
  tags:
    - Styling:SCSS
    - HTML5UP
  features:
    - Designed by HTML5 UP
    - Colorful homepage, and also includes a Landing Page and Generic Page components.
    - Many elements are available, including buttons, forms, tables, and pagination.
    - Custom grid made with CSS Grid
    - Styling with SCSS
- url: https://themes.gatsbythemes.com/gatsby-starter/
  repo: https://github.com/saschajullmann/gatsby-starter-gatsbythemes
  description: n/a
  tags:
    - Styling:CSS-in-JS
    - Blog
    - Testing
    - Linting
  features:
    - CSS-in-JS via Emotion.
    - Jest and Enzyme for testing.
    - ESLint in dev mode with the Airbnb config and Prettier formatting rules.
    - React 16.
    - A basic blog, with posts under src/pages/blog. There’s also a script which creates a new Blog entry (post.sh).
    - Data per JSON files.
    - A few basic components (Navigation, Footer, Layout).
    - Layout components make use of Styled-System.
    - Google Analytics (you just have to enter your tracking-id).
    - Gatsby-Plugin-Offline which includes Service Workers.
    - Prettier for a uniform codebase.
    - Normalize css (7.0).
    - Feather icons.
    - Font styles taken from Tachyons.
- url: https://gcn.netlify.app/
  repo: https://github.com/ryanwiemer/gatsby-starter-gcn
  description: A starter template to build amazing static websites with Gatsby, Contentful, and Netlify
  tags:
    - CMS:Contentful
    - CMS:Headless
    - Blog
    - Netlify
    - Styling:CSS-in-JS
  features:
    - CMS:Contentful integration with ready to go placeholder content
    - Netlify integration including a pre-built contact form
    - Minimal responsive design - made to customize or tear apart
    - Pagination logic
    - Styled components
    - SEO Friendly Component
    - JSON-LD Schema
    - OpenGraph sharing support
    - Sitemap Generation
    - Google Analytics
    - Progressive Web app
    - Offline Support
    - RSS Feed
    - Gatsby Standard module for linting JavaScript with StandardJS
    - Stylelint support for Styled Components to lint the CSS in JS
- url: https://alampros.github.io/gatsby-starter-grommet/
  repo: https://github.com/alampros/gatsby-starter-grommet
  description: n/a
  tags:
    - Styling:Grommet
  features:
    - Barebones configuration for using the Grommet design system
    - Uses Sass (with CSS modules support)
- url: https://gatsby-starter-hello-world-demo.netlify.app/
  repo: https://github.com/gatsbyjs/gatsby-starter-hello-world
  description: official hello world
  tags:
    - Official
  features:
    - A no-frills Gatsby install
    - No plugins, no boilerplate
    - Great for advanced users
- url: https://gatsby-starter-hello-world-tailwind-css.netlify.app/
  repo: https://github.com/ohduran/gatsby-starter-hello-world-tailwind-css
  description: hello world + Tailwind CSS
  tags:
    - Styling:Tailwind
  features:
    - One plugin, no boilerplate
    - Great for advanced users
- url: https://gatsby-starter-hero-blog.greglobinski.com/
  repo: https://github.com/greglobinski/gatsby-starter-hero-blog
  description: no description yet
  tags:
    - Styling:PostCSS
    - SEO
    - Markdown
  features:
    - Easy editable content in Markdown files (posts, pages and parts)
    - CSS with `styled-jsx` and `PostCSS`
    - SEO (sitemap generation, robot.txt, meta and OpenGraph Tags)
    - Social sharing (Twitter, Facebook, Google, LinkedIn)
    - Comments (Facebook)
    - Images lazy loading and `webp` support (gatsby-image)
    - Post categories (category based post list)
    - Full text searching (Algolia)
    - Contact form (Netlify form handling)
    - Form elements and validation with `ant-design`
    - RSS feed
    - 100% PWA (manifest.webmanifest, offline support, favicons)
    - Google Analytics
    - App favicons generator (node script)
    - Easy customizable base styles via `theme` object generated from `yaml` file (fonts, colors, sizes)
    - React v.16.3 (gatsby-plugin-react-next)
    - Components lazy loading (social sharing)
    - ESLint (google config)
    - Prettier code styling
    - webpack `BundleAnalyzerPlugin`
- url: https://gatsby-starter-i18n-lingui.netlify.app/
  repo: https://github.com/dcroitoru/gatsby-starter-i18n-lingui
  description: n/a
  tags:
    - i18n
  features:
    - Localization (Multilanguage) provided by js-lingui
    - Message extraction
    - Avoids code duplication - generates pages for each locale
    - Possibility of translated paths
- url: https://lumen.netlify.app/
  repo: https://github.com/alxshelepenok/gatsby-starter-lumen
  description: A minimal, lightweight, and mobile-first starter for creating blogs using Gatsby.
  tags:
    - Blog
    - CMS:Netlify
    - Pagination
    - Disqus
    - RSS
    - Linting
    - Testing
    - Styling:PostCSS
    - Styling:SCSS
  features:
    - Lost Grid
    - Jest testing
    - Beautiful typography inspired by matejlatin/Gutenberg
    - Mobile-First approach in development
    - Stylesheet built using SASS and BEM-Style naming
    - Syntax highlighting in code blocks
    - Sidebar menu built using a configuration block
    - Archive organized by tags and categories
    - Pagination support
    - Offline support
    - Google Analytics support
    - Disqus Comments support
- url: https://minimal-blog.lekoarts.de
  repo: https://github.com/LekoArts/gatsby-starter-minimal-blog
  description: This starter is part of a german tutorial series on Gatsby. The starter will change over time to use more advanced stuff (feel free to express your ideas in the repository). Its first priority is a minimalistic style coupled with a lot of features for the content.
  tags:
    - Blog
    - MDX
    - Styling:CSS-in-JS
    - Netlify
    - Linting
    - PWA
  features:
    - Minimal and clean white layout
    - Write your blog posts in MDX
    - Offline Support, WebApp Manifest, SEO
    - Code highlighting (with prism-react-renderer) and live preview (with react-live)
- url: https://gatsby-starter-modern-demo.netlify.app/
  repo: https://github.com/kripod/gatsby-starter-modern
  description: no description yet
  tags:
    - Linting
  features:
    - A set of strict linting rules (based on the Airbnb JavaScript Style Guide)
    - Encourage automatic code formatting
    - Prefer using Yarn for package management
    - Use EditorConfig to maintain consistent coding styles between different editors and IDEs
    - Integration with Visual Studio Code
    - Based on gatsby-starter-default
- url: https://gatsby-starter-personal-blog.greglobinski.com/
  repo: https://github.com/greglobinski/gatsby-starter-personal-blog
  description: n/a
  tags:
    - Blog
    - Markdown
    - Netlify
    - Styling:Material
  features:
    - Ready to use, but easily customizable a fully equipped theme starter
    - Easy editable content in Markdown files (posts, pages and parts)
    - ‘Like an app’ layout transitions
    - Easily restyled through theme object
    - Styling with JSS
    - Page transitions
    - Comments (Facebook)
    - Post categories
    - Post list filtering
    - Full text searching (Algolia)
    - Contact form (Netlify form handling)
    - Material UI (@next)
    - RSS feed
    - Full screen mode
    - User adjustable articles’ body copy font size
    - Social sharing (Twitter, Facebook, Google, LinkedIn)
    - PWA (manifes.json, offline support, favicons)
    - Google Analytics
    - Favicons generator (node script)
    - Components leazy loading with AsyncComponent (social sharing, info box)
    - ESLint (google config)
    - Prettier code styling
    - Custom webpack CommonsChunkPlugin settings
    - webpack BundleAnalyzerPlugin
- url: http://gatsby-photon.surge.sh/
  repo: https://github.com/codebushi/gatsby-starter-photon
  description: Single page starter based on the Photon site template
  tags:
    - HTML5UP
    - Onepage
    - Styling:SCSS
  features:
    - Designed by HTML5 UP
    - Single Page, Responsive Site
    - Custom grid made with CSS Grid
    - Styling with SCSS
- url: https://portfolio-bella.netlify.app/
  repo: https://github.com/LekoArts/gatsby-starter-portfolio-bella
  description: A portfolio starter for Gatsby. The target audience are designers and photographers. The light themed website shows your work with large images & big typography. The Onepage is powered by the Headless CMS Prismic.io. and has programmatically created pages for your projects. General settings and colors can be changed in a config & theme file.
  tags:
    - Portfolio
    - CMS:Prismic
    - CMS:Headless
    - Styling:CSS-in-JS
    - Onepage
    - PWA
    - Linting
  features:
    - Big typography & images
    - White theme
    - Prismic.io as CMS
    - Emotion for styling + Emotion-Grid
    - One-page layout with sub-pages for case studies
    - Easily configurable
    - And other good stuff (SEO, Offline Support, WebApp Manifest Support)
- url: https://cara.lekoarts.de
  repo: https://github.com/LekoArts/gatsby-starter-portfolio-cara
  description: Playful and Colorful One-Page portfolio featuring Parallax effects and animations. Especially designers and/or photographers will love this theme! Built with MDX and Theme UI.
  tags:
    - Portfolio
    - Onepage
    - Styling:CSS-in-JS
    - PWA
  features:
    - React Spring Parallax effects
    - Theme UI-based theming
    - CSS Animations and shapes
    - Light/Dark mode
- url: https://emilia.lekoarts.de
  repo: https://github.com/LekoArts/gatsby-starter-portfolio-emilia
  description: A portfolio starter for Gatsby. The target audience are designers and photographers. The dark-themed website shows your work with large images in a grid-layout (powered by CSS Grid). The transition effects on the header add a playful touch to the overall minimal design. The website has programmatically created pages for your projects (with automatic image import). General settings and colors can be changed in a config & theme file.
  tags:
    - Portfolio
    - PWA
    - Transitions
    - MDX
    - Styling:CSS-in-JS
    - Linting
    - Testing
  features:
    - Focus on big images (with gatsby-image)
    - Dark Theme with HeroPatterns Header
    - CSS Grid and styled-components
    - Page transitions
    - Cypress for End-to-End testing
    - react-spring animations
    - One-Page layout with sub-pages for projects
    - Create your projects in MDX (automatic import of images)
    - And other good stuff (SEO, Offline Support, WebApp Manifest Support)
- url: https://emma.lekoarts.de
  repo: https://github.com/LekoArts/gatsby-starter-portfolio-emma
  description: Minimalistic portfolio with full-width grid, page transitions, support for additional MDX pages, and a focus on large images. Especially designers and/or photographers will love this theme! Built with MDX and Theme UI. Using the Gatsby Theme "@lekoarts/gatsby-theme-emma".
  tags:
    - Portfolio
    - MDX
    - Transitions
    - Styling:CSS-in-JS
    - PWA
  features:
    - MDX
    - react-spring page animations
    - Optional MDX pages which automatically get added to the navigation
    - Fully customizable through the usage of Gatsby Themes (and Theme UI)
    - Light Mode / Dark Mode
    - Google Analytics Support
    - SEO (Sitemap, OpenGraph tags, Twitter tags)
    - Offline Support & WebApp Manifest
- url: https://gatsby-starter-procyon.netlify.app/
  repo: https://github.com/danielmahon/gatsby-starter-procyon
  description: n/a
  tags:
    - PWA
    - CMS:Headless
    - CMS:Other
    - Styling:Material
    - Netlify
  features:
    - Gatsby + React (server side rendering)
    - GraphCMS Headless CMS
    - DraftJS (in-place) Medium-like Editing
    - Apollo GraphQL (client-side)
    - Local caching between builds
    - Material-UI (layout, typography, components, etc)
    - Styled-Components™-like API via Material-UI
    - Netlify Deployment Friendly
    - Netlify Identity Authentication (enables editing)
    - Automatic versioning, deployment and CHANGELOG
    - Automatic rebuilds with GraphCMS and Netlify web hooks
    - PWA (Progressive Web App)
    - Google Fonts
- url: http://gatsby-starter-product-guy.surge.sh/
  repo: https://github.com/amandeepmittal/gatsby-starter-product-guy
  description: n/a
  tags:
    - Portfolio
  features:
    - Single Page
    - A portfolio Developers and Product launchers alike
    - Using Typography.js easy to switch fonts
    - All your Project/Portfolio Data in Markdown, server by GraphQL
    - Responsive Design, optimized for Mobile devices
- url: https://caki0915.github.io/gatsby-starter-redux/
  repo: https://github.com/caki0915/gatsby-starter-redux
  description: n/a
  tags:
    - Styling:CSS-in-JS
    - Redux
  features:
    - Redux and Redux-devtools.
    - Emotion with a basic theme and SSR
    - Typography.js
    - ESLint rules based on Prettier and Airbnb
- url: http://gatsby-stellar.surge.sh/
  repo: https://github.com/codebushi/gatsby-starter-stellar
  description: Single page starter based on the Stellar site template
  tags:
    - HTML5UP
    - Onepage
    - Styling:SCSS
  features:
    - Designed by HTML5 UP
    - Scroll friendly, responsive site. Can be used as a single or multi-page site.
    - Sticky Navigation when scrolling.
    - Scroll spy and smooth scrolling to different sections of the page.
    - Styling with SCSS
- url: http://gatsby-strata.surge.sh/
  repo: https://github.com/codebushi/gatsby-starter-strata
  description: Single page starter based on the Strata site template
  tags:
    - Portfolio
    - Onepage
    - HTML5UP
    - Styling:SCSS
  features:
    - Designed by HTML5 UP
    - Super Simple, single page portfolio site
    - Lightbox style React photo gallery
    - Fully Responsive
    - Styling with SCSS
- url: https://gatsby-starter-strict.netlify.app/
  repo: https://github.com/kripod/gatsby-starter-strict
  description: n/a
  tags:
    - Linting
  features:
    - A set of strict linting rules (based on the Airbnb JavaScript Style Guide)
    - lint script
    - Encourage automatic code formatting
    - format script
    - Prefer using Yarn for package management
    - Use EditorConfig to maintain consistent coding styles between different editors and IDEs
    - Integration with Visual Studio Code
    - Pre-configured auto-formatting on file save
    - Based on gatsby-starter-default
- url: https://gatsby-tachyons.netlify.app/
  repo: https://github.com/pixelsign/gatsby-starter-tachyons
  description: no description yet
  tags:
    - Styling:Other
  features:
    - Based on gatsby-starter-default
    - Using Tachyons for CSS.
- url: https://gatsby-starter-tailwind.oddstronaut.com/
  repo: https://github.com/taylorbryant/gatsby-starter-tailwind
  description: A Gatsby v2 starter styled using Tailwind, a utility-first CSS framework. Uses Purgecss to remove unused CSS.
  tags:
    - Styling:Tailwind
  features:
    - Based on gatsby-starter-default
    - Tailwind CSS Framework
    - Removes unused CSS with Purgecss
    - Includes responsive navigation and form examples
- url: http://portfolio-v3.surge.sh/
  repo: https://github.com/amandeepmittal/gatsby-portfolio-v3
  description: n/a
  tags:
    - Portfolio
  features:
    - Single Page, Timeline View
    - A portfolio Developers and Product launchers
    - Bring in Data, plug-n-play
    - Responsive Design, optimized for Mobile devices
    - Seo Friendly
    - Uses Flexbox
- url: https://gatsby-starter-typescript-plus.netlify.app/
  repo: https://github.com/resir014/gatsby-starter-typescript-plus
  description: This is a starter kit for Gatsby.js websites written in TypeScript. It includes the bare essentials for you to get started (styling, Markdown parsing, minimal toolset).
  tags:
    - Styling:CSS-in-JS
    - Language:TypeScript
    - Markdown
  features:
    - TypeScript
    - ESLint (with custom ESLint rules)
    - Markdown rendering with Remark
    - Basic component structure
    - Styling with emotion
- url: https://haysclark.github.io/gatsby-starter-typescript/
  repo: https://github.com/haysclark/gatsby-starter-typescript
  description: n/a
  tags:
    - Language:TypeScript
  features:
    - TypeScript
- url: https://fabien0102-gatsby-starter.netlify.app/
  repo: https://github.com/fabien0102/gatsby-starter
  description: n/a
  tags:
    - Language:TypeScript
    - Styling:Other
    - Testing
  features:
    - Semantic-ui for styling
    - TypeScript
    - Offline support
    - Web App Manifest
    - Jest/Enzyme testing
    - Storybook
    - Markdown linting
- url: https://gatsby-starter-wordpress.netlify.app/
  repo: https://github.com/GatsbyCentral/gatsby-starter-wordpress
  description: Gatsby starter using WordPress as the content source.
  tags:
    - Styling:CSS-in-JS
    - CMS:WordPress
  features:
    - All the features from gatsby-advanced-starter, plus
    - Leverages the WordPress plugin for Gatsby for data
    - Configured to work with WordPress Advanced Custom Fields
    - Auto generated Navigation for your WordPress Pages
    - Minimal UI and Styling — made to customize.
    - Styled Components
- url: https://www.concisejavascript.org/
  repo: https://github.com/rwieruch/open-crowd-fund
  description: n/a
  tags:
    - Stripe
    - Firebase
  features:
    - Open source crowdfunding for your own ideas
    - Alternative for Kickstarter, GoFundMe, etc.
    - Secured Credit Card payments with Stripe
    - Storing of funding information in Firebase
- url: https://www.verious.io/
  repo: https://github.com/cpinnix/verious-boilerplate
  description: n/a
  tags:
    - Styling:Other
  features:
    - Components only. Bring your own data, plugins, etc.
    - Bootstrap inspired grid system with Container, Row, Column components.
    - Simple Navigation and Dropdown components.
    - Baseline grid built in with modular scale across viewports.
    - Abstract measurements utilize REM for spacing.
    - One font to rule them all, Helvetica.
- url: https://gatsby-starter-blog-grommet.netlify.app/
  repo: https://github.com/Ganevru/gatsby-starter-blog-grommet
  description: Gatsby v2 starter for creating a blog. Based on Grommet v2 UI.
  tags:
    - Blog
    - Markdown
    - Styling:Grommet
    - Language:TypeScript
    - Linting
    - Redux
  features:
    - Grommet v2 UI
    - Easily configurable - see site-config.js in the root
    - Switch between grommet themes
    - Change between light and dark themes (with Redux)
    - Blog posts previews in card style
    - Responsive Design, optimized for Mobile devices
    - styled-components
    - TypeScript and ESLint (typescript-eslint)
    - lint-staged and husky - for linting before commit
- url: https://happy-pare-dff451.netlify.app/
  repo: https://github.com/fhavrlent/gatsby-contentful-typescript-starter
  description: Contentful and TypeScript starter based on default starter.
  tags:
    - CMS:Contentful
    - CMS:Headless
    - Language:TypeScript
    - Styling:CSS-in-JS
  features:
    - Based on default starter
    - TypeScript
    - CSS in JS (Emotion)
    - CMS:Contentful
- url: https://xylo-gatsby-bulma-starter.netlify.app/
  repo: https://github.com/xydac/xylo-gatsby-bulma-starter
  description: Gatsby v2 Starter with Bulma based on default starter.
  tags:
    - Styling:SCSS
    - Styling:Bulma
  features:
    - Based on default starter
    - Bulma Css
    - Sass based Styling
- url: https://maxpou.github.io/gatsby-starter-morning-dew/
  repo: https://github.com/maxpou/gatsby-starter-morning-dew
  description: Gatsby v2 blog starter
  tags:
    - Blog
    - Markdown
    - PWA
    - Disqus
    - SEO
    - MDX
    - Styling:CSS-in-JS
  features:
    - Blog post listing with previews (image + summary) for each blog post
    - Fully configurable
    - Multilang support (blog post only)
    - Syntax highlighting
    - css-in-js (with styled-components)
    - Fully Responsive
    - Tags
    - Google Analytics
    - Disqus comments support
    - Offline support
    - Web App Manifest
    - ESLint
    - Prettier
    - Travis CI
- url: https://gatsby-starter-blog-jumpalottahigh.netlify.app/
  repo: https://github.com/jumpalottahigh/gatsby-starter-blog-jumpalottahigh
  description: Gatsby v2 blog starter with SEO, search, filter, reading progress, mobile menu fab
  tags:
    - Blog
    - Markdown
  features:
    - Blog post listing with previews (image + summary) for each blog post
    - Google structured data
    - Mobile-friendly menu toggled with a floating action button (FAB)
    - Article read progress
    - User feedback component
- url: https://i18n.smakosh.com/
  repo: https://github.com/smakosh/gatsby-starter-i18n
  description: Gatsby v2 Starter with i18n using react-intl and more cool features.
  tags:
    - Styling:CSS-in-JS
    - i18n
  features:
    - Based on default starter
    - i18n with rtl text
    - Stateless components using Recompose
    - Font changes depending on the chosen language
    - SEO (meta tags, openGraph, structured data, Twitter and more...)
- url: https://gatsby-starter-mate.netlify.app
  repo: https://github.com/EmaSuriano/gatsby-starter-mate
  description: A portfolio starter for Gatsby integrated with Contentful CMS.
  tags:
    - Styling:CSS-in-JS
    - CMS:Contentful
    - CMS:Headless
    - Portfolio
  features:
    - Gatsby v2
    - Rebass (Styled-components system)
    - React Reveal
    - Dynamic content from Contentful
    - Offline support
    - PWA ready
    - SEO
    - Responsive design
    - Icons from font-awesome
    - Netlify Deployment Friendly
    - Medium integration
    - Social sharing (Twitter, Facebook, Google, LinkedIn)
- url: https://gatsby-starter-typescript-sass.netlify.app
  repo: https://github.com/thetrevorharmon/gatsby-starter-typescript-sass
  description: A basic starter with TypeScript and Sass built-in
  tags:
    - Language:TypeScript
    - Styling:SCSS
    - Linting
  features:
    - TypeScript and Sass support
    - TS linter with basic react rules
- url: https://gatsby-simple-contentful-starter.netlify.app/
  repo: https://github.com/cwlsn/gatsby-simple-contentful-starter
  description: A simple starter to display Contentful data in Gatsby, ready to deploy on Netlify. Comes with a detailed article detailing the process.
  tags:
    - CMS:Contentful
    - CMS:Headless
    - Markdown
    - Styling:CSS-in-JS
  features:
    - Gatsby v2
    - Query Contentful data via Gatsby's GraphQL
    - Styled-Components for CSS-in-JS
    - Simple format, easy to create your own site quickly
    - React Helmet for Header Modification
    - Remark for loading Markdown into React
- url: https://gatsby-blog-cosmicjs.netlify.app/
  repo: https://github.com/cosmicjs/gatsby-blog-cosmicjs
  description: Blog that utilizes the power of the Cosmic headless CMS for easy content management
  tags:
    - CMS:Cosmic
    - CMS:Headless
    - Blog
  features:
    - Uses the Cosmic Gatsby source plugin
- url: https://cosmicjs-gatsby-starter.netlify.app/
  repo: https://github.com/cosmicjs/gatsby-starter
  description: Simple Gatsby starter connected to the Cosmic headless CMS for easy content management
  tags:
    - CMS:Cosmic
    - CMS:Headless
  features:
    - Uses the Cosmic Gatsby source plugin
- url: https://www.gatsby-typescript-template.com/
  repo: https://github.com/ikeryo1182/gatsby-typescript-template
  description: This is a standard starter with TypeScript, TSLint, Prettier, Lint-Staged(Husky) and Sass
  tags:
    - Language:TypeScript
    - Linting
    - Styling:SCSS
  features:
    - Category and Tag for post
    - Type Safe by TypeScript
    - Format Safe by TSLint and Prettier with Lint-Staged(Husky)
- url: https://zandersparrow.github.io/gatsby-simple-redux/
  repo: https://github.com/zandersparrow/gatsby-simple-redux
  description: The default starter plus redux
  tags:
    - Redux
  features:
    - Minimal starter based on the official default
    - Includes redux and a simple counter example
- url: https://gatsby-casper.netlify.app/
  repo: https://github.com/scttcper/gatsby-casper
  description: This is a starter blog that looks like the Ghost.io default theme, casper.
  tags:
    - Blog
    - Language:TypeScript
    - Styling:CSS-in-JS
  features:
    - Emotion CSS-in-JS
    - TypeScript
    - Author and tag pages
    - RSS
- url: https://gatsby-universal.netlify.app
  repo: https://github.com/fabe/gatsby-universal
  description: An opinionated Gatsby v2 starter for state-of-the-art marketing sites
  tags:
    - Transitions
    - PWA
    - Styling:CSS-in-JS
    - Linting
    - Markdown
    - SEO
  features:
    - Page Transitions
    - IntersectionObserver, component-based
    - React Context for global UI state
    - styled-components v4
    - Generated media queries for easy use
    - Optimized with Google Lighthouse (100/100)
    - Offline support
    - Manifest support
    - Sitemap support
    - All favicons generated
    - SEO (with Schema JSONLD) & Social Tags
    - Prettier
    - ESLint
- url: https://prismic.lekoarts.de/
  repo: https://github.com/LekoArts/gatsby-starter-prismic
  description: A typography-heavy & light-themed Gatsby Starter which uses the Headless CMS Prismic.
  tags:
    - CMS:Prismic
    - CMS:Headless
    - Styling:CSS-in-JS
    - Linting
    - Blog
    - PWA
    - Testing
  features:
    - Prismic as Headless CMS
    - Uses multiple features of Prismic - Slices, Labels, Relationship fields, Custom Types
    - Emotion for Styling
    - Cypress for End-to-End testing
    - Prism.js highlighting
    - Responsive images with gatsby-image
    - Extensive SEO
    - ESLint & Prettier
- url: https://gatsby-starter-v2-casper.netlify.app/
  repo: https://github.com/GatsbyCentral/gatsby-v2-starter-casper
  description: A blog starter based on the Casper (v1.4) theme.
  tags:
    - Blog
    - PWA
  features:
    - Page pagination
    - CSS
    - Tags
    - Google Analytics
    - Offline support
    - Web App Manifest
    - SEO
- url: https://lumen-v2.netlify.app/
  repo: https://github.com/GatsbyCentral/gatsby-v2-starter-lumen
  description: A Gatsby v2 fork of the lumen starter.
  tags:
    - Blog
    - RSS
    - Disqus
  features:
    - Lost Grid.
    - Beautiful typography inspired by matejlatin/Gutenberg.
    - Mobile-First approach in development.
    - Stylesheet built using Sass and BEM-Style naming.
    - Syntax highlighting in code blocks.
    - Sidebar menu built using a configuration block.
    - Archive organized by tags and categories.
    - Automatic RSS generation.
    - Automatic Sitemap generation.
    - Offline support.
    - Google Analytics support.
    - Disqus Comments support.
- url: https://gatsby-starter-firebase.netlify.app/
  repo: https://github.com/muhajirdev/gatsby-starter-firebase
  description: A Gatsby + Firebase Starter. With Authentication
  tags:
    - Firebase
    - Client-side App
  features:
    - ESLint Airbnb without semicolon and without .jsx extension
    - Firebase
    - Web App Manifest
- url: http://gatsby-lightbox.416serg.me
  repo: https://github.com/416serg/gatsby-starter-lightbox
  description: Showcasing a custom lightbox implementation using `gatsby-image`
  tags:
    - Portfolio
    - SEO
    - Styling:CSS-in-JS
  features:
    - Features a custom, accessible lightbox with gatsby-image
    - Styled with styled-components using CSS Grid
    - React Helmet for SEO
- url: https://jackbravo.github.io/gatsby-starter-i18n-blog/
  repo: https://github.com/jackbravo/gatsby-starter-i18n-blog
  description: Same as official gatsby-starter-blog but with i18n support
  tags:
    - i18n
    - Blog
  features:
    - Translates site name and bio using .md files
    - No extra libraries needed
- url: https://calpa.me/
  repo: https://github.com/calpa/gatsby-starter-calpa-blog
  description: Blog Template X Contentful, Twitter and Facebook style
  tags:
    - Blog
    - Styling:SCSS
  features:
    - Gatsby v2, faster than faster
    - Not just Contentful content source, you can use any database
    - Custom style
    - Google Analytics
    - Gitalk
    - sitemap
    - React FontAwesome
    - SEO
    - Offline support
    - Web App Manifest
    - Styled using SCSS
    - Page pagination
    - Netlify optimization
- url: https://gatsby-starter-typescript-power-blog.majidhajian.com/
  repo: https://github.com/mhadaily/gatsby-starter-typescript-power-blog
  description: Minimal Personal Blog with Gatsby and TypeScript
  tags:
    - PWA
    - Blog
    - Language:TypeScript
    - Markdown
  features:
    - Mobile-First approach in development
    - TSLint & Prettier
    - Offline support
    - Styled Component implementation
    - Category and Tag for post
    - Dark / Light theme
    - Type Safe by TypeScript
    - Purge CSS
    - Format Safe by TSLint, StyleLint and Prettier with Lint-Staged(Husky)
    - Blog page
    - Syntax highlighting in code blocks
    - Pagination Ready
    - Ready to deploy to GitHub Pages or Netlify
    - Automatic RSS generation
    - Automatic Sitemap generation
- url: https://gatsby-starter-kontent.netlify.app
  repo: https://github.com/Kentico/gatsby-starter-kontent
  description: Gatsby starter site with Kentico Kontent based on default Gatsby starter
  tags:
    - CMS:Headless
    - CMS:Kontent
    - Netlify
  features:
    - Comes with React Helmet for adding site meta tags
    - Includes plugins for offline support out of the box
    - Kentico Kontent integration
- url: https://gatsby-starter-storybook.netlify.app/
  repo: https://github.com/markoradak/gatsby-starter-storybook
  description: Gatsby starter site with Storybook
  tags:
    - Storybook
    - Styling:CSS-in-JS
    - Linting
  features:
    - Gatsby v2 support
    - Storybook v4 support
    - Styled Components v4 support
    - Styled Reset, ESLint, Netlify Conf
- url: https://jamstack-hackathon-starter.netlify.app/
  repo: https://github.com/sw-yx/jamstack-hackathon-starter
  description: A JAMstack app with authenticated routes, static marketing pages, etc. with Gatsby, Netlify Identity, and Netlify Functions
  tags:
    - Netlify
    - Client-side App
  features:
    - Netlify Identity
    - Netlify Functions
    - Static Marketing pages and Dynamic Client-side Authenticated App pages
- url: https://collective.github.io/gatsby-starter-plone/
  repo: https://github.com/collective/gatsby-starter-plone
  description: A Gatsby starter template to build static sites using Plone as the content source
  tags:
    - CMS:Other
    - CMS:Headless
    - SEO
    - PWA
  features:
    - Creates 1-1 copy of source Plone site
    - Auto generated navigation and breadcrumbs
    - Progressive Web App features
    - Optimized for performance
    - Minimal UI and Styling
- url: https://gatsby-tutorial-starter.netlify.app/
  repo: https://github.com/justinformentin/gatsby-v2-tutorial-starter
  description: Simple, modern designed blog with post lists, tags, and easily customizable code.
  tags:
    - Blog
    - Linting
    - PWA
    - SEO
    - Styling:CSS-in-JS
    - Markdown
  features:
    - Blog post listing with image, summary, date, and tags.
    - Post Tags
    - Post List Filtering
    - Typography.js
    - Emotion styling
    - Syntax Highlighting in Code Blocks
    - Gatsby Image
    - Fully Responsive
    - Offline Support
    - Web App Manifest
    - SEO
    - PWA
    - Sitemap generation
    - Schema.org JSON-LD
    - CircleCI Integration
    - Codeclimate Integration
    - Google Analytics
    - Twitter and OpenGraph Tags
    - ESLint
    - Prettier Code Styling
- url: https://avivero.github.io/gatsby-redux-starter/
  repo: https://github.com/AVivero/gatsby-redux-starter
  description: Gatsby starter site with Redux, Sass, Bootstrap, CSS Modules, and Material Icons
  tags:
    - Redux
    - Styling:SCSS
    - Styling:Bootstrap
    - Styling:Material
    - Linting
  features:
    - Gatsby v2 support
    - Redux support
    - Sass support
    - Bootstrap v4 support
    - Css Modules support
    - ESLint, Prettier
- url: https://gatsby-typescript-boilerplate.netlify.app/
  repo: https://github.com/leachjustin18/gatsby-typescript-boilerplate
  description: Opinionated Gatsby v2 starter with TypeScript.
  tags:
    - Language:TypeScript
    - PWA
    - Styling:SCSS
    - Styling:PostCSS
  features:
    - TSLint with Airbnb & Prettier configurations
    - Prettier
    - Stylelint
    - Offline support
    - Type Safe by TypeScript
    - Format on commit with Lint-Staged(Husky)
    - Favicon generation
    - Sitemap generation
    - Autoprefixer with browser list
    - CSS nano
    - CSS MQ Packer
    - Lazy load image(s) with plugin sharp
    - Gatsby Image
    - Netlify optimizations
- url: https://danshai.github.io/gatsbyv2-scientific-blog-machine-learning/
  repo: https://github.com/DanShai/gatsbyv2-scientific-blog-machine-learning
  description: Machine learning ready and scientific blog starter
  tags:
    - Blog
    - Linting
  features:
    - Write easly your scientific blog with katex and publish your research
    - Machine learning ready with tensorflowjs
    - Manipulate csv data
    - draw with graph mermaid
    - display charts with chartjs
- url: https://gatsby-tailwind-styled-components.netlify.app/
  repo: https://github.com/muhajirdev/gatsby-tailwind-styled-components-starter
  description: A Gatsby Starter with Tailwind CSS + Styled Components
  tags:
    - Styling:Tailwind
  features:
    - ESLint Airbnb without semicolon and without .jsx extension
    - Offline support
    - Web App Manifest
- url: https://gatsby-starter-mobx.netlify.app
  repo: https://github.com/borekb/gatsby-starter-mobx
  description: MobX + TypeScript + TSLint + Prettier
  tags:
    - Language:TypeScript
    - Linting
    - Testing
  features:
    - Gatsby v2 + TypeScript
    - MobX with decorators
    - Two examples from @mweststrate's Egghead course
    - .editorconfig & Prettier
    - TSLint
    - Jest
- url: https://tender-raman-99e09b.netlify.app/
  repo: https://github.com/amandeepmittal/gatsby-bulma-quickstart
  description: A Bulma CSS + Gatsby Starter Kit
  tags:
    - Styling:Bulma
    - Styling:SCSS
  features:
    - Uses Bulma CSS
    - Sass based Styling
    - Responsive Design
    - Google Analytics Integration
    - Uses Gatsby v2
    - SEO
- url: https://gatsby-starter-notes.netlify.app/
  repo: https://github.com/patricoferris/gatsby-starter-notes
  description: Gatsby starter for creating notes organised by subject and topic
  tags:
    - Markdown
    - Pagination
  features:
    - Create by topic per subject notes that are organised using pagination
    - Support for code syntax highlighting
    - Support for mathematical expressions
    - Support for images
- url: https://gatsby-starter-ttag.netlify.app/
  repo: https://github.com/ttag-org/gatsby-starter-ttag
  description: Gatsby starter with the minimum required to demonstrate using ttag for precompiled internationalization of strings.
  tags:
    - i18n
  features:
    - Support for precompiled string internationalization using ttag and it's babel plugin
- url: https://gatsby-starter-typescript.netlify.app/
  repo: https://github.com/goblindegook/gatsby-starter-typescript
  description: Gatsby starter using TypeScript.
  tags:
    - Markdown
    - Pagination
    - Language:TypeScript
    - PWA
    - Linting
  features:
    - Markdown and MDX
    - Local search powered by Lunr
    - Syntax highlighting
    - Images
    - Styling with Emotion
    - Testing with Jest and react-testing-library
- url: https://gatsby-netlify-cms-example.netlify.app/
  repo: https://github.com/robertcoopercode/gatsby-netlify-cms
  description: Gatsby starter using Netlify CMS
  tags:
    - CMS:Netlify
    - Styling:SCSS
  features:
    - Example of a website for a local developer meetup group
    - NetlifyCMS used for easy data entry
    - Mobile-friendly design
    - Styling done with Sass
    - Gatsby version 2
- url: https://gatsby-typescript-starter-blog.netlify.app/
  repo: https://github.com/frnki/gatsby-typescript-starter-blog
  description: A starter blog for TypeScript-based Gatsby projects with minimal settings.
  tags:
    - Language:TypeScript
    - Blog
  features:
    - TypeScript & TSLint
    - No Styling (No Typography.js)
    - Minimal settings based on official starter blog
- url: https://gatsby-serif.netlify.app/
  repo: https://github.com/jugglerx/gatsby-serif-theme
  description: Multi-page/content-type starter using Markdown and SCSS. Serif is a beautiful small business theme for Gatsby. The theme is fully responsive, blazing fast, and artfully illustrated.
  tags:
    - Styling:SCSS
    - Markdown
    - Linting
  features:
    - Multiple "content types" for `services`, `team` and `testimonials` using Markdown as the source
    - Graphql query in `gatsby-node.js` using aliases that creates pages and templates by content type based on the folder `src/pages/services`, `src/pages/team`
    - SCSS
    - Responsive design
    - Bootstrap 4 grid and media queries only
    - Responsive menu
    - Royalty free illustrations included
    - SEO titles & meta using `gatsby-plugin-react-helmet`
    - ESLint & Prettier
- url: https://awesome-gatsby-starter.netlify.app/
  repo: https://github.com/South-Paw/awesome-gatsby-starter
  description: Starter with a preconfigured MDX, Storybook, and ESLint environment for component first development of your next Gatsby site.
  tags:
    - MDX
    - Markdown
    - Storybook
    - Styling:CSS-in-JS
    - Linting
  features:
    - Gatsby MDX for JSX in Markdown loading, parsing, and rendering of pages
    - Storybook for isolated component development
    - styled-components for CSS-in-JS
    - ESLint with Airbnb's config
    - Prettier integrated into ESLint
    - A few example components and pages with stories and simple site structure
- url: https://santosfrancisco.github.io/gatsby-starter-cv/
  repo: https://github.com/santosfrancisco/gatsby-starter-cv
  description: A simple starter to get up and developing your digital curriculum with Gatsby'
  tags:
    - Styling:CSS-in-JS
    - PWA
    - Onepage
  features:
    - Gatsby v2
    - Based on default starter
    - Google Analytics
    - Web App Manifest
    - SEO
    - Styling with styled-components
    - Responsive Design, optimized for Mobile devices
- url: https://vigilant-leakey-a4f8cd.netlify.app/
  repo: https://github.com/agneym/gatsby-blog-starter
  description: Minimal Blog Starter Template with Styled Components.
  tags:
    - Markdown
    - Styling:CSS-in-JS
    - Blog
  features:
    - Markdown loading, parsing, and rendering of pages
    - Minimal UI for blog
    - Styled-components for CSS-in-JS
    - Prettier added as pre-commit hook
    - Google Analytics
    - Image Optimisation
    - Code Styling and Formatting in markdown
    - Responsive Design
- url: https://inspiring-me-lwz7512.netlify.app/
  repo: https://github.com/lwz7512/gatsby-netlify-identity-starter
  description: Gatsby Netlify Identity Starter with NIW auth support, and content gating, as well as a responsive layout.
  tags:
    - Netlify
    - Pagination
  features:
    - Mobile Screen support
    - Privacy control for post content view & profile page
    - User authentication by Netlify Identity Widget/Service
    - Pagination for posts
    - Navigation menu with active status
- url: https://gatsby-starter-event-calendar.netlify.app/
  repo: https://github.com/EmaSuriano/gatsby-starter-event-calendar
  description: Gatsby Starter to display information about events from Google Spreadsheets with Calendars
  tags:
    - Linting
    - Styling:Grommet
    - PWA
    - SEO
    - Google Sheets
  features:
    - Grommet
    - Theming
    - Google Spreadsheet integration
    - PWA
    - A11y
    - SEO
    - Netlify Deployment Friendly
    - ESLint with Airbnb's config
    - Prettier integrated into ESLint
- url: https://gatsby-starter-tech-blog.netlify.app/
  repo: https://github.com/email2vimalraj/gatsby-starter-tech-blog
  description: A simple tech blog starter kit for Gatsby
  tags:
    - Blog
    - Portfolio
  features:
    - Markdown based blog
    - Filter blog posts by Tags
    - Easy customization
    - Using styled components
    - Minimal styles
    - Best scoring by Lighthouse
    - SEO support
    - PWA support
    - Offline support
- url: https://infallible-brown-28846b.netlify.app/
  repo: https://github.com/tylergreulich/gatsby-typescript-mdx-prismjs-starter
  description: Gatsby starter using TypeScript, MDX, Prismjs, and styled-components
  tags:
    - Language:TypeScript
    - Linting
    - Testing
    - Styling:CSS-in-JS
    - MDX
  features:
    - Gatsby v2 + TypeScript
    - Syntax highlighting with Prismjs
    - MDX
    - Jest
    - react-testing-library
    - styled-components
- url: https://hardcore-darwin-d7328f.netlify.app/
  repo: https://github.com/agneym/gatsby-careers-page
  description: A Careers Page for startups using Gatsby
  tags:
    - Markdown
    - Styling:CSS-in-JS
  features:
    - Careers Listing
    - Application Format
    - Markdown for creating job description
    - styled-components
- url: https://saikrishna.me/
  repo: https://github.com/s-kris/gatsby-minimal-portfolio-blog
  description: A minimal portfolio website with blog using Gatsby. Suitable for developers.
  tags:
    - Portfolio
    - Blog
  features:
    - Portfolio Page
    - Timline (Journey) page
    - Minimal
- url: https://gatsby-starter-blog-mdx-demo.netlify.app
  repo: https://github.com/hagnerd/gatsby-starter-blog-mdx
  description: A fork of the Official Gatsby Starter Blog with support for MDX out of the box.
  tags:
    - MDX
    - Blog
  features:
    - MDX
    - Blog
    - RSS Feed
- url: https://gatsby-tailwindcss-sass-starter-demo.netlify.app/
  repo: https://github.com/durianstack/gatsby-tailwindcss-sass-starter
  description: Just another Gatsby Tailwind with SASS starter
  tags:
    - Styling:Tailwind
    - Styling:SCSS
  features:
    - Tailwind, A Utility-First CSS Framework for Rapid UI Development
    - SASS/SCSS
    - Comes with React Helmet for adding site meta tags
    - Includes plugins for offline support out of the box
    - PurgeCSS to shave off unused styles
- url: https://tyra-starter.netlify.app/
  repo: https://github.com/madelyneriksen/gatsby-starter-tyra
  description: A feminine Gatsby Starter Optimized for SEO
  tags:
    - SEO
    - Blog
    - Styling:Other
  features:
    - Integration with Social Media and Mailchimp.
    - Styled with Tachyons.
    - Rich structured data on blog posts for SEO.
    - Pagination and category pages.
- url: https://gatsby-starter-styled.netlify.app/
  repo: https://github.com/gregoralbrecht/gatsby-starter-styled
  description: Yet another simple starter with Styled-System, Typography.js, SEO, and Google Analytics.
  tags:
    - Styling:CSS-in-JS
    - PWA
    - SEO
  features:
    - Styled-Components
    - Styled-System
    - Rebass Grid
    - Typography.js to easily set up font styles
    - Google Analytics
    - Prettier, ESLint & Stylelint
    - SEO (meta tags and schema.org via JSON-LD)
    - Offline support
    - Web App Manifest
- url: https://gatsby.ghost.org/
  repo: https://github.com/TryGhost/gatsby-starter-ghost
  description: Build lightning-fast, modern publications with Ghost and Gatsby
  tags:
    - CMS:Headless
    - Blog
  features:
    - Ghost integration with ready to go placeholder content and webhooks support
    - Minimal responsive design
    - Pagination for posts, tags, and authors
    - SEO Friendly Meta
    - JSON-LD Schema
    - OpenGraph structured data
    - Twitter Cards meta
    - Sitemap Generation
    - XML Sitemaps
    - Progressive Web App
    - Offline Support
    - RSS Feed
    - Netlify integration ready to deploy
- url: https://traveler-blog.netlify.app/
  repo: https://github.com/QingpingMeng/gatsby-starter-traveler-blog
  description: A fork of the Official Gatsby Starter Blog to build a traveler blog with images support
  tags:
    - Blog
    - PWA
    - SEO
    - Styling:Material
    - Styling:CSS-in-JS
  features:
    - Netlify integration ready to deploy
    - Material UI
    - styled-components
    - GitHub markdown css support
- url: https://create-ueno-app.netlify.app
  repo: https://github.com/ueno-llc/ueno-gatsby-starter
  description: Opinionated Gatsby starter by Ueno.
  tags:
    - Language:TypeScript
    - Styling:SCSS
    - Linting
    - Transitions
  features:
    - GraphQL hybrid
    - SEO friendly
    - GSAP ready
    - Nice Devtools
    - GsapTools
    - Ueno plugins
    - SVG to React component
    - Ueno's TSlint
    - Decorators
- url: https://gatsby-snyung-starter.netlify.app/
  repo: https://github.com/SeonHyungJo/gatsby-snyung-starter
  description: Basic starter template for You
  tags:
    - CMS:Contentful
    - Markdown
    - Linting
    - Pagination
    - Portfolio
    - SEO
    - Styling:SCSS
    - Transitions
  features:
    - SASS/SCSS
    - Add Utterances
    - Nice Pagination
    - Comes with React Helmet for adding site meta tags
    - Create Yout Name Card for writing meta data
- url: https://gatsby-contentstack-starter.netlify.app/
  repo: https://github.com/contentstack/gatsby-starter-contentstack
  description: A Gatsby starter powered by Headless CMS Contentstack.
  tags:
    - CMS:Headless
    - Blog
  features:
    - Includes Contentstack Delivery API for any environment
    - Dynamic content from Contentstack CMS
- url: https://gatsby-craftcms-barebones.netlify.app
  repo: https://github.com/frankievalentine/gatsby-craftcms-barebones
  description: Barebones setup for using Craft CMS and Gatsby locally.
  tags:
    - CMS:Headless
  features:
    - Full setup instructions included
    - Documented to get you set up with Craft CMS quickly
    - Code referenced in repo
- url: https://gatsby-starter-buttercms.netlify.app/
  repo: https://github.com/ButterCMS/gatsby-starter-buttercms
  description: A starter template for spinning up a Gatsby+ ButterCMS site
  tags:
    - Blog
    - SEO
    - CMS:Headless
  features:
    - Fully functioning blog
    - Navigation between posts with a previous/next post button
    - FAQ Knowledge Base
    - CMS Powered Homepage
    - Customer Case Study example marketing pages
- url: https://master.d2f5ek3dnwfe9v.amplifyapp.com/
  repo: https://github.com/dabit3/gatsby-auth-starter-aws-amplify
  description: This Gatsby starter uses AWS Amplify to implement authentication flow for signing up/signing in users as well as protected client side routing.
  tags:
    - AWS
    - Authentication
  features:
    - AWS Amplify
    - Full authentication workflow
    - Registration form
    - Signup form
    - User sign in
- url: https://gatsby-starter.mdbootstrap.com/
  repo: https://github.com/anna-morawska/gatsby-material-design-for-bootstrap
  description: A simple starter which lets you quickly start developing with Gatsby and Material Design For Bootstrap
  tags:
    - Styling:Material
  features:
    - React Bootstrap with Material Design css framework.
    - Free for personal and commercial use
    - Fully responsive
- url: https://frosty-ride-4ff3b9.netlify.app/
  repo: https://github.com/damassi/gatsby-starter-typescript-rebass-netlifycms
  description:
    A Gatsby starter built on top of MDX (React + Markdown), NetlifyCMS (with
    MDX and netlify-cms-backend-fs support -- no need to deploy), TypeScript,
    Rebass for UI, Styled Components, and Jest for testing. Very little visual
    styling has been applied so that you can bring your own :)
  tags:
    - MDX
    - CMS:Netlify
    - Language:TypeScript
    - Styling:Other
    - Styling:CSS-in-JS
    - Testing
  features:
    - MDX - Markdown + React
    - Netlify CMS (with MDX support)
    - Read and write to local file system via netlify-cms-backend-fs
    - TypeScript
    - Rebass
    - Styled Components
    - Jest
- url: https://bluepeter.github.io/gatsby-material-ui-business-starter/
  repo: https://github.com/bluepeter/gatsby-material-ui-business-starter
  description: Beautiful Gatsby Material Design Business Starter
  tags:
    - Styling:Material
  features:
    - Uses the popular, well-maintained Material UI React component library
    - Material Design theme and icons
    - Rotating home page carousel
    - Simple setup without opinionated setup
    - Fully instrumented for successful PROD deployments
    - Stylus for simple CSS
- url: https://example-company-website-gatsby-sanity-combo.netlify.app/
  repo: https://github.com/sanity-io/example-company-website-gatsby-sanity-combo
  description: This example combines Gatsby site generation with Sanity.io content management in a neat company website.
  tags:
    - CMS:sanity.io
    - CMS:Headless
    - Blog
  features:
    - Out-of-the-box headless CMS
    - Real-time content preview in Development
    - Fast & frugal builds
    - No accidental missing fields/types
    - Full Render Control with Portable Text
    - gatsby-image support
    - Content types for company info, pages, projects, people, and blog posts
- url: https://gatsby-starter-oss.netlify.app/
  repo: https://github.com/robinmetral/gatsby-starter-oss
  description: A Gatsby starter to showcase your open-source projects.
  tags:
    - Portfolio
    - Styling:Theme-UI
    - Styling:CSS-in-JS
    - Onepage
    - PWA
    - SEO
    - Testing
    - Linting
  features:
    - 🐙🐈 Pull your pinned repos from GitHub
    - 👩‍🎤 Style with Emotion
    - ✨ Themeable with Theme UI
    - 🚀 Powered by gatsby-theme-oss
    - 💯 100/100 Lighthouse scores
- url: https://gatsby-starter-docz.netlify.app/
  repo: https://github.com/RobinCsl/gatsby-starter-docz
  description: Simple starter where building your own documentation with Docz is possible
  tags:
    - Documentation
  features:
    - Generate nice documentation with Docz, in addition to generating your normal Gatsby site
    - Document your React components in .mdx files
- url: https://gatsby-starter-santa-fe.netlify.app/
  repo: https://github.com/osogrizz/gatsby-starter-santa-fe
  description: A place for artist or designers to display their creations
  tags:
    - Styling:CSS-in-JS
  features:
    - SEO friendly
    - Built-in Google Fonts support
    - Contact Form
    - Customizable Design Template
- url: https://gatsby-hello-friend.now.sh
  repo: https://github.com/panr/gatsby-starter-hello-friend
  description: A simple starter for Gatsby. That's it.
  tags:
    - Pagination
    - Markdown
    - Blog
    - Portfolio
    - Styling:PostCSS
  features:
    - Dark/light mode, depending on your preferences
    - Great reading experience thanks to Inter font, made by Rasmus Andersson
    - Nice code highlighting thanks to PrismJS
    - Responsive youtube/vimeo etc. videos
    - Elastic menu
    - Fully responsive site
- url: https://lgcolella.github.io/gatsby-starter-developer-blog/
  repo: https://github.com/lgcolella/gatsby-starter-developer-blog
  description: A starter to create SEO-friendly, fast, multilanguage, responsive, and highly customizable technical blogs/portfolios with the most common features out of the box.
  tags:
    - Blog
    - Portfolio
    - i18n
  features:
    - Multilanguage posts
    - Pagination and image preview for posts
    - Tags
    - SEO
    - Social share buttons
    - Disqus for comments
    - Highlighting for code syntax in posts
    - Dark and light themes available
    - Various available icon sets
    - RSS Feed
    - Web app manifest
- url: https://gatsby.magicsoup.io/
  repo: https://github.com/magicsoup-io/gatsby-starter-magicsoup
  description: A production-ready Gatsby starter using magicsoup.io
  tags:
    - SEO
    - Markdown
    - Styling:CSS-in-JS
    - Testing
  features:
    - Optimized images with gatsby-image.
    - SEO friendly with react-helmet, gatsby-plugin-sitemap and Google Webmaster Tools!
    - Responsive UIs with magicsoup.io/stock.
    - Static content with gatsby-transform-remark or gatsby-transform-json.
    - Convert Markdown to StyledComponents!
    - Webfonts with gatsby-plugin-web-font-loader.
    - SSR ready!
    - Testing with Jest!
- url: https://foxandgeese.github.io/tiny-agency/
  repo: https://github.com/foxandgeese/tiny-agency
  description: Simple Gatsby.js starter that uses material design and that's perfect for tiny agencies.
  tags:
    - Styling:Material
  features:
    - Uses the popular, well-maintained Material UI React component library
    - Material Design theme and icons
    - Simple setup without opinionated setup
    - Fully instrumented for successful PROD deployments
- url: https://gatsby-shopify-starter.netlify.app/
  repo: https://github.com/AlexanderProd/gatsby-shopify-starter
  description: Kick off your next, e-commerce experience with this Gatsby starter. It is based on the default Gatsby starter to be easily modifiable.
  tags:
    - CMS:Headless
    - SEO
    - E-commerce
    - Styling:CSS-in-JS
  features:
    - Shopping Cart
    - Shopify Integration
    - Product Grid
    - Shopify Store Credentials included
    - Optimized images with gatsby-image.
    - SEO
- url: https://gatsby-starter-hello-world-shopify.netlify.app/
  repo: https://github.com/ohduran/gatsby-starter-hello-world-shopify
  description: Boilerplate with the barebones to set up your Shopify Store using Gatsby
  tags:
    - E-commerce
  features:
    - Shopping Cart
    - Shopify Integration
    - Product Grid
    - Shopify Store Credentials included
- url: https://gatejs.netlify.app
  repo: https://github.com/sarasate/gate
  description: API Doc generator inspired by Stripe's API docs
  tags:
    - Documentation
    - Markdown
    - Onepage
  features:
    - API documentation from markdown sources
    - Code samples separated by language
    - Syntax highlighting
    - Everything in a single page
- url: https://hopeful-keller-943d65.netlify.app
  repo: https://github.com/iwilsonq/gatsby-starter-reasonml
  description: Gatsby starter to create static sites using type-safe ReasonML
  tags:
    - Language:Other
    - Blog
    - Styling:CSS-in-JS
  features:
    - Gatsby v2 support
    - bs-platform v4 support
    - Similar to gatsby-starter-blog
- url: https://gatsby-starter-blog-amp-to-pwa.netlify.app/
  repo: https://github.com/tomoyukikashiro/gatsby-starter-blog-amp-to-pwa
  description: Gatsby starter blog with AMP to PWA Strategy
  tags:
    - Blog
    - AMP
    - PWA
  features:
    - Similar to gatsby-starter-blog
    - Support AMP to PWA strategy
- url: https://cvluca.github.io/gatsby-starter-markdown/
  repo: https://github.com/cvluca/gatsby-starter-markdown
  description: Boilerplate for a markdown-based website (Documentation, Blog, etc.)
  tags:
    - Markdown
    - Redux
    - Styling:Ant Design
  features:
    - Responsive Web Design
    - Auto generated Sidebar
    - Auto generated Anchor
- url: https://gatsby-starter-wordpress-community.netlify.app/
  repo: https://github.com/pablovila/gatsby-starter-wordpress-community
  description: Starter using gatsby-source-wordpress to display posts and pages from a WordPress site
  tags:
    - CMS:WordPress
    - Styling:Bulma
    - Blog
    - Pagination
  features:
    - Gatsby v2 support
    - Responsive Web Design
    - WordPress support
    - Bulma and Sass Support for styling
    - Pagination logic
- url: https://gatsby-blogger.netlify.app/
  repo: https://github.com/aslammultidots/blogger
  description: A simple, clean, and modern designed blog with a firebase authentication feature and easily customizable code.
  tags:
    - Blog
    - Redux
    - Disqus
    - CMS:Contentful
    - Firebase
  features:
    - Minimal and clean white layout.
    - Dynamic content from Contentful.
    - Blog post listing with previews (image + summary) for each blog post.
    - Disqus commenting system for each blog post.
    - Search post with keyword.
    - Firebase for Authentication.
    - Protected Routes with Authorization.
    - Contact form integration.
- url: https://gatsby-starter-styled-components.netlify.app/
  repo: https://github.com/blakenoll/gatsby-starter-styled-components
  description: The Gatsby default starter modified to use styled-components
  tags:
    - Styling:CSS-in-JS
  features:
    - styled-components
    - sticky footer
- url: https://magazine-example.livingdocs.io/
  repo: https://github.com/livingdocsIO/gatsby-magazine-example
  description: This magazine-starter helps you start out with Livingdocs as a headless CMS.
  tags:
    - Blog
    - CMS:Headless
  features:
    - Minimal and clean white layout.
    - Dynamic content from Livingdocs.
    - Built-in component library.
    - Robust template and theme.
- url: https://gatsby-starter-intl.tomekskuta.pl
  repo: https://github.com/tomekskuta/gatsby-starter-intl
  description: Gatsby v2 i18n starter which makes static pages for every locale and detect your browsers lang. i18n with react-intl.
  tags:
    - i18n
    - Testing
  features:
    - static pages for every language
    - detects your browser locale
    - uses react-intl
    - based on Gatsby Default Starter
    - unit tests with Jest
- url: https://cape.netlify.app/
  repo: https://github.com/juhi-trivedi/cape
  description: A Gatsby - CMS:Contentful demo with Netlify.
  tags:
    - Blog
    - Netlify
    - CMS:Contentful
    - Styling:Bootstrap
  features:
    - Fecthing Dynamic content from Contentful.
    - Blog post listing with previews (image + summary) for each blog post.
    - Contact form integration with Netlify.
    - Grid system inspired by Bootstrap.
- url: https://gatsby-starter-infinite-scroll.baobab.fi/
  repo: https://github.com/baobabKoodaa/gatsby-starter-infinite-scroll
  description: Infinite Scroll and Pagination with 10k photos
  tags:
    - Infinite Scroll
    - Pagination
    - Styling:CSS-in-JS
  features:
    - Infinite Scroll (default mode)
    - Pagination (fallback for users without JS)
    - Toggle between these modes in demo
    - Efficient implementation (only fetch the data that's needed, ship initial items with the page instead of fetch, etc.)
- url: https://jodie.lekoarts.de/
  repo: https://github.com/LekoArts/gatsby-starter-portfolio-jodie
  description: Image-heavy photography portfolio with colorful accents & great typography
  tags:
    - Portfolio
    - PWA
    - Transitions
    - Styling:CSS-in-JS
    - Linting
    - Testing
    - Language:TypeScript
  features:
    - Configurable with theming, CSS Grid & a yaml file for navigation
    - Create your projects by editing a yaml file and putting images into a folder
    - Shows your Instagram posts
    - TypeScript
    - Cypress for End-to-End testing
    - react-spring for animations & transitions
    - Uses styled-components + styled-system
    - SEO with Sitemap, Schema.org JSONLD, Tags
    - Responsive images with gatsby-image
- url: https://amazing-jones-e61bda.netlify.app/
  repo: https://github.com/WebCu/gatsby-material-kit-react
  description: Adaptation of Material Kit React to Gatsby
  tags:
    - Styling:Material
  features:
    - 60 Handcrafted Components
    - 4 Customized Plugins
    - 3 Example Pages
- url: https://relaxed-bhaskara-5abd0a.netlify.app/
  repo: https://github.com/LekovicMilos/gatsby-starter-portfolio
  description: Gatsby portfolio starter for creating a quick portfolio
  tags:
    - Portfolio
  features:
    - Showcase of portfolio items
    - About me page
- url: https://gatsby-typescript-scss-docker-starter.netlify.app/
  repo: https://github.com/OFranke/gatsby-typescript-scss-docker
  description: Gatsby starter TypeScript, SCSS, Docker
  tags:
    - Language:TypeScript
    - Styling:SCSS
    - Linting
  features:
    - Format & Commit Safe by ESLint, StyleLint and Prettier with Lint-Staged (Husky), optimized for VS Code
    - Typings for scss files are automatically generated
    - Responsiveness from the beginning through easy breakpoint configuration
    - Enforce the DRY principle, no hardcoded and repeated `margin`, `font-size`, `color`, `box-shadow`, `border-radius` ... properties anymore
    - Docker ready - you can run Gatsby dev mode on your machine environment or with docker-compose
- url: https://prismic-i18n.lekoarts.de/
  repo: https://github.com/LekoArts/gatsby-starter-prismic-i18n
  description: Based on gatsby-starter-prismic with Internationalization (i18n) support.
  tags:
    - CMS:Prismic
    - CMS:Headless
    - Styling:CSS-in-JS
    - Linting
    - Blog
    - PWA
    - Testing
    - i18n
  features:
    - Prismic as Headless CMS
    - Uses multiple features of Prismic - Slices, Labels, Relationship fields, Custom Types, Internationalization
    - Emotion for Styling
    - i18n without any third-party libaries
    - Cypress for End-to-End testing
    - Prism.js highlighting
    - Responsive images with gatsby-image
    - Extensive SEO
    - ESLint & Prettier
- url: https://gatsby-starter-landing-page.netlify.app/
  repo: https://github.com/gillkyle/gatsby-starter-landing-page
  description: Single page starter for minimal landing pages
  tags:
    - Onepage
  features:
    - Gatsby image
    - Google Analytics
    - Minimal design
- url: https://thakkaryash94.github.io/gatsby-github-personal-website/
  repo: https://github.com/thakkaryash94/gatsby-github-personal-website
  description: It is a conversion of original GitHub personal website repo which is written in ruby for JS developers. This repository gives you the code you'll need to kickstart a personal website that showcases your work as a software developer. And when you manage the code in a GitHub repository, it will automatically render a webpage with the owner's profile information, including a photo, bio, and repositories.
  tags:
    - Portfolio
    - Onepage
  features:
    - layout config either stacked or sidebar
    - theme dark/light mode
    - post support
- url: https://gatsby-starter-default-intl.netlify.app
  repo: https://github.com/wiziple/gatsby-starter-default-intl
  description: The default Gatsby starter with features of multi-language URL routes and browser language detection.
  tags:
    - i18n
  features:
    - Localization (Multilanguage) provided by react-intl.
    - Support automatic redirection based on user's preferred language in browser provided by browser-lang.
    - Support multi-language url routes within a single page component. That means you don't have to create separate pages such as pages/en/index.js or pages/ko/index.js.
    - Based on gatsby-starter-default with least modification.
- url: https://gatsby-starter-julia.netlify.app/
  repo: https://github.com/niklasmtj/gatsby-starter-julia
  description: A minimal blog starter template built with Gatsby
  tags:
    - Markdown
    - Blog
  features:
    - Landingpage
    - Blogoverview
    - Markdown sourcing
    - Estimated reading time
    - Styled component with @emotion
    - Netlify deployment friendly
    - Nunito font as npm module
    - Site meta tags with React Helmet
- url: https://agalp.imedadel.me
  repo: https://github.com/ImedAdel/automatic-gatsbyjs-app-landing-page
  description: Automatically generate iOS app landing page using Gatsby
  tags:
    - Onepage
    - PWA
    - SEO
  features:
    - One Configuration file
    - Automatically generate a landing page for your iOS app
    - List app features
    - App Store and Play Store buttons
    - App screenshot and video preview
    - Easily add social media accounts and contact info in the footer via the site-config.js file.
    - Pick custom Font Awesome icons for the feature list via the site-config.js file.
    - Built using Prettier and Styled-Components
    - Easily integrate Google Analytics by adding your ID to site-config.js file.
- url: https://gatsby-starter-shopify-app.firebaseapp.com/install
  repo: https://github.com/gil--/gatsby-starter-shopify-app
  description: Easily create Serverless Shopify Admin Apps powered by Gatsby and Firebase Functions
  tags:
    - Shopify
    - Firebase
  features:
    - 🗄 Firebase Firestore Realtime DB
    - ⚡️ Serverless Functions API layer (Firebase Functions)
    - 💼 Admin API (Graphql) Serverless Proxy
    - 🎨 Shopify Polaris (AppProvider, etc.)
    - 💰 Application Charge Logic (30 days) with variable trial duration
    - 📡 Webhook Validation & Creation
    - 🔑 GDPR Ready (Including GDPR Webhooks)
    - 🏗 CircleCI Config for easy continuous deployments to Firebase
- url: https://gatsby-starter-paperbase.netlify.app/
  repo: https://github.com/willcode4food/gatsby-starter-paperbase
  description: A Gatsby starter that implements the Paperbase Premium Theme from MaterialUI
  tags:
    - Styling:Material
    - Styling:CSS-in-JS
  features:
    - MaterialUI Paperbase theme in Gatsby!
    - Create professional looking admin tools and dashboards
    - Responsive Design
    - MaterialUI Paper Components
    - MaterialUI Tab Components
- url: https://gatsby-starter-devto.netlify.app/
  repo: https://github.com/geocine/gatsby-starter-devto
  description: A Gatsby starter template that leverages the Dev.to API
  tags:
    - Blog
    - Styling:CSS-in-JS
  features:
    - Blog post listing with previews (image + summary) for each blog post
- url: https://gatsby-starter-framer-x.netlify.app/
  repo: https://github.com/simulieren/gatsby-starter-framer-x
  description: A Gatsby starter template that is connected to a Framer X project
  tags:
    - Language:TypeScript
  features:
    - TypeScript support
    - Easily work in Gatsby and Framer X at the same time
- url: https://gatsby-firebase-hosting.firebaseapp.com/
  repo: https://github.com/bijenkorf-james-wakefield/gatsby-firebase-hosting-starter
  description: A starter with configuration for Firebase Hosting and Cloud Build deployment.
  tags:
    - Firebase
    - Linting
  features:
    - Linting with ESLint
    - Jest Unit testing configuration
    - Lint-staged on precommit hook
    - Commitizen for conventional commit messages
    - Configuration for Firebase hosting
    - Configuration for Cloud Build deployment
    - Clear documentation to have your site deployed on Firebase behind SSL in no time!
- url: https://lewis-gatsby-starter-blog.netlify.app/
  repo: https://github.com/lewislbr/lewis-gatsby-starter-blog
  description: A simple custom Gatsby starter template to start a new blog or personal website.
  tags:
    - Blog
    - Styling:CSS-in-JS
    - Markdown
    - Portfolio
    - SEO
  features:
    - Blog post listing with summary preview for each blog post.
    - Automatically creates blog pages from Markdown files.
    - CSS in JS with styled-components.
    - Optimized images.
    - Offline capabilities.
    - Auto-generated sitemap and robots.txt.
- url: https://gatsby-starter-stripe.netlify.app/
  repo: https://github.com/brxck/gatsby-starter-stripe
  description: A minimal starter to create a storefront with Gatsby, Stripe, & Netlify Functions.
  tags:
    - Stripe
    - E-commerce
    - Styling:None
  features:
    - Statically generate based on Stripe inventory
    - Dynamically update with live inventory & availability data
    - Checkout powered by Stripe
    - Serverless functions interact with Stripe API
    - Shopping cart persisted in local storage
    - Responsive images with gatsby-image
- url: https://www.jannikbuschke.de/gatsby-antd-docs/
  repo: https://github.com/jannikbuschke/gatsby-antd-docs
  description: A template for documentation websites
  tags:
    - Documentation
    - Language:TypeScript
    - Styling:Ant Design
    - Markdown
    - MDX
  features:
    - Markdown
    - MDX with mdxjs
    - Syntax highlighting with prismjs
    - Anchors
    - Sidebar
    - Sitecontents
    - Landingpage
- url: https://gatsby-starter.haezl.at
  repo: https://github.com/haezl/gatsby-starter-haezl
  description: A lightweight, mobile-first blog starter with infinite scroll and Material-UI design for Gatsby.
  tags:
    - Blog
    - Language:TypeScript
    - Linting
    - Styling:CSS-in-JS
    - Styling:Material
    - Markdown
    - PWA
  features:
    - Landing Page
    - Portfolio section
    - Blog post listing with a preview for each post
    - Infinite scroll instead of next and previous buttons
    - Blog posts generated from Markdown files
    - About Page
    - Responsive Design
    - PWA (Progressive Web App) support
    - MobX
    - Customizable
- url: https://gatsby-starter-fine.netlify.app/
  repo: https://github.com/toboko/gatsby-starter-fine
  description: A multi-response and light, mobile-first blog starter with columns layout and SEO optimization.
  tags:
    - Blog
    - Markdown
    - Portfolio
    - SEO
  features:
    - Blog
    - Portfolio section
    - Customizable
    - Markdown
    - Optimized images
    - Sitemap Page
    - Seo Ready
- url: https://ugglr.github.io/gatsby-clean-portfolio/
  repo: https://github.com/ugglr/gatsby-clean-portfolio
  description: A clean themed Software Engineer Portfolio site, showcasing soft skills on the front page, features project card showcases, about page. Responsive through react-bootstrap components together with custom CSS style sheets. SEO configured, just need to add google analytics tracking code.
  tags:
    - Portfolio
    - SEO
    - Styling:Bootstrap
  features:
    - Resume
    - CV
    - google analytics
    - easy favicon swap
    - Gatsby SEO plugin
    - Clean layout
    - White theme
    - grid using react-bootstrap
    - bootstrap4 classes available
    - font-awesome Library for icons
    - Portfolio site for developers
    - custom project cards
    - easily extendable to include blog page
    - Responsive design
- url: https://gatsby-documentation-starter.netlify.app/
  repo: https://github.com/whoisryosuke/gatsby-documentation-starter
  description: Automatically generate docs for React components using MDX, react-docgen, and Gatsby
  tags:
    - Documentation
    - MDX
    - SEO
  features:
    - Parses all React components (functional, stateful, even stateless!) for JS Docblocks and Prop Types.
    - MDX - Write your docs in Markdown and include React components using JSX!
    - Lightweight (only what you need)
    - Modular (easily fits in any React project!)
    - Props table component
    - Customizable sidebar navigation
    - Includes SEO plugins Google Analytics, Offline, Manifest, Helmet.
- url: http://gatsby-absurd.surge.sh/
  repo: https://github.com/ajayns/gatsby-absurd
  description: A Gatsby starter using illustrations from https://absurd.design/
  tags:
    - Onepage
    - Styling:CSS-in-JS
  features:
    - Uses surreal illustrations from absurd.design.
    - Landing page structure split into sections
    - Basic UX/UX elements ready. navbar, smooth scrolling, faqs, theming
    - Convenient image handling and data separation
- url: https://gatsby-starter-quiz.netlify.app/
  repo: https://github.com/raphadeluca/gatsby-starter-quiz
  description: Create rich quizzes with Gatsby & MDX. No need for a database or headless CMS. Manage your data directly in your MDX file's frontmatter and write your content in the body. Customize your HTML tags, use React components from a library or write your own. Navigation will be automatically created between each question.
  tags:
    - MDX
  features:
    - Data quiz in the frontmatter
    - Rich customizable content with MDX
    - Green / Red alert footer on user's answer
    - Navigation generated based on the index of each question
- url: https://gatsby-starter-accessibility.netlify.app/
  repo: https://github.com/benrobertsonio/gatsby-starter-accessibility
  description: The default Gatsby starter with powerful accessibility tools built-in.
  tags:
    - Storybook
    - Linting
  features:
    - 🔍 eslint-plugin-jsx-a11y for catching accessibility issues while authoring code
    - ✅ lint:staged for adding a pre-commit hook to catch accessibility linting errors
    - 📣 react-axe for console reporting of accessibility errors in the DOM during development
    - 📖 storybook setup for accessibility reporting on individual components
- url: https://gatsby-theme-ggt-material-ui-blog.netlify.app/
  repo: https://github.com/avatar-kaleb/gatsby-starter-ggt-material-ui-blog
  description: Starter material-ui blog utilizing a Gatsby theme!
  tags:
    - Blog
    - MDX
  features:
    - Uses MDX with Gatsby theme for quick and easy set up
    - Material-ui design with optional config passed into the theme options
    - Gradient background with sitemap, rss feed, and offline capabilities
- url: https://gatsby-starter-blog-typescript.netlify.app/
  repo: https://github.com/gperl27/Gatsby-Starter-Blog-Typescript
  description: Gatsby starter blog with TypeScript
  tags:
    - Blog
    - Language:TypeScript
    - Styling:CSS-in-JS
  features:
    - Includes all features that come with Gatsby's official starter blog
    - TypeScript for type-safety out of the box
    - Styled components in favor of inline styles
    - Transition Link for nice page transitions
    - Type definitions from GraphQL schema (with code generation)
- url: https://gatsby-starter-sass.netlify.app/
  repo: https://github.com/colbyfayock/gatsby-starter-sass
  description: A Gatsby starter with Sass and no assumptions!
  tags:
    - Styling:SCSS
  features:
    - Sass stylesheets to manage your CSS (SCSS flavored)
    - Simple, minimal base setup to get started
    - No baked in configurations or assumptions
- url: https://billyjacoby.github.io/gatsby-react-bootstrap-starter/
  repo: https://github.com/billyjacoby/gatsby-react-bootstrap-starter
  description: Gatsby starter with react-bootstrap and react-icons
  tags:
    - Styling:Bootstrap
    - Styling:SCSS
  features:
    - SASS stylesheets to make styling components easy
    - Sample navbar that sticks to the top of the page on scroll
    - Includes react-icons to make adding icons to your app super simple
- url: https://gatsbystartermdb.netlify.app
  repo: https://github.com/jjcav84/mdbreact-gatsby-starter
  description: Gatsby starter built with MDBootstrap React free version
  tags:
    - Styling:Bootstrap
  features:
    - Material Design, Bootstrap, and React
    - Contact form and Google Map components
    - Animation
    - documentation and component library can be found at mdboostrap's website
- url: https://gatsby-starter-primer.netlify.app/
  repo: https://github.com/thomaswangio/gatsby-starter-primer
  description: A Gatsby starter featuring GitHub Primer Design System and React components
  tags:
    - Styling:Other
    - Styling:CSS-in-JS
    - SEO
    - Landing Page
  features:
    - Primer React Components
    - Styled Components
    - Gatsby Image
    - Better SEO component with appropriate OG image and appropriate fallback meta tags
- url: https://pranshuchittora.github.io/gatsby-material-boilerplate
  repo: https://github.com/pranshuchittora/gatsby-material-boilerplate
  description: A simple starter to get up and developing quickly with Gatsby in material design
  tags:
    - Styling:Material
  features:
    - Material design
    - Sass/SCSS
    - Tags
    - Categories
    - Google Analytics
    - Offline support
    - Web App Manifest
    - SEO
- url: https://anubhavsrivastava.github.io/gatsby-starter-hyperspace
  repo: https://github.com/anubhavsrivastava/gatsby-starter-hyperspace
  description: Single page starter based on the Hyperspace site template, with landing, custom, and Elements(Component) page
  tags:
    - HTML5UP
    - Styling:SCSS
    - Onepage
    - Landing Page
  features:
    - Designed by HTML5 UP
    - Simple one page site that’s perfect for personal portfolios
    - Fully Responsive
    - Styling with SCSS
    - Offline support
    - Web App Manifest
- url: https://anubhavsrivastava.github.io/gatsby-starter-identity
  repo: https://github.com/anubhavsrivastava/gatsby-starter-identity
  description: Single page starter based on the Identity site template by HTML5 up, suitable for a one-page portfolio.
  tags:
    - HTML5UP
    - Styling:SCSS
    - Onepage
    - Landing Page
    - PWA
  features:
    - Designed by HTML5 UP
    - Simple one page personal portfolio
    - Fully Responsive
    - Styling with SCSS
    - Offline support
    - Web App Manifest
- url: https://hopeful-ptolemy-cd840b.netlify.app/
  repo: https://github.com/tonydiaz/gatsby-landing-page-starter
  description: A simple landing page starter for idea validation using material-ui. Includes email signup form and pricing section.
  tags:
    - Styling:Material
    - Landing Page
  features:
    - SEO
    - Mailchimp integration
    - Material-UI components
    - Responsive
    - Pricing section
    - Benefits section
    - Email signup form
    - Easily configurable
    - Includes standard Gatsby starter features
- url: https://anubhavsrivastava.github.io/gatsby-starter-aerial
  repo: https://github.com/anubhavsrivastava/gatsby-starter-aerial
  description: Single page starter based on the Aerial site template by HTML5 up, suitable for a one-page personal page.
  tags:
    - HTML5UP
    - Styling:SCSS
    - Onepage
    - Landing Page
    - PWA
  features:
    - Designed by HTML5 UP
    - Simple one page personal portfolio
    - Fully Responsive
    - Styling with SCSS
    - Offline support
    - Web App Manifest
- url: https://anubhavsrivastava.github.io/gatsby-starter-eventually
  repo: https://github.com/anubhavsrivastava/gatsby-starter-eventually
  description: Single page starter based on the Eventually site template by HTML5 up, suitable for an upcoming product page.
  tags:
    - HTML5UP
    - Styling:SCSS
    - Landing Page
    - PWA
  features:
    - Designed by HTML5 UP
    - Fully Responsive
    - Styling with SCSS
    - Offline support
    - Web App Manifest
- url: https://jovial-jones-806326.netlify.app/
  repo: https://github.com/GabeAtWork/gatsby-elm-starter
  description: An Elm-in-Gatsby integration, based on gatsby-plugin-elm
  tags:
    - Language:Other
  features:
    - Elm language integration
- url: https://anubhavsrivastava.github.io/gatsby-starter-readonly
  repo: https://github.com/anubhavsrivastava/gatsby-starter-readonly
  description: Single page starter based on the ReadOnly site template by HTML5 up, with landing and Elements(Component) page
  tags:
    - HTML5UP
    - Onepage
    - Styling:SCSS
    - Landing Page
    - PWA
  features:
    - Designed by HTML5 UP
    - Fully Responsive
    - Styling with SCSS
    - Offline support
    - Web App Manifest
- url: https://anubhavsrivastava.github.io/gatsby-starter-prologue
  repo: https://github.com/anubhavsrivastava/gatsby-starter-prologue
  description: Single page starter based on the Prologue site template by HTML5 up, for portfolio pages
  tags:
    - HTML5UP
    - Onepage
    - Styling:SCSS
    - Portfolio
    - PWA
  features:
    - Designed by HTML5 UP
    - Fully Responsive
    - Styling with SCSS
    - Offline support
    - Web App Manifest
- url: https://gatsby-london.netlify.app
  repo: https://github.com/ImedAdel/gatsby-london
  description: A custom, image-centric theme for Gatsby.
  tags:
    - Portfolio
    - Blog
    - Styling:PostCSS
  features:
    - Post thumbnails in the homepage
    - Built with PostCSS
    - Made for image-centeric portfolios
    - Based on London for Ghost
- url: https://anubhavsrivastava.github.io/gatsby-starter-overflow
  repo: https://github.com/anubhavsrivastava/gatsby-starter-overflow
  description: Single page starter based on the Overflow site template by HTML5 up, with landing and Elements(Component) page
  tags:
    - HTML5UP
    - Onepage
    - Styling:SCSS
    - Portfolio
    - PWA
  features:
    - Designed by HTML5 UP
    - Fully Responsive
    - Image Gallery
    - Styling with SCSS
    - Offline support
    - Web App Manifest
- url: https://cosmicjs.com/apps/gatsby-agency-portfolio/demo
  repo: https://github.com/cosmicjs/gatsby-agency-portfolio
  description: Static Webpage for displaying your agency's skills and past work.  Implements 4 sections for displaying information about your company, A home page, information about services, projects, and the people in your organization.
  tags:
    - Blog
    - Portfolio
    - CMS:Cosmic
  features:
    - Landing Page
    - Home
    - Services
    - Projects
    - People
- url: https://cosmicjs.com/apps/gatsby-localization-app-starter/demo
  repo: https://github.com/cosmicjs/gatsby-localization-app-starter
  description: A localized Gatsby starter application powered by Cosmic.
  tags:
    - CMS:Cosmic
    - i18n
  features:
    - Gatsby localization starter app
- url: https://cosmicjs.com/apps/gatsby-docs/demo
  repo: https://github.com/cosmicjs/gatsby-docs-app
  description: Be able to view and create documentation using Gatsby and Cosmic. Leveraging the speed and high powered APIs of the Gatsby framework and the simplicity and scalability of Cosmic.
  tags:
    - CMS:Cosmic
    - Documentation
  features:
    - manage docs in static web file format for zippy delivery
- url: https://cosmicjs.com/apps/gatsby-ecommerce-website/demo
  repo: https://github.com/a9kitkumar/Gatsby-Ecommerce
  description: A localized Gatsby starter application powered by Cosmic.
  tags:
    - CMS:Cosmic
    - E-commerce
  features:
    - Stores products, orders using Cosmic as a database and a server
- url: https://harshil1712.github.io/gatsby-starter-googlesheets/
  repo: https://github.com/harshil1712/gatsby-starter-googlesheets
  description: A starter using Google Sheets as a data source
  tags:
    - Google Sheets
    - SEO
    - Blog
  features:
    - Uses Google Sheets for data
    - Easily configurable
- url: https://the-plain-gatsby.netlify.app/
  repo: https://github.com/wangonya/the-plain-gatsby
  description: A simple minimalist starter for your personal blog.
  tags:
    - Blog
    - Markdown
  features:
    - Minimalist design
    - Next and previous blog post navigation
    - About page
    - Markdown support
- url: https://gatsby-starter-blockstack.openintents.org
  repo: https://github.com/friedger/gatsby-starter-blockstack
  description: A starter using Blockstack on client side
  tags:
    - Authentication
  features:
    - Uses Blockstack
    - Client side app
- url: https://anubhavsrivastava.github.io/gatsby-starter-multiverse
  repo: https://github.com/anubhavsrivastava/gatsby-starter-multiverse
  description: Single page starter based on the Multiverse site template by HTML5 up, with landing and Elements(Component) page
  tags:
    - HTML5UP
    - Onepage
    - Styling:SCSS
    - Portfolio
    - PWA
  features:
    - Designed by HTML5 UP
    - Fully Responsive
    - Image Gallery
    - Styling with SCSS
    - Offline support
    - Web App Manifest
- url: https://anubhavsrivastava.github.io/gatsby-starter-highlights
  repo: https://github.com/anubhavsrivastava/gatsby-starter-highlights
  description: Single page starter based on the Highlights site template by HTML5 up, with landing and Elements(Component) page
  tags:
    - HTML5UP
    - Onepage
    - Styling:SCSS
    - Portfolio
    - PWA
  features:
    - Designed by HTML5 UP
    - Fully Responsive
    - Image Gallery
    - Styling with SCSS
    - Offline support
    - Web App Manifest
- url: https://gatsby-starter-material-business-markdown.netlify.app/
  repo: https://github.com/ANOUN/gatsby-starter-material-business-markdown
  description: A clean, modern starter for businesses using Material Design Components
  tags:
    - Blog
    - Markdown
    - PWA
    - Styling:Material
    - Styling:SCSS
  features:
    - Minimal, Modern Business Website Design
    - Material Design Components
    - MDC React Components
    - MDC Theming
    - Blog
    - Home Page
    - Contact Page
    - Contact Form
    - About Page
    - Mobile-First approach in development
    - Fully Responsive
    - Markdown
    - PWA
- url: https://gatsby-starter-default-typescript.netlify.app/
  repo: https://github.com/andykenward/gatsby-starter-default-typescript
  description: Starter Default TypeScript
  tags:
    - Language:TypeScript
  features:
    - TypeScript
    - Typing generation for GraphQL using GraphQL Code Generator
    - Comes with React Helmet for adding site meta tags
    - Based on Gatsby Starter Default
- url: http://gatsbyhoney.davshoward.com/
  repo: https://github.com/davshoward/gatsby-starter-honey
  description: A delicious baseline for Gatsby (v2).
  tags:
    - Styling:PostCSS
    - SEO
  features:
    - Gatsby v2
    - SEO (including robots.txt, sitemap generation, automated yet customisable metadata, and social sharing data)
    - Google Analytics
    - PostCSS support
    - Developer environment variables
    - Accessibility support
    - Based on Gatsby Starter Default
- url: https://material-ui-starter.netlify.app/
  repo: https://github.com/dominicabela/gatsby-starter-material-ui
  description: This starter includes Material UI boilerplate and configuration files along with the standard Gatsby configuration files. It provides a starting point for developing Gatsby apps with the Material UI framework.
  tags:
    - SEO
    - Styling:Material
  features:
    - Material UI Framework
    - Roboto Typeface (self hosted)
    - SEO
    - Offline Support
    - Based on Gatsby Default Starter
- url: https://developer-diary.netlify.app/
  repo: https://github.com/willjw3/gatsby-starter-developer-diary
  description: A blog template created with web developers in mind. Totally usable right out of the box, but minimalist enough to be easily modifiable.
  tags:
    - Blog
    - Markdown
    - Pagination
    - SEO
  features:
    - Ready to go - Blog author name, author image, etc,... can be easily added using a config file
    - Blog posts created as markdown files
    - Gatsby v.2
    - Mobile responsive
    - Pagination
    - Category and tag pages
    - Social media sharing icons in each post
    - Icons from React Icons (Font Awesome, Devicons, etc,...)
    - Beautiful tech-topic tags to attach to your web-development-related blog posts
    - Developer-relevant social media icon links, including GitHub, Stack Overflow, and freeCodeCamp
- url: https://anubhavsrivastava.github.io/gatsby-starter-paradigmshift
  repo: https://github.com/anubhavsrivastava/gatsby-starter-paradigmshift
  description: Single page starter based on the Paradigm Shift site template by HTML5 up, with landing and Elements(Component) page
  tags:
    - HTML5UP
    - Onepage
    - Styling:SCSS
    - Portfolio
    - PWA
  features:
    - Designed by HTML5 UP
    - Fully Responsive
    - Image Gallery
    - Styling with SCSS
    - Offline support
    - Web App Manifest
- url: https://dazzling-heyrovsky-62d4f9.netlify.app/
  repo: https://github.com/s-kris/gatsby-starter-medium
  description: A Gatsby starter blog as close as possible to medium.
  tags:
    - Markdown
    - Styling:CSS-in-JS
  features:
    - Careers Listing
    - Mobile Responsive
- url: https://gatsby-personal-starter-blog.netlify.app
  repo: https://github.com/thomaswangio/gatsby-personal-starter-blog
  description: Gatsby starter for personal blogs! Blog configured to run at /blog and with Netlify CMS and gatsby-remark-vscode.
  tags:
    - Blog
    - Markdown
    - Styling:CSS-in-JS
    - CMS:Netlify
  features:
    - Netlify CMS
    - VSCode syntax highlighting
    - Styled Components
- url: https://anubhavsrivastava.github.io/gatsby-starter-phantom
  repo: https://github.com/anubhavsrivastava/gatsby-starter-phantom
  description: Single page starter based on the Phantom site template by HTML5 up, with landing, generic and Elements(Component) page
  tags:
    - HTML5UP
    - Onepage
    - Styling:SCSS
    - PWA
  features:
    - Designed by HTML5 UP
    - Fully Responsive
    - Styling with SCSS
    - Offline support
    - Web App Manifest
- url: https://gatsby-starter-internationalized.ack.ee/
  repo: https://github.com/AckeeCZ/gatsby-starter-internationalized
  description: A simple starter for fully internationalized websites, including route internationalization.
  tags:
    - i18n
  features:
    - internationalized page content - via react-intl
    - internationalized routes - via language configuration
    - lightweight - includes only internationalization code
    - LocalizedLink - built-in link component handling route generation
    - LanguageSwitcher - built-in language switcher component
- url: https://gatsby-starter-bee.netlify.app/
  repo: https://github.com/JaeYeopHan/gatsby-starter-bee
  description: A simple starter for a blog with fresh UI.
  tags:
    - Blog
    - Netlify
    - Disqus
    - SEO
  features:
    - Code highlight with Fira Code font
    - Emoji (emojione)
    - Social share feature (Twitter, Facebook)
    - Comment feature (Disqus, utterances)
    - Sponsor service (Buy-me-a-coffee)
    - CLI Tool
- url: https://hasura.io/learn/graphql/react/introduction/
  repo: https://github.com/hasura/gatsby-gitbook-starter
  description: A starter to generate docs/tutorial websites based on the GitBook theme.
  tags:
    - Documentation
    - MDX
    - Markdown
    - SEO
  features:
    - Write in Markdown / MDX and generate responsive documentation/tutorial web apps
    - Fully Configurable
    - Syntax highlighting with Prismjs
    - Code diffing with +/-
    - Google Analytics Integration
    - SEO Tags with MDX frontmatter
    - Edit on GitHub button
    - Fully Customisable with rich embeds using React in MDX.
    - Search integration with Algolia
- url: https://gatsby-starter-blog-with-lunr.netlify.app/
  repo: https://github.com/lukewhitehouse/gatsby-starter-blog-with-lunr
  description: Building upon Gatsby's blog starter with a Lunr.js powered Site Search.
  tags:
    - Blog
    - Search
  features:
    - Same as the official starter blog
    - Integration with Lunr.js
- url: https://rg-portfolio.netlify.app/
  repo: https://github.com/rohitguptab/rg-portfolio
  description: Kick-off your Portfolio website with RG-Portfolio gatsby starter. We have used Gatsby + Contentful.
  tags:
    - Portfolio
    - CMS:Contentful
    - PWA
    - Blog
    - SEO
    - Disqus
    - Gallery
    - Landing Page
    - Markdown
    - Netlify
    - Styling:Bootstrap
  features:
    - Blogs listing with each blog post.
    - Contact form with Email notification using formspree.io.
    - Photos and Blogs page listing.
    - Different types of sections like About, Service, Blogs, Work, Testimonials, Photos, and contact.
    - All settings manage from contentful for example Header Menu, Homepage sections, blogs, and photos, etc.
    - Social share in blog details pages with comment ( Disqus ).
    - PWA
- url: https://oneshopper.netlify.app
  repo: https://github.com/rohitguptab/OneShopper
  description: This Starter is created for e-commerce site with Gatsby + Contentful and snipcart
  tags:
    - E-commerce
    - CMS:Contentful
    - Blog
    - SEO
    - Disqus
  features:
    - Blog post listing with previews for each blog post.
    - Store page listing all the Products and includes features like Rating, Price, Checkout, More then one Product images with tabbing.
    - Contact form with Email notification.
    - Index pages design with Latest Post, Latest Blog, Deal of week and Banner.
- url: https://anubhavsrivastava.github.io/gatsby-starter-spectral
  repo: https://github.com/anubhavsrivastava/gatsby-starter-spectral
  description: Single page starter based on the Spectral site template by HTML5 up, with landing, Generic and Elements(Component) page
  tags:
    - HTML5UP
    - Onepage
    - Styling:SCSS
    - Portfolio
    - PWA
  features:
    - Designed by HTML5 UP
    - Fully Responsive
    - Styling with SCSS
    - Offline support
    - Web App Manifest
- url: https://anubhavsrivastava.github.io/gatsby-starter-directive
  repo: https://github.com/anubhavsrivastava/gatsby-starter-directive
  description: Single page starter based on the Directive site template by HTML5 up, with landing and Elements(Component) page
  tags:
    - HTML5UP
    - Onepage
    - Styling:SCSS
    - Portfolio
    - PWA
  features:
    - Designed by HTML5 UP
    - Fully Responsive
    - Styling with SCSS
    - Offline support
    - Web App Manifest
- url: https://histaff.io/
  repo: https://github.com/histaff/website-static
  description: It's a beautiful starter static website which useful plugins based on Gatsby
  tags:
    - Styling:SCSS
    - Landing Page
    - Onepage
  features:
    - Fully Responsive
    - Styling with SCSS
    - Very similar to gatsby-starter-netlify-cms, slightly more configurable (e.g. set site-title in gatsby-config) with Bootstrap/Bootswatch instead of bulma
    - LocalizedLink - built-in link component handling route generation
- url: https://gatsby-kea-starter.netlify.app/
  repo: https://github.com/benjamin-glitsos/gatsby-kea-starter
  description: Gatsby starter with redux and sagas made simpler by the Kea library
  tags:
    - Redux
  features:
    - The Kea library makes redux and sagas extremely simple and concise
- url: https://anubhavsrivastava.github.io/gatsby-starter-solidstate
  repo: https://github.com/anubhavsrivastava/gatsby-starter-solidstate
  description: Single page starter based on the Solid State site template by HTML5 up, with landing, Generic and Elements(Component) page
  tags:
    - HTML5UP
    - Onepage
    - Styling:SCSS
    - Portfolio
    - PWA
  features:
    - Designed by HTML5 UP
    - Fully Responsive
    - Styling with SCSS
    - Offline support
    - Web App Manifest
- url: https://yellowcake.netlify.app/
  repo: https://github.com/thriveweb/yellowcake
  description: A starter project for creating lightning-fast websites with Gatsby v2 and Netlify-CMS v2 + Uploadcare integration.
  tags:
    - CMS:Netlify
    - Netlify
    - Blog
    - SEO
  features:
    - Uploadcare
    - Netlify Form
    - Category list (with navigation)
    - Featured post
    - Next and prev post
    - SEO component
- url: https://anubhavsrivastava.github.io/gatsby-starter-fractal
  repo: https://github.com/anubhavsrivastava/gatsby-starter-fractal
  description: Single page starter based on the Fractal site template by HTML5 up, with landing and Elements(Component) page
  tags:
    - HTML5UP
    - Onepage
    - Styling:SCSS
    - Portfolio
    - PWA
  features:
    - Designed by HTML5 UP
    - Fully Responsive
    - Styling with SCSS
    - Offline support
    - Web App Manifest
- url: https://minimal-gatsby-ts-starter.netlify.app/
  repo: https://github.com/TheoBr/minimal-gatsby-typescript-starter
  description: Minimal TypeScript Starter
  tags:
    - Language:TypeScript
  features:
    - TypeScript
    - ESLint + optional rule enforcement with Husky
    - Prettier
    - Netlify ready
    - Minimal
- url: https://gatsby-typescript-starter-default.netlify.app/
  repo: https://github.com/RobertoMSousa/gatsby-typescript-starter-default
  description: Simple Gatsby starter using TypeScript and ESLint instead of outdated tslint.
  tags:
    - Language:TypeScript
    - SEO
    - Linting
  features:
    - Comes with React Helmet for adding site meta tags
    - Includes plugins for offline support out of the box
    - TypeScript
    - Prettier & ESLint to format & check the code
- url: https://gatsby-starter-carraway.netlify.app/
  repo: https://github.com/endymion1818/gatsby-starter-carraway
  description: a Gatsby starter theme with Accessibility features, TypeScript, Jest, some basic UI elements, and a CircleCI pipeline
  tags:
    - Language:TypeScript
    - Pagination
    - Search
    - Testing
  features:
    - Paginated post archive
    - Site search with Lunr.js
    - Categories and category archive pages
    - Minimal CSS defaults using styled-components, including system font stack
    - Some fundamental Accessibility features including tabbable navigation & "Skip to content" link
    - UI elements including multi-column layout using CSS Grid (with float fallback), header component with logo, basic navigation & search and a footer with 3-column layout, logo and 2 menu areas
    - TypeScript & Testing including some sensible TypeScript defaults, tests with @testing-library/react, pre-commit and pre-push hooks. Set up includes enums for repeating values such as font & background colours
    - Setup for a CircleCI pipeline so you can run the above tests in branches before merging to master
    - Markdown posts _and_ pages (pages don't appear in the post archive)
- url: https://www.quietboy.net
  repo: https://github.com/zhouyuexie/gatsby-starter-quiet
  description: Gatsby out of the box blog, use TypeScript and highly customized style.
  tags:
    - Language:TypeScript
    - Styling:SCSS
    - SEO
    - Linting
    - RSS
    - Pagination
    - PWA
  features:
    - TypeScript
    - TsLint & Prettier
    - Tag list
    - Custom page layout
    - Switch the dark mode according to the system theme
    - Scss
    - Pagination
- url: https://compassionate-morse-5204bf.netlify.app/
  repo: https://github.com/deamme/gatsby-starter-prismic-resume
  description: Gatsby Resume/CV page with Prismic integration
  tags:
    - CMS:Prismic
    - CMS:Headless
    - Styling:CSS-in-JS
    - Onepage
    - Linting
  features:
    - One-page resume/CV
    - Prismic as Headless CMS
    - Emotion for styling
    - Uses multiple features of Prismic - Slices, Labels, Custom Types
    - ESLint & Prettier
- url: https://anubhavsrivastava.github.io/gatsby-starter-resume
  repo: https://github.com/anubhavsrivastava/gatsby-starter-resume
  description: Single page starter based on the Resume site template by startbootstrap for resume/portfolio page
  tags:
    - Onepage
    - Styling:SCSS
    - PWA
  features:
    - Designed by startbootstrap
    - Fully Responsive
    - Styling with SCSS
    - Offline support
    - Web App Manifest
- url: https://gatsby-starter-typescript-jest.netlify.app/
  repo: https://github.com/denningk/gatsby-starter-typescript-jest
  description: Barebones Gatsby starter with TypeScript, Jest, GitLab-CI, and other useful configurations
  tags:
    - Language:TypeScript
    - Testing
    - AWS
    - Linting
    - SEO
  features:
    - All components from default Gatsby starter converted to TypeScript
    - Jest testing configured for TypeScript with ts-jest
    - Detailed guide on how to deploy using AWS S3 buckets included in README
    - .gitlab-ci.yml file with blanks that can be customized for any Gatsby project
    - Configurations for EditorConfig, Prettier, and ESLint (for TypeScript)
- url: https://gatsby-starter-apollo.smakosh.com/app/
  repo: https://github.com/smakosh/gatsby-apollo-starter
  description: Gatsby Apollo starter - with client side routing
  tags:
    - Client-side App
    - SEO
    - Styling:CSS-in-JS
  features:
    - Apollo provider & Client side routing
    - ESLint/Prettier configured
    - Easy to customize
    - Nice project structure
    - Flex Grid components easy to customize
- url: https://portfolio.smakosh.com/
  repo: https://github.com/smakosh/gatsby-portfolio-dev
  description: A portfolio for developers
  tags:
    - Portfolio
    - SEO
    - Netlify
    - Onepage
    - Styling:CSS-in-JS
  features:
    - ESLint/Prettier configured
    - Scores 100% on a11y / Performance / PWA / SEO
    - PWA (desktop & mobile)
    - Easy to customize
    - Nice project structure
    - Amazing illustrations by Undraw.co
    - Tablet & mobile friendly
    - Continuous deployment with Netlify
    - A contact form protected by Google Recaptcha
    - Can be deployed with one click
    - Functional components with Recompose React Hooks! ready to migrate to React hooks!
    - Fetches your GitHub pinned projects with most stars (You could customize this if you wish)
- url: https://github.com/smakosh/gatsby-airtable-starter
  repo: https://github.com/smakosh/gatsby-airtable-starter
  description: Gatsby Airtable starter
  tags:
    - SEO
    - Netlify
    - Client-side App
    - Styling:CSS-in-JS
  features:
    - Static content fetched from Airtable
    - Dynamic content with CRUD operations with Airtable REST API
    - Well structured files/folders
    - Custom React Hooks
    - Custom Helpers instead of using third party libraries
    - Dynamic & Static containers
    - Global state management ready with useReducer & useContext
    - Dummy auth but ready to add real requests
- url: https://github.com/smakosh/gatsby-app-starter-rest-api
  repo: https://github.com/smakosh/gatsby-app-starter-rest-api
  description: Gatsby REST API starter
  tags:
    - Authentication
    - Client-side App
    - Styling:CSS-in-JS
  features:
    - Dynamic content with CRUD operations with a REST API
    - Well structured files/folders
    - Custom React Hooks
    - Auth with a JWT approach
    - Custom Helpers instead of using third party libraries
    - Dynamic containers
    - Global state management ready with useReducer & useContext
- url: https://gatsbyjs-starter-tailwindplay.appseed.us/
  repo: https://github.com/app-generator/gatsbyjs-starter-tailwindplay
  description: A Gatsby v2 starter styled using Tailwind, a utility-first CSS framework. Uses Purgecss to remove unused CSS.
  tags:
    - Styling:Tailwind
  features:
    - Based on gatsby-starter-tailwind
    - Tailwind CSS Framework
    - Removes unused CSS with Purgecss
- url: https://act-labs.github.io/
  repo: https://github.com/act-labs/gatsby-starter-act-blog
  description: Gatsby starter for blog/documentation using MDX, Ant Design, gatsby-plugin-combine.
  tags:
    - Blog
    - Documentation
    - Styling:Ant Design
    - Markdown
    - MDX
    - SEO
  features:
    - Posts and snippets;
    - SEO component;
    - Ant Design UI components;
    - Markdown and MDX for pages;
    - A customized webpack and babel configuration, for complex profecianal web apps with node.js, Jest tests, etc;
    - Progressively build more and more complex pages using gatsby-plugin-combine.
- url: https://gatsby-ghub.netlify.app/resume-book/
  repo: https://github.com/dwyfrequency/gatsby-ghub
  description: A resume builder app with authenticated routes, static marketing pages, and dynamic resume creation
  tags:
    - Authentication
    - Netlify
    - Client-side App
  features:
    - Netlify Identity
    - Static Marketing pages and Dynamic Client-side Authenticated App pages
    - SEO component
    - Apollo GraphQL (client-side)
- url: https://lewis-gatsby-starter-i18n.netlify.app
  repo: https://github.com/lewislbr/lewis-gatsby-starter-i18n
  description: A simple custom Gatsby starter template to start a new multilanguage website.
  tags:
    - i18n
    - Styling:CSS-in-JS
    - Portfolio
    - SEO
  features:
    - Automatically detects user browser language.
    - CSS in JS with styled-components.
    - Optimized images.
    - Offline capabilities.
    - Auto-generated sitemap and robots.txt.
- url: https://gatsby-snipcart-starter.netlify.app/
  repo: https://github.com/issydennis/gatsby-snipcart
  description: A simple e-commerce shop built using Gatsby and Snipcart.
  tags:
    - E-commerce
    - Styling:CSS-in-JS
    - Markdown
  features:
    - Minimal design to allow for simple customisation.
    - Snipcart integration provides an easy-to-use shopping cart and checkout.
    - Individual product pages with custom fields.
    - Products defined using markdown.
    - Styled components.
    - Gatsby image for optimised product images.
- url: https://anubhavsrivastava.github.io/gatsby-starter-stylish
  repo: https://github.com/anubhavsrivastava/gatsby-starter-stylish
  description: Single page starter based on the Stylish Portfolio site template by startbootstrap for portfolio page
  tags:
    - Onepage
    - Portfolio
    - Styling:SCSS
    - PWA
  features:
    - Designed by startbootstrap
    - Fully Responsive
    - Styling with SCSS
    - Offline support
    - Web App Manifest
- url: https://lewis-gatsby-starter-basic.netlify.app
  repo: https://github.com/lewislbr/lewis-gatsby-starter-basic
  description: A simple custom basic Gatsby starter template to start a new website.
  tags:
    - Styling:CSS-in-JS
    - SEO
  features:
    - Bare-bones starter.
    - CSS in JS with styled-components.
    - Optimized images.
    - Offline capabilities.
    - Auto-generated sitemap and robots.txt.
- url: https://myclicks.netlify.app/
  repo: https://github.com/himali-patel/MyClicks
  description: A simple Gatsby starter template to create a portfolio website with Contentful and Netlify.
  tags:
    - Blog
    - Netlify
    - CMS:Contentful
    - Styling:Bootstrap
    - Disqus
    - SEO
  features:
    - Fecthing Dynamic content from Contentful.
    - Blog post listing with previews, Disqus implementation and social sharing for each blog post.
    - Contact form integration with Netlify.
    - Portfolio Result Filteration according to Category.
    - Index pages design with Recent Blogs and Intagram Feed.
- url: https://gatsby-starter-typescript-graphql.netlify.app
  repo: https://github.com/spawnia/gatsby-starter-typescript-graphql
  description: A Gatsby starter with typesafe GraphQL using TypeScript
  tags:
    - Language:TypeScript
    - Linting
    - Portfolio
    - Styling:CSS-in-JS
  features:
    - Type safety with TypeScript
    - Typesafe GraphQL with graphql-code-generator
    - ESLint with TypeScript support
    - Styling with styled-components
- url: https://gatsby-tailwind-serif.netlify.app/
  repo: https://github.com/windedge/gatsby-tailwind-serif
  description: A Gatsby theme based on gatsby-serif-theme, rewrite with Tailwind CSS.
  tags:
    - Styling:Tailwind
    - Markdown
  features:
    - Based on gatsby-serif-theme
    - Tailwind CSS Framework
    - Removes unused CSS with Purgecss
    - Responsive design
    - Suitable for small business website
- url: https://mystifying-mclean-5c7fce.netlify.app
  repo: https://github.com/renvrant/gatsby-mdx-netlify-cms-starter
  description: An extension of the default starter with Netlify CMS and MDX support.
  tags:
    - MDX
    - Markdown
    - Netlify
    - CMS:Netlify
    - Styling:None
  features:
    - MDX and Netlify CMS support
    - Use React components in Netlify CMS Editor and other markdown files
    - Allow editors to choose a page template
    - Replace HTML tags with React components upon rendering Markdown, enabling design systems
    - Hide pages from being editable by the CMS
    - Minimal and extensible
- url: https://gatsby-airtable-advanced-starter.marcomelilli.com
  repo: https://github.com/marcomelilli/gatsby-airtable-advanced-starter
  description: A Gatsby Starter Blog using Airtable as backend
  tags:
    - Airtable
    - Blog
    - Styling:None
  features:
    - Dynamic content from Airtable
    - Does not contain any UI frameworks
    - Tags
    - Categories
    - Authors
    - Disqus
    - Offline support
    - Web App Manifest
    - SEO
- url: https://contentful-starter.netlify.app/
  repo: https://github.com/algokun/gatsby_contentful_starter
  description: An Awesome Starter Kit to help you get going with Contentful and Gatsby
  tags:
    - Blog
    - CMS:Contentful
    - CMS:Headless
  features:
    - Bare-bones starter.
    - Dynamic content from Contentful CMS
    - Ready made Components
    - Responsive Design
    - Includes Contentful Delivery API for production build
- url: https://gatsby-simple-blog.thundermiracle.com
  repo: https://github.com/thundermiracle/gatsby-simple-blog
  description: A gatsby-starter-blog with overreacted looking and tags, breadcrumbs, Disqus, i18n, and ESLint supported
  tags:
    - i18n
    - Blog
    - Netlify
    - Linting
    - Disqus
    - Testing
  features:
    - Easily Configurable
    - Tags
    - Breadcrumbs
    - Tags
    - Disqus
    - i18n
    - ESLint
    - Jest
- url: https://anubhavsrivastava.github.io/gatsby-starter-grayscale
  repo: https://github.com/anubhavsrivastava/gatsby-starter-grayscale
  description: Single page starter based on the Grayscale site template by startbootstrap for portfolio page
  tags:
    - Onepage
    - Portfolio
    - Styling:SCSS
    - PWA
  features:
    - Designed by startbootstrap
    - Fully Responsive
    - Styling with SCSS
    - Offline support
    - Web App Manifest
- url: https://gatsby-all-in.netlify.app
  repo: https://github.com/Gherciu/gatsby-all-in
  description: A starter that includes the most popular js libraries, already pre-configured and ready for use.
  tags:
    - Linting
    - Netlify
    - Styling:Tailwind
  features:
    - Tailwind CSS Framework
    - Antd UI Framework pre-configured
    - Redux for managing state
    - ESLint and Stylelint to enforce code style
- url: http://demo.nagui.me
  repo: https://github.com/kimnagui/gatsby-starter-nagui
  description: A Gatsby starter that full responsive blog.
  tags:
    - Blog
    - AWS
    - Pagination
    - SEO
    - Styling:CSS-in-JS
  features:
    - Tags & Categorys.
    - Pagination.
    - Show Recent Posts for category.
    - Styled-Components.
    - Mobile-First CSS.
    - Syntax highlighting in code blocks using PrismJS(Dracula).
    - Google Analytics.
    - Deploy AWS S3.
- url: https://anubhavsrivastava.github.io/gatsby-starter-newage
  repo: https://github.com/anubhavsrivastava/gatsby-starter-newage
  description: Single page starter based on the new age site template by startbootstrap for portfolio page/Mobile app launch
  tags:
    - Onepage
    - Portfolio
    - Styling:SCSS
    - PWA
  features:
    - Designed by startbootstrap
    - Fully Responsive
    - Styling with SCSS
    - Offline support
    - Web App Manifest
- url: https://gatsby-starter-krisp.netlify.app/
  repo: https://github.com/algokun/gatsby-starter-krisp
  description: A minimal, clean and responsive starter built with gatsby
  tags:
    - Styling:Bootstrap
    - Onepage
    - Portfolio
    - Netlify
    - Markdown
  features:
    - Styled-Components.
    - Mobile-First CSS.
    - Responsive Design, optimized for Mobile devices
- url: https://gatsby-datocms-starter.netlify.app/
  repo: https://github.com/brohlson/gatsby-datocms-starter
  description: An SEO-friendly DatoCMS starter with styled-components, page transitions, and out-of-the-box blog post support.
  tags:
    - CMS:DatoCMS
    - Styling:CSS-in-JS
    - Blog
    - Portfolio
    - SEO
  features:
    - Page Transitions
    - Blog Post Template
    - Sitemap & Robots.txt generation
- url: https://elemental.netlify.app/
  repo: https://github.com/akzhy/gatsby-starter-elemental
  description: A highly customizable portfolio starter with grid support.
  tags:
    - Blog
    - Portfolio
    - SEO
  features:
    - Highly Customizable
    - Portfolio Template
    - Blog Post Template
    - SEO Friendly
- url: https://gatsby-starter-apollo.netlify.app/
  repo: https://github.com/piducancore/gatsby-starter-apollo-netlify
  description: This project is an easy way to start developing fullstack apps with Gatsby and Apollo Server (using Netlify Lambda functions). For developing we use Netlify Dev to bring all of this magic to our local machine.
  tags:
    - Netlify
  features:
    - Apollo Client
    - Apollo Server running on Netlify functions
    - Netlify Dev for local development
- url: https://gatsby-starter-blog-and-portfolio.netlify.app/
  repo: https://github.com/alisalahio/gatsby-starter-blog-and-portfolio
  description: Just gatsby-starter-blog, with portfolio section added
  tags:
    - Blog
    - Portfolio
  features:
    - Basic setup for a full-featured blog
    - Basic setup for a portfolio
    - Support for an RSS feed
    - Google Analytics support
    - Automatic optimization of images in Markdown posts
    - Support for code syntax highlighting
    - Includes plugins for easy, beautiful typography
    - Includes React Helmet to allow editing site meta tags
    - Includes plugins for offline support out of the box
- url: https://www.attejuvonen.fi
  repo: https://github.com/baobabKoodaa/blog
  description: Blog with all the Bells and Whistles
  tags:
    - Blog
    - Infinite Scroll
    - Pagination
    - SEO
    - Markdown
  features:
    - Write blog posts into Markdown files (easy to format and content will not be married to any platform).
    - Expandable
    - Responsive and streamlined design.
    - Blazing fast UX
    - Autogenerated tracedSVG image placeholders are stylized to create a smooth look and transition as the image loads without the page jumping around.
    - Posts organized by tags.
    - Teasers of posts are generated to front page with infinite scroll which gracefully degrades into pagination.
    - Allow readers to be notified of updates with RSS feed and email newsletter.
    - Contact Form.
- url: https://novela.narative.co
  repo: https://github.com/narative/gatsby-starter-novela
  description: Welcome to Novela, the simplest way to start publishing with Gatsby.
  tags:
    - Blog
    - MDX
    - Portfolio
    - Pagination
    - SEO
  features:
    - Beautifully Designed
    - Multiple Homepage Layouts
    - Toggleable Light and Dark Mode
    - Simple Customization with Theme UI
    - Highlight-to-Share
    - Read Time and Progress
    - MDX support and inline code
    - Accessibility in Mind
- url: https://gatsby-starter-fashion-portfolio.netlify.app/
  repo: https://github.com/shobhitchittora/gatsby-starter-fashion-portfolio
  description: A Gatsby starter for a professional and minimal fashion portfolio.
  tags:
    - Blog
    - Client-side App
    - Landing Page
    - Portfolio
    - Styling:Other
  features:
    - A minimal and simple starter for your fashion portfolio
    - No need for any CMS, work with all your data and images locally.
    - Separate components for different pages and grid
    - Uses gatsby-image to load images
    - Built using the old school CSS.
- url: https://gatsby-theme-profile-builder.netlify.app/
  repo: https://github.com/ashr81/gatsby-theme-profile-builder
  description: Simple theme to build your personal portfolio and publish your articles using Contentful CMS.
  tags:
    - Landing Page
    - Portfolio
    - Styling:CSS-in-JS
    - Blog
    - CMS:Contentful
  features:
    - Mobile Screen support
    - Out of the box support with Contentful CMS for articles.
    - Toggleable Light and Dark Mode
    - Profile image with links to your GitHub and Twitter.
- url: https://prist.marguerite.io/
  repo: https://github.com/margueriteroth/gatsby-prismic-starter-prist
  description: A light-themed starter powered by Gatsby v2 and Prismic to showcase portfolios and blogs.
  tags:
    - Blog
    - CMS:Prismic
    - Landing Page
    - Netlify
    - Portfolio
    - SEO
    - Styling:CSS-in-JS
  features:
    - Landing page with customizable Hero, Portfolio preview, and About component
    - Emotion styled components
    - Blog layout and pages
    - Portfolio layout and pages
    - Google Analytics
    - Mobile ready
- url: https://demos.simplecode.io/gatsby/crafty/
  repo: https://github.com/simplecode-io/gatsby-crafty-theme
  description: SEO-friendly, fast, and fully responsive Gatsby starter with minimal plugins, utilizing JSON files as a content source.
  tags:
    - SEO
    - Portfolio
    - CMS:Other
    - Styling:Other
  features:
    - Beautiful and simple design
    - 100/100 Google Lighthouse score
    - SEO Optimized
    - Includes header/footer/sidebar (on Mobile)
    - CSS based sidebar
    - CSS based Modals
    - Content is fetched from JSON Files
    - Only one extra plugin from default Gatsby starter
- url: https://gatsby-starter-profile-site.netlify.app/
  repo: https://github.com/Mr404Found/gatsby-starter-profile-site
  description: A minimal and clean starter build with gatsby.
  tags:
    - Landing Page
    - Netlify
    - Portfolio
    - SEO
    - Styling:CSS-in-JS
  features:
    - Simple Design
    - Made by Sumanth
- url: https://the404blog.netlify.app
  repo: https://github.com/algokun/the404blog
  description: An Awesome Starter Blog to help you get going with Gatsby and Markdown
  tags:
    - Blog
    - Markdown
    - Search
    - Styling:CSS-in-JS
  features:
    - Bare-bones starter.
    - Dynamic content with Markdown
    - Ready made Components
    - Responsive Design
    - Includes Search Feature.
    - Syntax Highlight in Code.
    - Styling in Bootstrap
- url: https://gatsby-starter-unicorn.netlify.app/
  repo: https://github.com/algokun/gatsby_starter_unicorn
  description: An Awesome Starter Blog to help you get going with Gatsby and Markdown
  tags:
    - Blog
    - Markdown
    - Styling:CSS-in-JS
  features:
    - Bare-bones starter.
    - Dynamic content with Markdown
    - Ready made Components
    - Responsive Design
    - Syntax Highlight in Code.
- url: https://gatsby-starter-organization.netlify.app/
  repo: https://github.com/geocine/gatsby-starter-organization
  description: A Gatsby starter template for organization pages. Using the Gatsby theme "@geocine/gatsby-theme-organization"
  tags:
    - Styling:CSS-in-JS
    - Landing Page
    - Portfolio
    - Onepage
  features:
    - React Bootstrap styles
    - Theme UI and EmotionJS CSS-in-JS
    - A landing page with all your organization projects, configurable through a YML file.
    - Configurable logo, favicon, organization name and title
- url: https://gatsby-starter-interviews.netlify.app/
  repo: https://github.com/rmagon/gatsby-starter-interviews
  description: A Gatsby starter template for structured Q&A or Interview sessions
  tags:
    - SEO
    - Blog
    - Styling:SCSS
  features:
    - Minimalist design for interviews
    - Beautifully presented questions and answers
    - Option to read all answers to a specific question
    - Share interview on social channels
    - All content in simple json files
- url: https://gatsby-starter-photo-book.netlify.app/
  repo: https://github.com/baobabKoodaa/gatsby-starter-photo-book
  description: A Gatsby starter for sharing photosets.
  tags:
    - Gallery
    - Infinite Scroll
    - Pagination
    - Transitions
  features:
    - Gallery with auto-generated thumbnails are presented on CSS Grid with infinite scroll.
    - Beautiful "postcard" view for photos with fullscreen toggle.
    - Both views are responsive with minimal whitespace and polished UX.
    - Many performance optimizations for image delivery (both by Gatsby & way beyond what Gatsby can do).
- url: https://gatsby-typescript-scss-starter.netlify.app/
  repo: https://github.com/GrantBartlett/gatsby-typescript-starter
  description: A simple starter project using TypeScript and SCSS
  tags:
    - Language:TypeScript
    - Styling:SCSS
    - SEO
  features:
    - Pages and components are classes.
    - A skeleton SCSS project added with prefixing
- url: https://portfolio-by-mohan.netlify.app/
  repo: https://github.com/algokun/gatsby_starter_portfolio
  description: An Official Starter for Gatsby Tech Blog Theme
  tags:
    - SEO
    - Blog
  features:
    - Styling using Styled-Components
    - Search using ElasticLunr
    - Theme by gatsby-tech-blog-theme
    - Deployed in Netlify
- url: https://brevifolia-gatsby-forestry.netlify.app/
  repo: https://github.com/kendallstrautman/brevifolia-gatsby-forestry
  description: A minimal starter blog built with Gatsby & Forestry CMS
  tags:
    - CMS:Forestry.io
    - Blog
    - Markdown
    - Styling:SCSS
  features:
    - Blog post listing with previews (image + summary) for each blog post
    - Minimalist, responsive design & typography
    - Create new markdown posts dynamically
    - Configured to work automatically with Forestry CMS
    - Customizable 'info' page
    - Simple layout & scss architecture, easily extensible
- url: https://gatsby-firebase-starter.netlify.app/
  repo: https://github.com/ovidiumihaibelciug/gatsby-firebase-starter
  description: Starter / Project Boilerplate for Authentication and creating Dynamic pages from collections with Firebase and Gatsby.js
  tags:
    - Firebase
    - SEO
    - Styling:SCSS
    - Authentication
    - PWA
  features:
    - Authentication with Firebase
    - Programmatically create pages from a firestore collection
    - Protected Routes with Authorization
    - Email verification
    - Includes React Helmet to allow editing site meta tags
    - Includes plugins for offline support out of the box
- url: https://gatsby-typescript-minimal.netlify.app/
  repo: https://github.com/benbarber/gatsby-typescript-minimal
  description: A minimal, bare-bones TypeScript starter for Gatsby
  tags:
    - Language:TypeScript
    - Styling:CSS-in-JS
    - SEO
  features:
    - Bare-bones starter
    - TypeScript
    - TSLint
    - Prettier
    - Styled Components
    - Sitemap Generation
    - Google Analytics
- url: https://agility-gatsby-starter-gatsbycloud.netlify.app
  repo: https://github.com/agility/agility-gatsby-starter
  description: Get started with Gatsby and Agility CMS using a minimal blog.
  tags:
    - CMS:Agility CMS
    - Blog
    - SEO
  features:
    - A bare-bones starter Blog to get you off and running with Agility CMS and Gatsby.
- url: https://gatsby-starter-dot.netlify.app/
  repo: https://github.com/chronisp/gatsby-starter
  description: Gatsby Starter for creating portfolio & blog.
  tags:
    - Blog
    - CMS:Headless
    - CMS:Contentful
    - Netlify
    - Portfolio
    - Redux
    - SEO
    - Styling:Material
  features:
    - Extensible & responsive design using Material UI (palette, typography & breakpoints configuration)
    - Blog integration with Contentful CMS (GraphQL queries)
    - Redux (connect actions & props easily using custom HOF)
    - Support for Netlify deployment
    - SEO
    - Prettier code styling
- url: https://johnjkerr.github.io/gatsby-creative/
  repo: https://github.com/JohnJKerr/gatsby-creative
  description: Gatsby implementation of the Start Bootstrap Creative template
  tags:
    - Gallery
    - Portfolio
    - Styling:Bootstrap
    - Styling:SCSS
  features:
    - Start Bootstrap Creative template converted to React/Gatsby
    - React Scrollspy used to track page position
    - React Bootstrap used to create modal portfolio carousel
    - GitHub Actions deployment to GitHub Pages demonstrated
- url: https://bonneville.netlify.app/
  repo: https://github.com/bagseye/bonneville
  description: A starter blog template for Gatsby
  tags:
    - Blog
    - SEO
  features:
    - Extensible & responsive design
    - Blog integration
    - SEO
- url: https://gatsby-starter-i18next-sanity.netlify.app/en
  repo: https://github.com/johannesspohr/gatsby-starter-i18next-sanity
  description: A basic starter which integrates translations with i18next and localized sanity input.
  tags:
    - i18n
    - CMS:sanity.io
  features:
    - Showcases advanced i18n techniques with i18next and sanity.io
    - Correct URLs for the languages (language in the path, translated slugs)
    - Multilanguage content from sanity
    - Snippets translation
    - Optimized bundle size (don't ship all translations at once)
    - Alternate links to other languages
    - Sitemap with language information
    - Localized 404 pages
- url: https://gatsby-skeleton.netlify.app/
  repo: https://github.com/msallent/gatsby-skeleton
  description: Gatsby starter with TypeScript and all sort of linting
  tags:
    - Language:TypeScript
    - Styling:CSS-in-JS
    - SEO
  features:
    - TypeScript
    - Styled-Components
    - ESLint
    - Prettier
    - Stylelint
    - SEO
- url: https://nehalem.netlify.app/
  repo: https://github.com/nehalist/gatsby-starter-nehalem
  description: A starter for the Gatsby Nehalem Theme
  tags:
    - Blog
    - Language:TypeScript
    - Markdown
    - Search
    - SEO
  features:
    - Fully responsive
    - Highly optimized (Lighthouse score ~400)
    - SEO optimized (with open graph, Twitter Card, JSON-LD, RSS and sitemap)
    - Syntax highlighting
    - Search functionality
    - Multi navigations
    - Static pages
    - Fully typed with TypeScript
    - Tagging
    - Theming
    - Customizable
- url: https://gatsby-starter-headless-wp.netlify.app
  repo: https://github.com/crock/gatsby-starter-headless-wordpress
  description: A starter Gatsby site to quickly implement a site for headless WordPress
  tags:
    - Blog
    - CMS:Headless
    - CMS:WordPress
  features:
    - New Header
    - Responsive
    - Sidebar that displays recent blog posts
- url: https://gatsby-advanced-blog-starter.netlify.app
  repo: https://github.com/aman29271/gatsby-advanced-blog-starter
  description: A pre-built Gatsby Starter Tech-blog
  tags:
    - Blog
    - Markdown
  features:
    - Highly Optimised
    - Image optimised with blur-up effect
    - Responsive
    - Code  highlighting
    - tagging
    - Sass compiled
- url: https://anubhavsrivastava.github.io/gatsby-starter-casual
  repo: https://github.com/anubhavsrivastava/gatsby-starter-casual
  description: Multi-page starter based on the Casual site template by startbootstrap for portfolio
  tags:
    - Onepage
    - Styling:SCSS
    - PWA
  features:
    - Designed by startbootstrap
    - Fully Responsive
    - Styling with SCSS
    - Offline support
    - Web App Manifest
- url: https://gatsby-starter-ts-hello-world.netlify.app
  repo: https://github.com/hdorgeval/gatsby-starter-ts-hello-world
  description: TypeScript version of official hello world
  tags:
    - Language:TypeScript
  features:
    - TypeScript
    - ESLint
    - Type checking
    - no boilerplate
    - Great for advanced users
    - VSCode ready
- url: https://grommet-file.netlify.app/
  repo: https://github.com/metinsenturk/gatsby-starter-grommet-file
  description: Grommet-File is made with Grommet V2 and a blog starter
  tags:
    - Blog
    - Markdown
    - SEO
    - Portfolio
    - Styling:Grommet
  features:
    - Responsive Design
    - Pagination
    - Page creation
    - Content is Markdown files
    - Google Analytics
    - Grommet V2 User Interface
    - Support for RSS feed
    - SEO friendly
    - Mobile and responsive
    - Sitemap & Robots.txt generation
    - Optimized images with gatsby-image
- url: https://gatsby-wordpress-typescript-scss-blog.netlify.app/
  repo: https://github.com/sagar7993/gatsby-wordpress-typescript-scss-blog
  description: A Gatsby starter template for a WordPress blog, built using TypeScript, SCSS, and Ant Design
  tags:
    - Blog
    - CMS:WordPress
    - CMS:Headless
    - Language:TypeScript
    - Pagination
    - PWA
    - SEO
    - Portfolio
    - Styling:SCSS
  features:
    - TypeScript for type-safe code
    - Source content from WordPress CMS
    - Auto generated Pagination for your WordPress Posts
    - Auto generated Navigation for next and previous post at the end Post
    - Auto generated pages for tags and categories sourced from WordPress
    - SCSS stylesheets
    - PWA with offline support
    - Ant Design for UI components and theming
    - Jest and Enzyme Testing framework support for snapshots and unit tests.
    - Responsive Design
    - Google Analytics
    - Comments using Staticman
    - Images within WordPress post/page content downloaded to static folder and transformed to webp format during build
    - Social widgets
    - Instagram feed of any profile (no API token needed)
    - Pinterest pin-it button on hovering on images (no API token needed)
    - Twitter timeline and follow button (no API token needed)
    - Facebook timeline and like button (no API token needed)
    - SEO friendly
    - Web app manifest
    - Mobile optimized and responsive
    - Sitemap.xml & Robots.txt generation
    - Optimized images with gatsby-image
    - Git pre-commit and pre-push hooks using Husky
    - TSLint formatting
    - Highly optimized with excellent lighthouse audit score
- url: https://gatsby-starter-typescript-deluxe.netlify.app/
  repo: https://github.com/gojutin/gatsby-starter-typescript-deluxe
  description: A Gatsby starter with TypeScript, Storybook, Styled Components, Framer Motion, Jest, and more.
  tags:
    - Language:TypeScript
    - Styling:CSS-in-JS
    - Storybook
    - SEO
    - Linting
    - Testing
  features:
    - TypeScript for type-safe code.
    - Styled-Components for all your styles.
    - Framer Motion for awesome animations.
    - gatsby-image and gatsby-transformer-sharp for optimized images.
    - gatsby-plugin-manifest + SEO component for an SEO-friendly PWA.
    - Storybook with add-ons for showing off your awesome components.
    - Jest and React Testing library for snapshots and unit tests.
    - ESLint (with TSLint and Prettier) to make your code look its best.
    - React Axe and React A11y for accessibility so that your site is awesome for everyone.
- url: https://gatsby-markdown-blog-starter.netlify.app/
  repo: https://github.com/ammarjabakji/gatsby-markdown-blog-starter
  description: Gatsby v2 starter for creating a markdown blog. Based on Gatsby Advanced Starter.
  tags:
    - Blog
    - Markdown
    - SEO
    - PWA
  features:
    - Gatsby v2 support
    - Responsive Design
    - Pagination
    - Content is Markdown files
    - Google Analytics
    - Support for RSS feed
    - SEO friendly
    - Sitemap & Robots.txt generation
    - Sass support
    - Css Modules support
    - Web App Manifest
    - Offline support
    - htaccess support
    - Typography.js
    - Integration with Social Media
- url: https://gatsby-starter-bloomer-db0aaf.netlify.app
  repo: https://github.com/zlutfi/gatsby-starter-bloomer
  description: Barebones starter website with Bloomer React components for Bulma.
  tags:
    - PWA
    - Styling:Bulma
    - Styling:SCSS
  features:
    - Bloomer React Commponents
    - Bulma CSS Framework
    - Uses SCSS for styling
    - Font Awesome Support
    - Progressive Web App
- url: https://gatsby-starter-mdbreact.netlify.app
  repo: https://github.com/zlutfi/gatsby-starter-mdbreact
  description: Barebones starter website with Material Design Bootstrap React components.
  tags:
    - PWA
    - Styling:Bootstrap
    - Styling:Material
    - Styling:SCSS
  features:
    - MDBReact React Commponents
    - Bootstrap CSS Framework with Material Design Bootstrap styling
    - Uses SCSS for styling
    - Font Awesome Support
    - Progressive Web App
- url: https://gatsby-starter-ts-pwa.netlify.app/
  repo: https://github.com/markselby9/gatsby-starter-typescript-pwa
  description: The default Gatsby starter fork with TypeScript and PWA support added
  tags:
    - Language:TypeScript
    - PWA
  features:
    - Minimum changes based on default starter template for TypeScript and PWA
    - Added TypeScript support with ESLint and tsc check
    - Support GitHub Actions CI/CD workflow (beta)
- url: https://iceberg-gatsby-multilang.netlify.app/
  repo: https://github.com/diogorodrigues/iceberg-gatsby-multilang
  description: Gatsby multi-language starter. Internationalization / i18n without third party plugins or packages for Posts and Pages. Different URLs depending on the language. Focused on SEO, PWA, Image Optimization, Styled Components, and more. This starter also integrates with Netlify CMS to manage all pages, posts, and images.
  tags:
    - Blog
    - CMS:Headless
    - CMS:Netlify
    - i18n
    - Netlify
    - Markdown
    - Pagination
    - PWA
    - SEO
    - Styling:CSS-in-JS
  features:
    - Translations by using GraphQL, hooks and context API
    - Content in markdown for pages and posts in different languages
    - General translations for any content
    - Creation of menu by using translations and GraphQL
    - Netlify CMS to manage all pages, posts and images
    - Styled Components to styles
    - All important seetings for speedy and optimized images
    - Blog Posts list with pagination
    - Focus on SEO
    - PWA
- url: https://flexible-gatsby.netlify.app/
  repo: https://github.com/wangonya/flexible-gatsby
  description: A simple and clean theme for Gatsby
  tags:
    - Blog
    - Markdown
  features:
    - Google Analytics
    - Simple design
    - Markdown support
- url: https://gatsby-starter-leaflet.netlify.app/
  repo: https://github.com/colbyfayock/gatsby-starter-leaflet
  description: A Gatsby starter with Leaflet!
  tags:
    - Landing Page
    - Linting
    - Styling:SCSS
    - Testing
  features:
    - Simple landing page to get started with Leaflet
    - Includes Leaflet and React Leaflet
    - Starts with some basic Sass stylesheets for styling
    - Linting and testing preconfigured
- url: https://gatsby-starter-luke.netlify.app/
  repo: https://github.com/lukethacoder/luke-gatsby-starter
  description: An opinionated starter using TypeScript, styled-components (emotion flavoured), React Hooks & react-spring. Built as a BYOS (bring your own source) so you can get up and running with whatever data you choose.
  tags:
    - Language:TypeScript
    - Transitions
    - Styling:CSS-in-JS
    - Linting
  features:
    - TypeScript
    - react-spring animations
    - BYOS (bring your own source)
    - Emotion for styling components
    - Minimal Design
    - React Hooks (IntersectionObserver, KeyUp, LocalStorage)
- url: https://friendly-cray-96d631.netlify.app/
  repo: https://github.com/PABlond/Gatsby-TypeScript-Starter-Blog
  description: Project boilerplate of a blog app. The starter was built using Gatsby and TypeScript.
  tags:
    - Markdown
    - Language:TypeScript
    - SEO
    - PWA
    - Styling:SCSS
  features:
    - A complete responsive theme built wiss Scss
    - Easy editable posts in Markdown files
    - SEO component
    - Optimized with Google Lighthouse
- url: https://gatsby-starter-material-album.netlify.app
  repo: https://github.com/JoeTrubenstein/gatsby-starter-material-album
  description: A simple portfolio starter based on the Material UI Album Layout
  tags:
    - Gallery
    - Portfolio
    - Styling:Material
  features:
    - Pagination
    - Material UI
    - Exif Data Parsing
- url: https://peaceful-ptolemy-d7beb4.netlify.app
  repo: https://github.com/TRamos5/gatsby-contentful-starter
  description: A starter template for an awesome static blog utilizing Contentful as a CMS and deployed to Netlify.
  tags:
    - CMS:Contentful
    - CMS:Headless
    - Blog
    - Netlify
    - Markdown
    - Styling:CSS-in-JS
  features:
    - Netlify integration with pre built contact form
    - "CMS: Contentful integration with placeholders included"
    - Mobile friendly responsive design made to be customized or leave as is
    - Separate components for everything
    - ...and more
- url: https://gatsby-tailwind-emotion-starter-demo.netlify.app/
  repo: https://github.com/pauloelias/gatsby-tailwind-emotion-starter
  description: Gatsby starter using the latest Tailwind CSS and Emotion.
  tags:
    - Styling:Tailwind
    - Styling:CSS-in-JS
    - Styling:PostCSS
  features:
    - Tailwind CSS for rapid development
    - Emotion with `twin.macro` for flexible styled components
    - PostCSS configured out-of-the-box to write your own custom CSS
    - postcss-preset-env to write tomorrow's CSS today
    - Bare bones starter to help you hit the ground running
- url: https://gatsby-starter-grayscale-promo.netlify.app/
  repo: https://github.com/gannochenko/gatsby-starter-grayscale-promo
  description: one-page promo site
  tags:
    - Language:TypeScript
    - Styling:CSS-in-JS
    - Linting
    - Markdown
    - Onepage
    - CMS:Netlify
    - Landing Page
  features:
    - Styled-Components
    - NetlifyCMS
    - TypeScript
    - Basic design
- url: https://gatsby-starter-mdx-website-blog.netlify.app/
  repo: https://github.com/doakheggeness/gatsby-starter-mdx-website-blog
  description: Gatsby website and blog starter utilizing MDX for adding components to MDX pages and posts. Incorporates Emotion.
  tags:
    - MDX
    - Blog
    - Styling:CSS-in-JS
  features:
    - Create pages and posts using MDX
    - Incorporates the CSS-in-JS library Emotion
    - Visual effects
- url: https://gatsby-starter-zurgbot.netlify.app/
  repo: https://github.com/zurgbot/gatsby-starter-zurgbot
  description: The ultimate force of starter awesomeness in the galaxy of Gatsby
  tags:
    - Linting
    - PWA
    - SEO
    - Styling:Bulma
    - Styling:SCSS
    - Testing
  features:
    - Sass (SCSS Flavored) CSS
    - Bulma CSS Framework
    - React Helmet <head> Management
    - React Icons SVG Icon Components (Including Font Awesome and others)
    - ESLint for JS linting
    - Prettier for JS formatting
    - StyleLint for Scss linting and formatting
    - Jest for a test framework
    - Enzyme for testing with React
    - Husky for git hooks, particularly precommit management
    - Lint Staged to run commands only on staged files
- url: https://martin2844.github.io/gatsby-starter-dev-portfolio/
  repo: https://github.com/martin2844/gatsby-starter-dev-portfolio
  description: A Gatsby minimalistic portfolio site, with a blog and about section
  tags:
    - Portfolio
    - Blog
    - Markdown
  features:
    - createPages API
    - Responsive
    - Minimalistic
    - Blazing fast (LINK)
    - Graphql queries
    - Sass
    - Markdown
- url: https://wataruoguchi-gatsby-starter-typescript-contentful.netlify.app/
  repo: https://github.com/wataruoguchi/gatsby-starter-typescript-contentful
  description: Simple TypeScript starter with Contentful Integration
  tags:
    - Language:TypeScript
    - CMS:Contentful
    - Netlify
    - Blog
  features:
    - Simple
    - TypeScript
    - Contentful
    - Supports Contentful Rich Text
    - Prettier & ESLint & StyleLint to format & check the code
    - Husky & lint-staged to automate checking
- url: https://gatsby-starter-point.netlify.app/
  repo: https://github.com/teaware/gatsby-starter-point
  description: A humble Gatsby starter for blog
  tags:
    - Blog
    - Markdown
    - Netlify
  features:
    - SASS
    - SEO
    - Dark Mode
    - Google Analytics
- url: https://gatsby-typescript-storybook-starter.netlify.app/
  repo: https://github.com/RobertoMSousa/gatsby-typescript-storybook-starter
  description: A Gatsby starter with Storybook, tags, and ESLint
  tags:
    - Language:TypeScript
    - Styling:CSS-in-JS
    - Storybook
    - Markdown
    - Linting
  features:
    - Storybook
    - Simple
    - TypeScript
    - Contentful
    - Prettier & ESLint & StyleLint to format & check the code
    - Storybook
    - Jest and React Testing library for snapshots and unit tests.
    - Styled-Components for all your styles.
- url: https://semantic-ui-docs-gatsby.netlify.app/
  repo: https://github.com/whoisryosuke/semantic-ui-docs-gatsby
  description: Documentation starter using Semantic UI and MDX
  tags:
    - Documentation
    - Linting
    - Markdown
    - MDX
    - PWA
    - SEO
  features:
    - Easy starter for documentation-style sites
    - Use SUI React components anywhere in MDX
    - SASS/LESS support
    - Live code component
    - Customizable sidebar
    - Offline-ready
    - Responsive design
    - Nodemon for restarting dev server on changes
    - webpack aliasing for components, assets, etc
- url: https://gatsby-starter-saas-marketing.netlify.app/
  repo: https://github.com/keegn/gatsby-starter-saas-marketing
  description: A simple one-page marketing site starter for SaaS companies and products
  tags:
    - Onepage
    - Styling:CSS-in-JS
    - Landing Page
  features:
    - Responsive
    - Netlify ready
    - Styled-Components
    - Minimal design and easy to customize
    - Great for software or product related marketing sites
- url: https://react-landnig-page.netlify.app/
  repo: https://github.com/zilahir/react-landing-page
  description: Landing page with GraphCMS
  tags:
    - Redux
    - Styling:SCSS
    - Styling:CSS-in-JS
    - Netlify
  features:
    - Team section
    - Clients section
    - Map
    - Netlify ready
    - Styled-Components
    - Good for app showcase for startups
    - Prettier & ESLint & StyleLint to format & check the code
    - Husky & lint-staged to automate checking
- url: https://gatsby-strapi-starter.netlify.app/
  repo: https://github.com/jeremylynch/gatsby-strapi-starter
  description: Get started with Strapi, Bootstrap (reactstrap), and Gatsby FAST!
  tags:
    - CMS:Strapi
    - Styling:Bootstrap
  features:
    - Strapi
    - Bootstrap
    - Reactstrap
- url: https://kontent-template-gatsby-landing-page-photon.netlify.app
  repo: https://github.com/Simply007/kontent-template-gatsby-landing-page-photon
  description: Kentico Kontent based starter based on Photon starter by HTML5 UP
  tags:
    - CMS:Headless
    - CMS:Kontent
    - Netlify
    - Landing Page
    - HTML5UP
    - Styling:SCSS
  features:
    - Kentico Kontent CaaS platform as the data source
    - Landing page divided by section.
    - Support for code syntax highlighting
    - Includes plugins for easy, beautiful typography
    - Includes React Helmet to allow editing site meta tags
    - Includes plugins for offline support out of the box
    - Font awesome
    - Material Icons
    - CSS Grid
- url: https://gatsby-starter-typescript-blog-forms.netlify.app/
  repo: https://github.com/joerneu/gatsby-starter-typescript-blog-forms
  description: Gatsby starter for a website in TypeScript with a homepage, blog, and forms
  tags:
    - Blog
    - Language:TypeScript
    - Linting
    - Markdown
    - MDX
    - CMS:Netlify
    - SEO
    - Styling:CSS-in-JS
  features:
    - TypeScript for type safety, IDE comfort and error checking during development and build time
    - ESLint and Prettier for safety and consistent code style
    - Uses the official Gatsby Blog Core theme for data processing
    - Functional components and React Hooks
    - SEO component with React Helmet
    - Minimal responsive styling with React Emotion that can easily be extended
    - Theming of components and Markdown (MDX) with Emotion Theming
    - Forms with Formite (React Hooks Form library)
    - Accessible UI components implemented with Reakit and styling based on mini.css
    - Netlify CMS to create and edit blog posts
    - Small bundle size
- url: https://gatsby-tailwind-styled-components-storybook-starter.netlify.app/
  repo: https://github.com/denvash/gatsby-tailwind-styled-components-storybook-starter
  description: Tailwind CSS + Styled-Components + Storybook starter for Gatsby
  tags:
    - Storybook
    - Styling:Tailwind
    - Styling:CSS-in-JS
    - Styling:PostCSS
    - Netlify
  features:
    - Tailwind CSS v1
    - Styled-Components v5
    - Storybook v5
    - PostCSS
    - Deploy Storybook
    - Documentation
- url: https://gatsby-tfs-starter.netlify.app/
  repo: https://github.com/tiagofsanchez/gatsby-tfs-starter
  description: a gatsby-advanced-starter with Theme UI styling
  tags:
    - RSS
    - SEO
    - Blog
    - MDX
  features:
    - React Helmet <head> Management
    - SVG Icon
- url: https://lam.aesthetic.codes/
  repo: https://github.com/vaporwavy/gatsby-london-after-midnight
  description: A custom, image-centric theme for Gatsby. Advanced from the Gatsby starter London.
  tags:
    - Blog
    - Portfolio
    - Gallery
    - SEO
    - Markdown
    - HTML5UP
    - CMS:Netlify
    - Styling:PostCSS
  features:
    - Support tags
    - Easily change the theme color
    - Post thumbnails in the homepage
    - Built with PostCSS
    - Made for image-centric portfolios
    - Based on London for Gatsby
- url: https://alipiry-gatsby-starter-typescript.netlify.app/
  repo: https://github.com/alipiry/gatsby-starter-typescript
  description: The default Gatsby starter with TypeScript
  tags:
    - Language:TypeScript
    - Linting
    - Netlify
  features:
    - Type Checking With TypeScript
    - Powerful Linting With ESLint
- url: https://gatsby-typescript-tailwind.netlify.app/
  repo: https://github.com/impulse/gatsby-typescript-tailwind
  description: Gatsby starter with TypeScript and Tailwind CSS
  tags:
    - Language:TypeScript
    - Styling:Tailwind
    - Styling:PostCSS
    - Netlify
  features:
    - Simple
    - TSLint
    - Tailwind CSS v1
    - PostCSS + PurgeCSS
- url: https://gatsby-starter-blog-tailwindcss-demo.netlify.app/
  repo: https://github.com/andrezzoid/gatsby-starter-blog-tailwindcss
  description: Gatsby blog starter with Tailwind CSS
  tags:
    - Blog
    - SEO
    - Markdown
    - Styling:Tailwind
    - Styling:PostCSS
  features:
    - Based on the official Gatsby starter blog
    - Uses Tailwind CSS
    - Uses PostCSS
- url: https://gatsby-minimalist-starter.netlify.app/
  repo: https://github.com/dylanesque/Gatsby-Minimalist-Starter
  description: A minimalist, general-purpose Gatsby starter
  tags:
    - SEO
    - Markdown
    - Styling:CSS-in-JS
  features:
    - Less starting boilerplate than the Gatsby default starter
    - Layout.css includes checklist of initial design system decisions to make
    - Uses Emotion
    - Uses CSS-In-JS
- url: https://gastby-starter-zeevo.netlify.app/
  repo: https://github.com/zeevosec/gatsby-starter-zeevo
  description: Yet another Blog starter with a different style
  tags:
    - Blog
    - Markdown
    - SEO
  features:
    - Extendable
    - Feature filters
    - Performant
- url: https://gatsby-theme-phoenix-demo.netlify.app
  repo: https://github.com/arshad/gatsby-theme-phoenix
  description: A personal blogging and portfolio theme for Gatsby with great typography and dark mode.
  tags:
    - Blog
    - Portfolio
    - SEO
    - MDX
    - Styling:Tailwind
    - Styling:PostCSS
  features:
    - MDX - Posts, Pages and Projects
    - Tags/Categories
    - Dark mode
    - Customizable with Tailwind CSS
    - Code highlighting with Prism
    - RSS feed
- url: https://gatsby-starter-landed.netlify.app/
  repo: https://github.com/vasrush/gatsby-starter-landed
  description: A Gatsby theme based on Landed template by HTML5UP
  tags:
    - HTML5UP
    - Landing Page
    - Portfolio
    - Linting
    - Styling:SCSS
    - Transitions
    - SEO
  features:
    - Includes sections to easily create landing pages
    - React Helmet <head> Management
    - Easily update menus & submenus in gatsby-config file
    - Integrates react-scroll and react-reveal for transitions
    - ESLint and Prettier for safety and consistent code style
    - Offline-ready
    - Responsive design
    - Left, Right and no sidebar templates
    - Font awesome icons
    - HTML5UP Design
- url: https://tina-starter-grande.netlify.app/
  repo: https://github.com/tinacms/tina-starter-grande
  description: Feature-rich Gatsby starter with full TinaCMS integration
  tags:
    - Blog
    - Markdown
    - SEO
    - Netlify
    - Pagination
    - CMS:Other
    - Styling:CSS-in-JS
  features:
    - Fully integrated with TinaCMS for easy editing
    - Blocks based page & form builder
    - Styled Components
    - Code syntax highlighting
    - Light/Dark mode
- url: https://amelie-blog.netlify.app/
  repo: https://github.com/tobyau/gatsby-starter-amelie
  description: A minimal and mobile-friendly blog template
  tags:
    - Blog
    - SEO
    - Markdown
  features:
    - Responsive design
    - Customizable content through markdown files
    - SEO component with React Helmet
- url: https://chronoblog.now.sh
  repo: https://github.com/Ganevru/gatsby-starter-chronoblog
  description: Chronoblog is a Gatsby js theme specifically designed to create a personal website. The main idea of ​​Chronoblog is to allow you not only to write a personal blog but also to keep a record of everything important that you have done.
  tags:
    - Blog
    - Portfolio
    - MDX
    - Markdown
    - SEO
    - Styling:CSS-in-JS
    - Linting
  features:
    - Starter for Chronoblog Gatsby Theme
- url: https://gatsby-eth-dapp-starter.netlify.app
  repo: https://github.com/robsecord/gatsby-eth-dapp-starter
  description: Gatsby Starter for Ethereum Dapps using Web3 with Multiple Account Management Integrations
  tags:
    - Client-side App
    - Netlify
    - Authentication
  features:
    - Ethereum Web3 Authentication - Multiple Integrations
    - ConsenSys Rimble UI Integration
    - Styled Components
    - Coinbase, Fortmatic, Metamask, WalletConnect, and more
    - dFuse Blockchain Streaming and Notifications
- url: https://gatsby-starter-theme-antv.antv.vision
  repo: https://github.com/antvis/gatsby-starter-theme-antv
  description: ⚛️ Polished Gatsby theme for documentation site
  tags:
    - Documentation
    - Markdown
    - Language:TypeScript
    - Styling:Ant Design
    - i18n
  features:
    - ⚛ Prerendered static site
    - 🌎 Internationalization support by i18next
    - 📝 Markdown-based documentation and menus
    - 🎬 Examples with live playground
    - 🏗 Unified Theme and Layout
    - 🆙 Easy customized header nav
    - 🧩 Built-in home page components
- url: https://gatsby-starter-cafe.netlify.app
  repo: https://github.com/crolla97/gatsby-starter-cafe
  description: Gatsby starter for creating a single page cafe website using Contentful and Leaflet
  tags:
    - CMS:Contentful
    - Styling:SCSS
    - Landing Page
    - Onepage
  features:
    - Leaflet interactive map
    - Instagram Feed
    - Contentful for menu item storage
    - Responsive design
- url: https://gatsby-firebase-simple-auth.netlify.app/
  repo: https://github.com/marcomelilli/gatsby-firebase-simple-auth
  description: A simple Firebase Authentication Starter with protected routes
  tags:
    - Firebase
    - Authentication
    - Styling:Tailwind
  features:
    - Authentication with Firebase
    - Protected Routes with Authorization
- url: https://demo.gatsbystorefront.com/
  repo: https://github.com/GatsbyStorefront/gatsby-starter-storefront-shopify
  description: Lightning fast PWA storefront for Shopify
  tags:
    - CMS:Headless
    - Shopify
    - SEO
    - PWA
    - E-commerce
    - Styling:CSS-in-JS
  features:
    - Gatsby Storefront
    - gatsby-theme-storefront-shopify
    - Shopify Integration
    - Shopping Cart
    - PWA
    - Optimized images with gatsby-image.
    - SEO
    - A11y
- url: https://keturah.netlify.app/
  repo: https://github.com/giocare/gatsby-starter-keturah
  description: A portfolio starter for developers
  tags:
    - Portfolio
    - SEO
    - Markdown
  features:
    - Target Audience Developers
    - Designed To Resemble A Terminal And Text Editor
    - Responsive Design
    - FontAwesome Icon Library
    - Easily Customize Content Using Markdown Files
    - SEO Friendly Component
    - Social Media Icons Provided
- url: https://gatsby-lander.surge.sh/
  repo: https://github.com/codebushi/gatsby-starter-lander
  description: Single page starter built with Tailwind CSS
  tags:
    - Onepage
    - Linting
    - Styling:Tailwind
  features:
    - Simple One Page Site
    - Landing Page Design
    - Fully Responsive
    - Styling with Tailwind
- url: https://gatsby-starter-papan01.netlify.app/
  repo: https://github.com/papan01/gatsby-starter-papan01
  description: A Gatsby starter for creating a markdown blog.
  tags:
    - Linting
    - Blog
    - Styling:SCSS
    - Markdown
    - Pagination
    - PWA
    - SEO
  features:
    - SSR React Code Splitting(loadable-components)
    - Theme Toggle(light/dark)
    - Pagination
    - SEO(Sitemap, Schema.org, OpenGraph tags, Twitter tag)
    - Web application manifest and offline support
    - Google Analytics
    - Disqus
    - RSS
    - ESLint(Airbnb) for linting
    - Prettier code formatting
    - gh-pages for deploying to GitHub Pages
- url: https://gatsby-starter-boilerplatev-kontent-demo.netlify.app/
  repo: https://github.com/viperfx07/gatsby-starter-boilerplatev-kontent
  description: A Gatsby starter using BoilerplateV for Kentico Kontent.
  tags:
    - Blog
    - CMS:Headless
    - CMS:Kontent
    - Styling:Bootstrap
    - Styling:CSS-in-JS
    - Linting
  features:
    - Sass (SCSS Flavored) CSS
    - ITCSS Structure of CSS (with glob added for css)
    - Bootstrap CSS Framework
    - React Helmet <head> Management
    - ESLint(Airbnb) for JS linting
    - Prettier for JS formatting
- url: https://www.cryptocatalyst.net/
  repo: https://github.com/n8tb1t/gatsby-starter-cryptocurrency
  description: A full-fledged cryptocurrency Gatsby starter portal with landing page, blog, roadmap, devs team, and docs.
  tags:
    - Linting
    - Blog
    - Styling:SCSS
    - Markdown
    - Pagination
    - PWA
    - SEO
  features:
    - Beautiful Mobile-first design.
    - modular SCSS styles.
    - Configurable color scheme.
    - Advanced config options.
    - Advanced landing page.
    - Blog Component.
    - Live comments.
    - Roadmap component.
    - Developers page component.
    - Algolia advanced search index, with content chunks.
    - Docs component.
    - No outdated codebase, use only react hooks.
    - Easy to modify react components.
    - SEO (Sitemap, OpenGraph tags, Twitter tags)
    - Google Analytics Support
    - Offline Support & WebApp Manifest
    - Easy to modify assets.
- url: https://chronoblog-profile.now.sh
  repo: https://github.com/Ganevru/gatsby-starter-chronoblog-profile
  description: This starter will help you launch a personal website with a simple text feed on the main page. This starter looks simple and neat, but at the same time, it has great potential for organizing your content using tags, dates, and search. The homepage is organized in compact feeds. The display of content in these feeds is based on the tags of this content (for example, only content with a podcast tag gets into the feed with podcasts).
  tags:
    - Blog
    - Portfolio
    - MDX
    - Markdown
    - SEO
    - Styling:CSS-in-JS
    - Linting
  features:
    - Specially designed to create a personal website (in a simple and strict "text" style)
    - Universal text feed divided into categories
    - Search and Tags for organizing content
    - A simple change of primary and secondary colors of the site, fonts, radius of curvature of elements, etc (thanks to Theme UI theming)
    - Clean and Universal UI
    - Mobile friendly, all elements and custom images are adapted to any screen
    - Light/Dark mode
    - Easy customization of icons and links to your social networks
    - MDX for the main menu of the site, footer and other elements of the site
    - MDX for pages and content
    - Code syntax highlighting
    - SEO (OpenGraph and Twitter) out of the box with default settings that make sense (thanks to React Helmet)
- url: https://chronoblog-hacker.now.sh
  repo: https://github.com/Ganevru/gatsby-starter-chronoblog-hacker
  description: A dark (but with ability to switch to light) starter that uses the Source Code Pro font (optional) and minimalistic UI
  tags:
    - Blog
    - Portfolio
    - MDX
    - Markdown
    - SEO
    - Styling:CSS-in-JS
    - Linting
  features:
    - Specially designed to create a personal website
    - Search and Tags for organizing content
    - A simple change of primary and secondary colors of the site, fonts, radius of curvature of elements, etc (thanks to Theme UI theming)
    - Clean and Minimalistic UI
    - Mobile friendly, all elements and custom images are adapted to any screen
    - Light/Dark mode
    - Easy customization of icons and links to your social networks
    - MDX for the main menu of the site, footer and other elements of the site
    - MDX for pages and content
    - Code syntax highlighting
    - SEO (OpenGraph and Twitter) out of the box with default settings that make sense (thanks to React Helmet)
- url: https://gatsby-starter-tailwind2-emotion-styled-components.netlify.app/
  repo: https://github.com/chrish-d/gatsby-starter-tailwind2-emotion-styled-components
  description: A (reasonably) unopinionated Gatsby starter, including; Tailwind 2 and Emotion. Use Tailwind utilities with Emotion powered CSS-in-JS to produce component scoped CSS (no need for utilities like Purge CSS, etc).
  tags:
    - Styling:CSS-in-JS
    - Styling:Tailwind
  features:
    - Utility-first CSS using Tailwind 2.
    - CSS scoped within components (no "bleeding").
    - Only compiles the CSS you use (no need to use PurgeCSS/similar).
    - Automatically gives you Critical CSS with inline stlyes.
    - Hybrid of PostCSS and CSS-in-JS to give you Tailwind base styles.
- url: https://5e0a570d6afb0ef0fb162f0f--wizardly-bassi-e4658f.netlify.app/
  repo: https://github.com/adamistheanswer/gatsby-starter-baysik-blog
  description: A basic and themeable starter for creating blogs in Gatsby.
  tags:
    - Blog
    - Portfolio
    - MDX
    - Markdown
    - SEO
    - Styling:CSS-in-JS
    - Linting
  features:
    - Specially designed to create a personal website
    - Clean and Minimalistic UI
    - Facebook Comments
    - Mobile friendly, all elements and custom images are adapted to any screen
    - Light/Dark mode
    - Prettier code formatting
    - RSS
    - Links to your social networks
    - MDX for pages and content
    - Code syntax highlighting
    - SEO (OpenGraph and Twitter) out of the box with default settings that make sense (thanks to React Helmet)
- url: https://gatsby-starter-robin.netlify.app/
  repo: https://github.com/robinmetral/gatsby-starter-robin
  description: Gatsby Default Starter with state-of-the-art tooling
  tags:
    - MDX
    - Styling:CSS-in-JS
    - Linting
    - Testing
    - Storybook
  features:
    - 📚 Write in MDX
    - 👩‍🎤 Style with Emotion
    - 💅 Linting with ESLint and Prettier
    - 📝 Unit and integration testing with Jest and react-testing-library
    - 💯 E2E browser testing with Cypress
    - 📓 Visual testing with Storybook
    - ✔️ CI with GitHub Actions
    - ⚡ CD with Netlify
- url: https://help.dferber.de
  repo: https://github.com/dferber90/gatsby-starter-help-center
  description: A themeable starter for a help center
  tags:
    - Documentation
    - Markdown
    - MDX
    - Search
  features:
    - Manage content in Markdown and YAML files
    - Multiple authors possible
    - Apply your own theme
    - Usable in any language
    - SEO friendly
    - Easy to add Analytics
- url: https://evaluates2.github.io/Gatsby-Starter-TypeScript-Redux-TDD-BDD
  repo: https://github.com/Evaluates2/Gatsby-Starter-TypeScript-Redux-TDD-BDD
  description: An awesome Gatsby starter template that takes care of the tooling setup, allowing you and your team to dive right into building ultra-fast React applications quickly and deploy them with confidence! 📦
  tags:
    - Redux
    - Language:TypeScript
    - Linting
    - Testing
    - Styling:None
  features:
    - 📚 Written in TypeScript.
    - 💡 Redux preconfigured (with local-storage integration.
    - 💅 Linting with TSLint and Prettier.
    - 📝 Unit testing with Jest and react-test-renderer.
    - 💯 Behavior-driven E2E browser testing with Cypress + Cucumber.js plugin.
    - 📓 Steps for deploying to Gh-pages
    - ✔️ CI with TravisCI
    - ⚡ Steps for deploying to GitHub Pages, AWS S3, or Netlify.
- url: https://gatsby-resume-starter.netlify.app/
  repo: https://github.com/barancezayirli/gatsby-starter-resume-cms
  description: Resume starter styled using Tailwind with Netlify CMS as headless CMS.
  tags:
    - CMS:Headless
    - SEO
    - PWA
    - Portfolio
  features:
    - One-page resume/CV
    - PWA
    - Multiple Netlify CMS widgets
    - Netlify CMS as Headless CMS
    - Tailwind for styling with theming
    - Optimized build process (purge css)
    - Basic SEO, site metadata
    - Prettier
    - Social media links
- url: https://gatsby-starter-default-nostyles.netlify.app/
  repo: https://github.com/JuanJavier1979/gatsby-starter-default-nostyles
  description: The default Gatsby starter with no styles.
  tags:
    - Styling:None
  features:
    - Based on gatsby-starter-default
    - No styles
- url: https://greater-gatsby.now.sh
  repo: https://github.com/rbutera/greater-gatsby
  description: Barebones and lightweight starter with TypeScript, PostCSS, Tailwind CSS, and Storybook.
  tags:
    - PWA
    - Language:TypeScript
    - Styling:Tailwind
  features:
    - Lightweight & Barebones
    - includes Storybook
    - Full TypeScript support
    - Uses styled-components Global Styles API for consistency in styling across application and Storybook
- url: https://gatsby-simplefolio.netlify.app/
  repo: https://github.com/cobidev/gatsby-simplefolio
  description: A clean, beautiful and responsive portfolio template for Developers ⚡️
  tags:
    - Portfolio
    - PWA
    - SEO
    - Onepage
  features:
    - Modern UI Design
    - Reveal Animations
    - Fully Responsive
    - Easy site customization
    - Configurable color scheme
    - OnePage portfolio site
    - Fast image optimization
- url: https://gatsby-starter-hpp.netlify.app/
  repo: https://github.com/hppRC/gatsby-starter-hpp
  description: All in one Gatsby skeleton based TypeScript, emotion, and unstated-next.
  tags:
    - MDX
    - SEO
    - PWA
    - Linting
    - Styling:CSS-in-JS
    - Language:TypeScript
  features:
    - PWA
    - TypeScript
    - Absolute import
    - Useful ready made custom hooks
    - Ready made form component for Netlify form
    - Global CSS component and Reset CSS component
    - Advanced SEO components(ex. default twitter ogp image, sitemaps, robot.txt)
    - Prettier, ESLint
    - unstated-next(useful easy state library)
- url: https://gatsby-typescript-emotion-storybook.netlify.app/
  repo: https://github.com/duncanleung/gatsby-typescript-emotion-storybook
  description: Config for TypeScript + Emotion + Storybook + React Intl + SVGR + Jest.
  tags:
    - Language:TypeScript
    - Styling:CSS-in-JS
    - Storybook
    - i18n
    - Linting
    - Testing
  features:
    - 💻 TypeScript
    - 📓 Visual testing with Storybook
    - 👩‍🎤 CSS-in-JS styling with Emotion
    - 💅 Linting with ESLint and Prettier
    - 🌎 React Intl internationalization support
    - 🖼️ SVG support with SVGR
    - 📝 Unit and integration testing with Jest and react-testing-library
    - ⚡ CD with Netlify
- url: https://felco-gsap.netlify.app
  repo: https://github.com/AshfaqKabir/Felco-Gsap-Gatsby-Starter
  description: Minimal Multipurpose Gsap Gatsby Landing Page. Helps Getting Started With Gsap and Netlify Forms.
  tags:
    - Portfolio
    - Styling:CSS-in-JS
  features:
    - Minimal 3 Page Responsive Layout
    - Multipurpose Gatsby Theme
    - Working Netlify Form
    - Gsap For Modern Animtaions
    - Styled Components for responsive component based styling with theming
    - Basic SEO, site metadata
    - Prettier
- url: https://gatsby-starter-fusion-blog.netlify.app/
  repo: https://github.com/robertistok/gatsby-starter-fusion-blog
  description: Easy to configure blog starter with a modern, minimal theme
  tags:
    - Language:TypeScript
    - Styling:CSS-in-JS
    - Netlify
    - Markdown
    - Blog
    - SEO
  features:
    - Featured/Latest posts
    - Sticky header
    - Easy to customize -> edit config.ts with your info
    - Meta tags for improved SEO with React Helmet
    - Transform links to bitly links automatically
    - Codesyntax
    - Code syntax highlighting
- url: https://gatsby-bootstrap-italia-starter.dej611.now.sh/
  repo: https://github.com/italia/design-italia-gatsby-starterkit
  description: Gatsby starter project using the Bootstrap Italia design kit from Italian Digital Team
  tags:
    - Styling:Bootstrap
    - SEO
    - Linting
  features:
    - Bootstrap Italia - design-react-kit
    - Prettier
    - Sticky header
    - Complete header
    - Homepage and service templates pages ready to use
    - Meta tags for improved SEO with React Helmet
- url: https://gatsby-starter-webcomic.netlify.app
  repo: https://github.com/JLDevOps/gatsby-starter-webcomic
  description: Gatsby blog starter that focuses on webcomics and art with a minimalistic UI.
  tags:
    - Markdown
    - MDX
    - Netlify
    - Pagination
    - Search
    - Styling:Bootstrap
    - RSS
    - SEO
  features:
    - Designed to focus on blog posts with images.
    - Search capability on blog posts
    - Displays the latest posts
    - Displays all the tags from the site
    - Pagination between blog posts
    - Has a "archive" page that categorizes and displays all the blog posts by date
    - Mobile friendly
- url: https://gatsby-starter-material-emotion.netlify.app
  repo: https://github.com/liketurbo/gatsby-starter-material-emotion
  description: Gatsby starter of Material-UI with Emotion 👩‍🎤
  tags:
    - Language:TypeScript
    - SEO
    - Styling:Material
    - Styling:CSS-in-JS
  features:
    - Based on Gatsby Default Starter
    - Material-UI
    - Emotion
    - Roboto Typeface
    - SEO
    - TypeScript
- url: https://flex.arshad.io
  repo: https://github.com/arshad/gatsby-starter-flex
  description: A Gatsby starter for the Flex theme.
  tags:
    - SEO
    - MDX
    - Styling:CSS-in-JS
  features:
    - MDX Blocks for your Gatsby site.
    - Customizable, extendable and accessible.
    - Theme UI
    - SEO and Open graphs support
    - Color modes
    - Code Highlighting
- url: https://london-night-day.netlify.app/
  repo: https://github.com/jooplaan/gatsby-london-night-and-day
  description: A custom, image-centric dark and light mode aware theme for Gatsby. Advanced from the Gatsby starter London After Midnight.
  tags:
    - Blog
    - Portfolio
    - Gallery
    - SEO
    - Markdown
    - Styling:SCSS
    - HTML5UP
    - CMS:Netlify
  features:
    - Support tags
    - Easily change the theme color
    - Post thumbnails in the homepage
    - Made for image-centric portfolios
    - Using the London After Midnight is now “Dark mode” (the default), and the original London as “Light mode”.
    - Removed Google Fonts, using system fonts in stead (for speed and privacy :)
    - Use SASS
- url: https://the-gatsby-bootcamp-blog.netlify.app
  repo: https://github.com/SafdarJamal/gatsby-bootcamp-blog
  description: A minimal blogging site built with Gatsby using Contentful and hosted on Netlify.
  tags:
    - Blog
    - CMS:Contentful
    - Netlify
    - Styling:SCSS
    - SEO
    - Portfolio
  features:
    - Basic setup for a full-featured blog
    - Includes React Helmet to allow editing site meta tags
    - Uses SCSS for styling
    - Minimal responsive design
    - Styled components
    - SEO Friendly Meta
- url: https://gatsby-starter-catalyst-hydrogen.netlify.app/
  repo: https://github.com/ehowey/gatsby-starter-catalyst-hydrogen
  description: A full-featured starter for a freelance writer or journalist to display a portfolio of their work. SANITY.io is used as the CMS. Based on Gatsby Theme Catalyst. Uses MDX and Theme UI.
  tags:
    - Styling:Theme-UI
    - CMS:sanity.io
    - SEO
    - PWA
    - Portfolio
  features:
    - Based on Gatsby Theme Catalyst series of themes
    - MDX
    - Theme UI integration for easy to change design tokens
    - SEO optimized to include social media images and Twitter handles
    - Tight integration with SANITY.io including a predefined content studio.
    - A full tutorial is available in the docs.
- url: https://rocketdocs.netlify.app/
  repo: https://github.com/Rocketseat/gatsby-starter-rocket-docs
  description: Out of the box Gatsby Starter for creating documentation websites easily and quickly.
  tags:
    - SEO
    - MDX
    - Documentation
    - Linting
    - Markdown
    - PWA
    - Styling:CSS-in-JS
  features:
    - MDX for docs;
    - Responsive and mobile friendly;
    - Code highlighting with prism-react-renderer and react-live support;
    - SEO (Sitemap, schema.org data, Open Graph and Twitter tags).
    - Google Analytics integration;
    - Custom docs schema;
    - Offline Support & WebApp Manifest;
    - Yaml-based sidebar navigation;
- url: https://gatsby-starter-typescript-default.netlify.app/
  repo: https://github.com/lianghx-319/gatsby-starter-typescript-default
  description: Only TypeScript Gatsby starter base on Default starter
  tags:
    - Language:TypeScript
  features:
    - All features same as gatsby-starter-default
    - Only support TypeScript using gatsby-typescript-plugin
- url: https://gatsby-starter-catalyst.netlify.app/
  repo: https://github.com/ehowey/gatsby-starter-catalyst
  description: A boilerplate starter to accelerate your Gatsby development process. Based on Gatsby Theme Catalyst. Uses MDX for content and Theme UI for styling. Includes a core theme, a header theme, and a footer theme.
  tags:
    - MDX
    - Styling:Theme-UI
    - SEO
    - PWA
  features:
    - Based on Gatsby Theme Catalyst series of themes and starters.
    - Theme options are used to enable some simple layout changes.
    - Latent component shadowing allows for easy shadowing and swapping of layout components such as the header and footer.
    - Theme UI is deeply integrated with design tokens and variants throughout.
    - Uses a Tailwind preset to enable you to focus on design elements.
    - Color mode switching available by default.
    - SEO optimized to include social media images and Twitter handles.
    - React Scroll for one page, anchor based navigation is available.
    - Code highlighting via Prism.
- url: https://gatsby-starter-default-dark-mode.netlify.app/
  repo: https://github.com/alexandreramosdev/gatsby-starter-default-dark-mode
  description: A simple starter to get developing quickly with Gatsby, dark mode, and styled-components.
  tags:
    - Styling:CSS-in-JS
    - Onepage
    - Linting
  features:
    - Dark mode
    - Styled Components
    - Comes with React Helmet for adding site meta tags
    - Includes plugins for offline support out of the box
- url: https://eager-memento.netlify.app/
  repo: https://github.com/Mr404Found/gatsby-memento-blogpost
  description: A responsive gatsby portfolio starter to show off or to flex your skills in a single page
  tags:
    - Netlify
    - Markdown
    - Blog
    - Styling:Bootstrap
  features:
    - React Bootstrap
    - Responsive webpage
    - TypeWriter Effect
- url: https://gatsby-starter-wilde-creations.netlify.app/
  repo: https://github.com/georgewilde/gatsby-starter-wilde-creations
  description: Barebones starter with a minimal number of components to kick off a TypeScript and Styled Components project.
  tags:
    - Styling:CSS-in-JS
    - PWA
    - Testing
    - Linting
    - Language:TypeScript
  features:
    - ✔️ Gatsby
    - ✔️ TypeScript
    - ✔️ Styled Components
    - ✔️ Helmet
    - ✔️ Storybook
    - ✔️ Jest
    - ✔️ ESLint
    - ✔️ Husky
    - ✔️ Prettier
    - ✔️ React Testing Library
    - ✔️ Stylelint
    - ✔️ Offline support
    - ✔️ PWA ready
    - ✔️ SEO
    - ✔️ Responsive design
    - ✔️ Netlify Deployment Friendly
    - ✔️ Highly optimized (Lighthouse score 4 x 100)
- url: https://gatsby-starter-typescript-deploy.netlify.app/
  repo: https://github.com/jongwooo/gatsby-starter-typescript
  description: TypeScript version of the default Gatsby starter🔮
  tags:
    - Language:TypeScript
    - Linting
    - Netlify
    - Testing
  features:
    - TypeScript
    - ESLint for JS linting
    - Prettier code formatting
    - Jest for testing
    - Deploy to Netlify through GitHub Actions
- url: https://answer.netlify.app/
  repo: https://github.com/passwd10/gatsby-starter-answer
  description: A simple Gatsby blog to show your Future Action on top of the page
  tags:
    - Blog
    - Markdown
    - Netlify
    - Disqus
  features:
    - Emoji
    - Social Icon(fontawesome)
    - Google Analytics
    - Disqus
    - Resume
    - Place plan on the top
- url: https://gatsby-portfolio-starter.netlify.app/
  repo: https://github.com/Judionit/gatsby-portfolio-starter
  description: A simple Gatsby portfolio starter
  tags:
    - Netlify
    - Styling:CSS-in-JS
    - Onepage
    - Portfolio
  features:
    - Styled components
    - Responsive webpage
    - Portfolio
- url: https://wp-graphql-gatsby-starter.netlify.app/
  repo: https://github.com/n8finch/wp-graphql-gatsby-starter
  description: A super simple, bare-bone starter based on the Gatsby Starter for the front end and the WP GraphQL plugin on your WordPress install. This is a basic "headless CMS" setup. This starter will pull posts, pages, categories, tags, and a menu from your WordPress site. You should use either the TwentyNineteen or TwentyTwenty WordPress themes on your WordPress install. See the starter repo for more detailed instructions on getting set up. The example here uses the WordPress Theme Unit Test Data for post and page dummy content. Find something wrong? Issues are welcome on the starter repository.
  tags:
    - Blog
    - CMS:Headless
    - CMS:WordPress
    - Netlify
  features:
    - WP GraphQL plugin integration
    - Light/Dark Mode
    - React Helmet for SEO
    - Integrated navigation
    - Verbose (i.e., not D.R.Y.) GraphQL queries to get data from
    - Includes plugins for offline support out of the box
- url: https://gatsby-starter-docz-netlifycms.netlify.app/
  repo: https://github.com/colbyfayock/gatsby-starter-docz-netlifycms
  description: Quickly deploy Docz documentation powered by Netlify CMS!
  tags:
    - CMS:Netlify
    - Documentation
    - Netlify
  features:
    - Docz documentation powered by Gatsby
    - Netlify CMS to manage content
- url: https://keanu-pattern.netlify.app/
  repo: https://github.com/Mr404Found/gatsby-keanu-blog
  description: A responsive and super simple gatsby portfolio starter and extendable for blog also used yaml parsing
  tags:
    - Netlify
    - SEO
    - Blog
    - Landing Page
    - Styling:Other
  features:
    - Attractive Design
    - Responsive webpage
    - Responsive Card Design
    - Gatsby
    - yaml parsing
    - Automatic page Generation by adding content
- url: https://gatsby-contentful-portfolio-blog.netlify.app/
  repo: https://github.com/escapemanuele/gatsby-contentful-blog-portfolio
  description: Simple gatsby starter for integration with Contentful. The result is a clean and nice website for businesses or freelancers with a blog and a portfolio.
  tags:
    - Blog
    - CMS:Headless
    - CMS:Contentful
    - Portfolio
    - PWA
    - Testing
  features:
    - Styled components
    - Responsive webpage
    - Portfolio
    - Blog
    - Testing
    - PWA
- url: https://example-site-for-square-starter.netlify.app/
  repo: https://github.com/jonniebigodes/example-site-for-square-starter
  description: A barebones starter to help you kickstart your next Gatsby project with Square payments
  tags:
    - Square
    - Netlify
    - SEO
    - E-commerce
  features:
    - Serverless
    - Gatsby
    - Square
- url: https://gatsby-animate.netlify.app/
  repo: https://github.com/Mr404Found/gatsby-animate-starter
  description: A responsive and super simple gatsby starter with awesome animations to components and to build your online solutions website. stay tuned more features coming soon
  tags:
    - Netlify
    - SEO
    - Blog
    - Landing Page
    - Styling:Other
  features:
    - Attractive Design
    - Responsive webpage
    - Services
    - Animations
    - yaml parsing
    - Component Animations
    - ReactReveal Library
- url: https://gatsby-starter-instagram-baseweb.netlify.app/
  repo: https://github.com/timrodz/gatsby-starter-instagram-baseweb
  description: 🎢 A portfolio based on your latest Instagram posts, implemented with the Base Web Design System by Uber. It features out-of-the-box responsive layouts, easy-to-implement components, and CSS-in-JS styling.
  tags:
    - Landing Page
    - Portfolio
    - Gallery
    - SEO
    - Netlify
    - Styling:CSS-in-JS
    - Styling:Other
  features:
    - Display your Instagram posts (Up to the last 12 with no API key).
    - Plug & Play configuration. All you need is an Instagram username!
    - Lightweight & Minimalist page structure. Let your work show itself.
    - Responsive design.
    - Simple React functional components (FC).
    - Google Analytics ready.
    - Continuous deployment via Netlify or Vercel.
- url: https://gatsby-starter-mountain.netlify.app/
  repo: https://github.com/artezan/gatsby-starter-mountain
  description: Blog theme that combines the new powerful MDX with the old WordPress. Built with WP/MDX and Theme UI
  tags:
    - Styling:CSS-in-JS
    - PWA
    - MDX
    - CMS:WordPress
    - Landing Page
    - Blog
  features:
    - gatsby-theme-wordpress-mdx
    - Theme UI
    - react-animate-on-scroll
    - Responsive Design
    - SEO friendly
    - Optimized images with gatsby-image
    - Git pre-commit and pre-push hooks using Husky
    - Highly optimized with excellent lighthouse audit score
    - Light/Dark mode
    - CSS Animations
    - Mountain style
- url: https://gatsby-starter-redux-storybook.netlify.app/
  repo: https://github.com/fabianunger/gatsby-starter-redux-storybook
  description: Gatsby Starter that has Redux (persist) and Storybook implemented.
  tags:
    - Redux
    - Storybook
    - PWA
    - Styling:CSS-in-JS
    - SEO
  features:
    - Redux + Redux Persist implemented also for Storybook
    - PWA
    - ESLint
    - SEO ready
- url: https://dospolov.com
  repo: https://github.com/dospolov/gatsby-starter-blog-and-cv
  description: Gatsby starter for Blog and CV.
  tags:
    - Blog
    - CMS:Netlify
    - Pagination
    - Portfolio
    - Disqus
    - RSS
    - Styling:Ant Design
    - Styling:Tailwind
  features:
    - Archive organized by tags and categories
    - Pagination support
    - Offline support
    - Google Analytics support
    - Disqus Comments support
- url: https://gatsby-starter-typescript-themes.netlify.app/
  repo: https://github.com/room-js/gatsby-starter-typescript-themes
  description: Gatsby TypeScript starter with light/dark themes based on CSS variables
  tags:
    - Language:TypeScript
    - Styling:SCSS
  features:
    - Light and Dark themes based on CSS variables (persisted state)
    - Font Awesome
    - Normalize.css
- url: https://gatsby-notion-demo.netlify.app/
  repo: https://github.com/conradlin/gatsby-starter-strata-notion
  description: Gatsby starter utilizing Notion as a CMS based on the strata site template
  tags:
    - Blog
    - PWA
    - SEO
    - Styling:SCSS
  features:
    - Super simple, portfolio + blog + newsletter site
    - Utilizing Notion as a CMS
    - Fully Responsive
    - Styling with SCSS
- url: https://sumanth.netlify.app/
  repo: https://github.com/Mr404Found/gatsby-sidedrawer
  description: A responsive and super simple gatsby site with awesome navbar and stay tuned more features coming soon
  tags:
    - Netlify
    - SEO
    - Blog
    - Landing Page
    - Styling:Other
  features:
    - Attractive Design
    - Responsive webpage
    - Animations
    - Component Animations
    - ReactReveal Library
    - Side Drawer
    - Sidebar
    - Navbar
- url: https://userbase-gatsby-starter.jacobneterer.com
  repo: https://github.com/jneterer/userbase-gatsby-starter
  description: Another TODO app - a Gatsby starter for Userbase, Tailwind CSS, SCSS, and TypeScript.
  tags:
    - Styling:Tailwind
    - Styling:SCSS
    - Language:TypeScript
    - Authentication
    - Netlify
    - SEO
  features:
    - Userbase for authentication and end-to-end encrypted data management
    - All user and data APIs
    - Tailwind CSS and SCSS for styling
    - TypeScript for easier debugging and development, strict types, etc
    - Netlify for hosting
- url: https://gatsby-simple-blog-with-asciidoctor-demo.netlify.app
  repo: https://github.com/hitsuji-no-shippo/gatsby-simple-blog-with-asciidoctor
  description: A Gatsby blog with Asciidoctor. Forked from thundermiracle/gatsby-simple-blog.
  tags:
    - Blog
    - i18n
    - Netlify
    - Disqus
    - RSS
    - SEO
    - Linting
    - Testing
  features:
    - Asciidoc support
    - Easily Configurable
    - Tags
    - Edit on GitHub
    - i18n
    - SEO
    - Light and Dark themes
    - Google Analytics
    - RSS
    - Disqus
    - Breadcrumbs
    - ESLint
- url: https://barcadia.netlify.app/
  repo: https://github.com/bagseye/barcadia
  description: A super-fast site using Gatsby
  tags:
    - Blog
    - CMS:Headless
    - CMS:Contentful
    - Portfolio
  features:
    - Styled components
    - Responsive webpage
    - Portfolio
    - Blog
- url: https://gatsby-starter-clean-resume.netlify.app/
  repo: https://github.com/masoudkarimif/gatsby-starter-clean-resume
  description: A Gatsby Starter Template for Putting Your Resume Online Super Quick!
  tags:
    - Netlify
    - Pagination
    - Styling:Other
    - SEO
  features:
    - Easy setup
    - Completely customizable using only gatsby-config.js file
    - Uses Milligram for styling
    - Fully responsive
    - Clean minimalist design
    - Page transition
    - Five different themes (great-gatsby, master-yoda, wonder-woman, darth-vader, luke-lightsaber)
    - Includes React Helmet for title and description tags
    - Includes Google Analytics plugin
- url: https://gatsby-starter-i18n-bulma.netlify.app
  repo: https://github.com/kalwalt/gatsby-starter-i18n-bulma
  description: A gatsby starter with Bulma and optimized slug for better SEO.
  tags:
    - i18n
    - Netlify
    - CMS:Netlify
    - Styling:Bulma
    - Styling:SCSS
    - Gallery
    - SEO
    - Markdown
    - PWA
    - Blog
  features:
    - Multilanguage support with i18n
    - Slug switcher (multilanguage)
    - Uses Bulma for styling
    - Netlify CMS
    - React Images with Modal
    - FontAwesome icons
    - Animate.css with WOW
    - Robots.txt
    - Sitemap
    - PWA
- url: https://ghost-attila-preview.draftbox.co/
  repo: https://github.com/draftbox-co/gatsby-attila-theme-starter
  description: A Gatsby starter for creating blogs from headless Ghost CMS.
  tags:
    - Blog
    - CMS:Headless
    - SEO
    - Styling:SCSS
    - Pagination
  features:
    - Attila standard Ghost theme
    - Data sourcing from headless Ghost
    - Responsive design
    - SEO optimized
    - OpenGraph structured data
    - Twitter Cards meta
    - Sitemap Generation
    - XML Sitemaps
    - Progressive Web App
    - Offline Support
    - RSS Feed
    - Composable and extensible
- url: https://gatsby-contentful-portfolio.netlify.app/
  repo: https://github.com/wkocjan/gatsby-contentful-portfolio
  description: Gatsby portfolio theme integrated with Contentful
  tags:
    - CMS:Contentful
    - CMS:Headless
    - Gallery
    - Portfolio
    - SEO
    - Styling:Tailwind
  features:
    - Clean minimalist design
    - Contentful integration with ready to go placeholder content
    - Responsive design
    - Uses Tailwind CSS for styling
    - Font Awesome icons
    - Robots.txt
    - SEO optimized
    - OpenGraph structured data
    - Integration with Mailchimp
- url: https://gatsby-graphcms-ecommerce-starter.netlify.app
  repo: https://github.com/GraphCMS/gatsby-graphcms-ecommerce-starter
  description: Swag store built with GraphCMS, Stripe, Gatsby, Postmark, and Printful.
  tags:
    - E-commerce
    - i18n
    - Netlify
    - Styling:Tailwind
    - CMS:Other
    - Stripe
  features:
    - Dropshipping by Printful
    - Printful inventory enhanced by GraphCMS
    - Custom GraphQL API for handling checkout and payment
    - Postmark for order notifications
    - Strong Customer Authentication
- url: https://koop-blog.netlify.app/
  repo: https://github.com/bagseye/koop-blog
  description: A simple blog platform using Gatsby and MDX
  tags:
    - Blog
    - Markdown
    - MDX
  features:
    - Responsive design
    - Styled 404 page
    - Lightweight
    - Styled Components
- url: https://gatsby-blog-mdx.now.sh/
  repo: https://github.com/EllisMin/gatsby-blog-mdx
  description: A ready-to-use, customizable personal blog with minimalist design
  tags:
    - Blog
    - MDX
    - Markdown
    - Netlify
    - SEO
    - Styling:Other
    - Documentation
  features:
    - Simple blog with responsive design
    - Light / Dark Mode Switch
    - MDX & Markdown to create post & About page
    - Code syntax highlighting (Light / Dark)
    - Facebook | Disqus | Utterances comments
    - Social Media Links & Share buttons
    - SEO + Sitemap + RSS
    - Googly Analytics Support
    - Easy & Highly Customizable
- url: https://gatsby-airtable-listing.netlify.app/
  repo: https://github.com/wkocjan/gatsby-airtable-listing
  description: Airtable theme for Gatsby
  tags:
    - Airtable
    - SEO
    - Styling:Tailwind
  features:
    - Airtable integration
    - Modals with previous/next navigation
    - Responsive design
    - Uses Tailwind CSS for styling
    - Font Awesome icons
    - Clean minimalist design
    - SEO optimized
    - Robots.txt
    - OpenGraph structured data
- url: https://gatsby-starter-personality.netlify.app/
  repo: https://github.com/matheusquintaes/gatsby-starter-personality
  description: A free responsive Gatsby Starter
  tags:
    - Portfolio
    - Gallery
  features:
    - SEO
    - Page transition
    - Fully responsive
    - Styling:CSS-in-JS
- url: https://seattleservicerelief.com/
  repo: https://github.com/service-relief/gatsby-starter-service-relief
  description: Localized index of resources for your city.
  tags:
    - Airtable
    - Netlify
    - SEO
    - Styling:Tailwind
  features:
    - generates a static website using Gatsby
    - uses Airtable to manage your listings and categories
    - includes an Airtable form to collect local submissions and add them to Airtable for approval
    - can be personalized to a city or region without touching a line of code
    - one-click deployment via Netlify
- url: https://shards-gatsby-starter.netlify.app/
  repo: https://github.com/wcisco17/gatsby-typescript-shards-starter
  description: Portfolio with TypeScript and Shards UI
  tags:
    - Language:TypeScript
    - Portfolio
    - Netlify
    - PWA
    - Styling:Bootstrap
  features:
    - Portfollio Starter that includes Shards Ui component library and TypeScript generator.
    - TypeScript
    - TypeScript Generator
    - Styled-Components
    - Shards UI
    - Bootstrap
- url: https://gatsby-sanity-developer-portfolio-starter.jacobneterer.com/
  repo: https://github.com/jneterer/gatsby-sanity-developer-portfolio-starter
  description: A Gatsby + Sanity CMS starter project for developer portfolios. Also built using Tailwind CSS, SCSS, and TypeScript.
  tags:
    - CMS:sanity.io
    - Portfolio
    - Styling:Tailwind
    - Styling:SCSS
    - Language:TypeScript
    - Netlify
    - SEO
  features:
    - Developer portfolio using Gatsby + Sanity CMS
    - Edit your profile, projects, and tags all in Sanity CMS without any code commits
    - Tailwind CSS and SCSS for styling
    - TypeScript for easier debugging and development, strict types, etc
    - Netlify for hosting
    - SEO Capabilities
- url: https://serene-ramanujan-285722.netlify.app/
  repo: https://github.com/kunalJa/gatsby-starter-math-blog
  description: Responsive math-focused blog with MDX and Latex built-in
  tags:
    - MDX
    - Blog
    - PWA
    - Storybook
    - Styling:Other
    - SEO
  features:
    - Mobile friendly and fully responsive
    - Easy to configure (just change site.config.js)
    - MDX
    - Latex with Katex
    - Storybook with tested components included
    - Uses Tachyons for styling
    - Easy to create new posts
- url: https://gatsby-starter-canada-pandemic.netlify.app/
  repo: https://github.com/masoudkarimif/gatsby-starter-canada-pandemic
  description: A Gatsby starter template for covering pandemics in Canada
  tags:
    - AWS
    - Onepage
    - Styling:Other
  features:
    - Interactive SVG map using D3
    - Responsive design
    - Styled 404 page
    - Google Analytics support
    - Includes React Helmet
    - Clean minimalist design
    - Completely customizable using only gatsby-config.js file
- url: https://builderio.github.io/gatsby-starter-builder/
  repo: https://github.com/BuilderIO/gatsby-starter-builder
  description: Gatsby starter with drag + drop page building with your React components via Builder.io
  tags:
    - CMS:Other
    - CMS:Headless
  features:
    - Builder.io integration with sample pages/header/footer.
    - Drag and drop page editing and creations.
    - Lots of built-in templates, widgets, or bring in your own custom components.
    - Uses @builder.io/gatsby plugin to dynamically create pages published on the editor.
    - SEO
- url: https://gatsby-starter-reason-blog.netlify.app/
  repo: https://github.com/mukul-rathi/gatsby-starter-reason-blog
  description: The Gatsby Starter Blog using ReasonML!
  tags:
    - Blog
    - Styling:CSS-in-JS
    - Language:Other
  features:
    - Basic setup for a full-featured type-safe blog
    - ReasonML support out-of-the-box
    - ReasonReact v3 JSX syntax
    - CSS-in-Reason support
    - StaticQuery GraphQL support in ReasonML
    - Similar to gatsby-starter-blog

- url: https://gct.mozart409.space/
  repo: https://github.com/Mozart409/gatsby-custom-tailwind
  description: A minimal Tailwind CSS starter, with custom fonts, purgecss, automatic linting when committing to master, awesome lighthouse audit, custom Vercel/serve server for production build, visible to all in your network, so you can test it with your phone.
  tags:
    - Linting
    - PWA
    - SEO
    - Styling:Tailwind
    - Styling:PostCSS
  features:
    - Minimal Tailwind Starter
    - Custom Fonts predefined
    - Automatic Linting on Commit using husky and pretty-quick
    - Custom server to test Production Builds on your local network via Vercel/serve
    - Extensive Readme in the repo
- url: https://gatsby-redux-toolkit-typescript.netlify.app/
  repo: https://github.com/saimirkapaj/gatsby-redux-toolkit-typescript-starter
  description: Gatsby Starter using Redux-Toolkit, TypeScript, Styled Components, and Tailwind CSS.
  tags:
    - Redux
    - Language:TypeScript
    - Styling:Tailwind
  features:
    - Redux-Toolkit
    - TypeScript
    - Styled Components
    - Tailwind CSS
    - Removes unused CSS with Purgecss
    - Font Awesome Icons
    - Responsive Design
    - Change between light and dark themes
    - SEO
    - React Helmet
    - Offline Support
- url: https://gatsby-ts-tw-styled-eslint.netlify.app
  repo: https://github.com/Miloshinjo/gatsby-ts-tw-styled-eslint-starter
  description: Gatsby starter with TypeScript, Tailwind CSS, @emotion/styled, and ESLint.
  tags:
    - Linting
    - Styling:CSS-in-JS
    - Styling:Tailwind
    - Language:TypeScript
  features:
    - TypeScript support
    - CSS-in-JS with @emotion/styled (like styled components)
    - Tailwind CSS (1.2) support
    - ESLint with Airbnb settings
- url: https://mik3y.github.io/gatsby-starter-basic-bootstrap/
  repo: https://github.com/mik3y/gatsby-starter-basic-bootstrap
  description: A barebones starter featuring react-bootstrap and deliberately little else
  tags:
    - Styling:Bootstrap
    - Styling:SCSS
  features:
    - Uses react-bootstrap, sass, and little else
    - Skeleton starter, based on gatsby-starter-default
    - Optional easy integration of themes from Bootswatch.com
- url: https://gatsby-starter-songc.netlify.app/
  repo: https://github.com/FFM-TEAM/gatsby-starter-song
  description: A Gatsby starter for blog style with fresh UI.
  tags:
    - Blog
    - Netlify
    - SEO
    - Language:TypeScript
    - Styling:CSS-in-JS
  features:
    - Emoji (emojione)
    - Code syntax highlighting (atom-one-light Style)
    - Mobile friendly and fully responsive
    - Comment feature ( utterances)
    - Post side PostTOC
    - Simple fresh design like Medium
    - Readability
- url: https://gatsby-starter-kontent-lumen.netlify.app/
  repo: https://github.com/Kentico/gatsby-starter-kontent-lumen
  description: A minimal, lightweight, and mobile-first starter for creating blogs uses Gatsby and Kentico Kontent CMS. Inspired by Lumen.
  tags:
    - SEO
    - CMS:Headless
    - CMS:Kontent
    - Netlify
    - Styling:SCSS
    - Blog
  features:
    - Kentico Kontent CaaS platform as the data source.
    - Mobile-First approach in development.
    - Archive organized by tags and categories.
    - Automatic Sitemap generation.
    - Lost Grid.
    - Beautiful typography inspired by matejlatin/Gutenberg.
    - Stylesheet built using Sass and BEM-Style naming.
    - Syntax highlighting in code blocks.
    - Google Analytics support.
- url: https://dindim-production.netlify.app/
  repo: https://github.com/lorenzogm/gatsby-ecommerce-starter
  description: Gatsby starter to create an ecommerce website with Netlify and Stripe. Setup and release your shop in a few minutes.
  tags:
    - Client-side App
    - E-commerce
    - Firebase
    - Netlify
    - SEO
    - Stripe
    - Styling:CSS-in-JS
  features:
    - 100% Free. No subscriptions, just pay a fee to Stripe when you sell a product.
    - Home Page to list all your products.
    - Category Page to list products by category.
    - Product Detail Page. Define several colors and sizes for the same product
    - Cart Page with the summary of your cart before checkout.
    - Checkout Page powered by Stripe.
    - Scripts to create/update/delete your products in Stripe.
    - Analytics with Firebase
- url: https://gatsby-starter-ts.now.sh/
  repo: https://github.com/jpedroschmitz/gatsby-starter-ts
  description: A TypeScript starter for Gatsby. No plugins and styling. Exactly the necessary to start!
  tags:
    - Language:TypeScript
    - Styling:None
    - Linting
  features:
    - TypeScript
    - ESLint and Prettier
    - Husky and lint-staged
    - Commitizen and Commitlint
    - TypeScript absolute paths
- url: https://rolwinreevan.com
  repo: https://github.com/rolwin100/rolwinreevan_gatsby_blog
  description: This starter consists of Ant Design System you can use it for your personal blog. I have given a lot of time in developing this starter because I found that there were not many starters with a very good design. Please give a star to this project if you have like it to encourage me 😄. Thank you.
  tags:
    - Blog
    - Portfolio
    - Markdown
    - SEO
    - PWA
  features:
    - Blog designed using Markdown.
    - Beautifully designed landing page.
    - First project in the starters list to use Ant Design.
    - Supports SSR and is also a PWA.
- url: https://gatsby-antd-starter.netlify.app/
  repo: https://github.com/alienCY/gatsby-antd-starter
  description: Gatsby starter with Ant Design (antd)
  tags:
    - Styling:Ant Design
    - SEO
  features:
    - Ant Design components
    - A really nice header.
- url: https://gatsby-starter-typescript.surge.sh
  repo: https://github.com/kurttomlinson/gatsby-starter-typescript
  description: A TypeScript starter with auto-generated GraphQL types, TS errors in the develop console, and gatsby-node.ts support!
  tags:
    - Language:TypeScript
  features:
    - TypeScript
    - Auto-generated types from GraphQL queries
    - TypeScript errors in the develop console
    - Support for typed GraphQL queries in gatsby-node.ts
    - Based on gatsby-starter-default
- url: https://www.dyuzz.club/
  repo: https://github.com/Dyuzz/Gatsby-Blog-Starter-Dyuzz
  description: A Gatsby starter for creating blogs.
  tags:
    - Blog
    - PWA
    - SEO
    - CMS:Netlify
    - Pagination
  features:
    - Blog designed using Markdown.
    - Beautifully designed landing page.
    - Gatsby v2
    - Google Analytics
    - Web App Manifest
    - Netlify Support
    - Gitalk Comment
    - SiteMap
    - Netlify CMS Support
    - TOC（TableOfContexts）
    - Pagination
    - SEO
    - Phone browser Support
- url: https://dropinblog-gatsby-starter.netlify.app/
  repo: https://github.com/DropInBlog/gatsby-starter
  description: A quick and simple Gatsby solution for the simplest blogging solution
  tags:
    - Blog
    - Netlify
    - Pagination
    - SEO
    - CMS:Headless
    - Styling:SCSS
    - Styling:CSS-in-JS
    - Styling:Tailwind
  features:
    - Pagination
    - Beautifully designed landing page.
    - Includes Chakra-UI and Tailwind CSS
- url: https://gatsby-material-typescript-starter.netlify.app
  repo: https://github.com/Junscuzzy/gatsby-material-typescript-starter
  description: A simple starter using TypeScript, ESLint, Prettier & @Material-ui
  tags:
    - Language:TypeScript
    - Linting
    - Netlify
    - SEO
    - Styling:Material
  features:
    - TypeScript in front-side & node-side
    - Prettier, ESLint and Type-check well configured together
    - Material-ui SSR compatible with build-in light/dark theme
    - Content sourcing free
    - Functional react (Hooks & functions instead Class)
    - Responsive design
    - SEO optimized
    - Styled 404 page
    - Google Analytics support
- url: https://gatsby-starter-takeshape-startup.netlify.app
  repo: https://github.com/colbyfayock/gatsby-starter-takeshape-startup
  description: Integrate TakeShape CMS using a ready to go TakeShape Startup project!
  tags:
    - Blog
    - CMS:Other
    - CMS:Headless
    - Landing Page
    - Styling:SCSS
  features:
    - Integrate TakeShape CMS
    - Preconfigured to work with the TakeShape Startup project
- url: https://gatsby-startbootstrap-agency.netlify.app/
  repo: https://github.com/thundermiracle/gatsby-startbootstrap-agency
  description: Gatsby version of startbootstrap-agency with i18n supported.
  tags:
    - Portfolio
    - PWA
    - SEO
    - Gallery
    - Landing Page
    - Onepage
    - Markdown
    - Netlify
    - Styling:Bootstrap
    - i18n
    - Netlify
    - Linting
  features:
    - Easily Configurable
    - Different types of sections
    - i18n
    - SEO
    - Google Analytics
    - Prettier, ESLint
- url: https://gatsby-typescript-tailwind-twin-styled-component-starter.netlify.app/
  repo: https://github.com/DevHausStudio/Gatsby-Typescript-Tailwind-Twin-Styled-Component-Starter
  description: Barebones and lightweight starter with TypeScript, Styled-Components, Tailwind CSS, Twin Macro.
  tags:
    - Language:TypeScript
    - Styling:Tailwind
    - Styling:CSS-in-JS
    - Netlify
  features:
    - Gatsby v2
    - TypeScript
    - Tailwind CSS
    - Style-Components
    - CSS-in-JS
    - Code Readability
    - Barebones
- url: https://dlford.github.io/gatsby-typescript-starter-minimalist/
  repo: https://github.com/dlford/gatsby-typescript-starter-minimalist
  description: A minimalist Gatsby TypeScript starter, because less is more
  tags:
    - Language:TypeScript
    - Linting
    - Styling:Other
  features:
    - Don't use `React.FC` (See `https://github.com/facebook/create-react-app/pull/8177`)
    - Minimalist
    - Prettier / ESLint pre-configured
    - CSS Reset / CSS Modules
    - Style Builder page for adjusting global styles
- url: https://flotiq-starter-products.herokuapp.com/
  repo: https://github.com/flotiq/gatsby-starter-products
  description: A Gatsby e-commerce starter with products sourced from Flotiq.
  tags:
    - CMS:Headless
    - E-commerce
    - CMS:Other
  features:
    - Snipcart e-commerce starter
    - Flotiq CMS as a product source
    - Deploy to Heroku
- url: https://goodpraxis.coop
  repo: https://github.com/GoodPraxis/gp-gatsby-starter-ts-sass-jest
  description: A solid, basic Gatsby starter used by Good Praxis suitable for many different types of projects
  tags:
    - Language:TypeScript
    - Styling:SCSS
    - SEO
    - Testing
  features:
    - TypeScript support
    - SCSS for styling
    - JEST tests
    - Simple SEO setup
- url: https://gatsby-markdown-personal-website.netlify.app/
  repo: https://github.com/SaimirKapaj/gatsby-markdown-personal-website
  description: Gatsby Markdown Personal Website Starter, using Styled Components, Tailwind CSS, and Framer Motion.
  tags:
    - Blog
    - Portfolio
    - Markdown
    - Styling:Tailwind
  features:
    - Markdown
    - Framer Motion
    - Page Transition
    - Styled Components
    - Tailwind CSS
    - Removes unused CSS with Purgecss
    - Font Awesome Icons
    - Responsive Design
    - SEO
    - React Helmet
    - Offline Support
    - Gatsby Image
- url: https://flotiq-starter-recipes.herokuapp.com
  repo: https://github.com/flotiq/gatsby-starter-recipes
  description: A Gatsby culinary starter with recipes sourced from Flotiq.
  tags:
    - CMS:Headless
    - Gallery
    - Pagination
    - CMS:Other
  features:
    - Recipes starter
    - Culinary recipes
    - Flotiq CMS as a recipe source
- url: https://gatsby-markdown-typescript-personal-website.netlify.app/
  repo: https://github.com/SaimirKapaj/gatsby-markdown-typescript-personal-website
  description: Gatsby Markdown Personal Website Starter, using TypeScript, Styled Components, Tailwind CSS, and Framer Motion.
  tags:
    - Blog
    - Portfolio
    - Markdown
    - Language:TypeScript
    - Styling:Tailwind
  features:
    - Markdown
    - TypeScript
    - Framer Motion
    - Page Transition
    - Styled Components
    - Tailwind CSS
    - Removes unused CSS with Purgecss
    - Font Awesome Icons
    - Responsive Design
    - SEO
    - React Helmet
    - Offline Support
    - Gatsby Image
- url: https://thestartup.netlify.app/
  repo: https://github.com/bagseye/startup
  description: A startup template perfect for brochure sites and small businesses
  tags:
    - Landing Page
    - Onepage
    - Portfolio
    - Styling:CSS-in-JS
  features:
    - Font Awesome Icons
    - Responsive Design
    - Style-Components
- url: https://gatsby-starter-tailwind-css.netlify.app/
  repo: https://github.com/melanienolan/gatsby-starter-tailwind-css
  description: A Gatsby starter with Tailwind CSS. Uses Tailwind CSS v1.4.1 and includes built-in support for PurgeCSS.
  tags:
    - Landing Page
    - Onepage
    - Styling:Tailwind
  features:
    - Simple boilerplate site using Tailwind CSS
    - PurgeCSS support to remove unused styles
    - PostCSS including Autoprefixer
    - React Helmet for better SEO
- url: https://wp-balsa-preview.draftbox.co/
  repo: https://github.com/draftbox-co/gatsby-wordpress-balsa-starter
  description: A Gatsby starter for creating blogs from headless WordPress CMS.
  tags:
    - Blog
    - SEO
    - CMS:WordPress
    - Styling:Other
    - Pagination
  features:
    - Balsa Skin by Draftbox
    - Data sourcing from headless WordPress
    - Responsive design
    - SEO optimized
    - OpenGraph structured data
    - Twitter Cards meta
    - Sitemap Generation
    - XML Sitemaps
    - Progressive Web Ap
- url: https://gatsby-typescript-eslint-prettier-starter.netlify.app/
  repo: https://github.com/Tielem/gatsby-typescript-eslint-prettier-starter
  description: This Gatsby starter is an adaptation of the default Gatsby starter with TypeScript, ESlint and Prettier added and pre-configured, bringing you everything you need to get up and running with Gatsby in a type-safe and style-safe way.
  tags:
    - Language:TypeScript
    - Linting
    - Styling:None
  features:
    - TypeScript compile (gatsby-plugin-ts), not Babel transpile (gatsby-plugin-typescript)
    - Type errors cause gatsby develop and gatsby build to stop
    - Makes use of ESlint with Airbnb's TypeScript config, to ensure code styling both in JavaScript and TypeScript
    - Linting errors cause gatsby develop and gatsby build to stop
    - Good starter template to add additional features (such as Markdown or Headless CMS) in a type safe and style safe way
    - Dependencies are automatically kept up to date with [Renovate](https://renovate.whitesourcesoftware.com/)
- url: https://gatsby-basic-typescript-starter.netlify.app/
  repo: https://github.com/noahub/gatsby-typescript-starter
  description: This starter ships with the main Gatsby configuration files you need to build a basic site using React and TypeScript.
  tags:
    - Language:TypeScript
    - Styling:CSS-in-JS
  features:
    - TypeScript installed and configured
    - Styled Components via Emotion
    - Google Fonts enabled
    - React Helmet for SEO
    - Configured image filesystem, transformer-sharp, plugin-sharp
- url: https://gatsby-landing-page-starter.netlify.app/
  repo: https://github.com/btahir/gatsby-landing-page-starter
  description: Simple Landing Page Starter Built With Gatsby.
  tags:
    - Landing Page
    - SEO
    - PWA
    - Styling:SCSS
  features:
    - Responsive design
    - SEO optimized
    - Conversion optimized
    - Sitemap Generation
    - XML Sitemaps
    - Progressive Web App
    - Offline Support
    - Composable and extensible
- url: https://gatsby-lotus-starter.netlify.app/
  repo: https://github.com/DecliningLotus/gatsby-lotus-starter
  description: A fully featured Gatsby Bootstrap starter.
  tags:
    - Linting
    - Netlify
    - PWA
    - SEO
    - Styling:Bootstrap
    - Styling:PostCSS
    - Styling:SCSS
  features:
    - Bootstrap + React Bootstrap
    - React Icons
    - Typefaces + Font Preloader
    - SVGO Optimizations
    - Optimized SEO
    - SASS Support
    - Sitemap Generation
    - Progressive Web App
    - Offline Support
    - Semantic Release
    - Netlify + CircleCI Support
- url: https://creationspirit.github.io/gatsby-babylonjs-starter/
  repo: https://github.com/creationspirit/gatsby-babylonjs-starter
  description: A Gatsby starter with example Babylonjs scene boilerplate.
  tags:
    - Portfolio
  features:
    - Babylon.js 3D graphics
    - Built on top of Gatsby's default starter
- url: https://gatsby-starter-voyager.netlify.app/
  repo: https://github.com/gregdferrell/gatsby-starter-voyager
  description: A feature-rich starter blog.
  tags:
    - Blog
    - Markdown
    - Pagination
    - RSS
    - SEO
    - Styling:SCSS
    - Styling:Other
  features:
    - Beautiful starter blog with content in markdown
    - Responsive, mobile-first design using tachyons.scss, flexbox, SCSS & CSS modules
    - Fast, with top-notch lighthouse audit scores
    - View posts by tag & author
    - Pagination & next/prev navigation
    - Social sharing links on blog posts (twitter, facebook, pinterest)
    - SEO component with social sharing cards for twitter & facebook
    - Structured data, schema.org
    - Sitemap & RSS feed
    - Support for email subscription to Mailchimp campaign
    - Support for Google analytics
- url: https://expo-gatsby-starter.netlify.app/
  repo: https://github.com/Sidibedev/expo-gatsby-starter
  description: A simple Expo and Gatsby starter.
  tags:
    - PWA
    - SEO
  features:
    - SEO
    - PWA
    - Offline Support
    - Upload Image
    - Expo SDK
    - Image manipulation
    - 404 page
    - Navigation
- url: https://gatsby-starter-banshorian.netlify.app
  repo: https://github.com/webmaeistro/gatsby-starter-banshorian
  description: Starter for the gatsby-theme-banshorian. A creative cool-looking personal or work projects showcase/portfolio/CV. Based on byfolio.
  tags:
    - Styling:Other
    - Portfolio
    - Transitions
    - Linting
    - Testing
    - PWA
  features:
    - Gatsby v2
    - Style-Components Using @emotion
    - Edit Everything From gatsby.config
    - Developer Friendly
    - Isomorphic Skills Tiles
    - Transitions Between Pages and Menu
- url: https://a2zarslaan.github.io/gatsby-starter-sasslan/
  repo: https://github.com/a2zarslaan/gatsby-starter-sasslan
  description: A minimalistic Gatsby starter template featuring SASS and CSS 7-1 architecture.
  tags:
    - Blog
    - Portfolio
    - Markdown
  features:
    - Markdown
    - CSS 7-1 Architecture
    - GraphQL IDE
    - Page Transitions
    - Easy to edit CSS variables
    - Styled Components
    - SVG icons
    - Google fonts
    - Desktop-First Design
    - Responsive Design
    - React Helmet
    - Gatsby Remark Images
    - Code Readability
    - Progressive Web App
- url: https://pedantic-brown-bbf927.netlify.app/
  repo: https://github.com/pkino/gatsby-starter-typescript-sass
  description: A minimum starter with TypeScript, Sass, ESLint and Prettier built-in
  tags:
    - Language:TypeScript
    - Styling:SCSS
    - Linting
  features:
    - TypeScript and Sass support
    - ESLint with basic react rules
- url: https://gatsby-starter-portfolio-minimal.netlify.app/
  repo: https://github.com/konstantinmuenster/gatsby-starter-portfolio-minimal
  description: A modern one-page portfolio with a clean yet expressive design.
  tags:
    - Portfolio
    - Markdown
    - MDX
    - PWA
    - Onepage
    - Styling:CSS-in-JS
  features:
    - Quick and Easy Setup - Add content and deploy
    - Content via Markdown/MDX - No external CMS needed
    - Extendable Layout - Add more sections as you like
    - Responsive Design - With freshening Animations
    - Medium Integration - Feature your latest articles
    - Progressive Web App/PWA - Offline Support
    - Fast and Accessible
    - SEO
- url: https://gatsby-theme-clarisse.netlify.app
  repo: https://github.com/tacogator/gatsby-starter-blog-material-clarisse
  description: A minimalist blog starter with Material-UI
  tags:
    - Blog
    - SEO
    - Portfolio
    - Landing Page
    - Styling:Material
    - Markdown
    - MDX
  features:
    - SEO-ready
    - Clean design with emphasis on Call-to-action
    - Built-in Tag/Category support
    - Write post in markdown or MDX
    - Desktop and mobile responsive layout
    - Customizable branding & navigation
    - Material-UI
- url: https://ph0en1x.ru/
  repo: https://github.com/eduard-kirilov/gatsby-ts-apollo-starter
  description: This starter is a ready-made configuration that includes Gatsby, React, Redux, Apollo, GraphQL, TypeScript, Styled-Components, Material-UI, Jest, Enzyme.
  tags:
    - E-commerce
    - SEO
    - Redux
    - Language:TypeScript
    - Pagination
    - Styling:Material
  features:
    - This starter is configured to interact with GraphQL of your backend through Apollo.
    - Strong typing with TypeScript.
    - Typescript, Apollo, Mongo - backend.
    - Unit tests based on jest and enzyme.
    - In this starter, Styled-components and Material-UI can be used simultaneously.
    - This starter has tuned redux with reselect on board
    - Desktop and mobile responsive layout
- url: https://gatsby-starter-tailwind-opinionated.netlify.app/
  repo: https://github.com/mjsarfatti/gatsby-starter-tailwind-opinionated
  description: Based on the official Gatsby starter, with an opinionated Tailwind setup. Uses Purgecss to remove unused CSS.
  tags:
    - Styling:Tailwind
  features:
    - Based on gatsby-starter-default
    - Tailwind CSS Framework
    - Removes unused CSS with Purgecss
    - Works great with VS Code
    - Create React App ESLint default
    - Run Prettier through ESLint
    - Sensible Tailwind CSS configuration, great for most sites
    - Absolute imports (no more ../../../../some/components.js)
    - Typescript-ready
    - Box shadows by box-shadows.co
    - Spring transition easing
    - Tailwind forms plugin

- url: https://gatsby-starter-jest-enzyme-eslint.netlify.app
  repo: https://github.com/markbello/gatsby-starter-jest-enzyme-eslint
  description: gatsby-starter-default with Jest, Enzyme, and ESLint
  tags:
    - Testing
    - Linting
  features:
    - Jest testing set up
    - Enzyme for shallow rendering and snapshot testing
    - ESLint for linting
    - No frills, minimally opinionated
- url: https://foundation.stackrole.com/
  repo: https://github.com/stackrole/gatsby-starter-foundation
  description: A starter to launch your blazing fast personal website and a blog, Built with Gatsby and Netlify CMS. Made with ❤ by Stackrole
  tags:
    - CMS:Netlify
    - Markdown
    - Netlify
    - Pagination
    - SEO
    - Styling:SCSS
    - Blog
    - Landing Page
  features:
    - A Blog and Personal website with Netlify CMS.
    - Responsive Web Design
    - Customize content of Homepage, About and Contact page.
    - Add / Modify / Delete blog posts.
    - Edit website settings, Add Google Analytics and make it your own all with in the CMS.
    - SEO Optimized
    - OpenGraph structured data
    - Twitter Cards meta
    - Beautiful XML Sitemaps
    - Netlify Contact Form, Works right out of the box after deployment.
    - Invite collaborators into Netlify CMS, without giving access to your GitHub account via Git Gateway
    - Gatsby Incremental Builds with Netlify.
    - For more info, Take a look at readme.md on the Github repo.
- url: https://gatsby-starter-payments.netlify.app
  repo: https://github.com/moonclerk/gatsby-starter-payments
  description: A Gatsby starter for creating SaaS landing pages using MoonClerk to accept payments.
  tags:
    - Landing Page
    - Netlify
    - Onepage
    - SEO
    - Stripe
    - Styling:CSS-in-JS
  features:
    - SEO optimized
    - Landing Page
    - Fully responsive
    - Gatsby images
    - MoonClerk Payment Forms
    - Open source illustrations from Icons8
    - Google Analytics
    - Includes React Helmet to allow editing site meta tags
    - Includes plugins for easy, beautiful typography
    - Styling with styled-components
    - Organized using ABEM
- url: https://schoolfront.netlify.app
  repo: https://github.com/orzechdev/schoolfront
  description: School website starter
  tags:
    - Language:TypeScript
    - Styling:CSS-in-JS
    - CMS:WordPress
    - Blog
    - Presentation
  features:
    - Main page
    - WordPress blog
    - Contact page
    - About page
    - Open hours information
    - Offered curriculum page
    - Teachers list
    - WCAG AA support
    - SEO optimized
    - Sitemap Generation
    - Gatsby v2
    - Styled Components
    - TypeScript
- url: https://gatsby-starter-donations.netlify.app
  repo: https://github.com/moonclerk/gatsby-starter-donations
  description: A simple starter to help get up and running accepting donations using Gatsby + MoonClerk
  tags:
    - Donations
    - Landing Page
    - Netlify
    - Onepage
    - SEO
    - Stripe
    - Styling:CSS-in-JS
  features:
    - SEO optimized
    - Fully responsive
    - Gatsby images
    - MoonClerk Payment Forms
    - Open source illustrations from Icons8
    - Open source image from Unsplash
    - Google Analytics
    - Includes React Helmet to allow editing site meta tags
    - Includes plugins for easy, beautiful typography
    - Styling with styled-components
    - Organized using ABEM
- url: https://jolly-tree-003047c03.azurestaticapps.net/
  repo: https://github.com/floAr/gatsby-starter-azure_swa
  description: A simple Gatsby starter making use of the new Azure Static Web App service.
  tags:
    - Redux
    - Styling:None
    - Azure
  features:
    - CI/CD using github actions
- url: https://minimal-blog-starter.netlify.app/
  repo: https://github.com/imjamesku/gatsby-minimal-blog-starter
  description: A minimal NetlifyCMS starter based on the default starter with no additional styling
  tags:
    - CMS:Netlify
    - Styling:None
    - Blog
  features:
    - NetlifyCMS
    - Blog post list
    - SEO
- url: https://gatsbyfire.netlify.app/
  repo: https://github.com/GeorgeSteel/gatsby-fire-starter
  description: A Gatsby Starter to build a complete web app with Gatsby & Firebase by using the library reactfire
  tags:
    - Firebase
    - Authentication
    - Client-side App
  features:
    - You can build a realtime app without any `window object` issue.
    - Private/Dynamic routing made easy with reach/router.
    - Fully integrated with reactfire.
    - Easy to setup.
    - Insane Lighthouse performance.
    - FirebaseUI fully integrated & customizable for any language location.
- url: https://gatsby-starter-catalyst-helium.netlify.app/
  repo: https://github.com/ehowey/gatsby-starter-catalyst-helium
  description: A personal blog starter with large featured images, SEO optimization, dark mode, and support for many different frontmatter fields. Based on Gatsby Theme Catalyst. Uses MDX for content and Theme UI for styling. Includes a core theme, a header theme, a footer theme, and a blog theme.
  tags:
    - MDX
    - Styling:Theme-UI
    - SEO
    - PWA
    - Blog
  features:
    - Based on Gatsby Theme Catalyst series of themes and starters.
    - Theme options are used to enable some simple layout changes.
    - Designed with component shadowing in mind to allow easier customization.
    - Theme UI is deeply integrated with design tokens and variants throughout.
    - Color mode switching available by default.
    - SEO optimized to include social media images and Twitter handles.
    - React Scroll for one page, anchor based navigation is available.
    - Code highlighting via Prism.
- url: https://headless.us
  repo: https://github.com/ecomloop/headless-starter
  description: The Shopify + Gatsby starter theme for digital commerce
  tags:
    - E-commerce
    - Shopify
    - CMS:Netlify
    - Blog
  features:
    - Integrated with Shopify for pulling products
    - Checkout handled via Shopify
    - Includes variants for products
    - XML sitemap
    - Blog with Netlify CMS
    - RSS feed
    - Designed to bring headless commerce to Shopify merchants and shops
- url: http://gatsby-tailwind-starter.kosvrouvas.com/
  repo: https://github.com/kosvrouvas/gatsby-tailwindcss-starter
  description: The default Gatsby starter bundled with the latest TailwindCSS for DRY situations
  tags:
    - MDX
    - Styling:Tailwind
  features:
    - Based on Gatsby Starter Theme
    - Google Analytics
    - Sentry
- url: https://simple.rickkln.com
  repo: https://github.com/rickkln/gatsby-starter-simple
  description: Simple Gatsby starter for a small static site. Replaces Prettier with ESLint (AirBnB style), and adds TypeScript and Firebase hosting.
  tags:
    - Linting
    - Language:TypeScript
    - Firebase
    - SEO
    - Markdown
    - Portfolio
  features:
    - TypeScript is used for a better developer experience.
    - ESLint and the AirBnB TypeScript style guide help you avoid, and fix, simple issues in your code.
    - The default Gatsby formatting tool Prettier, has been removed in order to avoid conflicts with the ESLint + AirBnB TypeScript tools described above.
    - Firebase Hosting is supported and configured for Gatsby from the start.
    - Dynamic pages for blog posts in markdown is implemented.
- url: https://the-great-gatsby-starter.netlify.app
  repo: https://github.com/bradgarropy/gatsby-starter
  description: 🥂 the great gatsby starter
  tags:
    - Linting
    - Netlify
    - SEO
    - Styling:CSS-in-JS
  features:
    - Base scaffolding for a Gatsby site.
    - ESLint and Prettier are preconfigured.
    - Preconfigured Netlify hosting.
    - Serverless functions ready to go.
    - Style with styled-components out of the box.
    - Customizable SEO component included.
- url: https://gatsby-starter-capacitor.netlify.app/
  repo: https://github.com/flogy/gatsby-starter-capacitor
  description: Build blazing fast mobile apps with Gatsby and Capacitor.
  tags:
    - Styling:None
  features:
    - Basic setup for hybrid mobile apps for Android and iOS
    - Demonstration on how to access Native APIs of mobile devices
- url: https://gatsby-starter-woo.surge.sh/
  repo: https://github.com/desmukh/gatsby-starter-woo
  description: Simple, clean, and responsive landing page for your product or service. This is a GatsbyJS port of StyleShout's Woo template.
  tags:
    - Landing Page
    - Onepage
    - Portfolio
  features:
    - Ported from StyleShout Woo theme
    - Fully responsive
    - Includes React Helmet to allow editing site meta tags
    - All landing page content can be customised through YAML files stored in content folder and in gatsby-config.js
- url: https://adityaketkar.netlify.app/
  repo: https://github.com/adityaketkar/circle-packing-personal-homepage
  description: A Customizable Personal-Website Template, Ready to Deploy in 10 mins!
  tags:
    - Landing Page
    - Onepage
    - Portfolio
  features:
    - Based on Starter "Dimension"
    - Easy to implement, data stored in JSON file
    - Includes a instructional video, can be deployed by people with no coding experience
    - Fully customizable template
- url: https://vapor.aesthetic.codes/
  repo: https://github.com/vaporwavy/gatsby-vapor
  description: A custom, simple theme for Gatsby. Made for minimalists. Completely free and fully responsive.
  tags:
    - Blog
    - SEO
    - Markdown
    - HTML5UP
    - Pagination
    - CMS:Netlify
  features:
    - Support tags
    - Post Search
    - Toggle Dark themes
- url: https://www.stefanseegerer.de/gatsby-starter-paper-css-landing-page/
  repo: https://github.com/manzanillo/gatsby-starter-paper-css-landing-page
  description: Single page starter with PaperCSS for a workshop, educational material, or other minimal landing pages
  tags:
    - Onepage
    - Landing Page
  features:
    - Landing Page
    - Google Analytics
    - PaperCSS style
- url: https://gatsby-typescript-app-starter.netlify.app/
  repo: https://github.com/MeridjaNassim/gatsby-typescript-app-starter
  description: Minimal starter configuration for PWA using typescript with both static routes and client side routes.
  tags:
    - PWA
    - Language:TypeScript
  features:
    - PWA configuration
    - Client side App configuration , with client side routing
    - JSON data layer included
    - Minimal CSS GRID
- url: https://gatsby-three-ts-plus.netlify.app/
  repo: https://github.com/shunp/gatsby-three-ts-plus
  description: 3D web starter kit with Three.js and TypeScript
  tags:
    - Linting
    - Language:TypeScript
    - Styling:Tailwind
    - CMS:Netlify
    - Portfolio
  features:
    - TypeScript is used for a better developer experience.
    - Tailwind CSS Framework
    - Includes React Helmet to allow editing site meta tags
    - Desktop and mobile responsive layout
- url: https://mui-treasury.com/layout/clones/reactjs?bgColor=b6c0d4
  repo: https://github.com/mui-treasury/gatsby-mui-layout-starter
  description: Supercharge your next project with Mui Treasury Layout, built on top of Material-UI
  tags:
    - Styling:CSS-in-JS
    - Styling:Material
  features:
    - Gatsby v2
    - Material-UI
    - MuiTreasury Layout
    - Dynamic configurable
    - Offline support
    - PWA ready
    - SEO
    - Responsive design
- url: https://7sferry-gatsby-contentful-starters.netlify.app/
  repo: https://github.com/7sferry/Gatsbyan1.0
  description: Blog template for Contentful CMS with some features like comment, tags, archives, pagination, prism, tags, share and many others.
  tags:
    - Blog
    - SEO
    - CMS:Contentful
    - Pagination
  features:
    - Blog template
    - Contentful CMS
    - Facebook Comment
    - Tags
    - Archives by date
    - Pagination
    - Share Button
    - Prism for code preview
- url: https://gatsby-starter-portfolio.herokuapp.com/
  repo: https://github.com/surudhb/gatsby-personal-site-template
  description: A minimalist dev portfolio featuring a blog, SEO, app-theming with React.Context, Bootstrap and Sass
  tags:
    - Portfolio
    - Blog
    - SEO
    - Markdown
    - MDX
    - Styling:Bootstrap
    - Styling:SCSS
    - Client-side App
  features:
    - Gatsby v2
    - Main page, Blog page, About page, Projects page, Resume page with dedicated pages for each blog-post and project
    - Uses Sass with Bootstrap to make styling super simple
    - Light/Dark mode for entire app using React's Context API
    - SEO enabled on each page with react-helmet
    - Features optimized image rendering using gatsby-image
    - Uses open source icons from Fontawesome and icons8
    - Uses icons as links to github, resume, hackerrank on main page
    - Programmatically generates styled pages for each blog post and project written in Markdown
    - Blog posts page features a live filter tool
    - Uses site metadata to populate About page
    - Resume page generated using template Markdown files
<<<<<<< HEAD
- url: https://knochenmark.github.io/gatsby-starter-level-2/
  repo: https://github.com/Knochenmark/gatsby-starter-level-2
  description: A minimalistic, responsive and easily configurable Gatsby starter that will help to bring your portfolio to the next level.
  tags:
    - Portfolio
    - Blog
    - Markdown
    - Styling:CSS-in-JS
    - Linting
  features:
    - Responsive Layout
    - High configurability
    - Configurable Sections via Markdown
    - Organized Projects by techs and Blog Posts by tags
    - Posts in Markdown
    - Pagination support
    - Syntax highlighting in code blocks
    - Styled Components with Emotion
    - ESLint and Prettier
    - FontAwsome Library for icons
=======
- url: https://texblog.akshatbisht.com/
  repo: https://github.com/aaaakshat/gatsby-starter-texblog
  description: A lightweight, LaTeX enabled starter to beautifully showcase your typeset articles.
  tags:
    - Blog
    - Markdown
    - MDX
    - SEO
    - Styling:SCSS
    - Language:TypeScript
  features:
    - Automatically generated landing page with articles organised by date
    - LaTeX support (rendered via remark-katex)
    - Custom Image component to easily add images
    - MDX to add components to articles
    - Uses SCSS for easy-to-understand naming
    - Google Analytics support
    - Responsive design
>>>>>>> 76be951e
<|MERGE_RESOLUTION|>--- conflicted
+++ resolved
@@ -6941,7 +6941,24 @@
     - Blog posts page features a live filter tool
     - Uses site metadata to populate About page
     - Resume page generated using template Markdown files
-<<<<<<< HEAD
+- url: https://texblog.akshatbisht.com/
+  repo: https://github.com/aaaakshat/gatsby-starter-texblog
+  description: A lightweight, LaTeX enabled starter to beautifully showcase your typeset articles.
+  tags:
+    - Blog
+    - Markdown
+    - MDX
+    - SEO
+    - Styling:SCSS
+    - Language:TypeScript
+  features:
+    - Automatically generated landing page with articles organised by date
+    - LaTeX support (rendered via remark-katex)
+    - Custom Image component to easily add images
+    - MDX to add components to articles
+    - Uses SCSS for easy-to-understand naming
+    - Google Analytics support
+    - Responsive design
 - url: https://knochenmark.github.io/gatsby-starter-level-2/
   repo: https://github.com/Knochenmark/gatsby-starter-level-2
   description: A minimalistic, responsive and easily configurable Gatsby starter that will help to bring your portfolio to the next level.
@@ -6961,24 +6978,4 @@
     - Syntax highlighting in code blocks
     - Styled Components with Emotion
     - ESLint and Prettier
-    - FontAwsome Library for icons
-=======
-- url: https://texblog.akshatbisht.com/
-  repo: https://github.com/aaaakshat/gatsby-starter-texblog
-  description: A lightweight, LaTeX enabled starter to beautifully showcase your typeset articles.
-  tags:
-    - Blog
-    - Markdown
-    - MDX
-    - SEO
-    - Styling:SCSS
-    - Language:TypeScript
-  features:
-    - Automatically generated landing page with articles organised by date
-    - LaTeX support (rendered via remark-katex)
-    - Custom Image component to easily add images
-    - MDX to add components to articles
-    - Uses SCSS for easy-to-understand naming
-    - Google Analytics support
-    - Responsive design
->>>>>>> 76be951e
+    - FontAwsome Library for icons