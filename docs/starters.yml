--- conflicted
+++ resolved
@@ -3794,7 +3794,6 @@
     - Extensible & responsive design
     - Blog integration
     - SEO
-<<<<<<< HEAD
 - url: https://gatsby-skeleton.netlify.com/
   repo: https://github.com/msallent/gatsby-skeleton
   description: Gatsby starter with TypeScript and all sort of linting
@@ -3809,7 +3808,6 @@
     - Prettier
     - Stylelint
     - SEO
-=======
 - url: https://nehalem.netlify.com/
   repo: https://github.com/nehalist/gatsby-starter-nehalem
   description: A starter for the Gatsby Nehalem Theme
@@ -3841,5 +3839,4 @@
   features:
     - New Header
     - Responsive
-    - Sidebar that displays recent blog posts
->>>>>>> 5f2516b2
+    - Sidebar that displays recent blog posts