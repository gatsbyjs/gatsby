--- conflicted
+++ resolved
@@ -5757,20 +5757,6 @@
     - Styled-Components
     - Shards UI
     - Bootstrap
-<<<<<<< HEAD
-- url: https://builderio.github.io/gatsby-starter-builder/
-  repo: https://github.com/BuilderIO/gatsby-starter-builder
-  description: Gatsby starter with drag + drop page building with your React components via Builder.io
-  tags:
-    - CMS:Builder.io
-    - CMS:Headless
-  features:
-    - Builder.io integration with sample pages/header/footer.
-    - Drag and drop page editing and creations.
-    - Lots of built-in templates, widgets, or bring in your own custom components.
-    - Uses @builder.io/gatsby plugin to dynamically create pages published on the editor.
-    - SEO
-=======
 - url: https://serene-ramanujan-285722.netlify.com/
   repo: https://github.com/kunalJa/gatsby-starter-math-blog
   description: A responsive math focused blog with MDX and Latex built in
@@ -5789,4 +5775,15 @@
     - Storybook with tested components included
     - Uses Tachyons for styling
     - Easy to create new posts
->>>>>>> d8b667ae
+- url: https://builderio.github.io/gatsby-starter-builder/
+  repo: https://github.com/BuilderIO/gatsby-starter-builder
+  description: Gatsby starter with drag + drop page building with your React components via Builder.io
+  tags:
+    - CMS:Builder.io
+    - CMS:Headless
+  features:
+    - Builder.io integration with sample pages/header/footer.
+    - Drag and drop page editing and creations.
+    - Lots of built-in templates, widgets, or bring in your own custom components.
+    - Uses @builder.io/gatsby plugin to dynamically create pages published on the editor.
+    - SEO