- url: https://graphcms.github.io/gatsby-graphcms-tailwindcss-example/
  repo: https://github.com/GraphCMS/gatsby-graphcms-tailwindcss-example
  description: The default Gatsby starter blog with the addition of the gatsby-source-graphql and tailwind dependencies.
  tags:
    - Styling:Tailwind
    - GraphCMS
  features:
    - Tailwind style library
    - GraphQL source plugin
    - Very simple boilerplate
- url: https://wonism.github.io/
  repo: https://github.com/wonism/gatsby-advanced-blog
  description: n/a
  tags:
    - Portfolio
    - Redux
  features:
    - Blog post listing with previews (image + summary) for each blog post
    - Categories and tags for blog posts with pagination
    - Search post with keyword
    - Put react application / tweet into post
    - Copy some codes in post with clicking button
    - Portfolio
    - Resume
    - Redux for managing statement (with redux-saga / reselect)
- url: https://vagr9k.github.io/gatsby-advanced-starter/
  repo: https://github.com/Vagr9K/gatsby-advanced-starter
  description: Great for learning about advanced features and their implementations
  tags:
    - Styling:None
  features:
    - Does not contain any UI frameworks
    - Provides only a skeleton
    - Tags
    - Categories
    - Google Analytics
    - Disqus
    - Offline support
    - Web App Manifest
    - SEO
- url: https://gatsby-tailwind-emotion-starter.netlify.com/
  repo: https://github.com/muhajirdev/gatsby-tailwind-emotion-starter
  description: A Gatsby Starter with Tailwind CSS + Emotion JS
  tags:
    - Styling:Tailwind
  features:
    - Eslint Airbnb without semicolon and without .jsx extension
    - Offline support
    - Web App Manifest
- url: https://gatsby-starter-redux-firebase.netlify.com/
  repo: https://github.com/muhajirdev/gatsby-starter-redux-firebase
  description: A Gatsby + Redux + Firebase Starter. With Authentication
  tags:
    - Styling:None
    - Firebase
    - Client-side App
  features:
    - Eslint Airbnb without semicolon and without .jsx extension
    - Firebase
    - Web App Manifest
- url: https://dschau.github.io/gatsby-blog-starter-kit/
  repo: https://github.com/dschau/gatsby-blog-starter-kit
  description: n/a
  tags:
    - Blog
  features:
    - Blog post listing with previews for each blog post
    - Navigation between posts with a previous/next post button
    - Tags and tag navigation
- url: https://contentful-userland.github.io/gatsby-contentful-starter/
  repo: https://github.com/contentful-userland/gatsby-contentful-starter
  description: n/a
  tags:
    - Blog
    - Contentful
    - Headless CMS
  features:
    - Based on the Gatsby Starter Blog
    - Includes Contentful Delivery API for production build
    - Includes Contentful Preview API for development
- url: https://react-firebase-authentication.wieruch.com/
  repo: https://github.com/the-road-to-react-with-firebase/react-gatsby-firebase-authentication
  description: n/a
  tags:
    - Firebase
  features:
    - Sign In, Sign Up, Sign Out
    - Password Forget
    - Password Change
    - Protected Routes with Authorization
    - Realtime Database with Users
- url: http://dmwl.net/gatsby-hampton-theme
  repo: https://github.com/davad/gatsby-hampton-theme
  description: n/a
  tags:
    - Styling:CSS-in-JS
  features:
    - Eslint in dev mode with the airbnb config and prettier formatting rules
    - Emotion for CSS-in-JS
    - A basic blog, with posts under src/pages/blog
    - A few basic components (Navigation, Layout, Link wrapper around gatsby-link))
    - Based on gatsby-starter-gatsbytheme
- url: https://vagr9k.github.io/gatsby-material-starter/
  repo: https://github.com/Vagr9K/gatsby-material-starter
  description: n/a
  tags:
    - Styling:Material
  features:
    - React-MD for Material design
    - Sass/SCSS
    - Tags
    - Categories
    - Google Analytics
    - Disqus
    - Offline support
    - Web App Manifest
    - SEO
- url: https://xiaoxinghu.github.io/gatsby-orga/
  repo: https://github.com/xiaoxinghu/gatsby-orga
  description: n/a
  tags:
    - Orga
  features:
    - Parses org-mode files with Orga.
- url: http://2column-portfolio.surge.sh/
  repo: https://github.com/praagyajoshi/gatsby-starter-2column-portfolio
  description: n/a
  tags:
    - Portfolio
    - Styling:SCSS
  features:
    - Designed as a minimalistic portfolio website
    - Grid system using flexboxgrid
    - Styled using SCSS
    - Font icons using font-awesome
    - Google Analytics integration
    - Open Sans font using Google Fonts
    - Prerendered Open Graph tags for rich sharing
- url: https://prototypeinteractive.github.io/gatsby-react-boilerplate/
  repo: https://github.com/PrototypeInteractive/gatsby-react-boilerplate
  description: n/a
  tags:
    - Styling:Bootstrap
  features:
    - Basic configuration and folder structure
    - Uses PostCSS and Sass (with autoprefixer and pixrem)
    - Uses Bootstrap 4 grid
    - Leaves the styling to you
    - Uses data from local json files
    - Contains Node.js server code for easy, secure, and fast hosting
- url: http://capricious-spring.surge.sh/
  repo: https://github.com/noahg/gatsby-starter-blog-no-styles
  description: n/a
  tags:
    - Blog
    - Styling:None
  features:
    - Same as official gatsby-starter-blog but with all styling removed
- url: https://gatsby-starter-blog-demo.netlify.com/
  repo: https://github.com/gatsbyjs/gatsby-starter-blog
  description: official blog
  tags:
    - Official
    - Blog
  features:
    - Basic setup for a full-featured blog
    - Support for an RSS feed
    - Google Analytics support
    - Automatic optimization of images in Markdown posts
    - Support for code syntax highlighting
    - Includes plugins for easy, beautiful typography
    - Includes React Helmet to allow editing site meta tags
    - Includes plugins for offline support out of the box
- url: https://gatsby-starter-bloomer.netlify.com/
  repo: https://github.com/Cethy/gatsby-starter-bloomer
  description: n/a
  tags:
    - Styling:Bulma
  features:
    - Based on gatsby-starter-default
    - Bulma CSS Framework with its Bloomer react components
    - Font-Awesome icons
    - Includes a simple fullscreen hero w/ footer example
- url: https://gatsby-starter-bootstrap-netlify.netlify.com/
  repo: https://github.com/konsumer/gatsby-starter-bootstrap-netlify
  description: n/a
  tags:
    - Styling:Bootstrap
    - Netlify CMS
  features:
    - Very similar to gatsby-starter-netlify-cms, slightly more configurable (eg set site-title in gatsby-config) with Bootstrap/Bootswatch instead of bulma
- url: https://gatstrap.netlify.com/
  repo: https://github.com/jaxx2104/gatsby-starter-bootstrap
  description: n/a
  tags:
    - Styling:Bootstrap
  features:
    - Bootstrap CSS framework
    - Single column layout
    - Basic components like SiteNavi, SitePost, SitePage
- url: http://gatsby-bulma-storybook.surge.sh/
  repo: https://github.com/gvaldambrini/gatsby-starter-bulma-storybook
  description: n/a
  tags:
    - Styling:Bulma
    - Storybook
    - Testing
  features:
    - Storybook for developing components in isolation
    - Bulma and Sass support for styling
    - CSS modules
    - Prettier & eslint to format & check the code
    - Jest
- url: https://gatsby-starter-business.netlify.com/
  repo: https://github.com/v4iv/gatsby-starter-business
  description: n/a
  tags:
    - Styling:Bulma
    - PWA
    - Netlify CMS
    - Disqus
    - Search
    - Pagination
  features:
    - Complete Business Website Suite - Home Page, About Page, Pricing Page, Contact Page and Blog
    - Netlify CMS for Content Management
    - SEO Friendly (Sitemap, Schemas, Meta Tags, GTM etc)
    - Bulma and Sass Support for styling
    - Progressive Web App & Offline Support
    - Tags and RSS Feed for Blog
    - Disqus and Share Support
    - Elastic-Lunr Search
    - Pagination
    - Easy Configuration using `config.js` file
- url: https://haysclark.github.io/gatsby-starter-casper/
  repo: https://github.com/haysclark/gatsby-starter-casper
  description: n/a
  tags:
    - PWA
  features:
    - Page pagination
    - CSS
    - Tags
    - Google Analytics
    - Offline support
    - Web App Manifest
    - SEO
- url: http://gatsby-starter-ceevee.surge.sh/
  repo: https://github.com/amandeepmittal/gatsby-starter-ceevee
  description: n/a
  tags:
    - Portfolio
  features:
    - Based on the Ceevee site template, design by Styleshout
    - Single Page Resume/Portfolio site
    - Target audience Developers, Designers, etc.
    - Used CSS Modules, easy to manipulate
    - FontAwsome Library for icons
    - Responsive Design, optimized for Mobile devices
- url: https://gatsby-starter-contentful-i18n.netlify.com/
  repo: https://github.com/mccrodp/gatsby-starter-contentful-i18n
  description: i18n support and language switcher for Contentful starter repo
  tags:
    - i18n
    - Contentful
    - Headless CMS
  features:
    - Localization (Multilanguage)
    - Dynamic content from Contentful CMS
    - Integrates i18n plugin starter and using-contentful repos
- url: http://cranky-edison-12166d.netlify.com/
  repo: https://github.com/datocms/gatsby-portfolio
  description: n/a
  tags:
    - DatoCMS
    - Headless CMS
  features:
    - Simple portfolio to quick start a site with DatoCMS
    - Contents and media from DatoCMS
    - Custom Sass style
    - SEO
- url: https://gatsby-deck.netlify.com/
  repo: https://github.com/fabe/gatsby-starter-deck
  description: n/a
  tags:
    - Presentation
  features:
    - Create presentations/slides using Gatsby.
    - Offline support.
    - Page transitions.
- url: https://gatsby-starter-default-i18n.netlify.com/
  repo: https://github.com/angeloocana/gatsby-starter-default-i18n
  description: n/a
  tags:
    - i18n
  features:
    - localization (Multilanguage)
- url: https://gatsby-starter-default-demo.netlify.com/
  repo: https://github.com/gatsbyjs/gatsby-starter-default
  description: official default
  tags:
    - Official
  features:
    - Comes with React Helmet for adding site meta tags
    - Includes plugins for offline support out of the box
- url: http://gatsby-dimension.surge.sh/
  repo: https://github.com/codebushi/gatsby-starter-dimension
  description: Single page starter based on the Dimension site template
  tags:
    - Portfolio
    - HTML5UP
    - Styling:SCSS
  features:
    - Designed by HTML5 UP
    - Simple one page site that’s perfect for personal portfolios
    - Fully Responsive
    - Styling with SCSS
- url: https://gatsby-docs-starter.netlify.com/
  repo: https://github.com/ericwindmill/gatsby-starter-docs
  description: n/a
  tags:
    - Documentation
    - Styling:CSS-in-JS
  features:
    - All the features from gatsby-advanced-starter, plus
    - Designed for Documentation / Tutorial Websites
    - ‘Table of Contents’ Component, Auto generates ToC from posts - just follow the file frontmatter conventions from markdown files in ‘lessons’.
    - Styled Components w/ ThemeProvider
    - Basic UI
    - A few extra components
    - Custom prismjs theme
    - React Icons
- url: https://parmsang.github.io/gatsby-starter-ecommerce/
  repo: https://github.com/parmsang/gatsby-starter-ecommerce
  description: Easy to use starter for an e-commerce store
  tags:
    - Styling:Semantic
    - Stripe
    - Moltin
    - eCommerce
    - PWA
    - Authentication
  features:
    - Uses the Moltin eCommerce Api
    - Stripe checkout
    - Semantic-UI
    - Styled components
    - Google Analytics - (you enter the tracking-id)
    - React-headroom
    - Eslint & Prettier. Uses Airbnb JavaScript Style Guide
    - Authentication via Moltin (Login and Register)
- url: http://gatsby-forty.surge.sh/
  repo: https://github.com/codebushi/gatsby-starter-forty
  description: Multi-page starter based on the Forty site template
  tags:
    - Styling:SCSS
    - HTML5UP
  features:
    - Designed by HTML5 UP
    - Colorful homepage, and also includes a Landing Page and Generic Page components.
    - Many elements are available, including buttons, forms, tables, and pagination.
    - Custom grid made with CSS Grid
    - Styling with SCSS
- url: https://themes.gatsbythemes.com/gatsby-starter/
  repo: https://github.com/saschajullmann/gatsby-starter-gatsbythemes
  description: n/a
  tags:
    - Styling:CSS-in-JS
    - Blog
    - Testing
    - Linting
  features:
    - CSS-in-JS via Emotion.
    - Jest and Enzyme for testing.
    - Eslint in dev mode with the airbnb config and prettier formatting rules.
    - React 16.
    - A basic blog, with posts under src/pages/blog. There’s also a script which creates a new Blog entry (post.sh).
    - Data per JSON files.
    - A few basic components (Navigation, Footer, Layout).
    - Layout components make use of Styled-System.
    - Google Analytics (you just have to enter your tracking-id).
    - Gatsby-Plugin-Offline which includes Service Workers.
    - Prettier for a uniform codebase.
    - Normalize css (7.0).
    - Feather icons.
    - Font styles taken from Tachyons.
- url: https://gcn.netlify.com/
  repo: https://github.com/ryanwiemer/gatsby-starter-gcn
  description: A starter template to build amazing static websites with Gatsby, Contentful and Netlify
  tags:
    - Contentful
    - Headless CMS
    - Blog
    - Netlify Form
    - Styling:CSS-in-JS
  features:
    - Contentful integration with ready to go placeholder content
    - Netlify integration including a pre-built contact form
    - Minimal responsive design - made to customize or tear apart
    - Pagination logic
    - Styled components
    - SEO Friendly Component
    - JSON-LD Schema
    - OpenGraph sharing support
    - Sitemap Generation
    - Google Analytics
    - Progressive Web app
    - Offline Support
    - RSS Feed
    - Gatsby Standard module for linting JavaScript with StandardJS
    - Stylelint support for Styled Components to lint the CSS in JS
- url: https://alampros.github.io/gatsby-starter-grommet/
  repo: https://github.com/alampros/gatsby-starter-grommet
  description: n/a
  tags:
    - Styling:Grommet
  features:
    - Barebones configuration for using the Grommet design system
    - Uses Sass (with CSS modules support)
- url: https://gatsby-starter-hello-world-demo.netlify.com/
  repo: https://github.com/gatsbyjs/gatsby-starter-hello-world
  description: official hello world
  tags:
    - Official
  features:
    - A no-frills Gatsby install
    - No plugins, no boilerplate
    - Great for advanced users
- url: https://gatsby-starter-hero-blog.greglobinski.com/
  repo: https://github.com/greglobinski/gatsby-starter-hero-blog
  description: no description yet
  tags:
    - Styling:PostCSS
    - SEO
    - Markdown
  features:
    - Easy editable content in Markdown files (posts, pages and parts)
    - CSS with `styled-jsx` and `PostCSS`
    - SEO (sitemap generation, robot.txt, meta and OpenGraph Tags)
    - Social sharing (Twitter, Facebook, Google, LinkedIn)
    - Comments (Facebook)
    - Images lazy loading and `webp` support (gatsby-image)
    - Post categories (category based post list)
    - Full text searching (Algolia)
    - Contact form (Netlify form handling)
    - Form elements and validation with `ant-design`
    - RSS feed
    - 100% PWA (manifest.webmanifest, offline support, favicons)
    - Google Analytics
    - App favicons generator (node script)
    - Easy customizable base styles via `theme` object generated from `yaml` file (fonts, colors, sizes)
    - React v.16.3 (gatsby-plugin-react-next)
    - Components lazy loading (social sharing)
    - ESLint (google config)
    - Prettier code styling
    - Webpack `BundleAnalyzerPlugin`
- url: https://gatsby-starter-i18n-lingui.netlify.com/
  repo: https://github.com/dcroitoru/gatsby-starter-i18n-lingui
  description: n/a
  tags:
    - i18n
  features:
    - Localization (Multilanguage) provided by js-lingui
    - Message extraction
    - Avoids code duplication - generates pages for each locale
    - Possibility of translated paths
- url: https://lumen.netlify.com/
  repo: https://github.com/alxshelepenok/gatsby-starter-lumen
  description: A minimal, lightweight and mobile-first starter for creating blogs uses Gatsby.
  tags:
    - Blog
    - Netlify CMS
    - Pagination
    - Disqus
    - RSS
    - Linting
    - Testing
    - Styling:PostCSS
    - Styling:SCSS
  features:
    - Lost Grid
    - Jest testing
    - Beautiful typography inspired by matejlatin/Gutenberg
    - Mobile-First approach in development
    - Stylesheet built using SASS and BEM-Style naming
    - Syntax highlighting in code blocks
    - Sidebar menu built using a configuration block
    - Archive organized by tags and categories
    - Pagination support
    - Offline support
    - Google Analytics support
    - Disqus Comments support
- url: https://minimal-blog.lekoarts.de
  repo: https://github.com/LekoArts/gatsby-starter-minimal-blog
  description: This starter is part of a german tutorial series on Gatsby. The starter will change over time to use more advanced stuff (feel free to express your ideas in the repository). Its first priority is a minimalistic style coupled with a lot of features for the content.
  tags:
    - Blog
    - MDX
    - Styling:CSS-in-JS
    - Netlify Form
    - Linting
    - PWA
  features:
    - Minimal and clean white layout
    - Write your blog posts in MDX
    - Offline Support, WebApp Manifest, SEO
    - Code highlighting (with prism-react-renderer) and live preview (with react-live)
- url: https://gatsby-starter-modern-demo.netlify.com/
  repo: https://github.com/kripod/gatsby-starter-modern
  description: no description yet
  tags:
    - Linting
  features:
    - A set of strict linting rules (based on the Airbnb JavaScript Style Guide)
    - Encourage automatic code formatting
    - Prefer using Yarn for package management
    - Use EditorConfig to maintain consistent coding styles between different editors and IDEs
    - Integration with Visual Studio Code
    - Based on gatsby-starter-default
- url: https://gatsby-netlify-cms.netlify.com/
  repo: https://github.com/netlify-templates/gatsby-starter-netlify-cms
  description: n/a
  tags:
    - Blog
    - Styling:Bulma
    - Netlify CMS
  features:
    - A simple blog built with Netlify CMS
    - Basic directory organization
    - Uses Bulma for styling
    - Visit the repo to learn how to set up authentication, and begin modeling your content.
- url: https://gatsby-starter-personal-blog.greglobinski.com/
  repo: https://github.com/greglobinski/gatsby-starter-personal-blog
  description: n/a
  tags:
    - Blog
    - Markdown
    - Algolia
    - Netlify Form
    - Styling:Material
  features:
    - Ready to use, but easily customizable a fully equipped theme starter
    - Easy editable content in Markdown files (posts, pages and parts)
    - ‘Like an app’ layout transitions
    - Easily restyled through theme object
    - Styling with JSS
    - Page transitions
    - Comments (Facebook)
    - Post categories
    - Post list filtering
    - Full text searching (Algolia)
    - Contact form (Netlify form handling)
    - Material UI (@next)
    - RSS feed
    - Full screen mode
    - User adjustable articles’ body copy font size
    - Social sharing (Twitter, Facebook, Google, LinkedIn)
    - PWA (manifes.json, offline support, favicons)
    - Google Analytics
    - Favicons generator (node script)
    - Components leazy loading with AsyncComponent (social sharing, info box)
    - ESLint (google config)
    - Prettier code styling
    - Custom webpack CommonsChunkPlugin settings
    - Webpack BundleAnalyzerPlugin
- url: http://gatsby-photon.surge.sh/
  repo: https://github.com/codebushi/gatsby-starter-photon
  description: Single page starter based on the Photon site template
  tags:
    - HTML5UP
    - Styling:SCSS
  features:
    - Designed by HTML5 UP
    - Single Page, Responsive Site
    - Custom grid made with CSS Grid
    - Styling with SCSS
- url: https://portfolio-bella.netlify.com/
  repo: https://github.com/LekoArts/gatsby-starter-portfolio-bella
  description: A portfolio starter for Gatsby. The target audience are designers and photographers. The light themed website shows your work with large images & big typography. The Onepage is powered by the Headless CMS Prismic.io. and has programmatically created pages for your projects. General settings and colors can be changed in a config & theme file.
  tags:
    - Portfolio
    - Prismic
    - Headless CMS
    - Styling:CSS-in-JS
    - Onepage
    - PWA
    - Linting
  features:
    - Big typography & images
    - White theme
    - Prismic.io as CMS
    - Emotion for styling + Emotion-Grid
    - One-page layout with sub-pages for case studies
    - Easily configurable
    - And other good stuff (SEO, Offline Support, WebApp Manifest Support)
- url: https://cara.lekoarts.de
  repo: https://github.com/LekoArts/gatsby-starter-portfolio-cara
  description: A portfolio starter for Gatsby. The target audience are designers and photographers. The playful & colorful Onepage has beautiful parallax effects (made possible by React Spring) and has a Hero, Projects, About and Contact section. The styling is defined by TailwindCSS which enables easy edits and a consistent look. General settings and colors can be changed in a config & theme file.
  tags:
    - Portfolio
    - Onepage
    - Styling:CSS-in-JS
    - Styling:Tailwind
    - PWA
    - Linting
  features:
    - React Spring
    - TailwindCSS & Styled Components
    - Uses tailwind.macro (Babel macro) for easy TailwindCSS styling
    - Playful & Colorful One-Page website with Parallax effect
    - Easily configurable
    - And other good stuff (SEO, Responsive images, Offline Support, WebApp Manifest Support)
- url: https://emilia.lekoarts.de
  repo: https://github.com/LekoArts/gatsby-starter-portfolio-emilia
  description: A portfolio starter for Gatsby. The target audience are designers and photographers. The dark themed website shows your work with large images in a grid-layout (powered by CSS Grid). The transition effects on the header add a playful touch to the overall minimal design. The website has programmatically created pages for your projects (with automatic image import). General settings and colors can be changed in a config & theme file.
  tags:
    - Portfolio
    - PWA
    - Transitions
    - MDX
    - Styling:CSS-in-JS
    - Linting
    - Testing
  features:
    - Focus on big images (with gatsby-image)
    - Dark Theme with HeroPatterns Header
    - CSS Grid and styled-components
    - Page transitions
    - Cypress for End-to-End testing
    - react-spring animations
    - One-Page layout with sub-pages for projects
    - Create your projects in MDX (automatic import of images)
    - And other good stuff (SEO, Offline Support, WebApp Manifest Support)
- url: https://emma.lekoarts.de
  repo: https://github.com/LekoArts/gatsby-starter-portfolio-emma
  description: A portfolio starter for Gatsby. The target audience are designers and photographers. The light themed website shows your work with large images in a full-width grid-layout. Choose color overlays for card items and your projects. The website has three pages (Index, About, Contact) and programmatically created pages for your projects. General settings and colors can be changed in a config & theme file.
  tags:
    - Portfolio
    - MDX
    - Transitions
    - Styling:CSS-in-JS
    - PWA
    - Linting
    - Testing
  features:
    - Full-width photo grid-layout (with gatsby-image)
    - Minimalistic light theme with large images
    - Create your projects in MDX
    - Styling with styled-components
    - react-spring animations
    - Easily configurable
    - And other good stuff (SEO, Offline Support, WebApp Manifest Support)
- url: https://gatsby-starter-procyon.netlify.com/
  repo: https://github.com/danielmahon/gatsby-starter-procyon
  description: n/a
  tags:
    - PWA
    - GraphCMS
    - Headless CMS
    - Apollo Client
    - Styling:Material
    - Netlify Identity
  features:
    - Gatsby + ReactJS (server side rendering)
    - GraphCMS Headless CMS
    - DraftJS (in-place) Medium-like Editing
    - Apollo GraphQL (client-side)
    - Local caching between builds
    - Material-UI (layout, typography, components, etc)
    - Styled-Components™-like API via Material-UI
    - Netlify Deployment Friendly
    - Netlify Identity Authentication (enables editing)
    - Automatic versioning, deployment and CHANGELOG
    - Automatic rebuilds with GraphCMS and Netlify web hooks
    - PWA (Progressive Web App)
    - Google Fonts
- url: http://gatsby-starter-product-guy.surge.sh/
  repo: https://github.com/amandeepmittal/gatsby-starter-product-guy
  description: n/a
  tags:
    - Portfolio
  features:
    - Single Page
    - A portfolio Developers and Product launchers alike
    - Using Typography.js easy to switch fonts
    - All your Project/Portfolio Data in Markdown, server by GraphQL
    - Responsive Design, optimized for Mobile devices
- url: https://caki0915.github.io/gatsby-starter-redux/
  repo: https://github.com/caki0915/gatsby-starter-redux
  description: n/a
  tags:
    - Styling:CSS-in-JS
    - Redux
  features:
    - Redux and Redux-devtools.
    - Emotion with a basic theme and SSR
    - Typography.js
    - Eslint rules based on Prettier and Airbnb
- url: http://gatsby-stellar.surge.sh/
  repo: https://github.com/codebushi/gatsby-starter-stellar
  description: Single page starter based on the Stellar site template
  tags:
    - HTML5UP
    - Styling:SCSS
  features:
    - Designed by HTML5 UP
    - Scroll friendly, responsive site. Can be used as a single or multi-page site.
    - Sticky Navigation when scrolling.
    - Scroll spy and smooth scrolling to different sections of the page.
    - Styling with SCSS
- url: http://gatsby-strata.surge.sh/
  repo: https://github.com/codebushi/gatsby-starter-strata
  description: Single page starter based on the Strata site template
  tags:
    - Portfolio
    - HTML5UP
    - Styling:SCSS
  features:
    - Designed by HTML5 UP
    - Super Simple, single page portfolio site
    - Lightbox style React photo gallery
    - Fully Responsive
    - Styling with SCSS
- url: https://gatsby-starter-strict.netlify.com/
  repo: https://github.com/kripod/gatsby-starter-strict
  description: n/a
  tags:
    - Linting
  features:
    - A set of strict linting rules (based on the Airbnb JavaScript Style Guide)
    - lint script
    - Encourage automatic code formatting
    - format script
    - Prefer using Yarn for package management
    - Use EditorConfig to maintain consistent coding styles between different editors and IDEs
    - Integration with Visual Studio Code
    - Pre-configured auto-formatting on file save
    - Based on gatsby-starter-default
- url: https://gatsby-tachyons.netlify.com/
  repo: https://github.com/pixelsign/gatsby-starter-tachyons
  description: no description yet
  tags:
    - Styling:Tachyons
  features:
    - Based on gatsby-starter-default
    - Using Tachyons for CSS.
- url: https://quizzical-mcclintock-0226ac.netlify.com/
  repo: https://github.com/taylorbryant/gatsby-starter-tailwind
  description: A Gatsby v2 starter styled using Tailwind, a utility-first CSS framework. Uses Purgecss to remove unused CSS.
  tags:
    - Styling:Tailwind
  features:
    - Based on gatsby-starter-default
    - Tailwind CSS Framework
    - Removes unused CSS with Purgecss
    - Includes responsive navigation and form examples
- url: http://portfolio-v3.surge.sh/
  repo: https://github.com/amandeepmittal/gatsby-portfolio-v3
  description: n/a
  tags:
    - Portfolio
  features:
    - Single Page, Timeline View
    - A portfolio Developers and Product launchers
    - Bring in Data, plug-n-play
    - Responsive Design, optimized for Mobile devices
    - Seo Friendly
    - Uses Flexbox
- url: https://gatsby-starter-typescript-plus.netlify.com/
  repo: https://github.com/resir014/gatsby-starter-typescript-plus
  description: This is a starter kit for Gatsby.js websites written in TypeScript. It includes the bare essentials for you to get started (styling, Markdown parsing, minimal toolset).
  tags:
    - Styling:CSS-in-JS
    - TypeScript
    - Markdown
  features:
    - TypeScript
    - TSLint (with custom TSLint rules)
    - Markdown rendering with Remark
    - Basic component structure
    - Styling with emotion
- url: https://haysclark.github.io/gatsby-starter-typescript/
  repo: https://github.com/haysclark/gatsby-starter-typescript
  description: n/a
  tags:
    - TypeScript
  features:
    - TypeScript
- url: https://fabien0102-gatsby-starter.netlify.com/
  repo: https://github.com/fabien0102/gatsby-starter
  description: n/a
  tags:
    - TypeScript
    - Styling:Semantic
    - Testing
  features:
    - Semantic-ui for styling
    - TypeScript
    - Offline support
    - Web App Manifest
    - Jest/Enzyme testing
    - Storybook
    - Markdown linting
- url: https://gatsby-starter-wordpress.netlify.com/
  repo: https://github.com/GatsbyCentral/gatsby-starter-wordpress
  description: Gatsby starter using WordPress as the content source.
  tags:
    - Styling:CSS-in-JS
    - Wordpress
  features:
    - All the features from gatsby-advanced-starter, plus
    - Leverages the WordPress plugin for Gatsby for data
    - Configured to work with WordPress Advanced Custom Fields
    - Auto generated Navigation for your Wordpress Pages
    - Minimal UI and Styling — made to customize.
    - Styled Components
- url: https://www.concisejavascript.org/
  repo: https://github.com/rwieruch/open-crowd-fund
  description: n/a
  tags:
    - Stripe
    - Firebase
  features:
    - Open source crowdfunding for your own ideas
    - Alternative for Kickstarter, GoFundMe, etc.
    - Secured Credit Card payments with Stripe
    - Storing of funding information in Firebase
- url: https://www.verious.io/
  repo: https://github.com/cpinnix/verious-boilerplate
  description: n/a
  tags:
    - Styling:Other
  features:
    - Components only. Bring your own data, plugins, etc.
    - Bootstrap inspired grid system with Container, Row, Column components.
    - Simple Navigation and Dropdown components.
    - Baseline grid built in with modular scale across viewports.
    - Abstract measurements utilize REM for spacing.
    - One font to rule them all, Helvetica.
- url: https://gatsby-starter-blog-grommet.netlify.com/
  repo: https://github.com/Ganevru/gatsby-starter-blog-grommet
  description: GatsbyJS v2 starter for creating a blog. Based on Grommet v2 UI.
  tags:
    - Blog
    - Markdown
    - Styling:Grommet
    - TypeScript
    - Linting
    - Redux
  features:
    - Grommet v2 UI
    - Easily configurable - see site-config.js in the root
    - Switch between grommet themes
    - Change between light and dark themes (with Redux)
    - Blog posts previews in card style
    - Responsive Design, optimized for Mobile devices
    - styled-components
    - TypeScript and ESLint (typescript-eslint)
    - lint-staged and husky - for linting before commit
- url: https://happy-pare-dff451.netlify.com/
  repo: https://github.com/fhavrlent/gatsby-contentful-typescript-starter
  description: Contentful and TypeScript starter based on default starter.
  tags:
    - Contentful
    - Headless CMS
    - TypeScript
    - Styling:CSS-in-JS
  features:
    - Based on default starter
    - TypeScript
    - CSS in JS (Emotion)
    - Contentful
- url: https://xylo-gatsby-bulma-starter.netlify.com/
  repo: https://github.com/xydac/xylo-gatsby-bulma-starter
  description: Gatsby v2 Starter with Bulma based on default starter.
  tags:
    - Styling:SCSS
    - Styling:Bulma
  features:
    - Based on default starter
    - Bulma Css
    - Sass based Styling
- url: https://maxpou.github.io/gatsby-starter-morning-dew/
  repo: https://github.com/maxpou/gatsby-starter-morning-dew
  description: Gatsby v2 blog starter
  tags:
    - Blog
    - Markdown
    - PWA
    - Disqus
    - SEO
    - Styling:CSS-in-JS
  features:
    - Blog post listing with previews (image + summary) for each blog post
    - Fully configurable
    - Multilang support (blog post only)
    - Syntax highlighting
    - css-in-js (with styled-components)
    - Fully Responsive
    - Tags
    - Google Analytics
    - Disqus comments support
    - Offline support
    - Web App Manifest
    - ESLint
    - Prettier
    - Travis CI
- url: https://gatsby-starter-blog-jumpalottahigh.netlify.com/
  repo: https://github.com/jumpalottahigh/gatsby-starter-blog-jumpalottahigh
  description: Gatsby v2 blog starter with SEO, search, filter, reading progress, mobile menu fab
  tags:
    - Blog
    - Markdown
  features:
    - Blog post listing with previews (image + summary) for each blog post
    - Google structured data
    - Mobile-friendly menu toggled with a floating action button (FAB)
    - Article read progress
    - User feedback component
- url: https://i18n.smakosh.com/
  repo: https://github.com/smakosh/gatsby-starter-i18n
  description: Gatsby v2 Starter with i18n using react-intl and more cool features.
  tags:
    - Styling:CSS-in-JS
    - i18n
  features:
    - Based on default starter
    - i18n with rtl text
    - Stateless components using Recompose
    - Font changes depending on the chosen language
    - SEO (meta tags, openGraph, structured data, twitter and more...)
- url: https://gatsby-starter-mate.netlify.com
  repo: https://github.com/EmaSuriano/gatsby-starter-mate
  description: A portfolio starter for Gatsby integrated with Contentful CMS.
  tags:
    - Styling:CSS-in-JS
    - Contentful
    - Headless CMS
    - Portfolio
  features:
    - Gatsby v2
    - Rebass (Styled-components system)
    - React Reveal
    - Dynamic content from Contentful
    - Offline support
    - PWA ready
    - SEO
    - Responsive design
    - Icons from font-awesome
    - Netlify Deployment Friendly
    - Medium integration
    - Social sharing (Twitter, Facebook, Google, LinkedIn)
- url: https://gatsby-starter-typescript-sass.netlify.com
  repo: https://github.com/tdharmon/gatsby-starter-typescript-sass
  description: A basic starter with Typescript and Sass built in
  tags:
    - TypeScript
    - Styling:SCSS
    - Linting
  features:
    - TypeScript and Sass support
    - TS linter with basic react rules
- url: https://gatsby-simple-contentful-starter.netlify.com/
  repo: https://github.com/cwlsn/gatsby-simple-contentful-starter
  description: A simple starter to display Contentful data in Gatsby, ready to deploy on Netlify. Comes with a detailed article detailing the process.
  tags:
    - Contentful
    - Headless CMS
    - Markdown
    - Styling:CSS-in-JS
  features:
    - Gatsby v2
    - Query Contentful data via Gatsby's GraphQL
    - Styled-Components for CSS-in-JS
    - Simple format, easy to create your own site quickly
    - React Helmet for Header Modification
    - Remark for loading Markdown into React
- url: https://gatsby-blog-cosmicjs.netlify.com/
  repo: https://github.com/cosmicjs/gatsby-blog-cosmicjs
  description: Blog that utilizes the power of the Cosmic JS headless CMS for easy content management
  tags:
    - Cosmic JS
    - Headless CMS
    - Blog
  features:
    - Uses the Cosmic JS Gatsby source plugin
- url: https://cosmicjs-gatsby-starter.netlify.com/
  repo: https://github.com/cosmicjs/gatsby-starter
  description: Simple Gatsby starter connected to the Cosmic JS headless CMS for easy content management
  tags:
    - Cosmic JS
    - Headless CMS
  features:
    - Uses the Cosmic JS Gatsby source plugin
- url: https://www.gatsby-typescript-template.com/
  repo: https://github.com/ikeryo1182/gatsby-typescript-template
  description: This is a standard starter with Typescript, TSLint, Prettier, Lint-Staged(Husky) and Sass
  tags:
    - TypeScript
    - Linting
    - Styling:SCSS
  features:
    - Category and Tag for post
    - Type Safe by TypeScript
    - Format Safe by TSLint and Prettier with Lint-Staged(Husky)
- url: https://zandersparrow.github.io/gatsby-simple-redux/
  repo: https://github.com/zandersparrow/gatsby-simple-redux
  description: The default starter plus redux
  tags:
    - Redux
  features:
    - Minimal starter based on the official default
    - Includes redux and a simple counter example
- url: https://gatsby-casper.netlify.com/
  repo: https://github.com/scttcper/gatsby-casper
  description: This is a starter blog that looks like the Ghost.io default theme, casper.
  tags:
    - Blog
    - TypeScript
    - Styling:CSS-in-JS
  features:
    - Emotion CSS-in-JS
    - Typescript
    - Author and tag pages
    - RSS
- url: https://gatsby-universal.netlify.com
  repo: https://github.com/fabe/gatsby-universal
  description: An opinionated Gatsby v2 starter for state-of-the-art marketing sites
  tags:
    - Transitions
    - PWA
    - Styling:CSS-in-JS
    - Linting
    - Markdown
    - SEO
  features:
    - Page Transitions
    - IntersectionObserver, component-based
    - React Context for global UI state
    - styled-components v4
    - Generated media queries for easy use
    - Optimized with Google Lighthouse (100/100)
    - Offline support
    - Manifest support
    - Sitemap support
    - All favicons generated
    - SEO (with Schema JSONLD) & Social Tags
    - Prettier
    - ESLint
- url: https://prismic.lekoarts.de/
  repo: https://github.com/LekoArts/gatsby-starter-prismic
  description: A typography-heavy & light-themed Gatsby Starter which uses the Headless CMS Prismic.
  tags:
    - Prismic
    - Headless CMS
    - Styling:CSS-in-JS
    - Linting
    - Blog
    - PWA
    - Testing
  features:
    - Prismic as Headless CMS
    - Uses multiple features of Prismic - Slices, Labels, Relationship fields, Custom Types
    - Emotion for Styling
    - Cypress for End-to-End testing
    - Prism.js highlighting
    - Responsive images with gatsby-image
    - Extensive SEO
    - ESLint & Prettier
- url: https://gatsby-starter-v2-casper.netlify.com/
  repo: https://github.com/GatsbyCentral/gatsby-v2-starter-casper
  description: A blog starter based on the Casper (v1.4) theme.
  tags:
    - Blog
    - PWA
  features:
    - Page pagination
    - CSS
    - Tags
    - Google Analytics
    - Offline support
    - Web App Manifest
    - SEO
- url: https://lumen-v2.netlify.com/
  repo: https://github.com/GatsbyCentral/gatsby-v2-starter-lumen
  description: A Gatsby v2 fork of the lumen starter.
  tags:
    - Blog
    - RSS
    - Disqus
  features:
    - Lost Grid.
    - Beautiful typography inspired by matejlatin/Gutenberg.
    - Mobile-First approach in development.
    - Stylesheet built using Sass and BEM-Style naming.
    - Syntax highlighting in code blocks.
    - Sidebar menu built using a configuration block.
    - Archive organized by tags and categories.
    - Automatic RSS generation.
    - Automatic Sitemap generation.
    - Offline support.
    - Google Analytics support.
    - Disqus Comments support.
- url: https://gatsby-starter-firebase.netlify.com/
  repo: https://github.com/muhajirdev/gatsby-starter-firebase
  description: A Gatsby + Firebase Starter. With Authentication
  tags:
    - Styling:None
    - Firebase
    - Client-side App
  features:
    - Eslint Airbnb without semicolon and without .jsx extension
    - Firebase
    - Web App Manifest
- url: http://gatsby-lightbox.416serg.me
  repo: https://github.com/416serg/gatsby-starter-lightbox
  description: Showcasing a custom lightbox implementation using `gatsby-image`
  tags:
    - Portfolio
    - SEO
    - Styling:CSS-in-JS
  features:
    - Features a custom, accessible lightbox with gatsby-image
    - Styled with styled-components using CSS Grid
    - React Helmet for SEO
- url: https://stoic-swirles-4bd808.netlify.com/
  repo: https://github.com/crstnio/gatsby-starter-antd
  description: Gatsby's default starter configured for use with the Antd component library, modular imports and less.
  tags:
    - Ant Design
    - Styling:Less
  features:
    - Fork of Gatsby's default starter
    - React Helmet, Manifest and offline support retained
    - Antd component library pre-installed
    - Uses gatsby-plugin-antd for modular imports
    - Customize the theme of Antd with `modifyVars`
- url: http://jackbravo.github.io/gatsby-starter-i18n-blog/
  repo: https://github.com/jackbravo/gatsby-starter-i18n-blog
  description: Same as official gatsby-starter-blog but with i18n support
  tags:
    - i18n
    - Blog
  features:
    - Translates site name and bio using .md files
    - No extra libraries needed
- url: https://calpa.me/
  repo: https://github.com/calpa/gatsby-starter-calpa-blog
  description: Blog Template X Contentful, Twitter and Facebook style
  tags:
    - Blog
    - Styling:SCSS
  features:
    - GatsbyJS v2, faster than faster
    - Not just Contentful content source, you can use any database
    - Custom style
    - Google Analytics
    - Gitalk
    - sitemap
    - React FontAwesome
    - SEO
    - Offline support
    - Web App Manifest
    - Styled using SCSS
    - Page pagination
    - Netlify optimization
- url: https://gatsby-starter-typescript-power-blog.majidhajian.com/
  repo: https://github.com/mhadaily/gatsby-starter-typescript-power-blog
  description: Minimal Personal Blog with Gatsby and Typescript
  tags:
    - PWA
    - Blog
    - TypeScript
    - Markdown
  features:
    - Mobile-First approach in development
    - TSLint & Prettier
    - Offline support
    - Category and Tag for post
    - Type Safe by TypeScript
    - Format Safe by TSLint, StyleLint and Prettier with Lint-Staged(Husky)
    - Blog page
    - Syntax highlighting in code blocks
    - Pagination Ready
    - Ready to deploy to GitHub pages
    - Automatic RSS generation
    - Automatic Sitemap generation
- url: https://gatsby-starter-kentico-cloud.netlify.com/
  repo: https://github.com/Kentico/gatsby-starter-kentico-cloud
  description: Gatsby starter site with Kentico Cloud
  tags:
    - Kentico Cloud
    - Headless CMS
  features:
    - Gatsby v2 support
    - Content item <-> content type relationships
    - Language variants relationships
    - Linked items elements relationships
    - Content items in Rich text elements relationships
    - Reverse link relationships
- url: https://gatsby-starter-storybook.netlify.com/
  repo: https://github.com/markoradak/gatsby-starter-storybook
  description: Gatsby starter site with Storybook
  tags:
    - Storybook
    - Styling:CSS-in-JS
    - Linting
  features:
    - Gatsby v2 support
    - Storybook v4 support
    - Styled Components v4 support
    - Styled Reset, ESLint, Netlify Conf
- url: https://jamstack-hackathon-starter.netlify.com/
  repo: https://github.com/sw-yx/jamstack-hackathon-starter
  description: A JAMstack app with authenticated routes, static marketing pages, etc. with Gatsby, Netlify Identity, and Netlify Functions
  tags:
    - Netlify Identity
    - Netlify Functions
    - Client-side App
  features:
    - Netlify Identity
    - Netlify Functions
    - Static Marketing pages and Dynamic Client-side Authenticated App pages
- url: https://collective.github.io/gatsby-starter-plone/
  repo: https://github.com/collective/gatsby-starter-plone
  description: A Gatsby starter template to build static sites using Plone as the content source
  tags:
    - Plone
    - Headless CMS
    - SEO
    - PWA
  features:
    - Creates 1-1 copy of source Plone site
    - Auto generated navigation and breadcrumbs
    - Progressive Web App features
    - Optimized for performance
    - Minimal UI and Styling
- url: https://gatsby-tutorial-starter.netlify.com/
  repo: https://github.com/justinformentin/gatsby-v2-tutorial-starter
  description: Simple, modern desgined blog with post lists, tags, and easily customizable code.
  tags:
    - Blog
    - Linting
    - PWA
    - SEO
    - Styling:CSS-in-JS
    - Markdown
  features:
    - Blog post listing with image, summary, date, and tags.
    - Post Tags
    - Post List Filtering
    - Typography.js
    - Emotion styling
    - Syntax Highlighting in Code Blocks
    - Gatsby Image
    - Fully Responsive
    - Offline Support
    - Web App Manifest
    - SEO
    - PWA
    - Sitemap generation
    - Schema.org JSON-LD
    - CircleCI Integration
    - Codeclimate Integration
    - Google Analytics
    - Twitter and OpenGraph Tags
    - ESLint
    - Prettier Code Styling
- url: https://avivero.github.io/gatsby-redux-starter/
  repo: https://github.com/AVivero/gatsby-redux-starter
  description: Gatsby starter site with Redux, Sass, Bootstrap, Css Modules and Material Icons
  tags:
    - Redux
    - Styling:SCSS
    - Styling:Bootstrap
    - Styling:Material
    - Linting
  features:
    - Gatsby v2 support
    - Redux support
    - Sass support
    - Bootstrap v4 support
    - Css Modules support
    - ESLint, Prettier
- url: https://gatsby-typescript-boilerplate.netlify.com/
  repo: https://github.com/leachjustin18/gatsby-typescript-boilerplate
  description: Opinionated Gatsby v2 starter with TypeScript.
  tags:
    - TypeScript
    - PWA
    - Styling:SCSS
    - Styling:PostCSS
  features:
    - TSLint with airbnb & prettier configurations
    - Prettier
    - Stylelint
    - Offline support
    - Type Safe by TypeScript
    - Format on commit with Lint-Staged(Husky)
    - Favicon generation
    - Sitemap generation
    - Autoprefixer with browser list
    - CSS nano
    - CSS MQ Packer
    - Lazy load image(s) with plugin sharp
    - Gatsby Image
    - Netlify optimizations
- url: https://danshai.github.io/gatsbyv2-scientific-blog-machine-learning/
  repo: https://github.com/DanShai/gatsbyv2-scientific-blog-machine-learning
  description: Machine learning ready and scientific blog starter
  tags:
    - Blog
    - Tensorflow
    - CSV
    - Charts
    - Linting
  features:
    - Write easly your scientific blog with katex and publish your research
    - Machine learning ready with tensorflowjs
    - Manipulate csv data
    - draw with graph mermaid
    - display charts with chartjs
- url: https://gatsby-tailwind-styled-components.netlify.com/
  repo: https://github.com/muhajirdev/gatsby-tailwind-styled-components-starter
  description: A Gatsby Starter with Tailwind CSS + Styled Components
  tags:
    - Styling:Tailwind
  features:
    - Eslint Airbnb without semicolon and without .jsx extension
    - Offline support
    - Web App Manifest
- url: https://gatsby-starter-mobx.netlify.com
  repo: https://github.com/borekb/gatsby-starter-mobx
  description: MobX + TypeScript + TSLint + Prettier
  tags:
    - MobX
    - TypeScript
    - Linting
    - Testing
  features:
    - Gatsby v2 + TypeScript
    - MobX with decorators
    - Two examples from @mweststrate's Egghead course
    - .editorconfig & Prettier
    - TSLint
    - Jest
- url: https://tender-raman-99e09b.netlify.com/
  repo: https://github.com/amandeepmittal/gatsby-bulma-quickstart
  description: A Bulma CSS + GatsbyJS Starter Kit
  tags:
    - Styling:Bulma
    - Styling:SCSS
  features:
    - Uses Bulma CSS
    - Sass based Styling
    - Responsive Design
    - Google Analytics Integration
    - Uses Gatsby v2
    - SEO
- url: http://starter-ghost-blog.surge.sh/
  repo: https://github.com/little-wolf-studio/gatsby-starter-ghost-blog
  description: Ghost Blog Starter Kit
  tags:
    - Ghost
    - Blog
    - Linting
    - Headless CMS
    - Styling:CSS-in-JS
  features:
    - Uses the Ghost CMS source
    - Renders pages for posts, tags and authors
    - Responsive Design
    - Google Analytics Integration
    - Uses Gatsby v2
    - ESLint and Prettier
    - Offline support
- url: https://gatsby-starter-notes.netlify.com/
  repo: https://github.com/patricoferris/gatsby-starter-notes
  description: Gatsby starter for creating notes organised by subject and topic
  tags:
    - Markdown
    - Pagination
  features:
    - Create by topic per subject notes that are organised using pagination
    - Support for code syntax highlighting
    - Support for mathematical expressions
    - Support for images
- url: https://gatsby-starter-ttag.netlify.com/
  repo: https://github.com/ttag-org/gatsby-starter-ttag
  description: Gatsby starter with the minimum required to demonstrate using ttag for precompiled internationalization of strings.
  tags:
    - i18n
  features:
    - Support for precompiled string internationalization using ttag and it's babel plugin
- url: https://gatsby-starter-typescript.netlify.com/
  repo: https://github.com/goblindegook/gatsby-starter-typescript
  description: Gatsby starter using TypeScript.
  tags:
    - Markdown
    - Pagination
    - TypeScript
    - PWA
    - Linting
  features:
    - Markdown
    - Local search powered by Lunr
    - Syntax highlighting
    - Images
- url: https://gatsby-netlify-cms-example.netlify.com/
  repo: https://github.com/robertcoopercode/gatsby-netlify-cms
  description: Gatsby starter using Netlify CMS
  tags:
    - Netlify CMS
    - Styling:SCSS
  features:
    - Example of a website for a local developer meetup group
    - NetlifyCMS used for easy data entry
    - Mobile-friendly design
    - Styling done with Sass
    - Gatsby version 2
- url: https://gatsby-typescript-starter-blog.netlify.com/
  repo: https://github.com/frnki/gatsby-typescript-starter-blog
  description: A starter blog for TypeScript-based Gatsby projects with minimal settings.
  tags:
    - TypeScript
    - Blog
    - Styling:None
  features:
    - Typescrip & TSLint
    - No Styling (No Typography.js)
    - Minimal settings based on official starter blog
- url: https://gatsby-serif.netlify.com/
  repo: https://github.com/jugglerx/gatsby-serif-theme
  description: Multi page/content-type starter using Markdown and SCSS. Serif is a beautiful small business theme for Gatsby. The theme is fully responsive, blazing fast and artfully illustrated.
  tags:
    - Styling:SCSS
    - Markdown
    - Linting
  features:
    - Multiple "content types" for `services`, `team` and `testimonials` using Markdown as the source
    - Graphql query in `gatsby-node.js` using aliases that creates pages and templates by content type based on the folder `src/pages/services`, `src/pages/team`
    - SCSS
    - Responsive design
    - Bootstrap 4 grid and media queries only
    - Responsive menu
    - Royalty free illustrations included
    - SEO titles & meta using `gatsby-plugin-react-helmet`
    - Eslint & Prettier
- url: https://awesome-gatsby-starter.netlify.com/
  repo: https://github.com/South-Paw/awesome-gatsby-starter
  description: Starter with a preconfigured MDX, Storybook and ESLint environment for component first development of your next Gatsby site.
  tags:
    - MDX
    - Markdown
    - Storybook
    - Styling:CSS-in-JS
    - Linting
  features:
    - Gatsby MDX for JSX in Markdown loading, parsing, and rendering of pages
    - Storybook for isolated component development
    - styled-components for CSS-in-JS
    - ESLint with Airbnb's config
    - Prettier integrated into ESLint
    - A few example components and pages with stories and simple site structure
- url: https://devchico.com/gatsby-starter-cv/
  repo: https://github.com/santosfrancisco/gatsby-starter-cv
  description: A simple starter to get up and developing your digital curriculum with GatsbyJS'
  tags:
    - Styling:CSS-in-JS
    - PWA
    - Onepage
  features:
    - Gatsby v2
    - Based on default starter
    - Google Analytics
    - Web App Manifest
    - SEO
    - Styling with styled-components
    - Responsive Design, optimized for Mobile devices
- url: https://vigilant-leakey-a4f8cd.netlify.com/
  repo: https://github.com/BoyWithSilverWings/gatsby-blog-starter
  description: Minimal Blog Starter Template with Styled Components.
  tags:
    - Markdown
    - Styling:CSS-in-JS
    - Blog
  features:
    - Markdown loading, parsing, and rendering of pages
    - Minimal UI for blog
    - Styled-components for CSS-in-JS
    - Prettier added as pre-commit hook
    - Google Analytics
    - Image Optimisation
    - Code Styling and Formatting in markdown
    - Responsive Design
- url: https://inspiring-me-lwz7512.netlify.com/
  repo: https://github.com/lwz7512/gatsby-netlify-identity-starter
  description: Gatsby Netlify Identity Starter with NIW auth support, and content gating, as well as responsive layout.
  tags:
    - Netlify Identity
    - Pagination
  features:
    - Mobile Screen support
    - Privacy control for post content view & profile page
    - User authentication by Netlify Identity Widget/Service
    - Pagination for posts
    - Navigation menu with active status
- url: https://gatsby-starter-event-calendar.netlify.com/
  repo: https://github.com/EmaSuriano/gatsby-starter-event-calendar
  description: Gatsby Starter to display information about events from Google Spreadsheets with Calendars
  tags:
    - Linting
    - Styling:Grommet
    - PWA
    - SEO
    - Google Spreadsheet
  features:
    - Grommet
    - Theming
    - Google Spreadsheet integration
    - PWA
    - A11y
    - SEO
    - Netlify Deployment Friendly
    - ESLint with Airbnb's config
    - Prettier integrated into ESLint
- url: https://gatsby-starter-tech-blog.netlify.com/
  repo: https://github.com/email2vimalraj/gatsby-starter-tech-blog
  description: A simple tech blog starter kit for gatsbyjs
  tags:
    - Blog
    - Portfolio
  features:
    - Markdown based blog
    - Filter blog posts by Tags
    - Easy customization
    - Using styled components
    - Minimal styles
    - Best scoring by Lighthouse
    - SEO support
    - PWA support
    - Offline support
- url: https://infallible-brown-28846b.netlify.com/
  repo: https://github.com/tylergreulich/gatsby-typescript-mdx-prismjs-starter
  description: Gatsby starter using TypeScript, MDX, Prismjs, and styled-components
  tags:
    - TypeScript
    - Linting
    - Testing
    - Styling:CSS-in-JS
    - MDX
  features:
    - Gatsby v2 + TypeScript
    - Syntax highlighting with Prismjs
    - MDX
    - Jest
    - react-testing-library
    - styled-components
- url: https://hardcore-darwin-d7328f.netlify.com/
  repo: https://github.com/BoyWithSilverWings/gatsby-careers-page
  description: A Careers Page for startups using Gatsby
  tags:
    - Markdown
    - Styling:CSS-in-JS
  features:
    - Careers Listing
    - Application Format
    - Markdown for creating job description
    - styled-components
- url: https://saikrishna.me/
  repo: https://github.com/s-kris/gatsby-minimal-portfolio-blog
  description: A minimal portfolio website with blog using Gatsby. Suitable for developers.
  tags:
    - Portfolio
    - Blog
  features:
    - Portfolio Page
    - Timline (Journey) page
    - Minimal
- url: https://gatsby-starter-blog-mdx-demo.netlify.com
  repo: https://github.com/hagnerd/gatsby-starter-blog-mdx
  description: A fork of the Official Gatsby Starter Blog with support for MDX out of the box.
  tags:
    - MDX
    - Blog
  features:
    - MDX
    - Blog
    - RSS Feed
- url: https://gatsby-tailwindcss-sass-starter-demo.netlify.com/
  repo: https://github.com/durianstack/gatsby-tailwindcss-sass-starter
  description: Just another Gatsby Tailwind with SASS starter
  tags:
    - Styling:Tailwind
    - Styling:SCSS
  features:
    - Tailwind, A Utility-First CSS Framework for Rapid UI Development
    - SASS/SCSS
    - Comes with React Helmet for adding site meta tags
    - Includes plugins for offline support out of the box
    - PurgeCSS to shave off unused styles
- url: https://tyra-starter.netlify.com/
  repo: https://github.com/madelyneriksen/gatsby-starter-tyra
  description: A feminine GatsbyJS Starter Optimized for SEO
  tags:
    - SEO
    - Blog
    - Styling:Tachyons
  features:
    - Integration with Social Media and Mailchimp.
    - Styled with Tachyons.
    - Rich structured data on blog posts for SEO.
    - Pagination and category pages.
- url: https://gatsby-starter-styled.netlify.com/
  repo: https://github.com/gregoralbrecht/gatsby-starter-styled
  description: Yet another simple starter with Styled-System, Typography.js, SEO and Google Analytics.
  tags:
    - Styling:CSS-in-JS
    - PWA
    - SEO
  features:
    - Styled-Components
    - Styled-System
    - Rebass Grid
    - Typography.js to easily set up font styles
    - Google Analytics
    - Prettier, ESLint & Stylelint
    - SEO (meta tags and schema.org via JSON-LD)
    - Offline support
    - Web App Manifest
- url: https://gatsby.ghost.org/
  repo: https://github.com/TryGhost/gatsby-starter-ghost
  description: Build lightning-fast, modern publications with Ghost and Gatbsy
  tags:
    - Ghost
    - Headless CMS
    - Blog
  features:
    - Ghost integration with ready to go placeholder content and webhooks support
    - Minimal responsive design
    - Pagination for posts, tags, and authors
    - SEO Friendly Meta
    - JSON-LD Schema
    - OpenGraph structured data
    - Twitter Cards meta
    - Sitemap Generation
    - XML Sitemaps
    - Progressive Web App
    - Offline Support
    - RSS Feed
    - Netlify integration ready to deploy
- url: https://traveler-blog.netlify.com/
  repo: https://github.com/QingpingMeng/gatsby-starter-traveler-blog
  description: A fork of the Official Gatsby Starter Blog to build a travler blog with images support
  tags:
    - Blog
    - PWA
    - SEO
    - Styling:Material
    - Styling:CSS-in-JS
  features:
    - Netlify integration ready to deploy
    - Material UI
    - styled-components
    - Github markdown css support
- url: https://create-ueno-app.netlify.com
  repo: https://github.com/ueno-llc/ueno-gatsby-starter
  description: Opinionated Gatsby starter by Ueno.
  tags:
    - TypeScript
    - Styling:SCSS
    - Linting
    - Transitions
  features:
    - GraphQL hybrid
    - SEO friendly
    - GSAP ready
    - Nice Devtools
    - GsapTools
    - Ueno plugins
    - SVG to React component
    - Ueno's TSlint
    - Decorators
- url: https://gatsby-sseon-starter.netlify.com/
  repo: https://github.com/SeonHyungJo/gatsby-sseon-starter
  description: Simple starter template for Gatsby
  tags:
    - Blog
    - Disqus
    - Markdown
    - Styling:SCSS
  features:
    - SASS/SCSS
    - Comes with React Helmet for adding site meta tags
    - Add Disqus
    - Nice Pagination
- url: https://gatsby-contentstack-starter.netlify.com/
  repo: https://github.com/contentstack/gatsby-starter-contentstack
  description: A Gatsby starter powered by Headless CMS Contentstack.
  tags:
    - Contentstack
    - Headless CMS
    - Blog
  features:
    - Includes Contentstack Delivery API for any environment
    - Dynamic content from Contentstack CMS
- url: https://gatsby-craftcms-barebones.netlify.com
  repo: https://github.com/frankievalentine/gatsby-craftcms-barebones
  description: Barebones setup for using Craft CMS and Gatsby locally.
  tags:
    - Craft CMS
    - Headless CMS
  features:
    - Full setup instructions included
    - Documented to get you set up with Craft CMS quickly
    - Code referenced in repo
- url: https://gatsby-starter-buttercms.netlify.com/
  repo: https://github.com/ButterCMS/gatsby-starter-buttercms
  description: A starter template for spinning up a Gatsby+ ButterCMS site
  tags:
    - Blog
    - SEO
    - ButterCMS
  features:
    - Fully functioning blog
    - Navigation between posts with a previous/next post button
    - FAQ Knowledge Base
    - CMS Powered Homepage
    - Customer Case Study example marketing pages
- url: https://master.d2f5ek3dnwfe9v.amplifyapp.com/
  repo: https://github.com/dabit3/gatsby-auth-starter-aws-amplify
  description: This Gatsby starter uses AWS Amplify to implement authentication flow for signing up/signing in users as well as protected client side routing.
  tags:
    - AWS
    - Authentication
  features:
    - AWS Amplify
    - Full authentication workflow
    - Registration form
    - Signup form
    - User sign in
- url: https://gatsby-starter.mdbootstrap.com/
  repo: https://github.com/anna-morawska/gatsby-material-design-for-bootstrap
  description: A simple starter which lets you quickly start developing with Gastby and Material Design For Bootstrap
  tags:
    - Styling:Material
  features:
    - React Bootstrap with Material Design css framework.
    - Free for personal and commercial use
    - Fully responsive
- url: https://frosty-ride-4ff3b9.netlify.com/
  repo: https://github.com/damassi/gatsby-starter-typescript-rebass-netlifycms
  description:
    A Gatsby starter built on top of MDX (React + Markdown), NetlifyCMS (with
    MDX and netlify-cms-backend-fs support -- no need to deploy), TypeScript,
    Rebass for UI, Styled Components, and Jest for testing. Very little visual
    styling has been applied so that you can bring your own :)
  tags:
    - MDX
    - Netlify CMS
    - TypeScript
    - Styling:Rebass
    - Styling:CSS-in-JS
    - Testing
  features:
    - MDX - Markdown + React
    - Netlify CMS (with MDX support)
    - Read and write to local file system via netlify-cms-backend-fs
    - TypeScript
    - Rebass
    - Styled Components
    - Jest
- url: https://bluepeter.github.io/gatsby-material-ui-business-starter/
  repo: https://github.com/bluepeter/gatsby-material-ui-business-starter
  description: Beautiful Gatsby Material Design Business Starter
  tags:
    - Styling:Material
  features:
    - Uses the popular, well-maintained Material UI React component library
    - Material Design theme and icons
    - Rotating home page carousel
    - Simple setup without opinionated setup
    - Fully instrumented for successful PROD deployments
    - Stylus for simple CSS
- url: https://example-company-website-gatsby-sanity-combo.netlify.com/
  repo: https://github.com/sanity-io/example-company-website-gatsby-sanity-combo
  description: This examples combines Gatsby site generation with Sanity.io content management in a neat company website.
  tags:
    - sanity.io
    - Headless CMS
    - Blog
  features:
    - Out-of-the-box headless CMS
    - Real-time content preview in Development
    - Fast & frugal builds
    - No accidental missing fields/types
    - Full Render Control with Portable Text
    - gatsby-image support
    - Content types for company info, pages, projects, people, and blog posts
- url: https://gatsby-starter-under-construction.netlify.com/
  repo: https://github.com/robinmetral/gatsby-starter-under-construction
  description: Blazing fast "Under Construction" page with a blazing quick setup.
  tags:
    - Under Construction
    - Onepage
    - Styling:CSS-in-JS
    - SEO
    - PWA
  features:
    - Configure everything in gatsby-config.js
    - Creative CSS3 background patterns by Lea Verou
    - Built-in Google Fonts support
    - Social icons with react-social-icons
- url: https://gatsby-starter-docz.netlify.com/
  repo: https://github.com/RobinCsl/gatsby-starter-docz
  description: Simple starter where building your own documentation with Docz is possible
  tags:
    - Docz
    - Documentation
  features:
    - Generate nice documentation with Docz, in addition to generating your normal Gatsby site
    - Document your React components in .mdx files
- url: https://gatsby-starter-santa-fe.netlify.com/
  repo: https://github.com/osogrizz/gatsby-starter-santa-fe
  description: A place for artist or designers to display their creations
  tags:
    - Styling:CSS-in-JS
  features:
    - SEO friendly
    - Built-in Google Fonts support
    - Contact Form
    - Customizable Design Template
- url: https://gatsby-hello-friend.now.sh
  repo: https://github.com/panr/gatsby-starter-hello-friend
  description: A simple starter for Gatsby. That's it.
  tags:
    - Pagination
    - Markdown
    - Blog
    - Portfolio
    - Styling:PostCSS
  features:
    - Dark/light mode, depending on your preferences
    - Great reading experience thanks to Inter font, made by Rasmus Andersson
    - Nice code highlighting thanks to PrismJS
    - Responsive youtube/vimeo etc. videos
    - Elastic menu
    - Fully responsive site
- url: https://lgcolella.github.io/gatsby-starter-developer-blog/
  repo: https://github.com/lgcolella/gatsby-starter-developer-blog
  description: A starter to create SEO-friendly, fast, multilanguage, responsive and highly customizable technical blogs/portfolios with the most common features out of the box.
  tags:
    - Blog
    - Portfolio
    - i18n
  features:
    - Multilanguage posts
    - Pagination and image preview for posts
    - Tags
    - SEO
    - Social share buttons
    - Disqus for comments
    - Highlighting for code syntax in posts
    - Dark and light themes available
    - Various available icon sets
    - RSS Feed
    - Web app manifest
- url: https://gatsby.magicsoup.io/
  repo: https://github.com/magicsoup-io/gatsby-starter-magicsoup
  description: A production ready gatsby starter using magicsoup.io
  tags:
    - SEO
    - Markdown
    - Styling:CSS-in-JS
    - Testing
  features:
    - Optimized images with gatsby-image.
    - SEO friendly with react-helmet, gatsby-plugin-sitemap and Google Webmaster Tools!
    - Responsive UIs with magicsoup.io/stock.
    - Static content with gatsby-transform-remark or gatsby-transform-json.
    - Convert Markdown to StyledComponents!
    - Webfonts with gatsby-plugin-web-font-loader.
    - SSR ready!
    - Testing with Jest!
- url: https://foxandgeese.github.io/tiny-agency/
  repo: https://github.com/foxandgeese/tiny-agency
  description: Simple Gatsby.js starter that uses material design and that's perfect for tiny agencies.
  tags:
    - Styling:Material
  features:
    - Uses the popular, well-maintained Material UI React component library
    - Material Design theme and icons
    - Simple setup without opinionated setup
    - Fully instrumented for successful PROD deployments
- url: https://gatsby-shopify.alexander-productions.de/
  repo: https://github.com/AlexanderProd/gatsby-shopify-starter
  description: Kick off your next, ecommerce experience with this Gatsby starter. It is based on the default Gatsby starter to be easily modifiable.
  tags:
    - Headless CMS
    - SEO
    - eCommerce
    - Styling:CSS-in-JS
  features:
    - Shopping Cart
    - Shopify Integration
    - Product Grid
    - Shopify Store Credentials included
    - Optimized images with gatsby-image.
    - SEO
- url: https://gatejs.netlify.com
  repo: https://github.com/sarasate/gate
  description: API Doc generator inspired by Stripe's API docs
  tags:
    - API
    - Documentation
    - Markdown
    - Onepage
  features:
    - API documentation from markdown sources
    - Code samples separated by language
    - Syntax highlighting
    - Everything in a single page
- url: https://hopeful-keller-943d65.netlify.com
  repo: https://github.com/iwilsonq/gatsby-starter-reasonml
  description: Gatsby starter to create static sites using type-safe ReasonML
  tags:
    - ReasonML
    - BuckleScript
    - Blog
    - Styling:CSS-in-JS
  features:
    - Gatsby v2 support
    - bs-platform v4 support
    - Similar to gatsby-starter-blog
- url: https://gatsby-starter-blog-amp-to-pwa.netlify.com/
  repo: https://github.com/tomoyukikashiro/gatsby-starter-blog-amp-to-pwa
  description: Gatsby starter blog with AMP to PWA Strategy
  tags:
    - Blog
    - AMP
    - PWA
  features:
    - Similar to gatsby-starter-blog
    - Support AMP to PWA strategy
- url: https://cvluca.github.io/gatsby-starter-markdown/
  repo: https://github.com/cvluca/gatsby-starter-markdown
  description: Boilerplate for markdown-based website (Documentation, Blog, etc.)
  tags:
    - Markdown
    - Redux
    - Ant Design
  features:
    - Responsive Web Design
    - Auto generated Sidebar
    - Auto generated Anchor
- url: https://gatsby-starter-wordpress-community.netlify.com/
  repo: https://github.com/pablovila/gatsby-starter-wordpress-community
  description: Starter using gatsby-source-wordpress to display posts and pages from a WordPress site
  tags:
    - Wordpress
    - Styling:Bulma
    - Blog
    - Pagination
  features:
    - Gatsby v2 support
    - Responsive Web Design
    - WordPress support
    - Bulma and Sass Support for styling
    - Pagination logic
- url: https://gatsby-blogger.netlify.com/
  repo: https://github.com/aslammultidots/blogger
  description: A Simple, clean and modern desgined blog with firebase authentication feature and easily customizable code.
  tags:
    - Blog
    - Redux
    - Disqus
    - Contentful
    - Firebase
  features:
    - Minimal and clean white layout.
    - Dynamic content from Contentful.
    - Blog post listing with previews (image + summary) for each blog post.
    - Disqus commenting system for each blog post.
    - Search post with keyword.
    - Firebase for Authentication.
    - Protected Routes with Authorization.
    - Contact form integration.
- url: https://gatsby-starter-styled-components.netlify.com/
  repo: https://github.com/blakenoll/gatsby-starter-styled-components
  description: The Gatsby default starter modified to use styled-components
  tags:
    - Styling:CSS-in-JS
  features:
    - styled-components
    - sticky footer
- url: https://magazine-example.livingdocs.io/
  repo: https://github.com/livingdocsIO/gatsby-magazine-example
  description: This magazine-starter helps you start out with Livingdocs as a headless CMS.
  tags:
    - Blog
    - Headless CMS
    - Livingdocs
  features:
    - Minimal and clean white layout.
    - Dynamic content from Livingdocs.
    - Built-in component library.
    - Robust template and theme.
- url: https://gatsby-starter-intl.tomekskuta.pl
  repo: https://github.com/tomekskuta/gatsby-starter-intl
  description: Gatsby v2 i18n starter which makes static pages for every locale and detect your browsers lang. i18n with react-intl.
  tags:
    - i18n
    - Testing
  features:
    - static pages for every language
    - detects your browser locale
    - uses react-intl
    - based on Gatsby Default Starter
    - unit tests with Jest
- url: https://cape.netlify.com/
  repo: https://github.com/juhi-trivedi/cape
  description: A Gatsby - Contentful demo with Netlify.
  tags:
    - Blog
    - Netlify Form
    - Contentful
    - Styling:Bootstrap
  features:
    - Fecthing Dynamic content from Contentful.
    - Blog post listing with previews (image + summary) for each blog post.
    - Contact form integration with Netlify.
    - Grid system inspired by Bootstrap.
- url: https://gatsby-starter-infinite-scroll.baobab.fi/
  repo: https://github.com/baobabKoodaa/gatsby-starter-infinite-scroll
  description: Infinite Scroll and Pagination with 10k photos
  tags:
    - Infinite Scroll
    - Pagination
    - Styling:CSS-in-JS
  features:
    - Infinite Scroll (default mode)
    - Pagination (fallback for users without JS)
    - Toggle between these modes in demo
    - Efficient implementation (only fetch the data that's needed, ship initial items with the page instead of fetch, etc.)
- url: https://jodie.lekoarts.de/
  repo: https://github.com/LekoArts/gatsby-starter-portfolio-jodie
  description: Image-heavy photography portfolio with colorful accents & great typography
  tags:
    - Portfolio
    - PWA
    - Transitions
    - Styling:CSS-in-JS
    - Linting
    - Testing
    - TypeScript
  features:
    - Configurable with theming, CSS Grid & a yaml file for navigation
    - Create your projects by editing a yaml file and putting images into a folder
    - Shows your Instagram posts
    - TypeScript
    - Cypress for End-to-End testing
    - react-spring for animations & transitions
    - Uses styled-components + styled-system
    - SEO with Sitemap, Schema.org JSONLD, Tags
    - Responsive images with gatsby-image
- url: https://amazing-jones-e61bda.netlify.com/
  repo: https://github.com/WebCu/gatsby-material-kit-react
  description: Adaptation of Material Kit React to Gatsby
  tags:
    - Styling:Material
  features:
    - 60 Handcrafted Components
    - 4 Customized Plugins
    - 3 Example Pages
- url: https://relaxed-bhaskara-5abd0a.netlify.com/
  repo: https://github.com/LekovicMilos/gatsby-starter-portfolio
  description: Gatsby portfolio starter for creating quick portfolio
  tags:
    - Portfolio
  features:
    - Showcase of portfolio items
    - About me page
<<<<<<< HEAD
- url: https://gatsby-starter-julia.netlify.com/
  repo: https://github.com/niklasmtj/gatsby-starter-julia
  description: A minimal blog starter template built with Gatsby
  tags:
    - Markdown
    - Blog
  features:
    - Landingpage
    - Blogoverview
    - Markdown sourcing
    - Estimated reading time
    - Styled component with @emotion
    - Netlify deployment friendly
    - Nunito font as npm module
    - Site meta tags with React Helmet
=======
- url: https://gatsby-typescript-scss-docker-starter.netlify.com/
  repo: https://github.com/OFranke/gatsby-typescript-scss-docker
  description: Gatsby starter TypeScript, SCSS, Docker
  tags:
    - TypeScript
    - Styling:SCSS
    - Linting
    - Docker
  features:
    - Format & Commit Safe by ESLint, StyleLint and Prettier with Lint-Staged (Husky), optimized for VS Code
    - Typings for scss files are automatically generated
    - Responsiveness from the beginning through easy breakpoint configuration
    - Enforce the DRY principle, no hardcoded and repeated `margin`, `font-size`, `color`, `box-shadow`, `border-radius` ... properties anymore
    - Docker ready - you can run gatsby dev mode on your machine environment or with docker-compose
- url: https://prismic-i18n.lekoarts.de/
  repo: https://github.com/LekoArts/gatsby-starter-prismic-i18n
  description: Based on gatsby-starter-prismic with Internationalization (i18n) support.
  tags:
    - Prismic
    - Headless CMS
    - Styling:CSS-in-JS
    - Linting
    - Blog
    - PWA
    - Testing
    - i18n
  features:
    - Prismic as Headless CMS
    - Uses multiple features of Prismic - Slices, Labels, Relationship fields, Custom Types, Internationalization
    - Emotion for Styling
    - i18n without any third-party libaries
    - Cypress for End-to-End testing
    - Prism.js highlighting
    - Responsive images with gatsby-image
    - Extensive SEO
    - ESLint & Prettier
- url: https://gatsby-starter-landing-page.netlify.com/
  repo: https://github.com/gillkyle/gatsby-starter-landing-page
  description: Single page starter for minimal landing pages
  tags:
    - Onepage
  features:
    - Gatsby image
    - Google Analytics
    - Minimal design
- url: https://thakkaryash94.github.io/gatsby-github-personal-website/
  repo: https://github.com/thakkaryash94/gatsby-github-personal-website
  description: It is a conversion of original github personal website repo which is written in ruby for JS developers. This repository gives you the code you'll need to kickstart a personal website that showcases your work as a software developer. And when you manage the code in a GitHub repository, it will automatically render a webpage with the owner's profile information, including a photo, bio, and repositories.
  tags:
    - Portfolio
    - Onepage
  features:
    - layout config either stacked or sidebar
    - theme dark/light mode
    - post support
- url: http://gatsby-starter-default-intl.netlify.com
  repo: https://github.com/wiziple/gatsby-starter-default-intl
  description: The default Gatsby starter with features of multi-language url routes and browser language detection.
  tags:
    - i18n
  features:
    - Localization (Multilanguage) provided by react-intl.
    - Support automatic redirection based on user's preferred language in browser provided by browser-lang.
    - Support multi-language url routes within a single page component. That means you don't have to create separate pages such as pages/en/index.js or pages/ko/index.js.
    - Based on gatsby-starter-default with least modification.
>>>>>>> 48ffc631
<|MERGE_RESOLUTION|>--- conflicted
+++ resolved
@@ -2080,23 +2080,6 @@
   features:
     - Showcase of portfolio items
     - About me page
-<<<<<<< HEAD
-- url: https://gatsby-starter-julia.netlify.com/
-  repo: https://github.com/niklasmtj/gatsby-starter-julia
-  description: A minimal blog starter template built with Gatsby
-  tags:
-    - Markdown
-    - Blog
-  features:
-    - Landingpage
-    - Blogoverview
-    - Markdown sourcing
-    - Estimated reading time
-    - Styled component with @emotion
-    - Netlify deployment friendly
-    - Nunito font as npm module
-    - Site meta tags with React Helmet
-=======
 - url: https://gatsby-typescript-scss-docker-starter.netlify.com/
   repo: https://github.com/OFranke/gatsby-typescript-scss-docker
   description: Gatsby starter TypeScript, SCSS, Docker
@@ -2162,4 +2145,18 @@
     - Support automatic redirection based on user's preferred language in browser provided by browser-lang.
     - Support multi-language url routes within a single page component. That means you don't have to create separate pages such as pages/en/index.js or pages/ko/index.js.
     - Based on gatsby-starter-default with least modification.
->>>>>>> 48ffc631
+- url: https://gatsby-starter-julia.netlify.com/
+  repo: https://github.com/niklasmtj/gatsby-starter-julia
+  description: A minimal blog starter template built with Gatsby
+  tags:
+    - Markdown
+    - Blog
+  features:
+    - Landingpage
+    - Blogoverview
+    - Markdown sourcing
+    - Estimated reading time
+    - Styled component with @emotion
+    - Netlify deployment friendly
+    - Nunito font as npm module
+    - Site meta tags with React Helmet