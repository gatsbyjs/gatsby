- url: https://gatsby-starter-lamma.netlify.app/
  repo: https://github.com/desktopofsamuel/gatsby-starter-lamma
  description: A minimal, elegant, dark theme blog starter. Forked from Gatsby Advance Starter.
  tags:
    - Blog
    - SEO
    - Markdown
    - MDX
  features:
    - Gatsby v2 + MDX
    - Main page, Blog page, Category page, Tags Page
    - Dark mode using use-dark-mode
    - Subtle table of content component
    - SEO with react-helmet
    - Optimized image rendering using gatsby-image
    - Icons from Font Awesome
    - Programmatically generates styled pages for each blog post written in Markdown
- url: https://mdx-cms-docs.netlify.app/
  repo: https://github.com/danielcurtis/gatsby-starter-netlify-docs
  description: An accessible and blazing fast documentation starter for Gatsby integrated with Netlify CMS.
  tags:
    - CMS:Netlify
    - CMS:Headless
    - Documentation
    - MDX
    - Markdown
    - Netlify
  features:
    - Netlify CMS for Creating, Updating, and Deleting MDX files
    - Fully-Configurable Landing Page from Netlify CMS
    - Accessible and Fast with a Perfect Lighthouse Score
    - Clean, Repsponsive User Interface
    - Table of Contents & Toggleable Main-Menu
    - Configurable Dark and Light Mode Themes
    - Google Analytics Support
    - MDX Embeds for Tweets, Repl.it, YouTube and More
- url: https://gatsby-pod6.netlify.app/
  repo: https://github.com/zag/gatsby-starter-pod6
  description: A minimal, lightweight, and mobile-first starter for creating blogs with pod6 markup language.
  tags:
    - Blog
    - CMS:Netlify
    - Pagination
    - RSS
    - Linting
    - Styling:PostCSS
    - Styling:SCSS
  features:
    - Lost Grid
    - Jest testing
    - Beautiful typography inspired by matejlatin/Gutenberg
    - Mobile-First approach in development
    - Sidebar menu built using a configuration block
    - Pagination support
    - Sitemap Generation
    - Offline support
    - Google Analytics support
    - Create pages and posts in pod6 markup language
- url: https://ghost-balsa-preview.draftbox.co/
  repo: https://github.com/draftbox-co/gatsby-ghost-balsa-starter
  description: A Gatsby starter for creating blogs from headless Ghost CMS.
  tags:
    - Blog
    - CMS:Headless
    - SEO
    - Styling:SCSS
  features:
    - Balsa theme by Draftbox
    - Data sourcing from headless Ghost
    - Responsive design
    - SEO optimized
    - OpenGraph structured data
    - Twitter Cards meta
    - Sitemap Generation
    - XML Sitemaps
    - Progressive Web App
    - Offline Support
    - RSS Feed
    - Composable and extensible
- url: https://gatsby-typescript-markdown-starter.vercel.app/
  repo: https://github.com/caelinsutch/gatsby-typescript-markdown-starter
  description: A Gatsby starter with TypeScript and Markdown Preconfigured to Make a Portfolio.
  tags:
    - Blog
    - SEO
    - Styling:SCSS
    - Styling:CSS-in-JS
    - Markdown
    - Portfolio
  features:
    - Eslint/Prettier configured
    - Easy to customize
    - Typescript pre configured
    - Markdown posts with PrismJS code styling
    - Categories based off a yaml file
    - Preconfigured with Gatsby Image
    - High Lighthouse Scores
    - Easy to understand product structure
    - CSS in JS with Emotion
    - Sass stylesheets
    - React Helmet for SEO best practices and metatags
    - SEO optimized
    - Projects page, categories, home, 404 page
    - Responsive
- url: https://gatsby-starter-wordpress-twenty-twenty.netlify.app/
  repo: https://github.com/henrikwirth/gatsby-starter-wordpress-twenty-twenty
  description: A port of the WordPress Twenty Twenty theme to Gatsby.
  tags:
    - Blog
    - CMS:WordPress
    - Styling:Other
    - Pagination
  features:
    - Data sourcing from WordPress
    - Uses WPGraphQL as an API
    - Using the new gatsby-wordpress-source@v4
    - Responsive design
    - Works well with Gatsby Cloud incremental updates
- url: https://22boxes-gatsby-uno.netlify.app/
  repo: https://github.com/iamtherealgd/gatsby-starter-22boxes-uno
  description: A Gatsby starter for creating blogs and showcasing your work
  tags:
    - Blog
    - Portfolio
    - Markdown
    - SEO
  features:
    - Work and About pages
    - Work page with blog type content management
    - Personal webiste to create content and put your portfolio items
    - Landing pages for your work items, not just links
- url: https://wp-libre-preview.draftbox.co/
  repo: https://github.com/draftbox-co/gatsby-wordpress-libre-starter
  description: A Gatsby starter for creating blogs from headless WordPress CMS.
  tags:
    - Blog
    - SEO
    - CMS:WordPress
    - Styling:Other
    - Pagination
  features:
    - WordPress Libre 2 skin
    - Data sourcing from headless WordPress
    - Responsive design
    - SEO optimized
    - OpenGraph structured data
    - Twitter Cards meta
    - Sitemap Generation
    - XML Sitemaps
    - Progressive Web App
- url: https://delog-w3layouts.netlify.app/
  repo: https://github.com/W3Layouts/gatsby-starter-delog
  description: A Gatsby Starter built with Netlify CMS to launch your dream blog with a click.
  tags:
    - Blog
    - CMS:Netlify
  features:
    - Simple blog designed for designer and developers
    - Manage Posts with Netlify CMS
    - Option to add featured image and meta description while adding posts
- url: https://styxlab.github.io
  repo: https://github.com/styxlab/gatsby-starter-try-ghost
  description: A Gatsby starter for creating blogs from headless Ghost CMS.
  tags:
    - Blog
    - CMS:Headless
    - SEO
    - Styling:PostCSS
  features:
    - Casper standard Ghost theme
    - Data sourcing from headless Ghost
    - Sticky navigation headers
    - Hover on author avatar
    - Responsive design
    - SEO optimized
    - Styled 404 page
    - OpenGraph structured data
    - Twitter Cards meta
    - Sitemap Generation
    - XML Sitemaps
    - Progressive Web App
    - Offline Support
    - RSS Feed
    - Composable and extensible
- url: https://gatsby-theme-sky-lite.netlify.app
  repo: https://github.com/vim-labs/gatsby-theme-sky-lite-starter
  description: A lightweight Gatsby starter with Material-UI and MDX Markdown support.
  tags:
    - Blog
    - Styling:Material
  features:
    - Lightweight
    - Markdown
    - MDX
    - MaterialUI Components
    - React Icons
- url: https://authenticaysh.netlify.app/
  repo: https://github.com/seabeams/gatsby-starter-auth-aws-amplify
  description: Full-featured Auth with AWS Amplify & AWS Cognito
  tags:
    - AWS
    - Authentication
  features:
    - Full-featured AWS Authentication with Cognito
    - Error feedback in forms
    - Password Reset
    - Multi-Factor Authentication
    - Styling with Bootstrap and Sass
- url: https://gatsby-starter-blog-demo.netlify.app/
  repo: https://github.com/gatsbyjs/gatsby-starter-blog
  description: official blog
  tags:
    - Official
    - Blog
  features:
    - Basic setup for a full-featured blog
    - Support for an RSS feed
    - Google Analytics support
    - Automatic optimization of images in Markdown posts
    - Support for code syntax highlighting
    - Includes plugins for easy, beautiful typography
    - Includes React Helmet to allow editing site meta tags
    - Includes plugins for offline support out of the box
- url: https://gatsby-starter-default-demo.netlify.app/
  repo: https://github.com/gatsbyjs/gatsby-starter-default
  description: official default
  tags:
    - Official
  features:
    - Comes with React Helmet for adding site meta tags
    - Includes plugins for offline support out of the box
- url: https://gatsby-netlify-cms.netlify.app/
  repo: https://github.com/netlify-templates/gatsby-starter-netlify-cms
  description: n/a
  tags:
    - Blog
    - Styling:Bulma
    - CMS:Netlify
  features:
    - A simple blog built with Netlify CMS
    - Basic directory organization
    - Uses Bulma for styling
    - Visit the repo to learn how to set up authentication, and begin modeling your content.
- url: https://vagr9k.github.io/gatsby-advanced-starter/
  repo: https://github.com/Vagr9K/gatsby-advanced-starter
  description: Great for learning about advanced features and their implementations
  tags:
    - Blog
    - Styling:None
  features:
    - Does not contain any UI frameworks
    - Provides only a skeleton
    - Tags
    - Categories
    - Google Analytics
    - Disqus
    - Offline support
    - Web App Manifest
    - SEO
- url: https://vagr9k.github.io/gatsby-material-starter/
  repo: https://github.com/Vagr9K/gatsby-material-starter
  description: n/a
  tags:
    - Styling:Material
  features:
    - React-MD for Material design
    - Sass/SCSS
    - Tags
    - Categories
    - Google Analytics
    - Disqus
    - Offline support
    - Web App Manifest
    - SEO
- url: https://gatsby-advanced-blog-system.danilowoz.now.sh/blog
  repo: https://github.com/danilowoz/gatsby-advanced-blog-system
  description: Create a complete blog from scratch with pagination, categories, featured posts, author, SEO, and navigation.
  tags:
    - Pagination
    - Markdown
    - SEO
  features:
    - Pagination;
    - Category and tag pages (with pagination);
    - Category list (with navigation);
    - Featured post;
    - Author page;
    - Next and prev post;
    - SEO component.
- url: https://graphcms.github.io/gatsby-graphcms-tailwindcss-example/
  repo: https://github.com/GraphCMS/gatsby-graphcms-tailwindcss-example
  description: The default Gatsby starter blog with the addition of the gatsby-source-graphql and Tailwind dependencies.
  tags:
    - Styling:Tailwind
    - CMS:Headless
  features:
    - Tailwind style library
    - GraphQL source plugin
    - Very simple boilerplate
- url: https://wonism.github.io/
  repo: https://github.com/wonism/gatsby-advanced-blog
  description: n/a
  tags:
    - Portfolio
    - Redux
  features:
    - Blog post listing with previews (image + summary) for each blog post
    - Categories and tags for blog posts with pagination
    - Search post with keyword
    - Put react application / tweet into post
    - Copy some codes in post with clicking button
    - Portfolio
    - Resume
    - Redux for managing statement (with redux-saga / reselect)

- url: https://gatsby-tailwind-emotion-starter.netlify.app/
  repo: https://github.com/muhajirdev/gatsby-tailwind-emotion-starter
  description: A Gatsby Starter with Tailwind CSS + Emotion JS
  tags:
    - Styling:Tailwind
  features:
    - ESLint Airbnb without semicolon and without .jsx extension
    - Offline support
    - Web App Manifest
- url: https://gatsby-starter-redux-firebase.netlify.app/
  repo: https://github.com/muhajirdev/gatsby-starter-redux-firebase
  description: A Gatsby + Redux + Firebase Starter. With Authentication
  tags:
    - Styling:None
    - Firebase
    - Client-side App
  features:
    - ESLint Airbnb without semicolon and without .jsx extension
    - Firebase
    - Web App Manifest
- url: https://dschau.github.io/gatsby-blog-starter-kit/
  repo: https://github.com/dschau/gatsby-blog-starter-kit
  description: n/a
  tags:
    - Blog
  features:
    - Blog post listing with previews for each blog post
    - Navigation between posts with a previous/next post button
    - Tags and tag navigation
- url: https://contentful.github.io/starter-gatsby-blog/
  repo: https://github.com/contentful/starter-gatsby-blog
  description: n/a
  tags:
    - Blog
    - CMS:Contentful
    - CMS:Headless
  features:
    - Based on the Gatsby Starter Blog
    - Includes Contentful Delivery API for production build
    - Includes Contentful Preview API for development
- url: https://react-firebase-authentication.wieruch.com/
  repo: https://github.com/the-road-to-react-with-firebase/react-gatsby-firebase-authentication
  description: n/a
  tags:
    - Firebase
  features:
    - Sign In, Sign Up, Sign Out
    - Password Forget
    - Password Change
    - Protected Routes with Authorization
    - Realtime Database with Users
- url: http://dmwl.net/gatsby-hampton-theme
  repo: https://github.com/davad/gatsby-hampton-theme
  description: n/a
  tags:
    - Styling:CSS-in-JS
  features:
    - ESLint in dev mode with the Airbnb config and Prettier formatting rules
    - Emotion for CSS-in-JS
    - A basic blog, with posts under src/pages/blog
    - A few basic components (Navigation, Layout, Link wrapper around gatsby-link))
    - Based on gatsby-starter-gatsbytheme
- url: https://orgapp.github.io/gatsby-starter-orga/
  repo: https://github.com/orgapp/gatsby-starter-orga
  description: Want to use org-mode instead of markdown? This is for you.
  tags:
    - Blog
  features:
    - Use org-mode files as source.
    - Generate post pages, can be configured to be file-based or section-based.
    - Generate posts index pages.
- url: http://2column-portfolio.surge.sh/
  repo: https://github.com/praagyajoshi/gatsby-starter-2column-portfolio
  description: n/a
  tags:
    - Portfolio
    - Styling:SCSS
  features:
    - Designed as a minimalistic portfolio website
    - Grid system using flexboxgrid
    - Styled using SCSS
    - Font icons using font-awesome
    - Google Analytics integration
    - Open Sans font using Google Fonts
    - Prerendered Open Graph tags for rich sharing
- url: https://prototypeinteractive.github.io/gatsby-react-boilerplate/
  repo: https://github.com/PrototypeInteractive/gatsby-react-boilerplate
  description: n/a
  tags:
    - Styling:Bootstrap
  features:
    - Basic configuration and folder structure
    - Uses PostCSS and Sass (with autoprefixer and pixrem)
    - Uses Bootstrap 4 grid
    - Leaves the styling to you
    - Uses data from local json files
    - Contains Node.js server code for easy, secure, and fast hosting
- url: http://capricious-spring.surge.sh/
  repo: https://github.com/noahg/gatsby-starter-blog-no-styles
  description: n/a
  tags:
    - Blog
    - Styling:None
  features:
    - Same as official gatsby-starter-blog but with all styling removed
- url: https://gatsby-starter-github-api.netlify.app/
  repo: https://github.com/lundgren2/gatsby-starter-github-api
  description: Single page starter based on gatsby-source-github-api
  tags:
    - Portfolio
    - Onepage
  features:
    - Use your GitHub as your own portfolio site
    - List your GitHub repositories
    - GitHub GraphQL API v4
- url: https://gatsby-starter-github-repositories.netlify.app
  repo: https://github.com/tool3/gatsby-starter-github-repositories
  description: Single page starter based on gatsby-source-github-api and gatsby-starter-github-api
  tags:
    - Portfolio
    - Onepage
  features:
    - Use your GitHub as your own portfolio site
    - List your GitHub repositories
    - GitHub GraphQL API v4

- url: https://gatsby-starter-bloomer.netlify.app/
  repo: https://github.com/Cethy/gatsby-starter-bloomer
  description: n/a
  tags:
    - Styling:Bulma
  features:
    - Based on gatsby-starter-default
    - Bulma CSS Framework with its Bloomer react components
    - Font-Awesome icons
    - Includes a simple fullscreen hero w/ footer example
- url: https://gatsby-starter-bootstrap-netlify.netlify.app/
  repo: https://github.com/konsumer/gatsby-starter-bootstrap-netlify
  description: n/a
  tags:
    - Styling:Bootstrap
    - CMS:Netlify
  features:
    - Very similar to gatsby-starter-netlify-cms, slightly more configurable (e.g. set site-title in gatsby-config) with Bootstrap/Bootswatch instead of bulma
- url: https://gatstrap.netlify.app/
  repo: https://github.com/jaxx2104/gatsby-starter-bootstrap
  description: n/a
  tags:
    - Styling:Bootstrap
  features:
    - Bootstrap CSS framework
    - Single column layout
    - Basic components like SiteNavi, SitePost, SitePage
- url: http://gatsby-bulma-storybook.surge.sh/
  repo: https://github.com/gvaldambrini/gatsby-starter-bulma-storybook
  description: n/a
  tags:
    - Styling:Bulma
    - Storybook
    - Testing
  features:
    - Storybook for developing components in isolation
    - Bulma and Sass support for styling
    - CSS modules
    - Prettier & ESLint to format & check the code
    - Jest
- url: https://gatsby-starter-business.netlify.app/
  repo: https://github.com/v4iv/gatsby-starter-business
  description: n/a
  tags:
    - Styling:Bulma
    - PWA
    - CMS:Netlify
    - Disqus
    - Search
    - Pagination
  features:
    - Complete Business Website Suite - Home Page, About Page, Pricing Page, Contact Page and Blog
    - Netlify CMS for Content Management
    - SEO Friendly (Sitemap, Schemas, Meta Tags, GTM etc)
    - Bulma and Sass Support for styling
    - Progressive Web App & Offline Support
    - Tags and RSS Feed for Blog
    - Disqus and Share Support
    - Elastic-Lunr Search
    - Pagination
    - Easy Configuration using `config.js` file
- url: https://haysclark.github.io/gatsby-starter-casper/
  repo: https://github.com/haysclark/gatsby-starter-casper
  description: n/a
  tags:
    - PWA
  features:
    - Page pagination
    - CSS
    - Tags
    - Google Analytics
    - Offline support
    - Web App Manifest
    - SEO
- url: http://gatsby-starter-ceevee.surge.sh/
  repo: https://github.com/amandeepmittal/gatsby-starter-ceevee
  description: n/a
  tags:
    - Portfolio
  features:
    - Based on the Ceevee site template, design by Styleshout
    - Single Page Resume/Portfolio site
    - Target audience Developers, Designers, etc.
    - Used CSS Modules, easy to manipulate
    - FontAwsome Library for icons
    - Responsive Design, optimized for Mobile devices
- url: https://gatsby-starter-contentful-i18n.netlify.app/
  repo: https://github.com/mccrodp/gatsby-starter-contentful-i18n
  description: i18n support and language switcher for Contentful starter repo
  tags:
    - i18n
    - CMS:Contentful
    - CMS:Headless
  features:
    - Localization (Multilanguage)
    - Dynamic content from Contentful CMS
    - Integrates i18n plugin starter and using-contentful repos
- url: https://cranky-edison-12166d.netlify.app/
  repo: https://github.com/datocms/gatsby-portfolio
  description: n/a
  tags:
    - CMS:DatoCMS
    - CMS:Headless
  features:
    - Simple portfolio to quick start a site with DatoCMS
    - Contents and media from DatoCMS
    - Custom Sass style
    - SEO
- url: https://gatsby-deck.netlify.app/
  repo: https://github.com/fabe/gatsby-starter-deck
  description: n/a
  tags:
    - Presentation
  features:
    - Create presentations/slides using Gatsby.
    - Offline support.
    - Page transitions.
- url: https://gatsby-starter-default-i18n.netlify.app/
  repo: https://github.com/angeloocana/gatsby-starter-default-i18n
  description: n/a
  tags:
    - i18n
  features:
    - localization (Multilanguage)
- url: http://gatsby-dimension.surge.sh/
  repo: https://github.com/codebushi/gatsby-starter-dimension
  description: Single page starter based on the Dimension site template
  tags:
    - Portfolio
    - HTML5UP
    - Styling:SCSS
  features:
    - Designed by HTML5 UP
    - Simple one page site that’s perfect for personal portfolios
    - Fully Responsive
    - Styling with SCSS
- url: https://gatsby-docs-starter.netlify.app/
  repo: https://github.com/ericwindmill/gatsby-starter-docs
  description: n/a
  tags:
    - Documentation
    - Styling:CSS-in-JS
  features:
    - All the features from gatsby-advanced-starter, plus
    - Designed for Documentation / Tutorial Websites
    - ‘Table of Contents’ Component, Auto generates ToC from posts - just follow the file frontmatter conventions from markdown files in ‘lessons’.
    - Styled Components w/ ThemeProvider
    - Basic UI
    - A few extra components
    - Custom prismjs theme
    - React Icons
- url: https://parmsang.github.io/gatsby-starter-ecommerce/
  repo: https://github.com/parmsang/gatsby-starter-ecommerce
  description: Easy to use starter for an e-commerce store
  tags:
    - Styling:Other
    - Stripe
    - E-commerce
    - PWA
    - Authentication
  features:
    - Uses the Moltin e-commerce Api
    - Stripe checkout
    - Semantic-UI
    - Styled components
    - Google Analytics - (you enter the tracking-id)
    - React-headroom
    - ESLint & Prettier. Uses Airbnb JavaScript Style Guide
    - Authentication via Moltin (Login and Register)
- url: http://gatsby-forty.surge.sh/
  repo: https://github.com/codebushi/gatsby-starter-forty
  description: Multi-page starter based on the Forty site template
  tags:
    - Styling:SCSS
    - HTML5UP
  features:
    - Designed by HTML5 UP
    - Colorful homepage, and also includes a Landing Page and Generic Page components.
    - Many elements are available, including buttons, forms, tables, and pagination.
    - Custom grid made with CSS Grid
    - Styling with SCSS
- url: https://themes.gatsbythemes.com/gatsby-starter/
  repo: https://github.com/saschajullmann/gatsby-starter-gatsbythemes
  description: n/a
  tags:
    - Styling:CSS-in-JS
    - Blog
    - Testing
    - Linting
  features:
    - CSS-in-JS via Emotion.
    - Jest and Enzyme for testing.
    - ESLint in dev mode with the Airbnb config and Prettier formatting rules.
    - React 16.
    - A basic blog, with posts under src/pages/blog. There’s also a script which creates a new Blog entry (post.sh).
    - Data per JSON files.
    - A few basic components (Navigation, Footer, Layout).
    - Layout components make use of Styled-System.
    - Google Analytics (you just have to enter your tracking-id).
    - Gatsby-Plugin-Offline which includes Service Workers.
    - Prettier for a uniform codebase.
    - Normalize css (7.0).
    - Feather icons.
    - Font styles taken from Tachyons.
- url: https://gcn.netlify.app/
  repo: https://github.com/ryanwiemer/gatsby-starter-gcn
  description: A starter template to build amazing static websites with Gatsby, Contentful, and Netlify
  tags:
    - CMS:Contentful
    - CMS:Headless
    - Blog
    - Netlify
    - Styling:CSS-in-JS
  features:
    - CMS:Contentful integration with ready to go placeholder content
    - Netlify integration including a pre-built contact form
    - Minimal responsive design - made to customize or tear apart
    - Pagination logic
    - Styled components
    - SEO Friendly Component
    - JSON-LD Schema
    - OpenGraph sharing support
    - Sitemap Generation
    - Google Analytics
    - Progressive Web app
    - Offline Support
    - RSS Feed
    - Gatsby Standard module for linting JavaScript with StandardJS
    - Stylelint support for Styled Components to lint the CSS in JS
- url: https://alampros.github.io/gatsby-starter-grommet/
  repo: https://github.com/alampros/gatsby-starter-grommet
  description: n/a
  tags:
    - Styling:Grommet
  features:
    - Barebones configuration for using the Grommet design system
    - Uses Sass (with CSS modules support)
- url: https://gatsby-starter-hello-world-demo.netlify.app/
  repo: https://github.com/gatsbyjs/gatsby-starter-hello-world
  description: official hello world
  tags:
    - Official
  features:
    - A no-frills Gatsby install
    - No plugins, no boilerplate
    - Great for advanced users
- url: https://gatsby-starter-hello-world-tailwind-css.netlify.app/
  repo: https://github.com/ohduran/gatsby-starter-hello-world-tailwind-css
  description: hello world + Tailwind CSS
  tags:
    - Styling:Tailwind
  features:
    - One plugin, no boilerplate
    - Great for advanced users
- url: https://gatsby-starter-hero-blog.greglobinski.com/
  repo: https://github.com/greglobinski/gatsby-starter-hero-blog
  description: no description yet
  tags:
    - Styling:PostCSS
    - SEO
    - Markdown
  features:
    - Easy editable content in Markdown files (posts, pages and parts)
    - CSS with `styled-jsx` and `PostCSS`
    - SEO (sitemap generation, robot.txt, meta and OpenGraph Tags)
    - Social sharing (Twitter, Facebook, Google, LinkedIn)
    - Comments (Facebook)
    - Images lazy loading and `webp` support (gatsby-image)
    - Post categories (category based post list)
    - Full text searching (Algolia)
    - Contact form (Netlify form handling)
    - Form elements and validation with `ant-design`
    - RSS feed
    - 100% PWA (manifest.webmanifest, offline support, favicons)
    - Google Analytics
    - App favicons generator (node script)
    - Easy customizable base styles via `theme` object generated from `yaml` file (fonts, colors, sizes)
    - React v.16.3 (gatsby-plugin-react-next)
    - Components lazy loading (social sharing)
    - ESLint (google config)
    - Prettier code styling
    - webpack `BundleAnalyzerPlugin`
- url: https://gatsby-starter-i18n-lingui.netlify.app/
  repo: https://github.com/dcroitoru/gatsby-starter-i18n-lingui
  description: n/a
  tags:
    - i18n
  features:
    - Localization (Multilanguage) provided by js-lingui
    - Message extraction
    - Avoids code duplication - generates pages for each locale
    - Possibility of translated paths
- url: https://lumen.netlify.app/
  repo: https://github.com/alxshelepenok/gatsby-starter-lumen
  description: A minimal, lightweight, and mobile-first starter for creating blogs using Gatsby.
  tags:
    - Blog
    - CMS:Netlify
    - Pagination
    - Disqus
    - RSS
    - Linting
    - Testing
    - Styling:PostCSS
    - Styling:SCSS
  features:
    - Lost Grid
    - Jest testing
    - Beautiful typography inspired by matejlatin/Gutenberg
    - Mobile-First approach in development
    - Stylesheet built using SASS and BEM-Style naming
    - Syntax highlighting in code blocks
    - Sidebar menu built using a configuration block
    - Archive organized by tags and categories
    - Pagination support
    - Offline support
    - Google Analytics support
    - Disqus Comments support
- url: https://minimal-blog.lekoarts.de
  repo: https://github.com/LekoArts/gatsby-starter-minimal-blog
  description: This starter is part of a german tutorial series on Gatsby. The starter will change over time to use more advanced stuff (feel free to express your ideas in the repository). Its first priority is a minimalistic style coupled with a lot of features for the content.
  tags:
    - Blog
    - MDX
    - Styling:CSS-in-JS
    - Netlify
    - Linting
    - PWA
  features:
    - Minimal and clean white layout
    - Write your blog posts in MDX
    - Offline Support, WebApp Manifest, SEO
    - Code highlighting (with prism-react-renderer) and live preview (with react-live)
- url: https://gatsby-starter-modern-demo.netlify.app/
  repo: https://github.com/kripod/gatsby-starter-modern
  description: no description yet
  tags:
    - Linting
  features:
    - A set of strict linting rules (based on the Airbnb JavaScript Style Guide)
    - Encourage automatic code formatting
    - Prefer using Yarn for package management
    - Use EditorConfig to maintain consistent coding styles between different editors and IDEs
    - Integration with Visual Studio Code
    - Based on gatsby-starter-default
- url: https://gatsby-starter-personal-blog.greglobinski.com/
  repo: https://github.com/greglobinski/gatsby-starter-personal-blog
  description: n/a
  tags:
    - Blog
    - Markdown
    - Netlify
    - Styling:Material
  features:
    - Ready to use, but easily customizable a fully equipped theme starter
    - Easy editable content in Markdown files (posts, pages and parts)
    - ‘Like an app’ layout transitions
    - Easily restyled through theme object
    - Styling with JSS
    - Page transitions
    - Comments (Facebook)
    - Post categories
    - Post list filtering
    - Full text searching (Algolia)
    - Contact form (Netlify form handling)
    - Material UI (@next)
    - RSS feed
    - Full screen mode
    - User adjustable articles’ body copy font size
    - Social sharing (Twitter, Facebook, Google, LinkedIn)
    - PWA (manifes.json, offline support, favicons)
    - Google Analytics
    - Favicons generator (node script)
    - Components leazy loading with AsyncComponent (social sharing, info box)
    - ESLint (google config)
    - Prettier code styling
    - Custom webpack CommonsChunkPlugin settings
    - webpack BundleAnalyzerPlugin
- url: http://gatsby-photon.surge.sh/
  repo: https://github.com/codebushi/gatsby-starter-photon
  description: Single page starter based on the Photon site template
  tags:
    - HTML5UP
    - Onepage
    - Styling:SCSS
  features:
    - Designed by HTML5 UP
    - Single Page, Responsive Site
    - Custom grid made with CSS Grid
    - Styling with SCSS
- url: https://portfolio-bella.netlify.app/
  repo: https://github.com/LekoArts/gatsby-starter-portfolio-bella
  description: A portfolio starter for Gatsby. The target audience are designers and photographers. The light themed website shows your work with large images & big typography. The Onepage is powered by the Headless CMS Prismic.io. and has programmatically created pages for your projects. General settings and colors can be changed in a config & theme file.
  tags:
    - Portfolio
    - CMS:Prismic
    - CMS:Headless
    - Styling:CSS-in-JS
    - Onepage
    - PWA
    - Linting
  features:
    - Big typography & images
    - White theme
    - Prismic.io as CMS
    - Emotion for styling + Emotion-Grid
    - One-page layout with sub-pages for case studies
    - Easily configurable
    - And other good stuff (SEO, Offline Support, WebApp Manifest Support)
- url: https://cara.lekoarts.de
  repo: https://github.com/LekoArts/gatsby-starter-portfolio-cara
  description: Playful and Colorful One-Page portfolio featuring Parallax effects and animations. Especially designers and/or photographers will love this theme! Built with MDX and Theme UI.
  tags:
    - Portfolio
    - Onepage
    - Styling:CSS-in-JS
    - PWA
  features:
    - React Spring Parallax effects
    - Theme UI-based theming
    - CSS Animations and shapes
    - Light/Dark mode
- url: https://emilia.lekoarts.de
  repo: https://github.com/LekoArts/gatsby-starter-portfolio-emilia
  description: A portfolio starter for Gatsby. The target audience are designers and photographers. The dark-themed website shows your work with large images in a grid-layout (powered by CSS Grid). The transition effects on the header add a playful touch to the overall minimal design. The website has programmatically created pages for your projects (with automatic image import). General settings and colors can be changed in a config & theme file.
  tags:
    - Portfolio
    - PWA
    - Transitions
    - MDX
    - Styling:CSS-in-JS
    - Linting
    - Testing
  features:
    - Focus on big images (with gatsby-image)
    - Dark Theme with HeroPatterns Header
    - CSS Grid and styled-components
    - Page transitions
    - Cypress for End-to-End testing
    - react-spring animations
    - One-Page layout with sub-pages for projects
    - Create your projects in MDX (automatic import of images)
    - And other good stuff (SEO, Offline Support, WebApp Manifest Support)
- url: https://emma.lekoarts.de
  repo: https://github.com/LekoArts/gatsby-starter-portfolio-emma
  description: Minimalistic portfolio with full-width grid, page transitions, support for additional MDX pages, and a focus on large images. Especially designers and/or photographers will love this theme! Built with MDX and Theme UI. Using the Gatsby Theme "@lekoarts/gatsby-theme-emma".
  tags:
    - Portfolio
    - MDX
    - Transitions
    - Styling:CSS-in-JS
    - PWA
  features:
    - MDX
    - react-spring page animations
    - Optional MDX pages which automatically get added to the navigation
    - Fully customizable through the usage of Gatsby Themes (and Theme UI)
    - Light Mode / Dark Mode
    - Google Analytics Support
    - SEO (Sitemap, OpenGraph tags, Twitter tags)
    - Offline Support & WebApp Manifest
- url: https://gatsby-starter-procyon.netlify.app/
  repo: https://github.com/danielmahon/gatsby-starter-procyon
  description: n/a
  tags:
    - PWA
    - CMS:Headless
    - CMS:Other
    - Styling:Material
    - Netlify
  features:
    - Gatsby + React (server side rendering)
    - GraphCMS Headless CMS
    - DraftJS (in-place) Medium-like Editing
    - Apollo GraphQL (client-side)
    - Local caching between builds
    - Material-UI (layout, typography, components, etc)
    - Styled-Components™-like API via Material-UI
    - Netlify Deployment Friendly
    - Netlify Identity Authentication (enables editing)
    - Automatic versioning, deployment and CHANGELOG
    - Automatic rebuilds with GraphCMS and Netlify web hooks
    - PWA (Progressive Web App)
    - Google Fonts
- url: http://gatsby-starter-product-guy.surge.sh/
  repo: https://github.com/amandeepmittal/gatsby-starter-product-guy
  description: n/a
  tags:
    - Portfolio
  features:
    - Single Page
    - A portfolio Developers and Product launchers alike
    - Using Typography.js easy to switch fonts
    - All your Project/Portfolio Data in Markdown, server by GraphQL
    - Responsive Design, optimized for Mobile devices
- url: https://caki0915.github.io/gatsby-starter-redux/
  repo: https://github.com/caki0915/gatsby-starter-redux
  description: n/a
  tags:
    - Styling:CSS-in-JS
    - Redux
  features:
    - Redux and Redux-devtools.
    - Emotion with a basic theme and SSR
    - Typography.js
    - ESLint rules based on Prettier and Airbnb
- url: http://gatsby-stellar.surge.sh/
  repo: https://github.com/codebushi/gatsby-starter-stellar
  description: Single page starter based on the Stellar site template
  tags:
    - HTML5UP
    - Onepage
    - Styling:SCSS
  features:
    - Designed by HTML5 UP
    - Scroll friendly, responsive site. Can be used as a single or multi-page site.
    - Sticky Navigation when scrolling.
    - Scroll spy and smooth scrolling to different sections of the page.
    - Styling with SCSS
- url: http://gatsby-strata.surge.sh/
  repo: https://github.com/codebushi/gatsby-starter-strata
  description: Single page starter based on the Strata site template
  tags:
    - Portfolio
    - Onepage
    - HTML5UP
    - Styling:SCSS
  features:
    - Designed by HTML5 UP
    - Super Simple, single page portfolio site
    - Lightbox style React photo gallery
    - Fully Responsive
    - Styling with SCSS
- url: https://gatsby-starter-strict.netlify.app/
  repo: https://github.com/kripod/gatsby-starter-strict
  description: n/a
  tags:
    - Linting
  features:
    - A set of strict linting rules (based on the Airbnb JavaScript Style Guide)
    - lint script
    - Encourage automatic code formatting
    - format script
    - Prefer using Yarn for package management
    - Use EditorConfig to maintain consistent coding styles between different editors and IDEs
    - Integration with Visual Studio Code
    - Pre-configured auto-formatting on file save
    - Based on gatsby-starter-default
- url: https://gatsby-tachyons.netlify.app/
  repo: https://github.com/pixelsign/gatsby-starter-tachyons
  description: no description yet
  tags:
    - Styling:Other
  features:
    - Based on gatsby-starter-default
    - Using Tachyons for CSS.
- url: https://gatsby-starter-tailwind.oddstronaut.com/
  repo: https://github.com/taylorbryant/gatsby-starter-tailwind
  description: A Gatsby v2 starter styled using Tailwind, a utility-first CSS framework. Uses Purgecss to remove unused CSS.
  tags:
    - Styling:Tailwind
  features:
    - Based on gatsby-starter-default
    - Tailwind CSS Framework
    - Removes unused CSS with Purgecss
    - Includes responsive navigation and form examples
- url: http://portfolio-v3.surge.sh/
  repo: https://github.com/amandeepmittal/gatsby-portfolio-v3
  description: n/a
  tags:
    - Portfolio
  features:
    - Single Page, Timeline View
    - A portfolio Developers and Product launchers
    - Bring in Data, plug-n-play
    - Responsive Design, optimized for Mobile devices
    - Seo Friendly
    - Uses Flexbox
- url: https://gatsby-starter-typescript-plus.netlify.app/
  repo: https://github.com/resir014/gatsby-starter-typescript-plus
  description: This is a starter kit for Gatsby.js websites written in TypeScript. It includes the bare essentials for you to get started (styling, Markdown parsing, minimal toolset).
  tags:
    - Styling:CSS-in-JS
    - Language:TypeScript
    - Markdown
  features:
    - TypeScript
    - ESLint (with custom ESLint rules)
    - Markdown rendering with Remark
    - Basic component structure
    - Styling with emotion
- url: https://haysclark.github.io/gatsby-starter-typescript/
  repo: https://github.com/haysclark/gatsby-starter-typescript
  description: n/a
  tags:
    - Language:TypeScript
  features:
    - TypeScript
- url: https://fabien0102-gatsby-starter.netlify.app/
  repo: https://github.com/fabien0102/gatsby-starter
  description: n/a
  tags:
    - Language:TypeScript
    - Styling:Other
    - Testing
  features:
    - Semantic-ui for styling
    - TypeScript
    - Offline support
    - Web App Manifest
    - Jest/Enzyme testing
    - Storybook
    - Markdown linting
- url: https://gatsby-starter-wordpress.netlify.app/
  repo: https://github.com/GatsbyCentral/gatsby-starter-wordpress
  description: Gatsby starter using WordPress as the content source.
  tags:
    - Styling:CSS-in-JS
    - CMS:WordPress
  features:
    - All the features from gatsby-advanced-starter, plus
    - Leverages the WordPress plugin for Gatsby for data
    - Configured to work with WordPress Advanced Custom Fields
    - Auto generated Navigation for your WordPress Pages
    - Minimal UI and Styling — made to customize.
    - Styled Components
- url: https://www.concisejavascript.org/
  repo: https://github.com/rwieruch/open-crowd-fund
  description: n/a
  tags:
    - Stripe
    - Firebase
  features:
    - Open source crowdfunding for your own ideas
    - Alternative for Kickstarter, GoFundMe, etc.
    - Secured Credit Card payments with Stripe
    - Storing of funding information in Firebase
- url: https://www.verious.io/
  repo: https://github.com/cpinnix/verious-boilerplate
  description: n/a
  tags:
    - Styling:Other
  features:
    - Components only. Bring your own data, plugins, etc.
    - Bootstrap inspired grid system with Container, Row, Column components.
    - Simple Navigation and Dropdown components.
    - Baseline grid built in with modular scale across viewports.
    - Abstract measurements utilize REM for spacing.
    - One font to rule them all, Helvetica.
- url: https://gatsby-starter-blog-grommet.netlify.app/
  repo: https://github.com/Ganevru/gatsby-starter-blog-grommet
  description: Gatsby v2 starter for creating a blog. Based on Grommet v2 UI.
  tags:
    - Blog
    - Markdown
    - Styling:Grommet
    - Language:TypeScript
    - Linting
    - Redux
  features:
    - Grommet v2 UI
    - Easily configurable - see site-config.js in the root
    - Switch between grommet themes
    - Change between light and dark themes (with Redux)
    - Blog posts previews in card style
    - Responsive Design, optimized for Mobile devices
    - styled-components
    - TypeScript and ESLint (typescript-eslint)
    - lint-staged and husky - for linting before commit
- url: https://happy-pare-dff451.netlify.app/
  repo: https://github.com/fhavrlent/gatsby-contentful-typescript-starter
  description: Contentful and TypeScript starter based on default starter.
  tags:
    - CMS:Contentful
    - CMS:Headless
    - Language:TypeScript
    - Styling:CSS-in-JS
  features:
    - Based on default starter
    - TypeScript
    - CSS in JS (Emotion)
    - CMS:Contentful
- url: https://xylo-gatsby-bulma-starter.netlify.app/
  repo: https://github.com/xydac/xylo-gatsby-bulma-starter
  description: Gatsby v2 Starter with Bulma based on default starter.
  tags:
    - Styling:SCSS
    - Styling:Bulma
  features:
    - Based on default starter
    - Bulma Css
    - Sass based Styling
- url: https://maxpou.github.io/gatsby-starter-morning-dew/
  repo: https://github.com/maxpou/gatsby-starter-morning-dew
  description: Gatsby v2 blog starter
  tags:
    - Blog
    - Markdown
    - PWA
    - Disqus
    - SEO
    - MDX
    - Styling:CSS-in-JS
  features:
    - Blog post listing with previews (image + summary) for each blog post
    - Fully configurable
    - Multilang support (blog post only)
    - Syntax highlighting
    - css-in-js (with styled-components)
    - Fully Responsive
    - Tags
    - Google Analytics
    - Disqus comments support
    - Offline support
    - Web App Manifest
    - ESLint
    - Prettier
    - Travis CI
- url: https://gatsby-starter-blog-jumpalottahigh.netlify.app/
  repo: https://github.com/jumpalottahigh/gatsby-starter-blog-jumpalottahigh
  description: Gatsby v2 blog starter with SEO, search, filter, reading progress, mobile menu fab
  tags:
    - Blog
    - Markdown
  features:
    - Blog post listing with previews (image + summary) for each blog post
    - Google structured data
    - Mobile-friendly menu toggled with a floating action button (FAB)
    - Article read progress
    - User feedback component
- url: https://i18n.smakosh.com/
  repo: https://github.com/smakosh/gatsby-starter-i18n
  description: Gatsby v2 Starter with i18n using react-intl and more cool features.
  tags:
    - Styling:CSS-in-JS
    - i18n
  features:
    - Based on default starter
    - i18n with rtl text
    - Stateless components using Recompose
    - Font changes depending on the chosen language
    - SEO (meta tags, openGraph, structured data, Twitter and more...)
- url: https://gatsby-starter-mate.netlify.app
  repo: https://github.com/EmaSuriano/gatsby-starter-mate
  description: A portfolio starter for Gatsby integrated with Contentful CMS.
  tags:
    - Styling:CSS-in-JS
    - CMS:Contentful
    - CMS:Headless
    - Portfolio
  features:
    - Gatsby v2
    - Rebass (Styled-components system)
    - React Reveal
    - Dynamic content from Contentful
    - Offline support
    - PWA ready
    - SEO
    - Responsive design
    - Icons from font-awesome
    - Netlify Deployment Friendly
    - Medium integration
    - Social sharing (Twitter, Facebook, Google, LinkedIn)
- url: https://gatsby-starter-typescript-sass.netlify.app
  repo: https://github.com/thetrevorharmon/gatsby-starter-typescript-sass
  description: A basic starter with TypeScript and Sass built-in
  tags:
    - Language:TypeScript
    - Styling:SCSS
    - Linting
  features:
    - TypeScript and Sass support
    - TS linter with basic react rules
- url: https://gatsby-simple-contentful-starter.netlify.app/
  repo: https://github.com/cwlsn/gatsby-simple-contentful-starter
  description: A simple starter to display Contentful data in Gatsby, ready to deploy on Netlify. Comes with a detailed article detailing the process.
  tags:
    - CMS:Contentful
    - CMS:Headless
    - Markdown
    - Styling:CSS-in-JS
  features:
    - Gatsby v2
    - Query Contentful data via Gatsby's GraphQL
    - Styled-Components for CSS-in-JS
    - Simple format, easy to create your own site quickly
    - React Helmet for Header Modification
    - Remark for loading Markdown into React
- url: https://gatsby-blog-cosmicjs.netlify.app/
  repo: https://github.com/cosmicjs/gatsby-blog-cosmicjs
  description: Blog that utilizes the power of the Cosmic headless CMS for easy content management
  tags:
    - CMS:Cosmic
    - CMS:Headless
    - Blog
  features:
    - Uses the Cosmic Gatsby source plugin
- url: https://cosmicjs-gatsby-starter.netlify.app/
  repo: https://github.com/cosmicjs/gatsby-starter
  description: Simple Gatsby starter connected to the Cosmic headless CMS for easy content management
  tags:
    - CMS:Cosmic
    - CMS:Headless
  features:
    - Uses the Cosmic Gatsby source plugin
- url: https://www.gatsby-typescript-template.com/
  repo: https://github.com/ikeryo1182/gatsby-typescript-template
  description: This is a standard starter with TypeScript, TSLint, Prettier, Lint-Staged(Husky) and Sass
  tags:
    - Language:TypeScript
    - Linting
    - Styling:SCSS
  features:
    - Category and Tag for post
    - Type Safe by TypeScript
    - Format Safe by TSLint and Prettier with Lint-Staged(Husky)
- url: https://zandersparrow.github.io/gatsby-simple-redux/
  repo: https://github.com/zandersparrow/gatsby-simple-redux
  description: The default starter plus redux
  tags:
    - Redux
  features:
    - Minimal starter based on the official default
    - Includes redux and a simple counter example
- url: https://gatsby-casper.netlify.app/
  repo: https://github.com/scttcper/gatsby-casper
  description: This is a starter blog that looks like the Ghost.io default theme, casper.
  tags:
    - Blog
    - Language:TypeScript
    - Styling:CSS-in-JS
  features:
    - Emotion CSS-in-JS
    - TypeScript
    - Author and tag pages
    - RSS
- url: https://gatsby-universal.netlify.app
  repo: https://github.com/fabe/gatsby-universal
  description: An opinionated Gatsby v2 starter for state-of-the-art marketing sites
  tags:
    - Transitions
    - PWA
    - Styling:CSS-in-JS
    - Linting
    - Markdown
    - SEO
  features:
    - Page Transitions
    - IntersectionObserver, component-based
    - React Context for global UI state
    - styled-components v4
    - Generated media queries for easy use
    - Optimized with Google Lighthouse (100/100)
    - Offline support
    - Manifest support
    - Sitemap support
    - All favicons generated
    - SEO (with Schema JSONLD) & Social Tags
    - Prettier
    - ESLint
- url: https://prismic.lekoarts.de/
  repo: https://github.com/LekoArts/gatsby-starter-prismic
  description: A typography-heavy & light-themed Gatsby Starter which uses the Headless CMS Prismic.
  tags:
    - CMS:Prismic
    - CMS:Headless
    - Styling:CSS-in-JS
    - Linting
    - Blog
    - PWA
    - Testing
  features:
    - Prismic as Headless CMS
    - Uses multiple features of Prismic - Slices, Labels, Relationship fields, Custom Types
    - Emotion for Styling
    - Cypress for End-to-End testing
    - Prism.js highlighting
    - Responsive images with gatsby-image
    - Extensive SEO
    - ESLint & Prettier
- url: https://gatsby-starter-v2-casper.netlify.app/
  repo: https://github.com/GatsbyCentral/gatsby-v2-starter-casper
  description: A blog starter based on the Casper (v1.4) theme.
  tags:
    - Blog
    - PWA
  features:
    - Page pagination
    - CSS
    - Tags
    - Google Analytics
    - Offline support
    - Web App Manifest
    - SEO
- url: https://lumen-v2.netlify.app/
  repo: https://github.com/GatsbyCentral/gatsby-v2-starter-lumen
  description: A Gatsby v2 fork of the lumen starter.
  tags:
    - Blog
    - RSS
    - Disqus
  features:
    - Lost Grid.
    - Beautiful typography inspired by matejlatin/Gutenberg.
    - Mobile-First approach in development.
    - Stylesheet built using Sass and BEM-Style naming.
    - Syntax highlighting in code blocks.
    - Sidebar menu built using a configuration block.
    - Archive organized by tags and categories.
    - Automatic RSS generation.
    - Automatic Sitemap generation.
    - Offline support.
    - Google Analytics support.
    - Disqus Comments support.
- url: https://gatsby-starter-firebase.netlify.app/
  repo: https://github.com/muhajirdev/gatsby-starter-firebase
  description: A Gatsby + Firebase Starter. With Authentication
  tags:
    - Firebase
    - Client-side App
  features:
    - ESLint Airbnb without semicolon and without .jsx extension
    - Firebase
    - Web App Manifest
- url: http://gatsby-lightbox.416serg.me
  repo: https://github.com/416serg/gatsby-starter-lightbox
  description: Showcasing a custom lightbox implementation using `gatsby-image`
  tags:
    - Portfolio
    - SEO
    - Styling:CSS-in-JS
  features:
    - Features a custom, accessible lightbox with gatsby-image
    - Styled with styled-components using CSS Grid
    - React Helmet for SEO
- url: https://jackbravo.github.io/gatsby-starter-i18n-blog/
  repo: https://github.com/jackbravo/gatsby-starter-i18n-blog
  description: Same as official gatsby-starter-blog but with i18n support
  tags:
    - i18n
    - Blog
  features:
    - Translates site name and bio using .md files
    - No extra libraries needed
- url: https://calpa.me/
  repo: https://github.com/calpa/gatsby-starter-calpa-blog
  description: Blog Template X Contentful, Twitter and Facebook style
  tags:
    - Blog
    - Styling:SCSS
  features:
    - Gatsby v2, faster than faster
    - Not just Contentful content source, you can use any database
    - Custom style
    - Google Analytics
    - Gitalk
    - sitemap
    - React FontAwesome
    - SEO
    - Offline support
    - Web App Manifest
    - Styled using SCSS
    - Page pagination
    - Netlify optimization
- url: https://gatsby-starter-typescript-power-blog.majidhajian.com/
  repo: https://github.com/mhadaily/gatsby-starter-typescript-power-blog
  description: Minimal Personal Blog with Gatsby and TypeScript
  tags:
    - PWA
    - Blog
    - Language:TypeScript
    - Markdown
  features:
    - Mobile-First approach in development
    - TSLint & Prettier
    - Offline support
    - Styled Component implementation
    - Category and Tag for post
    - Dark / Light theme
    - Type Safe by TypeScript
    - Purge CSS
    - Format Safe by TSLint, StyleLint and Prettier with Lint-Staged(Husky)
    - Blog page
    - Syntax highlighting in code blocks
    - Pagination Ready
    - Ready to deploy to GitHub Pages or Netlify
    - Automatic RSS generation
    - Automatic Sitemap generation
- url: https://gatsby-starter-kontent.netlify.app
  repo: https://github.com/Kentico/gatsby-starter-kontent
  description: Gatsby starter site with Kentico Kontent based on default Gatsby starter
  tags:
    - CMS:Headless
    - CMS:Kontent
    - Netlify
  features:
    - Comes with React Helmet for adding site meta tags
    - Includes plugins for offline support out of the box
    - Kentico Kontent integration
- url: https://gatsby-starter-storybook.netlify.app/
  repo: https://github.com/markoradak/gatsby-starter-storybook
  description: Gatsby starter site with Storybook
  tags:
    - Storybook
    - Styling:CSS-in-JS
    - Linting
  features:
    - Gatsby v2 support
    - Storybook v4 support
    - Styled Components v4 support
    - Styled Reset, ESLint, Netlify Conf
- url: https://jamstack-hackathon-starter.netlify.app/
  repo: https://github.com/sw-yx/jamstack-hackathon-starter
  description: A JAMstack app with authenticated routes, static marketing pages, etc. with Gatsby, Netlify Identity, and Netlify Functions
  tags:
    - Netlify
    - Client-side App
  features:
    - Netlify Identity
    - Netlify Functions
    - Static Marketing pages and Dynamic Client-side Authenticated App pages
- url: https://collective.github.io/gatsby-starter-plone/
  repo: https://github.com/collective/gatsby-starter-plone
  description: A Gatsby starter template to build static sites using Plone as the content source
  tags:
    - CMS:Other
    - CMS:Headless
    - SEO
    - PWA
  features:
    - Creates 1-1 copy of source Plone site
    - Auto generated navigation and breadcrumbs
    - Progressive Web App features
    - Optimized for performance
    - Minimal UI and Styling
- url: https://gatsby-tutorial-starter.netlify.app/
  repo: https://github.com/justinformentin/gatsby-v2-tutorial-starter
  description: Simple, modern designed blog with post lists, tags, and easily customizable code.
  tags:
    - Blog
    - Linting
    - PWA
    - SEO
    - Styling:CSS-in-JS
    - Markdown
  features:
    - Blog post listing with image, summary, date, and tags.
    - Post Tags
    - Post List Filtering
    - Typography.js
    - Emotion styling
    - Syntax Highlighting in Code Blocks
    - Gatsby Image
    - Fully Responsive
    - Offline Support
    - Web App Manifest
    - SEO
    - PWA
    - Sitemap generation
    - Schema.org JSON-LD
    - CircleCI Integration
    - Codeclimate Integration
    - Google Analytics
    - Twitter and OpenGraph Tags
    - ESLint
    - Prettier Code Styling
- url: https://avivero.github.io/gatsby-redux-starter/
  repo: https://github.com/AVivero/gatsby-redux-starter
  description: Gatsby starter site with Redux, Sass, Bootstrap, CSS Modules, and Material Icons
  tags:
    - Redux
    - Styling:SCSS
    - Styling:Bootstrap
    - Styling:Material
    - Linting
  features:
    - Gatsby v2 support
    - Redux support
    - Sass support
    - Bootstrap v4 support
    - Css Modules support
    - ESLint, Prettier
- url: https://gatsby-typescript-boilerplate.netlify.app/
  repo: https://github.com/leachjustin18/gatsby-typescript-boilerplate
  description: Opinionated Gatsby v2 starter with TypeScript.
  tags:
    - Language:TypeScript
    - PWA
    - Styling:SCSS
    - Styling:PostCSS
  features:
    - TSLint with Airbnb & Prettier configurations
    - Prettier
    - Stylelint
    - Offline support
    - Type Safe by TypeScript
    - Format on commit with Lint-Staged(Husky)
    - Favicon generation
    - Sitemap generation
    - Autoprefixer with browser list
    - CSS nano
    - CSS MQ Packer
    - Lazy load image(s) with plugin sharp
    - Gatsby Image
    - Netlify optimizations
- url: https://danshai.github.io/gatsbyv2-scientific-blog-machine-learning/
  repo: https://github.com/DanShai/gatsbyv2-scientific-blog-machine-learning
  description: Machine learning ready and scientific blog starter
  tags:
    - Blog
    - Linting
  features:
    - Write easly your scientific blog with katex and publish your research
    - Machine learning ready with tensorflowjs
    - Manipulate csv data
    - draw with graph mermaid
    - display charts with chartjs
- url: https://gatsby-tailwind-styled-components.netlify.app/
  repo: https://github.com/muhajirdev/gatsby-tailwind-styled-components-starter
  description: A Gatsby Starter with Tailwind CSS + Styled Components
  tags:
    - Styling:Tailwind
  features:
    - ESLint Airbnb without semicolon and without .jsx extension
    - Offline support
    - Web App Manifest
- url: https://gatsby-starter-mobx.netlify.app
  repo: https://github.com/borekb/gatsby-starter-mobx
  description: MobX + TypeScript + TSLint + Prettier
  tags:
    - Language:TypeScript
    - Linting
    - Testing
  features:
    - Gatsby v2 + TypeScript
    - MobX with decorators
    - Two examples from @mweststrate's Egghead course
    - .editorconfig & Prettier
    - TSLint
    - Jest
- url: https://tender-raman-99e09b.netlify.app/
  repo: https://github.com/amandeepmittal/gatsby-bulma-quickstart
  description: A Bulma CSS + Gatsby Starter Kit
  tags:
    - Styling:Bulma
    - Styling:SCSS
  features:
    - Uses Bulma CSS
    - Sass based Styling
    - Responsive Design
    - Google Analytics Integration
    - Uses Gatsby v2
    - SEO
- url: https://gatsby-starter-notes.netlify.app/
  repo: https://github.com/patricoferris/gatsby-starter-notes
  description: Gatsby starter for creating notes organised by subject and topic
  tags:
    - Markdown
    - Pagination
  features:
    - Create by topic per subject notes that are organised using pagination
    - Support for code syntax highlighting
    - Support for mathematical expressions
    - Support for images
- url: https://gatsby-starter-ttag.netlify.app/
  repo: https://github.com/ttag-org/gatsby-starter-ttag
  description: Gatsby starter with the minimum required to demonstrate using ttag for precompiled internationalization of strings.
  tags:
    - i18n
  features:
    - Support for precompiled string internationalization using ttag and it's babel plugin
- url: https://gatsby-starter-typescript.netlify.app/
  repo: https://github.com/goblindegook/gatsby-starter-typescript
  description: Gatsby starter using TypeScript.
  tags:
    - Markdown
    - Pagination
    - Language:TypeScript
    - PWA
    - Linting
  features:
    - Markdown and MDX
    - Local search powered by Lunr
    - Syntax highlighting
    - Images
    - Styling with Emotion
    - Testing with Jest and react-testing-library
- url: https://gatsby-netlify-cms-example.netlify.app/
  repo: https://github.com/robertcoopercode/gatsby-netlify-cms
  description: Gatsby starter using Netlify CMS
  tags:
    - CMS:Netlify
    - Styling:SCSS
  features:
    - Example of a website for a local developer meetup group
    - NetlifyCMS used for easy data entry
    - Mobile-friendly design
    - Styling done with Sass
    - Gatsby version 2
- url: https://gatsby-typescript-starter-blog.netlify.app/
  repo: https://github.com/frnki/gatsby-typescript-starter-blog
  description: A starter blog for TypeScript-based Gatsby projects with minimal settings.
  tags:
    - Language:TypeScript
    - Blog
  features:
    - TypeScript & TSLint
    - No Styling (No Typography.js)
    - Minimal settings based on official starter blog
- url: https://gatsby-serif.netlify.app/
  repo: https://github.com/jugglerx/gatsby-serif-theme
  description: Multi-page/content-type starter using Markdown and SCSS. Serif is a beautiful small business theme for Gatsby. The theme is fully responsive, blazing fast, and artfully illustrated.
  tags:
    - Styling:SCSS
    - Markdown
    - Linting
  features:
    - Multiple "content types" for `services`, `team` and `testimonials` using Markdown as the source
    - Graphql query in `gatsby-node.js` using aliases that creates pages and templates by content type based on the folder `src/pages/services`, `src/pages/team`
    - SCSS
    - Responsive design
    - Bootstrap 4 grid and media queries only
    - Responsive menu
    - Royalty free illustrations included
    - SEO titles & meta using `gatsby-plugin-react-helmet`
    - ESLint & Prettier
- url: https://awesome-gatsby-starter.netlify.app/
  repo: https://github.com/South-Paw/awesome-gatsby-starter
  description: Starter with a preconfigured MDX, Storybook, and ESLint environment for component first development of your next Gatsby site.
  tags:
    - MDX
    - Markdown
    - Storybook
    - Styling:CSS-in-JS
    - Linting
  features:
    - Gatsby MDX for JSX in Markdown loading, parsing, and rendering of pages
    - Storybook for isolated component development
    - styled-components for CSS-in-JS
    - ESLint with Airbnb's config
    - Prettier integrated into ESLint
    - A few example components and pages with stories and simple site structure
- url: https://awesome-gatsby-starter-ts.netlify.app/
  repo: https://github.com/South-Paw/awesome-gatsby-starter-ts
  description: TypeScript starter with a preconfigured MDX, Storybook, and ESLint environment for component first development of your next Gatsby site.
  tags:
    - Language:TypeScript
    - MDX
    - Markdown
    - Storybook
    - Styling:CSS-in-JS
    - Linting
  features:
    - Gatsby MDX for JSX in Markdown loading, parsing, and rendering of pages
    - Storybook for isolated component development
    - styled-components for CSS-in-JS
    - ESLint with Airbnb's config
    - Prettier integrated into ESLint
    - A few example components and pages with stories and simple site structure
- url: https://santosfrancisco.github.io/gatsby-starter-cv/
  repo: https://github.com/santosfrancisco/gatsby-starter-cv
  description: A simple starter to get up and developing your digital curriculum with Gatsby'
  tags:
    - Styling:CSS-in-JS
    - PWA
    - Onepage
  features:
    - Gatsby v2
    - Based on default starter
    - Google Analytics
    - Web App Manifest
    - SEO
    - Styling with styled-components
    - Responsive Design, optimized for Mobile devices
- url: https://vigilant-leakey-a4f8cd.netlify.app/
  repo: https://github.com/agneym/gatsby-blog-starter
  description: Minimal Blog Starter Template with Styled Components.
  tags:
    - Markdown
    - Styling:CSS-in-JS
    - Blog
  features:
    - Markdown loading, parsing, and rendering of pages
    - Minimal UI for blog
    - Styled-components for CSS-in-JS
    - Prettier added as pre-commit hook
    - Google Analytics
    - Image Optimisation
    - Code Styling and Formatting in markdown
    - Responsive Design
- url: https://inspiring-me-lwz7512.netlify.app/
  repo: https://github.com/lwz7512/gatsby-netlify-identity-starter
  description: Gatsby Netlify Identity Starter with NIW auth support, and content gating, as well as a responsive layout.
  tags:
    - Netlify
    - Pagination
  features:
    - Mobile Screen support
    - Privacy control for post content view & profile page
    - User authentication by Netlify Identity Widget/Service
    - Pagination for posts
    - Navigation menu with active status
- url: https://gatsby-starter-event-calendar.netlify.app/
  repo: https://github.com/EmaSuriano/gatsby-starter-event-calendar
  description: Gatsby Starter to display information about events from Google Spreadsheets with Calendars
  tags:
    - Linting
    - Styling:Grommet
    - PWA
    - SEO
    - Google Sheets
  features:
    - Grommet
    - Theming
    - Google Spreadsheet integration
    - PWA
    - A11y
    - SEO
    - Netlify Deployment Friendly
    - ESLint with Airbnb's config
    - Prettier integrated into ESLint
- url: https://gatsby-starter-tech-blog.netlify.app/
  repo: https://github.com/email2vimalraj/gatsby-starter-tech-blog
  description: A simple tech blog starter kit for Gatsby
  tags:
    - Blog
    - Portfolio
  features:
    - Markdown based blog
    - Filter blog posts by Tags
    - Easy customization
    - Using styled components
    - Minimal styles
    - Best scoring by Lighthouse
    - SEO support
    - PWA support
    - Offline support
- url: https://infallible-brown-28846b.netlify.app/
  repo: https://github.com/tylergreulich/gatsby-typescript-mdx-prismjs-starter
  description: Gatsby starter using TypeScript, MDX, Prismjs, and styled-components
  tags:
    - Language:TypeScript
    - Linting
    - Testing
    - Styling:CSS-in-JS
    - MDX
  features:
    - Gatsby v2 + TypeScript
    - Syntax highlighting with Prismjs
    - MDX
    - Jest
    - react-testing-library
    - styled-components
- url: https://hardcore-darwin-d7328f.netlify.app/
  repo: https://github.com/agneym/gatsby-careers-page
  description: A Careers Page for startups using Gatsby
  tags:
    - Markdown
    - Styling:CSS-in-JS
  features:
    - Careers Listing
    - Application Format
    - Markdown for creating job description
    - styled-components
- url: https://saikrishna.me/
  repo: https://github.com/s-kris/gatsby-minimal-portfolio-blog
  description: A minimal portfolio website with blog using Gatsby. Suitable for developers.
  tags:
    - Portfolio
    - Blog
  features:
    - Portfolio Page
    - Timline (Journey) page
    - Minimal
- url: https://gatsby-starter-blog-mdx-demo.netlify.app
  repo: https://github.com/hagnerd/gatsby-starter-blog-mdx
  description: A fork of the Official Gatsby Starter Blog with support for MDX out of the box.
  tags:
    - MDX
    - Blog
  features:
    - MDX
    - Blog
    - RSS Feed
- url: https://gatsby-tailwindcss-sass-starter-demo.netlify.app/
  repo: https://github.com/durianstack/gatsby-tailwindcss-sass-starter
  description: Just another Gatsby Tailwind with SASS starter
  tags:
    - Styling:Tailwind
    - Styling:SCSS
  features:
    - Tailwind, A Utility-First CSS Framework for Rapid UI Development
    - SASS/SCSS
    - Comes with React Helmet for adding site meta tags
    - Includes plugins for offline support out of the box
    - PurgeCSS to shave off unused styles
- url: https://tyra-starter.netlify.app/
  repo: https://github.com/madelyneriksen/gatsby-starter-tyra
  description: A feminine Gatsby Starter Optimized for SEO
  tags:
    - SEO
    - Blog
    - Styling:Other
  features:
    - Integration with Social Media and Mailchimp.
    - Styled with Tachyons.
    - Rich structured data on blog posts for SEO.
    - Pagination and category pages.
- url: https://gatsby-starter-styled.netlify.app/
  repo: https://github.com/gregoralbrecht/gatsby-starter-styled
  description: Yet another simple starter with Styled-System, Typography.js, SEO, and Google Analytics.
  tags:
    - Styling:CSS-in-JS
    - PWA
    - SEO
  features:
    - Styled-Components
    - Styled-System
    - Rebass Grid
    - Typography.js to easily set up font styles
    - Google Analytics
    - Prettier, ESLint & Stylelint
    - SEO (meta tags and schema.org via JSON-LD)
    - Offline support
    - Web App Manifest
- url: https://gatsby.ghost.org/
  repo: https://github.com/TryGhost/gatsby-starter-ghost
  description: Build lightning-fast, modern publications with Ghost and Gatsby
  tags:
    - CMS:Headless
    - Blog
  features:
    - Ghost integration with ready to go placeholder content and webhooks support
    - Minimal responsive design
    - Pagination for posts, tags, and authors
    - SEO Friendly Meta
    - JSON-LD Schema
    - OpenGraph structured data
    - Twitter Cards meta
    - Sitemap Generation
    - XML Sitemaps
    - Progressive Web App
    - Offline Support
    - RSS Feed
    - Netlify integration ready to deploy
- url: https://traveler-blog.netlify.app/
  repo: https://github.com/QingpingMeng/gatsby-starter-traveler-blog
  description: A fork of the Official Gatsby Starter Blog to build a traveler blog with images support
  tags:
    - Blog
    - PWA
    - SEO
    - Styling:Material
    - Styling:CSS-in-JS
  features:
    - Netlify integration ready to deploy
    - Material UI
    - styled-components
    - GitHub markdown css support
- url: https://create-ueno-app.netlify.app
  repo: https://github.com/ueno-llc/ueno-gatsby-starter
  description: Opinionated Gatsby starter by Ueno.
  tags:
    - Language:TypeScript
    - Styling:SCSS
    - Linting
    - Transitions
  features:
    - GraphQL hybrid
    - SEO friendly
    - GSAP ready
    - Nice Devtools
    - GsapTools
    - Ueno plugins
    - SVG to React component
    - Ueno's TSlint
    - Decorators
- url: https://gatsby-snyung-starter.netlify.app/
  repo: https://github.com/SeonHyungJo/gatsby-snyung-starter
  description: Basic starter template for You
  tags:
    - CMS:Contentful
    - Markdown
    - Linting
    - Pagination
    - Portfolio
    - SEO
    - Styling:SCSS
    - Transitions
  features:
    - SASS/SCSS
    - Add Utterances
    - Nice Pagination
    - Comes with React Helmet for adding site meta tags
    - Create Yout Name Card for writing meta data
- url: https://gatsby-contentstack-starter.netlify.app/
  repo: https://github.com/contentstack/gatsby-starter-contentstack
  description: A Gatsby starter powered by Headless CMS Contentstack.
  tags:
    - CMS:Headless
    - Blog
  features:
    - Includes Contentstack Delivery API for any environment
    - Dynamic content from Contentstack CMS
- url: https://gatsby-craftcms-barebones.netlify.app
  repo: https://github.com/frankievalentine/gatsby-craftcms-barebones
  description: Barebones setup for using Craft CMS and Gatsby locally.
  tags:
    - CMS:Headless
  features:
    - Full setup instructions included
    - Documented to get you set up with Craft CMS quickly
    - Code referenced in repo
- url: https://gatsby-starter-buttercms.netlify.app/
  repo: https://github.com/ButterCMS/gatsby-starter-buttercms
  description: A starter template for spinning up a Gatsby+ ButterCMS site
  tags:
    - Blog
    - SEO
    - CMS:Headless
  features:
    - Fully functioning blog
    - Navigation between posts with a previous/next post button
    - FAQ Knowledge Base
    - CMS Powered Homepage
    - Customer Case Study example marketing pages
- url: https://master.d2f5ek3dnwfe9v.amplifyapp.com/
  repo: https://github.com/dabit3/gatsby-auth-starter-aws-amplify
  description: This Gatsby starter uses AWS Amplify to implement authentication flow for signing up/signing in users as well as protected client side routing.
  tags:
    - AWS
    - Authentication
  features:
    - AWS Amplify
    - Full authentication workflow
    - Registration form
    - Signup form
    - User sign in
- url: https://gatsby-starter.mdbootstrap.com/
  repo: https://github.com/anna-morawska/gatsby-material-design-for-bootstrap
  description: A simple starter which lets you quickly start developing with Gatsby and Material Design For Bootstrap
  tags:
    - Styling:Material
  features:
    - React Bootstrap with Material Design css framework.
    - Free for personal and commercial use
    - Fully responsive
- url: https://frosty-ride-4ff3b9.netlify.app/
  repo: https://github.com/damassi/gatsby-starter-typescript-rebass-netlifycms
  description:
    A Gatsby starter built on top of MDX (React + Markdown), NetlifyCMS (with
    MDX and netlify-cms-backend-fs support -- no need to deploy), TypeScript,
    Rebass for UI, Styled Components, and Jest for testing. Very little visual
    styling has been applied so that you can bring your own :)
  tags:
    - MDX
    - CMS:Netlify
    - Language:TypeScript
    - Styling:Other
    - Styling:CSS-in-JS
    - Testing
  features:
    - MDX - Markdown + React
    - Netlify CMS (with MDX support)
    - Read and write to local file system via netlify-cms-backend-fs
    - TypeScript
    - Rebass
    - Styled Components
    - Jest
- url: https://bluepeter.github.io/gatsby-material-ui-business-starter/
  repo: https://github.com/bluepeter/gatsby-material-ui-business-starter
  description: Beautiful Gatsby Material Design Business Starter
  tags:
    - Styling:Material
  features:
    - Uses the popular, well-maintained Material UI React component library
    - Material Design theme and icons
    - Rotating home page carousel
    - Simple setup without opinionated setup
    - Fully instrumented for successful PROD deployments
    - Stylus for simple CSS
- url: https://example-company-website-gatsby-sanity-combo.netlify.app/
  repo: https://github.com/sanity-io/example-company-website-gatsby-sanity-combo
  description: This example combines Gatsby site generation with Sanity.io content management in a neat company website.
  tags:
    - CMS:sanity.io
    - CMS:Headless
    - Blog
  features:
    - Out-of-the-box headless CMS
    - Real-time content preview in Development
    - Fast & frugal builds
    - No accidental missing fields/types
    - Full Render Control with Portable Text
    - gatsby-image support
    - Content types for company info, pages, projects, people, and blog posts
- url: https://gatsby-starter-oss.netlify.app/
  repo: https://github.com/robinmetral/gatsby-starter-oss
  description: A Gatsby starter to showcase your open-source projects.
  tags:
    - Portfolio
    - Styling:Theme-UI
    - Styling:CSS-in-JS
    - Onepage
    - PWA
    - SEO
    - Testing
    - Linting
  features:
    - 🐙🐈 Pull your pinned repos from GitHub
    - 👩‍🎤 Style with Emotion
    - ✨ Themeable with Theme UI
    - 🚀 Powered by gatsby-theme-oss
    - 💯 100/100 Lighthouse scores
- url: https://gatsby-starter-docz.netlify.app/
  repo: https://github.com/RobinCsl/gatsby-starter-docz
  description: Simple starter where building your own documentation with Docz is possible
  tags:
    - Documentation
  features:
    - Generate nice documentation with Docz, in addition to generating your normal Gatsby site
    - Document your React components in .mdx files
- url: https://gatsby-starter-santa-fe.netlify.app/
  repo: https://github.com/osogrizz/gatsby-starter-santa-fe
  description: A place for artist or designers to display their creations
  tags:
    - Styling:CSS-in-JS
  features:
    - SEO friendly
    - Built-in Google Fonts support
    - Contact Form
    - Customizable Design Template
- url: https://gatsby-hello-friend.now.sh
  repo: https://github.com/panr/gatsby-starter-hello-friend
  description: A simple starter for Gatsby. That's it.
  tags:
    - Pagination
    - Markdown
    - Blog
    - Portfolio
    - Styling:PostCSS
  features:
    - Dark/light mode, depending on your preferences
    - Great reading experience thanks to Inter font, made by Rasmus Andersson
    - Nice code highlighting thanks to PrismJS
    - Responsive youtube/vimeo etc. videos
    - Elastic menu
    - Fully responsive site
- url: https://lgcolella.github.io/gatsby-starter-developer-blog/
  repo: https://github.com/lgcolella/gatsby-starter-developer-blog
  description: A starter to create SEO-friendly, fast, multilanguage, responsive, and highly customizable technical blogs/portfolios with the most common features out of the box.
  tags:
    - Blog
    - Portfolio
    - i18n
  features:
    - Multilanguage posts
    - Pagination and image preview for posts
    - Tags
    - SEO
    - Social share buttons
    - Disqus for comments
    - Highlighting for code syntax in posts
    - Dark and light themes available
    - Various available icon sets
    - RSS Feed
    - Web app manifest
- url: https://gatsby.magicsoup.io/
  repo: https://github.com/magicsoup-io/gatsby-starter-magicsoup
  description: A production-ready Gatsby starter using magicsoup.io
  tags:
    - SEO
    - Markdown
    - Styling:CSS-in-JS
    - Testing
  features:
    - Optimized images with gatsby-image.
    - SEO friendly with react-helmet, gatsby-plugin-sitemap and Google Webmaster Tools!
    - Responsive UIs with magicsoup.io/stock.
    - Static content with gatsby-transform-remark or gatsby-transform-json.
    - Convert Markdown to StyledComponents!
    - Webfonts with gatsby-plugin-web-font-loader.
    - SSR ready!
    - Testing with Jest!
- url: https://foxandgeese.github.io/tiny-agency/
  repo: https://github.com/foxandgeese/tiny-agency
  description: Simple Gatsby.js starter that uses material design and that's perfect for tiny agencies.
  tags:
    - Styling:Material
  features:
    - Uses the popular, well-maintained Material UI React component library
    - Material Design theme and icons
    - Simple setup without opinionated setup
    - Fully instrumented for successful PROD deployments
- url: https://gatsby-shopify-starter.netlify.app/
  repo: https://github.com/AlexanderProd/gatsby-shopify-starter
  description: Kick off your next, e-commerce experience with this Gatsby starter. It is based on the default Gatsby starter to be easily modifiable.
  tags:
    - CMS:Headless
    - SEO
    - E-commerce
    - Styling:CSS-in-JS
  features:
    - Shopping Cart
    - Shopify Integration
    - Product Grid
    - Shopify Store Credentials included
    - Optimized images with gatsby-image.
    - SEO
- url: https://gatsby-starter-hello-world-shopify.netlify.app/
  repo: https://github.com/ohduran/gatsby-starter-hello-world-shopify
  description: Boilerplate with the barebones to set up your Shopify Store using Gatsby
  tags:
    - E-commerce
  features:
    - Shopping Cart
    - Shopify Integration
    - Product Grid
    - Shopify Store Credentials included
- url: https://gatejs.netlify.app
  repo: https://github.com/sarasate/gate
  description: API Doc generator inspired by Stripe's API docs
  tags:
    - Documentation
    - Markdown
    - Onepage
  features:
    - API documentation from markdown sources
    - Code samples separated by language
    - Syntax highlighting
    - Everything in a single page
- url: https://hopeful-keller-943d65.netlify.app
  repo: https://github.com/iwilsonq/gatsby-starter-reasonml
  description: Gatsby starter to create static sites using type-safe ReasonML
  tags:
    - Language:Other
    - Blog
    - Styling:CSS-in-JS
  features:
    - Gatsby v2 support
    - bs-platform v4 support
    - Similar to gatsby-starter-blog
- url: https://gatsby-starter-blog-amp-to-pwa.netlify.app/
  repo: https://github.com/tomoyukikashiro/gatsby-starter-blog-amp-to-pwa
  description: Gatsby starter blog with AMP to PWA Strategy
  tags:
    - Blog
    - AMP
    - PWA
  features:
    - Similar to gatsby-starter-blog
    - Support AMP to PWA strategy
- url: https://cvluca.github.io/gatsby-starter-markdown/
  repo: https://github.com/cvluca/gatsby-starter-markdown
  description: Boilerplate for a markdown-based website (Documentation, Blog, etc.)
  tags:
    - Markdown
    - Redux
    - Styling:Ant Design
  features:
    - Responsive Web Design
    - Auto generated Sidebar
    - Auto generated Anchor
- url: https://gatsby-starter-wordpress-community.netlify.app/
  repo: https://github.com/pablovila/gatsby-starter-wordpress-community
  description: Starter using gatsby-source-wordpress to display posts and pages from a WordPress site
  tags:
    - CMS:WordPress
    - Styling:Bulma
    - Blog
    - Pagination
  features:
    - Gatsby v2 support
    - Responsive Web Design
    - WordPress support
    - Bulma and Sass Support for styling
    - Pagination logic
- url: https://gatsby-blogger.netlify.app/
  repo: https://github.com/aslammultidots/blogger
  description: A simple, clean, and modern designed blog with a firebase authentication feature and easily customizable code.
  tags:
    - Blog
    - Redux
    - Disqus
    - CMS:Contentful
    - Firebase
  features:
    - Minimal and clean white layout.
    - Dynamic content from Contentful.
    - Blog post listing with previews (image + summary) for each blog post.
    - Disqus commenting system for each blog post.
    - Search post with keyword.
    - Firebase for Authentication.
    - Protected Routes with Authorization.
    - Contact form integration.
- url: https://gatsby-starter-styled-components.netlify.app/
  repo: https://github.com/blakenoll/gatsby-starter-styled-components
  description: The Gatsby default starter modified to use styled-components
  tags:
    - Styling:CSS-in-JS
  features:
    - styled-components
    - sticky footer
- url: https://magazine-example.livingdocs.io/
  repo: https://github.com/livingdocsIO/gatsby-magazine-example
  description: This magazine-starter helps you start out with Livingdocs as a headless CMS.
  tags:
    - Blog
    - CMS:Headless
  features:
    - Minimal and clean white layout.
    - Dynamic content from Livingdocs.
    - Built-in component library.
    - Robust template and theme.
- url: https://gatsby-starter-intl.tomekskuta.pl
  repo: https://github.com/tomekskuta/gatsby-starter-intl
  description: Gatsby v2 i18n starter which makes static pages for every locale and detect your browsers lang. i18n with react-intl.
  tags:
    - i18n
    - Testing
  features:
    - static pages for every language
    - detects your browser locale
    - uses react-intl
    - based on Gatsby Default Starter
    - unit tests with Jest
- url: https://cape.netlify.app/
  repo: https://github.com/juhi-trivedi/cape
  description: A Gatsby - CMS:Contentful demo with Netlify.
  tags:
    - Blog
    - Netlify
    - CMS:Contentful
    - Styling:Bootstrap
  features:
    - Fecthing Dynamic content from Contentful.
    - Blog post listing with previews (image + summary) for each blog post.
    - Contact form integration with Netlify.
    - Grid system inspired by Bootstrap.
- url: https://gatsby-starter-infinite-scroll.baobab.fi/
  repo: https://github.com/baobabKoodaa/gatsby-starter-infinite-scroll
  description: Infinite Scroll and Pagination with 10k photos
  tags:
    - Infinite Scroll
    - Pagination
    - Styling:CSS-in-JS
  features:
    - Infinite Scroll (default mode)
    - Pagination (fallback for users without JS)
    - Toggle between these modes in demo
    - Efficient implementation (only fetch the data that's needed, ship initial items with the page instead of fetch, etc.)
- url: https://jodie.lekoarts.de/
  repo: https://github.com/LekoArts/gatsby-starter-portfolio-jodie
  description: Image-heavy photography portfolio with colorful accents & great typography
  tags:
    - Portfolio
    - PWA
    - Transitions
    - Styling:CSS-in-JS
    - Linting
    - Testing
    - Language:TypeScript
  features:
    - Configurable with theming, CSS Grid & a yaml file for navigation
    - Create your projects by editing a yaml file and putting images into a folder
    - Shows your Instagram posts
    - TypeScript
    - Cypress for End-to-End testing
    - react-spring for animations & transitions
    - Uses styled-components + styled-system
    - SEO with Sitemap, Schema.org JSONLD, Tags
    - Responsive images with gatsby-image
- url: https://amazing-jones-e61bda.netlify.app/
  repo: https://github.com/WebCu/gatsby-material-kit-react
  description: Adaptation of Material Kit React to Gatsby
  tags:
    - Styling:Material
  features:
    - 60 Handcrafted Components
    - 4 Customized Plugins
    - 3 Example Pages
- url: https://relaxed-bhaskara-5abd0a.netlify.app/
  repo: https://github.com/LekovicMilos/gatsby-starter-portfolio
  description: Gatsby portfolio starter for creating a quick portfolio
  tags:
    - Portfolio
  features:
    - Showcase of portfolio items
    - About me page
- url: https://gatsby-typescript-scss-docker-starter.netlify.app/
  repo: https://github.com/OFranke/gatsby-typescript-scss-docker
  description: Gatsby starter TypeScript, SCSS, Docker
  tags:
    - Language:TypeScript
    - Styling:SCSS
    - Linting
  features:
    - Format & Commit Safe by ESLint, StyleLint and Prettier with Lint-Staged (Husky), optimized for VS Code
    - Typings for scss files are automatically generated
    - Responsiveness from the beginning through easy breakpoint configuration
    - Enforce the DRY principle, no hardcoded and repeated `margin`, `font-size`, `color`, `box-shadow`, `border-radius` ... properties anymore
    - Docker ready - you can run Gatsby dev mode on your machine environment or with docker-compose
- url: https://prismic-i18n.lekoarts.de/
  repo: https://github.com/LekoArts/gatsby-starter-prismic-i18n
  description: Based on gatsby-starter-prismic with Internationalization (i18n) support.
  tags:
    - CMS:Prismic
    - CMS:Headless
    - Styling:CSS-in-JS
    - Linting
    - Blog
    - PWA
    - Testing
    - i18n
  features:
    - Prismic as Headless CMS
    - Uses multiple features of Prismic - Slices, Labels, Relationship fields, Custom Types, Internationalization
    - Emotion for Styling
    - i18n without any third-party libaries
    - Cypress for End-to-End testing
    - Prism.js highlighting
    - Responsive images with gatsby-image
    - Extensive SEO
    - ESLint & Prettier
- url: https://gatsby-starter-landing-page.netlify.app/
  repo: https://github.com/gillkyle/gatsby-starter-landing-page
  description: Single page starter for minimal landing pages
  tags:
    - Onepage
  features:
    - Gatsby image
    - Google Analytics
    - Minimal design
- url: https://thakkaryash94.github.io/gatsby-github-personal-website/
  repo: https://github.com/thakkaryash94/gatsby-github-personal-website
  description: It is a conversion of original GitHub personal website repo which is written in ruby for JS developers. This repository gives you the code you'll need to kickstart a personal website that showcases your work as a software developer. And when you manage the code in a GitHub repository, it will automatically render a webpage with the owner's profile information, including a photo, bio, and repositories.
  tags:
    - Portfolio
    - Onepage
  features:
    - layout config either stacked or sidebar
    - theme dark/light mode
    - post support
- url: https://gatsby-starter-default-intl.netlify.app
  repo: https://github.com/wiziple/gatsby-starter-default-intl
  description: The default Gatsby starter with features of multi-language URL routes and browser language detection.
  tags:
    - i18n
  features:
    - Localization (Multilanguage) provided by react-intl.
    - Support automatic redirection based on user's preferred language in browser provided by browser-lang.
    - Support multi-language url routes within a single page component. That means you don't have to create separate pages such as pages/en/index.js or pages/ko/index.js.
    - Based on gatsby-starter-default with least modification.
- url: https://gatsby-starter-julia.netlify.app/
  repo: https://github.com/niklasmtj/gatsby-starter-julia
  description: A minimal blog starter template built with Gatsby
  tags:
    - Markdown
    - Blog
  features:
    - Landingpage
    - Blogoverview
    - Markdown sourcing
    - Estimated reading time
    - Styled component with @emotion
    - Netlify deployment friendly
    - Nunito font as npm module
    - Site meta tags with React Helmet
- url: https://agalp.imedadel.me
  repo: https://github.com/ImedAdel/automatic-gatsbyjs-app-landing-page
  description: Automatically generate iOS app landing page using Gatsby
  tags:
    - Onepage
    - PWA
    - SEO
  features:
    - One Configuration file
    - Automatically generate a landing page for your iOS app
    - List app features
    - App Store and Play Store buttons
    - App screenshot and video preview
    - Easily add social media accounts and contact info in the footer via the site-config.js file.
    - Pick custom Font Awesome icons for the feature list via the site-config.js file.
    - Built using Prettier and Styled-Components
    - Easily integrate Google Analytics by adding your ID to site-config.js file.
- url: https://gatsby-starter-shopify-app.firebaseapp.com/install
  repo: https://github.com/gil--/gatsby-starter-shopify-app
  description: Easily create Serverless Shopify Admin Apps powered by Gatsby and Firebase Functions
  tags:
    - Shopify
    - Firebase
  features:
    - 🗄 Firebase Firestore Realtime DB
    - ⚡️ Serverless Functions API layer (Firebase Functions)
    - 💼 Admin API (Graphql) Serverless Proxy
    - 🎨 Shopify Polaris (AppProvider, etc.)
    - 💰 Application Charge Logic (30 days) with variable trial duration
    - 📡 Webhook Validation & Creation
    - 🔑 GDPR Ready (Including GDPR Webhooks)
    - 🏗 CircleCI Config for easy continuous deployments to Firebase
- url: https://gatsby-starter-paperbase.netlify.app/
  repo: https://github.com/willcode4food/gatsby-starter-paperbase
  description: A Gatsby starter that implements the Paperbase Premium Theme from MaterialUI
  tags:
    - Styling:Material
    - Styling:CSS-in-JS
  features:
    - MaterialUI Paperbase theme in Gatsby!
    - Create professional looking admin tools and dashboards
    - Responsive Design
    - MaterialUI Paper Components
    - MaterialUI Tab Components
- url: https://gatsby-starter-devto.netlify.app/
  repo: https://github.com/geocine/gatsby-starter-devto
  description: A Gatsby starter template that leverages the Dev.to API
  tags:
    - Blog
    - Styling:CSS-in-JS
  features:
    - Blog post listing with previews (image + summary) for each blog post
- url: https://gatsby-starter-framer-x.netlify.app/
  repo: https://github.com/simulieren/gatsby-starter-framer-x
  description: A Gatsby starter template that is connected to a Framer X project
  tags:
    - Language:TypeScript
  features:
    - TypeScript support
    - Easily work in Gatsby and Framer X at the same time
- url: https://gatsby-firebase-hosting.firebaseapp.com/
  repo: https://github.com/bijenkorf-james-wakefield/gatsby-firebase-hosting-starter
  description: A starter with configuration for Firebase Hosting and Cloud Build deployment.
  tags:
    - Firebase
    - Linting
  features:
    - Linting with ESLint
    - Jest Unit testing configuration
    - Lint-staged on precommit hook
    - Commitizen for conventional commit messages
    - Configuration for Firebase hosting
    - Configuration for Cloud Build deployment
    - Clear documentation to have your site deployed on Firebase behind SSL in no time!
- url: https://lewis-gatsby-starter-blog.netlify.app/
  repo: https://github.com/lewislbr/lewis-gatsby-starter-blog
  description: A simple custom Gatsby starter template to start a new blog or personal website.
  tags:
    - Blog
    - Styling:CSS-in-JS
    - Markdown
    - Portfolio
    - SEO
  features:
    - Blog post listing with summary preview for each blog post.
    - Automatically creates blog pages from Markdown files.
    - CSS in JS with styled-components.
    - Optimized images.
    - Offline capabilities.
    - Auto-generated sitemap and robots.txt.
- url: https://gatsby-starter-stripe.netlify.app/
  repo: https://github.com/brxck/gatsby-starter-stripe
  description: A minimal starter to create a storefront with Gatsby, Stripe, & Netlify Functions.
  tags:
    - Stripe
    - E-commerce
    - Styling:None
  features:
    - Statically generate based on Stripe inventory
    - Dynamically update with live inventory & availability data
    - Checkout powered by Stripe
    - Serverless functions interact with Stripe API
    - Shopping cart persisted in local storage
    - Responsive images with gatsby-image
- url: https://www.jannikbuschke.de/gatsby-antd-docs/
  repo: https://github.com/jannikbuschke/gatsby-antd-docs
  description: A template for documentation websites
  tags:
    - Documentation
    - Language:TypeScript
    - Styling:Ant Design
    - Markdown
    - MDX
  features:
    - Markdown
    - MDX with mdxjs
    - Syntax highlighting with prismjs
    - Anchors
    - Sidebar
    - Sitecontents
    - Landingpage
- url: https://gatsby-starter.haezl.at
  repo: https://github.com/haezl/gatsby-starter-haezl
  description: A lightweight, mobile-first blog starter with infinite scroll and Material-UI design for Gatsby.
  tags:
    - Blog
    - Language:TypeScript
    - Linting
    - Styling:CSS-in-JS
    - Styling:Material
    - Markdown
    - PWA
  features:
    - Landing Page
    - Portfolio section
    - Blog post listing with a preview for each post
    - Infinite scroll instead of next and previous buttons
    - Blog posts generated from Markdown files
    - About Page
    - Responsive Design
    - PWA (Progressive Web App) support
    - MobX
    - Customizable
- url: https://gatsby-starter-fine.netlify.app/
  repo: https://github.com/toboko/gatsby-starter-fine
  description: A multi-response and light, mobile-first blog starter with columns layout and SEO optimization.
  tags:
    - Blog
    - Markdown
    - Portfolio
    - SEO
  features:
    - Blog
    - Portfolio section
    - Customizable
    - Markdown
    - Optimized images
    - Sitemap Page
    - Seo Ready
- url: https://ugglr.github.io/gatsby-clean-portfolio/
  repo: https://github.com/ugglr/gatsby-clean-portfolio
  description: A clean themed Software Engineer Portfolio site, showcasing soft skills on the front page, features project card showcases, about page. Responsive through react-bootstrap components together with custom CSS style sheets. SEO configured, just need to add google analytics tracking code.
  tags:
    - Portfolio
    - SEO
    - Styling:Bootstrap
  features:
    - Resume
    - CV
    - google analytics
    - easy favicon swap
    - Gatsby SEO plugin
    - Clean layout
    - White theme
    - grid using react-bootstrap
    - bootstrap4 classes available
    - font-awesome Library for icons
    - Portfolio site for developers
    - custom project cards
    - easily extendable to include blog page
    - Responsive design
- url: https://gatsby-documentation-starter.netlify.app/
  repo: https://github.com/whoisryosuke/gatsby-documentation-starter
  description: Automatically generate docs for React components using MDX, react-docgen, and Gatsby
  tags:
    - Documentation
    - MDX
    - SEO
  features:
    - Parses all React components (functional, stateful, even stateless!) for JS Docblocks and Prop Types.
    - MDX - Write your docs in Markdown and include React components using JSX!
    - Lightweight (only what you need)
    - Modular (easily fits in any React project!)
    - Props table component
    - Customizable sidebar navigation
    - Includes SEO plugins Google Analytics, Offline, Manifest, Helmet.
- url: http://gatsby-absurd.surge.sh/
  repo: https://github.com/ajayns/gatsby-absurd
  description: A Gatsby starter using illustrations from https://absurd.design/
  tags:
    - Onepage
    - Styling:CSS-in-JS
  features:
    - Uses surreal illustrations from absurd.design.
    - Landing page structure split into sections
    - Basic UX/UX elements ready. navbar, smooth scrolling, faqs, theming
    - Convenient image handling and data separation
- url: https://gatsby-starter-quiz.netlify.app/
  repo: https://github.com/raphadeluca/gatsby-starter-quiz
  description: Create rich quizzes with Gatsby & MDX. No need for a database or headless CMS. Manage your data directly in your MDX file's frontmatter and write your content in the body. Customize your HTML tags, use React components from a library or write your own. Navigation will be automatically created between each question.
  tags:
    - MDX
  features:
    - Data quiz in the frontmatter
    - Rich customizable content with MDX
    - Green / Red alert footer on user's answer
    - Navigation generated based on the index of each question
- url: https://gatsby-starter-accessibility.netlify.app/
  repo: https://github.com/benrobertsonio/gatsby-starter-accessibility
  description: The default Gatsby starter with powerful accessibility tools built-in.
  tags:
    - Storybook
    - Linting
  features:
    - 🔍 eslint-plugin-jsx-a11y for catching accessibility issues while authoring code
    - ✅ lint:staged for adding a pre-commit hook to catch accessibility linting errors
    - 📣 react-axe for console reporting of accessibility errors in the DOM during development
    - 📖 storybook setup for accessibility reporting on individual components
- url: https://gatsby-theme-ggt-material-ui-blog.netlify.app/
  repo: https://github.com/avatar-kaleb/gatsby-starter-ggt-material-ui-blog
  description: Starter material-ui blog utilizing a Gatsby theme!
  tags:
    - Blog
    - MDX
  features:
    - Uses MDX with Gatsby theme for quick and easy set up
    - Material-ui design with optional config passed into the theme options
    - Gradient background with sitemap, rss feed, and offline capabilities
- url: https://gatsby-starter-blog-typescript.netlify.app/
  repo: https://github.com/gperl27/Gatsby-Starter-Blog-Typescript
  description: Gatsby starter blog with TypeScript
  tags:
    - Blog
    - Language:TypeScript
    - Styling:CSS-in-JS
  features:
    - Includes all features that come with Gatsby's official starter blog
    - TypeScript for type-safety out of the box
    - Styled components in favor of inline styles
    - Transition Link for nice page transitions
    - Type definitions from GraphQL schema (with code generation)
- url: https://gatsby-starter-sass.netlify.app/
  repo: https://github.com/colbyfayock/gatsby-starter-sass
  description: A Gatsby starter with Sass and no assumptions!
  tags:
    - Styling:SCSS
  features:
    - Sass stylesheets to manage your CSS (SCSS flavored)
    - Simple, minimal base setup to get started
    - No baked in configurations or assumptions
- url: https://billyjacoby.github.io/gatsby-react-bootstrap-starter/
  repo: https://github.com/billyjacoby/gatsby-react-bootstrap-starter
  description: Gatsby starter with react-bootstrap and react-icons
  tags:
    - Styling:Bootstrap
    - Styling:SCSS
  features:
    - SASS stylesheets to make styling components easy
    - Sample navbar that sticks to the top of the page on scroll
    - Includes react-icons to make adding icons to your app super simple
- url: https://gatsbystartermdb.netlify.app
  repo: https://github.com/jjcav84/mdbreact-gatsby-starter
  description: Gatsby starter built with MDBootstrap React free version
  tags:
    - Styling:Bootstrap
  features:
    - Material Design, Bootstrap, and React
    - Contact form and Google Map components
    - Animation
    - documentation and component library can be found at mdboostrap's website
- url: https://gatsby-starter-primer.netlify.app/
  repo: https://github.com/thomaswangio/gatsby-starter-primer
  description: A Gatsby starter featuring GitHub Primer Design System and React components
  tags:
    - Styling:Other
    - Styling:CSS-in-JS
    - SEO
    - Landing Page
  features:
    - Primer React Components
    - Styled Components
    - Gatsby Image
    - Better SEO component with appropriate OG image and appropriate fallback meta tags
- url: https://pranshuchittora.github.io/gatsby-material-boilerplate
  repo: https://github.com/pranshuchittora/gatsby-material-boilerplate
  description: A simple starter to get up and developing quickly with Gatsby in material design
  tags:
    - Styling:Material
  features:
    - Material design
    - Sass/SCSS
    - Tags
    - Categories
    - Google Analytics
    - Offline support
    - Web App Manifest
    - SEO
- url: https://anubhavsrivastava.github.io/gatsby-starter-hyperspace
  repo: https://github.com/anubhavsrivastava/gatsby-starter-hyperspace
  description: Single page starter based on the Hyperspace site template, with landing, custom, and Elements(Component) page
  tags:
    - HTML5UP
    - Styling:SCSS
    - Onepage
    - Landing Page
  features:
    - Designed by HTML5 UP
    - Simple one page site that’s perfect for personal portfolios
    - Fully Responsive
    - Styling with SCSS
    - Offline support
    - Web App Manifest
- url: https://anubhavsrivastava.github.io/gatsby-starter-identity
  repo: https://github.com/anubhavsrivastava/gatsby-starter-identity
  description: Single page starter based on the Identity site template by HTML5 up, suitable for a one-page portfolio.
  tags:
    - HTML5UP
    - Styling:SCSS
    - Onepage
    - Landing Page
    - PWA
  features:
    - Designed by HTML5 UP
    - Simple one page personal portfolio
    - Fully Responsive
    - Styling with SCSS
    - Offline support
    - Web App Manifest
- url: https://hopeful-ptolemy-cd840b.netlify.app/
  repo: https://github.com/tonydiaz/gatsby-landing-page-starter
  description: A simple landing page starter for idea validation using material-ui. Includes email signup form and pricing section.
  tags:
    - Styling:Material
    - Landing Page
  features:
    - SEO
    - Mailchimp integration
    - Material-UI components
    - Responsive
    - Pricing section
    - Benefits section
    - Email signup form
    - Easily configurable
    - Includes standard Gatsby starter features
- url: https://anubhavsrivastava.github.io/gatsby-starter-aerial
  repo: https://github.com/anubhavsrivastava/gatsby-starter-aerial
  description: Single page starter based on the Aerial site template by HTML5 up, suitable for a one-page personal page.
  tags:
    - HTML5UP
    - Styling:SCSS
    - Onepage
    - Landing Page
    - PWA
  features:
    - Designed by HTML5 UP
    - Simple one page personal portfolio
    - Fully Responsive
    - Styling with SCSS
    - Offline support
    - Web App Manifest
- url: https://anubhavsrivastava.github.io/gatsby-starter-eventually
  repo: https://github.com/anubhavsrivastava/gatsby-starter-eventually
  description: Single page starter based on the Eventually site template by HTML5 up, suitable for an upcoming product page.
  tags:
    - HTML5UP
    - Styling:SCSS
    - Landing Page
    - PWA
  features:
    - Designed by HTML5 UP
    - Fully Responsive
    - Styling with SCSS
    - Offline support
    - Web App Manifest
- url: https://jovial-jones-806326.netlify.app/
  repo: https://github.com/GabeAtWork/gatsby-elm-starter
  description: An Elm-in-Gatsby integration, based on gatsby-plugin-elm
  tags:
    - Language:Other
  features:
    - Elm language integration
- url: https://anubhavsrivastava.github.io/gatsby-starter-readonly
  repo: https://github.com/anubhavsrivastava/gatsby-starter-readonly
  description: Single page starter based on the ReadOnly site template by HTML5 up, with landing and Elements(Component) page
  tags:
    - HTML5UP
    - Onepage
    - Styling:SCSS
    - Landing Page
    - PWA
  features:
    - Designed by HTML5 UP
    - Fully Responsive
    - Styling with SCSS
    - Offline support
    - Web App Manifest
- url: https://anubhavsrivastava.github.io/gatsby-starter-prologue
  repo: https://github.com/anubhavsrivastava/gatsby-starter-prologue
  description: Single page starter based on the Prologue site template by HTML5 up, for portfolio pages
  tags:
    - HTML5UP
    - Onepage
    - Styling:SCSS
    - Portfolio
    - PWA
  features:
    - Designed by HTML5 UP
    - Fully Responsive
    - Styling with SCSS
    - Offline support
    - Web App Manifest
- url: https://gatsby-london.netlify.app
  repo: https://github.com/ImedAdel/gatsby-london
  description: A custom, image-centric theme for Gatsby.
  tags:
    - Portfolio
    - Blog
    - Styling:PostCSS
  features:
    - Post thumbnails in the homepage
    - Built with PostCSS
    - Made for image-centeric portfolios
    - Based on London for Ghost
- url: https://anubhavsrivastava.github.io/gatsby-starter-overflow
  repo: https://github.com/anubhavsrivastava/gatsby-starter-overflow
  description: Single page starter based on the Overflow site template by HTML5 up, with landing and Elements(Component) page
  tags:
    - HTML5UP
    - Onepage
    - Styling:SCSS
    - Portfolio
    - PWA
  features:
    - Designed by HTML5 UP
    - Fully Responsive
    - Image Gallery
    - Styling with SCSS
    - Offline support
    - Web App Manifest
- url: https://cosmicjs.com/apps/gatsby-agency-portfolio/demo
  repo: https://github.com/cosmicjs/gatsby-agency-portfolio
  description: Static Webpage for displaying your agency's skills and past work.  Implements 4 sections for displaying information about your company, A home page, information about services, projects, and the people in your organization.
  tags:
    - Blog
    - Portfolio
    - CMS:Cosmic
  features:
    - Landing Page
    - Home
    - Services
    - Projects
    - People
- url: https://cosmicjs.com/apps/gatsby-localization-app-starter/demo
  repo: https://github.com/cosmicjs/gatsby-localization-app-starter
  description: A localized Gatsby starter application powered by Cosmic.
  tags:
    - CMS:Cosmic
    - i18n
  features:
    - Gatsby localization starter app
- url: https://cosmicjs.com/apps/gatsby-docs/demo
  repo: https://github.com/cosmicjs/gatsby-docs-app
  description: Be able to view and create documentation using Gatsby and Cosmic. Leveraging the speed and high powered APIs of the Gatsby framework and the simplicity and scalability of Cosmic.
  tags:
    - CMS:Cosmic
    - Documentation
  features:
    - manage docs in static web file format for zippy delivery
- url: https://cosmicjs.com/apps/gatsby-ecommerce-website/demo
  repo: https://github.com/a9kitkumar/Gatsby-Ecommerce
  description: A localized Gatsby starter application powered by Cosmic.
  tags:
    - CMS:Cosmic
    - E-commerce
  features:
    - Stores products, orders using Cosmic as a database and a server
- url: https://harshil1712.github.io/gatsby-starter-googlesheets/
  repo: https://github.com/harshil1712/gatsby-starter-googlesheets
  description: A starter using Google Sheets as a data source
  tags:
    - Google Sheets
    - SEO
    - Blog
  features:
    - Uses Google Sheets for data
    - Easily configurable
- url: https://the-plain-gatsby.netlify.app/
  repo: https://github.com/wangonya/the-plain-gatsby
  description: A simple minimalist starter for your personal blog.
  tags:
    - Blog
    - Markdown
  features:
    - Minimalist design
    - Next and previous blog post navigation
    - About page
    - Markdown support
- url: https://gatsby-starter-blockstack.openintents.org
  repo: https://github.com/friedger/gatsby-starter-blockstack
  description: A starter using Blockstack on client side
  tags:
    - Authentication
  features:
    - Uses Blockstack
    - Client side app
- url: https://anubhavsrivastava.github.io/gatsby-starter-multiverse
  repo: https://github.com/anubhavsrivastava/gatsby-starter-multiverse
  description: Single page starter based on the Multiverse site template by HTML5 up, with landing and Elements(Component) page
  tags:
    - HTML5UP
    - Onepage
    - Styling:SCSS
    - Portfolio
    - PWA
  features:
    - Designed by HTML5 UP
    - Fully Responsive
    - Image Gallery
    - Styling with SCSS
    - Offline support
    - Web App Manifest
- url: https://anubhavsrivastava.github.io/gatsby-starter-highlights
  repo: https://github.com/anubhavsrivastava/gatsby-starter-highlights
  description: Single page starter based on the Highlights site template by HTML5 up, with landing and Elements(Component) page
  tags:
    - HTML5UP
    - Onepage
    - Styling:SCSS
    - Portfolio
    - PWA
  features:
    - Designed by HTML5 UP
    - Fully Responsive
    - Image Gallery
    - Styling with SCSS
    - Offline support
    - Web App Manifest
- url: https://gatsby-starter-material-business-markdown.netlify.app/
  repo: https://github.com/ANOUN/gatsby-starter-material-business-markdown
  description: A clean, modern starter for businesses using Material Design Components
  tags:
    - Blog
    - Markdown
    - PWA
    - Styling:Material
    - Styling:SCSS
  features:
    - Minimal, Modern Business Website Design
    - Material Design Components
    - MDC React Components
    - MDC Theming
    - Blog
    - Home Page
    - Contact Page
    - Contact Form
    - About Page
    - Mobile-First approach in development
    - Fully Responsive
    - Markdown
    - PWA
- url: https://gatsby-starter-default-typescript.netlify.app/
  repo: https://github.com/andykenward/gatsby-starter-default-typescript
  description: Starter Default TypeScript
  tags:
    - Language:TypeScript
  features:
    - TypeScript
    - Typing generation for GraphQL using GraphQL Code Generator
    - Comes with React Helmet for adding site meta tags
    - Based on Gatsby Starter Default
- url: http://gatsbyhoney.davshoward.com/
  repo: https://github.com/davshoward/gatsby-starter-honey
  description: A delicious baseline for Gatsby (v2).
  tags:
    - Styling:PostCSS
    - SEO
  features:
    - Gatsby v2
    - SEO (including robots.txt, sitemap generation, automated yet customisable metadata, and social sharing data)
    - Google Analytics
    - PostCSS support
    - Developer environment variables
    - Accessibility support
    - Based on Gatsby Starter Default
- url: https://material-ui-starter.netlify.app/
  repo: https://github.com/dominicabela/gatsby-starter-material-ui
  description: This starter includes Material UI boilerplate and configuration files along with the standard Gatsby configuration files. It provides a starting point for developing Gatsby apps with the Material UI framework.
  tags:
    - SEO
    - Styling:Material
  features:
    - Material UI Framework
    - Roboto Typeface (self hosted)
    - SEO
    - Offline Support
    - Based on Gatsby Default Starter
- url: https://developer-diary.netlify.app/
  repo: https://github.com/willjw3/gatsby-starter-developer-diary
  description: A blog template created with web developers in mind. Totally usable right out of the box, but minimalist enough to be easily modifiable.
  tags:
    - Blog
    - Markdown
    - Pagination
    - SEO
  features:
    - Ready to go - Blog author name, author image, etc,... can be easily added using a config file
    - Blog posts created as markdown files
    - Gatsby v.2
    - Mobile responsive
    - Pagination
    - Category and tag pages
    - Social media sharing icons in each post
    - Icons from React Icons (Font Awesome, Devicons, etc,...)
    - Beautiful tech-topic tags to attach to your web-development-related blog posts
    - Developer-relevant social media icon links, including GitHub, Stack Overflow, and freeCodeCamp
- url: https://anubhavsrivastava.github.io/gatsby-starter-paradigmshift
  repo: https://github.com/anubhavsrivastava/gatsby-starter-paradigmshift
  description: Single page starter based on the Paradigm Shift site template by HTML5 up, with landing and Elements(Component) page
  tags:
    - HTML5UP
    - Onepage
    - Styling:SCSS
    - Portfolio
    - PWA
  features:
    - Designed by HTML5 UP
    - Fully Responsive
    - Image Gallery
    - Styling with SCSS
    - Offline support
    - Web App Manifest
- url: https://dazzling-heyrovsky-62d4f9.netlify.app/
  repo: https://github.com/s-kris/gatsby-starter-medium
  description: A Gatsby starter blog as close as possible to medium.
  tags:
    - Markdown
    - Styling:CSS-in-JS
  features:
    - Careers Listing
    - Mobile Responsive
- url: https://gatsby-personal-starter-blog.netlify.app
  repo: https://github.com/thomaswangio/gatsby-personal-starter-blog
  description: Gatsby starter for personal blogs! Blog configured to run at /blog and with Netlify CMS and gatsby-remark-vscode.
  tags:
    - Blog
    - Markdown
    - Styling:CSS-in-JS
    - CMS:Netlify
  features:
    - Netlify CMS
    - VSCode syntax highlighting
    - Styled Components
- url: https://anubhavsrivastava.github.io/gatsby-starter-phantom
  repo: https://github.com/anubhavsrivastava/gatsby-starter-phantom
  description: Single page starter based on the Phantom site template by HTML5 up, with landing, generic and Elements(Component) page
  tags:
    - HTML5UP
    - Onepage
    - Styling:SCSS
    - PWA
  features:
    - Designed by HTML5 UP
    - Fully Responsive
    - Styling with SCSS
    - Offline support
    - Web App Manifest
- url: https://gatsby-starter-internationalized.ack.ee/
  repo: https://github.com/AckeeCZ/gatsby-starter-internationalized
  description: A simple starter for fully internationalized websites, including route internationalization.
  tags:
    - i18n
  features:
    - internationalized page content - via react-intl
    - internationalized routes - via language configuration
    - lightweight - includes only internationalization code
    - LocalizedLink - built-in link component handling route generation
    - LanguageSwitcher - built-in language switcher component
- url: https://gatsby-starter-bee.netlify.app/
  repo: https://github.com/JaeYeopHan/gatsby-starter-bee
  description: A simple starter for a blog with fresh UI.
  tags:
    - Blog
    - Netlify
    - Disqus
    - SEO
  features:
    - Code highlight with Fira Code font
    - Emoji (emojione)
    - Social share feature (Twitter, Facebook)
    - Comment feature (Disqus, utterances)
    - Sponsor service (Buy-me-a-coffee)
    - CLI Tool
- url: https://hasura.io/learn/graphql/react/introduction/
  repo: https://github.com/hasura/gatsby-gitbook-starter
  description: A starter to generate docs/tutorial websites based on the GitBook theme.
  tags:
    - Documentation
    - MDX
    - Markdown
    - SEO
  features:
    - Write in Markdown / MDX and generate responsive documentation/tutorial web apps
    - Fully Configurable
    - Syntax highlighting with Prismjs
    - Code diffing with +/-
    - Google Analytics Integration
    - SEO Tags with MDX frontmatter
    - Edit on GitHub button
    - Fully Customisable with rich embeds using React in MDX.
    - Search integration with Algolia
- url: https://gatsby-starter-blog-with-lunr.netlify.app/
  repo: https://github.com/lukewhitehouse/gatsby-starter-blog-with-lunr
  description: Building upon Gatsby's blog starter with a Lunr.js powered Site Search.
  tags:
    - Blog
    - Search
  features:
    - Same as the official starter blog
    - Integration with Lunr.js
- url: https://rg-portfolio.netlify.app/
  repo: https://github.com/rohitguptab/rg-portfolio
  description: Kick-off your Portfolio website with RG-Portfolio gatsby starter. We have used Gatsby + Contentful.
  tags:
    - Portfolio
    - CMS:Contentful
    - PWA
    - Blog
    - SEO
    - Disqus
    - Gallery
    - Landing Page
    - Markdown
    - Netlify
    - Styling:Bootstrap
  features:
    - Blogs listing with each blog post.
    - Contact form with Email notification using formspree.io.
    - Photos and Blogs page listing.
    - Different types of sections like About, Service, Blogs, Work, Testimonials, Photos, and contact.
    - All settings manage from contentful for example Header Menu, Homepage sections, blogs, and photos, etc.
    - Social share in blog details pages with comment ( Disqus ).
    - PWA
- url: https://oneshopper.netlify.app
  repo: https://github.com/rohitguptab/OneShopper
  description: This Starter is created for e-commerce site with Gatsby + Contentful and snipcart
  tags:
    - E-commerce
    - CMS:Contentful
    - Blog
    - SEO
    - Disqus
  features:
    - Blog post listing with previews for each blog post.
    - Store page listing all the Products and includes features like Rating, Price, Checkout, More then one Product images with tabbing.
    - Contact form with Email notification.
    - Index pages design with Latest Post, Latest Blog, Deal of week and Banner.
- url: https://anubhavsrivastava.github.io/gatsby-starter-spectral
  repo: https://github.com/anubhavsrivastava/gatsby-starter-spectral
  description: Single page starter based on the Spectral site template by HTML5 up, with landing, Generic and Elements(Component) page
  tags:
    - HTML5UP
    - Onepage
    - Styling:SCSS
    - Portfolio
    - PWA
  features:
    - Designed by HTML5 UP
    - Fully Responsive
    - Styling with SCSS
    - Offline support
    - Web App Manifest
- url: https://anubhavsrivastava.github.io/gatsby-starter-directive
  repo: https://github.com/anubhavsrivastava/gatsby-starter-directive
  description: Single page starter based on the Directive site template by HTML5 up, with landing and Elements(Component) page
  tags:
    - HTML5UP
    - Onepage
    - Styling:SCSS
    - Portfolio
    - PWA
  features:
    - Designed by HTML5 UP
    - Fully Responsive
    - Styling with SCSS
    - Offline support
    - Web App Manifest
- url: https://histaff.io/
  repo: https://github.com/histaff/website-static
  description: It's a beautiful starter static website which useful plugins based on Gatsby
  tags:
    - Styling:SCSS
    - Landing Page
    - Onepage
  features:
    - Fully Responsive
    - Styling with SCSS
    - Very similar to gatsby-starter-netlify-cms, slightly more configurable (e.g. set site-title in gatsby-config) with Bootstrap/Bootswatch instead of bulma
    - LocalizedLink - built-in link component handling route generation
- url: https://gatsby-kea-starter.netlify.app/
  repo: https://github.com/benjamin-glitsos/gatsby-kea-starter
  description: Gatsby starter with redux and sagas made simpler by the Kea library
  tags:
    - Redux
  features:
    - The Kea library makes redux and sagas extremely simple and concise
- url: https://anubhavsrivastava.github.io/gatsby-starter-solidstate
  repo: https://github.com/anubhavsrivastava/gatsby-starter-solidstate
  description: Single page starter based on the Solid State site template by HTML5 up, with landing, Generic and Elements(Component) page
  tags:
    - HTML5UP
    - Onepage
    - Styling:SCSS
    - Portfolio
    - PWA
  features:
    - Designed by HTML5 UP
    - Fully Responsive
    - Styling with SCSS
    - Offline support
    - Web App Manifest
- url: https://yellowcake.netlify.app/
  repo: https://github.com/thriveweb/yellowcake
  description: A starter project for creating lightning-fast websites with Gatsby v2 and Netlify-CMS v2 + Uploadcare integration.
  tags:
    - CMS:Netlify
    - Netlify
    - Blog
    - SEO
  features:
    - Uploadcare
    - Netlify Form
    - Category list (with navigation)
    - Featured post
    - Next and prev post
    - SEO component
- url: https://anubhavsrivastava.github.io/gatsby-starter-fractal
  repo: https://github.com/anubhavsrivastava/gatsby-starter-fractal
  description: Single page starter based on the Fractal site template by HTML5 up, with landing and Elements(Component) page
  tags:
    - HTML5UP
    - Onepage
    - Styling:SCSS
    - Portfolio
    - PWA
  features:
    - Designed by HTML5 UP
    - Fully Responsive
    - Styling with SCSS
    - Offline support
    - Web App Manifest
- url: https://minimal-gatsby-ts-starter.netlify.app/
  repo: https://github.com/TheoBr/minimal-gatsby-typescript-starter
  description: Minimal TypeScript Starter
  tags:
    - Language:TypeScript
  features:
    - TypeScript
    - ESLint + optional rule enforcement with Husky
    - Prettier
    - Netlify ready
    - Minimal
- url: https://gatsby-typescript-starter-default.netlify.app/
  repo: https://github.com/RobertoMSousa/gatsby-typescript-starter-default
  description: Simple Gatsby starter using TypeScript and ESLint instead of outdated tslint.
  tags:
    - Language:TypeScript
    - SEO
    - Linting
  features:
    - Comes with React Helmet for adding site meta tags
    - Includes plugins for offline support out of the box
    - TypeScript
    - Prettier & ESLint to format & check the code
- url: https://gatsby-starter-carraway.netlify.app/
  repo: https://github.com/endymion1818/gatsby-starter-carraway
  description: a Gatsby starter theme with Accessibility features, TypeScript, Jest, some basic UI elements, and a CircleCI pipeline
  tags:
    - Language:TypeScript
    - Pagination
    - Search
    - Testing
  features:
    - Paginated post archive
    - Site search with Lunr.js
    - Categories and category archive pages
    - Minimal CSS defaults using styled-components, including system font stack
    - Some fundamental Accessibility features including tabbable navigation & "Skip to content" link
    - UI elements including multi-column layout using CSS Grid (with float fallback), header component with logo, basic navigation & search and a footer with 3-column layout, logo and 2 menu areas
    - TypeScript & Testing including some sensible TypeScript defaults, tests with @testing-library/react, pre-commit and pre-push hooks. Set up includes enums for repeating values such as font & background colours
    - Setup for a CircleCI pipeline so you can run the above tests in branches before merging to master
    - Markdown posts _and_ pages (pages don't appear in the post archive)
- url: https://www.quietboy.net
  repo: https://github.com/zhouyuexie/gatsby-starter-quiet
  description: Gatsby out of the box blog, use TypeScript and highly customized style.
  tags:
    - Language:TypeScript
    - Styling:SCSS
    - SEO
    - Linting
    - RSS
    - Pagination
    - PWA
  features:
    - TypeScript
    - TsLint & Prettier
    - Tag list
    - Custom page layout
    - Switch the dark mode according to the system theme
    - Scss
    - Pagination
- url: https://compassionate-morse-5204bf.netlify.app/
  repo: https://github.com/deamme/gatsby-starter-prismic-resume
  description: Gatsby Resume/CV page with Prismic integration
  tags:
    - CMS:Prismic
    - CMS:Headless
    - Styling:CSS-in-JS
    - Onepage
    - Linting
  features:
    - One-page resume/CV
    - Prismic as Headless CMS
    - Emotion for styling
    - Uses multiple features of Prismic - Slices, Labels, Custom Types
    - ESLint & Prettier
- url: https://anubhavsrivastava.github.io/gatsby-starter-resume
  repo: https://github.com/anubhavsrivastava/gatsby-starter-resume
  description: Single page starter based on the Resume site template by startbootstrap for resume/portfolio page
  tags:
    - Onepage
    - Styling:SCSS
    - PWA
  features:
    - Designed by startbootstrap
    - Fully Responsive
    - Styling with SCSS
    - Offline support
    - Web App Manifest
- url: https://gatsby-starter-typescript-jest.netlify.app/
  repo: https://github.com/denningk/gatsby-starter-typescript-jest
  description: Barebones Gatsby starter with TypeScript, Jest, GitLab-CI, and other useful configurations
  tags:
    - Language:TypeScript
    - Testing
    - AWS
    - Linting
    - SEO
  features:
    - All components from default Gatsby starter converted to TypeScript
    - Jest testing configured for TypeScript with ts-jest
    - Detailed guide on how to deploy using AWS S3 buckets included in README
    - .gitlab-ci.yml file with blanks that can be customized for any Gatsby project
    - Configurations for EditorConfig, Prettier, and ESLint (for TypeScript)
- url: https://gatsby-starter-apollo.smakosh.com/app/
  repo: https://github.com/smakosh/gatsby-apollo-starter
  description: Gatsby Apollo starter - with client side routing
  tags:
    - Client-side App
    - SEO
    - Styling:CSS-in-JS
  features:
    - Apollo provider & Client side routing
    - ESLint/Prettier configured
    - Easy to customize
    - Nice project structure
    - Flex Grid components easy to customize
- url: https://portfolio.smakosh.com/
  repo: https://github.com/smakosh/gatsby-portfolio-dev
  description: A portfolio for developers
  tags:
    - Portfolio
    - SEO
    - Netlify
    - Onepage
    - Styling:CSS-in-JS
  features:
    - ESLint/Prettier configured
    - Scores 100% on a11y / Performance / PWA / SEO
    - PWA (desktop & mobile)
    - Easy to customize
    - Nice project structure
    - Amazing illustrations by Undraw.co
    - Tablet & mobile friendly
    - Continuous deployment with Netlify
    - A contact form protected by Google Recaptcha
    - Can be deployed with one click
    - Functional components with Recompose React Hooks! ready to migrate to React hooks!
    - Fetches your GitHub pinned projects with most stars (You could customize this if you wish)
- url: https://github.com/smakosh/gatsby-airtable-starter
  repo: https://github.com/smakosh/gatsby-airtable-starter
  description: Gatsby Airtable starter
  tags:
    - SEO
    - Netlify
    - Client-side App
    - Styling:CSS-in-JS
  features:
    - Static content fetched from Airtable
    - Dynamic content with CRUD operations with Airtable REST API
    - Well structured files/folders
    - Custom React Hooks
    - Custom Helpers instead of using third party libraries
    - Dynamic & Static containers
    - Global state management ready with useReducer & useContext
    - Dummy auth but ready to add real requests
- url: https://github.com/smakosh/gatsby-app-starter-rest-api
  repo: https://github.com/smakosh/gatsby-app-starter-rest-api
  description: Gatsby REST API starter
  tags:
    - Authentication
    - Client-side App
    - Styling:CSS-in-JS
  features:
    - Dynamic content with CRUD operations with a REST API
    - Well structured files/folders
    - Custom React Hooks
    - Auth with a JWT approach
    - Custom Helpers instead of using third party libraries
    - Dynamic containers
    - Global state management ready with useReducer & useContext
- url: https://gatsbyjs-starter-tailwindplay.appseed.us/
  repo: https://github.com/app-generator/gatsbyjs-starter-tailwindplay
  description: A Gatsby v2 starter styled using Tailwind, a utility-first CSS framework. Uses Purgecss to remove unused CSS.
  tags:
    - Styling:Tailwind
  features:
    - Based on gatsby-starter-tailwind
    - Tailwind CSS Framework
    - Removes unused CSS with Purgecss
- url: https://act-labs.github.io/
  repo: https://github.com/act-labs/gatsby-starter-act-blog
  description: Gatsby starter for blog/documentation using MDX, Ant Design, gatsby-plugin-combine.
  tags:
    - Blog
    - Documentation
    - Styling:Ant Design
    - Markdown
    - MDX
    - SEO
  features:
    - Posts and snippets;
    - SEO component;
    - Ant Design UI components;
    - Markdown and MDX for pages;
    - A customized webpack and babel configuration, for complex profecianal web apps with node.js, Jest tests, etc;
    - Progressively build more and more complex pages using gatsby-plugin-combine.
- url: https://gatsby-ghub.netlify.app/resume-book/
  repo: https://github.com/dwyfrequency/gatsby-ghub
  description: A resume builder app with authenticated routes, static marketing pages, and dynamic resume creation
  tags:
    - Authentication
    - Netlify
    - Client-side App
  features:
    - Netlify Identity
    - Static Marketing pages and Dynamic Client-side Authenticated App pages
    - SEO component
    - Apollo GraphQL (client-side)
- url: https://lewis-gatsby-starter-i18n.netlify.app
  repo: https://github.com/lewislbr/lewis-gatsby-starter-i18n
  description: A simple custom Gatsby starter template to start a new multilanguage website.
  tags:
    - i18n
    - Styling:CSS-in-JS
    - Portfolio
    - SEO
  features:
    - Automatically detects user browser language.
    - CSS in JS with styled-components.
    - Optimized images.
    - Offline capabilities.
    - Auto-generated sitemap and robots.txt.
- url: https://gatsby-snipcart-starter.netlify.app/
  repo: https://github.com/issydennis/gatsby-snipcart
  description: A simple e-commerce shop built using Gatsby and Snipcart.
  tags:
    - E-commerce
    - Styling:CSS-in-JS
    - Markdown
  features:
    - Minimal design to allow for simple customisation.
    - Snipcart integration provides an easy-to-use shopping cart and checkout.
    - Individual product pages with custom fields.
    - Products defined using markdown.
    - Styled components.
    - Gatsby image for optimised product images.
- url: https://anubhavsrivastava.github.io/gatsby-starter-stylish
  repo: https://github.com/anubhavsrivastava/gatsby-starter-stylish
  description: Single page starter based on the Stylish Portfolio site template by startbootstrap for portfolio page
  tags:
    - Onepage
    - Portfolio
    - Styling:SCSS
    - PWA
  features:
    - Designed by startbootstrap
    - Fully Responsive
    - Styling with SCSS
    - Offline support
    - Web App Manifest
- url: https://lewis-gatsby-starter-basic.netlify.app
  repo: https://github.com/lewislbr/lewis-gatsby-starter-basic
  description: A simple custom basic Gatsby starter template to start a new website.
  tags:
    - Styling:CSS-in-JS
    - SEO
  features:
    - Bare-bones starter.
    - CSS in JS with styled-components.
    - Optimized images.
    - Offline capabilities.
    - Auto-generated sitemap and robots.txt.
- url: https://myclicks.netlify.app/
  repo: https://github.com/himali-patel/MyClicks
  description: A simple Gatsby starter template to create a portfolio website with Contentful and Netlify.
  tags:
    - Blog
    - Netlify
    - CMS:Contentful
    - Styling:Bootstrap
    - Disqus
    - SEO
  features:
    - Fecthing Dynamic content from Contentful.
    - Blog post listing with previews, Disqus implementation and social sharing for each blog post.
    - Contact form integration with Netlify.
    - Portfolio Result Filteration according to Category.
    - Index pages design with Recent Blogs and Intagram Feed.
- url: https://gatsby-starter-typescript-graphql.netlify.app
  repo: https://github.com/spawnia/gatsby-starter-typescript-graphql
  description: A Gatsby starter with typesafe GraphQL using TypeScript
  tags:
    - Language:TypeScript
    - Linting
    - Portfolio
    - Styling:CSS-in-JS
  features:
    - Type safety with TypeScript
    - Typesafe GraphQL with graphql-code-generator
    - ESLint with TypeScript support
    - Styling with styled-components
- url: https://gatsby-tailwind-serif.netlify.app/
  repo: https://github.com/windedge/gatsby-tailwind-serif
  description: A Gatsby theme based on gatsby-serif-theme, rewrite with Tailwind CSS.
  tags:
    - Styling:Tailwind
    - Markdown
  features:
    - Based on gatsby-serif-theme
    - Tailwind CSS Framework
    - Removes unused CSS with Purgecss
    - Responsive design
    - Suitable for small business website
- url: https://mystifying-mclean-5c7fce.netlify.app
  repo: https://github.com/renvrant/gatsby-mdx-netlify-cms-starter
  description: An extension of the default starter with Netlify CMS and MDX support.
  tags:
    - MDX
    - Markdown
    - Netlify
    - CMS:Netlify
    - Styling:None
  features:
    - MDX and Netlify CMS support
    - Use React components in Netlify CMS Editor and other markdown files
    - Allow editors to choose a page template
    - Replace HTML tags with React components upon rendering Markdown, enabling design systems
    - Hide pages from being editable by the CMS
    - Minimal and extensible
- url: https://gatsby-airtable-advanced-starter.marcomelilli.com
  repo: https://github.com/marcomelilli/gatsby-airtable-advanced-starter
  description: A Gatsby Starter Blog using Airtable as backend
  tags:
    - Airtable
    - Blog
    - Styling:None
  features:
    - Dynamic content from Airtable
    - Does not contain any UI frameworks
    - Tags
    - Categories
    - Authors
    - Disqus
    - Offline support
    - Web App Manifest
    - SEO
- url: https://contentful-starter.netlify.app/
  repo: https://github.com/algokun/gatsby_contentful_starter
  description: An Awesome Starter Kit to help you get going with Contentful and Gatsby
  tags:
    - Blog
    - CMS:Contentful
    - CMS:Headless
  features:
    - Bare-bones starter.
    - Dynamic content from Contentful CMS
    - Ready made Components
    - Responsive Design
    - Includes Contentful Delivery API for production build
- url: https://gatsby-simple-blog.thundermiracle.com
  repo: https://github.com/thundermiracle/gatsby-simple-blog
  description: A gatsby-starter-blog with overreacted looking and tags, breadcrumbs, Disqus, i18n, and ESLint supported
  tags:
    - i18n
    - Blog
    - Netlify
    - Linting
    - Disqus
    - Testing
  features:
    - Easily Configurable
    - Tags
    - Breadcrumbs
    - Tags
    - Disqus
    - i18n
    - ESLint
    - Jest
- url: https://anubhavsrivastava.github.io/gatsby-starter-grayscale
  repo: https://github.com/anubhavsrivastava/gatsby-starter-grayscale
  description: Single page starter based on the Grayscale site template by startbootstrap for portfolio page
  tags:
    - Onepage
    - Portfolio
    - Styling:SCSS
    - PWA
  features:
    - Designed by startbootstrap
    - Fully Responsive
    - Styling with SCSS
    - Offline support
    - Web App Manifest
- url: https://gatsby-all-in.netlify.app
  repo: https://github.com/Gherciu/gatsby-all-in
  description: A starter that includes the most popular js libraries, already pre-configured and ready for use.
  tags:
    - Linting
    - Netlify
    - Styling:Tailwind
  features:
    - Tailwind CSS Framework
    - Antd UI Framework pre-configured
    - Redux for managing state
    - ESLint and Stylelint to enforce code style
- url: http://demo.nagui.me
  repo: https://github.com/kimnagui/gatsby-starter-nagui
  description: A Gatsby starter that full responsive blog.
  tags:
    - Blog
    - AWS
    - Pagination
    - SEO
    - Styling:CSS-in-JS
  features:
    - Tags & Categorys.
    - Pagination.
    - Show Recent Posts for category.
    - Styled-Components.
    - Mobile-First CSS.
    - Syntax highlighting in code blocks using PrismJS(Dracula).
    - Google Analytics.
    - Deploy AWS S3.
- url: https://anubhavsrivastava.github.io/gatsby-starter-newage
  repo: https://github.com/anubhavsrivastava/gatsby-starter-newage
  description: Single page starter based on the new age site template by startbootstrap for portfolio page/Mobile app launch
  tags:
    - Onepage
    - Portfolio
    - Styling:SCSS
    - PWA
  features:
    - Designed by startbootstrap
    - Fully Responsive
    - Styling with SCSS
    - Offline support
    - Web App Manifest
- url: https://gatsby-starter-krisp.netlify.app/
  repo: https://github.com/algokun/gatsby-starter-krisp
  description: A minimal, clean and responsive starter built with gatsby
  tags:
    - Styling:Bootstrap
    - Onepage
    - Portfolio
    - Netlify
    - Markdown
  features:
    - Styled-Components.
    - Mobile-First CSS.
    - Responsive Design, optimized for Mobile devices
- url: https://gatsby-datocms-starter.netlify.app/
  repo: https://github.com/brohlson/gatsby-datocms-starter
  description: An SEO-friendly DatoCMS starter with styled-components, page transitions, and out-of-the-box blog post support.
  tags:
    - CMS:DatoCMS
    - Styling:CSS-in-JS
    - Blog
    - Portfolio
    - SEO
  features:
    - Page Transitions
    - Blog Post Template
    - Sitemap & Robots.txt generation
- url: https://elemental.netlify.app/
  repo: https://github.com/akzhy/gatsby-starter-elemental
  description: A highly customizable portfolio starter with grid support.
  tags:
    - Blog
    - Portfolio
    - SEO
  features:
    - Highly Customizable
    - Portfolio Template
    - Blog Post Template
    - SEO Friendly
- url: https://gatsby-starter-apollo.netlify.app/
  repo: https://github.com/piducancore/gatsby-starter-apollo-netlify
  description: This project is an easy way to start developing fullstack apps with Gatsby and Apollo Server (using Netlify Lambda functions). For developing we use Netlify Dev to bring all of this magic to our local machine.
  tags:
    - Netlify
  features:
    - Apollo Client
    - Apollo Server running on Netlify functions
    - Netlify Dev for local development
- url: https://gatsby-starter-blog-and-portfolio.netlify.app/
  repo: https://github.com/alisalahio/gatsby-starter-blog-and-portfolio
  description: Just gatsby-starter-blog, with portfolio section added
  tags:
    - Blog
    - Portfolio
  features:
    - Basic setup for a full-featured blog
    - Basic setup for a portfolio
    - Support for an RSS feed
    - Google Analytics support
    - Automatic optimization of images in Markdown posts
    - Support for code syntax highlighting
    - Includes plugins for easy, beautiful typography
    - Includes React Helmet to allow editing site meta tags
    - Includes plugins for offline support out of the box
- url: https://www.attejuvonen.fi
  repo: https://github.com/baobabKoodaa/blog
  description: Blog with all the Bells and Whistles
  tags:
    - Blog
    - Infinite Scroll
    - Pagination
    - SEO
    - Markdown
  features:
    - Write blog posts into Markdown files (easy to format and content will not be married to any platform).
    - Expandable
    - Responsive and streamlined design.
    - Blazing fast UX
    - Autogenerated tracedSVG image placeholders are stylized to create a smooth look and transition as the image loads without the page jumping around.
    - Posts organized by tags.
    - Teasers of posts are generated to front page with infinite scroll which gracefully degrades into pagination.
    - Allow readers to be notified of updates with RSS feed and email newsletter.
    - Contact Form.
- url: https://novela.narative.co
  repo: https://github.com/narative/gatsby-starter-novela
  description: Welcome to Novela, the simplest way to start publishing with Gatsby.
  tags:
    - Blog
    - MDX
    - Portfolio
    - Pagination
    - SEO
  features:
    - Beautifully Designed
    - Multiple Homepage Layouts
    - Toggleable Light and Dark Mode
    - Simple Customization with Theme UI
    - Highlight-to-Share
    - Read Time and Progress
    - MDX support and inline code
    - Accessibility in Mind
- url: https://gatsby-starter-fashion-portfolio.netlify.app/
  repo: https://github.com/shobhitchittora/gatsby-starter-fashion-portfolio
  description: A Gatsby starter for a professional and minimal fashion portfolio.
  tags:
    - Blog
    - Client-side App
    - Landing Page
    - Portfolio
    - Styling:Other
  features:
    - A minimal and simple starter for your fashion portfolio
    - No need for any CMS, work with all your data and images locally.
    - Separate components for different pages and grid
    - Uses gatsby-image to load images
    - Built using the old school CSS.
- url: https://gatsby-theme-profile-builder.netlify.app/
  repo: https://github.com/ashr81/gatsby-theme-profile-builder
  description: Simple theme to build your personal portfolio and publish your articles using Contentful CMS.
  tags:
    - Landing Page
    - Portfolio
    - Styling:CSS-in-JS
    - Blog
    - CMS:Contentful
  features:
    - Mobile Screen support
    - Out of the box support with Contentful CMS for articles.
    - Toggleable Light and Dark Mode
    - Profile image with links to your GitHub and Twitter.
- url: https://prist.marguerite.io/
  repo: https://github.com/margueriteroth/gatsby-prismic-starter-prist
  description: A light-themed starter powered by Gatsby v2 and Prismic to showcase portfolios and blogs.
  tags:
    - Blog
    - CMS:Prismic
    - Landing Page
    - Netlify
    - Portfolio
    - SEO
    - Styling:CSS-in-JS
  features:
    - Landing page with customizable Hero, Portfolio preview, and About component
    - Emotion styled components
    - Blog layout and pages
    - Portfolio layout and pages
    - Google Analytics
    - Mobile ready
- url: https://demos.simplecode.io/gatsby/crafty/
  repo: https://github.com/simplecode-io/gatsby-crafty-theme
  description: SEO-friendly, fast, and fully responsive Gatsby starter with minimal plugins, utilizing JSON files as a content source.
  tags:
    - SEO
    - Portfolio
    - CMS:Other
    - Styling:Other
  features:
    - Beautiful and simple design
    - 100/100 Google Lighthouse score
    - SEO Optimized
    - Includes header/footer/sidebar (on Mobile)
    - CSS based sidebar
    - CSS based Modals
    - Content is fetched from JSON Files
    - Only one extra plugin from default Gatsby starter
- url: https://gatsby-starter-profile-site.netlify.app/
  repo: https://github.com/Mr404Found/gatsby-starter-profile-site
  description: A minimal and clean starter build with gatsby.
  tags:
    - Landing Page
    - Netlify
    - Portfolio
    - SEO
    - Styling:CSS-in-JS
  features:
    - Simple Design
    - Made by Sumanth
- url: https://the404blog.netlify.app
  repo: https://github.com/algokun/the404blog
  description: An Awesome Starter Blog to help you get going with Gatsby and Markdown
  tags:
    - Blog
    - Markdown
    - Search
    - Styling:CSS-in-JS
  features:
    - Bare-bones starter.
    - Dynamic content with Markdown
    - Ready made Components
    - Responsive Design
    - Includes Search Feature.
    - Syntax Highlight in Code.
    - Styling in Bootstrap
- url: https://gatsby-starter-unicorn.netlify.app/
  repo: https://github.com/algokun/gatsby_starter_unicorn
  description: An Awesome Starter Blog to help you get going with Gatsby and Markdown
  tags:
    - Blog
    - Markdown
    - Styling:CSS-in-JS
  features:
    - Bare-bones starter.
    - Dynamic content with Markdown
    - Ready made Components
    - Responsive Design
    - Syntax Highlight in Code.
- url: https://gatsby-starter-organization.netlify.app/
  repo: https://github.com/geocine/gatsby-starter-organization
  description: A Gatsby starter template for organization pages. Using the Gatsby theme "@geocine/gatsby-theme-organization"
  tags:
    - Styling:CSS-in-JS
    - Landing Page
    - Portfolio
    - Onepage
  features:
    - React Bootstrap styles
    - Theme UI and EmotionJS CSS-in-JS
    - A landing page with all your organization projects, configurable through a YML file.
    - Configurable logo, favicon, organization name and title
- url: https://gatsby-starter-interviews.netlify.app/
  repo: https://github.com/rmagon/gatsby-starter-interviews
  description: A Gatsby starter template for structured Q&A or Interview sessions
  tags:
    - SEO
    - Blog
    - Styling:SCSS
  features:
    - Minimalist design for interviews
    - Beautifully presented questions and answers
    - Option to read all answers to a specific question
    - Share interview on social channels
    - All content in simple json files
- url: https://gatsby-starter-photo-book.netlify.app/
  repo: https://github.com/baobabKoodaa/gatsby-starter-photo-book
  description: A Gatsby starter for sharing photosets.
  tags:
    - Gallery
    - Infinite Scroll
    - Pagination
    - Transitions
  features:
    - Gallery with auto-generated thumbnails are presented on CSS Grid with infinite scroll.
    - Beautiful "postcard" view for photos with fullscreen toggle.
    - Both views are responsive with minimal whitespace and polished UX.
    - Many performance optimizations for image delivery (both by Gatsby & way beyond what Gatsby can do).
- url: https://gatsby-typescript-scss-starter.netlify.app/
  repo: https://github.com/GrantBartlett/gatsby-typescript-starter
  description: A simple starter project using TypeScript and SCSS
  tags:
    - Language:TypeScript
    - Styling:SCSS
    - SEO
  features:
    - Pages and components are classes.
    - A skeleton SCSS project added with prefixing
- url: https://portfolio-by-mohan.netlify.app/
  repo: https://github.com/algokun/gatsby_starter_portfolio
  description: An Official Starter for Gatsby Tech Blog Theme
  tags:
    - SEO
    - Blog
  features:
    - Styling using Styled-Components
    - Search using ElasticLunr
    - Theme by gatsby-tech-blog-theme
    - Deployed in Netlify
- url: https://brevifolia-gatsby-forestry.netlify.app/
  repo: https://github.com/kendallstrautman/brevifolia-gatsby-forestry
  description: A minimal starter blog built with Gatsby & Forestry CMS
  tags:
    - CMS:Forestry.io
    - Blog
    - Markdown
    - Styling:SCSS
  features:
    - Blog post listing with previews (image + summary) for each blog post
    - Minimalist, responsive design & typography
    - Create new markdown posts dynamically
    - Configured to work automatically with Forestry CMS
    - Customizable 'info' page
    - Simple layout & scss architecture, easily extensible
- url: https://gatsby-firebase-starter.netlify.app/
  repo: https://github.com/ovidiumihaibelciug/gatsby-firebase-starter
  description: Starter / Project Boilerplate for Authentication and creating Dynamic pages from collections with Firebase and Gatsby.js
  tags:
    - Firebase
    - SEO
    - Styling:SCSS
    - Authentication
    - PWA
  features:
    - Authentication with Firebase
    - Programmatically create pages from a firestore collection
    - Protected Routes with Authorization
    - Email verification
    - Includes React Helmet to allow editing site meta tags
    - Includes plugins for offline support out of the box
- url: https://gatsby-typescript-minimal.netlify.app/
  repo: https://github.com/benbarber/gatsby-typescript-minimal
  description: A minimal, bare-bones TypeScript starter for Gatsby
  tags:
    - Language:TypeScript
    - Styling:CSS-in-JS
    - SEO
  features:
    - Bare-bones starter
    - TypeScript
    - TSLint
    - Prettier
    - Styled Components
    - Sitemap Generation
    - Google Analytics
- url: https://agility-gatsby-starter-gatsbycloud.netlify.app
  repo: https://github.com/agility/agility-gatsby-starter
  description: Get started with Gatsby and Agility CMS using a minimal blog.
  tags:
    - CMS:Agility CMS
    - Blog
    - SEO
  features:
    - A bare-bones starter Blog to get you off and running with Agility CMS and Gatsby.
- url: https://gatsby-starter-dot.netlify.app/
  repo: https://github.com/chronisp/gatsby-starter
  description: Gatsby Starter for creating portfolio & blog.
  tags:
    - Blog
    - CMS:Headless
    - CMS:Contentful
    - Netlify
    - Portfolio
    - Redux
    - SEO
    - Styling:Material
  features:
    - Extensible & responsive design using Material UI (palette, typography & breakpoints configuration)
    - Blog integration with Contentful CMS (GraphQL queries)
    - Redux (connect actions & props easily using custom HOF)
    - Support for Netlify deployment
    - SEO
    - Prettier code styling
- url: https://johnjkerr.github.io/gatsby-creative/
  repo: https://github.com/JohnJKerr/gatsby-creative
  description: Gatsby implementation of the Start Bootstrap Creative template
  tags:
    - Gallery
    - Portfolio
    - Styling:Bootstrap
    - Styling:SCSS
  features:
    - Start Bootstrap Creative template converted to React/Gatsby
    - React Scrollspy used to track page position
    - React Bootstrap used to create modal portfolio carousel
    - GitHub Actions deployment to GitHub Pages demonstrated
- url: https://bonneville.netlify.app/
  repo: https://github.com/bagseye/bonneville
  description: A starter blog template for Gatsby
  tags:
    - Blog
    - SEO
  features:
    - Extensible & responsive design
    - Blog integration
    - SEO
- url: https://gatsby-starter-i18next-sanity.netlify.app/en
  repo: https://github.com/johannesspohr/gatsby-starter-i18next-sanity
  description: A basic starter which integrates translations with i18next and localized sanity input.
  tags:
    - i18n
    - CMS:sanity.io
  features:
    - Showcases advanced i18n techniques with i18next and sanity.io
    - Correct URLs for the languages (language in the path, translated slugs)
    - Multilanguage content from sanity
    - Snippets translation
    - Optimized bundle size (don't ship all translations at once)
    - Alternate links to other languages
    - Sitemap with language information
    - Localized 404 pages
- url: https://nehalem.netlify.app/
  repo: https://github.com/nehalist/gatsby-starter-nehalem
  description: A starter for the Gatsby Nehalem Theme
  tags:
    - Blog
    - Language:TypeScript
    - Markdown
    - Search
    - SEO
  features:
    - Fully responsive
    - Highly optimized (Lighthouse score ~400)
    - SEO optimized (with open graph, Twitter Card, JSON-LD, RSS and sitemap)
    - Syntax highlighting
    - Search functionality
    - Multi navigations
    - Static pages
    - Fully typed with TypeScript
    - Tagging
    - Theming
    - Customizable
- url: https://gatsby-starter-headless-wp.netlify.app
  repo: https://github.com/crock/gatsby-starter-headless-wordpress
  description: A starter Gatsby site to quickly implement a site for headless WordPress
  tags:
    - Blog
    - CMS:Headless
    - CMS:WordPress
  features:
    - New Header
    - Responsive
    - Sidebar that displays recent blog posts
- url: https://gatsby-advanced-blog-starter.netlify.app
  repo: https://github.com/aman29271/gatsby-advanced-blog-starter
  description: A pre-built Gatsby Starter Tech-blog
  tags:
    - Blog
    - Markdown
  features:
    - Highly Optimised
    - Image optimised with blur-up effect
    - Responsive
    - Code  highlighting
    - tagging
    - Sass compiled
- url: https://anubhavsrivastava.github.io/gatsby-starter-casual
  repo: https://github.com/anubhavsrivastava/gatsby-starter-casual
  description: Multi-page starter based on the Casual site template by startbootstrap for portfolio
  tags:
    - Onepage
    - Styling:SCSS
    - PWA
  features:
    - Designed by startbootstrap
    - Fully Responsive
    - Styling with SCSS
    - Offline support
    - Web App Manifest
- url: https://gatsby-starter-ts-hello-world.netlify.app
  repo: https://github.com/hdorgeval/gatsby-starter-ts-hello-world
  description: TypeScript version of official hello world
  tags:
    - Language:TypeScript
  features:
    - TypeScript
    - ESLint
    - Type checking
    - no boilerplate
    - Great for advanced users
    - VSCode ready
- url: https://grommet-file.netlify.app/
  repo: https://github.com/metinsenturk/gatsby-starter-grommet-file
  description: Grommet-File is made with Grommet V2 and a blog starter
  tags:
    - Blog
    - Markdown
    - SEO
    - Portfolio
    - Styling:Grommet
  features:
    - Responsive Design
    - Pagination
    - Page creation
    - Content is Markdown files
    - Google Analytics
    - Grommet V2 User Interface
    - Support for RSS feed
    - SEO friendly
    - Mobile and responsive
    - Sitemap & Robots.txt generation
    - Optimized images with gatsby-image
- url: https://gatsby-wordpress-typescript-scss-blog.netlify.app/
  repo: https://github.com/sagar7993/gatsby-wordpress-typescript-scss-blog
  description: A Gatsby starter template for a WordPress blog, built using TypeScript, SCSS, and Ant Design
  tags:
    - Blog
    - CMS:WordPress
    - CMS:Headless
    - Language:TypeScript
    - Pagination
    - PWA
    - SEO
    - Portfolio
    - Styling:SCSS
  features:
    - TypeScript for type-safe code
    - Source content from WordPress CMS
    - Auto generated Pagination for your WordPress Posts
    - Auto generated Navigation for next and previous post at the end Post
    - Auto generated pages for tags and categories sourced from WordPress
    - SCSS stylesheets
    - PWA with offline support
    - Ant Design for UI components and theming
    - Jest and Enzyme Testing framework support for snapshots and unit tests.
    - Responsive Design
    - Google Analytics
    - Comments using Staticman
    - Images within WordPress post/page content downloaded to static folder and transformed to webp format during build
    - Social widgets
    - Instagram feed of any profile (no API token needed)
    - Pinterest pin-it button on hovering on images (no API token needed)
    - Twitter timeline and follow button (no API token needed)
    - Facebook timeline and like button (no API token needed)
    - SEO friendly
    - Web app manifest
    - Mobile optimized and responsive
    - Sitemap.xml & Robots.txt generation
    - Optimized images with gatsby-image
    - Git pre-commit and pre-push hooks using Husky
    - TSLint formatting
    - Highly optimized with excellent lighthouse audit score
- url: https://gatsby-starter-typescript-deluxe.netlify.app/
  repo: https://github.com/gojutin/gatsby-starter-typescript-deluxe
  description: A Gatsby starter with TypeScript, Storybook, Styled Components, Framer Motion, Jest, and more.
  tags:
    - Language:TypeScript
    - Styling:CSS-in-JS
    - Storybook
    - SEO
    - Linting
    - Testing
  features:
    - TypeScript for type-safe code.
    - Styled-Components for all your styles.
    - Framer Motion for awesome animations.
    - gatsby-image and gatsby-transformer-sharp for optimized images.
    - gatsby-plugin-manifest + SEO component for an SEO-friendly PWA.
    - Storybook with add-ons for showing off your awesome components.
    - Jest and React Testing library for snapshots and unit tests.
    - ESLint (with TSLint and Prettier) to make your code look its best.
    - React Axe and React A11y for accessibility so that your site is awesome for everyone.
- url: https://gatsby-markdown-blog-starter.netlify.app/
  repo: https://github.com/ammarjabakji/gatsby-markdown-blog-starter
  description: Gatsby v2 starter for creating a markdown blog. Based on Gatsby Advanced Starter.
  tags:
    - Blog
    - Markdown
    - SEO
    - PWA
  features:
    - Gatsby v2 support
    - Responsive Design
    - Pagination
    - Content is Markdown files
    - Google Analytics
    - Support for RSS feed
    - SEO friendly
    - Sitemap & Robots.txt generation
    - Sass support
    - Css Modules support
    - Web App Manifest
    - Offline support
    - htaccess support
    - Typography.js
    - Integration with Social Media
- url: https://gatsby-starter-bloomer-db0aaf.netlify.app
  repo: https://github.com/zlutfi/gatsby-starter-bloomer
  description: Barebones starter website with Bloomer React components for Bulma.
  tags:
    - PWA
    - Styling:Bulma
    - Styling:SCSS
  features:
    - Bloomer React Commponents
    - Bulma CSS Framework
    - Uses SCSS for styling
    - Font Awesome Support
    - Progressive Web App
- url: https://gatsby-starter-mdbreact.netlify.app
  repo: https://github.com/zlutfi/gatsby-starter-mdbreact
  description: Barebones starter website with Material Design Bootstrap React components.
  tags:
    - PWA
    - Styling:Bootstrap
    - Styling:Material
    - Styling:SCSS
  features:
    - MDBReact React Commponents
    - Bootstrap CSS Framework with Material Design Bootstrap styling
    - Uses SCSS for styling
    - Font Awesome Support
    - Progressive Web App
- url: https://gatsby-starter-ts-pwa.netlify.app/
  repo: https://github.com/markselby9/gatsby-starter-typescript-pwa
  description: The default Gatsby starter fork with TypeScript and PWA support added
  tags:
    - Language:TypeScript
    - PWA
  features:
    - Minimum changes based on default starter template for TypeScript and PWA
    - Added TypeScript support with ESLint and tsc check
    - Support GitHub Actions CI/CD workflow (beta)
- url: https://iceberg-gatsby-multilang.netlify.app/
  repo: https://github.com/diogorodrigues/iceberg-gatsby-multilang
  description: Gatsby multi-language starter. Internationalization / i18n without third party plugins or packages for Posts and Pages. Different URLs depending on the language. Focused on SEO, PWA, Image Optimization, Styled Components, and more. This starter also integrates with Netlify CMS to manage all pages, posts, and images.
  tags:
    - Blog
    - CMS:Headless
    - CMS:Netlify
    - i18n
    - Netlify
    - Markdown
    - Pagination
    - PWA
    - SEO
    - Styling:CSS-in-JS
  features:
    - Translations by using GraphQL, hooks and context API
    - Content in markdown for pages and posts in different languages
    - General translations for any content
    - Creation of menu by using translations and GraphQL
    - Netlify CMS to manage all pages, posts and images
    - Styled Components to styles
    - All important seetings for speedy and optimized images
    - Blog Posts list with pagination
    - Focus on SEO
    - PWA
- url: https://flexible-gatsby.netlify.app/
  repo: https://github.com/wangonya/flexible-gatsby
  description: A simple and clean theme for Gatsby
  tags:
    - Blog
    - Markdown
  features:
    - Google Analytics
    - Simple design
    - Markdown support
- url: https://gatsby-starter-leaflet.netlify.app/
  repo: https://github.com/colbyfayock/gatsby-starter-leaflet
  description: A Gatsby starter with Leaflet!
  tags:
    - Landing Page
    - Linting
    - Styling:SCSS
    - Testing
  features:
    - Simple landing page to get started with Leaflet
    - Includes Leaflet and React Leaflet
    - Starts with some basic Sass stylesheets for styling
    - Linting and testing preconfigured
- url: https://gatsby-starter-luke.netlify.app/
  repo: https://github.com/lukethacoder/luke-gatsby-starter
  description: An opinionated starter using TypeScript, styled-components (emotion flavoured), React Hooks & react-spring. Built as a BYOS (bring your own source) so you can get up and running with whatever data you choose.
  tags:
    - Language:TypeScript
    - Transitions
    - Styling:CSS-in-JS
    - Linting
  features:
    - TypeScript
    - react-spring animations
    - BYOS (bring your own source)
    - Emotion for styling components
    - Minimal Design
    - React Hooks (IntersectionObserver, KeyUp, LocalStorage)
- url: https://friendly-cray-96d631.netlify.app/
  repo: https://github.com/PABlond/Gatsby-TypeScript-Starter-Blog
  description: Project boilerplate of a blog app. The starter was built using Gatsby and TypeScript.
  tags:
    - Markdown
    - Language:TypeScript
    - SEO
    - PWA
    - Styling:SCSS
  features:
    - A complete responsive theme built wiss Scss
    - Easy editable posts in Markdown files
    - SEO component
    - Optimized with Google Lighthouse
- url: https://gatsby-starter-material-album.netlify.app
  repo: https://github.com/JoeTrubenstein/gatsby-starter-material-album
  description: A simple portfolio starter based on the Material UI Album Layout
  tags:
    - Gallery
    - Portfolio
    - Styling:Material
  features:
    - Pagination
    - Material UI
    - Exif Data Parsing
- url: https://peaceful-ptolemy-d7beb4.netlify.app
  repo: https://github.com/TRamos5/gatsby-contentful-starter
  description: A starter template for an awesome static blog utilizing Contentful as a CMS and deployed to Netlify.
  tags:
    - CMS:Contentful
    - CMS:Headless
    - Blog
    - Netlify
    - Markdown
    - Styling:CSS-in-JS
  features:
    - Netlify integration with pre built contact form
    - "CMS: Contentful integration with placeholders included"
    - Mobile friendly responsive design made to be customized or leave as is
    - Separate components for everything
    - ...and more
- url: https://gatsby-tailwind-emotion-starter-demo.netlify.app/
  repo: https://github.com/pauloelias/gatsby-tailwind-emotion-starter
  description: Gatsby starter using the latest Tailwind CSS and Emotion.
  tags:
    - Styling:Tailwind
    - Styling:CSS-in-JS
    - Styling:PostCSS
  features:
    - Tailwind CSS for rapid development
    - Emotion with `twin.macro` for flexible styled components
    - PostCSS configured out-of-the-box to write your own custom CSS
    - postcss-preset-env to write tomorrow's CSS today
    - Bare bones starter to help you hit the ground running
- url: https://gatsby-starter-grayscale-promo.netlify.app/
  repo: https://github.com/gannochenko/gatsby-starter-grayscale-promo
  description: one-page promo site
  tags:
    - Language:TypeScript
    - Styling:CSS-in-JS
    - Linting
    - Markdown
    - Onepage
    - CMS:Netlify
    - Landing Page
  features:
    - Styled-Components
    - NetlifyCMS
    - TypeScript
    - Basic design
- url: https://gatsby-starter-mdx-website-blog.netlify.app/
  repo: https://github.com/doakheggeness/gatsby-starter-mdx-website-blog
  description: Gatsby website and blog starter utilizing MDX for adding components to MDX pages and posts. Incorporates Emotion.
  tags:
    - MDX
    - Blog
    - Styling:CSS-in-JS
  features:
    - Create pages and posts using MDX
    - Incorporates the CSS-in-JS library Emotion
    - Visual effects
- url: https://gatsby-starter-zurgbot.netlify.app/
  repo: https://github.com/zurgbot/gatsby-starter-zurgbot
  description: The ultimate force of starter awesomeness in the galaxy of Gatsby
  tags:
    - Linting
    - PWA
    - SEO
    - Styling:Bulma
    - Styling:SCSS
    - Testing
  features:
    - Sass (SCSS Flavored) CSS
    - Bulma CSS Framework
    - React Helmet <head> Management
    - React Icons SVG Icon Components (Including Font Awesome and others)
    - ESLint for JS linting
    - Prettier for JS formatting
    - StyleLint for Scss linting and formatting
    - Jest for a test framework
    - Enzyme for testing with React
    - Husky for git hooks, particularly precommit management
    - Lint Staged to run commands only on staged files
- url: https://martin2844.github.io/gatsby-starter-dev-portfolio/
  repo: https://github.com/martin2844/gatsby-starter-dev-portfolio
  description: A Gatsby minimalistic portfolio site, with a blog and about section
  tags:
    - Portfolio
    - Blog
    - Markdown
  features:
    - createPages API
    - Responsive
    - Minimalistic
    - Blazing fast (LINK)
    - Graphql queries
    - Sass
    - Markdown
- url: https://wataruoguchi-gatsby-starter-typescript-contentful.netlify.app/
  repo: https://github.com/wataruoguchi/gatsby-starter-typescript-contentful
  description: Simple TypeScript starter with Contentful Integration
  tags:
    - Language:TypeScript
    - CMS:Contentful
    - Netlify
    - Blog
  features:
    - Simple
    - TypeScript
    - Contentful
    - Supports Contentful Rich Text
    - Prettier & ESLint & StyleLint to format & check the code
    - Husky & lint-staged to automate checking
- url: https://gatsby-starter-point.netlify.app/
  repo: https://github.com/teaware/gatsby-starter-point
  description: A humble Gatsby starter for blog
  tags:
    - Blog
    - Markdown
    - Netlify
  features:
    - SASS
    - SEO
    - Dark Mode
    - Google Analytics
- url: https://gatsby-typescript-storybook-starter.netlify.app/
  repo: https://github.com/RobertoMSousa/gatsby-typescript-storybook-starter
  description: A Gatsby starter with Storybook, tags, and ESLint
  tags:
    - Language:TypeScript
    - Styling:CSS-in-JS
    - Storybook
    - Markdown
    - Linting
  features:
    - Storybook
    - Simple
    - TypeScript
    - Contentful
    - Prettier & ESLint & StyleLint to format & check the code
    - Storybook
    - Jest and React Testing library for snapshots and unit tests.
    - Styled-Components for all your styles.
- url: https://semantic-ui-docs-gatsby.netlify.app/
  repo: https://github.com/whoisryosuke/semantic-ui-docs-gatsby
  description: Documentation starter using Semantic UI and MDX
  tags:
    - Documentation
    - Linting
    - Markdown
    - MDX
    - PWA
    - SEO
  features:
    - Easy starter for documentation-style sites
    - Use SUI React components anywhere in MDX
    - SASS/LESS support
    - Live code component
    - Customizable sidebar
    - Offline-ready
    - Responsive design
    - Nodemon for restarting dev server on changes
    - webpack aliasing for components, assets, etc
- url: https://gatsby-starter-saas-marketing.netlify.app/
  repo: https://github.com/keegn/gatsby-starter-saas-marketing
  description: A simple one-page marketing site starter for SaaS companies and products
  tags:
    - Onepage
    - Styling:CSS-in-JS
    - Landing Page
  features:
    - Responsive
    - Netlify ready
    - Styled-Components
    - Minimal design and easy to customize
    - Great for software or product related marketing sites
- url: https://react-landnig-page.netlify.app/
  repo: https://github.com/zilahir/react-landing-page
  description: Landing page with GraphCMS
  tags:
    - Redux
    - Styling:SCSS
    - Styling:CSS-in-JS
    - Netlify
  features:
    - Team section
    - Clients section
    - Map
    - Netlify ready
    - Styled-Components
    - Good for app showcase for startups
    - Prettier & ESLint & StyleLint to format & check the code
    - Husky & lint-staged to automate checking
- url: https://gatsby-strapi-starter.netlify.app/
  repo: https://github.com/jeremylynch/gatsby-strapi-starter
  description: Get started with Strapi, Bootstrap (reactstrap), and Gatsby FAST!
  tags:
    - CMS:Strapi
    - Styling:Bootstrap
  features:
    - Strapi
    - Bootstrap
    - Reactstrap
- url: https://kontent-template-gatsby-landing-page-photon.netlify.app
  repo: https://github.com/Simply007/kontent-template-gatsby-landing-page-photon
  description: Kentico Kontent based starter based on Photon starter by HTML5 UP
  tags:
    - CMS:Headless
    - CMS:Kontent
    - Netlify
    - Landing Page
    - HTML5UP
    - Styling:SCSS
  features:
    - Kentico Kontent CaaS platform as the data source
    - Landing page divided by section.
    - Support for code syntax highlighting
    - Includes plugins for easy, beautiful typography
    - Includes React Helmet to allow editing site meta tags
    - Includes plugins for offline support out of the box
    - Font awesome
    - Material Icons
    - CSS Grid
- url: https://gatsby-starter-typescript-blog-forms.netlify.app/
  repo: https://github.com/joerneu/gatsby-starter-typescript-blog-forms
  description: Gatsby starter for a website in TypeScript with a homepage, blog, and forms
  tags:
    - Blog
    - Language:TypeScript
    - Linting
    - Markdown
    - MDX
    - CMS:Netlify
    - SEO
    - Styling:CSS-in-JS
  features:
    - TypeScript for type safety, IDE comfort and error checking during development and build time
    - ESLint and Prettier for safety and consistent code style
    - Uses the official Gatsby Blog Core theme for data processing
    - Functional components and React Hooks
    - SEO component with React Helmet
    - Minimal responsive styling with React Emotion that can easily be extended
    - Theming of components and Markdown (MDX) with Emotion Theming
    - Forms with Formite (React Hooks Form library)
    - Accessible UI components implemented with Reakit and styling based on mini.css
    - Netlify CMS to create and edit blog posts
    - Small bundle size
- url: https://gatsby-tailwind-styled-components-storybook-starter.netlify.app/
  repo: https://github.com/denvash/gatsby-tailwind-styled-components-storybook-starter
  description: Tailwind CSS + Styled-Components + Storybook starter for Gatsby
  tags:
    - Storybook
    - Styling:Tailwind
    - Styling:CSS-in-JS
    - Styling:PostCSS
    - Netlify
  features:
    - Tailwind CSS v1
    - Styled-Components v5
    - Storybook v5
    - PostCSS
    - Deploy Storybook
    - Documentation
- url: https://gatsby-tfs-starter.netlify.app/
  repo: https://github.com/tiagofsanchez/gatsby-tfs-starter
  description: a gatsby-advanced-starter with Theme UI styling
  tags:
    - RSS
    - SEO
    - Blog
    - MDX
  features:
    - React Helmet <head> Management
    - SVG Icon
- url: https://lam.aesthetic.codes/
  repo: https://github.com/vaporwavy/gatsby-london-after-midnight
  description: A custom, image-centric theme for Gatsby. Advanced from the Gatsby starter London.
  tags:
    - Blog
    - Portfolio
    - Gallery
    - SEO
    - Markdown
    - HTML5UP
    - CMS:Netlify
    - Styling:PostCSS
  features:
    - Support tags
    - Easily change the theme color
    - Post thumbnails in the homepage
    - Built with PostCSS
    - Made for image-centric portfolios
    - Based on London for Gatsby
- url: https://alipiry-gatsby-starter-typescript.netlify.app/
  repo: https://github.com/alipiry/gatsby-starter-typescript
  description: The default Gatsby starter with TypeScript
  tags:
    - Language:TypeScript
    - Linting
    - Netlify
  features:
    - Type Checking With TypeScript
    - Powerful Linting With ESLint
- url: https://gatsby-typescript-tailwind.netlify.app/
  repo: https://github.com/impulse/gatsby-typescript-tailwind
  description: Gatsby starter with TypeScript and Tailwind CSS
  tags:
    - Language:TypeScript
    - Styling:Tailwind
    - Styling:PostCSS
    - Netlify
  features:
    - Simple
    - TSLint
    - Tailwind CSS v1
    - PostCSS + PurgeCSS
- url: https://gatsby-starter-blog-tailwindcss-demo.netlify.app/
  repo: https://github.com/andrezzoid/gatsby-starter-blog-tailwindcss
  description: Gatsby blog starter with Tailwind CSS
  tags:
    - Blog
    - SEO
    - Markdown
    - Styling:Tailwind
    - Styling:PostCSS
  features:
    - Based on the official Gatsby starter blog
    - Uses Tailwind CSS
    - Uses PostCSS
- url: https://gatsby-minimalist-starter.netlify.app/
  repo: https://github.com/dylanesque/Gatsby-Minimalist-Starter
  description: A minimalist, general-purpose Gatsby starter
  tags:
    - SEO
    - Markdown
    - Styling:CSS-in-JS
  features:
    - Less starting boilerplate than the Gatsby default starter
    - Layout.css includes checklist of initial design system decisions to make
    - Uses Emotion
    - Uses CSS-In-JS
- url: https://gastby-starter-zeevo.netlify.app/
  repo: https://github.com/zeevosec/gatsby-starter-zeevo
  description: Yet another Blog starter with a different style
  tags:
    - Blog
    - Markdown
    - SEO
  features:
    - Extendable
    - Feature filters
    - Performant
- url: https://gatsby-theme-phoenix-demo.netlify.app
  repo: https://github.com/arshad/gatsby-theme-phoenix
  description: A personal blogging and portfolio theme for Gatsby with great typography and dark mode.
  tags:
    - Blog
    - Portfolio
    - SEO
    - MDX
    - Styling:Tailwind
    - Styling:PostCSS
  features:
    - MDX - Posts, Pages and Projects
    - Tags/Categories
    - Dark mode
    - Customizable with Tailwind CSS
    - Code highlighting with Prism
    - RSS feed
- url: https://gatsby-starter-landed.netlify.app/
  repo: https://github.com/vasrush/gatsby-starter-landed
  description: A Gatsby theme based on Landed template by HTML5UP
  tags:
    - HTML5UP
    - Landing Page
    - Portfolio
    - Linting
    - Styling:SCSS
    - Transitions
    - SEO
  features:
    - Includes sections to easily create landing pages
    - React Helmet <head> Management
    - Easily update menus & submenus in gatsby-config file
    - Integrates react-scroll and react-reveal for transitions
    - ESLint and Prettier for safety and consistent code style
    - Offline-ready
    - Responsive design
    - Left, Right and no sidebar templates
    - Font awesome icons
    - HTML5UP Design
- url: https://tina-starter-grande.netlify.app/
  repo: https://github.com/tinacms/tina-starter-grande
  description: Feature-rich Gatsby starter with full TinaCMS integration
  tags:
    - Blog
    - Markdown
    - SEO
    - Netlify
    - Pagination
    - CMS:Other
    - Styling:CSS-in-JS
  features:
    - Fully integrated with TinaCMS for easy editing
    - Blocks based page & form builder
    - Styled Components
    - Code syntax highlighting
    - Light/Dark mode
- url: https://amelie-blog.netlify.app/
  repo: https://github.com/tobyau/gatsby-starter-amelie
  description: A minimal and mobile-friendly blog template
  tags:
    - Blog
    - SEO
    - Markdown
  features:
    - Responsive design
    - Customizable content through markdown files
    - SEO component with React Helmet
- url: https://chronoblog.now.sh
  repo: https://github.com/Ganevru/gatsby-starter-chronoblog
  description: Chronoblog is a Gatsby js theme specifically designed to create a personal website. The main idea of ​​Chronoblog is to allow you not only to write a personal blog but also to keep a record of everything important that you have done.
  tags:
    - Blog
    - Portfolio
    - MDX
    - Markdown
    - SEO
    - Styling:CSS-in-JS
    - Linting
  features:
    - Starter for Chronoblog Gatsby Theme
- url: https://gatsby-eth-dapp-starter.netlify.app
  repo: https://github.com/robsecord/gatsby-eth-dapp-starter
  description: Gatsby Starter for Ethereum Dapps using Web3 with Multiple Account Management Integrations
  tags:
    - Client-side App
    - Netlify
    - Authentication
  features:
    - Ethereum Web3 Authentication - Multiple Integrations
    - ConsenSys Rimble UI Integration
    - Styled Components
    - Coinbase, Fortmatic, Metamask, WalletConnect, and more
    - dFuse Blockchain Streaming and Notifications
- url: https://gatsby-starter-theme-antv.antv.vision
  repo: https://github.com/antvis/gatsby-starter-theme-antv
  description: ⚛️ Polished Gatsby theme for documentation site
  tags:
    - Documentation
    - Markdown
    - Language:TypeScript
    - Styling:Ant Design
    - i18n
  features:
    - ⚛ Prerendered static site
    - 🌎 Internationalization support by i18next
    - 📝 Markdown-based documentation and menus
    - 🎬 Examples with live playground
    - 🏗 Unified Theme and Layout
    - 🆙 Easy customized header nav
    - 🧩 Built-in home page components
- url: https://gatsby-starter-cafe.netlify.app
  repo: https://github.com/crolla97/gatsby-starter-cafe
  description: Gatsby starter for creating a single page cafe website using Contentful and Leaflet
  tags:
    - CMS:Contentful
    - Styling:SCSS
    - Landing Page
    - Onepage
  features:
    - Leaflet interactive map
    - Instagram Feed
    - Contentful for menu item storage
    - Responsive design
- url: https://gatsby-firebase-simple-auth.netlify.app/
  repo: https://github.com/marcomelilli/gatsby-firebase-simple-auth
  description: A simple Firebase Authentication Starter with protected routes
  tags:
    - Firebase
    - Authentication
    - Styling:Tailwind
  features:
    - Authentication with Firebase
    - Protected Routes with Authorization
- url: https://demo.gatsbystorefront.com/
  repo: https://github.com/GatsbyStorefront/gatsby-starter-storefront-shopify
  description: Lightning fast PWA storefront for Shopify
  tags:
    - CMS:Headless
    - Shopify
    - SEO
    - PWA
    - E-commerce
    - Styling:CSS-in-JS
  features:
    - Gatsby Storefront
    - gatsby-theme-storefront-shopify
    - Shopify Integration
    - Shopping Cart
    - PWA
    - Optimized images with gatsby-image.
    - SEO
    - A11y
- url: https://keturah.netlify.app/
  repo: https://github.com/giocare/gatsby-starter-keturah
  description: A portfolio starter for developers
  tags:
    - Portfolio
    - SEO
    - Markdown
  features:
    - Target Audience Developers
    - Designed To Resemble A Terminal And Text Editor
    - Responsive Design
    - FontAwesome Icon Library
    - Easily Customize Content Using Markdown Files
    - SEO Friendly Component
    - Social Media Icons Provided
- url: https://gatsby-lander.surge.sh/
  repo: https://github.com/codebushi/gatsby-starter-lander
  description: Single page starter built with Tailwind CSS
  tags:
    - Onepage
    - Linting
    - Styling:Tailwind
  features:
    - Simple One Page Site
    - Landing Page Design
    - Fully Responsive
    - Styling with Tailwind
- url: https://gatsby-starter-papan01.netlify.app/
  repo: https://github.com/papan01/gatsby-starter-papan01
  description: A Gatsby starter for creating a markdown blog.
  tags:
    - Linting
    - Blog
    - Styling:SCSS
    - Markdown
    - Pagination
    - PWA
    - SEO
  features:
    - SSR React Code Splitting(loadable-components)
    - Theme Toggle(light/dark)
    - Pagination
    - SEO(Sitemap, Schema.org, OpenGraph tags, Twitter tag)
    - Web application manifest and offline support
    - Google Analytics
    - Disqus
    - RSS
    - ESLint(Airbnb) for linting
    - Prettier code formatting
    - gh-pages for deploying to GitHub Pages
- url: https://gatsby-starter-boilerplatev-kontent-demo.netlify.app/
  repo: https://github.com/viperfx07/gatsby-starter-boilerplatev-kontent
  description: A Gatsby starter using BoilerplateV for Kentico Kontent.
  tags:
    - Blog
    - CMS:Headless
    - CMS:Kontent
    - Styling:Bootstrap
    - Styling:CSS-in-JS
    - Linting
  features:
    - Sass (SCSS Flavored) CSS
    - ITCSS Structure of CSS (with glob added for css)
    - Bootstrap CSS Framework
    - React Helmet <head> Management
    - ESLint(Airbnb) for JS linting
    - Prettier for JS formatting
- url: https://www.cryptocatalyst.net/
  repo: https://github.com/n8tb1t/gatsby-starter-cryptocurrency
  description: A full-fledged cryptocurrency Gatsby starter portal with landing page, blog, roadmap, devs team, and docs.
  tags:
    - Linting
    - Blog
    - Styling:SCSS
    - Markdown
    - Pagination
    - PWA
    - SEO
  features:
    - Beautiful Mobile-first design.
    - modular SCSS styles.
    - Configurable color scheme.
    - Advanced config options.
    - Advanced landing page.
    - Blog Component.
    - Live comments.
    - Roadmap component.
    - Developers page component.
    - Algolia advanced search index, with content chunks.
    - Docs component.
    - No outdated codebase, use only react hooks.
    - Easy to modify react components.
    - SEO (Sitemap, OpenGraph tags, Twitter tags)
    - Google Analytics Support
    - Offline Support & WebApp Manifest
    - Easy to modify assets.
- url: https://chronoblog-profile.now.sh
  repo: https://github.com/Ganevru/gatsby-starter-chronoblog-profile
  description: This starter will help you launch a personal website with a simple text feed on the main page. This starter looks simple and neat, but at the same time, it has great potential for organizing your content using tags, dates, and search. The homepage is organized in compact feeds. The display of content in these feeds is based on the tags of this content (for example, only content with a podcast tag gets into the feed with podcasts).
  tags:
    - Blog
    - Portfolio
    - MDX
    - Markdown
    - SEO
    - Styling:CSS-in-JS
    - Linting
  features:
    - Specially designed to create a personal website (in a simple and strict "text" style)
    - Universal text feed divided into categories
    - Search and Tags for organizing content
    - A simple change of primary and secondary colors of the site, fonts, radius of curvature of elements, etc (thanks to Theme UI theming)
    - Clean and Universal UI
    - Mobile friendly, all elements and custom images are adapted to any screen
    - Light/Dark mode
    - Easy customization of icons and links to your social networks
    - MDX for the main menu of the site, footer and other elements of the site
    - MDX for pages and content
    - Code syntax highlighting
    - SEO (OpenGraph and Twitter) out of the box with default settings that make sense (thanks to React Helmet)
- url: https://chronoblog-hacker.now.sh
  repo: https://github.com/Ganevru/gatsby-starter-chronoblog-hacker
  description: A dark (but with ability to switch to light) starter that uses the Source Code Pro font (optional) and minimalistic UI
  tags:
    - Blog
    - Portfolio
    - MDX
    - Markdown
    - SEO
    - Styling:CSS-in-JS
    - Linting
  features:
    - Specially designed to create a personal website
    - Search and Tags for organizing content
    - A simple change of primary and secondary colors of the site, fonts, radius of curvature of elements, etc (thanks to Theme UI theming)
    - Clean and Minimalistic UI
    - Mobile friendly, all elements and custom images are adapted to any screen
    - Light/Dark mode
    - Easy customization of icons and links to your social networks
    - MDX for the main menu of the site, footer and other elements of the site
    - MDX for pages and content
    - Code syntax highlighting
    - SEO (OpenGraph and Twitter) out of the box with default settings that make sense (thanks to React Helmet)
- url: https://gatsby-starter-tailwind2-emotion-styled-components.netlify.app/
  repo: https://github.com/chrish-d/gatsby-starter-tailwind2-emotion-styled-components
  description: A (reasonably) unopinionated Gatsby starter, including; Tailwind 2 and Emotion. Use Tailwind utilities with Emotion powered CSS-in-JS to produce component scoped CSS (no need for utilities like Purge CSS, etc).
  tags:
    - Styling:CSS-in-JS
    - Styling:Tailwind
  features:
    - Utility-first CSS using Tailwind 2.
    - CSS scoped within components (no "bleeding").
    - Only compiles the CSS you use (no need to use PurgeCSS/similar).
    - Automatically gives you Critical CSS with inline stlyes.
    - Hybrid of PostCSS and CSS-in-JS to give you Tailwind base styles.
- url: https://5e0a570d6afb0ef0fb162f0f--wizardly-bassi-e4658f.netlify.app/
  repo: https://github.com/adamistheanswer/gatsby-starter-baysik-blog
  description: A basic and themeable starter for creating blogs in Gatsby.
  tags:
    - Blog
    - Portfolio
    - MDX
    - Markdown
    - SEO
    - Styling:CSS-in-JS
    - Linting
  features:
    - Specially designed to create a personal website
    - Clean and Minimalistic UI
    - Facebook Comments
    - Mobile friendly, all elements and custom images are adapted to any screen
    - Light/Dark mode
    - Prettier code formatting
    - RSS
    - Links to your social networks
    - MDX for pages and content
    - Code syntax highlighting
    - SEO (OpenGraph and Twitter) out of the box with default settings that make sense (thanks to React Helmet)
- url: https://gatsby-starter-robin.netlify.app/
  repo: https://github.com/robinmetral/gatsby-starter-robin
  description: Gatsby Default Starter with state-of-the-art tooling
  tags:
    - MDX
    - Styling:CSS-in-JS
    - Linting
    - Testing
    - Storybook
  features:
    - 📚 Write in MDX
    - 👩‍🎤 Style with Emotion
    - 💅 Linting with ESLint and Prettier
    - 📝 Unit and integration testing with Jest and react-testing-library
    - 💯 E2E browser testing with Cypress
    - 📓 Visual testing with Storybook
    - ✔️ CI with GitHub Actions
    - ⚡ CD with Netlify
- url: https://help.dferber.de
  repo: https://github.com/dferber90/gatsby-starter-help-center
  description: A themeable starter for a help center
  tags:
    - Documentation
    - Markdown
    - MDX
    - Search
  features:
    - Manage content in Markdown and YAML files
    - Multiple authors possible
    - Apply your own theme
    - Usable in any language
    - SEO friendly
    - Easy to add Analytics
- url: https://evaluates2.github.io/Gatsby-Starter-TypeScript-Redux-TDD-BDD
  repo: https://github.com/Evaluates2/Gatsby-Starter-TypeScript-Redux-TDD-BDD
  description: An awesome Gatsby starter template that takes care of the tooling setup, allowing you and your team to dive right into building ultra-fast React applications quickly and deploy them with confidence! 📦
  tags:
    - Redux
    - Language:TypeScript
    - Linting
    - Testing
    - Styling:None
  features:
    - 📚 Written in TypeScript.
    - 💡 Redux preconfigured (with local-storage integration.
    - 💅 Linting with TSLint and Prettier.
    - 📝 Unit testing with Jest and react-test-renderer.
    - 💯 Behavior-driven E2E browser testing with Cypress + Cucumber.js plugin.
    - 📓 Steps for deploying to Gh-pages
    - ✔️ CI with TravisCI
    - ⚡ Steps for deploying to GitHub Pages, AWS S3, or Netlify.
- url: https://gatsby-resume-starter.netlify.app/
  repo: https://github.com/barancezayirli/gatsby-starter-resume-cms
  description: Resume starter styled using Tailwind with Netlify CMS as headless CMS.
  tags:
    - CMS:Headless
    - SEO
    - PWA
    - Portfolio
  features:
    - One-page resume/CV
    - PWA
    - Multiple Netlify CMS widgets
    - Netlify CMS as Headless CMS
    - Tailwind for styling with theming
    - Optimized build process (purge css)
    - Basic SEO, site metadata
    - Prettier
    - Social media links
- url: https://gatsby-starter-default-nostyles.netlify.app/
  repo: https://github.com/JuanJavier1979/gatsby-starter-default-nostyles
  description: The default Gatsby starter with no styles.
  tags:
    - Styling:None
  features:
    - Based on gatsby-starter-default
    - No styles
- url: https://greater-gatsby.now.sh
  repo: https://github.com/rbutera/greater-gatsby
  description: Barebones and lightweight starter with TypeScript, PostCSS, Tailwind CSS, and Storybook.
  tags:
    - PWA
    - Language:TypeScript
    - Styling:Tailwind
  features:
    - Lightweight & Barebones
    - includes Storybook
    - Full TypeScript support
    - Uses styled-components Global Styles API for consistency in styling across application and Storybook
- url: https://gatsby-simplefolio.netlify.app/
  repo: https://github.com/cobidev/gatsby-simplefolio
  description: A clean, beautiful and responsive portfolio template for Developers ⚡️
  tags:
    - Portfolio
    - PWA
    - SEO
    - Onepage
  features:
    - Modern UI Design
    - Reveal Animations
    - Fully Responsive
    - Easy site customization
    - Configurable color scheme
    - OnePage portfolio site
    - Fast image optimization
- url: https://gatsby-starter-hpp.netlify.app/
  repo: https://github.com/hppRC/gatsby-starter-hpp
  description: All in one Gatsby skeleton based TypeScript, emotion, and unstated-next.
  tags:
    - MDX
    - SEO
    - PWA
    - Linting
    - Styling:CSS-in-JS
    - Language:TypeScript
  features:
    - PWA
    - TypeScript
    - Absolute import
    - Useful ready made custom hooks
    - Ready made form component for Netlify form
    - Global CSS component and Reset CSS component
    - Advanced SEO components(ex. default twitter ogp image, sitemaps, robot.txt)
    - Prettier, ESLint
    - unstated-next(useful easy state library)
- url: https://gatsby-typescript-emotion-storybook.netlify.app/
  repo: https://github.com/duncanleung/gatsby-typescript-emotion-storybook
  description: Config for TypeScript + Emotion + Storybook + React Intl + SVGR + Jest.
  tags:
    - Language:TypeScript
    - Styling:CSS-in-JS
    - Storybook
    - i18n
    - Linting
    - Testing
  features:
    - 💻 TypeScript
    - 📓 Visual testing with Storybook
    - 👩‍🎤 CSS-in-JS styling with Emotion
    - 💅 Linting with ESLint and Prettier
    - 🌎 React Intl internationalization support
    - 🖼️ SVG support with SVGR
    - 📝 Unit and integration testing with Jest and react-testing-library
    - ⚡ CD with Netlify
- url: https://felco-gsap.netlify.app
  repo: https://github.com/AshfaqKabir/Felco-Gsap-Gatsby-Starter
  description: Minimal Multipurpose Gsap Gatsby Landing Page. Helps Getting Started With Gsap and Netlify Forms.
  tags:
    - Portfolio
    - Styling:CSS-in-JS
  features:
    - Minimal 3 Page Responsive Layout
    - Multipurpose Gatsby Theme
    - Working Netlify Form
    - Gsap For Modern Animtaions
    - Styled Components for responsive component based styling with theming
    - Basic SEO, site metadata
    - Prettier
- url: https://gatsby-starter-fusion-blog.netlify.app/
  repo: https://github.com/robertistok/gatsby-starter-fusion-blog
  description: Easy to configure blog starter with a modern, minimal theme
  tags:
    - Language:TypeScript
    - Styling:CSS-in-JS
    - Netlify
    - Markdown
    - Blog
    - SEO
  features:
    - Featured/Latest posts
    - Sticky header
    - Easy to customize -> edit config.ts with your info
    - Meta tags for improved SEO with React Helmet
    - Transform links to bitly links automatically
    - Codesyntax
    - Code syntax highlighting
- url: https://gatsby-bootstrap-italia-starter.dej611.now.sh/
  repo: https://github.com/italia/design-italia-gatsby-starterkit
  description: Gatsby starter project using the Bootstrap Italia design kit from Italian Digital Team
  tags:
    - Styling:Bootstrap
    - SEO
    - Linting
  features:
    - Bootstrap Italia - design-react-kit
    - Prettier
    - Sticky header
    - Complete header
    - Homepage and service templates pages ready to use
    - Meta tags for improved SEO with React Helmet
- url: https://gatsby-starter-webcomic.netlify.app
  repo: https://github.com/JLDevOps/gatsby-starter-webcomic
  description: Gatsby blog starter that focuses on webcomics and art with a minimalistic UI.
  tags:
    - Markdown
    - MDX
    - Netlify
    - Pagination
    - Search
    - Styling:Bootstrap
    - RSS
    - SEO
  features:
    - Designed to focus on blog posts with images.
    - Search capability on blog posts
    - Displays the latest posts
    - Displays all the tags from the site
    - Pagination between blog posts
    - Has a "archive" page that categorizes and displays all the blog posts by date
    - Mobile friendly
- url: https://gatsby-starter-material-emotion.netlify.app
  repo: https://github.com/liketurbo/gatsby-starter-material-emotion
  description: Gatsby starter of Material-UI with Emotion 👩‍🎤
  tags:
    - Language:TypeScript
    - SEO
    - Styling:Material
    - Styling:CSS-in-JS
  features:
    - Based on Gatsby Default Starter
    - Material-UI
    - Emotion
    - Roboto Typeface
    - SEO
    - TypeScript
- url: https://flex.arshad.io
  repo: https://github.com/arshad/gatsby-starter-flex
  description: A Gatsby starter for the Flex theme.
  tags:
    - SEO
    - MDX
    - Styling:CSS-in-JS
  features:
    - MDX Blocks for your Gatsby site.
    - Customizable, extendable and accessible.
    - Theme UI
    - SEO and Open graphs support
    - Color modes
    - Code Highlighting
- url: https://london-night-day.netlify.app/
  repo: https://github.com/jooplaan/gatsby-london-night-and-day
  description: A custom, image-centric dark and light mode aware theme for Gatsby. Advanced from the Gatsby starter London After Midnight.
  tags:
    - Blog
    - Portfolio
    - Gallery
    - SEO
    - Markdown
    - Styling:SCSS
    - HTML5UP
    - CMS:Netlify
  features:
    - Support tags
    - Easily change the theme color
    - Post thumbnails in the homepage
    - Made for image-centric portfolios
    - Using the London After Midnight is now “Dark mode” (the default), and the original London as “Light mode”.
    - Removed Google Fonts, using system fonts in stead (for speed and privacy :)
    - Use SASS
- url: https://the-gatsby-bootcamp-blog.netlify.app
  repo: https://github.com/SafdarJamal/gatsby-bootcamp-blog
  description: A minimal blogging site built with Gatsby using Contentful and hosted on Netlify.
  tags:
    - Blog
    - CMS:Contentful
    - Netlify
    - Styling:SCSS
    - SEO
    - Portfolio
  features:
    - Basic setup for a full-featured blog
    - Includes React Helmet to allow editing site meta tags
    - Uses SCSS for styling
    - Minimal responsive design
    - Styled components
    - SEO Friendly Meta
- url: https://gatsby-starter-catalyst-hydrogen.netlify.app/
  repo: https://github.com/ehowey/gatsby-starter-catalyst-hydrogen
  description: A full-featured starter for a freelance writer or journalist to display a portfolio of their work. SANITY.io is used as the CMS. Based on Gatsby Theme Catalyst. Uses MDX and Theme UI.
  tags:
    - Styling:Theme-UI
    - CMS:sanity.io
    - SEO
    - PWA
    - Portfolio
  features:
    - Based on Gatsby Theme Catalyst series of themes
    - MDX
    - Theme UI integration for easy to change design tokens
    - SEO optimized to include social media images and Twitter handles
    - Tight integration with SANITY.io including a predefined content studio.
    - A full tutorial is available in the docs.
- url: https://rocketdocs.netlify.app/
  repo: https://github.com/Rocketseat/gatsby-starter-rocket-docs
  description: Out of the box Gatsby Starter for creating documentation websites easily and quickly.
  tags:
    - SEO
    - MDX
    - Documentation
    - Linting
    - Markdown
    - PWA
    - Styling:CSS-in-JS
  features:
    - MDX for docs;
    - Responsive and mobile friendly;
    - Code highlighting with prism-react-renderer and react-live support;
    - SEO (Sitemap, schema.org data, Open Graph and Twitter tags).
    - Google Analytics integration;
    - Custom docs schema;
    - Offline Support & WebApp Manifest;
    - Yaml-based sidebar navigation;
- url: https://gatsby-starter-typescript-default.netlify.app/
  repo: https://github.com/lianghx-319/gatsby-starter-typescript-default
  description: Only TypeScript Gatsby starter base on Default starter
  tags:
    - Language:TypeScript
  features:
    - All features same as gatsby-starter-default
    - Only support TypeScript using gatsby-typescript-plugin
- url: https://gatsby-starter-catalyst.netlify.app/
  repo: https://github.com/ehowey/gatsby-starter-catalyst
  description: A boilerplate starter to accelerate your Gatsby development process. Based on Gatsby Theme Catalyst. Uses MDX for content and Theme UI for styling. Includes a core theme, a header theme, and a footer theme.
  tags:
    - MDX
    - Styling:Theme-UI
    - SEO
    - PWA
  features:
    - Based on Gatsby Theme Catalyst series of themes and starters.
    - Theme options are used to enable some simple layout changes.
    - Latent component shadowing allows for easy shadowing and swapping of layout components such as the header and footer.
    - Theme UI is deeply integrated with design tokens and variants throughout.
    - Uses a Tailwind preset to enable you to focus on design elements.
    - Color mode switching available by default.
    - SEO optimized to include social media images and Twitter handles.
    - React Scroll for one page, anchor based navigation is available.
    - Code highlighting via Prism.
- url: https://gatsby-starter-default-dark-mode.netlify.app/
  repo: https://github.com/alexandreramosdev/gatsby-starter-default-dark-mode
  description: A simple starter to get developing quickly with Gatsby, dark mode, and styled-components.
  tags:
    - Styling:CSS-in-JS
    - Onepage
    - Linting
  features:
    - Dark mode
    - Styled Components
    - Comes with React Helmet for adding site meta tags
    - Includes plugins for offline support out of the box
- url: https://eager-memento.netlify.app/
  repo: https://github.com/Mr404Found/gatsby-memento-blogpost
  description: A responsive gatsby portfolio starter to show off or to flex your skills in a single page
  tags:
    - Netlify
    - Markdown
    - Blog
    - Styling:Bootstrap
  features:
    - React Bootstrap
    - Responsive webpage
    - TypeWriter Effect
- url: https://gatsby-starter-wilde-creations.netlify.app/
  repo: https://github.com/georgewilde/gatsby-starter-wilde-creations
  description: Barebones starter with a minimal number of components to kick off a TypeScript and Styled Components project.
  tags:
    - Styling:CSS-in-JS
    - PWA
    - Testing
    - Linting
    - Language:TypeScript
  features:
    - ✔️ Gatsby
    - ✔️ TypeScript
    - ✔️ Styled Components
    - ✔️ Helmet
    - ✔️ Storybook
    - ✔️ Jest
    - ✔️ ESLint
    - ✔️ Husky
    - ✔️ Prettier
    - ✔️ React Testing Library
    - ✔️ Stylelint
    - ✔️ Offline support
    - ✔️ PWA ready
    - ✔️ SEO
    - ✔️ Responsive design
    - ✔️ Netlify Deployment Friendly
    - ✔️ Highly optimized (Lighthouse score 4 x 100)
- url: https://gatsby-starter-typescript-deploy.netlify.app/
  repo: https://github.com/jongwooo/gatsby-starter-typescript
  description: TypeScript version of the default Gatsby starter🔮
  tags:
    - Language:TypeScript
    - Linting
    - Netlify
    - Testing
  features:
    - TypeScript
    - ESLint for JS linting
    - Prettier code formatting
    - Jest for testing
    - Deploy to Netlify through GitHub Actions
- url: https://answer.netlify.app/
  repo: https://github.com/passwd10/gatsby-starter-answer
  description: A simple Gatsby blog to show your Future Action on top of the page
  tags:
    - Blog
    - Markdown
    - Netlify
    - Disqus
  features:
    - Emoji
    - Social Icon(fontawesome)
    - Google Analytics
    - Disqus
    - Resume
    - Place plan on the top
- url: https://gatsby-portfolio-starter.netlify.app/
  repo: https://github.com/Judionit/gatsby-portfolio-starter
  description: A simple Gatsby portfolio starter
  tags:
    - Netlify
    - Styling:CSS-in-JS
    - Onepage
    - Portfolio
  features:
    - Styled components
    - Responsive webpage
    - Portfolio
- url: https://wp-graphql-gatsby-starter.netlify.app/
  repo: https://github.com/n8finch/wp-graphql-gatsby-starter
  description: A super simple, bare-bone starter based on the Gatsby Starter for the front end and the WP GraphQL plugin on your WordPress install. This is a basic "headless CMS" setup. This starter will pull posts, pages, categories, tags, and a menu from your WordPress site. You should use either the TwentyNineteen or TwentyTwenty WordPress themes on your WordPress install. See the starter repo for more detailed instructions on getting set up. The example here uses the WordPress Theme Unit Test Data for post and page dummy content. Find something wrong? Issues are welcome on the starter repository.
  tags:
    - Blog
    - CMS:Headless
    - CMS:WordPress
    - Netlify
  features:
    - WP GraphQL plugin integration
    - Light/Dark Mode
    - React Helmet for SEO
    - Integrated navigation
    - Verbose (i.e., not D.R.Y.) GraphQL queries to get data from
    - Includes plugins for offline support out of the box
- url: https://gatsby-starter-docz-netlifycms.netlify.app/
  repo: https://github.com/colbyfayock/gatsby-starter-docz-netlifycms
  description: Quickly deploy Docz documentation powered by Netlify CMS!
  tags:
    - CMS:Netlify
    - Documentation
    - Netlify
  features:
    - Docz documentation powered by Gatsby
    - Netlify CMS to manage content
- url: https://keanu-pattern.netlify.app/
  repo: https://github.com/Mr404Found/gatsby-keanu-blog
  description: A responsive and super simple gatsby portfolio starter and extendable for blog also used yaml parsing
  tags:
    - Netlify
    - SEO
    - Blog
    - Landing Page
    - Styling:Other
  features:
    - Attractive Design
    - Responsive webpage
    - Responsive Card Design
    - Gatsby
    - yaml parsing
    - Automatic page Generation by adding content
- url: https://gatsby-contentful-portfolio-blog.netlify.app/
  repo: https://github.com/escapemanuele/gatsby-contentful-blog-portfolio
  description: Simple gatsby starter for integration with Contentful. The result is a clean and nice website for businesses or freelancers with a blog and a portfolio.
  tags:
    - Blog
    - CMS:Headless
    - CMS:Contentful
    - Portfolio
    - PWA
    - Testing
  features:
    - Styled components
    - Responsive webpage
    - Portfolio
    - Blog
    - Testing
    - PWA
- url: https://example-site-for-square-starter.netlify.app/
  repo: https://github.com/jonniebigodes/example-site-for-square-starter
  description: A barebones starter to help you kickstart your next Gatsby project with Square payments
  tags:
    - Square
    - Netlify
    - SEO
    - E-commerce
  features:
    - Serverless
    - Gatsby
    - Square
- url: https://gatsby-animate.netlify.app/
  repo: https://github.com/Mr404Found/gatsby-animate-starter
  description: A responsive and super simple gatsby starter with awesome animations to components and to build your online solutions website. stay tuned more features coming soon
  tags:
    - Netlify
    - SEO
    - Blog
    - Landing Page
    - Styling:Other
  features:
    - Attractive Design
    - Responsive webpage
    - Services
    - Animations
    - yaml parsing
    - Component Animations
    - ReactReveal Library
- url: https://gatsby-starter-instagram-baseweb.netlify.app/
  repo: https://github.com/timrodz/gatsby-starter-instagram-baseweb
  description: 🎢 A portfolio based on your latest Instagram posts, implemented with the Base Web Design System by Uber. It features out-of-the-box responsive layouts, easy-to-implement components, and CSS-in-JS styling.
  tags:
    - Landing Page
    - Portfolio
    - Gallery
    - SEO
    - Netlify
    - Styling:CSS-in-JS
    - Styling:Other
  features:
    - Display your Instagram posts (Up to the last 12 with no API key).
    - Plug & Play configuration. All you need is an Instagram username!
    - Lightweight & Minimalist page structure. Let your work show itself.
    - Responsive design.
    - Simple React functional components (FC).
    - Google Analytics ready.
    - Continuous deployment via Netlify or Vercel.
- url: https://gatsby-starter-mountain.netlify.app/
  repo: https://github.com/artezan/gatsby-starter-mountain
  description: Blog theme that combines the new powerful MDX with the old WordPress. Built with WP/MDX and Theme UI
  tags:
    - Styling:CSS-in-JS
    - PWA
    - MDX
    - CMS:WordPress
    - Landing Page
    - Blog
  features:
    - gatsby-theme-wordpress-mdx
    - Theme UI
    - react-animate-on-scroll
    - Responsive Design
    - SEO friendly
    - Optimized images with gatsby-image
    - Git pre-commit and pre-push hooks using Husky
    - Highly optimized with excellent lighthouse audit score
    - Light/Dark mode
    - CSS Animations
    - Mountain style
- url: https://gatsby-starter-redux-storybook.netlify.app/
  repo: https://github.com/fabianunger/gatsby-starter-redux-storybook
  description: Gatsby Starter that has Redux (persist) and Storybook implemented.
  tags:
    - Redux
    - Storybook
    - PWA
    - Styling:CSS-in-JS
    - SEO
  features:
    - Redux + Redux Persist implemented also for Storybook
    - PWA
    - ESLint
    - SEO ready
- url: https://dospolov.com
  repo: https://github.com/dospolov/gatsby-starter-blog-and-cv
  description: Gatsby starter for Blog and CV.
  tags:
    - Blog
    - CMS:Netlify
    - Pagination
    - Portfolio
    - Disqus
    - RSS
    - Styling:Ant Design
    - Styling:Tailwind
  features:
    - Archive organized by tags and categories
    - Pagination support
    - Offline support
    - Google Analytics support
    - Disqus Comments support
- url: https://gatsby-starter-typescript-themes.netlify.app/
  repo: https://github.com/room-js/gatsby-starter-typescript-themes
  description: Gatsby TypeScript starter with light/dark themes based on CSS variables
  tags:
    - Language:TypeScript
    - Styling:SCSS
  features:
    - Light and Dark themes based on CSS variables (persisted state)
    - Font Awesome
    - Normalize.css
- url: https://gatsby-notion-demo.netlify.app/
  repo: https://github.com/conradlin/gatsby-starter-strata-notion
  description: Gatsby starter utilizing Notion as a CMS based on the strata site template
  tags:
    - Blog
    - PWA
    - SEO
    - Styling:SCSS
  features:
    - Super simple, portfolio + blog + newsletter site
    - Utilizing Notion as a CMS
    - Fully Responsive
    - Styling with SCSS
- url: https://sumanth.netlify.app/
  repo: https://github.com/Mr404Found/gatsby-sidedrawer
  description: A responsive and super simple gatsby site with awesome navbar and stay tuned more features coming soon
  tags:
    - Netlify
    - SEO
    - Blog
    - Landing Page
    - Styling:Other
  features:
    - Attractive Design
    - Responsive webpage
    - Animations
    - Component Animations
    - ReactReveal Library
    - Side Drawer
    - Sidebar
    - Navbar
- url: https://userbase-gatsby-starter.jacobneterer.com
  repo: https://github.com/jneterer/userbase-gatsby-starter
  description: Another TODO app - a Gatsby starter for Userbase, Tailwind CSS, SCSS, and TypeScript.
  tags:
    - Styling:Tailwind
    - Styling:SCSS
    - Language:TypeScript
    - Authentication
    - Netlify
    - SEO
  features:
    - Userbase for authentication and end-to-end encrypted data management
    - All user and data APIs
    - Tailwind CSS and SCSS for styling
    - TypeScript for easier debugging and development, strict types, etc
    - Netlify for hosting
- url: https://gatsby-simple-blog-with-asciidoctor-demo.netlify.app
  repo: https://github.com/hitsuji-no-shippo/gatsby-simple-blog-with-asciidoctor
  description: A Gatsby blog with Asciidoctor. Forked from thundermiracle/gatsby-simple-blog.
  tags:
    - Blog
    - i18n
    - Netlify
    - Disqus
    - RSS
    - SEO
    - Linting
    - Testing
  features:
    - Asciidoc support
    - Easily Configurable
    - Tags
    - Edit on GitHub
    - i18n
    - SEO
    - Light and Dark themes
    - Google Analytics
    - RSS
    - Disqus
    - Breadcrumbs
    - ESLint
- url: https://barcadia.netlify.app/
  repo: https://github.com/bagseye/barcadia
  description: A super-fast site using Gatsby
  tags:
    - Blog
    - CMS:Headless
    - CMS:Contentful
    - Portfolio
  features:
    - Styled components
    - Responsive webpage
    - Portfolio
    - Blog
- url: https://gatsby-starter-clean-resume.netlify.app/
  repo: https://github.com/masoudkarimif/gatsby-starter-clean-resume
  description: A Gatsby Starter Template for Putting Your Resume Online Super Quick!
  tags:
    - Netlify
    - Pagination
    - Styling:Other
    - SEO
  features:
    - Easy setup
    - Completely customizable using only gatsby-config.js file
    - Uses Milligram for styling
    - Fully responsive
    - Clean minimalist design
    - Page transition
    - Five different themes (great-gatsby, master-yoda, wonder-woman, darth-vader, luke-lightsaber)
    - Includes React Helmet for title and description tags
    - Includes Google Analytics plugin
- url: https://gatsby-starter-i18n-bulma.netlify.app
  repo: https://github.com/kalwalt/gatsby-starter-i18n-bulma
  description: A gatsby starter with Bulma and optimized slug for better SEO.
  tags:
    - i18n
    - Netlify
    - CMS:Netlify
    - Styling:Bulma
    - Styling:SCSS
    - Gallery
    - SEO
    - Markdown
    - PWA
    - Blog
  features:
    - Multilanguage support with i18n
    - Slug switcher (multilanguage)
    - Uses Bulma for styling
    - Netlify CMS
    - React Images with Modal
    - FontAwesome icons
    - Animate.css with WOW
    - Robots.txt
    - Sitemap
    - PWA
- url: https://ghost-attila-preview.draftbox.co/
  repo: https://github.com/draftbox-co/gatsby-attila-theme-starter
  description: A Gatsby starter for creating blogs from headless Ghost CMS.
  tags:
    - Blog
    - CMS:Headless
    - SEO
    - Styling:SCSS
    - Pagination
  features:
    - Attila standard Ghost theme
    - Data sourcing from headless Ghost
    - Responsive design
    - SEO optimized
    - OpenGraph structured data
    - Twitter Cards meta
    - Sitemap Generation
    - XML Sitemaps
    - Progressive Web App
    - Offline Support
    - RSS Feed
    - Composable and extensible
- url: https://gatsby-contentful-portfolio.netlify.app/
  repo: https://github.com/wkocjan/gatsby-contentful-portfolio
  description: Gatsby portfolio theme integrated with Contentful
  tags:
    - CMS:Contentful
    - CMS:Headless
    - Gallery
    - Portfolio
    - SEO
    - Styling:Tailwind
  features:
    - Clean minimalist design
    - Contentful integration with ready to go placeholder content
    - Responsive design
    - Uses Tailwind CSS for styling
    - Font Awesome icons
    - Robots.txt
    - SEO optimized
    - OpenGraph structured data
    - Integration with Mailchimp
- url: https://gatsby-graphcms-ecommerce-starter.netlify.app
  repo: https://github.com/GraphCMS/gatsby-graphcms-ecommerce-starter
  description: Swag store built with GraphCMS, Stripe, Gatsby, Postmark, and Printful.
  tags:
    - E-commerce
    - i18n
    - Netlify
    - Styling:Tailwind
    - CMS:Other
    - Stripe
  features:
    - Dropshipping by Printful
    - Printful inventory enhanced by GraphCMS
    - Custom GraphQL API for handling checkout and payment
    - Postmark for order notifications
    - Strong Customer Authentication
- url: https://koop-blog.netlify.app/
  repo: https://github.com/bagseye/koop-blog
  description: A simple blog platform using Gatsby and MDX
  tags:
    - Blog
    - Markdown
    - MDX
  features:
    - Responsive design
    - Styled 404 page
    - Lightweight
    - Styled Components
- url: https://gatsby-blog-mdx.now.sh/
  repo: https://github.com/EllisMin/gatsby-blog-mdx
  description: A ready-to-use, customizable personal blog with minimalist design
  tags:
    - Blog
    - MDX
    - Markdown
    - Netlify
    - SEO
    - Styling:Other
    - Documentation
  features:
    - Simple blog with responsive design
    - Light / Dark Mode Switch
    - MDX & Markdown to create post & About page
    - Code syntax highlighting (Light / Dark)
    - Facebook | Disqus | Utterances comments
    - Social Media Links & Share buttons
    - SEO + Sitemap + RSS
    - Googly Analytics Support
    - Easy & Highly Customizable
- url: https://gatsby-airtable-listing.netlify.app/
  repo: https://github.com/wkocjan/gatsby-airtable-listing
  description: Airtable theme for Gatsby
  tags:
    - Airtable
    - SEO
    - Styling:Tailwind
  features:
    - Airtable integration
    - Modals with previous/next navigation
    - Responsive design
    - Uses Tailwind CSS for styling
    - Font Awesome icons
    - Clean minimalist design
    - SEO optimized
    - Robots.txt
    - OpenGraph structured data
- url: https://gatsby-starter-personality.netlify.app/
  repo: https://github.com/matheusquintaes/gatsby-starter-personality
  description: A free responsive Gatsby Starter
  tags:
    - Portfolio
    - Gallery
  features:
    - SEO
    - Page transition
    - Fully responsive
    - Styling:CSS-in-JS
- url: https://seattleservicerelief.com/
  repo: https://github.com/service-relief/gatsby-starter-service-relief
  description: Localized index of resources for your city.
  tags:
    - Airtable
    - Netlify
    - SEO
    - Styling:Tailwind
  features:
    - generates a static website using Gatsby
    - uses Airtable to manage your listings and categories
    - includes an Airtable form to collect local submissions and add them to Airtable for approval
    - can be personalized to a city or region without touching a line of code
    - one-click deployment via Netlify
- url: https://shards-gatsby-starter.netlify.app/
  repo: https://github.com/wcisco17/gatsby-typescript-shards-starter
  description: Portfolio with TypeScript and Shards UI
  tags:
    - Language:TypeScript
    - Portfolio
    - Netlify
    - PWA
    - Styling:Bootstrap
  features:
    - Portfollio Starter that includes Shards Ui component library and TypeScript generator.
    - TypeScript
    - TypeScript Generator
    - Styled-Components
    - Shards UI
    - Bootstrap
- url: https://gatsby-sanity-developer-portfolio-starter.jacobneterer.com/
  repo: https://github.com/jneterer/gatsby-sanity-developer-portfolio-starter
  description: A Gatsby + Sanity CMS starter project for developer portfolios. Also built using Tailwind CSS, SCSS, and TypeScript.
  tags:
    - CMS:sanity.io
    - Portfolio
    - Styling:Tailwind
    - Styling:SCSS
    - Language:TypeScript
    - Netlify
    - SEO
  features:
    - Developer portfolio using Gatsby + Sanity CMS
    - Edit your profile, projects, and tags all in Sanity CMS without any code commits
    - Tailwind CSS and SCSS for styling
    - TypeScript for easier debugging and development, strict types, etc
    - Netlify for hosting
    - SEO Capabilities
- url: https://serene-ramanujan-285722.netlify.app/
  repo: https://github.com/kunalJa/gatsby-starter-math-blog
  description: Responsive math-focused blog with MDX and Latex built-in
  tags:
    - MDX
    - Blog
    - PWA
    - Storybook
    - Styling:Other
    - SEO
  features:
    - Mobile friendly and fully responsive
    - Easy to configure (just change site.config.js)
    - MDX
    - Latex with Katex
    - Storybook with tested components included
    - Uses Tachyons for styling
    - Easy to create new posts
- url: https://gatsby-starter-canada-pandemic.netlify.app/
  repo: https://github.com/masoudkarimif/gatsby-starter-canada-pandemic
  description: A Gatsby starter template for covering pandemics in Canada
  tags:
    - AWS
    - Onepage
    - Styling:Other
  features:
    - Interactive SVG map using D3
    - Responsive design
    - Styled 404 page
    - Google Analytics support
    - Includes React Helmet
    - Clean minimalist design
    - Completely customizable using only gatsby-config.js file
- url: https://builderio.github.io/gatsby-starter-builder/
  repo: https://github.com/BuilderIO/gatsby-starter-builder
  description: Gatsby starter with drag + drop page building with your React components via Builder.io
  tags:
    - CMS:Other
    - CMS:Headless
  features:
    - Builder.io integration with sample pages/header/footer.
    - Drag and drop page editing and creations.
    - Lots of built-in templates, widgets, or bring in your own custom components.
    - Uses @builder.io/gatsby plugin to dynamically create pages published on the editor.
    - SEO
- url: https://gatsby-starter-reason-blog.netlify.app/
  repo: https://github.com/mukul-rathi/gatsby-starter-reason-blog
  description: The Gatsby Starter Blog using ReasonML!
  tags:
    - Blog
    - Styling:CSS-in-JS
    - Language:Other
  features:
    - Basic setup for a full-featured type-safe blog
    - ReasonML support out-of-the-box
    - ReasonReact v3 JSX syntax
    - CSS-in-Reason support
    - StaticQuery GraphQL support in ReasonML
    - Similar to gatsby-starter-blog

- url: https://gct.mozart409.space/
  repo: https://github.com/Mozart409/gatsby-custom-tailwind
  description: A minimal Tailwind CSS starter, with custom fonts, purgecss, automatic linting when committing to master, awesome lighthouse audit, custom Vercel/serve server for production build, visible to all in your network, so you can test it with your phone.
  tags:
    - Linting
    - PWA
    - SEO
    - Styling:Tailwind
    - Styling:PostCSS
  features:
    - Minimal Tailwind Starter
    - Custom Fonts predefined
    - Automatic Linting on Commit using husky and pretty-quick
    - Custom server to test Production Builds on your local network via Vercel/serve
    - Extensive Readme in the repo
- url: https://gatsby-redux-toolkit-typescript.netlify.app/
  repo: https://github.com/saimirkapaj/gatsby-redux-toolkit-typescript-starter
  description: Gatsby Starter using Redux-Toolkit, TypeScript, Styled Components, and Tailwind CSS.
  tags:
    - Redux
    - Language:TypeScript
    - Styling:Tailwind
  features:
    - Redux-Toolkit
    - TypeScript
    - Styled Components
    - Tailwind CSS
    - Removes unused CSS with Purgecss
    - Font Awesome Icons
    - Responsive Design
    - Change between light and dark themes
    - SEO
    - React Helmet
    - Offline Support
- url: https://gatsby-ts-tw-styled-eslint.netlify.app
  repo: https://github.com/Miloshinjo/gatsby-ts-tw-styled-eslint-starter
  description: Gatsby starter with TypeScript, Tailwind CSS, @emotion/styled, and ESLint.
  tags:
    - Linting
    - Styling:CSS-in-JS
    - Styling:Tailwind
    - Language:TypeScript
  features:
    - TypeScript support
    - CSS-in-JS with @emotion/styled (like styled components)
    - Tailwind CSS (1.2) support
    - ESLint with Airbnb settings
- url: https://mik3y.github.io/gatsby-starter-basic-bootstrap/
  repo: https://github.com/mik3y/gatsby-starter-basic-bootstrap
  description: A barebones starter featuring react-bootstrap and deliberately little else
  tags:
    - Styling:Bootstrap
    - Styling:SCSS
  features:
    - Uses react-bootstrap, sass, and little else
    - Skeleton starter, based on gatsby-starter-default
    - Optional easy integration of themes from Bootswatch.com
- url: https://gatsby-starter-songc.netlify.app/
  repo: https://github.com/FFM-TEAM/gatsby-starter-song
  description: A Gatsby starter for blog style with fresh UI.
  tags:
    - Blog
    - Netlify
    - SEO
    - Language:TypeScript
    - Styling:CSS-in-JS
  features:
    - Emoji (emojione)
    - Code syntax highlighting (atom-one-light Style)
    - Mobile friendly and fully responsive
    - Comment feature ( utterances)
    - Post side PostTOC
    - Simple fresh design like Medium
    - Readability
- url: https://gatsby-starter-kontent-lumen.netlify.app/
  repo: https://github.com/Kentico/gatsby-starter-kontent-lumen
  description: A minimal, lightweight, and mobile-first starter for creating blogs uses Gatsby and Kentico Kontent CMS. Inspired by Lumen.
  tags:
    - SEO
    - CMS:Headless
    - CMS:Kontent
    - Netlify
    - Styling:SCSS
    - Blog
  features:
    - Kentico Kontent CaaS platform as the data source.
    - Mobile-First approach in development.
    - Archive organized by tags and categories.
    - Automatic Sitemap generation.
    - Lost Grid.
    - Beautiful typography inspired by matejlatin/Gutenberg.
    - Stylesheet built using Sass and BEM-Style naming.
    - Syntax highlighting in code blocks.
    - Google Analytics support.
- url: https://dindim-production.netlify.app/
  repo: https://github.com/lorenzogm/gatsby-ecommerce-starter
  description: Gatsby starter to create an ecommerce website with Netlify and Stripe. Setup and release your shop in a few minutes.
  tags:
    - Client-side App
    - E-commerce
    - Firebase
    - Netlify
    - SEO
    - Stripe
    - Styling:CSS-in-JS
  features:
    - 100% Free. No subscriptions, just pay a fee to Stripe when you sell a product.
    - Home Page to list all your products.
    - Category Page to list products by category.
    - Product Detail Page. Define several colors and sizes for the same product
    - Cart Page with the summary of your cart before checkout.
    - Checkout Page powered by Stripe.
    - Scripts to create/update/delete your products in Stripe.
    - Analytics with Firebase
- url: https://gatsby-starter-ts.now.sh/
  repo: https://github.com/jpedroschmitz/gatsby-starter-ts
  description: A TypeScript starter for Gatsby. No plugins and styling. Exactly the necessary to start!
  tags:
    - Language:TypeScript
    - Styling:None
    - Linting
  features:
    - TypeScript
    - ESLint and Prettier
    - Husky and lint-staged
    - Commitizen and Commitlint
    - TypeScript absolute paths
- url: https://rolwinreevan.com
  repo: https://github.com/rolwin100/rolwinreevan_gatsby_blog
  description: This starter consists of Ant Design System you can use it for your personal blog. I have given a lot of time in developing this starter because I found that there were not many starters with a very good design. Please give a star to this project if you have like it to encourage me 😄. Thank you.
  tags:
    - Blog
    - Portfolio
    - Markdown
    - SEO
    - PWA
  features:
    - Blog designed using Markdown.
    - Beautifully designed landing page.
    - First project in the starters list to use Ant Design.
    - Supports SSR and is also a PWA.
- url: https://gatsby-antd-starter.netlify.app/
  repo: https://github.com/alienCY/gatsby-antd-starter
  description: Gatsby starter with Ant Design (antd)
  tags:
    - Styling:Ant Design
    - SEO
  features:
    - Ant Design components
    - A really nice header.
- url: https://gatsby-starter-typescript.surge.sh
  repo: https://github.com/kurttomlinson/gatsby-starter-typescript
  description: A TypeScript starter with auto-generated GraphQL types, TS errors in the develop console, and gatsby-node.ts support!
  tags:
    - Language:TypeScript
  features:
    - TypeScript
    - Auto-generated types from GraphQL queries
    - TypeScript errors in the develop console
    - Support for typed GraphQL queries in gatsby-node.ts
    - Based on gatsby-starter-default
- url: https://www.dyuzz.club/
  repo: https://github.com/Dyuzz/Gatsby-Blog-Starter-Dyuzz
  description: A Gatsby starter for creating blogs.
  tags:
    - Blog
    - PWA
    - SEO
    - CMS:Netlify
    - Pagination
  features:
    - Blog designed using Markdown.
    - Beautifully designed landing page.
    - Gatsby v2
    - Google Analytics
    - Web App Manifest
    - Netlify Support
    - Gitalk Comment
    - SiteMap
    - Netlify CMS Support
    - TOC（TableOfContexts）
    - Pagination
    - SEO
    - Phone browser Support
- url: https://dropinblog-gatsby-starter.netlify.app/
  repo: https://github.com/DropInBlog/gatsby-starter
  description: A quick and simple Gatsby solution for the simplest blogging solution
  tags:
    - Blog
    - Netlify
    - Pagination
    - SEO
    - CMS:Headless
    - Styling:SCSS
    - Styling:CSS-in-JS
    - Styling:Tailwind
  features:
    - Pagination
    - Beautifully designed landing page.
    - Includes Chakra-UI and Tailwind CSS
- url: https://gatsby-material-typescript-starter.netlify.app
  repo: https://github.com/Junscuzzy/gatsby-material-typescript-starter
  description: A simple starter using TypeScript, ESLint, Prettier & @Material-ui
  tags:
    - Language:TypeScript
    - Linting
    - Netlify
    - SEO
    - Styling:Material
  features:
    - TypeScript in front-side & node-side
    - Prettier, ESLint and Type-check well configured together
    - Material-ui SSR compatible with build-in light/dark theme
    - Content sourcing free
    - Functional react (Hooks & functions instead Class)
    - Responsive design
    - SEO optimized
    - Styled 404 page
    - Google Analytics support
- url: https://gatsby-starter-takeshape-startup.netlify.app
  repo: https://github.com/colbyfayock/gatsby-starter-takeshape-startup
  description: Integrate TakeShape CMS using a ready to go TakeShape Startup project!
  tags:
    - Blog
    - CMS:Other
    - CMS:Headless
    - Landing Page
    - Styling:SCSS
  features:
    - Integrate TakeShape CMS
    - Preconfigured to work with the TakeShape Startup project
- url: https://gatsby-startbootstrap-agency.netlify.app/
  repo: https://github.com/thundermiracle/gatsby-startbootstrap-agency
  description: Gatsby version of startbootstrap-agency with i18n supported.
  tags:
    - Portfolio
    - PWA
    - SEO
    - Gallery
    - Landing Page
    - Onepage
    - Markdown
    - Netlify
    - Styling:Bootstrap
    - i18n
    - Netlify
    - Linting
  features:
    - Easily Configurable
    - Different types of sections
    - i18n
    - SEO
    - Google Analytics
    - Prettier, ESLint
- url: https://gatsby-typescript-tailwind-twin-styled-component-starter.netlify.app/
  repo: https://github.com/DevHausStudio/Gatsby-Typescript-Tailwind-Twin-Styled-Component-Starter
  description: Barebones and lightweight starter with TypeScript, Styled-Components, Tailwind CSS, Twin Macro.
  tags:
    - Language:TypeScript
    - Styling:Tailwind
    - Styling:CSS-in-JS
    - Netlify
  features:
    - Gatsby v2
    - TypeScript
    - Tailwind CSS
    - Style-Components
    - CSS-in-JS
    - Code Readability
    - Barebones
- url: https://dlford.github.io/gatsby-typescript-starter-minimalist/
  repo: https://github.com/dlford/gatsby-typescript-starter-minimalist
  description: A minimalist Gatsby TypeScript starter, because less is more
  tags:
    - Language:TypeScript
    - Linting
    - Styling:Other
  features:
    - Don't use `React.FC` (See `https://github.com/facebook/create-react-app/pull/8177`)
    - Minimalist
    - Prettier / ESLint pre-configured
    - CSS Reset / CSS Modules
    - Style Builder page for adjusting global styles
- url: https://flotiq-starter-products.herokuapp.com/
  repo: https://github.com/flotiq/gatsby-starter-products
  description: A Gatsby e-commerce starter with products sourced from Flotiq.
  tags:
    - CMS:Headless
    - E-commerce
    - CMS:Other
  features:
    - Snipcart e-commerce starter
    - Flotiq CMS as a product source
    - Deploy to Heroku
- url: https://goodpraxis.coop
  repo: https://github.com/GoodPraxis/gp-gatsby-starter-ts-sass-jest
  description: A solid, basic Gatsby starter used by Good Praxis suitable for many different types of projects
  tags:
    - Language:TypeScript
    - Styling:SCSS
    - SEO
    - Testing
  features:
    - TypeScript support
    - SCSS for styling
    - JEST tests
    - Simple SEO setup
- url: https://gatsby-markdown-personal-website.netlify.app/
  repo: https://github.com/SaimirKapaj/gatsby-markdown-personal-website
  description: Gatsby Markdown Personal Website Starter, using Styled Components, Tailwind CSS, and Framer Motion.
  tags:
    - Blog
    - Portfolio
    - Markdown
    - Styling:Tailwind
  features:
    - Markdown
    - Framer Motion
    - Page Transition
    - Styled Components
    - Tailwind CSS
    - Removes unused CSS with Purgecss
    - Font Awesome Icons
    - Responsive Design
    - SEO
    - React Helmet
    - Offline Support
    - Gatsby Image
- url: https://flotiq-starter-recipes.herokuapp.com
  repo: https://github.com/flotiq/gatsby-starter-recipes
  description: A Gatsby culinary starter with recipes sourced from Flotiq.
  tags:
    - CMS:Headless
    - Gallery
    - Pagination
    - CMS:Other
  features:
    - Recipes starter
    - Culinary recipes
    - Flotiq CMS as a recipe source
- url: https://gatsby-markdown-typescript-personal-website.netlify.app/
  repo: https://github.com/SaimirKapaj/gatsby-markdown-typescript-personal-website
  description: Gatsby Markdown Personal Website Starter, using TypeScript, Styled Components, Tailwind CSS, and Framer Motion.
  tags:
    - Blog
    - Portfolio
    - Markdown
    - Language:TypeScript
    - Styling:Tailwind
  features:
    - Markdown
    - TypeScript
    - Framer Motion
    - Page Transition
    - Styled Components
    - Tailwind CSS
    - Removes unused CSS with Purgecss
    - Font Awesome Icons
    - Responsive Design
    - SEO
    - React Helmet
    - Offline Support
    - Gatsby Image
- url: https://thestartup.netlify.app/
  repo: https://github.com/bagseye/startup
  description: A startup template perfect for brochure sites and small businesses
  tags:
    - Landing Page
    - Onepage
    - Portfolio
    - Styling:CSS-in-JS
  features:
    - Font Awesome Icons
    - Responsive Design
    - Style-Components
- url: https://gatsby-starter-tailwind-css.netlify.app/
  repo: https://github.com/melanienolan/gatsby-starter-tailwind-css
  description: A Gatsby starter with Tailwind CSS. Uses Tailwind CSS v1.4.1 and includes built-in support for PurgeCSS.
  tags:
    - Landing Page
    - Onepage
    - Styling:Tailwind
  features:
    - Simple boilerplate site using Tailwind CSS
    - PurgeCSS support to remove unused styles
    - PostCSS including Autoprefixer
    - React Helmet for better SEO
- url: https://wp-balsa-preview.draftbox.co/
  repo: https://github.com/draftbox-co/gatsby-wordpress-balsa-starter
  description: A Gatsby starter for creating blogs from headless WordPress CMS.
  tags:
    - Blog
    - SEO
    - CMS:WordPress
    - Styling:Other
    - Pagination
  features:
    - Balsa Skin by Draftbox
    - Data sourcing from headless WordPress
    - Responsive design
    - SEO optimized
    - OpenGraph structured data
    - Twitter Cards meta
    - Sitemap Generation
    - XML Sitemaps
    - Progressive Web Ap
- url: https://gatsby-typescript-eslint-prettier-starter.netlify.app/
  repo: https://github.com/Tielem/gatsby-typescript-eslint-prettier-starter
  description: This Gatsby starter is an adaptation of the default Gatsby starter with TypeScript, ESlint and Prettier added and pre-configured, bringing you everything you need to get up and running with Gatsby in a type-safe and style-safe way.
  tags:
    - Language:TypeScript
    - Linting
    - Styling:None
  features:
    - TypeScript compile (gatsby-plugin-ts), not Babel transpile (gatsby-plugin-typescript)
    - Type errors cause gatsby develop and gatsby build to stop
    - Makes use of ESlint with Airbnb's TypeScript config, to ensure code styling both in JavaScript and TypeScript
    - Linting errors cause gatsby develop and gatsby build to stop
    - Good starter template to add additional features (such as Markdown or Headless CMS) in a type safe and style safe way
    - Dependencies are automatically kept up to date with [Renovate](https://renovate.whitesourcesoftware.com/)
- url: https://gatsby-basic-typescript-starter.netlify.app/
  repo: https://github.com/noahub/gatsby-typescript-starter
  description: This starter ships with the main Gatsby configuration files you need to build a basic site using React and TypeScript.
  tags:
    - Language:TypeScript
    - Styling:CSS-in-JS
  features:
    - TypeScript installed and configured
    - Styled Components via Emotion
    - Google Fonts enabled
    - React Helmet for SEO
    - Configured image filesystem, transformer-sharp, plugin-sharp
- url: https://gatsby-landing-page-starter.netlify.app/
  repo: https://github.com/btahir/gatsby-landing-page-starter
  description: Simple Landing Page Starter Built With Gatsby.
  tags:
    - Landing Page
    - SEO
    - PWA
    - Styling:SCSS
  features:
    - Responsive design
    - SEO optimized
    - Conversion optimized
    - Sitemap Generation
    - XML Sitemaps
    - Progressive Web App
    - Offline Support
    - Composable and extensible
- url: https://gatsby-lotus-starter.netlify.app/
  repo: https://github.com/DecliningLotus/gatsby-lotus-starter
  description: A fully featured Gatsby Bootstrap starter.
  tags:
    - Linting
    - Netlify
    - PWA
    - SEO
    - Styling:Bootstrap
    - Styling:PostCSS
    - Styling:SCSS
  features:
    - Bootstrap + React Bootstrap
    - React Icons
    - Typefaces + Font Preloader
    - SVGO Optimizations
    - Optimized SEO
    - SASS Support
    - Sitemap Generation
    - Progressive Web App
    - Offline Support
    - Semantic Release
    - Netlify + CircleCI Support
- url: https://creationspirit.github.io/gatsby-babylonjs-starter/
  repo: https://github.com/creationspirit/gatsby-babylonjs-starter
  description: A Gatsby starter with example Babylonjs scene boilerplate.
  tags:
    - Portfolio
  features:
    - Babylon.js 3D graphics
    - Built on top of Gatsby's default starter
- url: https://gatsby-starter-voyager.netlify.app/
  repo: https://github.com/gregdferrell/gatsby-starter-voyager
  description: A feature-rich starter blog.
  tags:
    - Blog
    - Markdown
    - Pagination
    - RSS
    - SEO
    - Styling:SCSS
    - Styling:Other
  features:
    - Beautiful starter blog with content in markdown
    - Responsive, mobile-first design using tachyons.scss, flexbox, SCSS & CSS modules
    - Fast, with top-notch lighthouse audit scores
    - View posts by tag & author
    - Pagination & next/prev navigation
    - Social sharing links on blog posts (twitter, facebook, pinterest)
    - SEO component with social sharing cards for twitter & facebook
    - Structured data, schema.org
    - Sitemap & RSS feed
    - Support for email subscription to Mailchimp campaign
    - Support for Google analytics
- url: https://expo-gatsby-starter.netlify.app/
  repo: https://github.com/Sidibedev/expo-gatsby-starter
  description: A simple Expo and Gatsby starter.
  tags:
    - PWA
    - SEO
  features:
    - SEO
    - PWA
    - Offline Support
    - Upload Image
    - Expo SDK
    - Image manipulation
    - 404 page
    - Navigation
- url: https://gatsby-starter-banshorian.netlify.app
  repo: https://github.com/webmaeistro/gatsby-starter-banshorian
  description: Starter for the gatsby-theme-banshorian. A creative cool-looking personal or work projects showcase/portfolio/CV. Based on byfolio.
  tags:
    - Styling:Other
    - Portfolio
    - Transitions
    - Linting
    - Testing
    - PWA
  features:
    - Gatsby v2
    - Style-Components Using @emotion
    - Edit Everything From gatsby.config
    - Developer Friendly
    - Isomorphic Skills Tiles
    - Transitions Between Pages and Menu
- url: https://a2zarslaan.github.io/gatsby-starter-sasslan/
  repo: https://github.com/a2zarslaan/gatsby-starter-sasslan
  description: A minimalistic Gatsby starter template featuring SASS and CSS 7-1 architecture.
  tags:
    - Blog
    - Portfolio
    - Markdown
  features:
    - Markdown
    - CSS 7-1 Architecture
    - GraphQL IDE
    - Page Transitions
    - Easy to edit CSS variables
    - Styled Components
    - SVG icons
    - Google fonts
    - Desktop-First Design
    - Responsive Design
    - React Helmet
    - Gatsby Remark Images
    - Code Readability
    - Progressive Web App
- url: https://pedantic-brown-bbf927.netlify.app/
  repo: https://github.com/pkino/gatsby-starter-typescript-sass
  description: A minimum starter with TypeScript, Sass, ESLint and Prettier built-in
  tags:
    - Language:TypeScript
    - Styling:SCSS
    - Linting
  features:
    - TypeScript and Sass support
    - ESLint with basic react rules
- url: https://gatsby-starter-portfolio-minimal.netlify.app/
  repo: https://github.com/konstantinmuenster/gatsby-starter-portfolio-minimal
  description: A modern one-page portfolio with a clean yet expressive design.
  tags:
    - Portfolio
    - Markdown
    - MDX
    - PWA
    - Onepage
    - Styling:CSS-in-JS
  features:
    - Quick and Easy Setup - Add content and deploy
    - Content via Markdown/MDX - No external CMS needed
    - Extendable Layout - Add more sections as you like
    - Responsive Design - With freshening Animations
    - Medium Integration - Feature your latest articles
    - Progressive Web App/PWA - Offline Support
    - Fast and Accessible
    - SEO
- url: https://gatsby-theme-clarisse.netlify.app
  repo: https://github.com/tacogator/gatsby-starter-blog-material-clarisse
  description: A minimalist blog starter with Material-UI
  tags:
    - Blog
    - SEO
    - Portfolio
    - Landing Page
    - Styling:Material
    - Markdown
    - MDX
  features:
    - SEO-ready
    - Clean design with emphasis on Call-to-action
    - Built-in Tag/Category support
    - Write post in markdown or MDX
    - Desktop and mobile responsive layout
    - Customizable branding & navigation
    - Material-UI
- url: https://ph0en1x.ru/
  repo: https://github.com/eduard-kirilov/gatsby-ts-apollo-starter
  description: This starter is a ready-made configuration that includes Gatsby, React, Redux, Apollo, GraphQL, TypeScript, Styled-Components, Material-UI, Jest, Enzyme.
  tags:
    - E-commerce
    - SEO
    - Redux
    - Language:TypeScript
    - Pagination
    - Styling:Material
  features:
    - This starter is configured to interact with GraphQL of your backend through Apollo.
    - Strong typing with TypeScript.
    - Typescript, Apollo, Mongo - backend.
    - Unit tests based on jest and enzyme.
    - In this starter, Styled-components and Material-UI can be used simultaneously.
    - This starter has tuned redux with reselect on board
    - Desktop and mobile responsive layout
- url: https://gatsby-starter-tailwind-opinionated.netlify.app/
  repo: https://github.com/mjsarfatti/gatsby-starter-tailwind-opinionated
  description: Based on the official Gatsby starter, with an opinionated Tailwind setup. Uses Purgecss to remove unused CSS.
  tags:
    - Styling:Tailwind
  features:
    - Based on gatsby-starter-default
    - Tailwind CSS Framework
    - Removes unused CSS with Purgecss
    - Works great with VS Code
    - Create React App ESLint default
    - Run Prettier through ESLint
    - Sensible Tailwind CSS configuration, great for most sites
    - Absolute imports (no more ../../../../some/components.js)
    - Typescript-ready
    - Box shadows by box-shadows.co
    - Spring transition easing
    - Tailwind forms plugin

- url: https://gatsby-starter-jest-enzyme-eslint.netlify.app
  repo: https://github.com/markbello/gatsby-starter-jest-enzyme-eslint
  description: gatsby-starter-default with Jest, Enzyme, and ESLint
  tags:
    - Testing
    - Linting
  features:
    - Jest testing set up
    - Enzyme for shallow rendering and snapshot testing
    - ESLint for linting
    - No frills, minimally opinionated
- url: https://foundation.stackrole.com/
  repo: https://github.com/stackrole/gatsby-starter-foundation
  description: A starter to launch your blazing fast personal website and a blog, Built with Gatsby and Netlify CMS. Made with ❤ by Stackrole
  tags:
    - CMS:Netlify
    - Markdown
    - Netlify
    - Pagination
    - SEO
    - Styling:SCSS
    - Blog
    - Landing Page
  features:
    - A Blog and Personal website with Netlify CMS.
    - Responsive Web Design
    - Customize content of Homepage, About and Contact page.
    - Add / Modify / Delete blog posts.
    - Edit website settings, Add Google Analytics and make it your own all with in the CMS.
    - SEO Optimized
    - OpenGraph structured data
    - Twitter Cards meta
    - Beautiful XML Sitemaps
    - Netlify Contact Form, Works right out of the box after deployment.
    - Invite collaborators into Netlify CMS, without giving access to your GitHub account via Git Gateway
    - Gatsby Incremental Builds with Netlify.
    - For more info, Take a look at readme.md on the Github repo.
- url: https://gatsby-starter-payments.netlify.app
  repo: https://github.com/moonclerk/gatsby-starter-payments
  description: A Gatsby starter for creating SaaS landing pages using MoonClerk to accept payments.
  tags:
    - Landing Page
    - Netlify
    - Onepage
    - SEO
    - Stripe
    - Styling:CSS-in-JS
  features:
    - SEO optimized
    - Landing Page
    - Fully responsive
    - Gatsby images
    - MoonClerk Payment Forms
    - Open source illustrations from Icons8
    - Google Analytics
    - Includes React Helmet to allow editing site meta tags
    - Includes plugins for easy, beautiful typography
    - Styling with styled-components
    - Organized using ABEM
- url: https://schoolfront.netlify.app
  repo: https://github.com/orzechdev/schoolfront
  description: School website starter
  tags:
    - Language:TypeScript
    - Styling:CSS-in-JS
    - CMS:WordPress
    - Blog
    - Presentation
  features:
    - Main page
    - WordPress blog
    - Contact page
    - About page
    - Open hours information
    - Offered curriculum page
    - Teachers list
    - WCAG AA support
    - SEO optimized
    - Sitemap Generation
    - Gatsby v2
    - Styled Components
    - TypeScript
- url: https://gatsby-starter-donations.netlify.app
  repo: https://github.com/moonclerk/gatsby-starter-donations
  description: A simple starter to help get up and running accepting donations using Gatsby + MoonClerk
  tags:
    - Donations
    - Landing Page
    - Netlify
    - Onepage
    - SEO
    - Stripe
    - Styling:CSS-in-JS
  features:
    - SEO optimized
    - Fully responsive
    - Gatsby images
    - MoonClerk Payment Forms
    - Open source illustrations from Icons8
    - Open source image from Unsplash
    - Google Analytics
    - Includes React Helmet to allow editing site meta tags
    - Includes plugins for easy, beautiful typography
    - Styling with styled-components
    - Organized using ABEM
- url: https://jolly-tree-003047c03.azurestaticapps.net/
  repo: https://github.com/floAr/gatsby-starter-azure_swa
  description: A simple Gatsby starter making use of the new Azure Static Web App service.
  tags:
    - Redux
    - Styling:None
    - Azure
  features:
    - CI/CD using github actions
- url: https://minimal-blog-starter.netlify.app/
  repo: https://github.com/imjamesku/gatsby-minimal-blog-starter
  description: A minimal NetlifyCMS starter based on the default starter with no additional styling
  tags:
    - CMS:Netlify
    - Styling:None
    - Blog
  features:
    - NetlifyCMS
    - Blog post list
    - SEO
- url: https://gatsbyfire.netlify.app/
  repo: https://github.com/GeorgeSteel/gatsby-fire-starter
  description: A Gatsby Starter to build a complete web app with Gatsby & Firebase by using the library reactfire
  tags:
    - Firebase
    - Authentication
    - Client-side App
  features:
    - You can build a realtime app without any `window object` issue.
    - Private/Dynamic routing made easy with reach/router.
    - Fully integrated with reactfire.
    - Easy to setup.
    - Insane Lighthouse performance.
    - FirebaseUI fully integrated & customizable for any language location.
- url: https://gatsby-starter-catalyst-helium.netlify.app/
  repo: https://github.com/ehowey/gatsby-starter-catalyst-helium
  description: A personal blog starter with large featured images, SEO optimization, dark mode, and support for many different frontmatter fields. Based on Gatsby Theme Catalyst. Uses MDX for content and Theme UI for styling. Includes a core theme, a header theme, a footer theme, and a blog theme.
  tags:
    - MDX
    - Styling:Theme-UI
    - SEO
    - PWA
    - Blog
  features:
    - Based on Gatsby Theme Catalyst series of themes and starters.
    - Theme options are used to enable some simple layout changes.
    - Designed with component shadowing in mind to allow easier customization.
    - Theme UI is deeply integrated with design tokens and variants throughout.
    - Color mode switching available by default.
    - RSS Feed
    - SEO optimized to include social media images and Twitter handles.
    - React Scroll for one page, anchor based navigation is available.
    - Code highlighting via Prism.
- url: https://headless.us
  repo: https://github.com/ecomloop/headless-starter
  description: The Shopify + Gatsby starter theme for digital commerce
  tags:
    - E-commerce
    - Shopify
    - CMS:Netlify
    - Blog
  features:
    - Integrated with Shopify for pulling products
    - Checkout handled via Shopify
    - Includes variants for products
    - XML sitemap
    - Blog with Netlify CMS
    - RSS feed
    - Designed to bring headless commerce to Shopify merchants and shops
- url: http://gatsby-tailwind-starter.kosvrouvas.com/
  repo: https://github.com/kosvrouvas/gatsby-tailwindcss-starter
  description: The default Gatsby starter bundled with the latest TailwindCSS for DRY situations
  tags:
    - MDX
    - Styling:Tailwind
  features:
    - Based on Gatsby Starter Theme
    - Google Analytics
    - Sentry
- url: https://simple.rickkln.com
  repo: https://github.com/rickkln/gatsby-starter-simple
  description: Simple Gatsby starter for a small static site. Replaces Prettier with ESLint (AirBnB style), and adds TypeScript and Firebase hosting.
  tags:
    - Linting
    - Language:TypeScript
    - Firebase
    - SEO
    - Markdown
    - Portfolio
  features:
    - TypeScript is used for a better developer experience.
    - ESLint and the AirBnB TypeScript style guide help you avoid, and fix, simple issues in your code.
    - The default Gatsby formatting tool Prettier, has been removed in order to avoid conflicts with the ESLint + AirBnB TypeScript tools described above.
    - Firebase Hosting is supported and configured for Gatsby from the start.
    - Dynamic pages for blog posts in markdown is implemented.
- url: https://the-great-gatsby-starter.netlify.app
  repo: https://github.com/bradgarropy/gatsby-starter
  description: 🥂 the great gatsby starter
  tags:
    - Linting
    - Netlify
    - SEO
    - Styling:CSS-in-JS
  features:
    - Base scaffolding for a Gatsby site.
    - ESLint and Prettier are preconfigured.
    - Preconfigured Netlify hosting.
    - Serverless functions ready to go.
    - Style with styled-components out of the box.
    - Customizable SEO component included.
- url: https://gatsby-starter-capacitor.netlify.app/
  repo: https://github.com/flogy/gatsby-starter-capacitor
  description: Build blazing fast mobile apps with Gatsby and Capacitor.
  tags:
    - Styling:None
  features:
    - Basic setup for hybrid mobile apps for Android and iOS
    - Demonstration on how to access Native APIs of mobile devices
- url: https://gatsby-starter-woo.surge.sh/
  repo: https://github.com/desmukh/gatsby-starter-woo
  description: Simple, clean, and responsive landing page for your product or service. This is a GatsbyJS port of StyleShout's Woo template.
  tags:
    - Landing Page
    - Onepage
    - Portfolio
  features:
    - Ported from StyleShout Woo theme
    - Fully responsive
    - Includes React Helmet to allow editing site meta tags
    - All landing page content can be customised through YAML files stored in content folder and in gatsby-config.js
- url: https://gatsby-tfs-acme-starter.netlify.app/
  repo: https://github.com/tiagofsanchez/gatsby-tfs-acme-starter
  description: Your new digital garden. ACME Blog is a starter that was build on top of a gatsby-theme-acmeblog
  tags:
    - SEO
    - Blog
    - MDX
  features:
    - MDX
    - Light and Dark mode
    - Includes React Helmet to allow editing site meta tags
    - Theme-ui
    - Tags
    - Categories
- url: https://code-notes-example.netlify.com/
  repo: https://github.com/MrMartineau/gatsby-starter-code-notes
  description: A starter for the "Code Notes" Gatsby theme
  tags:
    - Markdown
    - MDX
    - Documentation
    - Styling:Theme-UI
  features:
    - Notes can be written using Markdown or MDX
    - Full syntax highlighting for most programming languages
    - Notes can be tagged
    - Notes can have associated emojis 👏
    - Extra markdown features have also been added. See the demo for in-depth examples
    - Note search powered by the super-fast Flexsearch
- url: https://adityaketkar.netlify.app/
  repo: https://github.com/adityaketkar/circle-packing-personal-homepage
  description: A Customizable Personal-Website Template, Ready to Deploy in 10 mins!
  tags:
    - Landing Page
    - Onepage
    - Portfolio
  features:
    - Based on Starter "Dimension"
    - Easy to implement, data stored in JSON file
    - Includes a instructional video, can be deployed by people with no coding experience
    - Fully customizable template
- url: https://vapor.aesthetic.codes/
  repo: https://github.com/vaporwavy/gatsby-vapor
  description: A custom, simple theme for Gatsby. Made for minimalists. Completely free and fully responsive.
  tags:
    - Blog
    - SEO
    - Search
    - Markdown
    - HTML5UP
    - Pagination
    - CMS:Netlify
  features:
    - Support tags
    - Post Search
    - Toggle Dark themes
- url: https://www.stefanseegerer.de/gatsby-starter-paper-css-landing-page/
  repo: https://github.com/manzanillo/gatsby-starter-paper-css-landing-page
  description: Single page starter with PaperCSS for a workshop, educational material, or other minimal landing pages
  tags:
    - Onepage
    - Landing Page
  features:
    - Landing Page
    - Google Analytics
    - PaperCSS style
- url: https://gatsby-typescript-app-starter.netlify.app/
  repo: https://github.com/MeridjaNassim/gatsby-typescript-app-starter
  description: Minimal starter configuration for PWA using typescript with both static routes and client side routes.
  tags:
    - PWA
    - Language:TypeScript
  features:
    - PWA configuration
    - Client side App configuration , with client side routing
    - JSON data layer included
    - Minimal CSS GRID
- url: https://gatsby-three-ts-plus.netlify.app/
  repo: https://github.com/shunp/gatsby-three-ts-plus
  description: 3D web starter kit with Three.js and TypeScript
  tags:
    - Linting
    - Language:TypeScript
    - Styling:Tailwind
    - CMS:Netlify
    - Portfolio
  features:
    - TypeScript is used for a better developer experience.
    - Tailwind CSS Framework
    - Includes React Helmet to allow editing site meta tags
    - Desktop and mobile responsive layout
- url: https://mui-treasury.com/layout/clones/reactjs?bgColor=b6c0d4
  repo: https://github.com/mui-treasury/gatsby-mui-layout-starter
  description: Supercharge your next project with Mui Treasury Layout, built on top of Material-UI
  tags:
    - Styling:CSS-in-JS
    - Styling:Material
  features:
    - Gatsby v2
    - Material-UI
    - MuiTreasury Layout
    - Dynamic configurable
    - Offline support
    - PWA ready
    - SEO
    - Responsive design
- url: https://7sferry-gatsby-contentful-starters.netlify.app/
  repo: https://github.com/7sferry/Gatsbyan1.0
  description: Blog template for Contentful CMS with some features like comment, tags, archives, pagination, prism, tags, share and many others.
  tags:
    - Blog
    - SEO
    - CMS:Contentful
    - Pagination
  features:
    - Blog template
    - Contentful CMS
    - Facebook Comment
    - Tags
    - Archives by date
    - Pagination
    - Share Button
    - Prism for code preview
- url: https://gatsby-bootstrap-snipcart.netlify.app/
  repo: https://github.com/julianbattaglino/gatsby-snipcart-eccomerce.git
  description: A simple e-commerce shop built using Gatsby / React Bootstrap and Snipcart.
  tags:
    - E-commerce
  features:
    - Pwa
    - Styled Components
- url: https://gatsby-starter-emotion-theme.netlify.app/
  repo: https://github.com/jackoliver/gatsby-starter-emotion-theme
  description: Gatsby+Emotion+Theming, made to get up and running quicker with standard marketing microsites.
  tags:
    - Styling:CSS-in-JS
  features:
    - Alias imports for quicker development
    - Emotion theming out of the box
    - Easy to change global parameters
    - BYOD (Bring your own data sources)
- url: https://gatsby-starter-catalyst-lithium.netlify.app/
  repo: https://github.com/ehowey/gatsby-starter-catalyst-lithium
  description: A personal blog starter with large featured images, SEO optimization, dark mode, and support for many different frontmatter fields. Based on Gatsby Theme Catalyst. Uses MDX for content and Theme UI for styling. Includes a core theme, a header theme, a footer theme, and a blog theme.
  tags:
    - MDX
    - Styling:Theme-UI
    - SEO
    - PWA
    - Blog
  features:
    - Based on Gatsby Theme Catalyst series of themes and starters.
    - Theme options are used to enable some simple layout changes.
    - Designed with component shadowing in mind to allow easier customization.
    - Theme UI is deeply integrated with design tokens and variants throughout.
    - Color mode switching available by default.
    - RSS Feed
    - SEO optimized to include social media images and Twitter handles.
    - React Scroll for one page, anchor based navigation is available.
    - Code highlighting via Prism.
- url: https://ghost-novela-preview.draftbox.co/
  repo: https://github.com/draftbox-co/gatsby-ghost-novela-starter
  description: A Gatsby starter for creating blogs from headless Ghost CMS.
  tags:
    - AMP
    - Blog
    - CMS:Headless
    - CMS:Ghost
    - Disqus
    - Language:TypeScript
    - Markdown
    - MDX
    - Netlify
    - Pagination
    - PWA
    - RSS
    - SEO
    - Styling:CSS-in-JS
    - Styling:Theme-UI
  features:
    - Novela theme by Narrative
    - Data sourcing from headless Ghost
    - Responsive design
    - SEO optimized
    - OpenGraph structured data
    - Twitter Cards meta
    - Sitemap Generation
    - XML Sitemaps
    - Progressive Web App
    - Offline Support
    - RSS Feed
    - Composable and extensible
- url: https://gatsby-starter-portfolio.herokuapp.com/
  repo: https://github.com/surudhb/gatsby-personal-site-template
  description: A minimalist dev portfolio featuring a blog, SEO, app-theming with React.Context, Bootstrap and Sass
  tags:
    - Portfolio
    - Blog
    - SEO
    - Markdown
    - MDX
    - Styling:Bootstrap
    - Styling:SCSS
    - Client-side App
  features:
    - Gatsby v2
    - Main page, Blog page, About page, Projects page, Resume page with dedicated pages for each blog-post and project
    - Uses Sass with Bootstrap to make styling super simple
    - Light/Dark mode for entire app using React's Context API
    - SEO enabled on each page with react-helmet
    - Features optimized image rendering using gatsby-image
    - Uses open source icons from Fontawesome and icons8
    - Uses icons as links to github, resume, hackerrank on main page
    - Programmatically generates styled pages for each blog post and project written in Markdown
    - Blog posts page features a live filter tool
    - Uses site metadata to populate About page
    - Resume page generated using template Markdown files
<<<<<<< HEAD
- url: https://gatsby-starter-nodejs-express.herokuapp.com/
  repo: https://github.com/AdamSiekierski/gatsby-starter-nodejs-express
  description: Gatsby starter with Node.js server based off gatsby-plugin-nodejs with Express 
  tags:
    - Server
    - Backend
    - Monolith
    - Full-stack
  features:
    - Minimalist template to start creating a Gatsby site integrated with Node.js server
    - Express server with gatsby-plugin-nodejs
    - Way to create a full-stack Gatsby app/site
    - Way to add own routes, for example with REST or GraphQL API
    - Painless serving of Gatsby site, with support for client-side routes or redirects. Everything without writing any bit of code
    - You can customize it, to use for example Fastify instead of Express. Refer to gatsby-plugin-nodejs' docs
=======
- url: https://cocky-williams-9d49bd.netlify.app/
  repo: https://github.com/peterdurham/gatsby-starter-blog-boost
  description: A Netlify CMS powered blog starter to jumpstart your personal or company's development.
  tags:
    - Blog
    - Markdown
    - CMS:Netlify
  features:
    - Articles (Blog Post) CMS Model
    - Topics pages
    - Tag Pages
    - Mobile ready
- url: https://gatsby-starter-skeleton.netlify.app/
  repo: https://github.com/msallent/gatsby-starter-skeleton
  description: Gatsby starter featuring TypeScript, ESLint, Prettier and more...
  tags:
    - Language:TypeScript
    - Linting
    - Styling:SCSS
    - SEO
  features:
    - TypeScript (even for gatsby-* files!)
    - ESLint
    - Prettier
    - stylelint
    - husky
    - lint-staged
    - Layout and SEO components
    - SCSS Modules
- url: https://gatsby-persoanl.netlify.app/
  repo: https://github.com/AbdaliDahir/gatsby-portfolio
  description: creative personal & portfolio template based on gatsby. designed so you can showcase your work and write your blogs.
  tags:
    - Blog
    - Portfolio
    - SEO
    - Styling:CSS-in-JS
    - Markdown
    - Landing Page
  features:
    - creative portfolio + blog
    - Styled components
    - Responsive Design
    - Portfolio
    - Blog
    - Github Api
    - Google Analytics
    - Create pages and posts
    - Show works
- url: https://gatsby-starter-vadyan.netlify.app/
  repo: https://github.com/p1t1ch/gatsby-starter-vadyan
  description: A modern content-agnostic Gatsby starter
  tags:
    - Language:TypeScript
    - Linting
    - Netlify
    - PWA
    - SEO
    - Storybook
    - Styling:CSS-in-JS
    - Testing
  features:
    - 💬 Static type checking with Typescript
    - 🥇 Linting environment with ESLint, Prettier, Husky & lint-staged
    - 🎲 Testing environment with Jest, RTL & Cypress
    - 👩‍🎤 CSS in JS styling with Emotion
    - 📕 Work with components in Storybook
    - 🌀 Transform SVGs into React components with SVGR
    - ✨ Full PWA support
    - 🧠 Apollo Client setup for dynamic data
    - 🚦 Ready to use CI/CD setup with Github Actions
    - 📊 Analyze generated build with Webpack Bundle Analyzer
    - 💥 Write pretty imports with Webpack aliases
- url: https://gatsby-p5-gallery-starter.herokuapp.com/
  repo: https://github.com/doubledherin/gatsby-p5-starter
  description: A responsive gallery / portofolio site for showing off your p5.js sketches, with React-p5.js integration via a built-in wrapper.
  tags:
    - Gallery
    - Portfolio
    - Styling:SCSS

  features:
    - A responsive gallery website set up to easily contain generative art and other works created with p5.js
- url: https://emulsify-ds.github.io/gatsby-starter-emulsify-mdx/
  repo: https://github.com/emulsify-ds/gatsby-starter-emulsify-mdx
  description: A starter for a style guide powered by Gatsby Theme Emulsify
  tags:
    - Style Guide
    - Documentation
    - Storybook
    - Markdown
    - MDX
    - Styling:Theme-UI
  features:
    - Fully customizable style guide
    - Document pages and components using Markdown/MDX
    - Show live Storybook components with a shortcode
    - Flexible code syntax highlighting using PrismJS
    - Theming using config-based Theme UI
    - Support for modes - light/dark built-in
    - Image and file support in Markdown
    - Shortcodes for wrapping components and building tab links
    - Gatsby shadowing for Gatsby Theme Emulsify components
    - Supports linking multiple style guides
- url: https://kontent-sample-app-gatsby-intranet.netlify.app
  repo: https://github.com/Simply007/kontent-sample-app-gatsby-intranet
  description: Showcase of Kentico Kontent Intranet admin UI using Material design.
  tags:
    - CMS:Headless
    - CMS:Kontent
    - Netlify
    - Styling:Material
    - i18n
  features:
    - Kentico Kontent CaaS platform as the data source
    - Kentico Kontent rich text element resolution example
    - Showcasing multilingual possibilities
    - Includes plugins for easy, beautiful typography
    - Material Design
    - Intranet showcase
- url: https://varunagrawal.github.io/gatsby-bootstrap-template/
  repo: https://github.com/varunagrawal/gatsby-bootstrap-template
  description: A minimalistic Gatsby starter template with Bootstrap 4 included. Great for getting started with Gatsby without worrying out styling.
  tags:
    - Styling:Bootstrap
    - Client-side App
    - Landing Page
  features:
    - Minimalistic, so nothing extra other than the barebones.
    - Boostrap 4 support out of the box.
    - Comes with React Helmet for adding site meta tags.
- url: https://demo.websheets.co
  repo: https://github.com/tengkuhafidz/WebSheets-Listing-Page
  description: A listing website generator based on a standard Google Sheets template. Manage the branding, layout, and data of the site by just updating the Google Sheets.
  tags:
    - Google Sheets
    - Language:TypeScript
    - Styling:Tailwind
    - Styling:PostCSS
    - PWA
    - SEO
    - Onepage
    - Gallery
    - Portfolio
  features:
    - Google Sheets as data point
    - Change the Branding, template, and data of the site by just updating the Google Sheets
    - Fast-loading static site
    - Progressive web app with offline capabilities
    - Customisable SEO and site metadata
    - Social share
    - Dark Mode
    - Google Analytics
    - Search functionality
    - Responsive Design
    - Preconfigured prettier, eslint, husky
- url: https://www.minimal-portfolio.openarchitex.dev/
  repo: https://github.com/OpenArchitex/gatsby-starter-minimal-portfolio
  description: A simple portfolio with About, Projects and Contact sections created using Theme UI and MDX
  tags:
    - Portfolio
    - Markdown
    - MDX
    - Styling:Tailwind
    - Styling:Theme-UI
    - Onepage
  features:
    - Gatsby v2
    - Simple portfolio with About, Projects and Contact sections
    - Uses MDX and Theme UI for styling
    - SEO enabled on each page with react-helmet
- url: https://renyuanz.github.io/leonids/
  repo: https://github.com/renyuanz/leonids
  description: A simple, fixed sidebar two columns blog theme using tailwind to polish and Github Actions to deploy
  tags:
    - Blog
    - SEO
    - Markdown
    - Styling:Tailwind
    - Styling:PostCSS
  features:
    - All gatsby-starter-blog (the official blog theme) features
    - Light/Dark mode
    - Uses PostCSS with Tailwind to make styling pleasurable
    - Auto-deploys to Github pages with Github actions CI
    - SEO enabled on each page with react-helmet
    - Features optimized image rendering using gatsby-image
    - Writes with Markdown, your favourite writing tool
- url: https://gatsby-opinionated-starter.netlify.app/
  repo: https://github.com/datacrafts-io/gatsby-opinionated-starter
  description: Opinionated full-fledged TypeScript dev environment starter
  tags:
    - Styling:SCSS
    - Styling:Other
    - Testing
    - Language:TypeScript
    - Linting
    - Storybook
  features:
    - Storybook support
    - SCSS + SCSS Modules support
    - Jest + testing-library support
    - TypeScript support
    - ESLint support for both ES and TS
    - remark-lint support for linting markdown files
    - style-lint support for linting SCSS and SCSS Modules
    - GitHub Actions CI optional support
    - Renovate bot optional support
    - Husky optional support
    - Typography.js support
    - Netlify deploy optional support
- url: https://gatsby-starter-fresh.netlify.app
  repo: https://github.com/mishal23/gatsby-starter-fresh
  description: A minimal GatsbyJS starter blog template using the Fresh Theme for anyone to build a blogging site
  tags:
    - Portfolio
    - Blog
    - SEO
    - Markdown
  features:
    - Gatsby v2
    - Blazing fast loading time
    - Mobile Friendly
    - High quality code
    - Component seperated code
    - Custom 404 page
    - In-built contact form powered by Formspree
    - Markdown support for new posts
    - Code syntax highlighting
    - Disqus support for comments
    - Supports PWA
    - Social Media icons
    - SEO friendly
    - Twitter Tags
    - Sitemap Generation
    - Google Analytics
- url: https://gatsby-starter-testing.netlify.app/
  repo: https://github.com/DanailMinchev/gatsby-starter-testing
  description: A simple Gatsby starter with configured testing frameworks and tools for each layer of the Test Pyramid and more.
  tags:
    - Linting
    - Storybook
    - Testing
  features:
    - Unit Testing - Jest with React Testing Library
    - Structural Testing - Jest Snapshot Testing
    - End-to-End Testing - Cypress with Cypress Testing Library
    - Accessibility Testing - axe with cypress-axe
    - Automated Visual Testing - Storybook with jest-puppeteer and jest-image-snapshot
- url: https://boogi.netlify.app
  repo: https://github.com/filipowm/boogi
  description: Create awesome documentation with modern, Gitbook-like look-and-feel.
  tags:
    - Documentation
    - PWA
    - SEO
    - Markdown
    - MDX
    - Styling:CSS-in-JS
    - CMS:Netlify
  features:
    - Customize your page to match your branding and needs
    - Responsive, GitBook-like design inspired by https://gitbook.com/
    - Light / dark mode themes for entire app
    - Custom [BooGi CLI](https://github.com/filipowm/boogi-cli) wrapping Gatsby CLI
      to start quickly, simplify codebase, easily run locally and build you BooGi-based app
    - Rich-content and rich-text features like text formatting, graphs and diagrams,
      quotes, columnar layout, emojis, feather icons, highlights, live code editor,
      syntax highlighting, external code snippets, social buttons and many many more!
    - draft pages
    - Search capabilities with [Algolia](https://www.algolia.com/)
    - local search (search in a browser without need to integrate with Algolia)
    - Progressive Web App (PWA) support - app can work entirely offline
    - Integration with Google Analytics
    - SEO friendliness
    - full screen mode
    - RSS feed
    - Edit content on Gitlab, Github or Bitbucket with edit-on-repo feature
    - Fully customizable using plain Yaml files
- url: https://texblog.akshatbisht.com/
  repo: https://github.com/aaaakshat/gatsby-starter-texblog
  description: A lightweight, LaTeX enabled starter to beautifully showcase your typeset articles.
  tags:
    - Blog
    - Markdown
    - MDX
    - SEO
    - Styling:SCSS
    - Language:TypeScript
  features:
    - Automatically generated landing page with articles organised by date
    - LaTeX support (rendered via remark-katex)
    - Custom Image component to easily add images
    - MDX to add components to articles
    - Uses SCSS for easy-to-understand naming
    - Google Analytics support
    - Responsive design
- url: https://knochenmark.github.io/gatsby-starter-level-2/
  repo: https://github.com/Knochenmark/gatsby-starter-level-2
  description: A minimalistic, responsive and easily configurable Gatsby starter that will help to bring your portfolio to the next level.
  tags:
    - Portfolio
    - Blog
    - Markdown
    - Styling:CSS-in-JS
    - Linting
  features:
    - Responsive Layout
    - High configurability
    - Configurable Sections via Markdown
    - Organized Projects by techs and Blog Posts by tags
    - Posts in Markdown
    - Pagination support
    - Syntax highlighting in code blocks
    - Styled Components with Emotion
    - ESLint and Prettier
    - FontAwsome Library for icons
- url: https://gatsby-starter-essentials.netlify.app/
  repo: https://github.com/selrond/gatsby-starter-essentials
  description: A solid base to build your project upon
  tags:
    - Styling:CSS-in-JS
  features:
    - Sensible folder structure
    - Only linted code is commit-able with pre-commit eslint hook
    - Absolute imports (no more import Button from '../../../../../components/atoms/Button')
    - styled-components set up
    - sanitize.css included for sane out-of-the-box CSS defaults
    - eslint with Airbnb config
    - Auto formatted code via `prettier` as an `eslint` plugin
    - Always up-to-date starter dependencies thanks to Dependabot
    - Improved npm scripts - npm start runs a local server, so you can view your site live on multiple devices at once
    - .nvmrc requiring lts node version
    - Simple circleci integration to utilize CI/CD in your app
- url: https://frosty-torvalds-822eb0.netlify.app
  repo: https://github.com/willb335/gatsby-starter-hoa
  description: A template for home owner associations built with Gatsby, Contentful, and Netlify
  tags:
    - Blog
    - CMS:Headless
    - CMS:Contentful
    - Styling:CSS-in-JS
    - Netlify
  features:
    - CMS:Contentful integration with ready to go placeholder content
    - Netlify integration including a pre-built contact form
    - Pagination logic
    - Styled Components
    - SEO friendly components
    - Prebuilt events calendar
    - Material UI
>>>>>>> ade881d8
<|MERGE_RESOLUTION|>--- conflicted
+++ resolved
@@ -7096,7 +7096,6 @@
     - Blog posts page features a live filter tool
     - Uses site metadata to populate About page
     - Resume page generated using template Markdown files
-<<<<<<< HEAD
 - url: https://gatsby-starter-nodejs-express.herokuapp.com/
   repo: https://github.com/AdamSiekierski/gatsby-starter-nodejs-express
   description: Gatsby starter with Node.js server based off gatsby-plugin-nodejs with Express 
@@ -7112,7 +7111,6 @@
     - Way to add own routes, for example with REST or GraphQL API
     - Painless serving of Gatsby site, with support for client-side routes or redirects. Everything without writing any bit of code
     - You can customize it, to use for example Fastify instead of Express. Refer to gatsby-plugin-nodejs' docs
-=======
 - url: https://cocky-williams-9d49bd.netlify.app/
   repo: https://github.com/peterdurham/gatsby-starter-blog-boost
   description: A Netlify CMS powered blog starter to jumpstart your personal or company's development.
@@ -7463,5 +7461,4 @@
     - Styled Components
     - SEO friendly components
     - Prebuilt events calendar
-    - Material UI
->>>>>>> ade881d8
+    - Material UI