- url: https://graphcms.github.io/gatsby-graphcms-tailwindcss-example/
  repo: https://github.com/GraphCMS/gatsby-graphcms-tailwindcss-example
  description: The default Gatsby starter blog with the addition of the gatsby-source-graphql and tailwind dependencies.
  tags:
    - Styling:Tailwind
    - GraphCMS
  features:
    - Tailwind style library
    - GraphQL source plugin
    - Very simple boilerplate
- url: https://wonism.github.io/
  repo: https://github.com/wonism/gatsby-advanced-blog
  description: n/a
  tags:
    - Portfolio
    - Redux
  features:
    - Blog post listing with previews (image + summary) for each blog post
    - Categories and tags for blog posts with pagination
    - Search post with keyword
    - Put react application / tweet into post
    - Copy some codes in post with clicking button
    - Portfolio
    - Resume
    - Redux for managing statement (with redux-saga / reselect)
- url: https://vagr9k.github.io/gatsby-advanced-starter/
  repo: https://github.com/Vagr9K/gatsby-advanced-starter
  description: Great for learning about advanced features and their implementations
  tags:
    - Styling:None
  features:
    - Does not contain any UI frameworks
    - Provides only a skeleton
    - Tags
    - Categories
    - Google Analytics
    - Disqus
    - Offline support
    - Web App Manifest
    - SEO
- url: https://gatsby-tailwind-emotion-starter.netlify.com/
  repo: https://github.com/muhajirdev/gatsby-tailwind-emotion-starter
  description: A Gatsby Starter with Tailwind CSS + Emotion JS
  tags:
    - Styling:Tailwind
  features:
    - Eslint Airbnb without semicolon and without .jsx extension
    - Offline support
    - Web App Manifest
- url: https://gatsby-starter-redux-firebase.netlify.com/
  repo: https://github.com/muhajirdev/gatsby-starter-redux-firebase
  description: A Gatsby + Redux + Firebase Starter. With Authentication
  tags:
    - Styling:None
    - Firebase
    - Client-side App
  features:
    - Eslint Airbnb without semicolon and without .jsx extension
    - Firebase
    - Web App Manifest
- url: https://dschau.github.io/gatsby-blog-starter-kit/
  repo: https://github.com/dschau/gatsby-blog-starter-kit
  description: n/a
  tags:
    - Blog
  features:
    - Blog post listing with previews for each blog post
    - Navigation between posts with a previous/next post button
    - Tags and tag navigation
- url: https://contentful-userland.github.io/gatsby-contentful-starter/
  repo: https://github.com/contentful-userland/gatsby-contentful-starter
  description: n/a
  tags:
    - Blog
    - Contentful
    - Headless CMS
  features:
    - Based on the Gatsby Starter Blog
    - Includes Contentful Delivery API for production build
    - Includes Contentful Preview API for development
- url: https://react-firebase-authentication.wieruch.com/
  repo: https://github.com/the-road-to-react-with-firebase/react-gatsby-firebase-authentication
  description: n/a
  tags:
    - Firebase
  features:
    - Sign In, Sign Up, Sign Out
    - Password Forget
    - Password Change
    - Protected Routes with Authorization
    - Realtime Database with Users
- url: http://dmwl.net/gatsby-hampton-theme
  repo: https://github.com/davad/gatsby-hampton-theme
  description: n/a
  tags:
    - Styling:CSS-in-JS
  features:
    - Eslint in dev mode with the airbnb config and prettier formatting rules
    - Emotion for CSS-in-JS
    - A basic blog, with posts under src/pages/blog
    - A few basic components (Navigation, Layout, Link wrapper around gatsby-link))
    - Based on gatsby-starter-gatsbytheme
- url: https://vagr9k.github.io/gatsby-material-starter/
  repo: https://github.com/Vagr9K/gatsby-material-starter
  description: n/a
  tags:
    - Styling:Material
  features:
    - React-MD for Material design
    - Sass/SCSS
    - Tags
    - Categories
    - Google Analytics
    - Disqus
    - Offline support
    - Web App Manifest
    - SEO
- url: https://xiaoxinghu.github.io/gatsby-orga/
  repo: https://github.com/xiaoxinghu/gatsby-orga
  description: n/a
  tags:
    - Orga
  features:
    - Parses org-mode files with Orga.
- url: http://2column-portfolio.surge.sh/
  repo: https://github.com/praagyajoshi/gatsby-starter-2column-portfolio
  description: n/a
  tags:
    - Portfolio
    - Styling:SCSS
  features:
    - Designed as a minimalistic portfolio website
    - Grid system using flexboxgrid
    - Styled using SCSS
    - Font icons using font-awesome
    - Google Analytics integration
    - Open Sans font using Google Fonts
    - Prerendered Open Graph tags for rich sharing
- url: https://prototypeinteractive.github.io/gatsby-react-boilerplate/
  repo: https://github.com/PrototypeInteractive/gatsby-react-boilerplate
  description: n/a
  tags:
    - Styling:Bootstrap
  features:
    - Basic configuration and folder structure
    - Uses PostCSS and Sass (with autoprefixer and pixrem)
    - Uses Bootstrap 4 grid
    - Leaves the styling to you
    - Uses data from local json files
    - Contains Node.js server code for easy, secure, and fast hosting
- url: http://capricious-spring.surge.sh/
  repo: https://github.com/noahg/gatsby-starter-blog-no-styles
  description: n/a
  tags:
    - Blog
    - Styling:None
  features:
    - Same as official gatsby-starter-blog but with all styling removed
- url: https://gatsby-starter-blog-demo.netlify.com/
  repo: https://github.com/gatsbyjs/gatsby-starter-blog
  description: official blog
  tags:
    - Official
    - Blog
  features:
    - Basic setup for a full-featured blog
    - Support for an RSS feed
    - Google Analytics support
    - Automatic optimization of images in Markdown posts
    - Support for code syntax highlighting
    - Includes plugins for easy, beautiful typography
    - Includes React Helmet to allow editing site meta tags
    - Includes plugins for offline support out of the box
- url: https://gatsby-starter-bloomer.netlify.com/
  repo: https://github.com/Cethy/gatsby-starter-bloomer
  description: n/a
  tags:
    - Styling:Bulma
  features:
    - Based on gatsby-starter-default
    - Bulma CSS Framework with its Bloomer react components
    - Font-Awesome icons
    - Includes a simple fullscreen hero w/ footer example
- url: https://gatsby-starter-bootstrap-netlify.netlify.com/
  repo: https://github.com/konsumer/gatsby-starter-bootstrap-netlify
  description: n/a
  tags:
    - Styling:Bootstrap
    - Netlify CMS
  features:
    - Very similar to gatsby-starter-netlify-cms, slightly more configurable (eg set site-title in gatsby-config) with Bootstrap/Bootswatch instead of bulma
- url: https://gatstrap.netlify.com/
  repo: https://github.com/jaxx2104/gatsby-starter-bootstrap
  description: n/a
  tags:
    - Styling:Bootstrap
  features:
    - Bootstrap CSS framework
    - Single column layout
    - Basic components like SiteNavi, SitePost, SitePage
- url: http://gatsby-bulma-storybook.surge.sh/
  repo: https://github.com/gvaldambrini/gatsby-starter-bulma-storybook
  description: n/a
  tags:
    - Styling:Bulma
    - Storybook
    - Testing
  features:
    - Storybook for developing components in isolation
    - Bulma and Sass support for styling
    - CSS modules
    - Prettier & eslint to format & check the code
    - Jest
- url: https://gatsby-starter-business.netlify.com/
  repo: https://github.com/v4iv/gatsby-starter-business
  description: n/a
  tags:
    - Styling:Bulma
    - PWA
    - Netlify CMS
    - Disqus
    - Search
    - Pagination
  features:
    - Complete Business Website Suite - Home Page, About Page, Pricing Page, Contact Page and Blog
    - Netlify CMS for Content Management
    - SEO Friendly (Sitemap, Schemas, Meta Tags, GTM etc)
    - Bulma and Sass Support for styling
    - Progressive Web App & Offline Support
    - Tags and RSS Feed for Blog
    - Disqus and Share Support
    - Elastic-Lunr Search
    - Pagination
    - Easy Configuration using `config.js` file
- url: https://haysclark.github.io/gatsby-starter-casper/
  repo: https://github.com/haysclark/gatsby-starter-casper
  description: n/a
  tags:
    - PWA
  features:
    - Page pagination
    - CSS
    - Tags
    - Google Analytics
    - Offline support
    - Web App Manifest
    - SEO
- url: http://gatsby-starter-ceevee.surge.sh/
  repo: https://github.com/amandeepmittal/gatsby-starter-ceevee
  description: n/a
  tags:
    - Portfolio
  features:
    - Based on the Ceevee site template, design by Styleshout
    - Single Page Resume/Portfolio site
    - Target audience Developers, Designers, etc.
    - Used CSS Modules, easy to manipulate
    - FontAwsome Library for icons
    - Responsive Design, optimized for Mobile devices
- url: https://gatsby-starter-contentful-i18n.netlify.com/
  repo: https://github.com/mccrodp/gatsby-starter-contentful-i18n
  description: i18n support and language switcher for Contentful starter repo
  tags:
    - i18n
    - Contentful
    - Headless CMS
  features:
    - Localization (Multilanguage)
    - Dynamic content from Contentful CMS
    - Integrates i18n plugin starter and using-contentful repos
- url: http://cranky-edison-12166d.netlify.com/
  repo: https://github.com/datocms/gatsby-portfolio
  description: n/a
  tags:
    - DatoCMS
    - Headless CMS
  features:
    - Simple portfolio to quick start a site with DatoCMS
    - Contents and media from DatoCMS
    - Custom Sass style
    - SEO
- url: https://gatsby-deck.netlify.com/
  repo: https://github.com/fabe/gatsby-starter-deck
  description: n/a
  tags:
    - Presentation
  features:
    - Create presentations/slides using Gatsby.
    - Offline support.
    - Page transitions.
- url: https://gatsby-starter-default-i18n.netlify.com/
  repo: https://github.com/angeloocana/gatsby-starter-default-i18n
  description: n/a
  tags:
    - i18n
  features:
    - localization (Multilanguage)
- url: https://gatsby-starter-default-demo.netlify.com/
  repo: https://github.com/gatsbyjs/gatsby-starter-default
  description: official default
  tags:
    - Official
  features:
    - Comes with React Helmet for adding site meta tags
    - Includes plugins for offline support out of the box
- url: http://gatsby-dimension.surge.sh/
  repo: https://github.com/codebushi/gatsby-starter-dimension
  description: Single page starter based on the Dimension site template
  tags:
    - Portfolio
    - HTML5UP
    - Styling:SCSS
  features:
    - Designed by HTML5 UP
    - Simple one page site that’s perfect for personal portfolios
    - Fully Responsive
    - Styling with SCSS
- url: https://gatsby-docs-starter.netlify.com/
  repo: https://github.com/ericwindmill/gatsby-starter-docs
  description: n/a
  tags:
    - Documentation
    - Styling:CSS-in-JS
  features:
    - All the features from gatsby-advanced-starter, plus
    - Designed for Documentation / Tutorial Websites
    - ‘Table of Contents’ Component, Auto generates ToC from posts - just follow the file frontmatter conventions from markdown files in ‘lessons’.
    - Styled Components w/ ThemeProvider
    - Basic UI
    - A few extra components
    - Custom prismjs theme
    - React Icons
- url: https://parmsang.github.io/gatsby-starter-ecommerce/
  repo: https://github.com/parmsang/gatsby-starter-ecommerce
  description: Easy to use starter for an e-commerce store
  tags:
    - Styling:Semantic
    - Stripe
    - Moltin
    - eCommerce
    - PWA
    - Authentication
  features:
    - Uses the Moltin eCommerce Api
    - Stripe checkout
    - Semantic-UI
    - Styled components
    - Google Analytics - (you enter the tracking-id)
    - React-headroom
    - Eslint & Prettier. Uses Airbnb JavaScript Style Guide
    - Authentication via Moltin (Login and Register)
- url: http://gatsby-forty.surge.sh/
  repo: https://github.com/codebushi/gatsby-starter-forty
  description: Multi-page starter based on the Forty site template
  tags:
    - Styling:SCSS
    - HTML5UP
  features:
    - Designed by HTML5 UP
    - Colorful homepage, and also includes a Landing Page and Generic Page components.
    - Many elements are available, including buttons, forms, tables, and pagination.
    - Custom grid made with CSS Grid
    - Styling with SCSS
- url: https://themes.gatsbythemes.com/gatsby-starter/
  repo: https://github.com/saschajullmann/gatsby-starter-gatsbythemes
  description: n/a
  tags:
    - Styling:CSS-in-JS
    - Blog
    - Testing
    - Linting
  features:
    - CSS-in-JS via Emotion.
    - Jest and Enzyme for testing.
    - Eslint in dev mode with the airbnb config and prettier formatting rules.
    - React 16.
    - A basic blog, with posts under src/pages/blog. There’s also a script which creates a new Blog entry (post.sh).
    - Data per JSON files.
    - A few basic components (Navigation, Footer, Layout).
    - Layout components make use of Styled-System.
    - Google Analytics (you just have to enter your tracking-id).
    - Gatsby-Plugin-Offline which includes Service Workers.
    - Prettier for a uniform codebase.
    - Normalize css (7.0).
    - Feather icons.
    - Font styles taken from Tachyons.
- url: https://gcn.netlify.com/
  repo: https://github.com/ryanwiemer/gatsby-starter-gcn
  description: A starter template to build amazing static websites with Gatsby, Contentful and Netlify
  tags:
    - Contentful
    - Headless CMS
    - Blog
    - Netlify Form
    - Styling:CSS-in-JS
  features:
    - Contentful integration with ready to go placeholder content
    - Netlify integration including a pre-built contact form
    - Minimal responsive design - made to customize or tear apart
    - Pagination logic
    - Styled components
    - SEO Friendly Component
    - JSON-LD Schema
    - OpenGraph sharing support
    - Sitemap Generation
    - Google Analytics
    - Progressive Web app
    - Offline Support
    - RSS Feed
    - Gatsby Standard module for linting JavaScript with StandardJS
    - Stylelint support for Styled Components to lint the CSS in JS
- url: https://alampros.github.io/gatsby-starter-grommet/
  repo: https://github.com/alampros/gatsby-starter-grommet
  description: n/a
  tags:
    - Styling:Grommet
  features:
    - Barebones configuration for using the Grommet design system
    - Uses Sass (with CSS modules support)
- url: https://gatsby-starter-hello-world-demo.netlify.com/
  repo: https://github.com/gatsbyjs/gatsby-starter-hello-world
  description: official hello world
  tags:
    - Official
  features:
    - A no-frills Gatsby install
    - No plugins, no boilerplate
    - Great for advanced users
- url: https://gatsby-starter-hero-blog.greglobinski.com/
  repo: https://github.com/greglobinski/gatsby-starter-hero-blog
  description: no description yet
  tags:
    - Styling:PostCSS
    - SEO
    - Markdown
  features:
    - Easy editable content in Markdown files (posts, pages and parts)
    - CSS with `styled-jsx` and `PostCSS`
    - SEO (sitemap generation, robot.txt, meta and OpenGraph Tags)
    - Social sharing (Twitter, Facebook, Google, LinkedIn)
    - Comments (Facebook)
    - Images lazy loading and `webp` support (gatsby-image)
    - Post categories (category based post list)
    - Full text searching (Algolia)
    - Contact form (Netlify form handling)
    - Form elements and validation with `ant-design`
    - RSS feed
    - 100% PWA (manifest.webmanifest, offline support, favicons)
    - Google Analytics
    - App favicons generator (node script)
    - Easy customizable base styles via `theme` object generated from `yaml` file (fonts, colors, sizes)
    - React v.16.3 (gatsby-plugin-react-next)
    - Components lazy loading (social sharing)
    - ESLint (google config)
    - Prettier code styling
    - Webpack `BundleAnalyzerPlugin`
- url: https://gatsby-starter-i18n-lingui.netlify.com/
  repo: https://github.com/dcroitoru/gatsby-starter-i18n-lingui
  description: n/a
  tags:
    - i18n
  features:
    - Localization (Multilanguage) provided by js-lingui
    - Message extraction
    - Avoids code duplication - generates pages for each locale
    - Possibility of translated paths
- url: https://lumen.netlify.com/
  repo: https://github.com/alxshelepenok/gatsby-starter-lumen
  description: A minimal, lightweight and mobile-first starter for creating blogs uses Gatsby.
  tags:
    - Blog
    - Netlify CMS
    - Pagination
    - Disqus
    - RSS
    - Linting
    - Testing
    - Styling:PostCSS
    - Styling:SCSS
  features:
    - Lost Grid
    - Jest testing
    - Beautiful typography inspired by matejlatin/Gutenberg
    - Mobile-First approach in development
    - Stylesheet built using SASS and BEM-Style naming
    - Syntax highlighting in code blocks
    - Sidebar menu built using a configuration block
    - Archive organized by tags and categories
    - Pagination support
    - Offline support
    - Google Analytics support
    - Disqus Comments support
- url: https://minimal-blog.lekoarts.de
  repo: https://github.com/LekoArts/gatsby-starter-minimal-blog
  description: This starter is part of a german tutorial series on Gatsby. The starter will change over time to use more advanced stuff (feel free to express your ideas in the repository). Its first priority is a minimalistic style coupled with a lot of features for the content.
  tags:
    - Blog
    - MDX
    - Styling:CSS-in-JS
    - Netlify Form
    - Linting
    - PWA
  features:
    - Minimal and clean white layout
    - Write your blog posts in MDX
    - Offline Support, WebApp Manifest, SEO
    - Code highlighting (with prism-react-renderer) and live preview (with react-live)
- url: https://gatsby-starter-modern-demo.netlify.com/
  repo: https://github.com/kripod/gatsby-starter-modern
  description: no description yet
  tags:
    - Linting
  features:
    - A set of strict linting rules (based on the Airbnb JavaScript Style Guide)
    - Encourage automatic code formatting
    - Prefer using Yarn for package management
    - Use EditorConfig to maintain consistent coding styles between different editors and IDEs
    - Integration with Visual Studio Code
    - Based on gatsby-starter-default
- url: https://gatsby-netlify-cms.netlify.com/
  repo: https://github.com/netlify-templates/gatsby-starter-netlify-cms
  description: n/a
  tags:
    - Blog
    - Styling:Bulma
    - Netlify CMS
  features:
    - A simple blog built with Netlify CMS
    - Basic directory organization
    - Uses Bulma for styling
    - Visit the repo to learn how to set up authentication, and begin modeling your content.
- url: https://gatsby-starter-personal-blog.greglobinski.com/
  repo: https://github.com/greglobinski/gatsby-starter-personal-blog
  description: n/a
  tags:
    - Blog
    - Markdown
    - Algolia
    - Netlify Form
    - Styling:Material
  features:
    - Ready to use, but easily customizable a fully equipped theme starter
    - Easy editable content in Markdown files (posts, pages and parts)
    - ‘Like an app’ layout transitions
    - Easily restyled through theme object
    - Styling with JSS
    - Page transitions
    - Comments (Facebook)
    - Post categories
    - Post list filtering
    - Full text searching (Algolia)
    - Contact form (Netlify form handling)
    - Material UI (@next)
    - RSS feed
    - Full screen mode
    - User adjustable articles’ body copy font size
    - Social sharing (Twitter, Facebook, Google, LinkedIn)
    - PWA (manifes.json, offline support, favicons)
    - Google Analytics
    - Favicons generator (node script)
    - Components leazy loading with AsyncComponent (social sharing, info box)
    - ESLint (google config)
    - Prettier code styling
    - Custom webpack CommonsChunkPlugin settings
    - Webpack BundleAnalyzerPlugin
- url: http://gatsby-photon.surge.sh/
  repo: https://github.com/codebushi/gatsby-starter-photon
  description: Single page starter based on the Photon site template
  tags:
    - HTML5UP
    - Styling:SCSS
  features:
    - Designed by HTML5 UP
    - Single Page, Responsive Site
    - Custom grid made with CSS Grid
    - Styling with SCSS
- url: https://portfolio-bella.netlify.com/
  repo: https://github.com/LekoArts/gatsby-starter-portfolio-bella
  description: A portfolio starter for Gatsby. The target audience are designers and photographers. The light themed website shows your work with large images & big typography. The Onepage is powered by the Headless CMS Prismic.io. and has programmatically created pages for your projects. General settings and colors can be changed in a config & theme file.
  tags:
    - Portfolio
    - Prismic
    - Headless CMS
    - Styling:CSS-in-JS
    - Onepage
    - PWA
    - Linting
  features:
    - Big typography & images
    - White theme
    - Prismic.io as CMS
    - Emotion for styling + Emotion-Grid
    - One-page layout with sub-pages for case studies
    - Easily configurable
    - And other good stuff (SEO, Offline Support, WebApp Manifest Support)
- url: https://cara.lekoarts.de
  repo: https://github.com/LekoArts/gatsby-starter-portfolio-cara
  description: A portfolio starter for Gatsby. The target audience are designers and photographers. The playful & colorful Onepage has beautiful parallax effects (made possible by React Spring) and has a Hero, Projects, About and Contact section. The styling is defined by TailwindCSS which enables easy edits and a consistent look. General settings and colors can be changed in a config & theme file.
  tags:
    - Portfolio
    - Onepage
    - Styling:CSS-in-JS
    - Styling:Tailwind
    - PWA
    - Linting
  features:
    - React Spring
    - TailwindCSS & Styled Components
    - Uses tailwind.macro (Babel macro) for easy TailwindCSS styling
    - Playful & Colorful One-Page website with Parallax effect
    - Easily configurable
    - And other good stuff (SEO, Responsive images, Offline Support, WebApp Manifest Support)
- url: https://emilia.lekoarts.de
  repo: https://github.com/LekoArts/gatsby-starter-portfolio-emilia
  description: A portfolio starter for Gatsby. The target audience are designers and photographers. The dark themed website shows your work with large images in a grid-layout (powered by CSS Grid). The transition effects on the header add a playful touch to the overall minimal design. The website has programmatically created pages for your projects (with automatic image import). General settings and colors can be changed in a config & theme file.
  tags:
    - Portfolio
    - PWA
    - Transitions
    - MDX
    - Styling:CSS-in-JS
    - Linting
    - Testing
  features:
    - Focus on big images (with gatsby-image)
    - Dark Theme with HeroPatterns Header
    - CSS Grid and styled-components
    - Page transitions
    - Cypress for End-to-End testing
    - react-spring animations
    - One-Page layout with sub-pages for projects
    - Create your projects in MDX (automatic import of images)
    - And other good stuff (SEO, Offline Support, WebApp Manifest Support)
- url: https://emma.lekoarts.de
  repo: https://github.com/LekoArts/gatsby-starter-portfolio-emma
  description: A portfolio starter for Gatsby. The target audience are designers and photographers. The light themed website shows your work with large images in a full-width grid-layout. Choose color overlays for card items and your projects. The website has three pages (Index, About, Contact) and programmatically created pages for your projects. General settings and colors can be changed in a config & theme file.
  tags:
    - Portfolio
    - MDX
    - Transitions
    - Styling:CSS-in-JS
    - PWA
    - Linting
    - Testing
  features:
    - Full-width photo grid-layout (with gatsby-image)
    - Minimalistic light theme with large images
    - Create your projects in MDX
    - Styling with styled-components
    - react-spring animations
    - Easily configurable
    - And other good stuff (SEO, Offline Support, WebApp Manifest Support)
- url: https://gatsby-starter-procyon.netlify.com/
  repo: https://github.com/danielmahon/gatsby-starter-procyon
  description: n/a
  tags:
    - PWA
    - GraphCMS
    - Headless CMS
    - Apollo Client
    - Styling:Material
    - Netlify Identity
  features:
    - Gatsby + ReactJS (server side rendering)
    - GraphCMS Headless CMS
    - DraftJS (in-place) Medium-like Editing
    - Apollo GraphQL (client-side)
    - Local caching between builds
    - Material-UI (layout, typography, components, etc)
    - Styled-Components™-like API via Material-UI
    - Netlify Deployment Friendly
    - Netlify Identity Authentication (enables editing)
    - Automatic versioning, deployment and CHANGELOG
    - Automatic rebuilds with GraphCMS and Netlify web hooks
    - PWA (Progressive Web App)
    - Google Fonts
- url: http://gatsby-starter-product-guy.surge.sh/
  repo: https://github.com/amandeepmittal/gatsby-starter-product-guy
  description: n/a
  tags:
    - Portfolio
  features:
    - Single Page
    - A portfolio Developers and Product launchers alike
    - Using Typography.js easy to switch fonts
    - All your Project/Portfolio Data in Markdown, server by GraphQL
    - Responsive Design, optimized for Mobile devices
- url: https://caki0915.github.io/gatsby-starter-redux/
  repo: https://github.com/caki0915/gatsby-starter-redux
  description: n/a
  tags:
    - Styling:CSS-in-JS
    - Redux
  features:
    - Redux and Redux-devtools.
    - Emotion with a basic theme and SSR
    - Typography.js
    - Eslint rules based on Prettier and Airbnb
- url: http://gatsby-stellar.surge.sh/
  repo: https://github.com/codebushi/gatsby-starter-stellar
  description: Single page starter based on the Stellar site template
  tags:
    - HTML5UP
    - Styling:SCSS
  features:
    - Designed by HTML5 UP
    - Scroll friendly, responsive site. Can be used as a single or multi-page site.
    - Sticky Navigation when scrolling.
    - Scroll spy and smooth scrolling to different sections of the page.
    - Styling with SCSS
- url: http://gatsby-strata.surge.sh/
  repo: https://github.com/codebushi/gatsby-starter-strata
  description: Single page starter based on the Strata site template
  tags:
    - Portfolio
    - HTML5UP
    - Styling:SCSS
  features:
    - Designed by HTML5 UP
    - Super Simple, single page portfolio site
    - Lightbox style React photo gallery
    - Fully Responsive
    - Styling with SCSS
- url: https://gatsby-starter-strict.netlify.com/
  repo: https://github.com/kripod/gatsby-starter-strict
  description: n/a
  tags:
    - Linting
  features:
    - A set of strict linting rules (based on the Airbnb JavaScript Style Guide)
    - lint script
    - Encourage automatic code formatting
    - format script
    - Prefer using Yarn for package management
    - Use EditorConfig to maintain consistent coding styles between different editors and IDEs
    - Integration with Visual Studio Code
    - Pre-configured auto-formatting on file save
    - Based on gatsby-starter-default
- url: https://gatsby-tachyons.netlify.com/
  repo: https://github.com/pixelsign/gatsby-starter-tachyons
  description: no description yet
  tags:
    - Styling:Tachyons
  features:
    - Based on gatsby-starter-default
    - Using Tachyons for CSS.
- url: https://quizzical-mcclintock-0226ac.netlify.com/
  repo: https://github.com/taylorbryant/gatsby-starter-tailwind
  description: A Gatsby v2 starter styled using Tailwind, a utility-first CSS framework. Uses Purgecss to remove unused CSS.
  tags:
    - Styling:Tailwind
  features:
    - Based on gatsby-starter-default
    - Tailwind CSS Framework
    - Removes unused CSS with Purgecss
    - Includes responsive navigation and form examples
- url: http://portfolio-v3.surge.sh/
  repo: https://github.com/amandeepmittal/gatsby-portfolio-v3
  description: n/a
  tags:
    - Portfolio
  features:
    - Single Page, Timeline View
    - A portfolio Developers and Product launchers
    - Bring in Data, plug-n-play
    - Responsive Design, optimized for Mobile devices
    - Seo Friendly
    - Uses Flexbox
- url: https://gatsby-starter-typescript-plus.netlify.com/
  repo: https://github.com/resir014/gatsby-starter-typescript-plus
  description: This is a starter kit for Gatsby.js websites written in TypeScript. It includes the bare essentials for you to get started (styling, Markdown parsing, minimal toolset).
  tags:
    - Styling:CSS-in-JS
    - TypeScript
    - Markdown
  features:
    - TypeScript
    - TSLint (with custom TSLint rules)
    - Markdown rendering with Remark
    - Basic component structure
    - Styling with emotion
- url: https://haysclark.github.io/gatsby-starter-typescript/
  repo: https://github.com/haysclark/gatsby-starter-typescript
  description: n/a
  tags:
    - TypeScript
  features:
    - TypeScript
- url: https://fabien0102-gatsby-starter.netlify.com/
  repo: https://github.com/fabien0102/gatsby-starter
  description: n/a
  tags:
    - TypeScript
    - Styling:Semantic
    - Testing
  features:
    - Semantic-ui for styling
    - TypeScript
    - Offline support
    - Web App Manifest
    - Jest/Enzyme testing
    - Storybook
    - Markdown linting
- url: https://gatsby-starter-wordpress.netlify.com/
  repo: https://github.com/GatsbyCentral/gatsby-starter-wordpress
  description: Gatsby starter using WordPress as the content source.
  tags:
    - Styling:CSS-in-JS
    - Wordpress
  features:
    - All the features from gatsby-advanced-starter, plus
    - Leverages the WordPress plugin for Gatsby for data
    - Configured to work with WordPress Advanced Custom Fields
    - Auto generated Navigation for your Wordpress Pages
    - Minimal UI and Styling — made to customize.
    - Styled Components
- url: https://www.concisejavascript.org/
  repo: https://github.com/rwieruch/open-crowd-fund
  description: n/a
  tags:
    - Stripe
    - Firebase
  features:
    - Open source crowdfunding for your own ideas
    - Alternative for Kickstarter, GoFundMe, etc.
    - Secured Credit Card payments with Stripe
    - Storing of funding information in Firebase
- url: https://www.verious.io/
  repo: https://github.com/cpinnix/verious-boilerplate
  description: n/a
  tags:
    - Styling:Other
  features:
    - Components only. Bring your own data, plugins, etc.
    - Bootstrap inspired grid system with Container, Row, Column components.
    - Simple Navigation and Dropdown components.
    - Baseline grid built in with modular scale across viewports.
    - Abstract measurements utilize REM for spacing.
    - One font to rule them all, Helvetica.
- url: https://gatsby-starter-blog-grommet.netlify.com/
  repo: https://github.com/Ganevru/gatsby-starter-blog-grommet
  description: GatsbyJS v2 starter for creating a blog. Based on Grommet v2 UI.
  tags:
    - Blog
    - Markdown
    - Styling:Grommet
    - TypeScript
    - Linting
    - Redux
  features:
    - Grommet v2 UI
    - Easily configurable - see site-config.js in the root
    - Switch between grommet themes
    - Change between light and dark themes (with Redux)
    - Blog posts previews in card style
    - Responsive Design, optimized for Mobile devices
    - styled-components
    - TypeScript and ESLint (typescript-eslint)
    - lint-staged and husky - for linting before commit
- url: https://happy-pare-dff451.netlify.com/
  repo: https://github.com/fhavrlent/gatsby-contentful-typescript-starter
  description: Contentful and TypeScript starter based on default starter.
  tags:
    - Contentful
    - Headless CMS
    - TypeScript
    - Styling:CSS-in-JS
  features:
    - Based on default starter
    - TypeScript
    - CSS in JS (Emotion)
    - Contentful
- url: https://xylo-gatsby-bulma-starter.netlify.com/
  repo: https://github.com/xydac/xylo-gatsby-bulma-starter
  description: Gatsby v2 Starter with Bulma based on default starter.
  tags:
    - Styling:SCSS
    - Styling:Bulma
  features:
    - Based on default starter
    - Bulma Css
    - Sass based Styling
- url: https://maxpou.github.io/gatsby-starter-morning-dew/
  repo: https://github.com/maxpou/gatsby-starter-morning-dew
  description: Gatsby v2 blog starter
  tags:
    - Blog
    - Markdown
    - PWA
    - Disqus
    - SEO
    - Styling:CSS-in-JS
  features:
    - Blog post listing with previews (image + summary) for each blog post
    - Fully configurable
    - Multilang support (blog post only)
    - Syntax highlighting
    - css-in-js (with styled-components)
    - Fully Responsive
    - Tags
    - Google Analytics
    - Disqus comments support
    - Offline support
    - Web App Manifest
    - ESLint
    - Prettier
    - Travis CI
- url: https://gatsby-starter-blog-jumpalottahigh.netlify.com/
  repo: https://github.com/jumpalottahigh/gatsby-starter-blog-jumpalottahigh
  description: Gatsby v2 blog starter with SEO, search, filter, reading progress, mobile menu fab
  tags:
    - Blog
    - Markdown
  features:
    - Blog post listing with previews (image + summary) for each blog post
    - Google structured data
    - Mobile-friendly menu toggled with a floating action button (FAB)
    - Article read progress
    - User feedback component
- url: https://i18n.smakosh.com/
  repo: https://github.com/smakosh/gatsby-starter-i18n
  description: Gatsby v2 Starter with i18n using react-intl and more cool features.
  tags:
    - Styling:CSS-in-JS
    - i18n
  features:
    - Based on default starter
    - i18n with rtl text
    - Stateless components using Recompose
    - Font changes depending on the chosen language
    - SEO (meta tags, openGraph, structured data, twitter and more...)
- url: https://gatsby-starter-mate.netlify.com
  repo: https://github.com/EmaSuriano/gatsby-starter-mate
  description: A portfolio starter for Gatsby integrated with Contentful CMS.
  tags:
    - Styling:CSS-in-JS
    - Contentful
    - Headless CMS
    - Portfolio
  features:
    - Gatsby v2
    - Rebass (Styled-components system)
    - React Reveal
    - Dynamic content from Contentful
    - Offline support
    - PWA ready
    - SEO
    - Responsive design
    - Icons from font-awesome
    - Netlify Deployment Friendly
    - Medium integration
    - Social sharing (Twitter, Facebook, Google, LinkedIn)
- url: https://gatsby-starter-typescript-sass.netlify.com
  repo: https://github.com/tdharmon/gatsby-starter-typescript-sass
  description: A basic starter with TypeScript and Sass built in
  tags:
    - TypeScript
    - Styling:SCSS
    - Linting
  features:
    - TypeScript and Sass support
    - TS linter with basic react rules
- url: https://gatsby-simple-contentful-starter.netlify.com/
  repo: https://github.com/cwlsn/gatsby-simple-contentful-starter
  description: A simple starter to display Contentful data in Gatsby, ready to deploy on Netlify. Comes with a detailed article detailing the process.
  tags:
    - Contentful
    - Headless CMS
    - Markdown
    - Styling:CSS-in-JS
  features:
    - Gatsby v2
    - Query Contentful data via Gatsby's GraphQL
    - Styled-Components for CSS-in-JS
    - Simple format, easy to create your own site quickly
    - React Helmet for Header Modification
    - Remark for loading Markdown into React
- url: https://gatsby-blog-cosmicjs.netlify.com/
  repo: https://github.com/cosmicjs/gatsby-blog-cosmicjs
  description: Blog that utilizes the power of the Cosmic JS headless CMS for easy content management
  tags:
    - Cosmic JS
    - Headless CMS
    - Blog
  features:
    - Uses the Cosmic JS Gatsby source plugin
- url: https://cosmicjs-gatsby-starter.netlify.com/
  repo: https://github.com/cosmicjs/gatsby-starter
  description: Simple Gatsby starter connected to the Cosmic JS headless CMS for easy content management
  tags:
    - Cosmic JS
    - Headless CMS
  features:
    - Uses the Cosmic JS Gatsby source plugin
- url: https://www.gatsby-typescript-template.com/
  repo: https://github.com/ikeryo1182/gatsby-typescript-template
  description: This is a standard starter with TypeScript, TSLint, Prettier, Lint-Staged(Husky) and Sass
  tags:
    - TypeScript
    - Linting
    - Styling:SCSS
  features:
    - Category and Tag for post
    - Type Safe by TypeScript
    - Format Safe by TSLint and Prettier with Lint-Staged(Husky)
- url: https://zandersparrow.github.io/gatsby-simple-redux/
  repo: https://github.com/zandersparrow/gatsby-simple-redux
  description: The default starter plus redux
  tags:
    - Redux
  features:
    - Minimal starter based on the official default
    - Includes redux and a simple counter example
- url: https://gatsby-casper.netlify.com/
  repo: https://github.com/scttcper/gatsby-casper
  description: This is a starter blog that looks like the Ghost.io default theme, casper.
  tags:
    - Blog
    - TypeScript
    - Styling:CSS-in-JS
  features:
    - Emotion CSS-in-JS
    - TypeScript
    - Author and tag pages
    - RSS
- url: https://gatsby-universal.netlify.com
  repo: https://github.com/fabe/gatsby-universal
  description: An opinionated Gatsby v2 starter for state-of-the-art marketing sites
  tags:
    - Transitions
    - PWA
    - Styling:CSS-in-JS
    - Linting
    - Markdown
    - SEO
  features:
    - Page Transitions
    - IntersectionObserver, component-based
    - React Context for global UI state
    - styled-components v4
    - Generated media queries for easy use
    - Optimized with Google Lighthouse (100/100)
    - Offline support
    - Manifest support
    - Sitemap support
    - All favicons generated
    - SEO (with Schema JSONLD) & Social Tags
    - Prettier
    - ESLint
- url: https://prismic.lekoarts.de/
  repo: https://github.com/LekoArts/gatsby-starter-prismic
  description: A typography-heavy & light-themed Gatsby Starter which uses the Headless CMS Prismic.
  tags:
    - Prismic
    - Headless CMS
    - Styling:CSS-in-JS
    - Linting
    - Blog
    - PWA
    - Testing
  features:
    - Prismic as Headless CMS
    - Uses multiple features of Prismic - Slices, Labels, Relationship fields, Custom Types
    - Emotion for Styling
    - Cypress for End-to-End testing
    - Prism.js highlighting
    - Responsive images with gatsby-image
    - Extensive SEO
    - ESLint & Prettier
- url: https://gatsby-starter-v2-casper.netlify.com/
  repo: https://github.com/GatsbyCentral/gatsby-v2-starter-casper
  description: A blog starter based on the Casper (v1.4) theme.
  tags:
    - Blog
    - PWA
  features:
    - Page pagination
    - CSS
    - Tags
    - Google Analytics
    - Offline support
    - Web App Manifest
    - SEO
- url: https://lumen-v2.netlify.com/
  repo: https://github.com/GatsbyCentral/gatsby-v2-starter-lumen
  description: A Gatsby v2 fork of the lumen starter.
  tags:
    - Blog
    - RSS
    - Disqus
  features:
    - Lost Grid.
    - Beautiful typography inspired by matejlatin/Gutenberg.
    - Mobile-First approach in development.
    - Stylesheet built using Sass and BEM-Style naming.
    - Syntax highlighting in code blocks.
    - Sidebar menu built using a configuration block.
    - Archive organized by tags and categories.
    - Automatic RSS generation.
    - Automatic Sitemap generation.
    - Offline support.
    - Google Analytics support.
    - Disqus Comments support.
- url: https://gatsby-starter-firebase.netlify.com/
  repo: https://github.com/muhajirdev/gatsby-starter-firebase
  description: A Gatsby + Firebase Starter. With Authentication
  tags:
    - Styling:None
    - Firebase
    - Client-side App
  features:
    - Eslint Airbnb without semicolon and without .jsx extension
    - Firebase
    - Web App Manifest
- url: http://gatsby-lightbox.416serg.me
  repo: https://github.com/416serg/gatsby-starter-lightbox
  description: Showcasing a custom lightbox implementation using `gatsby-image`
  tags:
    - Portfolio
    - SEO
    - Styling:CSS-in-JS
  features:
    - Features a custom, accessible lightbox with gatsby-image
    - Styled with styled-components using CSS Grid
    - React Helmet for SEO
- url: https://stoic-swirles-4bd808.netlify.com/
  repo: https://github.com/crstnio/gatsby-starter-antd
  description: Gatsby's default starter configured for use with the Antd component library, modular imports and less.
  tags:
    - Styling:Ant Design
    - Styling:Less
  features:
    - Fork of Gatsby's default starter
    - React Helmet, Manifest and offline support retained
    - Antd component library pre-installed
    - Uses gatsby-plugin-antd for modular imports
    - Customize the theme of Antd with `modifyVars`
- url: http://jackbravo.github.io/gatsby-starter-i18n-blog/
  repo: https://github.com/jackbravo/gatsby-starter-i18n-blog
  description: Same as official gatsby-starter-blog but with i18n support
  tags:
    - i18n
    - Blog
  features:
    - Translates site name and bio using .md files
    - No extra libraries needed
- url: https://calpa.me/
  repo: https://github.com/calpa/gatsby-starter-calpa-blog
  description: Blog Template X Contentful, Twitter and Facebook style
  tags:
    - Blog
    - Styling:SCSS
  features:
    - GatsbyJS v2, faster than faster
    - Not just Contentful content source, you can use any database
    - Custom style
    - Google Analytics
    - Gitalk
    - sitemap
    - React FontAwesome
    - SEO
    - Offline support
    - Web App Manifest
    - Styled using SCSS
    - Page pagination
    - Netlify optimization
- url: https://gatsby-starter-typescript-power-blog.majidhajian.com/
  repo: https://github.com/mhadaily/gatsby-starter-typescript-power-blog
  description: Minimal Personal Blog with Gatsby and TypeScript
  tags:
    - PWA
    - Blog
    - TypeScript
    - Markdown
  features:
    - Mobile-First approach in development
    - TSLint & Prettier
    - Offline support
    - Category and Tag for post
    - Type Safe by TypeScript
    - Format Safe by TSLint, StyleLint and Prettier with Lint-Staged(Husky)
    - Blog page
    - Syntax highlighting in code blocks
    - Pagination Ready
    - Ready to deploy to GitHub pages
    - Automatic RSS generation
    - Automatic Sitemap generation
- url: https://gatsby-starter-kentico-cloud.netlify.com/
  repo: https://github.com/Kentico/gatsby-starter-kentico-cloud
  description: Gatsby starter site with Kentico Cloud
  tags:
    - Kentico Cloud
    - Headless CMS
  features:
    - Gatsby v2 support
    - Content item <-> content type relationships
    - Language variants relationships
    - Linked items elements relationships
    - Content items in Rich text elements relationships
    - Reverse link relationships
- url: https://gatsby-starter-storybook.netlify.com/
  repo: https://github.com/markoradak/gatsby-starter-storybook
  description: Gatsby starter site with Storybook
  tags:
    - Storybook
    - Styling:CSS-in-JS
    - Linting
  features:
    - Gatsby v2 support
    - Storybook v4 support
    - Styled Components v4 support
    - Styled Reset, ESLint, Netlify Conf
- url: https://jamstack-hackathon-starter.netlify.com/
  repo: https://github.com/sw-yx/jamstack-hackathon-starter
  description: A JAMstack app with authenticated routes, static marketing pages, etc. with Gatsby, Netlify Identity, and Netlify Functions
  tags:
    - Netlify Identity
    - Netlify Functions
    - Client-side App
  features:
    - Netlify Identity
    - Netlify Functions
    - Static Marketing pages and Dynamic Client-side Authenticated App pages
- url: https://collective.github.io/gatsby-starter-plone/
  repo: https://github.com/collective/gatsby-starter-plone
  description: A Gatsby starter template to build static sites using Plone as the content source
  tags:
    - Plone
    - Headless CMS
    - SEO
    - PWA
  features:
    - Creates 1-1 copy of source Plone site
    - Auto generated navigation and breadcrumbs
    - Progressive Web App features
    - Optimized for performance
    - Minimal UI and Styling
- url: https://gatsby-tutorial-starter.netlify.com/
  repo: https://github.com/justinformentin/gatsby-v2-tutorial-starter
  description: Simple, modern desgined blog with post lists, tags, and easily customizable code.
  tags:
    - Blog
    - Linting
    - PWA
    - SEO
    - Styling:CSS-in-JS
    - Markdown
  features:
    - Blog post listing with image, summary, date, and tags.
    - Post Tags
    - Post List Filtering
    - Typography.js
    - Emotion styling
    - Syntax Highlighting in Code Blocks
    - Gatsby Image
    - Fully Responsive
    - Offline Support
    - Web App Manifest
    - SEO
    - PWA
    - Sitemap generation
    - Schema.org JSON-LD
    - CircleCI Integration
    - Codeclimate Integration
    - Google Analytics
    - Twitter and OpenGraph Tags
    - ESLint
    - Prettier Code Styling
- url: https://avivero.github.io/gatsby-redux-starter/
  repo: https://github.com/AVivero/gatsby-redux-starter
  description: Gatsby starter site with Redux, Sass, Bootstrap, Css Modules and Material Icons
  tags:
    - Redux
    - Styling:SCSS
    - Styling:Bootstrap
    - Styling:Material
    - Linting
  features:
    - Gatsby v2 support
    - Redux support
    - Sass support
    - Bootstrap v4 support
    - Css Modules support
    - ESLint, Prettier
- url: https://gatsby-typescript-boilerplate.netlify.com/
  repo: https://github.com/leachjustin18/gatsby-typescript-boilerplate
  description: Opinionated Gatsby v2 starter with TypeScript.
  tags:
    - TypeScript
    - PWA
    - Styling:SCSS
    - Styling:PostCSS
  features:
    - TSLint with airbnb & prettier configurations
    - Prettier
    - Stylelint
    - Offline support
    - Type Safe by TypeScript
    - Format on commit with Lint-Staged(Husky)
    - Favicon generation
    - Sitemap generation
    - Autoprefixer with browser list
    - CSS nano
    - CSS MQ Packer
    - Lazy load image(s) with plugin sharp
    - Gatsby Image
    - Netlify optimizations
- url: https://danshai.github.io/gatsbyv2-scientific-blog-machine-learning/
  repo: https://github.com/DanShai/gatsbyv2-scientific-blog-machine-learning
  description: Machine learning ready and scientific blog starter
  tags:
    - Blog
    - Tensorflow
    - CSV
    - Charts
    - Linting
  features:
    - Write easly your scientific blog with katex and publish your research
    - Machine learning ready with tensorflowjs
    - Manipulate csv data
    - draw with graph mermaid
    - display charts with chartjs
- url: https://gatsby-tailwind-styled-components.netlify.com/
  repo: https://github.com/muhajirdev/gatsby-tailwind-styled-components-starter
  description: A Gatsby Starter with Tailwind CSS + Styled Components
  tags:
    - Styling:Tailwind
  features:
    - Eslint Airbnb without semicolon and without .jsx extension
    - Offline support
    - Web App Manifest
- url: https://gatsby-starter-mobx.netlify.com
  repo: https://github.com/borekb/gatsby-starter-mobx
  description: MobX + TypeScript + TSLint + Prettier
  tags:
    - MobX
    - TypeScript
    - Linting
    - Testing
  features:
    - Gatsby v2 + TypeScript
    - MobX with decorators
    - Two examples from @mweststrate's Egghead course
    - .editorconfig & Prettier
    - TSLint
    - Jest
- url: https://tender-raman-99e09b.netlify.com/
  repo: https://github.com/amandeepmittal/gatsby-bulma-quickstart
  description: A Bulma CSS + GatsbyJS Starter Kit
  tags:
    - Styling:Bulma
    - Styling:SCSS
  features:
    - Uses Bulma CSS
    - Sass based Styling
    - Responsive Design
    - Google Analytics Integration
    - Uses Gatsby v2
    - SEO
- url: https://gatsby-starter-notes.netlify.com/
  repo: https://github.com/patricoferris/gatsby-starter-notes
  description: Gatsby starter for creating notes organised by subject and topic
  tags:
    - Markdown
    - Pagination
  features:
    - Create by topic per subject notes that are organised using pagination
    - Support for code syntax highlighting
    - Support for mathematical expressions
    - Support for images
- url: https://gatsby-starter-ttag.netlify.com/
  repo: https://github.com/ttag-org/gatsby-starter-ttag
  description: Gatsby starter with the minimum required to demonstrate using ttag for precompiled internationalization of strings.
  tags:
    - i18n
  features:
    - Support for precompiled string internationalization using ttag and it's babel plugin
- url: https://gatsby-starter-typescript.netlify.com/
  repo: https://github.com/goblindegook/gatsby-starter-typescript
  description: Gatsby starter using TypeScript.
  tags:
    - Markdown
    - Pagination
    - TypeScript
    - PWA
    - Linting
  features:
    - Markdown
    - Local search powered by Lunr
    - Syntax highlighting
    - Images
- url: https://gatsby-netlify-cms-example.netlify.com/
  repo: https://github.com/robertcoopercode/gatsby-netlify-cms
  description: Gatsby starter using Netlify CMS
  tags:
    - Netlify CMS
    - Styling:SCSS
  features:
    - Example of a website for a local developer meetup group
    - NetlifyCMS used for easy data entry
    - Mobile-friendly design
    - Styling done with Sass
    - Gatsby version 2
- url: https://gatsby-typescript-starter-blog.netlify.com/
  repo: https://github.com/frnki/gatsby-typescript-starter-blog
  description: A starter blog for TypeScript-based Gatsby projects with minimal settings.
  tags:
    - TypeScript
    - Blog
    - Styling:None
  features:
    - Typescrip & TSLint
    - No Styling (No Typography.js)
    - Minimal settings based on official starter blog
- url: https://gatsby-serif.netlify.com/
  repo: https://github.com/jugglerx/gatsby-serif-theme
  description: Multi page/content-type starter using Markdown and SCSS. Serif is a beautiful small business theme for Gatsby. The theme is fully responsive, blazing fast and artfully illustrated.
  tags:
    - Styling:SCSS
    - Markdown
    - Linting
  features:
    - Multiple "content types" for `services`, `team` and `testimonials` using Markdown as the source
    - Graphql query in `gatsby-node.js` using aliases that creates pages and templates by content type based on the folder `src/pages/services`, `src/pages/team`
    - SCSS
    - Responsive design
    - Bootstrap 4 grid and media queries only
    - Responsive menu
    - Royalty free illustrations included
    - SEO titles & meta using `gatsby-plugin-react-helmet`
    - Eslint & Prettier
- url: https://awesome-gatsby-starter.netlify.com/
  repo: https://github.com/South-Paw/awesome-gatsby-starter
  description: Starter with a preconfigured MDX, Storybook and ESLint environment for component first development of your next Gatsby site.
  tags:
    - MDX
    - Markdown
    - Storybook
    - Styling:CSS-in-JS
    - Linting
  features:
    - Gatsby MDX for JSX in Markdown loading, parsing, and rendering of pages
    - Storybook for isolated component development
    - styled-components for CSS-in-JS
    - ESLint with Airbnb's config
    - Prettier integrated into ESLint
    - A few example components and pages with stories and simple site structure
- url: https://santosfrancisco.github.io/gatsby-starter-cv/
  repo: https://github.com/santosfrancisco/gatsby-starter-cv
  description: A simple starter to get up and developing your digital curriculum with GatsbyJS'
  tags:
    - Styling:CSS-in-JS
    - PWA
    - Onepage
  features:
    - Gatsby v2
    - Based on default starter
    - Google Analytics
    - Web App Manifest
    - SEO
    - Styling with styled-components
    - Responsive Design, optimized for Mobile devices
- url: https://vigilant-leakey-a4f8cd.netlify.com/
  repo: https://github.com/BoyWithSilverWings/gatsby-blog-starter
  description: Minimal Blog Starter Template with Styled Components.
  tags:
    - Markdown
    - Styling:CSS-in-JS
    - Blog
  features:
    - Markdown loading, parsing, and rendering of pages
    - Minimal UI for blog
    - Styled-components for CSS-in-JS
    - Prettier added as pre-commit hook
    - Google Analytics
    - Image Optimisation
    - Code Styling and Formatting in markdown
    - Responsive Design
- url: https://inspiring-me-lwz7512.netlify.com/
  repo: https://github.com/lwz7512/gatsby-netlify-identity-starter
  description: Gatsby Netlify Identity Starter with NIW auth support, and content gating, as well as responsive layout.
  tags:
    - Netlify Identity
    - Pagination
  features:
    - Mobile Screen support
    - Privacy control for post content view & profile page
    - User authentication by Netlify Identity Widget/Service
    - Pagination for posts
    - Navigation menu with active status
- url: https://gatsby-starter-event-calendar.netlify.com/
  repo: https://github.com/EmaSuriano/gatsby-starter-event-calendar
  description: Gatsby Starter to display information about events from Google Spreadsheets with Calendars
  tags:
    - Linting
    - Styling:Grommet
    - PWA
    - SEO
    - Google Spreadsheet
  features:
    - Grommet
    - Theming
    - Google Spreadsheet integration
    - PWA
    - A11y
    - SEO
    - Netlify Deployment Friendly
    - ESLint with Airbnb's config
    - Prettier integrated into ESLint
- url: https://gatsby-starter-tech-blog.netlify.com/
  repo: https://github.com/email2vimalraj/gatsby-starter-tech-blog
  description: A simple tech blog starter kit for gatsbyjs
  tags:
    - Blog
    - Portfolio
  features:
    - Markdown based blog
    - Filter blog posts by Tags
    - Easy customization
    - Using styled components
    - Minimal styles
    - Best scoring by Lighthouse
    - SEO support
    - PWA support
    - Offline support
- url: https://infallible-brown-28846b.netlify.com/
  repo: https://github.com/tylergreulich/gatsby-typescript-mdx-prismjs-starter
  description: Gatsby starter using TypeScript, MDX, Prismjs, and styled-components
  tags:
    - TypeScript
    - Linting
    - Testing
    - Styling:CSS-in-JS
    - MDX
  features:
    - Gatsby v2 + TypeScript
    - Syntax highlighting with Prismjs
    - MDX
    - Jest
    - react-testing-library
    - styled-components
- url: https://hardcore-darwin-d7328f.netlify.com/
  repo: https://github.com/BoyWithSilverWings/gatsby-careers-page
  description: A Careers Page for startups using Gatsby
  tags:
    - Markdown
    - Styling:CSS-in-JS
  features:
    - Careers Listing
    - Application Format
    - Markdown for creating job description
    - styled-components
- url: https://saikrishna.me/
  repo: https://github.com/s-kris/gatsby-minimal-portfolio-blog
  description: A minimal portfolio website with blog using Gatsby. Suitable for developers.
  tags:
    - Portfolio
    - Blog
  features:
    - Portfolio Page
    - Timline (Journey) page
    - Minimal
- url: https://gatsby-starter-blog-mdx-demo.netlify.com
  repo: https://github.com/hagnerd/gatsby-starter-blog-mdx
  description: A fork of the Official Gatsby Starter Blog with support for MDX out of the box.
  tags:
    - MDX
    - Blog
  features:
    - MDX
    - Blog
    - RSS Feed
- url: https://gatsby-tailwindcss-sass-starter-demo.netlify.com/
  repo: https://github.com/durianstack/gatsby-tailwindcss-sass-starter
  description: Just another Gatsby Tailwind with SASS starter
  tags:
    - Styling:Tailwind
    - Styling:SCSS
  features:
    - Tailwind, A Utility-First CSS Framework for Rapid UI Development
    - SASS/SCSS
    - Comes with React Helmet for adding site meta tags
    - Includes plugins for offline support out of the box
    - PurgeCSS to shave off unused styles
- url: https://tyra-starter.netlify.com/
  repo: https://github.com/madelyneriksen/gatsby-starter-tyra
  description: A feminine GatsbyJS Starter Optimized for SEO
  tags:
    - SEO
    - Blog
    - Styling:Tachyons
  features:
    - Integration with Social Media and Mailchimp.
    - Styled with Tachyons.
    - Rich structured data on blog posts for SEO.
    - Pagination and category pages.
- url: https://gatsby-starter-styled.netlify.com/
  repo: https://github.com/gregoralbrecht/gatsby-starter-styled
  description: Yet another simple starter with Styled-System, Typography.js, SEO and Google Analytics.
  tags:
    - Styling:CSS-in-JS
    - PWA
    - SEO
  features:
    - Styled-Components
    - Styled-System
    - Rebass Grid
    - Typography.js to easily set up font styles
    - Google Analytics
    - Prettier, ESLint & Stylelint
    - SEO (meta tags and schema.org via JSON-LD)
    - Offline support
    - Web App Manifest
- url: https://gatsby.ghost.org/
  repo: https://github.com/TryGhost/gatsby-starter-ghost
  description: Build lightning-fast, modern publications with Ghost and Gatbsy
  tags:
    - Ghost
    - Headless CMS
    - Blog
  features:
    - Ghost integration with ready to go placeholder content and webhooks support
    - Minimal responsive design
    - Pagination for posts, tags, and authors
    - SEO Friendly Meta
    - JSON-LD Schema
    - OpenGraph structured data
    - Twitter Cards meta
    - Sitemap Generation
    - XML Sitemaps
    - Progressive Web App
    - Offline Support
    - RSS Feed
    - Netlify integration ready to deploy
- url: https://traveler-blog.netlify.com/
  repo: https://github.com/QingpingMeng/gatsby-starter-traveler-blog
  description: A fork of the Official Gatsby Starter Blog to build a travler blog with images support
  tags:
    - Blog
    - PWA
    - SEO
    - Styling:Material
    - Styling:CSS-in-JS
  features:
    - Netlify integration ready to deploy
    - Material UI
    - styled-components
    - GitHub markdown css support
- url: https://create-ueno-app.netlify.com
  repo: https://github.com/ueno-llc/ueno-gatsby-starter
  description: Opinionated Gatsby starter by Ueno.
  tags:
    - TypeScript
    - Styling:SCSS
    - Linting
    - Transitions
  features:
    - GraphQL hybrid
    - SEO friendly
    - GSAP ready
    - Nice Devtools
    - GsapTools
    - Ueno plugins
    - SVG to React component
    - Ueno's TSlint
    - Decorators
- url: https://gatsby-sseon-starter.netlify.com/
  repo: https://github.com/SeonHyungJo/gatsby-sseon-starter
  description: Simple starter template for Gatsby
  tags:
    - Blog
    - Disqus
    - Markdown
    - Styling:SCSS
  features:
    - SASS/SCSS
    - Comes with React Helmet for adding site meta tags
    - Add Disqus
    - Nice Pagination
- url: https://gatsby-contentstack-starter.netlify.com/
  repo: https://github.com/contentstack/gatsby-starter-contentstack
  description: A Gatsby starter powered by Headless CMS Contentstack.
  tags:
    - Contentstack
    - Headless CMS
    - Blog
  features:
    - Includes Contentstack Delivery API for any environment
    - Dynamic content from Contentstack CMS
- url: https://gatsby-craftcms-barebones.netlify.com
  repo: https://github.com/frankievalentine/gatsby-craftcms-barebones
  description: Barebones setup for using Craft CMS and Gatsby locally.
  tags:
    - Craft CMS
    - Headless CMS
  features:
    - Full setup instructions included
    - Documented to get you set up with Craft CMS quickly
    - Code referenced in repo
- url: https://gatsby-starter-buttercms.netlify.com/
  repo: https://github.com/ButterCMS/gatsby-starter-buttercms
  description: A starter template for spinning up a Gatsby+ ButterCMS site
  tags:
    - Blog
    - SEO
    - ButterCMS
  features:
    - Fully functioning blog
    - Navigation between posts with a previous/next post button
    - FAQ Knowledge Base
    - CMS Powered Homepage
    - Customer Case Study example marketing pages
- url: https://master.d2f5ek3dnwfe9v.amplifyapp.com/
  repo: https://github.com/dabit3/gatsby-auth-starter-aws-amplify
  description: This Gatsby starter uses AWS Amplify to implement authentication flow for signing up/signing in users as well as protected client side routing.
  tags:
    - AWS
    - Authentication
  features:
    - AWS Amplify
    - Full authentication workflow
    - Registration form
    - Signup form
    - User sign in
- url: https://gatsby-starter.mdbootstrap.com/
  repo: https://github.com/anna-morawska/gatsby-material-design-for-bootstrap
  description: A simple starter which lets you quickly start developing with Gatsby and Material Design For Bootstrap
  tags:
    - Styling:Material
  features:
    - React Bootstrap with Material Design css framework.
    - Free for personal and commercial use
    - Fully responsive
- url: https://frosty-ride-4ff3b9.netlify.com/
  repo: https://github.com/damassi/gatsby-starter-typescript-rebass-netlifycms
  description:
    A Gatsby starter built on top of MDX (React + Markdown), NetlifyCMS (with
    MDX and netlify-cms-backend-fs support -- no need to deploy), TypeScript,
    Rebass for UI, Styled Components, and Jest for testing. Very little visual
    styling has been applied so that you can bring your own :)
  tags:
    - MDX
    - Netlify CMS
    - TypeScript
    - Styling:Rebass
    - Styling:CSS-in-JS
    - Testing
  features:
    - MDX - Markdown + React
    - Netlify CMS (with MDX support)
    - Read and write to local file system via netlify-cms-backend-fs
    - TypeScript
    - Rebass
    - Styled Components
    - Jest
- url: https://bluepeter.github.io/gatsby-material-ui-business-starter/
  repo: https://github.com/bluepeter/gatsby-material-ui-business-starter
  description: Beautiful Gatsby Material Design Business Starter
  tags:
    - Styling:Material
  features:
    - Uses the popular, well-maintained Material UI React component library
    - Material Design theme and icons
    - Rotating home page carousel
    - Simple setup without opinionated setup
    - Fully instrumented for successful PROD deployments
    - Stylus for simple CSS
- url: https://example-company-website-gatsby-sanity-combo.netlify.com/
  repo: https://github.com/sanity-io/example-company-website-gatsby-sanity-combo
  description: This examples combines Gatsby site generation with Sanity.io content management in a neat company website.
  tags:
    - sanity.io
    - Headless CMS
    - Blog
  features:
    - Out-of-the-box headless CMS
    - Real-time content preview in Development
    - Fast & frugal builds
    - No accidental missing fields/types
    - Full Render Control with Portable Text
    - gatsby-image support
    - Content types for company info, pages, projects, people, and blog posts
- url: https://gatsby-starter-under-construction.netlify.com/
  repo: https://github.com/robinmetral/gatsby-starter-under-construction
  description: Blazing fast "Under Construction" page with a blazing quick setup.
  tags:
    - Under Construction
    - Onepage
    - Styling:CSS-in-JS
    - SEO
    - PWA
  features:
    - Configure everything in gatsby-config.js
    - Creative CSS3 background patterns by Lea Verou
    - Built-in Google Fonts support
    - Social icons with react-social-icons
- url: https://gatsby-starter-docz.netlify.com/
  repo: https://github.com/RobinCsl/gatsby-starter-docz
  description: Simple starter where building your own documentation with Docz is possible
  tags:
    - Docz
    - Documentation
  features:
    - Generate nice documentation with Docz, in addition to generating your normal Gatsby site
    - Document your React components in .mdx files
- url: https://gatsby-starter-santa-fe.netlify.com/
  repo: https://github.com/osogrizz/gatsby-starter-santa-fe
  description: A place for artist or designers to display their creations
  tags:
    - Styling:CSS-in-JS
  features:
    - SEO friendly
    - Built-in Google Fonts support
    - Contact Form
    - Customizable Design Template
- url: https://gatsby-hello-friend.now.sh
  repo: https://github.com/panr/gatsby-starter-hello-friend
  description: A simple starter for Gatsby. That's it.
  tags:
    - Pagination
    - Markdown
    - Blog
    - Portfolio
    - Styling:PostCSS
  features:
    - Dark/light mode, depending on your preferences
    - Great reading experience thanks to Inter font, made by Rasmus Andersson
    - Nice code highlighting thanks to PrismJS
    - Responsive youtube/vimeo etc. videos
    - Elastic menu
    - Fully responsive site
- url: https://lgcolella.github.io/gatsby-starter-developer-blog/
  repo: https://github.com/lgcolella/gatsby-starter-developer-blog
  description: A starter to create SEO-friendly, fast, multilanguage, responsive and highly customizable technical blogs/portfolios with the most common features out of the box.
  tags:
    - Blog
    - Portfolio
    - i18n
  features:
    - Multilanguage posts
    - Pagination and image preview for posts
    - Tags
    - SEO
    - Social share buttons
    - Disqus for comments
    - Highlighting for code syntax in posts
    - Dark and light themes available
    - Various available icon sets
    - RSS Feed
    - Web app manifest
- url: https://gatsby.magicsoup.io/
  repo: https://github.com/magicsoup-io/gatsby-starter-magicsoup
  description: A production ready gatsby starter using magicsoup.io
  tags:
    - SEO
    - Markdown
    - Styling:CSS-in-JS
    - Testing
  features:
    - Optimized images with gatsby-image.
    - SEO friendly with react-helmet, gatsby-plugin-sitemap and Google Webmaster Tools!
    - Responsive UIs with magicsoup.io/stock.
    - Static content with gatsby-transform-remark or gatsby-transform-json.
    - Convert Markdown to StyledComponents!
    - Webfonts with gatsby-plugin-web-font-loader.
    - SSR ready!
    - Testing with Jest!
- url: https://foxandgeese.github.io/tiny-agency/
  repo: https://github.com/foxandgeese/tiny-agency
  description: Simple Gatsby.js starter that uses material design and that's perfect for tiny agencies.
  tags:
    - Styling:Material
  features:
    - Uses the popular, well-maintained Material UI React component library
    - Material Design theme and icons
    - Simple setup without opinionated setup
    - Fully instrumented for successful PROD deployments
- url: https://gatsby-shopify.alexander-productions.de/
  repo: https://github.com/AlexanderProd/gatsby-shopify-starter
  description: Kick off your next, ecommerce experience with this Gatsby starter. It is based on the default Gatsby starter to be easily modifiable.
  tags:
    - Headless CMS
    - SEO
    - eCommerce
    - Styling:CSS-in-JS
  features:
    - Shopping Cart
    - Shopify Integration
    - Product Grid
    - Shopify Store Credentials included
    - Optimized images with gatsby-image.
    - SEO
- url: https://gatejs.netlify.com
  repo: https://github.com/sarasate/gate
  description: API Doc generator inspired by Stripe's API docs
  tags:
    - API
    - Documentation
    - Markdown
    - Onepage
  features:
    - API documentation from markdown sources
    - Code samples separated by language
    - Syntax highlighting
    - Everything in a single page
- url: https://hopeful-keller-943d65.netlify.com
  repo: https://github.com/iwilsonq/gatsby-starter-reasonml
  description: Gatsby starter to create static sites using type-safe ReasonML
  tags:
    - ReasonML
    - BuckleScript
    - Blog
    - Styling:CSS-in-JS
  features:
    - Gatsby v2 support
    - bs-platform v4 support
    - Similar to gatsby-starter-blog
- url: https://gatsby-starter-blog-amp-to-pwa.netlify.com/
  repo: https://github.com/tomoyukikashiro/gatsby-starter-blog-amp-to-pwa
  description: Gatsby starter blog with AMP to PWA Strategy
  tags:
    - Blog
    - AMP
    - PWA
  features:
    - Similar to gatsby-starter-blog
    - Support AMP to PWA strategy
- url: https://cvluca.github.io/gatsby-starter-markdown/
  repo: https://github.com/cvluca/gatsby-starter-markdown
  description: Boilerplate for markdown-based website (Documentation, Blog, etc.)
  tags:
    - Markdown
    - Redux
    - Styling:Ant Design
  features:
    - Responsive Web Design
    - Auto generated Sidebar
    - Auto generated Anchor
- url: https://gatsby-starter-wordpress-community.netlify.com/
  repo: https://github.com/pablovila/gatsby-starter-wordpress-community
  description: Starter using gatsby-source-wordpress to display posts and pages from a WordPress site
  tags:
    - Wordpress
    - Styling:Bulma
    - Blog
    - Pagination
  features:
    - Gatsby v2 support
    - Responsive Web Design
    - WordPress support
    - Bulma and Sass Support for styling
    - Pagination logic
- url: https://gatsby-blogger.netlify.com/
  repo: https://github.com/aslammultidots/blogger
  description: A Simple, clean and modern desgined blog with firebase authentication feature and easily customizable code.
  tags:
    - Blog
    - Redux
    - Disqus
    - Contentful
    - Firebase
  features:
    - Minimal and clean white layout.
    - Dynamic content from Contentful.
    - Blog post listing with previews (image + summary) for each blog post.
    - Disqus commenting system for each blog post.
    - Search post with keyword.
    - Firebase for Authentication.
    - Protected Routes with Authorization.
    - Contact form integration.
- url: https://gatsby-starter-styled-components.netlify.com/
  repo: https://github.com/blakenoll/gatsby-starter-styled-components
  description: The Gatsby default starter modified to use styled-components
  tags:
    - Styling:CSS-in-JS
  features:
    - styled-components
    - sticky footer
- url: https://magazine-example.livingdocs.io/
  repo: https://github.com/livingdocsIO/gatsby-magazine-example
  description: This magazine-starter helps you start out with Livingdocs as a headless CMS.
  tags:
    - Blog
    - Headless CMS
    - Livingdocs
  features:
    - Minimal and clean white layout.
    - Dynamic content from Livingdocs.
    - Built-in component library.
    - Robust template and theme.
- url: https://gatsby-starter-intl.tomekskuta.pl
  repo: https://github.com/tomekskuta/gatsby-starter-intl
  description: Gatsby v2 i18n starter which makes static pages for every locale and detect your browsers lang. i18n with react-intl.
  tags:
    - i18n
    - Testing
  features:
    - static pages for every language
    - detects your browser locale
    - uses react-intl
    - based on Gatsby Default Starter
    - unit tests with Jest
- url: https://cape.netlify.com/
  repo: https://github.com/juhi-trivedi/cape
  description: A Gatsby - Contentful demo with Netlify.
  tags:
    - Blog
    - Netlify Form
    - Contentful
    - Styling:Bootstrap
  features:
    - Fecthing Dynamic content from Contentful.
    - Blog post listing with previews (image + summary) for each blog post.
    - Contact form integration with Netlify.
    - Grid system inspired by Bootstrap.
- url: https://gatsby-starter-infinite-scroll.baobab.fi/
  repo: https://github.com/baobabKoodaa/gatsby-starter-infinite-scroll
  description: Infinite Scroll and Pagination with 10k photos
  tags:
    - Infinite Scroll
    - Pagination
    - Styling:CSS-in-JS
  features:
    - Infinite Scroll (default mode)
    - Pagination (fallback for users without JS)
    - Toggle between these modes in demo
    - Efficient implementation (only fetch the data that's needed, ship initial items with the page instead of fetch, etc.)
- url: https://jodie.lekoarts.de/
  repo: https://github.com/LekoArts/gatsby-starter-portfolio-jodie
  description: Image-heavy photography portfolio with colorful accents & great typography
  tags:
    - Portfolio
    - PWA
    - Transitions
    - Styling:CSS-in-JS
    - Linting
    - Testing
    - TypeScript
  features:
    - Configurable with theming, CSS Grid & a yaml file for navigation
    - Create your projects by editing a yaml file and putting images into a folder
    - Shows your Instagram posts
    - TypeScript
    - Cypress for End-to-End testing
    - react-spring for animations & transitions
    - Uses styled-components + styled-system
    - SEO with Sitemap, Schema.org JSONLD, Tags
    - Responsive images with gatsby-image
- url: https://amazing-jones-e61bda.netlify.com/
  repo: https://github.com/WebCu/gatsby-material-kit-react
  description: Adaptation of Material Kit React to Gatsby
  tags:
    - Styling:Material
  features:
    - 60 Handcrafted Components
    - 4 Customized Plugins
    - 3 Example Pages
- url: https://relaxed-bhaskara-5abd0a.netlify.com/
  repo: https://github.com/LekovicMilos/gatsby-starter-portfolio
  description: Gatsby portfolio starter for creating quick portfolio
  tags:
    - Portfolio
  features:
    - Showcase of portfolio items
    - About me page
- url: https://gatsby-typescript-scss-docker-starter.netlify.com/
  repo: https://github.com/OFranke/gatsby-typescript-scss-docker
  description: Gatsby starter TypeScript, SCSS, Docker
  tags:
    - TypeScript
    - Styling:SCSS
    - Linting
    - Docker
  features:
    - Format & Commit Safe by ESLint, StyleLint and Prettier with Lint-Staged (Husky), optimized for VS Code
    - Typings for scss files are automatically generated
    - Responsiveness from the beginning through easy breakpoint configuration
    - Enforce the DRY principle, no hardcoded and repeated `margin`, `font-size`, `color`, `box-shadow`, `border-radius` ... properties anymore
    - Docker ready - you can run gatsby dev mode on your machine environment or with docker-compose
- url: https://prismic-i18n.lekoarts.de/
  repo: https://github.com/LekoArts/gatsby-starter-prismic-i18n
  description: Based on gatsby-starter-prismic with Internationalization (i18n) support.
  tags:
    - Prismic
    - Headless CMS
    - Styling:CSS-in-JS
    - Linting
    - Blog
    - PWA
    - Testing
    - i18n
  features:
    - Prismic as Headless CMS
    - Uses multiple features of Prismic - Slices, Labels, Relationship fields, Custom Types, Internationalization
    - Emotion for Styling
    - i18n without any third-party libaries
    - Cypress for End-to-End testing
    - Prism.js highlighting
    - Responsive images with gatsby-image
    - Extensive SEO
    - ESLint & Prettier
- url: https://gatsby-starter-landing-page.netlify.com/
  repo: https://github.com/gillkyle/gatsby-starter-landing-page
  description: Single page starter for minimal landing pages
  tags:
    - Onepage
  features:
    - Gatsby image
    - Google Analytics
    - Minimal design
- url: https://thakkaryash94.github.io/gatsby-github-personal-website/
  repo: https://github.com/thakkaryash94/gatsby-github-personal-website
  description: It is a conversion of original github personal website repo which is written in ruby for JS developers. This repository gives you the code you'll need to kickstart a personal website that showcases your work as a software developer. And when you manage the code in a GitHub repository, it will automatically render a webpage with the owner's profile information, including a photo, bio, and repositories.
  tags:
    - Portfolio
    - Onepage
  features:
    - layout config either stacked or sidebar
    - theme dark/light mode
    - post support
- url: http://gatsby-starter-default-intl.netlify.com
  repo: https://github.com/wiziple/gatsby-starter-default-intl
  description: The default Gatsby starter with features of multi-language url routes and browser language detection.
  tags:
    - i18n
  features:
    - Localization (Multilanguage) provided by react-intl.
    - Support automatic redirection based on user's preferred language in browser provided by browser-lang.
    - Support multi-language url routes within a single page component. That means you don't have to create separate pages such as pages/en/index.js or pages/ko/index.js.
    - Based on gatsby-starter-default with least modification.
- url: https://gatsby-starter-julia.netlify.com/
  repo: https://github.com/niklasmtj/gatsby-starter-julia
  description: A minimal blog starter template built with Gatsby
  tags:
    - Markdown
    - Blog
  features:
    - Landingpage
    - Blogoverview
    - Markdown sourcing
    - Estimated reading time
    - Styled component with @emotion
    - Netlify deployment friendly
    - Nunito font as npm module
    - Site meta tags with React Helmet
- url: https://agalp.imedadel.me
  repo: https://github.com/ImedAdel/automatic-gatsbyjs-app-landing-page
  description: Automatically generate iOS app landing page using GatsbyJS
  tags:
    - Onepage
    - PWA
    - SEO
  features:
    - One Configuration file
    - Automatically generate a landing page for your iOS app
    - List app features
    - App Store and Play Store buttons
    - App screenshot and video preview
    - Easily add social media accounts and contact info in the footer via the site-config.js file.
    - Pick custom Font Awesome icons for the feature list via the site-config.js file.
    - Built using Prettier and Styled-Components
    - Easily integrate Google Analytics by adding your ID to site-config.js file.
- url: https://gatsby-starter-shopify-app.firebaseapp.com/install
  repo: https://github.com/gil--/gatsby-starter-shopify-app
  description: Easily create Serverless Shopify Admin Apps powered by Gatsby and Firebase Functions
  tags:
    - Shopify
    - Serverless
    - Firebase
    - App
  features:
    - 🗄 Firebase Firestore Realtime DB
    - ⚡️ Serverless Functions API layer (Firebase Functions)
    - 💼 Admin API (Graphql) Serverless Proxy
    - 🎨 Shopify Polaris (AppProvider, etc.)
    - 💰 Application Charge Logic (30 days) with variable trial duration
    - 📡 Webhook Validation & Creation
    - 🔑 GDPR Ready (Including GDPR Webhooks)
    - 🏗 CircleCI Config for easy continuous deployments to Firebase
- url: https://gatsby-starter-paperbase.netlify.com/
  repo: https://github.com/willcode4food/gatsby-starter-paperbase
  description: A Gatsby starter that implements the Paperbase Premium Theme from MaterialUI
  tags:
    - Styling:Material
    - Styling:CSS-in-JS
  features:
    - MaterialUI Paperbase theme in Gatsby!
    - Create professional looking admin tools and dashboards
    - Responsive Design
    - MaterialUI Paper Components
    - MaterialUI Tab Components
- url: https://gatsby-starter-devto.netlify.com/
  repo: https://github.com/geocine/gatsby-starter-devto
  description: A GatsbyJS starter template that leverages the Dev.to API
  tags:
    - Dev.to
    - Blog
    - Styling:CSS-in-JS
  features:
    - Blog post listing with previews (image + summary) for each blog post
- url: https://gatsby-starter-framer-x.netlify.com/
  repo: https://github.com/simulieren/gatsby-starter-framer-x
  description: A GatsbyJS starter template that is connected to a Framer X project
  tags:
    - Framer X
    - TypeScript
  features:
    - TypeScript support
    - Easily work in GatsbyJS and Framer X at the same time
- url: https://gatsby-firebase-hosting.firebaseapp.com/
  repo: https://github.com/bijenkorf-james-wakefield/gatsby-firebase-hosting-starter
  description: A starter with configuration for Firebase Hosting and Cloud Build deployment.
  tags:
    - Firebase
    - Google Cloud
    - Linting
  features:
    - Linting with ESLint
    - Jest Unit testing configuration
    - Lint-staged on precommit hook
    - Commitizen for conventional commit messages
    - Configuration for Firebase hosting
    - Configuration for Cloud Build deployment
    - Clear documentation to have your site deployed on Firebase behind SSL in no time!
- url: https://lewis-gatsby-starter-blog.firebaseapp.com
  repo: https://github.com/lewislbr/lewis-gatsby-starter-blog
  description: A simple custom Gatsby starter template to start a new blog or personal website.
  tags:
    - Blog
    - Styling:CSS-in-JS
    - Markdown
    - PWA
    - Portfolio
    - SEO
  features:
    - Blog post listing with summary preview for each blog post.
    - Automatically creates blog pages from Markdown files.
    - CSS in JS with styled-components.
    - Optimized images.
    - Offline capabilities.
    - Auto-generated sitemap and robots.txt.
- url: https://gatsby-starter-stripe.netlify.com/
  repo: https://github.com/brxck/gatsby-starter-stripe
  description: A minimal starter to create a storefront with Gatsby, Stripe, & Netlify Functions.
  tags:
    - Stripe
    - Netlify Functions
    - Serverless
    - eCommerce
    - Styling:None
  features:
    - Statically generate based on Stripe inventory
    - Dynamically update with live inventory & availability data
    - Checkout powered by Stripe
    - Serverless functions interact with Stripe API
    - Shopping cart persisted in local storage
    - Responsive images with gatsby-image
- url: https://www.jannikbuschke.de/gatsby-antd-docs/
  repo: https://github.com/jannikbuschke/gatsby-antd-docs
  description: A template for documentation websites
  tags:
    - Documentation
    - TypeScript
    - Styling:Ant Design
    - Markdown
    - MDX
  features:
    - Markdown
    - MDX with mdxjs
    - Syntax highlighting with prismjs
    - Anchors
    - Sidebar
    - Sitecontents
    - Landingpage
- url: https://gatsby-starter.haezl.at
  repo: https://github.com/haezl/gatsby-starter-haezl
  description: A lightweight, mobile first blog starter with infinite scroll and Material-UI design for Gatsby.
  tags:
    - Blog
    - TypeScript
    - Linting
    - Styling:CSS-in-JS
    - Styling:Material
    - Markdown
    - PWA
  features:
    - Landing Page
    - Portfolio section
    - Blog post listing with a preview for each post
    - Infinite scroll instead of next and previous buttons
    - Blog posts generated from Markdown files
    - About Page
    - Responsive Design
    - PWA (Progressive Web App) support
    - MobX
    - Customizable
- url: https://gatsby-starter-fine.netlify.com/
  repo: https://github.com/toboko/gatsby-starter-fine
  description: A mutli-response and light, mobile first blog starter with columns layout and Seo optimization.
  tags:
    - Blog
    - Markdown
    - Sitemap
    - Portfolio
    - SEO
    - Grouping
  features:
    - Blog
    - Portfolio section
    - Customizable
    - Markdown
    - Optimized images
    - Sitemap Page
    - Seo Ready
- url: https://ugglr.github.io/gatsby-clean-portfolio/
  repo: https://github.com/ugglr/gatsby-clean-portfolio
  description: A clean themed Software Engineer Portfolio site, showcasing soft skills on the front page, features project card showcases, about page. Responsive through react-bootstrap components together with custom CSS style sheets. SEO configured, just need to add google analytics tracking code.
  tags:
    - Portfolio
    - SEO
    - Styling:Bootstrap
  features:
    - Resume
    - CV
    - google analytics
    - easy favicon swap
    - Gatsby SEO plugin
    - Clean layout
    - White theme
    - grid using react-bootstrap
    - bootstrap4 classes available
    - font-awesome Library for icons
    - Portfolio site for developers
    - custom project cards
    - easily extendable to include blog page
    - Responsive design
- url: https://gatsby-documentation-starter.netlify.com/
  repo: https://github.com/whoisryosuke/gatsby-documentation-starter
  description: Automatically generate docs for React components using MDX, react-docgen, and GatsbyJS
  tags:
    - Documentation
    - MDX
    - SEO
  features:
    - Parses all React components (functional, stateful, even stateless!) for JS Docblocks and Prop Types.
    - MDX - Write your docs in Markdown and include React components using JSX!
    - Lightweight (only what you need)
    - Modular (easily fits in any React project!)
    - Props table component
    - Customizable sidebar navigation
    - Includes SEO plugins Google Analytics, Offline, Manifest, Helmet.
- url: http://gatsby-absurd.surge.sh/
  repo: https://github.com/ajayns/gatsby-absurd
  description: A Gatsby starter using illustrations from https://absurd.design/
  tags:
    - Onepage
    - Styling:CSS-in-JS
  features:
    - Uses surreal illustrations from absurd.design.
    - Landing page structure split into sections
    - Basic UX/UX elements ready. navbar, smooth scrolling, faqs, theming
    - Convenient image handling and data separation
- url: https://gatsby-starter-quiz.netlify.com/
  repo: https://github.com/raphadeluca/gatsby-starter-quiz
  description: Create rich quizzes with Gatsby & Mdx. No need of database or headless CMS. Manage your data directly in your Mdx file's frontmatter and write your content in the body. Customize your HTML tags, use react components from a library or write your owns. Navigation will be automatically created between each question.
  tags:
    - Quiz
    - MDX
  features:
    - Data quiz in the frontmatter
    - Rich customizable content with MDX
    - Green / Red alert footer on user's answer
    - Navigation generated based on the index of each question
- url: https://gatsby-theme-ggt-material-ui-blog.netlify.com/
  repo: https://github.com/greatgatsbyjsthemes/gatsby-starter-ggt-material-ui-blog
  description: Starter material-ui blog utilizing a Gatsby theme!
  tags:
    - Blog
    - Theme
    - Mdx
    - Markdown
  features:
    - Uses MDX with Gatsby theme for quick and easy set up
    - Material-ui design with optional config passed into the theme options
    - Gradient background with sitemap, rss feed, and offline capabilities
- url: https://gatsby-starter-blog-typescript.netlify.com/
  repo: https://github.com/gperl27/Gatsby-Starter-Blog-Typescript
  description: Gatsby starter blog with TypeScript
  tags:
    - Blog
    - TypeScript
    - Styling:CSS-in-JS
  features:
    - Includes all features that come with Gatsby's official starter blog
    - TypeScript for type-safety out of the box
    - Styled components in favor of inline styles
    - Transition Link for nice page transitions
<<<<<<< HEAD
    - Type definitions from GraphQL schema (with code generation)
=======
    - Type definitions from grapql schema (with code generation)
- url: https://gatsby-starter-sass.netlify.com/
  repo: https://github.com/colbyfayock/gatsby-starter-sass
  description: A Gatsby starter with Sass and no assumptions!
  tags:
    - Styling:SCSS
  features:
    - Sass stylesheets to manage your CSS (SCSS flavored)
    - Simple, minimal base setup to get started
    - No baked in configurations or assumptions
>>>>>>> 55d1f17d
<|MERGE_RESOLUTION|>--- conflicted
+++ resolved
@@ -2395,9 +2395,7 @@
     - TypeScript for type-safety out of the box
     - Styled components in favor of inline styles
     - Transition Link for nice page transitions
-<<<<<<< HEAD
     - Type definitions from GraphQL schema (with code generation)
-=======
     - Type definitions from grapql schema (with code generation)
 - url: https://gatsby-starter-sass.netlify.com/
   repo: https://github.com/colbyfayock/gatsby-starter-sass
@@ -2407,5 +2405,4 @@
   features:
     - Sass stylesheets to manage your CSS (SCSS flavored)
     - Simple, minimal base setup to get started
-    - No baked in configurations or assumptions
->>>>>>> 55d1f17d
+    - No baked in configurations or assumptions