--- conflicted
+++ resolved
@@ -3143,7 +3143,20 @@
     - Products defined using markdown.
     - Styled components.
     - Gatsby image for optimised product images.
-<<<<<<< HEAD
+- url: https://anubhavsrivastava.github.io/gatsby-starter-stylish
+  repo: https://github.com/anubhavsrivastava/gatsby-starter-stylish
+  description: Single page starter based on the Stylish Portfolio site template by startbootstrap for portfolio page
+  tags:
+    - Onepage
+    - Portfolio
+    - Styling:SCSS
+    - PWA
+  features:
+    - Designed by startbootstrap
+    - Fully Responsive
+    - Styling with SCSS
+    - Offline support
+    - Web App Manifest
 - url: https://lewis-gatsby-starter-basic.firebaseapp.com
   repo: https://github.com/lewislbr/lewis-gatsby-starter-basic
   description: A simple custom basic Gatsby starter template to start a new website.
@@ -3156,20 +3169,4 @@
     - CSS in JS with styled-components.
     - Optimized images.
     - Offline capabilities.
-    - Auto-generated sitemap and robots.txt.
-=======
-- url: https://anubhavsrivastava.github.io/gatsby-starter-stylish
-  repo: https://github.com/anubhavsrivastava/gatsby-starter-stylish
-  description: Single page starter based on the Stylish Portfolio site template by startbootstrap for portfolio page
-  tags:
-    - Onepage
-    - Portfolio
-    - Styling:SCSS
-    - PWA
-  features:
-    - Designed by startbootstrap
-    - Fully Responsive
-    - Styling with SCSS
-    - Offline support
-    - Web App Manifest
->>>>>>> 13abb7ce
+    - Auto-generated sitemap and robots.txt.