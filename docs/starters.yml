- url: https://ghost-balsa.draftbox.co/
  repo: https://github.com/draftbox-co/gatsby-ghost-balsa-starter
  description: A Gatsby starter for creating blogs from headless Ghost CMS.
  tags:
    - Blog
    - CMS:Headless
    - SEO
    - Styling:SCSS
  features:
    - Balsa theme by Draftbox
    - Data sourcing from headless Ghost
    - Responsive design
    - SEO optimized
    - OpenGraph structured data
    - Twitter Cards meta
    - Sitemap Generation
    - XML Sitemaps
    - Progressive Web App
    - Offline Support
    - RSS Feed
    - Composable and extensible
- url: https://gatsby-starter-wordpress-twenty-twenty.netlify.app/
  repo: https://github.com/henrikwirth/gatsby-starter-wordpress-twenty-twenty
  description: A port of the WordPress Twenty Twenty theme to Gatsby.
  tags:
    - Blog
    - CMS:WordPress
    - Styling:Other
    - Pagination
  features:
    - Data sourcing from WordPress
    - Uses WPGraphQL as an API
    - Using the new gatsby-wordpress-source@v4
    - Responsive design
    - Works well with Gatsby Cloud incremental updates
- url: https://22boxes-gatsby-uno.netlify.com/
  repo: https://github.com/iamtherealgd/gatsby-starter-22boxes-uno
  description: A Gatsby starter for creating blogs and showcasing your work
  tags:
    - Blog
    - Portfolio
    - Markdown
    - SEO
  features:
    - Work and About pages
    - Work page with blog type content management
    - Personal webiste to create content and put your portfolio items
    - Landing pages for your work items, not just links
- url: https://gatsby-wordpress-libre.netlify.com/
  repo: https://github.com/armada-inc/gatsby-wordpress-libre-starter
  description: A Gatsby starter for creating blogs from headless WordPress CMS.
  tags:
    - Blog
    - SEO
    - CMS:WordPress
    - Styling:Other
    - Pagination
  features:
    - WordPress Libre 2 skin
    - Data sourcing from headless WordPress
    - Responsive design
    - SEO optimized
    - OpenGraph structured data
    - Twitter Cards meta
    - Sitemap Generation
    - XML Sitemaps
    - Progressive Web App
- url: https://delog-w3layouts.netlify.com/
  repo: https://github.com/W3Layouts/gatsby-starter-delog
  description: A Gatsby Starter built with Netlify CMS to launch your dream blog with a click.
  tags:
    - Blog
    - CMS:Netlify
  features:
    - Simple blog designed for designer and developers
    - Manage Posts with Netlify CMS
    - Option to add featured image and meta description while adding posts
- url: https://styxlab.github.io
  repo: https://github.com/styxlab/gatsby-starter-try-ghost
  description: A Gatsby starter for creating blogs from headless Ghost CMS.
  tags:
    - Blog
    - CMS:Headless
    - SEO
    - Styling:PostCSS
  features:
    - Casper standard Ghost theme
    - Data sourcing from headless Ghost
    - Sticky navigation headers
    - Hover on author avatar
    - Responsive design
    - SEO optimized
    - Styled 404 page
    - OpenGraph structured data
    - Twitter Cards meta
    - Sitemap Generation
    - XML Sitemaps
    - Progressive Web App
    - Offline Support
    - RSS Feed
    - Composable and extensible
- url: https://gatsby-theme-sky-lite.netlify.com
  repo: https://github.com/vim-labs/gatsby-theme-sky-lite-starter
  description: A lightweight GatsbyJS starter with Material-UI and MDX Markdown support.
  tags:
    - Blog
    - Styling:Material
  features:
    - Lightweight
    - Markdown
    - MDX
    - MaterialUI Components
    - React Icons
- url: https://authenticaysh.netlify.com/
  repo: https://github.com/seabeams/gatsby-starter-auth-aws-amplify
  description: Full-featured Auth with AWS Amplify & AWS Cognito
  tags:
    - AWS
    - Authentication
  features:
    - Full-featured AWS Authentication with Cognito
    - Error feedback in forms
    - Password Reset
    - Multi-Factor Authentication
    - Styling with Bootstrap and Sass
- url: https://gatsby-starter-blog-demo.netlify.com/
  repo: https://github.com/gatsbyjs/gatsby-starter-blog
  description: official blog
  tags:
    - Official
    - Blog
  features:
    - Basic setup for a full-featured blog
    - Support for an RSS feed
    - Google Analytics support
    - Automatic optimization of images in Markdown posts
    - Support for code syntax highlighting
    - Includes plugins for easy, beautiful typography
    - Includes React Helmet to allow editing site meta tags
    - Includes plugins for offline support out of the box
- url: https://gatsby-starter-default-demo.netlify.com/
  repo: https://github.com/gatsbyjs/gatsby-starter-default
  description: official default
  tags:
    - Official
  features:
    - Comes with React Helmet for adding site meta tags
    - Includes plugins for offline support out of the box
- url: https://gatsby-netlify-cms.netlify.com/
  repo: https://github.com/netlify-templates/gatsby-starter-netlify-cms
  description: n/a
  tags:
    - Blog
    - Styling:Bulma
    - CMS:Netlify
  features:
    - A simple blog built with Netlify CMS
    - Basic directory organization
    - Uses Bulma for styling
    - Visit the repo to learn how to set up authentication, and begin modeling your content.
- url: https://vagr9k.github.io/gatsby-advanced-starter/
  repo: https://github.com/Vagr9K/gatsby-advanced-starter
  description: Great for learning about advanced features and their implementations
  tags:
    - Blog
    - Styling:None
  features:
    - Does not contain any UI frameworks
    - Provides only a skeleton
    - Tags
    - Categories
    - Google Analytics
    - Disqus
    - Offline support
    - Web App Manifest
    - SEO
- url: https://vagr9k.github.io/gatsby-material-starter/
  repo: https://github.com/Vagr9K/gatsby-material-starter
  description: n/a
  tags:
    - Styling:Material
  features:
    - React-MD for Material design
    - Sass/SCSS
    - Tags
    - Categories
    - Google Analytics
    - Disqus
    - Offline support
    - Web App Manifest
    - SEO
- url: https://gatsby-advanced-blog-system.danilowoz.now.sh/blog
  repo: https://github.com/danilowoz/gatsby-advanced-blog-system
  description: Create a complete blog from scratch with pagination, categories, featured posts, author, SEO and navigation.
  tags:
    - Pagination
    - Markdown
    - SEO
  features:
    - Pagination;
    - Category and tag pages (with pagination);
    - Category list (with navigation);
    - Featured post;
    - Author page;
    - Next and prev post;
    - SEO component.
- url: https://graphcms.github.io/gatsby-graphcms-tailwindcss-example/
  repo: https://github.com/GraphCMS/gatsby-graphcms-tailwindcss-example
  description: The default Gatsby starter blog with the addition of the gatsby-source-graphql and tailwind dependencies.
  tags:
    - Styling:Tailwind
    - CMS:Headless
  features:
    - Tailwind style library
    - GraphQL source plugin
    - Very simple boilerplate
- url: https://wonism.github.io/
  repo: https://github.com/wonism/gatsby-advanced-blog
  description: n/a
  tags:
    - Portfolio
    - Redux
  features:
    - Blog post listing with previews (image + summary) for each blog post
    - Categories and tags for blog posts with pagination
    - Search post with keyword
    - Put react application / tweet into post
    - Copy some codes in post with clicking button
    - Portfolio
    - Resume
    - Redux for managing statement (with redux-saga / reselect)

- url: https://gatsby-tailwind-emotion-starter.netlify.com/
  repo: https://github.com/muhajirdev/gatsby-tailwind-emotion-starter
  description: A Gatsby Starter with Tailwind CSS + Emotion JS
  tags:
    - Styling:Tailwind
  features:
    - Eslint Airbnb without semicolon and without .jsx extension
    - Offline support
    - Web App Manifest
- url: https://gatsby-starter-redux-firebase.netlify.com/
  repo: https://github.com/muhajirdev/gatsby-starter-redux-firebase
  description: A Gatsby + Redux + Firebase Starter. With Authentication
  tags:
    - Styling:None
    - Firebase
    - Client-side App
  features:
    - Eslint Airbnb without semicolon and without .jsx extension
    - Firebase
    - Web App Manifest
- url: https://dschau.github.io/gatsby-blog-starter-kit/
  repo: https://github.com/dschau/gatsby-blog-starter-kit
  description: n/a
  tags:
    - Blog
  features:
    - Blog post listing with previews for each blog post
    - Navigation between posts with a previous/next post button
    - Tags and tag navigation
- url: https://contentful-userland.github.io/gatsby-contentful-starter/
  repo: https://github.com/contentful-userland/gatsby-contentful-starter
  description: n/a
  tags:
    - Blog
    - CMS:Contentful
    - CMS:Headless
  features:
    - Based on the Gatsby Starter Blog
    - Includes Contentful Delivery API for production build
    - Includes Contentful Preview API for development
- url: https://react-firebase-authentication.wieruch.com/
  repo: https://github.com/the-road-to-react-with-firebase/react-gatsby-firebase-authentication
  description: n/a
  tags:
    - Firebase
  features:
    - Sign In, Sign Up, Sign Out
    - Password Forget
    - Password Change
    - Protected Routes with Authorization
    - Realtime Database with Users
- url: http://dmwl.net/gatsby-hampton-theme
  repo: https://github.com/davad/gatsby-hampton-theme
  description: n/a
  tags:
    - Styling:CSS-in-JS
  features:
    - Eslint in dev mode with the airbnb config and prettier formatting rules
    - Emotion for CSS-in-JS
    - A basic blog, with posts under src/pages/blog
    - A few basic components (Navigation, Layout, Link wrapper around gatsby-link))
    - Based on gatsby-starter-gatsbytheme
- url: https://orgapp.github.io/gatsby-starter-orga/
  repo: https://github.com/orgapp/gatsby-starter-orga
  description: Want to use org-mode instead of markdown? This is for you.
  tags:
    - Blog
  features:
    - Use org-mode files as source.
    - Generate post pages, can be configured to be file-based or section-based.
    - Generate posts index pages.
- url: http://2column-portfolio.surge.sh/
  repo: https://github.com/praagyajoshi/gatsby-starter-2column-portfolio
  description: n/a
  tags:
    - Portfolio
    - Styling:SCSS
  features:
    - Designed as a minimalistic portfolio website
    - Grid system using flexboxgrid
    - Styled using SCSS
    - Font icons using font-awesome
    - Google Analytics integration
    - Open Sans font using Google Fonts
    - Prerendered Open Graph tags for rich sharing
- url: https://prototypeinteractive.github.io/gatsby-react-boilerplate/
  repo: https://github.com/PrototypeInteractive/gatsby-react-boilerplate
  description: n/a
  tags:
    - Styling:Bootstrap
  features:
    - Basic configuration and folder structure
    - Uses PostCSS and Sass (with autoprefixer and pixrem)
    - Uses Bootstrap 4 grid
    - Leaves the styling to you
    - Uses data from local json files
    - Contains Node.js server code for easy, secure, and fast hosting
- url: http://capricious-spring.surge.sh/
  repo: https://github.com/noahg/gatsby-starter-blog-no-styles
  description: n/a
  tags:
    - Blog
    - Styling:None
  features:
    - Same as official gatsby-starter-blog but with all styling removed
- url: https://gatsby-starter-github-api.netlify.com/
  repo: https://github.com/lundgren2/gatsby-starter-github-api
  description: Single page starter based on gatsby-source-github-api
  tags:
    - Portfolio
    - Onepage
  features:
    - Use your GitHub as your own portfolio site
    - List your GitHub repositories
    - GitHub GraphQL API v4

- url: https://gatsby-starter-bloomer.netlify.com/
  repo: https://github.com/Cethy/gatsby-starter-bloomer
  description: n/a
  tags:
    - Styling:Bulma
  features:
    - Based on gatsby-starter-default
    - Bulma CSS Framework with its Bloomer react components
    - Font-Awesome icons
    - Includes a simple fullscreen hero w/ footer example
- url: https://gatsby-starter-bootstrap-netlify.netlify.com/
  repo: https://github.com/konsumer/gatsby-starter-bootstrap-netlify
  description: n/a
  tags:
    - Styling:Bootstrap
    - CMS:Netlify
  features:
    - Very similar to gatsby-starter-netlify-cms, slightly more configurable (e.g. set site-title in gatsby-config) with Bootstrap/Bootswatch instead of bulma
- url: https://gatstrap.netlify.com/
  repo: https://github.com/jaxx2104/gatsby-starter-bootstrap
  description: n/a
  tags:
    - Styling:Bootstrap
  features:
    - Bootstrap CSS framework
    - Single column layout
    - Basic components like SiteNavi, SitePost, SitePage
- url: http://gatsby-bulma-storybook.surge.sh/
  repo: https://github.com/gvaldambrini/gatsby-starter-bulma-storybook
  description: n/a
  tags:
    - Styling:Bulma
    - Storybook
    - Testing
  features:
    - Storybook for developing components in isolation
    - Bulma and Sass support for styling
    - CSS modules
    - Prettier & eslint to format & check the code
    - Jest
- url: https://gatsby-starter-business.netlify.com/
  repo: https://github.com/v4iv/gatsby-starter-business
  description: n/a
  tags:
    - Styling:Bulma
    - PWA
    - CMS:Netlify
    - Disqus
    - Search
    - Pagination
  features:
    - Complete Business Website Suite - Home Page, About Page, Pricing Page, Contact Page and Blog
    - Netlify CMS for Content Management
    - SEO Friendly (Sitemap, Schemas, Meta Tags, GTM etc)
    - Bulma and Sass Support for styling
    - Progressive Web App & Offline Support
    - Tags and RSS Feed for Blog
    - Disqus and Share Support
    - Elastic-Lunr Search
    - Pagination
    - Easy Configuration using `config.js` file
- url: https://haysclark.github.io/gatsby-starter-casper/
  repo: https://github.com/haysclark/gatsby-starter-casper
  description: n/a
  tags:
    - PWA
  features:
    - Page pagination
    - CSS
    - Tags
    - Google Analytics
    - Offline support
    - Web App Manifest
    - SEO
- url: http://gatsby-starter-ceevee.surge.sh/
  repo: https://github.com/amandeepmittal/gatsby-starter-ceevee
  description: n/a
  tags:
    - Portfolio
  features:
    - Based on the Ceevee site template, design by Styleshout
    - Single Page Resume/Portfolio site
    - Target audience Developers, Designers, etc.
    - Used CSS Modules, easy to manipulate
    - FontAwsome Library for icons
    - Responsive Design, optimized for Mobile devices
- url: https://gatsby-starter-contentful-i18n.netlify.com/
  repo: https://github.com/mccrodp/gatsby-starter-contentful-i18n
  description: i18n support and language switcher for Contentful starter repo
  tags:
    - i18n
    - CMS:Contentful
    - CMS:Headless
  features:
    - Localization (Multilanguage)
    - Dynamic content from Contentful CMS
    - Integrates i18n plugin starter and using-contentful repos
- url: https://cranky-edison-12166d.netlify.com/
  repo: https://github.com/datocms/gatsby-portfolio
  description: n/a
  tags:
    - CMS:DatoCMS
    - CMS:Headless
  features:
    - Simple portfolio to quick start a site with DatoCMS
    - Contents and media from DatoCMS
    - Custom Sass style
    - SEO
- url: https://gatsby-deck.netlify.com/
  repo: https://github.com/fabe/gatsby-starter-deck
  description: n/a
  tags:
    - Presentation
  features:
    - Create presentations/slides using Gatsby.
    - Offline support.
    - Page transitions.
- url: https://gatsby-starter-default-i18n.netlify.com/
  repo: https://github.com/angeloocana/gatsby-starter-default-i18n
  description: n/a
  tags:
    - i18n
  features:
    - localization (Multilanguage)
- url: http://gatsby-dimension.surge.sh/
  repo: https://github.com/codebushi/gatsby-starter-dimension
  description: Single page starter based on the Dimension site template
  tags:
    - Portfolio
    - HTML5UP
    - Styling:SCSS
  features:
    - Designed by HTML5 UP
    - Simple one page site that’s perfect for personal portfolios
    - Fully Responsive
    - Styling with SCSS
- url: https://gatsby-docs-starter.netlify.com/
  repo: https://github.com/ericwindmill/gatsby-starter-docs
  description: n/a
  tags:
    - Documentation
    - Styling:CSS-in-JS
  features:
    - All the features from gatsby-advanced-starter, plus
    - Designed for Documentation / Tutorial Websites
    - ‘Table of Contents’ Component, Auto generates ToC from posts - just follow the file frontmatter conventions from markdown files in ‘lessons’.
    - Styled Components w/ ThemeProvider
    - Basic UI
    - A few extra components
    - Custom prismjs theme
    - React Icons
- url: https://parmsang.github.io/gatsby-starter-ecommerce/
  repo: https://github.com/parmsang/gatsby-starter-ecommerce
  description: Easy to use starter for an e-commerce store
  tags:
    - Styling:Other
    - Stripe
    - E-commerce
    - PWA
    - Authentication
  features:
    - Uses the Moltin e-commerce Api
    - Stripe checkout
    - Semantic-UI
    - Styled components
    - Google Analytics - (you enter the tracking-id)
    - React-headroom
    - Eslint & Prettier. Uses Airbnb JavaScript Style Guide
    - Authentication via Moltin (Login and Register)
- url: http://gatsby-forty.surge.sh/
  repo: https://github.com/codebushi/gatsby-starter-forty
  description: Multi-page starter based on the Forty site template
  tags:
    - Styling:SCSS
    - HTML5UP
  features:
    - Designed by HTML5 UP
    - Colorful homepage, and also includes a Landing Page and Generic Page components.
    - Many elements are available, including buttons, forms, tables, and pagination.
    - Custom grid made with CSS Grid
    - Styling with SCSS
- url: https://themes.gatsbythemes.com/gatsby-starter/
  repo: https://github.com/saschajullmann/gatsby-starter-gatsbythemes
  description: n/a
  tags:
    - Styling:CSS-in-JS
    - Blog
    - Testing
    - Linting
  features:
    - CSS-in-JS via Emotion.
    - Jest and Enzyme for testing.
    - Eslint in dev mode with the airbnb config and prettier formatting rules.
    - React 16.
    - A basic blog, with posts under src/pages/blog. There’s also a script which creates a new Blog entry (post.sh).
    - Data per JSON files.
    - A few basic components (Navigation, Footer, Layout).
    - Layout components make use of Styled-System.
    - Google Analytics (you just have to enter your tracking-id).
    - Gatsby-Plugin-Offline which includes Service Workers.
    - Prettier for a uniform codebase.
    - Normalize css (7.0).
    - Feather icons.
    - Font styles taken from Tachyons.
- url: https://gcn.netlify.com/
  repo: https://github.com/ryanwiemer/gatsby-starter-gcn
  description: A starter template to build amazing static websites with Gatsby, Contentful and Netlify
  tags:
    - CMS:Contentful
    - CMS:Headless
    - Blog
    - Netlify
    - Styling:CSS-in-JS
  features:
    - CMS:Contentful integration with ready to go placeholder content
    - Netlify integration including a pre-built contact form
    - Minimal responsive design - made to customize or tear apart
    - Pagination logic
    - Styled components
    - SEO Friendly Component
    - JSON-LD Schema
    - OpenGraph sharing support
    - Sitemap Generation
    - Google Analytics
    - Progressive Web app
    - Offline Support
    - RSS Feed
    - Gatsby Standard module for linting JavaScript with StandardJS
    - Stylelint support for Styled Components to lint the CSS in JS
- url: https://alampros.github.io/gatsby-starter-grommet/
  repo: https://github.com/alampros/gatsby-starter-grommet
  description: n/a
  tags:
    - Styling:Grommet
  features:
    - Barebones configuration for using the Grommet design system
    - Uses Sass (with CSS modules support)
- url: https://gatsby-starter-hello-world-demo.netlify.com/
  repo: https://github.com/gatsbyjs/gatsby-starter-hello-world
  description: official hello world
  tags:
    - Official
  features:
    - A no-frills Gatsby install
    - No plugins, no boilerplate
    - Great for advanced users
- url: https://gatsby-starter-hello-world-tailwind-css.netlify.com/
  repo: https://github.com/ohduran/gatsby-starter-hello-world-tailwind-css
  description: hello world + Tailwind CSS
  tags:
    - Styling:Tailwind
  features:
    - One plugin, no boilerplate
    - Great for advanced users
- url: https://gatsby-starter-hero-blog.greglobinski.com/
  repo: https://github.com/greglobinski/gatsby-starter-hero-blog
  description: no description yet
  tags:
    - Styling:PostCSS
    - SEO
    - Markdown
  features:
    - Easy editable content in Markdown files (posts, pages and parts)
    - CSS with `styled-jsx` and `PostCSS`
    - SEO (sitemap generation, robot.txt, meta and OpenGraph Tags)
    - Social sharing (Twitter, Facebook, Google, LinkedIn)
    - Comments (Facebook)
    - Images lazy loading and `webp` support (gatsby-image)
    - Post categories (category based post list)
    - Full text searching (Algolia)
    - Contact form (Netlify form handling)
    - Form elements and validation with `ant-design`
    - RSS feed
    - 100% PWA (manifest.webmanifest, offline support, favicons)
    - Google Analytics
    - App favicons generator (node script)
    - Easy customizable base styles via `theme` object generated from `yaml` file (fonts, colors, sizes)
    - React v.16.3 (gatsby-plugin-react-next)
    - Components lazy loading (social sharing)
    - ESLint (google config)
    - Prettier code styling
    - Webpack `BundleAnalyzerPlugin`
- url: https://gatsby-starter-i18n-lingui.netlify.com/
  repo: https://github.com/dcroitoru/gatsby-starter-i18n-lingui
  description: n/a
  tags:
    - i18n
  features:
    - Localization (Multilanguage) provided by js-lingui
    - Message extraction
    - Avoids code duplication - generates pages for each locale
    - Possibility of translated paths
- url: https://lumen.netlify.com/
  repo: https://github.com/alxshelepenok/gatsby-starter-lumen
  description: A minimal, lightweight and mobile-first starter for creating blogs uses Gatsby.
  tags:
    - Blog
    - CMS:Netlify
    - Pagination
    - Disqus
    - RSS
    - Linting
    - Testing
    - Styling:PostCSS
    - Styling:SCSS
  features:
    - Lost Grid
    - Jest testing
    - Beautiful typography inspired by matejlatin/Gutenberg
    - Mobile-First approach in development
    - Stylesheet built using SASS and BEM-Style naming
    - Syntax highlighting in code blocks
    - Sidebar menu built using a configuration block
    - Archive organized by tags and categories
    - Pagination support
    - Offline support
    - Google Analytics support
    - Disqus Comments support
- url: https://minimal-blog.lekoarts.de
  repo: https://github.com/LekoArts/gatsby-starter-minimal-blog
  description: This starter is part of a german tutorial series on Gatsby. The starter will change over time to use more advanced stuff (feel free to express your ideas in the repository). Its first priority is a minimalistic style coupled with a lot of features for the content.
  tags:
    - Blog
    - MDX
    - Styling:CSS-in-JS
    - Netlify
    - Linting
    - PWA
  features:
    - Minimal and clean white layout
    - Write your blog posts in MDX
    - Offline Support, WebApp Manifest, SEO
    - Code highlighting (with prism-react-renderer) and live preview (with react-live)
- url: https://gatsby-starter-modern-demo.netlify.com/
  repo: https://github.com/kripod/gatsby-starter-modern
  description: no description yet
  tags:
    - Linting
  features:
    - A set of strict linting rules (based on the Airbnb JavaScript Style Guide)
    - Encourage automatic code formatting
    - Prefer using Yarn for package management
    - Use EditorConfig to maintain consistent coding styles between different editors and IDEs
    - Integration with Visual Studio Code
    - Based on gatsby-starter-default
- url: https://gatsby-starter-personal-blog.greglobinski.com/
  repo: https://github.com/greglobinski/gatsby-starter-personal-blog
  description: n/a
  tags:
    - Blog
    - Markdown
    - Netlify
    - Styling:Material
  features:
    - Ready to use, but easily customizable a fully equipped theme starter
    - Easy editable content in Markdown files (posts, pages and parts)
    - ‘Like an app’ layout transitions
    - Easily restyled through theme object
    - Styling with JSS
    - Page transitions
    - Comments (Facebook)
    - Post categories
    - Post list filtering
    - Full text searching (Algolia)
    - Contact form (Netlify form handling)
    - Material UI (@next)
    - RSS feed
    - Full screen mode
    - User adjustable articles’ body copy font size
    - Social sharing (Twitter, Facebook, Google, LinkedIn)
    - PWA (manifes.json, offline support, favicons)
    - Google Analytics
    - Favicons generator (node script)
    - Components leazy loading with AsyncComponent (social sharing, info box)
    - ESLint (google config)
    - Prettier code styling
    - Custom webpack CommonsChunkPlugin settings
    - Webpack BundleAnalyzerPlugin
- url: http://gatsby-photon.surge.sh/
  repo: https://github.com/codebushi/gatsby-starter-photon
  description: Single page starter based on the Photon site template
  tags:
    - HTML5UP
    - Onepage
    - Styling:SCSS
  features:
    - Designed by HTML5 UP
    - Single Page, Responsive Site
    - Custom grid made with CSS Grid
    - Styling with SCSS
- url: https://portfolio-bella.netlify.com/
  repo: https://github.com/LekoArts/gatsby-starter-portfolio-bella
  description: A portfolio starter for Gatsby. The target audience are designers and photographers. The light themed website shows your work with large images & big typography. The Onepage is powered by the Headless CMS Prismic.io. and has programmatically created pages for your projects. General settings and colors can be changed in a config & theme file.
  tags:
    - Portfolio
    - CMS:Prismic
    - CMS:Headless
    - Styling:CSS-in-JS
    - Onepage
    - PWA
    - Linting
  features:
    - Big typography & images
    - White theme
    - Prismic.io as CMS
    - Emotion for styling + Emotion-Grid
    - One-page layout with sub-pages for case studies
    - Easily configurable
    - And other good stuff (SEO, Offline Support, WebApp Manifest Support)
- url: https://cara.lekoarts.de
  repo: https://github.com/LekoArts/gatsby-starter-portfolio-cara
  description: Playful and Colorful One-Page portfolio featuring Parallax effects and animations. Especially designers and/or photographers will love this theme! Built with MDX and Theme UI.
  tags:
    - Portfolio
    - Onepage
    - Styling:CSS-in-JS
    - PWA
  features:
    - React Spring Parallax effects
    - Theme UI-based theming
    - CSS Animations and shapes
    - Light/Dark mode
- url: https://emilia.lekoarts.de
  repo: https://github.com/LekoArts/gatsby-starter-portfolio-emilia
  description: A portfolio starter for Gatsby. The target audience are designers and photographers. The dark themed website shows your work with large images in a grid-layout (powered by CSS Grid). The transition effects on the header add a playful touch to the overall minimal design. The website has programmatically created pages for your projects (with automatic image import). General settings and colors can be changed in a config & theme file.
  tags:
    - Portfolio
    - PWA
    - Transitions
    - MDX
    - Styling:CSS-in-JS
    - Linting
    - Testing
  features:
    - Focus on big images (with gatsby-image)
    - Dark Theme with HeroPatterns Header
    - CSS Grid and styled-components
    - Page transitions
    - Cypress for End-to-End testing
    - react-spring animations
    - One-Page layout with sub-pages for projects
    - Create your projects in MDX (automatic import of images)
    - And other good stuff (SEO, Offline Support, WebApp Manifest Support)
- url: https://emma.lekoarts.de
  repo: https://github.com/LekoArts/gatsby-starter-portfolio-emma
  description: Minimalistic portfolio with full-width grid, page transitions, support for additional MDX pages, and a focus on large images. Especially designers and/or photographers will love this theme! Built with MDX and Theme UI. Using the Gatsby Theme "@lekoarts/gatsby-theme-emma".
  tags:
    - Portfolio
    - MDX
    - Transitions
    - Styling:CSS-in-JS
    - PWA
  features:
    - MDX
    - react-spring page animations
    - Optional MDX pages which automatically get added to the navigation
    - Fully customizable through the usage of Gatsby Themes (and Theme UI)
    - Light Mode / Dark Mode
    - Google Analytics Support
    - SEO (Sitemap, OpenGraph tags, Twitter tags)
    - Offline Support & WebApp Manifest
- url: https://gatsby-starter-procyon.netlify.com/
  repo: https://github.com/danielmahon/gatsby-starter-procyon
  description: n/a
  tags:
    - PWA
    - CMS:Headless
    - CMS:Other
    - Styling:Material
    - Netlify
  features:
    - Gatsby + ReactJS (server side rendering)
    - GraphCMS Headless CMS
    - DraftJS (in-place) Medium-like Editing
    - Apollo GraphQL (client-side)
    - Local caching between builds
    - Material-UI (layout, typography, components, etc)
    - Styled-Components™-like API via Material-UI
    - Netlify Deployment Friendly
    - Netlify Identity Authentication (enables editing)
    - Automatic versioning, deployment and CHANGELOG
    - Automatic rebuilds with GraphCMS and Netlify web hooks
    - PWA (Progressive Web App)
    - Google Fonts
- url: http://gatsby-starter-product-guy.surge.sh/
  repo: https://github.com/amandeepmittal/gatsby-starter-product-guy
  description: n/a
  tags:
    - Portfolio
  features:
    - Single Page
    - A portfolio Developers and Product launchers alike
    - Using Typography.js easy to switch fonts
    - All your Project/Portfolio Data in Markdown, server by GraphQL
    - Responsive Design, optimized for Mobile devices
- url: https://caki0915.github.io/gatsby-starter-redux/
  repo: https://github.com/caki0915/gatsby-starter-redux
  description: n/a
  tags:
    - Styling:CSS-in-JS
    - Redux
  features:
    - Redux and Redux-devtools.
    - Emotion with a basic theme and SSR
    - Typography.js
    - Eslint rules based on Prettier and Airbnb
- url: http://gatsby-stellar.surge.sh/
  repo: https://github.com/codebushi/gatsby-starter-stellar
  description: Single page starter based on the Stellar site template
  tags:
    - HTML5UP
    - Onepage
    - Styling:SCSS
  features:
    - Designed by HTML5 UP
    - Scroll friendly, responsive site. Can be used as a single or multi-page site.
    - Sticky Navigation when scrolling.
    - Scroll spy and smooth scrolling to different sections of the page.
    - Styling with SCSS
- url: http://gatsby-strata.surge.sh/
  repo: https://github.com/codebushi/gatsby-starter-strata
  description: Single page starter based on the Strata site template
  tags:
    - Portfolio
    - Onepage
    - HTML5UP
    - Styling:SCSS
  features:
    - Designed by HTML5 UP
    - Super Simple, single page portfolio site
    - Lightbox style React photo gallery
    - Fully Responsive
    - Styling with SCSS
- url: https://gatsby-starter-strict.netlify.com/
  repo: https://github.com/kripod/gatsby-starter-strict
  description: n/a
  tags:
    - Linting
  features:
    - A set of strict linting rules (based on the Airbnb JavaScript Style Guide)
    - lint script
    - Encourage automatic code formatting
    - format script
    - Prefer using Yarn for package management
    - Use EditorConfig to maintain consistent coding styles between different editors and IDEs
    - Integration with Visual Studio Code
    - Pre-configured auto-formatting on file save
    - Based on gatsby-starter-default
- url: https://gatsby-tachyons.netlify.com/
  repo: https://github.com/pixelsign/gatsby-starter-tachyons
  description: no description yet
  tags:
    - Styling:Other
  features:
    - Based on gatsby-starter-default
    - Using Tachyons for CSS.
- url: https://gatsby-starter-tailwind.oddstronaut.com/
  repo: https://github.com/taylorbryant/gatsby-starter-tailwind
  description: A Gatsby v2 starter styled using Tailwind, a utility-first CSS framework. Uses Purgecss to remove unused CSS.
  tags:
    - Styling:Tailwind
  features:
    - Based on gatsby-starter-default
    - Tailwind CSS Framework
    - Removes unused CSS with Purgecss
    - Includes responsive navigation and form examples
- url: http://portfolio-v3.surge.sh/
  repo: https://github.com/amandeepmittal/gatsby-portfolio-v3
  description: n/a
  tags:
    - Portfolio
  features:
    - Single Page, Timeline View
    - A portfolio Developers and Product launchers
    - Bring in Data, plug-n-play
    - Responsive Design, optimized for Mobile devices
    - Seo Friendly
    - Uses Flexbox
- url: https://gatsby-starter-typescript-plus.netlify.com/
  repo: https://github.com/resir014/gatsby-starter-typescript-plus
  description: This is a starter kit for Gatsby.js websites written in TypeScript. It includes the bare essentials for you to get started (styling, Markdown parsing, minimal toolset).
  tags:
    - Styling:CSS-in-JS
    - Language:TypeScript
    - Markdown
  features:
    - TypeScript
    - ESLint (with custom ESLint rules)
    - Markdown rendering with Remark
    - Basic component structure
    - Styling with emotion
- url: https://haysclark.github.io/gatsby-starter-typescript/
  repo: https://github.com/haysclark/gatsby-starter-typescript
  description: n/a
  tags:
    - Language:TypeScript
  features:
    - TypeScript
- url: https://fabien0102-gatsby-starter.netlify.com/
  repo: https://github.com/fabien0102/gatsby-starter
  description: n/a
  tags:
    - Language:TypeScript
    - Styling:Other
    - Testing
  features:
    - Semantic-ui for styling
    - TypeScript
    - Offline support
    - Web App Manifest
    - Jest/Enzyme testing
    - Storybook
    - Markdown linting
- url: https://gatsby-starter-wordpress.netlify.com/
  repo: https://github.com/GatsbyCentral/gatsby-starter-wordpress
  description: Gatsby starter using WordPress as the content source.
  tags:
    - Styling:CSS-in-JS
    - CMS:WordPress
  features:
    - All the features from gatsby-advanced-starter, plus
    - Leverages the WordPress plugin for Gatsby for data
    - Configured to work with WordPress Advanced Custom Fields
    - Auto generated Navigation for your WordPress Pages
    - Minimal UI and Styling — made to customize.
    - Styled Components
- url: https://www.concisejavascript.org/
  repo: https://github.com/rwieruch/open-crowd-fund
  description: n/a
  tags:
    - Stripe
    - Firebase
  features:
    - Open source crowdfunding for your own ideas
    - Alternative for Kickstarter, GoFundMe, etc.
    - Secured Credit Card payments with Stripe
    - Storing of funding information in Firebase
- url: https://www.verious.io/
  repo: https://github.com/cpinnix/verious-boilerplate
  description: n/a
  tags:
    - Styling:Other
  features:
    - Components only. Bring your own data, plugins, etc.
    - Bootstrap inspired grid system with Container, Row, Column components.
    - Simple Navigation and Dropdown components.
    - Baseline grid built in with modular scale across viewports.
    - Abstract measurements utilize REM for spacing.
    - One font to rule them all, Helvetica.
- url: https://gatsby-starter-blog-grommet.netlify.com/
  repo: https://github.com/Ganevru/gatsby-starter-blog-grommet
  description: GatsbyJS v2 starter for creating a blog. Based on Grommet v2 UI.
  tags:
    - Blog
    - Markdown
    - Styling:Grommet
    - Language:TypeScript
    - Linting
    - Redux
  features:
    - Grommet v2 UI
    - Easily configurable - see site-config.js in the root
    - Switch between grommet themes
    - Change between light and dark themes (with Redux)
    - Blog posts previews in card style
    - Responsive Design, optimized for Mobile devices
    - styled-components
    - TypeScript and ESLint (typescript-eslint)
    - lint-staged and husky - for linting before commit
- url: https://happy-pare-dff451.netlify.com/
  repo: https://github.com/fhavrlent/gatsby-contentful-typescript-starter
  description: Contentful and TypeScript starter based on default starter.
  tags:
    - CMS:Contentful
    - CMS:Headless
    - Language:TypeScript
    - Styling:CSS-in-JS
  features:
    - Based on default starter
    - TypeScript
    - CSS in JS (Emotion)
    - CMS:Contentful
- url: https://xylo-gatsby-bulma-starter.netlify.com/
  repo: https://github.com/xydac/xylo-gatsby-bulma-starter
  description: Gatsby v2 Starter with Bulma based on default starter.
  tags:
    - Styling:SCSS
    - Styling:Bulma
  features:
    - Based on default starter
    - Bulma Css
    - Sass based Styling
- url: https://maxpou.github.io/gatsby-starter-morning-dew/
  repo: https://github.com/maxpou/gatsby-starter-morning-dew
  description: Gatsby v2 blog starter
  tags:
    - Blog
    - Markdown
    - PWA
    - Disqus
    - SEO
    - MDX
    - Styling:CSS-in-JS
  features:
    - Blog post listing with previews (image + summary) for each blog post
    - Fully configurable
    - Multilang support (blog post only)
    - Syntax highlighting
    - css-in-js (with styled-components)
    - Fully Responsive
    - Tags
    - Google Analytics
    - Disqus comments support
    - Offline support
    - Web App Manifest
    - ESLint
    - Prettier
    - Travis CI
- url: https://gatsby-starter-blog-jumpalottahigh.netlify.com/
  repo: https://github.com/jumpalottahigh/gatsby-starter-blog-jumpalottahigh
  description: Gatsby v2 blog starter with SEO, search, filter, reading progress, mobile menu fab
  tags:
    - Blog
    - Markdown
  features:
    - Blog post listing with previews (image + summary) for each blog post
    - Google structured data
    - Mobile-friendly menu toggled with a floating action button (FAB)
    - Article read progress
    - User feedback component
- url: https://i18n.smakosh.com/
  repo: https://github.com/smakosh/gatsby-starter-i18n
  description: Gatsby v2 Starter with i18n using react-intl and more cool features.
  tags:
    - Styling:CSS-in-JS
    - i18n
  features:
    - Based on default starter
    - i18n with rtl text
    - Stateless components using Recompose
    - Font changes depending on the chosen language
    - SEO (meta tags, openGraph, structured data, Twitter and more...)
- url: https://gatsby-starter-mate.netlify.com
  repo: https://github.com/EmaSuriano/gatsby-starter-mate
  description: A portfolio starter for Gatsby integrated with Contentful CMS.
  tags:
    - Styling:CSS-in-JS
    - CMS:Contentful
    - CMS:Headless
    - Portfolio
  features:
    - Gatsby v2
    - Rebass (Styled-components system)
    - React Reveal
    - Dynamic content from Contentful
    - Offline support
    - PWA ready
    - SEO
    - Responsive design
    - Icons from font-awesome
    - Netlify Deployment Friendly
    - Medium integration
    - Social sharing (Twitter, Facebook, Google, LinkedIn)
- url: https://gatsby-starter-typescript-sass.netlify.com
  repo: https://github.com/thetrevorharmon/gatsby-starter-typescript-sass
  description: A basic starter with TypeScript and Sass built in
  tags:
    - Language:TypeScript
    - Styling:SCSS
    - Linting
  features:
    - TypeScript and Sass support
    - TS linter with basic react rules
- url: https://gatsby-simple-contentful-starter.netlify.com/
  repo: https://github.com/cwlsn/gatsby-simple-contentful-starter
  description: A simple starter to display Contentful data in Gatsby, ready to deploy on Netlify. Comes with a detailed article detailing the process.
  tags:
    - CMS:Contentful
    - CMS:Headless
    - Markdown
    - Styling:CSS-in-JS
  features:
    - Gatsby v2
    - Query Contentful data via Gatsby's GraphQL
    - Styled-Components for CSS-in-JS
    - Simple format, easy to create your own site quickly
    - React Helmet for Header Modification
    - Remark for loading Markdown into React
- url: https://gatsby-blog-cosmicjs.netlify.com/
  repo: https://github.com/cosmicjs/gatsby-blog-cosmicjs
  description: Blog that utilizes the power of the Cosmic headless CMS for easy content management
  tags:
    - CMS:Cosmic
    - CMS:Headless
    - Blog
  features:
    - Uses the Cosmic Gatsby source plugin
- url: https://cosmicjs-gatsby-starter.netlify.com/
  repo: https://github.com/cosmicjs/gatsby-starter
  description: Simple Gatsby starter connected to the Cosmic headless CMS for easy content management
  tags:
    - CMS:Cosmic
    - CMS:Headless
  features:
    - Uses the Cosmic Gatsby source plugin
- url: https://www.gatsby-typescript-template.com/
  repo: https://github.com/ikeryo1182/gatsby-typescript-template
  description: This is a standard starter with TypeScript, TSLint, Prettier, Lint-Staged(Husky) and Sass
  tags:
    - Language:TypeScript
    - Linting
    - Styling:SCSS
  features:
    - Category and Tag for post
    - Type Safe by TypeScript
    - Format Safe by TSLint and Prettier with Lint-Staged(Husky)
- url: https://zandersparrow.github.io/gatsby-simple-redux/
  repo: https://github.com/zandersparrow/gatsby-simple-redux
  description: The default starter plus redux
  tags:
    - Redux
  features:
    - Minimal starter based on the official default
    - Includes redux and a simple counter example
- url: https://gatsby-casper.netlify.com/
  repo: https://github.com/scttcper/gatsby-casper
  description: This is a starter blog that looks like the Ghost.io default theme, casper.
  tags:
    - Blog
    - Language:TypeScript
    - Styling:CSS-in-JS
  features:
    - Emotion CSS-in-JS
    - TypeScript
    - Author and tag pages
    - RSS
- url: https://gatsby-universal.netlify.com
  repo: https://github.com/fabe/gatsby-universal
  description: An opinionated Gatsby v2 starter for state-of-the-art marketing sites
  tags:
    - Transitions
    - PWA
    - Styling:CSS-in-JS
    - Linting
    - Markdown
    - SEO
  features:
    - Page Transitions
    - IntersectionObserver, component-based
    - React Context for global UI state
    - styled-components v4
    - Generated media queries for easy use
    - Optimized with Google Lighthouse (100/100)
    - Offline support
    - Manifest support
    - Sitemap support
    - All favicons generated
    - SEO (with Schema JSONLD) & Social Tags
    - Prettier
    - ESLint
- url: https://prismic.lekoarts.de/
  repo: https://github.com/LekoArts/gatsby-starter-prismic
  description: A typography-heavy & light-themed Gatsby Starter which uses the Headless CMS Prismic.
  tags:
    - CMS:Prismic
    - CMS:Headless
    - Styling:CSS-in-JS
    - Linting
    - Blog
    - PWA
    - Testing
  features:
    - Prismic as Headless CMS
    - Uses multiple features of Prismic - Slices, Labels, Relationship fields, Custom Types
    - Emotion for Styling
    - Cypress for End-to-End testing
    - Prism.js highlighting
    - Responsive images with gatsby-image
    - Extensive SEO
    - ESLint & Prettier
- url: https://gatsby-starter-v2-casper.netlify.com/
  repo: https://github.com/GatsbyCentral/gatsby-v2-starter-casper
  description: A blog starter based on the Casper (v1.4) theme.
  tags:
    - Blog
    - PWA
  features:
    - Page pagination
    - CSS
    - Tags
    - Google Analytics
    - Offline support
    - Web App Manifest
    - SEO
- url: https://lumen-v2.netlify.com/
  repo: https://github.com/GatsbyCentral/gatsby-v2-starter-lumen
  description: A Gatsby v2 fork of the lumen starter.
  tags:
    - Blog
    - RSS
    - Disqus
  features:
    - Lost Grid.
    - Beautiful typography inspired by matejlatin/Gutenberg.
    - Mobile-First approach in development.
    - Stylesheet built using Sass and BEM-Style naming.
    - Syntax highlighting in code blocks.
    - Sidebar menu built using a configuration block.
    - Archive organized by tags and categories.
    - Automatic RSS generation.
    - Automatic Sitemap generation.
    - Offline support.
    - Google Analytics support.
    - Disqus Comments support.
- url: https://gatsby-starter-firebase.netlify.com/
  repo: https://github.com/muhajirdev/gatsby-starter-firebase
  description: A Gatsby + Firebase Starter. With Authentication
  tags:
    - Firebase
    - Client-side App
  features:
    - Eslint Airbnb without semicolon and without .jsx extension
    - Firebase
    - Web App Manifest
- url: http://gatsby-lightbox.416serg.me
  repo: https://github.com/416serg/gatsby-starter-lightbox
  description: Showcasing a custom lightbox implementation using `gatsby-image`
  tags:
    - Portfolio
    - SEO
    - Styling:CSS-in-JS
  features:
    - Features a custom, accessible lightbox with gatsby-image
    - Styled with styled-components using CSS Grid
    - React Helmet for SEO
- url: http://jackbravo.github.io/gatsby-starter-i18n-blog/
  repo: https://github.com/jackbravo/gatsby-starter-i18n-blog
  description: Same as official gatsby-starter-blog but with i18n support
  tags:
    - i18n
    - Blog
  features:
    - Translates site name and bio using .md files
    - No extra libraries needed
- url: https://calpa.me/
  repo: https://github.com/calpa/gatsby-starter-calpa-blog
  description: Blog Template X Contentful, Twitter and Facebook style
  tags:
    - Blog
    - Styling:SCSS
  features:
    - GatsbyJS v2, faster than faster
    - Not just Contentful content source, you can use any database
    - Custom style
    - Google Analytics
    - Gitalk
    - sitemap
    - React FontAwesome
    - SEO
    - Offline support
    - Web App Manifest
    - Styled using SCSS
    - Page pagination
    - Netlify optimization
- url: https://gatsby-starter-typescript-power-blog.majidhajian.com/
  repo: https://github.com/mhadaily/gatsby-starter-typescript-power-blog
  description: Minimal Personal Blog with Gatsby and TypeScript
  tags:
    - PWA
    - Blog
    - Language:TypeScript
    - Markdown
  features:
    - Mobile-First approach in development
    - TSLint & Prettier
    - Offline support
    - Styled Component implementation
    - Category and Tag for post
    - Dark / Light theme
    - Type Safe by TypeScript
    - Purge CSS
    - Format Safe by TSLint, StyleLint and Prettier with Lint-Staged(Husky)
    - Blog page
    - Syntax highlighting in code blocks
    - Pagination Ready
    - Ready to deploy to GitHub Pages or Netlify
    - Automatic RSS generation
    - Automatic Sitemap generation
- url: https://gatsby-starter-kontent.netlify.com
  repo: https://github.com/Kentico/gatsby-starter-kontent
  description: Gatsby starter site with Kentico Kontent based on default Gatsby starter
  tags:
    - CMS:Headless
    - CMS:Kontent
    - Netlify
  features:
    - Comes with React Helmet for adding site meta tags
    - Includes plugins for offline support out of the box
    - Kentico Kontent integration
- url: https://gatsby-starter-storybook.netlify.com/
  repo: https://github.com/markoradak/gatsby-starter-storybook
  description: Gatsby starter site with Storybook
  tags:
    - Storybook
    - Styling:CSS-in-JS
    - Linting
  features:
    - Gatsby v2 support
    - Storybook v4 support
    - Styled Components v4 support
    - Styled Reset, ESLint, Netlify Conf
- url: https://jamstack-hackathon-starter.netlify.com/
  repo: https://github.com/sw-yx/jamstack-hackathon-starter
  description: A JAMstack app with authenticated routes, static marketing pages, etc. with Gatsby, Netlify Identity, and Netlify Functions
  tags:
    - Netlify
    - Client-side App
  features:
    - Netlify Identity
    - Netlify Functions
    - Static Marketing pages and Dynamic Client-side Authenticated App pages
- url: https://collective.github.io/gatsby-starter-plone/
  repo: https://github.com/collective/gatsby-starter-plone
  description: A Gatsby starter template to build static sites using Plone as the content source
  tags:
    - CMS:Other
    - CMS:Headless
    - SEO
    - PWA
  features:
    - Creates 1-1 copy of source Plone site
    - Auto generated navigation and breadcrumbs
    - Progressive Web App features
    - Optimized for performance
    - Minimal UI and Styling
- url: https://gatsby-tutorial-starter.netlify.com/
  repo: https://github.com/justinformentin/gatsby-v2-tutorial-starter
  description: Simple, modern designed blog with post lists, tags, and easily customizable code.
  tags:
    - Blog
    - Linting
    - PWA
    - SEO
    - Styling:CSS-in-JS
    - Markdown
  features:
    - Blog post listing with image, summary, date, and tags.
    - Post Tags
    - Post List Filtering
    - Typography.js
    - Emotion styling
    - Syntax Highlighting in Code Blocks
    - Gatsby Image
    - Fully Responsive
    - Offline Support
    - Web App Manifest
    - SEO
    - PWA
    - Sitemap generation
    - Schema.org JSON-LD
    - CircleCI Integration
    - Codeclimate Integration
    - Google Analytics
    - Twitter and OpenGraph Tags
    - ESLint
    - Prettier Code Styling
- url: https://avivero.github.io/gatsby-redux-starter/
  repo: https://github.com/AVivero/gatsby-redux-starter
  description: Gatsby starter site with Redux, Sass, Bootstrap, Css Modules and Material Icons
  tags:
    - Redux
    - Styling:SCSS
    - Styling:Bootstrap
    - Styling:Material
    - Linting
  features:
    - Gatsby v2 support
    - Redux support
    - Sass support
    - Bootstrap v4 support
    - Css Modules support
    - ESLint, Prettier
- url: https://gatsby-typescript-boilerplate.netlify.com/
  repo: https://github.com/leachjustin18/gatsby-typescript-boilerplate
  description: Opinionated Gatsby v2 starter with TypeScript.
  tags:
    - Language:TypeScript
    - PWA
    - Styling:SCSS
    - Styling:PostCSS
  features:
    - TSLint with airbnb & prettier configurations
    - Prettier
    - Stylelint
    - Offline support
    - Type Safe by TypeScript
    - Format on commit with Lint-Staged(Husky)
    - Favicon generation
    - Sitemap generation
    - Autoprefixer with browser list
    - CSS nano
    - CSS MQ Packer
    - Lazy load image(s) with plugin sharp
    - Gatsby Image
    - Netlify optimizations
- url: https://danshai.github.io/gatsbyv2-scientific-blog-machine-learning/
  repo: https://github.com/DanShai/gatsbyv2-scientific-blog-machine-learning
  description: Machine learning ready and scientific blog starter
  tags:
    - Blog
    - Linting
  features:
    - Write easly your scientific blog with katex and publish your research
    - Machine learning ready with tensorflowjs
    - Manipulate csv data
    - draw with graph mermaid
    - display charts with chartjs
- url: https://gatsby-tailwind-styled-components.netlify.com/
  repo: https://github.com/muhajirdev/gatsby-tailwind-styled-components-starter
  description: A Gatsby Starter with Tailwind CSS + Styled Components
  tags:
    - Styling:Tailwind
  features:
    - Eslint Airbnb without semicolon and without .jsx extension
    - Offline support
    - Web App Manifest
- url: https://gatsby-starter-mobx.netlify.com
  repo: https://github.com/borekb/gatsby-starter-mobx
  description: MobX + TypeScript + TSLint + Prettier
  tags:
    - Language:TypeScript
    - Linting
    - Testing
  features:
    - Gatsby v2 + TypeScript
    - MobX with decorators
    - Two examples from @mweststrate's Egghead course
    - .editorconfig & Prettier
    - TSLint
    - Jest
- url: https://tender-raman-99e09b.netlify.com/
  repo: https://github.com/amandeepmittal/gatsby-bulma-quickstart
  description: A Bulma CSS + GatsbyJS Starter Kit
  tags:
    - Styling:Bulma
    - Styling:SCSS
  features:
    - Uses Bulma CSS
    - Sass based Styling
    - Responsive Design
    - Google Analytics Integration
    - Uses Gatsby v2
    - SEO
- url: https://gatsby-starter-notes.netlify.com/
  repo: https://github.com/patricoferris/gatsby-starter-notes
  description: Gatsby starter for creating notes organised by subject and topic
  tags:
    - Markdown
    - Pagination
  features:
    - Create by topic per subject notes that are organised using pagination
    - Support for code syntax highlighting
    - Support for mathematical expressions
    - Support for images
- url: https://gatsby-starter-ttag.netlify.com/
  repo: https://github.com/ttag-org/gatsby-starter-ttag
  description: Gatsby starter with the minimum required to demonstrate using ttag for precompiled internationalization of strings.
  tags:
    - i18n
  features:
    - Support for precompiled string internationalization using ttag and it's babel plugin
- url: https://gatsby-starter-typescript.netlify.com/
  repo: https://github.com/goblindegook/gatsby-starter-typescript
  description: Gatsby starter using TypeScript.
  tags:
    - Markdown
    - Pagination
    - Language:TypeScript
    - PWA
    - Linting
  features:
    - Markdown and MDX
    - Local search powered by Lunr
    - Syntax highlighting
    - Images
    - Styling with Emotion
    - Testing with Jest and react-testing-library
- url: https://gatsby-netlify-cms-example.netlify.com/
  repo: https://github.com/robertcoopercode/gatsby-netlify-cms
  description: Gatsby starter using Netlify CMS
  tags:
    - CMS:Netlify
    - Styling:SCSS
  features:
    - Example of a website for a local developer meetup group
    - NetlifyCMS used for easy data entry
    - Mobile-friendly design
    - Styling done with Sass
    - Gatsby version 2
- url: https://gatsby-typescript-starter-blog.netlify.com/
  repo: https://github.com/frnki/gatsby-typescript-starter-blog
  description: A starter blog for TypeScript-based Gatsby projects with minimal settings.
  tags:
    - Language:TypeScript
    - Blog
  features:
    - TypeScript & TSLint
    - No Styling (No Typography.js)
    - Minimal settings based on official starter blog
- url: https://gatsby-serif.netlify.com/
  repo: https://github.com/jugglerx/gatsby-serif-theme
  description: Multi page/content-type starter using Markdown and SCSS. Serif is a beautiful small business theme for Gatsby. The theme is fully responsive, blazing fast and artfully illustrated.
  tags:
    - Styling:SCSS
    - Markdown
    - Linting
  features:
    - Multiple "content types" for `services`, `team` and `testimonials` using Markdown as the source
    - Graphql query in `gatsby-node.js` using aliases that creates pages and templates by content type based on the folder `src/pages/services`, `src/pages/team`
    - SCSS
    - Responsive design
    - Bootstrap 4 grid and media queries only
    - Responsive menu
    - Royalty free illustrations included
    - SEO titles & meta using `gatsby-plugin-react-helmet`
    - Eslint & Prettier
- url: https://awesome-gatsby-starter.netlify.com/
  repo: https://github.com/South-Paw/awesome-gatsby-starter
  description: Starter with a preconfigured MDX, Storybook and ESLint environment for component first development of your next Gatsby site.
  tags:
    - MDX
    - Markdown
    - Storybook
    - Styling:CSS-in-JS
    - Linting
  features:
    - Gatsby MDX for JSX in Markdown loading, parsing, and rendering of pages
    - Storybook for isolated component development
    - styled-components for CSS-in-JS
    - ESLint with Airbnb's config
    - Prettier integrated into ESLint
    - A few example components and pages with stories and simple site structure
- url: https://santosfrancisco.github.io/gatsby-starter-cv/
  repo: https://github.com/santosfrancisco/gatsby-starter-cv
  description: A simple starter to get up and developing your digital curriculum with GatsbyJS'
  tags:
    - Styling:CSS-in-JS
    - PWA
    - Onepage
  features:
    - Gatsby v2
    - Based on default starter
    - Google Analytics
    - Web App Manifest
    - SEO
    - Styling with styled-components
    - Responsive Design, optimized for Mobile devices
- url: https://vigilant-leakey-a4f8cd.netlify.com/
  repo: https://github.com/agneym/gatsby-blog-starter
  description: Minimal Blog Starter Template with Styled Components.
  tags:
    - Markdown
    - Styling:CSS-in-JS
    - Blog
  features:
    - Markdown loading, parsing, and rendering of pages
    - Minimal UI for blog
    - Styled-components for CSS-in-JS
    - Prettier added as pre-commit hook
    - Google Analytics
    - Image Optimisation
    - Code Styling and Formatting in markdown
    - Responsive Design
- url: https://inspiring-me-lwz7512.netlify.com/
  repo: https://github.com/lwz7512/gatsby-netlify-identity-starter
  description: Gatsby Netlify Identity Starter with NIW auth support, and content gating, as well as responsive layout.
  tags:
    - Netlify
    - Pagination
  features:
    - Mobile Screen support
    - Privacy control for post content view & profile page
    - User authentication by Netlify Identity Widget/Service
    - Pagination for posts
    - Navigation menu with active status
- url: https://gatsby-starter-event-calendar.netlify.com/
  repo: https://github.com/EmaSuriano/gatsby-starter-event-calendar
  description: Gatsby Starter to display information about events from Google Spreadsheets with Calendars
  tags:
    - Linting
    - Styling:Grommet
    - PWA
    - SEO
    - Google Sheets
  features:
    - Grommet
    - Theming
    - Google Spreadsheet integration
    - PWA
    - A11y
    - SEO
    - Netlify Deployment Friendly
    - ESLint with Airbnb's config
    - Prettier integrated into ESLint
- url: https://gatsby-starter-tech-blog.netlify.com/
  repo: https://github.com/email2vimalraj/gatsby-starter-tech-blog
  description: A simple tech blog starter kit for gatsbyjs
  tags:
    - Blog
    - Portfolio
  features:
    - Markdown based blog
    - Filter blog posts by Tags
    - Easy customization
    - Using styled components
    - Minimal styles
    - Best scoring by Lighthouse
    - SEO support
    - PWA support
    - Offline support
- url: https://infallible-brown-28846b.netlify.com/
  repo: https://github.com/tylergreulich/gatsby-typescript-mdx-prismjs-starter
  description: Gatsby starter using TypeScript, MDX, Prismjs, and styled-components
  tags:
    - Language:TypeScript
    - Linting
    - Testing
    - Styling:CSS-in-JS
    - MDX
  features:
    - Gatsby v2 + TypeScript
    - Syntax highlighting with Prismjs
    - MDX
    - Jest
    - react-testing-library
    - styled-components
- url: https://hardcore-darwin-d7328f.netlify.com/
  repo: https://github.com/agneym/gatsby-careers-page
  description: A Careers Page for startups using Gatsby
  tags:
    - Markdown
    - Styling:CSS-in-JS
  features:
    - Careers Listing
    - Application Format
    - Markdown for creating job description
    - styled-components
- url: https://saikrishna.me/
  repo: https://github.com/s-kris/gatsby-minimal-portfolio-blog
  description: A minimal portfolio website with blog using Gatsby. Suitable for developers.
  tags:
    - Portfolio
    - Blog
  features:
    - Portfolio Page
    - Timline (Journey) page
    - Minimal
- url: https://gatsby-starter-blog-mdx-demo.netlify.com
  repo: https://github.com/hagnerd/gatsby-starter-blog-mdx
  description: A fork of the Official Gatsby Starter Blog with support for MDX out of the box.
  tags:
    - MDX
    - Blog
  features:
    - MDX
    - Blog
    - RSS Feed
- url: https://gatsby-tailwindcss-sass-starter-demo.netlify.com/
  repo: https://github.com/durianstack/gatsby-tailwindcss-sass-starter
  description: Just another Gatsby Tailwind with SASS starter
  tags:
    - Styling:Tailwind
    - Styling:SCSS
  features:
    - Tailwind, A Utility-First CSS Framework for Rapid UI Development
    - SASS/SCSS
    - Comes with React Helmet for adding site meta tags
    - Includes plugins for offline support out of the box
    - PurgeCSS to shave off unused styles
- url: https://tyra-starter.netlify.com/
  repo: https://github.com/madelyneriksen/gatsby-starter-tyra
  description: A feminine GatsbyJS Starter Optimized for SEO
  tags:
    - SEO
    - Blog
    - Styling:Other
  features:
    - Integration with Social Media and Mailchimp.
    - Styled with Tachyons.
    - Rich structured data on blog posts for SEO.
    - Pagination and category pages.
- url: https://gatsby-starter-styled.netlify.com/
  repo: https://github.com/gregoralbrecht/gatsby-starter-styled
  description: Yet another simple starter with Styled-System, Typography.js, SEO and Google Analytics.
  tags:
    - Styling:CSS-in-JS
    - PWA
    - SEO
  features:
    - Styled-Components
    - Styled-System
    - Rebass Grid
    - Typography.js to easily set up font styles
    - Google Analytics
    - Prettier, ESLint & Stylelint
    - SEO (meta tags and schema.org via JSON-LD)
    - Offline support
    - Web App Manifest
- url: https://gatsby.ghost.org/
  repo: https://github.com/TryGhost/gatsby-starter-ghost
  description: Build lightning-fast, modern publications with Ghost and Gatsby
  tags:
    - CMS:Headless
    - Blog
  features:
    - Ghost integration with ready to go placeholder content and webhooks support
    - Minimal responsive design
    - Pagination for posts, tags, and authors
    - SEO Friendly Meta
    - JSON-LD Schema
    - OpenGraph structured data
    - Twitter Cards meta
    - Sitemap Generation
    - XML Sitemaps
    - Progressive Web App
    - Offline Support
    - RSS Feed
    - Netlify integration ready to deploy
- url: https://traveler-blog.netlify.com/
  repo: https://github.com/QingpingMeng/gatsby-starter-traveler-blog
  description: A fork of the Official Gatsby Starter Blog to build a travler blog with images support
  tags:
    - Blog
    - PWA
    - SEO
    - Styling:Material
    - Styling:CSS-in-JS
  features:
    - Netlify integration ready to deploy
    - Material UI
    - styled-components
    - GitHub markdown css support
- url: https://create-ueno-app.netlify.com
  repo: https://github.com/ueno-llc/ueno-gatsby-starter
  description: Opinionated Gatsby starter by Ueno.
  tags:
    - Language:TypeScript
    - Styling:SCSS
    - Linting
    - Transitions
  features:
    - GraphQL hybrid
    - SEO friendly
    - GSAP ready
    - Nice Devtools
    - GsapTools
    - Ueno plugins
    - SVG to React component
    - Ueno's TSlint
    - Decorators
- url: https://gatsby-snyung-starter.netlify.com/
  repo: https://github.com/SeonHyungJo/gatsby-snyung-starter
  description: Basic starter template for You
  tags:
    - CMS:Contentful
    - Markdown
    - Linting
    - Pagination
    - Portfolio
    - SEO
    - Styling:SCSS
    - Transitions
  features:
    - SASS/SCSS
    - Add Utterances
    - Nice Pagination
    - Comes with React Helmet for adding site meta tags
    - Create Yout Name Card for writing meta data
- url: https://gatsby-contentstack-starter.netlify.com/
  repo: https://github.com/contentstack/gatsby-starter-contentstack
  description: A Gatsby starter powered by Headless CMS Contentstack.
  tags:
    - CMS:Headless
    - Blog
  features:
    - Includes Contentstack Delivery API for any environment
    - Dynamic content from Contentstack CMS
- url: https://gatsby-craftcms-barebones.netlify.com
  repo: https://github.com/frankievalentine/gatsby-craftcms-barebones
  description: Barebones setup for using Craft CMS and Gatsby locally.
  tags:
    - CMS:Headless
  features:
    - Full setup instructions included
    - Documented to get you set up with Craft CMS quickly
    - Code referenced in repo
- url: https://gatsby-starter-buttercms.netlify.com/
  repo: https://github.com/ButterCMS/gatsby-starter-buttercms
  description: A starter template for spinning up a Gatsby+ ButterCMS site
  tags:
    - Blog
    - SEO
    - CMS:Headless
  features:
    - Fully functioning blog
    - Navigation between posts with a previous/next post button
    - FAQ Knowledge Base
    - CMS Powered Homepage
    - Customer Case Study example marketing pages
- url: https://master.d2f5ek3dnwfe9v.amplifyapp.com/
  repo: https://github.com/dabit3/gatsby-auth-starter-aws-amplify
  description: This Gatsby starter uses AWS Amplify to implement authentication flow for signing up/signing in users as well as protected client side routing.
  tags:
    - AWS
    - Authentication
  features:
    - AWS Amplify
    - Full authentication workflow
    - Registration form
    - Signup form
    - User sign in
- url: https://gatsby-starter.mdbootstrap.com/
  repo: https://github.com/anna-morawska/gatsby-material-design-for-bootstrap
  description: A simple starter which lets you quickly start developing with Gatsby and Material Design For Bootstrap
  tags:
    - Styling:Material
  features:
    - React Bootstrap with Material Design css framework.
    - Free for personal and commercial use
    - Fully responsive
- url: https://frosty-ride-4ff3b9.netlify.com/
  repo: https://github.com/damassi/gatsby-starter-typescript-rebass-netlifycms
  description:
    A Gatsby starter built on top of MDX (React + Markdown), NetlifyCMS (with
    MDX and netlify-cms-backend-fs support -- no need to deploy), TypeScript,
    Rebass for UI, Styled Components, and Jest for testing. Very little visual
    styling has been applied so that you can bring your own :)
  tags:
    - MDX
    - CMS:Netlify
    - Language:TypeScript
    - Styling:Other
    - Styling:CSS-in-JS
    - Testing
  features:
    - MDX - Markdown + React
    - Netlify CMS (with MDX support)
    - Read and write to local file system via netlify-cms-backend-fs
    - TypeScript
    - Rebass
    - Styled Components
    - Jest
- url: https://bluepeter.github.io/gatsby-material-ui-business-starter/
  repo: https://github.com/bluepeter/gatsby-material-ui-business-starter
  description: Beautiful Gatsby Material Design Business Starter
  tags:
    - Styling:Material
  features:
    - Uses the popular, well-maintained Material UI React component library
    - Material Design theme and icons
    - Rotating home page carousel
    - Simple setup without opinionated setup
    - Fully instrumented for successful PROD deployments
    - Stylus for simple CSS
- url: https://example-company-website-gatsby-sanity-combo.netlify.com/
  repo: https://github.com/sanity-io/example-company-website-gatsby-sanity-combo
  description: This examples combines Gatsby site generation with Sanity.io content management in a neat company website.
  tags:
    - CMS:sanity.io
    - CMS:Headless
    - Blog
  features:
    - Out-of-the-box headless CMS
    - Real-time content preview in Development
    - Fast & frugal builds
    - No accidental missing fields/types
    - Full Render Control with Portable Text
    - gatsby-image support
    - Content types for company info, pages, projects, people, and blog posts
- url: https://gatsby-starter-oss.netlify.com/
  repo: https://github.com/robinmetral/gatsby-starter-oss
  description: A Gatsby starter to showcase your open-source projects.
  tags:
    - Portfolio
    - Styling:Theme-UI
    - Styling:CSS-in-JS
    - Onepage
    - PWA
    - SEO
    - Testing
    - Linting
  features:
    - 🐙🐈 Pull your pinned repos from GitHub
    - 👩‍🎤 Style with Emotion
    - ✨ Themeable with Theme UI
    - 🚀 Powered by gatsby-theme-oss
    - 💯 100/100 Lighthouse scores
- url: https://gatsby-starter-docz.netlify.com/
  repo: https://github.com/RobinCsl/gatsby-starter-docz
  description: Simple starter where building your own documentation with Docz is possible
  tags:
    - Documentation
  features:
    - Generate nice documentation with Docz, in addition to generating your normal Gatsby site
    - Document your React components in .mdx files
- url: https://gatsby-starter-santa-fe.netlify.com/
  repo: https://github.com/osogrizz/gatsby-starter-santa-fe
  description: A place for artist or designers to display their creations
  tags:
    - Styling:CSS-in-JS
  features:
    - SEO friendly
    - Built-in Google Fonts support
    - Contact Form
    - Customizable Design Template
- url: https://gatsby-hello-friend.now.sh
  repo: https://github.com/panr/gatsby-starter-hello-friend
  description: A simple starter for Gatsby. That's it.
  tags:
    - Pagination
    - Markdown
    - Blog
    - Portfolio
    - Styling:PostCSS
  features:
    - Dark/light mode, depending on your preferences
    - Great reading experience thanks to Inter font, made by Rasmus Andersson
    - Nice code highlighting thanks to PrismJS
    - Responsive youtube/vimeo etc. videos
    - Elastic menu
    - Fully responsive site
- url: https://lgcolella.github.io/gatsby-starter-developer-blog/
  repo: https://github.com/lgcolella/gatsby-starter-developer-blog
  description: A starter to create SEO-friendly, fast, multilanguage, responsive and highly customizable technical blogs/portfolios with the most common features out of the box.
  tags:
    - Blog
    - Portfolio
    - i18n
  features:
    - Multilanguage posts
    - Pagination and image preview for posts
    - Tags
    - SEO
    - Social share buttons
    - Disqus for comments
    - Highlighting for code syntax in posts
    - Dark and light themes available
    - Various available icon sets
    - RSS Feed
    - Web app manifest
- url: https://gatsby.magicsoup.io/
  repo: https://github.com/magicsoup-io/gatsby-starter-magicsoup
  description: A production ready Gatsby starter using magicsoup.io
  tags:
    - SEO
    - Markdown
    - Styling:CSS-in-JS
    - Testing
  features:
    - Optimized images with gatsby-image.
    - SEO friendly with react-helmet, gatsby-plugin-sitemap and Google Webmaster Tools!
    - Responsive UIs with magicsoup.io/stock.
    - Static content with gatsby-transform-remark or gatsby-transform-json.
    - Convert Markdown to StyledComponents!
    - Webfonts with gatsby-plugin-web-font-loader.
    - SSR ready!
    - Testing with Jest!
- url: https://foxandgeese.github.io/tiny-agency/
  repo: https://github.com/foxandgeese/tiny-agency
  description: Simple Gatsby.js starter that uses material design and that's perfect for tiny agencies.
  tags:
    - Styling:Material
  features:
    - Uses the popular, well-maintained Material UI React component library
    - Material Design theme and icons
    - Simple setup without opinionated setup
    - Fully instrumented for successful PROD deployments
- url: https://gatsby-shopify-starter.netlify.com/
  repo: https://github.com/AlexanderProd/gatsby-shopify-starter
  description: Kick off your next, e-commerce experience with this Gatsby starter. It is based on the default Gatsby starter to be easily modifiable.
  tags:
    - CMS:Headless
    - SEO
    - E-commerce
    - Styling:CSS-in-JS
  features:
    - Shopping Cart
    - Shopify Integration
    - Product Grid
    - Shopify Store Credentials included
    - Optimized images with gatsby-image.
    - SEO
- url: https://gatejs.netlify.com
  repo: https://github.com/sarasate/gate
  description: API Doc generator inspired by Stripe's API docs
  tags:
    - Documentation
    - Markdown
    - Onepage
  features:
    - API documentation from markdown sources
    - Code samples separated by language
    - Syntax highlighting
    - Everything in a single page
- url: https://hopeful-keller-943d65.netlify.com
  repo: https://github.com/iwilsonq/gatsby-starter-reasonml
  description: Gatsby starter to create static sites using type-safe ReasonML
  tags:
    - Language:Other
    - Blog
    - Styling:CSS-in-JS
  features:
    - Gatsby v2 support
    - bs-platform v4 support
    - Similar to gatsby-starter-blog
- url: https://gatsby-starter-blog-amp-to-pwa.netlify.com/
  repo: https://github.com/tomoyukikashiro/gatsby-starter-blog-amp-to-pwa
  description: Gatsby starter blog with AMP to PWA Strategy
  tags:
    - Blog
    - AMP
    - PWA
  features:
    - Similar to gatsby-starter-blog
    - Support AMP to PWA strategy
- url: https://cvluca.github.io/gatsby-starter-markdown/
  repo: https://github.com/cvluca/gatsby-starter-markdown
  description: Boilerplate for markdown-based website (Documentation, Blog, etc.)
  tags:
    - Markdown
    - Redux
    - Styling:Ant Design
  features:
    - Responsive Web Design
    - Auto generated Sidebar
    - Auto generated Anchor
- url: https://gatsby-starter-wordpress-community.netlify.com/
  repo: https://github.com/pablovila/gatsby-starter-wordpress-community
  description: Starter using gatsby-source-wordpress to display posts and pages from a WordPress site
  tags:
    - CMS:WordPress
    - Styling:Bulma
    - Blog
    - Pagination
  features:
    - Gatsby v2 support
    - Responsive Web Design
    - WordPress support
    - Bulma and Sass Support for styling
    - Pagination logic
- url: https://gatsby-blogger.netlify.com/
  repo: https://github.com/aslammultidots/blogger
  description: A Simple, clean and modern designed blog with firebase authentication feature and easily customizable code.
  tags:
    - Blog
    - Redux
    - Disqus
    - CMS:Contentful
    - Firebase
  features:
    - Minimal and clean white layout.
    - Dynamic content from Contentful.
    - Blog post listing with previews (image + summary) for each blog post.
    - Disqus commenting system for each blog post.
    - Search post with keyword.
    - Firebase for Authentication.
    - Protected Routes with Authorization.
    - Contact form integration.
- url: https://gatsby-starter-styled-components.netlify.com/
  repo: https://github.com/blakenoll/gatsby-starter-styled-components
  description: The Gatsby default starter modified to use styled-components
  tags:
    - Styling:CSS-in-JS
  features:
    - styled-components
    - sticky footer
- url: https://magazine-example.livingdocs.io/
  repo: https://github.com/livingdocsIO/gatsby-magazine-example
  description: This magazine-starter helps you start out with Livingdocs as a headless CMS.
  tags:
    - Blog
    - CMS:Headless
  features:
    - Minimal and clean white layout.
    - Dynamic content from Livingdocs.
    - Built-in component library.
    - Robust template and theme.
- url: https://gatsby-starter-intl.tomekskuta.pl
  repo: https://github.com/tomekskuta/gatsby-starter-intl
  description: Gatsby v2 i18n starter which makes static pages for every locale and detect your browsers lang. i18n with react-intl.
  tags:
    - i18n
    - Testing
  features:
    - static pages for every language
    - detects your browser locale
    - uses react-intl
    - based on Gatsby Default Starter
    - unit tests with Jest
- url: https://cape.netlify.com/
  repo: https://github.com/juhi-trivedi/cape
  description: A Gatsby - CMS:Contentful demo with Netlify.
  tags:
    - Blog
    - Netlify
    - CMS:Contentful
    - Styling:Bootstrap
  features:
    - Fecthing Dynamic content from Contentful.
    - Blog post listing with previews (image + summary) for each blog post.
    - Contact form integration with Netlify.
    - Grid system inspired by Bootstrap.
- url: https://gatsby-starter-infinite-scroll.baobab.fi/
  repo: https://github.com/baobabKoodaa/gatsby-starter-infinite-scroll
  description: Infinite Scroll and Pagination with 10k photos
  tags:
    - Infinite Scroll
    - Pagination
    - Styling:CSS-in-JS
  features:
    - Infinite Scroll (default mode)
    - Pagination (fallback for users without JS)
    - Toggle between these modes in demo
    - Efficient implementation (only fetch the data that's needed, ship initial items with the page instead of fetch, etc.)
- url: https://jodie.lekoarts.de/
  repo: https://github.com/LekoArts/gatsby-starter-portfolio-jodie
  description: Image-heavy photography portfolio with colorful accents & great typography
  tags:
    - Portfolio
    - PWA
    - Transitions
    - Styling:CSS-in-JS
    - Linting
    - Testing
    - Language:TypeScript
  features:
    - Configurable with theming, CSS Grid & a yaml file for navigation
    - Create your projects by editing a yaml file and putting images into a folder
    - Shows your Instagram posts
    - TypeScript
    - Cypress for End-to-End testing
    - react-spring for animations & transitions
    - Uses styled-components + styled-system
    - SEO with Sitemap, Schema.org JSONLD, Tags
    - Responsive images with gatsby-image
- url: https://amazing-jones-e61bda.netlify.com/
  repo: https://github.com/WebCu/gatsby-material-kit-react
  description: Adaptation of Material Kit React to Gatsby
  tags:
    - Styling:Material
  features:
    - 60 Handcrafted Components
    - 4 Customized Plugins
    - 3 Example Pages
- url: https://relaxed-bhaskara-5abd0a.netlify.com/
  repo: https://github.com/LekovicMilos/gatsby-starter-portfolio
  description: Gatsby portfolio starter for creating quick portfolio
  tags:
    - Portfolio
  features:
    - Showcase of portfolio items
    - About me page
- url: https://gatsby-typescript-scss-docker-starter.netlify.com/
  repo: https://github.com/OFranke/gatsby-typescript-scss-docker
  description: Gatsby starter TypeScript, SCSS, Docker
  tags:
    - Language:TypeScript
    - Styling:SCSS
    - Linting
  features:
    - Format & Commit Safe by ESLint, StyleLint and Prettier with Lint-Staged (Husky), optimized for VS Code
    - Typings for scss files are automatically generated
    - Responsiveness from the beginning through easy breakpoint configuration
    - Enforce the DRY principle, no hardcoded and repeated `margin`, `font-size`, `color`, `box-shadow`, `border-radius` ... properties anymore
    - Docker ready - you can run Gatsby dev mode on your machine environment or with docker-compose
- url: https://prismic-i18n.lekoarts.de/
  repo: https://github.com/LekoArts/gatsby-starter-prismic-i18n
  description: Based on gatsby-starter-prismic with Internationalization (i18n) support.
  tags:
    - CMS:Prismic
    - CMS:Headless
    - Styling:CSS-in-JS
    - Linting
    - Blog
    - PWA
    - Testing
    - i18n
  features:
    - Prismic as Headless CMS
    - Uses multiple features of Prismic - Slices, Labels, Relationship fields, Custom Types, Internationalization
    - Emotion for Styling
    - i18n without any third-party libaries
    - Cypress for End-to-End testing
    - Prism.js highlighting
    - Responsive images with gatsby-image
    - Extensive SEO
    - ESLint & Prettier
- url: https://gatsby-starter-landing-page.netlify.com/
  repo: https://github.com/gillkyle/gatsby-starter-landing-page
  description: Single page starter for minimal landing pages
  tags:
    - Onepage
  features:
    - Gatsby image
    - Google Analytics
    - Minimal design
- url: https://thakkaryash94.github.io/gatsby-github-personal-website/
  repo: https://github.com/thakkaryash94/gatsby-github-personal-website
  description: It is a conversion of original GitHub personal website repo which is written in ruby for JS developers. This repository gives you the code you'll need to kickstart a personal website that showcases your work as a software developer. And when you manage the code in a GitHub repository, it will automatically render a webpage with the owner's profile information, including a photo, bio, and repositories.
  tags:
    - Portfolio
    - Onepage
  features:
    - layout config either stacked or sidebar
    - theme dark/light mode
    - post support
- url: https://gatsby-starter-default-intl.netlify.com
  repo: https://github.com/wiziple/gatsby-starter-default-intl
  description: The default Gatsby starter with features of multi-language url routes and browser language detection.
  tags:
    - i18n
  features:
    - Localization (Multilanguage) provided by react-intl.
    - Support automatic redirection based on user's preferred language in browser provided by browser-lang.
    - Support multi-language url routes within a single page component. That means you don't have to create separate pages such as pages/en/index.js or pages/ko/index.js.
    - Based on gatsby-starter-default with least modification.
- url: https://gatsby-starter-julia.netlify.com/
  repo: https://github.com/niklasmtj/gatsby-starter-julia
  description: A minimal blog starter template built with Gatsby
  tags:
    - Markdown
    - Blog
  features:
    - Landingpage
    - Blogoverview
    - Markdown sourcing
    - Estimated reading time
    - Styled component with @emotion
    - Netlify deployment friendly
    - Nunito font as npm module
    - Site meta tags with React Helmet
- url: https://agalp.imedadel.me
  repo: https://github.com/ImedAdel/automatic-gatsbyjs-app-landing-page
  description: Automatically generate iOS app landing page using GatsbyJS
  tags:
    - Onepage
    - PWA
    - SEO
  features:
    - One Configuration file
    - Automatically generate a landing page for your iOS app
    - List app features
    - App Store and Play Store buttons
    - App screenshot and video preview
    - Easily add social media accounts and contact info in the footer via the site-config.js file.
    - Pick custom Font Awesome icons for the feature list via the site-config.js file.
    - Built using Prettier and Styled-Components
    - Easily integrate Google Analytics by adding your ID to site-config.js file.
- url: https://gatsby-starter-shopify-app.firebaseapp.com/install
  repo: https://github.com/gil--/gatsby-starter-shopify-app
  description: Easily create Serverless Shopify Admin Apps powered by Gatsby and Firebase Functions
  tags:
    - Shopify
    - Firebase
  features:
    - 🗄 Firebase Firestore Realtime DB
    - ⚡️ Serverless Functions API layer (Firebase Functions)
    - 💼 Admin API (Graphql) Serverless Proxy
    - 🎨 Shopify Polaris (AppProvider, etc.)
    - 💰 Application Charge Logic (30 days) with variable trial duration
    - 📡 Webhook Validation & Creation
    - 🔑 GDPR Ready (Including GDPR Webhooks)
    - 🏗 CircleCI Config for easy continuous deployments to Firebase
- url: https://gatsby-starter-paperbase.netlify.com/
  repo: https://github.com/willcode4food/gatsby-starter-paperbase
  description: A Gatsby starter that implements the Paperbase Premium Theme from MaterialUI
  tags:
    - Styling:Material
    - Styling:CSS-in-JS
  features:
    - MaterialUI Paperbase theme in Gatsby!
    - Create professional looking admin tools and dashboards
    - Responsive Design
    - MaterialUI Paper Components
    - MaterialUI Tab Components
- url: https://gatsby-starter-devto.netlify.com/
  repo: https://github.com/geocine/gatsby-starter-devto
  description: A GatsbyJS starter template that leverages the Dev.to API
  tags:
    - Blog
    - Styling:CSS-in-JS
  features:
    - Blog post listing with previews (image + summary) for each blog post
- url: https://gatsby-starter-framer-x.netlify.com/
  repo: https://github.com/simulieren/gatsby-starter-framer-x
  description: A GatsbyJS starter template that is connected to a Framer X project
  tags:
    - Language:TypeScript
  features:
    - TypeScript support
    - Easily work in GatsbyJS and Framer X at the same time
- url: https://gatsby-firebase-hosting.firebaseapp.com/
  repo: https://github.com/bijenkorf-james-wakefield/gatsby-firebase-hosting-starter
  description: A starter with configuration for Firebase Hosting and Cloud Build deployment.
  tags:
    - Firebase
    - Linting
  features:
    - Linting with ESLint
    - Jest Unit testing configuration
    - Lint-staged on precommit hook
    - Commitizen for conventional commit messages
    - Configuration for Firebase hosting
    - Configuration for Cloud Build deployment
    - Clear documentation to have your site deployed on Firebase behind SSL in no time!
- url: https://lewis-gatsby-starter-blog.netlify.com/
  repo: https://github.com/lewislbr/lewis-gatsby-starter-blog
  description: A simple custom Gatsby starter template to start a new blog or personal website.
  tags:
    - Blog
    - Styling:CSS-in-JS
    - Markdown
    - Portfolio
    - SEO
  features:
    - Blog post listing with summary preview for each blog post.
    - Automatically creates blog pages from Markdown files.
    - CSS in JS with styled-components.
    - Optimized images.
    - Offline capabilities.
    - Auto-generated sitemap and robots.txt.
- url: https://gatsby-starter-stripe.netlify.com/
  repo: https://github.com/brxck/gatsby-starter-stripe
  description: A minimal starter to create a storefront with Gatsby, Stripe, & Netlify Functions.
  tags:
    - Stripe
    - E-commerce
    - Styling:None
  features:
    - Statically generate based on Stripe inventory
    - Dynamically update with live inventory & availability data
    - Checkout powered by Stripe
    - Serverless functions interact with Stripe API
    - Shopping cart persisted in local storage
    - Responsive images with gatsby-image
- url: https://www.jannikbuschke.de/gatsby-antd-docs/
  repo: https://github.com/jannikbuschke/gatsby-antd-docs
  description: A template for documentation websites
  tags:
    - Documentation
    - Language:TypeScript
    - Styling:Ant Design
    - Markdown
    - MDX
  features:
    - Markdown
    - MDX with mdxjs
    - Syntax highlighting with prismjs
    - Anchors
    - Sidebar
    - Sitecontents
    - Landingpage
- url: https://gatsby-starter.haezl.at
  repo: https://github.com/haezl/gatsby-starter-haezl
  description: A lightweight, mobile first blog starter with infinite scroll and Material-UI design for Gatsby.
  tags:
    - Blog
    - Language:TypeScript
    - Linting
    - Styling:CSS-in-JS
    - Styling:Material
    - Markdown
    - PWA
  features:
    - Landing Page
    - Portfolio section
    - Blog post listing with a preview for each post
    - Infinite scroll instead of next and previous buttons
    - Blog posts generated from Markdown files
    - About Page
    - Responsive Design
    - PWA (Progressive Web App) support
    - MobX
    - Customizable
- url: https://gatsby-starter-fine.netlify.com/
  repo: https://github.com/toboko/gatsby-starter-fine
  description: A mutli-response and light, mobile first blog starter with columns layout and Seo optimization.
  tags:
    - Blog
    - Markdown
    - Portfolio
    - SEO
  features:
    - Blog
    - Portfolio section
    - Customizable
    - Markdown
    - Optimized images
    - Sitemap Page
    - Seo Ready
- url: https://ugglr.github.io/gatsby-clean-portfolio/
  repo: https://github.com/ugglr/gatsby-clean-portfolio
  description: A clean themed Software Engineer Portfolio site, showcasing soft skills on the front page, features project card showcases, about page. Responsive through react-bootstrap components together with custom CSS style sheets. SEO configured, just need to add google analytics tracking code.
  tags:
    - Portfolio
    - SEO
    - Styling:Bootstrap
  features:
    - Resume
    - CV
    - google analytics
    - easy favicon swap
    - Gatsby SEO plugin
    - Clean layout
    - White theme
    - grid using react-bootstrap
    - bootstrap4 classes available
    - font-awesome Library for icons
    - Portfolio site for developers
    - custom project cards
    - easily extendable to include blog page
    - Responsive design
- url: https://gatsby-documentation-starter.netlify.com/
  repo: https://github.com/whoisryosuke/gatsby-documentation-starter
  description: Automatically generate docs for React components using MDX, react-docgen, and GatsbyJS
  tags:
    - Documentation
    - MDX
    - SEO
  features:
    - Parses all React components (functional, stateful, even stateless!) for JS Docblocks and Prop Types.
    - MDX - Write your docs in Markdown and include React components using JSX!
    - Lightweight (only what you need)
    - Modular (easily fits in any React project!)
    - Props table component
    - Customizable sidebar navigation
    - Includes SEO plugins Google Analytics, Offline, Manifest, Helmet.
- url: http://gatsby-absurd.surge.sh/
  repo: https://github.com/ajayns/gatsby-absurd
  description: A Gatsby starter using illustrations from https://absurd.design/
  tags:
    - Onepage
    - Styling:CSS-in-JS
  features:
    - Uses surreal illustrations from absurd.design.
    - Landing page structure split into sections
    - Basic UX/UX elements ready. navbar, smooth scrolling, faqs, theming
    - Convenient image handling and data separation
- url: https://gatsby-starter-quiz.netlify.com/
  repo: https://github.com/raphadeluca/gatsby-starter-quiz
  description: Create rich quizzes with Gatsby & Mdx. No need of database or headless CMS. Manage your data directly in your Mdx file's frontmatter and write your content in the body. Customize your HTML tags, use react components from a library or write your owns. Navigation will be automatically created between each question.
  tags:
    - MDX
  features:
    - Data quiz in the frontmatter
    - Rich customizable content with MDX
    - Green / Red alert footer on user's answer
    - Navigation generated based on the index of each question
- url: https://gatsby-starter-accessibility.netlify.com/
  repo: https://github.com/benrobertsonio/gatsby-starter-accessibility
  description: The default Gatsby starter with powerful accessibility tools built-in.
  tags:
    - Storybook
    - Linting
  features:
    - 🔍 eslint-plugin-jsx-a11y for catching accessibility issues while authoring code
    - ✅ lint:staged for adding a pre-commit hook to catch accessibility linting errors
    - 📣 react-axe for console reporting of accessibility errors in the DOM during development
    - 📖 storybook setup for accessibility reporting on individual components
- url: https://gatsby-theme-ggt-material-ui-blog.netlify.com/
  repo: https://github.com/avatar-kaleb/gatsby-starter-ggt-material-ui-blog
  description: Starter material-ui blog utilizing a Gatsby theme!
  tags:
    - Blog
    - MDX
  features:
    - Uses MDX with Gatsby theme for quick and easy set up
    - Material-ui design with optional config passed into the theme options
    - Gradient background with sitemap, rss feed, and offline capabilities
- url: https://gatsby-starter-blog-typescript.netlify.com/
  repo: https://github.com/gperl27/Gatsby-Starter-Blog-Typescript
  description: Gatsby starter blog with TypeScript
  tags:
    - Blog
    - Language:TypeScript
    - Styling:CSS-in-JS
  features:
    - Includes all features that come with Gatsby's official starter blog
    - TypeScript for type-safety out of the box
    - Styled components in favor of inline styles
    - Transition Link for nice page transitions
    - Type definitions from GraphQL schema (with code generation)
- url: https://gatsby-starter-sass.netlify.com/
  repo: https://github.com/colbyfayock/gatsby-starter-sass
  description: A Gatsby starter with Sass and no assumptions!
  tags:
    - Styling:SCSS
  features:
    - Sass stylesheets to manage your CSS (SCSS flavored)
    - Simple, minimal base setup to get started
    - No baked in configurations or assumptions
- url: https://billyjacoby.github.io/gatsby-react-bootstrap-starter/
  repo: https://github.com/billyjacoby/gatsby-react-bootstrap-starter
  description: GatsbyJS starter with react-bootstrap and react-icons
  tags:
    - Styling:Bootstrap
    - Styling:SCSS
  features:
    - SASS stylesheets to make styling components easy
    - Sample navbar that sticks to the top of the page on scroll
    - Includes react-icons to make adding icons to your app super simple
- url: https://gatsbystartermdb.netlify.com
  repo: https://github.com/jjcav84/mdbreact-gatsby-starter
  description: GatsbyJS starter built with MDBootstrap React free version
  tags:
    - Styling:Bootstrap
  features:
    - Material Design, Bootstrap, and React
    - Contact form and Google Map components
    - Animation
    - documentation and component library can be found at mdboostrap's website
- url: https://gatsby-starter-primer.netlify.com/
  repo: https://github.com/thomaswangio/gatsby-starter-primer
  description: A Gatsby starter featuring GitHub Primer Design System and React components
  tags:
    - Styling:Other
    - Styling:CSS-in-JS
    - SEO
    - Landing Page
  features:
    - Primer React Components
    - Styled Components
    - Gatsby Image
    - Better SEO component with appropriate OG image and appropriate fallback meta tags
- url: https://pranshuchittora.github.io/gatsby-material-boilerplate
  repo: https://github.com/pranshuchittora/gatsby-material-boilerplate
  description: A simple starter to get up and developing quickly with Gatsby in material design
  tags:
    - Styling:Material
  features:
    - Material design
    - Sass/SCSS
    - Tags
    - Categories
    - Google Analytics
    - Offline support
    - Web App Manifest
    - SEO
- url: https://anubhavsrivastava.github.io/gatsby-starter-hyperspace
  repo: https://github.com/anubhavsrivastava/gatsby-starter-hyperspace
  description: Single page starter based on the Hyperspace site template, with landing, custom and Elements(Component) page
  tags:
    - HTML5UP
    - Styling:SCSS
    - Onepage
    - Landing Page
  features:
    - Designed by HTML5 UP
    - Simple one page site that’s perfect for personal portfolios
    - Fully Responsive
    - Styling with SCSS
    - Offline support
    - Web App Manifest
- url: https://anubhavsrivastava.github.io/gatsby-starter-identity
  repo: https://github.com/anubhavsrivastava/gatsby-starter-identity
  description: Single page starter based on the Identity site template by HTML5 up, suitable for one page portfolio.
  tags:
    - HTML5UP
    - Styling:SCSS
    - Onepage
    - Landing Page
    - PWA
  features:
    - Designed by HTML5 UP
    - Simple one page personal portfolio
    - Fully Responsive
    - Styling with SCSS
    - Offline support
    - Web App Manifest
- url: https://hopeful-ptolemy-cd840b.netlify.com/
  repo: https://github.com/tonydiaz/gatsby-landing-page-starter
  description: A simple landing page starter for idea validation using material-ui. Includes email signup form and pricing section.
  tags:
    - Styling:Material
    - Landing Page
  features:
    - SEO
    - Mailchimp integration
    - Material-UI components
    - Responsive
    - Pricing section
    - Benefits section
    - Email signup form
    - Easily configurable
    - Includes standard Gatsby starter features
- url: https://anubhavsrivastava.github.io/gatsby-starter-aerial
  repo: https://github.com/anubhavsrivastava/gatsby-starter-aerial
  description: Single page starter based on the Aerial site template by HTML5 up, suitable for one page personal page.
  tags:
    - HTML5UP
    - Styling:SCSS
    - Onepage
    - Landing Page
    - PWA
  features:
    - Designed by HTML5 UP
    - Simple one page personal portfolio
    - Fully Responsive
    - Styling with SCSS
    - Offline support
    - Web App Manifest
- url: https://anubhavsrivastava.github.io/gatsby-starter-eventually
  repo: https://github.com/anubhavsrivastava/gatsby-starter-eventually
  description: Single page starter based on the Eventually site template by HTML5 up, suitable for upcoming product page.
  tags:
    - HTML5UP
    - Styling:SCSS
    - Landing Page
    - PWA
  features:
    - Designed by HTML5 UP
    - Fully Responsive
    - Styling with SCSS
    - Offline support
    - Web App Manifest
- url: https://jovial-jones-806326.netlify.com/
  repo: https://github.com/GabeAtWork/gatsby-elm-starter
  description: An Elm-in-Gatsby integration, based on gatsby-plugin-elm
  tags:
    - Language:Other
  features:
    - Elm language integration
- url: https://anubhavsrivastava.github.io/gatsby-starter-readonly
  repo: https://github.com/anubhavsrivastava/gatsby-starter-readonly
  description: Single page starter based on the ReadOnly site template by HTML5 up, with landing and Elements(Component) page
  tags:
    - HTML5UP
    - Onepage
    - Styling:SCSS
    - Landing Page
    - PWA
  features:
    - Designed by HTML5 UP
    - Fully Responsive
    - Styling with SCSS
    - Offline support
    - Web App Manifest
- url: https://anubhavsrivastava.github.io/gatsby-starter-prologue
  repo: https://github.com/anubhavsrivastava/gatsby-starter-prologue
  description: Single page starter based on the Prologue site template by HTML5 up, for portfolio pages
  tags:
    - HTML5UP
    - Onepage
    - Styling:SCSS
    - Portfolio
    - PWA
  features:
    - Designed by HTML5 UP
    - Fully Responsive
    - Styling with SCSS
    - Offline support
    - Web App Manifest
- url: https://gatsby-london.netlify.com
  repo: https://github.com/ImedAdel/gatsby-london
  description: A custom, image-centric theme for Gatsby.
  tags:
    - Portfolio
    - Blog
    - Styling:PostCSS
  features:
    - Post thumbnails in the homepage
    - Built with PostCSS
    - Made for image-centeric portfolios
    - Based on London for Ghost
- url: https://anubhavsrivastava.github.io/gatsby-starter-overflow
  repo: https://github.com/anubhavsrivastava/gatsby-starter-overflow
  description: Single page starter based on the Overflow site template by HTML5 up, with landing and Elements(Component) page
  tags:
    - HTML5UP
    - Onepage
    - Styling:SCSS
    - Portfolio
    - PWA
  features:
    - Designed by HTML5 UP
    - Fully Responsive
    - Image Gallery
    - Styling with SCSS
    - Offline support
    - Web App Manifest
- url: https://cosmicjs.com/apps/gatsby-agency-portfolio/demo
  repo: https://github.com/cosmicjs/gatsby-agency-portfolio
  description: Static Webpage for displaying your agencies skills and past work.  Implements 4 sections for displaying information about your company, A home page, information about services, projects, and the people in your organization.
  tags:
    - Blog
    - Portfolio
    - CMS:Cosmic
  features:
    - Landing Page
    - Home
    - Services
    - Projects
    - People
- url: https://cosmicjs.com/apps/gatsby-localization-app-starter/demo
  repo: https://github.com/cosmicjs/gatsby-localization-app-starter
  description: A localized Gatsby starter application powered by Cosmic.
  tags:
    - CMS:Cosmic
    - i18n
  features:
    - Gatsby localization starter app
- url: https://cosmicjs.com/apps/gatsby-docs/demo
  repo: https://github.com/cosmicjs/gatsby-docs-app
  description: Be able to view and create documentation using Gatsby and Cosmic. Leveraging the speed and high powered APIs of the Gatsby framework and the simplicity and scalability of Cosmic.
  tags:
    - CMS:Cosmic
    - Documentation
  features:
    - manage docs in static web file format for zippy delivery
- url: https://cosmicjs.com/apps/gatsby-ecommerce-website/demo
  repo: https://github.com/a9kitkumar/Gatsby-Ecommerce
  description: A localized Gatsby starter application powered by Cosmic.
  tags:
    - CMS:Cosmic
    - E-commerce
  features:
    - Stores products, orders using Cosmic as a database and a server
- url: https://harshil1712.github.io/gatsby-starter-googlesheets/
  repo: https://github.com/harshil1712/gatsby-starter-googlesheets
  description: A starter using Google Sheets as data source
  tags:
    - Google Sheets
    - SEO
    - Blog
  features:
    - Uses Google Sheets for data
    - Easily configurable
- url: https://the-plain-gatsby.netlify.com/
  repo: https://github.com/wangonya/the-plain-gatsby
  description: A simple minimalist starter for your personal blog.
  tags:
    - Blog
    - Markdown
  features:
    - Minimalist design
    - Next and previous blog post navigation
    - About page
    - Markdown support
- url: https://gatsby-starter-blockstack.openintents.org
  repo: https://github.com/friedger/gatsby-starter-blockstack
  description: A starter using Blockstack on client side
  tags:
    - Authentication
  features:
    - Uses Blockstack
    - Client side app
- url: https://anubhavsrivastava.github.io/gatsby-starter-multiverse
  repo: https://github.com/anubhavsrivastava/gatsby-starter-multiverse
  description: Single page starter based on the Multiverse site template by HTML5 up, with landing and Elements(Component) page
  tags:
    - HTML5UP
    - Onepage
    - Styling:SCSS
    - Portfolio
    - PWA
  features:
    - Designed by HTML5 UP
    - Fully Responsive
    - Image Gallery
    - Styling with SCSS
    - Offline support
    - Web App Manifest
- url: https://anubhavsrivastava.github.io/gatsby-starter-highlights
  repo: https://github.com/anubhavsrivastava/gatsby-starter-highlights
  description: Single page starter based on the Highlights site template by HTML5 up, with landing and Elements(Component) page
  tags:
    - HTML5UP
    - Onepage
    - Styling:SCSS
    - Portfolio
    - PWA
  features:
    - Designed by HTML5 UP
    - Fully Responsive
    - Image Gallery
    - Styling with SCSS
    - Offline support
    - Web App Manifest
- url: https://gatsby-starter-material-business-markdown.netlify.com/
  repo: https://github.com/ANOUN/gatsby-starter-material-business-markdown
  description: A clean, modern starter for businesses using Material Design Components
  tags:
    - Blog
    - Markdown
    - PWA
    - Styling:Material
    - Styling:SCSS
  features:
    - Minimal, Modern Business Website Design
    - Material Design Components
    - MDC React Components
    - MDC Theming
    - Blog
    - Home Page
    - Contact Page
    - Contact Form
    - About Page
    - Mobile-First approach in development
    - Fully Responsive
    - Markdown
    - PWA
- url: https://gatsby-starter-default-typescript.netlify.com/
  repo: https://github.com/andykenward/gatsby-starter-default-typescript
  description: Starter Default TypeScript
  tags:
    - Language:TypeScript
  features:
    - TypeScript
    - Typing generation for GraphQL using GraphQL Code Generator
    - Comes with React Helmet for adding site meta tags
    - Based on Gatsby Starter Default
- url: http://gatsbyhoney.davshoward.com/
  repo: https://github.com/davshoward/gatsby-starter-honey
  description: A delicious baseline for Gatsby (v2).
  tags:
    - Styling:PostCSS
    - SEO
  features:
    - Gatsby v2
    - SEO (including robots.txt, sitemap generation, automated yet customisable metadata, and social sharing data)
    - Google Analytics
    - PostCSS support
    - Developer environment variables
    - Accessibility support
    - Based on Gatsby Starter Default
- url: https://material-ui-starter.netlify.com/
  repo: https://github.com/dominicabela/gatsby-starter-material-ui
  description: This starter includes Material UI boilerplate and configuration files along with the standard Gatsby configuration files. It provides a starting point for developing Gatsby apps with the Material UI framework.
  tags:
    - SEO
    - Styling:Material
  features:
    - Material UI Framework
    - Roboto Typeface (self hosted)
    - SEO
    - Offline Support
    - Based on Gatsby Default Starter
- url: https://developer-diary.netlify.com/
  repo: https://github.com/willjw3/gatsby-starter-developer-diary
  description: A blog template created with web developers in mind. Totally usable right out of the box, but minimalist enough to be easily modifiable.
  tags:
    - Blog
    - Markdown
    - Pagination
    - SEO
  features:
    - Ready to go - Blog author name, author image, etc,... can be easily added using a config file
    - Blog posts created as markdown files
    - Gatsby v.2
    - Mobile responsive
    - Pagination
    - Category and tag pages
    - Social media sharing icons in each post
    - Icons from React Icons (Font Awesome, Devicons, etc,...)
    - Beautiful tech-topic tags to attach to your web-development-related blog posts
    - Developer-relevant social media icon links, including GitHub, Stack Overflow, and freeCodeCamp
- url: https://anubhavsrivastava.github.io/gatsby-starter-paradigmshift
  repo: https://github.com/anubhavsrivastava/gatsby-starter-paradigmshift
  description: Single page starter based on the Paradigm Shift site template by HTML5 up, with landing and Elements(Component) page
  tags:
    - HTML5UP
    - Onepage
    - Styling:SCSS
    - Portfolio
    - PWA
  features:
    - Designed by HTML5 UP
    - Fully Responsive
    - Image Gallery
    - Styling with SCSS
    - Offline support
    - Web App Manifest
- url: https://dazzling-heyrovsky-62d4f9.netlify.com/
  repo: https://github.com/s-kris/gatsby-starter-medium
  description: A GatsbyJS starter blog as close as possible to medium.
  tags:
    - Markdown
    - Styling:CSS-in-JS
  features:
    - Careers Listing
    - Mobile Responsive
- url: https://gatsby-personal-starter-blog.netlify.com
  repo: https://github.com/thomaswangio/gatsby-personal-starter-blog
  description: Gatsby starter for personal blogs! Blog configured to run at /blog and with Netlify CMS and gatsby-remark-vscode.
  tags:
    - Blog
    - Markdown
    - Styling:CSS-in-JS
    - CMS:Netlify
  features:
    - Netlify CMS
    - VSCode syntax highlighting
    - Styled Components
- url: https://anubhavsrivastava.github.io/gatsby-starter-phantom
  repo: https://github.com/anubhavsrivastava/gatsby-starter-phantom
  description: Single page starter based on the Phantom site template by HTML5 up, with landing, generic and Elements(Component) page
  tags:
    - HTML5UP
    - Onepage
    - Styling:SCSS
    - PWA
  features:
    - Designed by HTML5 UP
    - Fully Responsive
    - Styling with SCSS
    - Offline support
    - Web App Manifest
- url: https://gatsby-starter-internationalized.ack.ee/
  repo: https://github.com/AckeeCZ/gatsby-starter-internationalized
  description: A simple starter for fully internationalized websites, including route internationalization.
  tags:
    - i18n
  features:
    - internationalized page content - via react-intl
    - internationalized routes - via language configuration
    - lightweight - includes only internationalization code
    - LocalizedLink - built-in link component handling route generation
    - LanguageSwitcher - built-in language switcher component
- url: https://gatsby-starter-bee.netlify.com/
  repo: https://github.com/JaeYeopHan/gatsby-starter-bee
  description: A simple starter for blog with fresh UI.
  tags:
    - Blog
    - Netlify
    - Disqus
    - SEO
  features:
    - Code highlight with Fira Code font
    - Emoji (emojione)
    - Social share feature (Twitter, Facebook)
    - Comment feature (disqus, utterances)
    - Sponsor service (Buy-me-a-coffee)
    - CLI Tool
- url: https://hasura.io/learn/graphql/react/introduction/
  repo: https://github.com/hasura/gatsby-gitbook-starter
  description: A starter to generate docs/tutorial websites based on GitBook theme.
  tags:
    - Documentation
    - MDX
    - Markdown
    - SEO
  features:
    - Write in Markdown / MDX and generate responsive documentation/tutorial web apps
    - Fully Configurable
    - Syntax highlighting with Prismjs
    - Code diffing with +/-
    - Google Analytics Integration
    - SEO Tags with MDX frontmatter
    - Edit on GitHub button
    - Fully Customisable with rich embeds using React in MDX.
    - Search integration with Algolia
- url: https://gatsby-starter-blog-with-lunr.netlify.com/
  repo: https://github.com/lukewhitehouse/gatsby-starter-blog-with-lunr
  description: Building upon Gatsby's blog starter with a Lunr.js powered Site Search.
  tags:
    - Blog
    - Search
  features:
    - Same as the official starter blog
    - Integration with Lunr.js
- url: https://rg-portfolio.netlify.com/
  repo: https://github.com/rohitguptab/rg-portfolio
  description: Kick-off your Portfolio website with RG-Portfolio gatsby starter. We have used Gatsby + Contentful.
  tags:
    - Portfolio
    - CMS:Contentful
    - PWA
    - Blog
    - SEO
    - Disqus
    - Gallery
    - Landing Page
    - Markdown
    - Netlify
    - Styling:Bootstrap
  features:
    - Blogs listing with each blog post.
    - Contact form with Email notification using formspree.io.
    - Photos and Blogs page listing.
    - Different types of sections like About, Service, Blogs, Work, Testimonials, Photos, and contact.
    - All settings manage from contentful for example Header Menu, Homepage sections, blogs, and photos, etc.
    - Social share in blog details pages with comment ( Disqus ).
    - PWA
- url: https://oneshopper.netlify.com
  repo: https://github.com/rohitguptab/OneShopper
  description: This Starter is created for e-commerce site with Gatsby + Contentful and snipcart
  tags:
    - E-commerce
    - CMS:Contentful
    - Blog
    - SEO
    - Disqus
  features:
    - Blog post listing with previews for each blog post.
    - Store page listing all the Products and includes features like Rating, Price, Checkout, More then one Product images with tabbing.
    - Contact form with Email notification.
    - Index pages design with Latest Post, Latest Blog, Deal of week and Banner.
- url: https://anubhavsrivastava.github.io/gatsby-starter-spectral
  repo: https://github.com/anubhavsrivastava/gatsby-starter-spectral
  description: Single page starter based on the Spectral site template by HTML5 up, with landing, Generic and Elements(Component) page
  tags:
    - HTML5UP
    - Onepage
    - Styling:SCSS
    - Portfolio
    - PWA
  features:
    - Designed by HTML5 UP
    - Fully Responsive
    - Styling with SCSS
    - Offline support
    - Web App Manifest
- url: https://anubhavsrivastava.github.io/gatsby-starter-directive
  repo: https://github.com/anubhavsrivastava/gatsby-starter-directive
  description: Single page starter based on the Directive site template by HTML5 up, with landing and Elements(Component) page
  tags:
    - HTML5UP
    - Onepage
    - Styling:SCSS
    - Portfolio
    - PWA
  features:
    - Designed by HTML5 UP
    - Fully Responsive
    - Styling with SCSS
    - Offline support
    - Web App Manifest
- url: https://histaff.io/
  repo: https://github.com/histaff/website-static
  description: It's a beautiful starter static website which useful plugins based on Gatsby
  tags:
    - Styling:SCSS
    - Landing Page
    - Onepage
  features:
    - Fully Responsive
    - Styling with SCSS
    - Very similar to gatsby-starter-netlify-cms, slightly more configurable (e.g. set site-title in gatsby-config) with Bootstrap/Bootswatch instead of bulma
    - LocalizedLink - built-in link component handling route generation
- url: https://gatsby-kea-starter.netlify.com/
  repo: https://github.com/benjamin-glitsos/gatsby-kea-starter
  description: Gatsby starter with redux and sagas made simpler by the Kea library
  tags:
    - Redux
  features:
    - The Kea library makes redux and sagas extremely simple and concise
- url: https://anubhavsrivastava.github.io/gatsby-starter-solidstate
  repo: https://github.com/anubhavsrivastava/gatsby-starter-solidstate
  description: Single page starter based on the Solid State site template by HTML5 up, with landing, Generic and Elements(Component) page
  tags:
    - HTML5UP
    - Onepage
    - Styling:SCSS
    - Portfolio
    - PWA
  features:
    - Designed by HTML5 UP
    - Fully Responsive
    - Styling with SCSS
    - Offline support
    - Web App Manifest
- url: https://yellowcake.netlify.com/
  repo: https://github.com/thriveweb/yellowcake
  description: A starter project for creating lightning-fast websites with Gatsby v2 and Netlify-CMS v2 + Uploadcare integration.
  tags:
    - CMS:Netlify
    - Netlify
    - Blog
    - SEO
  features:
    - Uploadcare
    - Netlify Form
    - Category list (with navigation)
    - Featured post
    - Next and prev post
    - SEO component
- url: https://anubhavsrivastava.github.io/gatsby-starter-fractal
  repo: https://github.com/anubhavsrivastava/gatsby-starter-fractal
  description: Single page starter based on the Fractal site template by HTML5 up, with landing and Elements(Component) page
  tags:
    - HTML5UP
    - Onepage
    - Styling:SCSS
    - Portfolio
    - PWA
  features:
    - Designed by HTML5 UP
    - Fully Responsive
    - Styling with SCSS
    - Offline support
    - Web App Manifest
- url: https://minimal-gatsby-ts-starter.netlify.com/
  repo: https://github.com/TheoBr/minimal-gatsby-typescript-starter
  description: Minimal TypeScript Starter
  tags:
    - Language:TypeScript
  features:
    - TypeScript
    - ESLint + optional rule enforcement with Husky
    - Prettier
    - Netlify ready
    - Minimal
- url: https://gatsby-typescript-starter-default.netlify.com/
  repo: https://github.com/RobertoMSousa/gatsby-typescript-starter-default
  description: Simple Gatsby starter using TypeScript and eslint instead of outdated tslint.
  tags:
    - Language:TypeScript
    - SEO
    - Linting
  features:
    - Comes with React Helmet for adding site meta tags
    - Includes plugins for offline support out of the box
    - TypeScript
    - Prettier & eslint to format & check the code
- url: https://gatsby-starter-carraway.netlify.com/
  repo: https://github.com/endymion1818/gatsby-starter-carraway
  description: a Gatsby starter theme with Accessibility features, TypeScript, Jest, some basic UI elements, and a CircleCI pipeline
  tags:
    - Language:TypeScript
    - Pagination
    - Search
    - Testing
  features:
    - Paginated post archive
    - Site search with Lunr.js
    - Categories and category archive pages
    - Minimal CSS defaults using styled-components, including system font stack
    - Some fundamental Accessibility features including tabbable navigation & "Skip to content" link
    - UI elements including multi-column layout using CSS Grid (with float fallback), header component with logo, basic navigation & search and a footer with 3-column layout, logo and 2 menu areas
    - TypeScript & Testing including some sensible TypeScript defaults, tests with @testing-library/react, pre-commit and pre-push hooks. Set up includes enums for repeating values such as font & background colours
    - Setup for a CircleCI pipeline so you can run the above tests in branches before merging to master
    - Markdown posts _and_ pages (pages don't appear in the post archive)
- url: https://www.quietboy.net
  repo: https://github.com/zhouyuexie/gatsby-starter-quiet
  description: Gatsby out of the box blog, use TypeScript and highly customized style.
  tags:
    - Language:TypeScript
    - Styling:SCSS
    - SEO
    - Linting
    - RSS
    - Pagination
    - PWA
  features:
    - TypeScript
    - TsLint & Prettier
    - Tag list
    - Custom page layout
    - Switch the dark mode according to the system theme
    - Scss
    - Pagination
- url: https://compassionate-morse-5204bf.netlify.com/
  repo: https://github.com/deamme/gatsby-starter-prismic-resume
  description: Gatsby Resume/CV page with Prismic integration
  tags:
    - CMS:Prismic
    - CMS:Headless
    - Styling:CSS-in-JS
    - Onepage
    - Linting
  features:
    - One-page resume/CV
    - Prismic as Headless CMS
    - Emotion for styling
    - Uses multiple features of Prismic - Slices, Labels, Custom Types
    - ESLint & Prettier
- url: https://anubhavsrivastava.github.io/gatsby-starter-resume
  repo: https://github.com/anubhavsrivastava/gatsby-starter-resume
  description: Single page starter based on the Resume site template by startbootstrap for resume/portfolio page
  tags:
    - Onepage
    - Styling:SCSS
    - PWA
  features:
    - Designed by startbootstrap
    - Fully Responsive
    - Styling with SCSS
    - Offline support
    - Web App Manifest
- url: https://gatsby-starter-typescript-jest.netlify.com/
  repo: https://github.com/denningk/gatsby-starter-typescript-jest
  description: Barebones Gatsby starter with TypeScript, Jest, GitLab-CI, and other useful configurations
  tags:
    - Language:TypeScript
    - Testing
    - AWS
    - Linting
    - SEO
  features:
    - All components from default Gatsby starter converted to TypeScript
    - Jest testing configured for TypeScript with ts-jest
    - Detailed guide on how to deploy using AWS S3 buckets included in README
    - .gitlab-ci.yml file with blanks that can be customized for any Gatsby project
    - Configurations for EditorConfig, Prettier, and ESLint (for TypeScript)
- url: https://gatsby-starter-apollo.smakosh.com/app/
  repo: https://github.com/smakosh/gatsby-apollo-starter
  description: Gatsby Apollo starter - with client side routing
  tags:
    - Client-side App
    - SEO
    - Styling:CSS-in-JS
  features:
    - Apollo provider & Client side routing
    - Eslint/Prettier configured
    - Easy to customize
    - Nice project structure
    - Flex Grid components easy to customize
- url: https://portfolio.smakosh.com/
  repo: https://github.com/smakosh/gatsby-portfolio-dev
  description: A portfolio for developers
  tags:
    - Portfolio
    - SEO
    - Netlify
    - Onepage
    - Styling:CSS-in-JS
  features:
    - Eslint/Prettier configured
    - Scores 100% on a11y / Performance / PWA / SEO
    - PWA (desktop & mobile)
    - Easy to customize
    - Nice project structure
    - Amazing illustrations by Undraw.co
    - Tablet & mobile friendly
    - Continuous deployment with Netlify
    - A contact form protected by Google Recaptcha
    - Can be deployed with one click
    - Functional components with Recompose React Hooks! ready to migrate to React hooks!
    - Fetches your GitHub pinned projects with most stars (You could customize this if you wish)
- url: https://github.com/smakosh/gatsby-airtable-starter
  repo: https://github.com/smakosh/gatsby-airtable-starter
  description: Gatsby Airtable starter
  tags:
    - SEO
    - Netlify
    - Client-side App
    - Styling:CSS-in-JS
  features:
    - Static content fetched from Airtable
    - Dynamic content with CRUD operations with Airtable REST API
    - Well structured files/folders
    - Custom React Hooks
    - Custom Helpers instead of using third party libraries
    - Dynamic & Static containers
    - Global state management ready with useReducer & useContext
    - Dummy auth but ready to add real requests
- url: https://github.com/smakosh/gatsby-app-starter-rest-api
  repo: https://github.com/smakosh/gatsby-app-starter-rest-api
  description: Gatsby REST API starter
  tags:
    - Authentication
    - Client-side App
    - Styling:CSS-in-JS
  features:
    - Dynamic content with CRUD operations with a REST API
    - Well structured files/folders
    - Custom React Hooks
    - Auth with a JWT approach
    - Custom Helpers instead of using third party libraries
    - Dynamic containers
    - Global state management ready with useReducer & useContext
- url: https://gatsbyjs-starter-tailwindplay.appseed.us/
  repo: https://github.com/app-generator/gatsbyjs-starter-tailwindplay
  description: A Gatsby v2 starter styled using Tailwind, a utility-first CSS framework. Uses Purgecss to remove unused CSS.
  tags:
    - Styling:Tailwind
  features:
    - Based on gatsby-starter-tailwind
    - Tailwind CSS Framework
    - Removes unused CSS with Purgecss
- url: https://act-labs.github.io/
  repo: https://github.com/act-labs/gatsby-starter-act-blog
  description: Gatsby starter for blog/documentation using MDX, Ant Design, gatsby-plugin-combine.
  tags:
    - Blog
    - Documentation
    - Styling:Ant Design
    - Markdown
    - MDX
    - SEO
  features:
    - Posts and snippets;
    - SEO component;
    - Ant Design UI components;
    - Markdown and MDX for pages;
    - A customized webpack and babel configuration, for complex profecianal web apps with node.js, Jest tests, etc;
    - Progressively build more and more complex pages using gatsby-plugin-combine.
- url: https://gatsby-ghub.netlify.com/resume-book/
  repo: https://github.com/dwyfrequency/gatsby-ghub
  description: A resume builder app with authenticated routes, static marketing pages, and dynamic resume creation
  tags:
    - Authentication
    - Netlify
    - Client-side App
  features:
    - Netlify Identity
    - Static Marketing pages and Dynamic Client-side Authenticated App pages
    - SEO component
    - Apollo GraphQL (client-side)
- url: https://lewis-gatsby-starter-i18n.netlify.com
  repo: https://github.com/lewislbr/lewis-gatsby-starter-i18n
  description: A simple custom Gatsby starter template to start a new multilanguage website.
  tags:
    - i18n
    - Styling:CSS-in-JS
    - Portfolio
    - SEO
  features:
    - Automatically detects user browser language.
    - CSS in JS with styled-components.
    - Optimized images.
    - Offline capabilities.
    - Auto-generated sitemap and robots.txt.
- url: https://gatsby-snipcart-starter.netlify.com/
  repo: https://github.com/issydennis/gatsby-snipcart
  description: A simple e-commerce shop built using Gatsby and Snipcart.
  tags:
    - E-commerce
    - Styling:CSS-in-JS
    - Markdown
  features:
    - Minimal design to allow for simple customisation.
    - Snipcart integration provides an easy-to-use shopping cart and checkout.
    - Individual product pages with custom fields.
    - Products defined using markdown.
    - Styled components.
    - Gatsby image for optimised product images.
- url: https://anubhavsrivastava.github.io/gatsby-starter-stylish
  repo: https://github.com/anubhavsrivastava/gatsby-starter-stylish
  description: Single page starter based on the Stylish Portfolio site template by startbootstrap for portfolio page
  tags:
    - Onepage
    - Portfolio
    - Styling:SCSS
    - PWA
  features:
    - Designed by startbootstrap
    - Fully Responsive
    - Styling with SCSS
    - Offline support
    - Web App Manifest
- url: https://lewis-gatsby-starter-basic.netlify.com
  repo: https://github.com/lewislbr/lewis-gatsby-starter-basic
  description: A simple custom basic Gatsby starter template to start a new website.
  tags:
    - Styling:CSS-in-JS
    - SEO
  features:
    - Bare-bones starter.
    - CSS in JS with styled-components.
    - Optimized images.
    - Offline capabilities.
    - Auto-generated sitemap and robots.txt.
- url: https://myclicks.netlify.com/
  repo: https://github.com/himali-patel/MyClicks
  description: A simple Gatsby starter template to create portfolio website with contentful and Netlify.
  tags:
    - Blog
    - Netlify
    - CMS:Contentful
    - Styling:Bootstrap
    - Disqus
    - SEO
  features:
    - Fecthing Dynamic content from Contentful.
    - Blog post listing with previews, disqus implementation and social sharing for each blog post.
    - Contact form integration with Netlify.
    - Portfolio Result Filteration according to Category.
    - Index pages design with Recent Blogs and Intagram Feed.
- url: https://gatsby-starter-typescript-graphql.netlify.com
  repo: https://github.com/spawnia/gatsby-starter-typescript-graphql
  description: A Gatsby starter with typesafe GraphQL using TypeScript
  tags:
    - Language:TypeScript
    - Linting
    - Portfolio
    - Styling:CSS-in-JS
  features:
    - Type safety with TypeScript
    - Typesafe GraphQL with graphql-code-generator
    - ESLint with TypeScript support
    - Styling with styled-components
- url: https://gatsby-tailwind-serif.netlify.com/
  repo: https://github.com/windedge/gatsby-tailwind-serif
  description: A Gatsby theme based on gatsby-serif-theme, rewrite with Tailwind CSS.
  tags:
    - Styling:Tailwind
    - Markdown
  features:
    - Based on gatsby-serif-theme
    - Tailwind CSS Framework
    - Removes unused CSS with Purgecss
    - Responsive design
    - Suitable for small business website
- url: https://mystifying-mclean-5c7fce.netlify.com
  repo: https://github.com/renvrant/gatsby-mdx-netlify-cms-starter
  description: An extension of the default starter with Netlify CMS and MDX support.
  tags:
    - MDX
    - Markdown
    - Netlify
    - CMS:Netlify
    - Styling:None
  features:
    - MDX and Netlify CMS support
    - Use React components in Netlify CMS Editor and other markdown files
    - Allow editors to choose a page template
    - Replace HTML tags with React components upon rendering Markdown, enabling design systems
    - Hide pages from being editable by the CMS
    - Minimal and extensible
- url: https://gatsby-airtable-advanced-starter.marcomelilli.com
  repo: https://github.com/marcomelilli/gatsby-airtable-advanced-starter
  description: A Gatsby Starter Blog using Airtable as backend
  tags:
    - Airtable
    - Blog
    - Styling:None
  features:
    - Dynamic content from Airtable
    - Does not contain any UI frameworks
    - Tags
    - Categories
    - Authors
    - Disqus
    - Offline support
    - Web App Manifest
    - SEO
- url: https://contentful-starter.netlify.com/
  repo: https://github.com/algokun/gatsby_contentful_starter
  description: An Awesome Starter Kit to help you get going with Contentful and Gatsby
  tags:
    - Blog
    - CMS:Contentful
    - CMS:Headless
  features:
    - Bare-bones starter.
    - Dynamic content from Contentful CMS
    - Ready made Components
    - Responsive Design
    - Includes Contentful Delivery API for production build
- url: https://gatsby-simple-blog.thundermiracle.com
  repo: https://github.com/thundermiracle/gatsby-simple-blog
  description: A gatsby-starter-blog with overreacted looking and tags, breadcrumbs, disqus, i18n, eslint supported
  tags:
    - i18n
    - Blog
    - Netlify
    - Linting
    - Disqus
    - Testing
  features:
    - Easily Configurable
    - Tags
    - Breadcrumbs
    - Tags
    - Disqus
    - i18n
    - ESLint
    - Jest
- url: https://anubhavsrivastava.github.io/gatsby-starter-grayscale
  repo: https://github.com/anubhavsrivastava/gatsby-starter-grayscale
  description: Single page starter based on the Grayscale site template by startbootstrap for portfolio page
  tags:
    - Onepage
    - Portfolio
    - Styling:SCSS
    - PWA
  features:
    - Designed by startbootstrap
    - Fully Responsive
    - Styling with SCSS
    - Offline support
    - Web App Manifest
- url: https://gatsby-all-in.netlify.com
  repo: https://github.com/Gherciu/gatsby-all-in
  description: A starter that includes the most popular js libraries, already pre-configured and ready for use.
  tags:
    - Linting
    - Netlify
    - Styling:Tailwind
  features:
    - Tailwind CSS Framework
    - Antd UI Framework pre-configured
    - Redux for managing state
    - Eslint and Stylelint to enforce code style
- url: http://demo.nagui.me
  repo: https://github.com/kimnagui/gatsby-starter-nagui
  description: A Gatsby starter that full responsive blog.
  tags:
    - Blog
    - AWS
    - Pagination
    - SEO
    - Styling:CSS-in-JS
  features:
    - Tags & Categorys.
    - Pagination.
    - Show Recent Posts for category.
    - Styled-Components.
    - Mobile-First CSS.
    - Syntax highlighting in code blocks using PrismJS(Dracula).
    - Google Analytics.
    - Deploy AWS S3.
- url: https://anubhavsrivastava.github.io/gatsby-starter-newage
  repo: https://github.com/anubhavsrivastava/gatsby-starter-newage
  description: Single page starter based on the new age site template by startbootstrap for portfolio page/Mobile app launch
  tags:
    - Onepage
    - Portfolio
    - Styling:SCSS
    - PWA
  features:
    - Designed by startbootstrap
    - Fully Responsive
    - Styling with SCSS
    - Offline support
    - Web App Manifest
- url: https://gatsby-starter-krisp.netlify.com/
  repo: https://github.com/algokun/gatsby-starter-krisp
  description: A minimal, clean and responsive starter built with gatsby
  tags:
    - Styling:Bootstrap
    - Onepage
    - Portfolio
    - Netlify
    - Markdown
  features:
    - Styled-Components.
    - Mobile-First CSS.
    - Responsive Design, optimized for Mobile devices
- url: https://gatsby-datocms-starter.netlify.com/
  repo: https://github.com/brohlson/gatsby-datocms-starter
  description: An SEO-friendly DatoCMS starter with styled-components, page transitions, and out-of-the-box blog post support.
  tags:
    - CMS:DatoCMS
    - Styling:CSS-in-JS
    - Blog
    - Portfolio
    - SEO
  features:
    - Page Transitions
    - Blog Post Template
    - Sitemap & Robots.txt generation
- url: https://elemental.netlify.com/
  repo: https://github.com/akzhy/gatsby-starter-elemental
  description: A highly customizable portfolio starter with grid support.
  tags:
    - Blog
    - Portfolio
    - SEO
  features:
    - Highly Customizable
    - Portfolio Template
    - Blog Post Template
    - SEO Friendly
- url: https://gatsby-starter-apollo.netlify.com/
  repo: https://github.com/piducancore/gatsby-starter-apollo-netlify
  description: This project is an easy way to start developing fullstack apps with Gatsby and Apollo Server (using Netlify Lambda functions). For developing we use Netlify Dev to bring all of this magic to our local machine.
  tags:
    - Netlify
  features:
    - Apollo Client
    - Apollo Server running on Netlify functions
    - Netlify Dev for local development
- url: https://gatsby-starter-blog-and-portfolio.netlify.com/
  repo: https://github.com/alisalahio/gatsby-starter-blog-and-portfolio
  description: Just gatsby-starter-blog, with portfolio section added
  tags:
    - Blog
    - Portfolio
  features:
    - Basic setup for a full-featured blog
    - Basic setup for a portfolio
    - Support for an RSS feed
    - Google Analytics support
    - Automatic optimization of images in Markdown posts
    - Support for code syntax highlighting
    - Includes plugins for easy, beautiful typography
    - Includes React Helmet to allow editing site meta tags
    - Includes plugins for offline support out of the box
- url: https://www.attejuvonen.fi
  repo: https://github.com/baobabKoodaa/blog
  description: Blog with all the Bells and Whistles
  tags:
    - Blog
    - Infinite Scroll
    - Pagination
    - SEO
    - Markdown
  features:
    - Write blog posts into Markdown files (easy to format and content will not be married to any platform).
    - Expandable
    - Responsive and streamlined design.
    - Blazing fast UX
    - Autogenerated tracedSVG image placeholders are stylized to create a smooth look and transition as the image loads without the page jumping around.
    - Posts organized by tags.
    - Teasers of posts are generated to front page with infinite scroll which gracefully degrades into pagination.
    - Allow readers to be notified of updates with RSS feed and email newsletter.
    - Contact Form.
- url: https://novela.narative.co
  repo: https://github.com/narative/gatsby-starter-novela
  description: Welcome to Novela, the simplest way to start publishing with Gatsby.
  tags:
    - Blog
    - MDX
    - Portfolio
    - Pagination
    - SEO
  features:
    - Beautifully Designed
    - Multiple Homepage Layouts
    - Toggleable Light and Dark Mode
    - Simple Customization with Theme UI
    - Highlight-to-Share
    - Read Time and Progress
    - MDX support and inline code
    - Accessibility in Mind
- url: https://gatsby-starter-fashion-portfolio.netlify.com/
  repo: https://github.com/shobhitchittora/gatsby-starter-fashion-portfolio
  description: A Gatsby starter for a professional and minimal fashion portfolio.
  tags:
    - Blog
    - Client-side App
    - Landing Page
    - Portfolio
    - Styling:Other
  features:
    - A minimal and simple starter for your fashion portfolio
    - No need for any CMS, work with all your data and images locally.
    - Separate components for different pages and grid
    - Uses gatsby-image to load images
    - Built using the old school CSS.
- url: https://gatsby-theme-profile-builder.netlify.com/
  repo: https://github.com/ashr81/gatsby-theme-profile-builder
  description: Simple theme to build your personal portfolio and publish your articles using Contentful CMS.
  tags:
    - Landing Page
    - Portfolio
    - Styling:CSS-in-JS
    - Blog
    - CMS:Contentful
  features:
    - Mobile Screen support
    - Out of the box support with Contentful CMS for articles.
    - Toggleable Light and Dark Mode
    - Profile image with links to your GitHub and Twitter.
- url: https://prist.marguerite.io/
  repo: https://github.com/margueriteroth/gatsby-prismic-starter-prist
  description: A light-themed starter powered by Gatsby v2 and Prismic to showcase portfolios and blogs.
  tags:
    - Blog
    - CMS:Prismic
    - Landing Page
    - Netlify
    - Portfolio
    - SEO
    - Styling:CSS-in-JS
  features:
    - Landing page with customizable Hero, Portfolio preview, and About component
    - Emotion styled components
    - Blog layout and pages
    - Portfolio layout and pages
    - Google Analytics
    - Mobile ready
- url: https://demos.simplecode.io/gatsby/crafty/
  repo: https://github.com/simplecode-io/gatsby-crafty-theme
  description: SEO-friendly, fast, and fully responsive Gatsby starter with minimal plugins, utilizing JSON files as a content source.
  tags:
    - SEO
    - Portfolio
    - CMS:Other
    - Styling:Other
  features:
    - Beautiful and simple design
    - 100/100 Google Lighthouse score
    - SEO Optimized
    - Includes header/footer/sidebar (on Mobile)
    - CSS based sidebar
    - CSS based Modals
    - Content is fetched from JSON Files
    - Only one extra plugin from default Gatsby starter
- url: https://gatsby-starter-profile-site.netlify.com/
  repo: https://github.com/Mr404Found/gatsby-starter-profile-site
  description: A minimal and clean starter build with gatsby.
  tags:
    - Landing Page
    - Netlify
    - Portfolio
    - SEO
    - Styling:CSS-in-JS
  features:
    - Simple Design
    - Made by Sumanth
- url: https://the404blog.netlify.com
  repo: https://github.com/algokun/the404blog
  description: An Awesome Starter Blog to help you get going with Gatsby and Markdown
  tags:
    - Blog
    - Markdown
    - Search
    - Styling:CSS-in-JS
  features:
    - Bare-bones starter.
    - Dynamic content with Markdown
    - Ready made Components
    - Responsive Design
    - Includes Search Feature.
    - Syntax Highlight in Code.
    - Styling in Bootstrap
- url: https://gatsby-starter-unicorn.netlify.com/
  repo: https://github.com/algokun/gatsby_starter_unicorn
  description: An Awesome Starter Blog to help you get going with Gatsby and Markdown
  tags:
    - Blog
    - Markdown
    - Styling:CSS-in-JS
  features:
    - Bare-bones starter.
    - Dynamic content with Markdown
    - Ready made Components
    - Responsive Design
    - Syntax Highlight in Code.
- url: https://gatsby-starter-organization.netlify.com/
  repo: https://github.com/geocine/gatsby-starter-organization
  description: A Gatsby starter template for organization pages. Using the Gatsby theme "@geocine/gatsby-theme-organization"
  tags:
    - Styling:CSS-in-JS
    - Landing Page
    - Portfolio
    - Onepage
  features:
    - React Bootstrap styles
    - Theme-UI and EmotionJS CSS-in-JS
    - A landing page with all your organization projects, configurable through a YML file.
    - Configurable logo, favicon, organization name and title
- url: https://gatsby-starter-interviews.netlify.com/
  repo: https://github.com/rmagon/gatsby-starter-interviews
  description: A Gatsby starter template for structured Q&A or Interview sessions
  tags:
    - SEO
    - Blog
    - Styling:SCSS
  features:
    - Minimalist design for interviews
    - Beautifully presented questions and answers
    - Option to read all answers to a specific question
    - Share interview on social channels
    - All content in simple json files
- url: https://gatsby-starter-photo-book.netlify.com/
  repo: https://github.com/baobabKoodaa/gatsby-starter-photo-book
  description: A Gatsby starter for sharing photosets.
  tags:
    - Gallery
    - Infinite Scroll
    - Pagination
    - Transitions
  features:
    - Gallery with auto-generated thumbnails are presented on CSS Grid with infinite scroll.
    - Beautiful "postcard" view for photos with fullscreen toggle.
    - Both views are responsive with minimal whitespace and polished UX.
    - Many performance optimizations for image delivery (both by Gatsby & way beyond what Gatsby can do).
- url: https://gatsby-typescript-scss-starter.netlify.com/
  repo: https://github.com/GrantBartlett/gatsby-typescript-starter
  description: A simple starter project using TypeScript and SCSS
  tags:
    - Language:TypeScript
    - Styling:SCSS
    - SEO
  features:
    - Pages and components are classes.
    - A skeleton SCSS project added with prefixing
- url: https://portfolio-by-mohan.netlify.com/
  repo: https://github.com/algokun/gatsby_starter_portfolio
  description: An Official Starter for Gatsby Tech Blog Theme
  tags:
    - SEO
    - Blog
  features:
    - Styling using Styled-Components
    - Search using ElasticLunr
    - Theme by gatsby-tech-blog-theme
    - Deployed in Netlify
- url: https://brevifolia-gatsby-forestry.netlify.com/
  repo: https://github.com/kendallstrautman/brevifolia-gatsby-forestry
  description: A minimal starter blog built with Gatsby & Forestry CMS
  tags:
    - CMS:Forestry.io
    - Blog
    - Markdown
    - Styling:SCSS
  features:
    - Blog post listing with previews (image + summary) for each blog post
    - Minimalist, responsive design & typography
    - Create new markdown posts dynamically
    - Configured to work automatically with Forestry CMS
    - Customizable 'info' page
    - Simple layout & scss architecture, easily extensible
- url: https://gatsby-firebase-starter.netlify.com/
  repo: https://github.com/ovidiumihaibelciug/gatsby-firebase-starter
  description: Starter / Project Boilerplate for Authentication and creating Dynamic pages from collections with Firebase and Gatsby.js
  tags:
    - Firebase
    - SEO
    - Styling:SCSS
    - Authentication
    - PWA
  features:
    - Authentication with Firebase
    - Programmatically create pages from a firestore collection
    - Protected Routes with Authorization
    - Email verification
    - Includes React Helmet to allow editing site meta tags
    - Includes plugins for offline support out of the box
- url: https://gatsby-typescript-minimal.netlify.com/
  repo: https://github.com/benbarber/gatsby-typescript-minimal
  description: A minimal, bare-bones TypeScript starter for Gatsby
  tags:
    - Language:TypeScript
    - Styling:CSS-in-JS
    - SEO
  features:
    - Bare-bones starter
    - TypeScript
    - TSLint
    - Prettier
    - Styled Components
    - Sitemap Generation
    - Google Analytics
- url: https://agility-gatsby-starter-gatsbycloud.netlify.com
  repo: https://github.com/agility/agility-gatsby-starter
  description: Get started with Gatsby and Agility CMS using a minimal blog.
  tags:
    - CMS:Agility CMS
    - Blog
    - SEO
  features:
    - A bare-bones starter Blog to get you off and running with Agility CMS and Gatsby.
- url: https://gatsby-starter-dot.netlify.com/
  repo: https://github.com/chronisp/gatsby-starter
  description: Gatsby Starter for creating portfolio & blog.
  tags:
    - Blog
    - CMS:Headless
    - CMS:Contentful
    - Netlify
    - Portfolio
    - Redux
    - SEO
    - Styling:Material
  features:
    - Extensible & responsive design using Material UI (palette, typography & breakpoints configuration)
    - Blog integration with Contentful CMS (GraphQL queries)
    - Redux (connect actions & props easily using custom HOF)
    - Support for Netlify deployment
    - SEO
    - Prettier code styling
- url: https://johnjkerr.github.io/gatsby-creative/
  repo: https://github.com/JohnJKerr/gatsby-creative
  description: Gatsby implementation of the Start Bootstrap Creative template
  tags:
    - Gallery
    - Portfolio
    - Styling:Bootstrap
    - Styling:SCSS
  features:
    - Start Bootstrap Creative template converted to React/Gatsby
    - React Scrollspy used to track page position
    - React Bootstrap used to create modal portfolio carousel
    - GitHub Actions deployment to GitHub Pages demonstrated
- url: https://bonneville.netlify.com/
  repo: https://github.com/bagseye/bonneville
  description: A starter blog template for Gatsby
  tags:
    - Blog
    - SEO
  features:
    - Extensible & responsive design
    - Blog integration
    - SEO
- url: https://gatsby-starter-i18next-sanity.netlify.com/en
  repo: https://github.com/johannesspohr/gatsby-starter-i18next-sanity
  description: A basic starter which integrates translations with i18next and localized sanity input.
  tags:
    - i18n
    - CMS:sanity.io
  features:
    - Showcases advanced i18n techniques with i18next and sanity.io
    - Correct URLs for the languages (language in the path, translated slugs)
    - Multilanguage content from sanity
    - Snippets translation
    - Optimized bundle size (don't ship all translations at once)
    - Alternate links to other languages
    - Sitemap with language information
    - Localized 404 pages
- url: https://gatsby-skeleton.netlify.com/
  repo: https://github.com/msallent/gatsby-skeleton
  description: Gatsby starter with TypeScript and all sort of linting
  tags:
    - Language:TypeScript
    - Styling:CSS-in-JS
    - SEO
  features:
    - TypeScript
    - Styled-Components
    - ESLint
    - Prettier
    - Stylelint
    - SEO
- url: https://nehalem.netlify.com/
  repo: https://github.com/nehalist/gatsby-starter-nehalem
  description: A starter for the Gatsby Nehalem Theme
  tags:
    - Blog
    - Language:TypeScript
    - Markdown
    - Search
    - SEO
  features:
    - Fully responsive
    - Highly optimized (Lighthouse score ~400)
    - SEO optimized (with open graph, Twitter Card, JSON-LD, RSS and sitemap)
    - Syntax highlighting
    - Search functionality
    - Multi navigations
    - Static pages
    - Fully typed with TypeScript
    - Tagging
    - Theming
    - Customizable
- url: https://gatsby-starter-headless-wp.netlify.com
  repo: https://github.com/crock/gatsby-starter-headless-wordpress
  description: A starter Gatsby site to quickly implement a site for headless WordPress
  tags:
    - Blog
    - CMS:Headless
    - CMS:WordPress
  features:
    - New Header
    - Responsive
    - Sidebar that displays recent blog posts
- url: https://gatsby-advanced-blog-starter.netlify.com
  repo: https://github.com/aman29271/gatsby-advanced-blog-starter
  description: A pre-built Gatsby Starter Tech-blog
  tags:
    - Blog
    - Markdown
  features:
    - Highly Optimised
    - Image optimised with blur-up effect
    - Responsive
    - Code  highlighting
    - tagging
    - Sass compiled
- url: https://anubhavsrivastava.github.io/gatsby-starter-casual
  repo: https://github.com/anubhavsrivastava/gatsby-starter-casual
  description: Multi page starter based on the Casual site template by startbootstrap for portfolio
  tags:
    - Onepage
    - Styling:SCSS
    - PWA
  features:
    - Designed by startbootstrap
    - Fully Responsive
    - Styling with SCSS
    - Offline support
    - Web App Manifest
- url: https://gatsby-starter-ts-hello-world.netlify.com
  repo: https://github.com/hdorgeval/gatsby-starter-ts-hello-world
  description: TypeScript version of official hello world
  tags:
    - Language:TypeScript
  features:
    - TypeScript
    - ESLint
    - Type checking
    - no boilerplate
    - Great for advanced users
    - VSCode ready
- url: https://grommet-file.netlify.com/
  repo: https://github.com/metinsenturk/gatsby-starter-grommet-file
  description: Grommet-File is made with Grommet V2 and a blog starter
  tags:
    - Blog
    - Markdown
    - SEO
    - Portfolio
    - Styling:Grommet
  features:
    - Responsive Design
    - Pagination
    - Page creation
    - Content is Markdown files
    - Google Analytics
    - Grommet V2 User Interface
    - Support for RSS feed
    - SEO friendly
    - Mobile and responsive
    - Sitemap & Robots.txt generation
    - Optimized images with gatsby-image
- url: https://gatsby-wordpress-typescript-scss-blog.netlify.com/
  repo: https://github.com/sagar7993/gatsby-wordpress-typescript-scss-blog
  description: A Gatsby starter template for a WordPress blog, built using TypeScript, SCSS and Ant Design
  tags:
    - Blog
    - CMS:WordPress
    - CMS:Headless
    - Language:TypeScript
    - Pagination
    - PWA
    - SEO
    - Portfolio
    - Styling:SCSS
  features:
    - TypeScript for type-safe code
    - Source content from WordPress CMS
    - Auto generated Pagination for your WordPress Posts
    - Auto generated Navigation for next and previous post at the end Post
    - Auto generated pages for tags and categories sourced from WordPress
    - SCSS stylesheets
    - PWA with offline support
    - Ant Design for UI components and theming
    - Jest and Enzyme Testing framework support for snapshots and unit tests.
    - Responsive Design
    - Google Analytics
    - Comments using Staticman
    - Images within WordPress post/page content downloaded to static folder and transformed to webp format during build
    - Social widgets
    - Instagram feed of any profile (no API token needed)
    - Pinterest pin-it button on hovering on images (no API token needed)
    - Twitter timeline and follow button (no API token needed)
    - Facebook timeline and like button (no API token needed)
    - SEO friendly
    - Web app manifest
    - Mobile optimized and responsive
    - Sitemap.xml & Robots.txt generation
    - Optimized images with gatsby-image
    - Git pre-commit and pre-push hooks using Husky
    - TSLint formatting
    - Highly optimized with excellent lighthouse audit score
- url: https://gatsby-starter-typescript-deluxe.netlify.com/
  repo: https://github.com/gojutin/gatsby-starter-typescript-deluxe
  description: A Gatsby starter with TypeScript, Storybook, Styled Components, Framer Motion, Jest, and more.
  tags:
    - Language:TypeScript
    - Styling:CSS-in-JS
    - Storybook
    - SEO
    - Linting
    - Testing
  features:
    - TypeScript for type-safe code.
    - Styled-Components for all your styles.
    - Framer Motion for awesome animations.
    - gatsby-image and gatsby-transformer-sharp for optimized images.
    - gatsby-plugin-manifest + SEO component for an SEO-friendly PWA.
    - Storybook with add-ons for showing off your awesome components.
    - Jest and React Testing library for snapshots and unit tests.
    - ESLint (with TSLint and Prettier) to make your code look its best.
    - React Axe and React A11y for accessibility so that your site is awesome for everyone.
- url: https://gatsby-markdown-blog-starter.netlify.com/
  repo: https://github.com/ammarjabakji/gatsby-markdown-blog-starter
  description: GatsbyJS v2 starter for creating a markdown blog. Based on Gatsby Advanced Starter.
  tags:
    - Blog
    - Markdown
    - SEO
    - PWA
  features:
    - Gatsby v2 support
    - Responsive Design
    - Pagination
    - Content is Markdown files
    - Google Analytics
    - Support for RSS feed
    - SEO friendly
    - Sitemap & Robots.txt generation
    - Sass support
    - Css Modules support
    - Web App Manifest
    - Offline support
    - htaccess support
    - Typography.js
    - Integration with Social Media
- url: https://gatsby-starter-bloomer-db0aaf.netlify.com
  repo: https://github.com/zlutfi/gatsby-starter-bloomer
  description: Barebones starter website with Bloomer React components for Bulma.
  tags:
    - PWA
    - Styling:Bulma
    - Styling:SCSS
  features:
    - Bloomer React Commponents
    - Bulma CSS Framework
    - Uses SCSS for styling
    - Font Awesome Support
    - Progressive Web App
- url: https://gatsby-starter-mdbreact.netlify.com
  repo: https://github.com/zlutfi/gatsby-starter-mdbreact
  description: Barebones starter website with Material Design Bootstrap React components.
  tags:
    - PWA
    - Styling:Bootstrap
    - Styling:Material
    - Styling:SCSS
  features:
    - MDBReact React Commponents
    - Bootstrap CSS Framework with Material Design Bootstrap styling
    - Uses SCSS for styling
    - Font Awesome Support
    - Progressive Web App
- url: https://gatsby-starter-ts-pwa.netlify.com/
  repo: https://github.com/markselby9/gatsby-starter-typescript-pwa
  description: The default Gatsby starter fork with TypeScript and PWA support added
  tags:
    - Language:TypeScript
    - PWA
  features:
    - Minimum changes based on default starter template for TypeScript and PWA
    - Added TypeScript support with eslint and tsc check
    - Support GitHub Actions CI/CD workflow (beta)
- url: https://iceberg-gatsby-multilang.netlify.com/
  repo: https://github.com/diogorodrigues/iceberg-gatsby-multilang
  description: Gatsby multi-language starter. Internationalization / i18n without third party plugins or packages for Posts and Pages. Different URLs dependending on the language. Focused on SEO, PWA, Image Optimization, Styled Components and more. This starter is also integrate with Netlify CMS to manage all pages, posts and images.
  tags:
    - Blog
    - CMS:Headless
    - CMS:Netlify
    - i18n
    - Netlify
    - Markdown
    - Pagination
    - PWA
    - SEO
    - Styling:CSS-in-JS
  features:
    - Translations by using GraphQL, hooks and context API
    - Content in markdown for pages and posts in different languages
    - General translations for any content
    - Creation of menu by using translations and GraphQL
    - Netlify CMS to manage all pages, posts and images
    - Styled Components to styles
    - All important seetings for speedy and optimized images
    - Blog Posts list with pagination
    - Focus on SEO
    - PWA
- url: https://flexible-gatsby.netlify.com/
  repo: https://github.com/wangonya/flexible-gatsby
  description: A simple and clean theme for Gatsby
  tags:
    - Blog
    - Markdown
  features:
    - Google Analytics
    - Simple design
    - Markdown support
- url: https://gatsby-starter-leaflet.netlify.com/
  repo: https://github.com/colbyfayock/gatsby-starter-leaflet
  description: A Gatsby starter with Leafet!
  tags:
    - Landing Page
    - Linting
    - Styling:SCSS
    - Testing
  features:
    - Simply landing page to get started with Leaflet
    - Includes Leaflet and React Leaflet
    - Starts with some basic Sass stylesheets for styling
    - Linting and testing preconfigured
- url: https://gatsby-starter-luke.netlify.com/
  repo: https://github.com/lukethacoder/luke-gatsby-starter
  description: An opinionated starter using TypeScript, styled-components (emotion flavoured), React Hooks & react-spring. Built as a BYOS (bring your own source) so you can get up and running with whatever data you choose.
  tags:
    - Language:TypeScript
    - Transitions
    - Styling:CSS-in-JS
    - Linting
  features:
    - TypeScript
    - react-spring animations
    - BYOS (bring your own source)
    - Emotion for styling components
    - Minimal Design
    - React Hooks (IntersectionObserver, KeyUp, LocalStorage)
- url: https://friendly-cray-96d631.netlify.com/
  repo: https://github.com/PABlond/Gatsby-TypeScript-Starter-Blog
  description: Project boilerplate of a blog app. The starter was built using Gatsby and TypeScript.
  tags:
    - Markdown
    - Language:TypeScript
    - SEO
    - PWA
    - Styling:SCSS
  features:
    - A complete responsive theme built wiss Scss
    - Easy editable posts in Markdown files
    - SEO component
    - Optimized with Google Lighthouse
- url: https://gatsby-starter-material-album.netlify.com
  repo: https://github.com/JoeTrubenstein/gatsby-starter-material-album
  description: A simple portfolio starter based on the Material UI Album Layout
  tags:
    - Gallery
    - Portfolio
    - Styling:Material
  features:
    - Pagination
    - Material UI
    - Exif Data Parsing
- url: https://peaceful-ptolemy-d7beb4.netlify.com
  repo: https://github.com/TRamos5/gatsby-contentful-starter
  description: A starter template for an awesome static blog utilizing Contentful as a CMS and deployed to Netlify.
  tags:
    - CMS:Contentful
    - CMS:Headless
    - Blog
    - Netlify
    - Markdown
    - Styling:CSS-in-JS
  features:
    - Netlify integration with pre built contact form
    - "CMS: Contentful integration with placeholders included"
    - Mobile friendly responsive design made to be customized or leave as is
    - Separate components for everything
    - ...and more
- url: https://gatsby-tailwind-emotion-starter-demo.netlify.com/
  repo: https://github.com/pauloelias/gatsby-tailwind-emotion-starter
  description: Gatsby starter using the latest Tailwind CSS and Emotion.
  tags:
    - Styling:Tailwind
    - Styling:CSS-in-JS
    - Styling:PostCSS
  features:
    - Tailwind CSS for rapid development
    - Emotion with `tailwind.macro` for flexible styled components
    - PostCSS configured out-of-the-box for when you need to write your own CSS
    - postcss-preset-env to write tomorrow's CSS today
    - Bare bones starter to help you hit the ground running
- url: https://gatsby-starter-grayscale-promo.netlify.com/
  repo: https://github.com/gannochenko/gatsby-starter-grayscale-promo
  description: one-page promo site
  tags:
    - Language:TypeScript
    - Styling:CSS-in-JS
    - Linting
    - Markdown
    - Onepage
    - CMS:Netlify
    - Landing Page
  features:
    - Styled-Components
    - NetlifyCMS
    - TypeScript
    - Basic design
- url: https://gatsby-starter-mdx-website-blog.netlify.com/
  repo: https://github.com/doakheggeness/gatsby-starter-mdx-website-blog
  description: Gatsby website and blog starter utilizing MDX for adding components to mdx pages and posts. Incorportates Emotion.
  tags:
    - MDX
    - Blog
    - Styling:CSS-in-JS
  features:
    - Create pages and posts using MDX
    - Incorporates the CSS-in-JS library Emotion
    - Visual effects
- url: https://gatsby-starter-zurgbot.netlify.com/
  repo: https://github.com/zurgbot/gatsby-starter-zurgbot
  description: The ultimate force of starter awesomeness in the galaxy of Gatsby
  tags:
    - Linting
    - PWA
    - SEO
    - Styling:Bulma
    - Styling:SCSS
    - Testing
  features:
    - Sass (SCSS Flavored) CSS
    - Bulma CSS Framework
    - React Helmet <head> Management
    - React Icons SVG Icon Components (Including Font Awesome and others)
    - Eslint for JS linting
    - Prettier for JS formatting
    - StyleLint for Scss linting and formatting
    - Jest for a test framework
    - Enzyme for testing with React
    - Husky for git hooks, particularly precommit management
    - Lint Staged to run commands only on staged files
- url: https://martin2844.github.io/gatsby-starter-dev-portfolio/
  repo: https://github.com/martin2844/gatsby-starter-dev-portfolio
  description: A GatsbyJS minimalistic portfolio site, with a blog and about section
  tags:
    - Portfolio
    - Blog
    - Markdown
  features:
    - createPages API
    - Responsive
    - Minimalistic
    - Blazing fast (LINK)
    - Graphql queries
    - Sass
    - Markdown
- url: https://wataruoguchi-gatsby-starter-typescript-contentful.netlify.com/
  repo: https://github.com/wataruoguchi/gatsby-starter-typescript-contentful
  description: Simple TypeScript starter with Contentful Integration
  tags:
    - Language:TypeScript
    - CMS:Contentful
    - Netlify
    - Blog
  features:
    - Simple
    - TypeScript
    - Contentful
    - Supports Contentful Rich Text
    - Prettier & ESlint & StyleLint to format & check the code
    - Husky & lint-staged to automate checking
- url: https://gatsby-starter-point.netlify.com/
  repo: https://github.com/teaware/gatsby-starter-point
  description: A humble Gatsby starter for blog
  tags:
    - Blog
    - Markdown
    - Netlify
  features:
    - SASS
    - SEO
    - Dark Mode
    - Google Analytics
- url: https://gatsby-typescript-storybook-starter.netlify.com/
  repo: https://github.com/RobertoMSousa/gatsby-typescript-storybook-starter
  description: A Gatsby starter with storybook, tags and eslint
  tags:
    - Language:TypeScript
    - Styling:CSS-in-JS
    - Storybook
    - Markdown
    - Linting
  features:
    - Storybook
    - Simple
    - TypeScript
    - Contentful
    - Prettier & ESlint & StyleLint to format & check the code
    - Storybook
    - Jest and React Testing library for snapshots and unit tests.
    - Styled-Components for all your styles.
- url: https://semantic-ui-docs-gatsby.netlify.com/
  repo: https://github.com/whoisryosuke/semantic-ui-docs-gatsby
  description: Documentation starter using Semantic UI and MDX
  tags:
    - Documentation
    - Linting
    - Markdown
    - MDX
    - PWA
    - SEO
  features:
    - Easy starter for documentation-style sites
    - Use SUI React components anywhere in MDX
    - SASS/LESS support
    - Live code component
    - Customizable sidebar
    - Offline-ready
    - Responsive design
    - Nodemon for restarting dev server on changes
    - Webpack aliasing for components, assets, etc
- url: https://gatsby-starter-saas-marketing.netlify.com/
  repo: https://github.com/keegn/gatsby-starter-saas-marketing
  description: A simple one page marketing site starter for SaaS companies and products
  tags:
    - Onepage
    - Styling:CSS-in-JS
    - Landing Page
  features:
    - Responsive
    - Netlify ready
    - Styled-Components
    - Minimal design and easy to customize
    - Great for software or product related marketing sites
- url: https://react-landnig-page.netlify.com/
  repo: https://github.com/zilahir/react-landing-page
  description: Landing page with GraphCMS
  tags:
    - Redux
    - Styling:SCSS
    - Styling:CSS-in-JS
    - Netlify
  features:
    - Team section
    - Clients section
    - Map
    - Netlify ready
    - Styled-Components
    - Good for app showcase for startups
    - Prettier & ESlint & StyleLint to format & check the code
    - Husky & lint-staged to automate checking
- url: https://gatsby-strapi-starter.netlify.com/
  repo: https://github.com/jeremylynch/gatsby-strapi-starter
  description: Get started with Strapi, Bootstrap (reactstrap) and Gatsby FAST!
  tags:
    - CMS:Strapi
    - Styling:Bootstrap
  features:
    - Strapi
    - Bootstrap
    - Reactstrap
- url: https://kontent-template-gatsby-landing-page-photon.netlify.com
  repo: https://github.com/Simply007/kontent-template-gatsby-landing-page-photon
  description: Kentico Kontent based starter based on Photon starter by HTML5 UP
  tags:
    - CMS:Headless
    - CMS:Kontent
    - Netlify
    - Landing Page
    - HTML5UP
    - Styling:SCSS
  features:
    - Kentico Kontent CaaS platform as the data source
    - Landing page divided by section.
    - Support for code syntax highlighting
    - Includes plugins for easy, beautiful typography
    - Includes React Helmet to allow editing site meta tags
    - Includes plugins for offline support out of the box
    - Font awesome
    - Material Icons
    - CSS Grid
- url: https://gatsby-starter-typescript-blog-forms.netlify.com/
  repo: https://github.com/joerneu/gatsby-starter-typescript-blog-forms
  description: Gatsby starter for a website in TypeScript with a homepage, blog and forms
  tags:
    - Blog
    - Language:TypeScript
    - Linting
    - Markdown
    - MDX
    - CMS:Netlify
    - SEO
    - Styling:CSS-in-JS
  features:
    - TypeScript for type safety, IDE comfort and error checking during development and build time
    - ESLint and Prettier for safety and consistent code style
    - Uses the official Gatsby Blog Core theme for data processing
    - Functional components and React Hooks
    - SEO component with React Helmet
    - Minimal responsive styling with React Emotion that can easily be extended
    - Theming of components and Markdown (MDX) with Emotion Theming
    - Forms with Formite (React Hooks Form library)
    - Accessible UI components implemented with Reakit and styling based on mini.css
    - Netlify CMS to create and edit blog posts
    - Small bundle size
- url: https://gatsby-tailwind-styled-components-storybook-starter.netlify.com/
  repo: https://github.com/denvash/gatsby-tailwind-styled-components-storybook-starter
  description: Tailwind CSS + Styled-Components + Storybook starter for Gatsby
  tags:
    - Storybook
    - Styling:Tailwind
    - Styling:CSS-in-JS
    - Styling:PostCSS
    - Netlify
  features:
    - Tailwind CSS v1
    - Styled-Components v5
    - Storybook v5
    - PostCSS
    - Deploy Storybook
    - Documentation
- url: https://gatsby-tfs-starter.netlify.com/
  repo: https://github.com/tiagofsanchez/gatsby-tfs-starter
  description: a gatsby-advanced-starter with theme-ui styling
  tags:
    - RSS
    - SEO
    - Blog
    - MDX
  features:
    - React Helmet <head> Management
    - SVG Icon
- url: https://gatsby-lam.vaporwavy.io
  repo: https://github.com/vaporwavy/gatsby-london-after-midnight
  description: A custom, image-centric theme for Gatsby. Advanced from the Gatsby starter London.
  tags:
    - Blog
    - Portfolio
    - Gallery
    - SEO
    - Markdown
    - HTML5UP
    - CMS:Netlify
    - Styling:PostCSS
  features:
    - Support tags
    - Easily change the theme color
    - Post thumbnails in the homepage
    - Built with PostCSS
    - Made for image-centric portfolios
    - Based on London for Gatsby
- url: https://alipiry-gatsby-starter-typescript.netlify.com/
  repo: https://github.com/alipiry/gatsby-starter-typescript
  description: The default Gatsby starter with TypeScript
  tags:
    - Language:TypeScript
    - Linting
    - Netlify
  features:
    - Type Checking With TypeScript
    - Powerful Linting With ESLint
- url: https://gatsby-typescript-tailwind.netlify.com/
  repo: https://github.com/impulse/gatsby-typescript-tailwind
  description: Gatsby starter with TypeScript and Tailwind CSS
  tags:
    - Language:TypeScript
    - Styling:Tailwind
    - Styling:PostCSS
    - Netlify
  features:
    - Simple
    - TSLint
    - Tailwind CSS v1
    - PostCSS + PurgeCSS
- url: https://gatsby-starter-blog-tailwindcss-demo.netlify.com/
  repo: https://github.com/andrezzoid/gatsby-starter-blog-tailwindcss
  description: Gatsby blog starter with TailwindCSS
  tags:
    - Blog
    - SEO
    - Markdown
    - Styling:Tailwind
    - Styling:PostCSS
  features:
    - Based on the official Gatsby starter blog
    - Uses TailwindCSS
    - Uses PostCSS
- url: https://gatsby-minimalist-starter.netlify.com/
  repo: https://github.com/dylanesque/Gatsby-Minimalist-Starter
  description: A minimalist, general-purpose Gatsby starter
  tags:
    - SEO
    - Markdown
    - Styling:CSS-in-JS
  features:
    - Less starting boilerplate than the Gatsby default starter
    - Layout.css includes checklist of initial design system decisions to make
    - Uses Emotion
    - Uses CSS-In-JS
- url: https://gastby-starter-zeevo.netlify.com/
  repo: https://github.com/zeevosec/gatsby-starter-zeevo
  description: Yet another Blog starter with a different style
  tags:
    - Blog
    - Markdown
    - SEO
  features:
    - Extendable
    - Feature filters
    - Performant
- url: https://gatsby-theme-phoenix-demo.netlify.com
  repo: https://github.com/arshad/gatsby-theme-phoenix
  description: A personal blogging and portfolio theme for Gatsby with great typography and dark mode.
  tags:
    - Blog
    - Portfolio
    - SEO
    - MDX
    - Styling:Tailwind
    - Styling:PostCSS
  features:
    - MDX - Posts, Pages and Projects
    - Tags/Categories
    - Dark mode
    - Customizable with Tailwind CSS
    - Code highlighting with Prism
    - RSS feed
- url: https://gatsby-starter-landed.netlify.com/
  repo: https://github.com/vasrush/gatsby-starter-landed
  description: A Gatsby theme based on Landed template by HTML5UP
  tags:
    - HTML5UP
    - Landing Page
    - Portfolio
    - Linting
    - Styling:SCSS
    - Transitions
    - SEO
  features:
    - Includes sections to easily create landing pages
    - React Helmet <head> Management
    - Easily update menus & submenus in gatsby-config file
    - Integrates react-scroll and react-reveal for transitions
    - ESLint and Prettier for safety and consistent code style
    - Offline-ready
    - Responsive design
    - Left, Right and no sidebar templates
    - Font awesome icons
    - HTML5UP Design
- url: https://tina-starter-grande.netlify.com/
  repo: https://github.com/tinacms/tina-starter-grande
  description: Feature rich Gatsby starter with full TinaCMS integration
  tags:
    - Blog
    - Markdown
    - SEO
    - Netlify
    - Pagination
    - CMS:Other
    - Styling:CSS-in-JS
  features:
    - Fully integrated with TinaCMS for easy editing
    - Blocks based page & form builder
    - Styled Components
    - Code syntax highlighting
    - Light/Dark mode
- url: https://amelie-blog.netlify.com/
  repo: https://github.com/tobyau/gatsby-starter-amelie
  description: A minimal and mobile friendly blog template
  tags:
    - Blog
    - SEO
    - Markdown
  features:
    - Responsive design
    - Customizable content through markdown files
    - SEO component with React Helmet
- url: https://chronoblog.now.sh
  repo: https://github.com/Ganevru/gatsby-starter-chronoblog
  description: Chronoblog is a Gatsby js theme specifically designed to create a personal website. The main idea of ​​Chronoblog is to allow you not only to write a personal blog but also to keep a record of everything important that you have done.
  tags:
    - Blog
    - Portfolio
    - MDX
    - Markdown
    - SEO
    - Styling:CSS-in-JS
    - Linting
  features:
    - Starter for Chronoblog Gatsby Theme
- url: https://gatsby-eth-dapp-starter.netlify.com
  repo: https://github.com/robsecord/gatsby-eth-dapp-starter
  description: Gatsby Starter for Ethereum Dapps using Web3 with Multiple Account Management Integrations
  tags:
    - Client-side App
    - Netlify
    - Authentication
  features:
    - Ethereum Web3 Authentication - Multiple Integrations
    - ConsenSys Rimble UI Integration
    - Styled Components
    - Coinbase, Fortmatic, Metamask, WalletConnect, and more
    - dFuse Blockchain Streaming and Notifications
- url: https://gatsby-starter-theme-antv.antv.vision
  repo: https://github.com/antvis/gatsby-starter-theme-antv
  description: ⚛️ Polished Gatsby theme for documentation site
  tags:
    - Documentation
    - Markdown
    - Language:TypeScript
    - Styling:Ant Design
    - i18n
  features:
    - ⚛ Prerendered static site
    - 🌎 Internationalization support by i18next
    - 📝 Markdown-based documentation and menus
    - 🎬 Examples with live playground
    - 🏗 Unified Theme and Layout
    - 🆙 Easy customized header nav
    - 🧩 Built-in home page components
- url: https://gatsby-starter-cafe.netlify.com
  repo: https://github.com/crolla97/gatsby-starter-cafe
  description: Gatsby starter for creating a single page cafe website using Contentful and Leaflet
  tags:
    - CMS:Contentful
    - Styling:SCSS
    - Landing Page
    - Onepage
  features:
    - Leaflet interactive map
    - Instagram Feed
    - Contentful for menu item storage
    - Responsive design
- url: https://gatsby-firebase-simple-auth.netlify.com/
  repo: https://github.com/marcomelilli/gatsby-firebase-simple-auth
  description: A simple Firebase Authentication Starter with protected routes
  tags:
    - Firebase
    - Authentication
    - Styling:Tailwind
  features:
    - Authentication with Firebase
    - Protected Routes with Authorization
- url: https://demo.gatsbystorefront.com/
  repo: https://github.com/GatsbyStorefront/gatsby-starter-storefront-shopify
  description: Lightning fast PWA storefront for Shopify
  tags:
    - CMS:Headless
    - Shopify
    - SEO
    - PWA
    - E-commerce
    - Styling:CSS-in-JS
  features:
    - Gatsby Storefront
    - gatsby-theme-storefront-shopify
    - Shopify Integration
    - Shopping Cart
    - PWA
    - Optimized images with gatsby-image.
    - SEO
    - A11y
- url: https://keturah.netlify.com/
  repo: https://github.com/giocare/gatsby-starter-keturah
  description: A portfolio starter for developers
  tags:
    - Portfolio
    - SEO
    - Markdown
  features:
    - Target Audience Developers
    - Designed To Resemble A Terminal And Text Editor
    - Responsive Design
    - FontAwesome Icon Library
    - Easily Customize Content Using Markdown Files
    - SEO Friendly Component
    - Social Media Icons Provided
- url: https://gatsby-lander.surge.sh/
  repo: https://github.com/codebushi/gatsby-starter-lander
  description: Single page starter built with Tailwind CSS
  tags:
    - Onepage
    - Linting
    - Styling:Tailwind
  features:
    - Simple One Page Site
    - Landing Page Design
    - Fully Responsive
    - Styling with Tailwind
- url: https://gatsby-starter-papan01.netlify.com/
  repo: https://github.com/papan01/gatsby-starter-papan01
  description: A Gatsby starter for creating a markdown blog.
  tags:
    - Linting
    - Blog
    - Styling:SCSS
    - Markdown
    - Pagination
    - PWA
    - SEO
  features:
    - SSR React Code Splitting(loadable-components)
    - Theme Toggle(light/dark)
    - Pagination
    - SEO(Sitemap, Schema.org, OpenGraph tags, Twitter tag)
    - Web application manifest and offline support
    - Google Analytics
    - Disqus
    - RSS
    - ESLint(Airbnb) for linting
    - Prettier code formatting
    - gh-pages for deploying to GitHub Pages
- url: https://gatsby-starter-boilerplatev-kontent-demo.netlify.com/
  repo: https://github.com/viperfx07/gatsby-starter-boilerplatev-kontent
  description: A Gatsby starter using BoilerplateV for Kentico Kontent.
  tags:
    - Blog
    - CMS:Headless
    - CMS:Kontent
    - Styling:Bootstrap
    - Styling:CSS-in-JS
    - Linting
  features:
    - Sass (SCSS Flavored) CSS
    - ITCSS Structure of CSS (with glob added for css)
    - Bootstrap CSS Framework
    - React Helmet <head> Management
    - ESLint(Airbnb) for JS linting
    - Prettier for JS formatting
- url: https://www.cryptocatalyst.net/
  repo: https://github.com/n8tb1t/gatsby-starter-cryptocurrency
  description: A full-fledged cryptocurrency Gatsby starter portal with landing page, blog, roadmap, devs team, and docs.
  tags:
    - Linting
    - Blog
    - Styling:SCSS
    - Markdown
    - Pagination
    - PWA
    - SEO
  features:
    - Beautiful Mobile-first design.
    - modular SCSS styles.
    - Configurable color scheme.
    - Advanced config options.
    - Advanced landing page.
    - Blog Component.
    - Live comments.
    - Roadmap component.
    - Developers page component.
    - Algolia advanced search index, with content chunks.
    - Docs component.
    - No outdated codebase, use only react hooks.
    - Easy to modify react components.
    - SEO (Sitemap, OpenGraph tags, Twitter tags)
    - Google Analytics Support
    - Offline Support & WebApp Manifest
    - Easy to modify assets.
- url: https://chronoblog-profile.now.sh
  repo: https://github.com/Ganevru/gatsby-starter-chronoblog-profile
  description: This starter will help you launch a personal website with a simple text feed on the main page. This starter looks simple and neat, but at the same time, it has great potential for organizing your content using tags, dates, and search. The homepage is organized in compact feeds. The display of content in these feeds is based on the tags of this content (for example, only content with a podcast tag gets into the feed with podcasts).
  tags:
    - Blog
    - Portfolio
    - MDX
    - Markdown
    - SEO
    - Styling:CSS-in-JS
    - Linting
  features:
    - Specially designed to create a personal website (in a simple and strict "text" style)
    - Universal text feed divided into categories
    - Search and Tags for organizing content
    - A simple change of primary and secondary colors of the site, fonts, radius of curvature of elements, etc (thanks to Theme UI theming)
    - Clean and Universal UI
    - Mobile friendly, all elements and custom images are adapted to any screen
    - Light/Dark mode
    - Easy customization of icons and links to your social networks
    - MDX for the main menu of the site, footer and other elements of the site
    - MDX for pages and content
    - Code syntax highlighting
    - SEO (OpenGraph and Twitter) out of the box with default settings that make sense (thanks to React Helmet)
- url: https://chronoblog-hacker.now.sh
  repo: https://github.com/Ganevru/gatsby-starter-chronoblog-hacker
  description: A dark (but with ability to switch to light) starter that uses the Source Code Pro font (optional) and minimalistic UI
  tags:
    - Blog
    - Portfolio
    - MDX
    - Markdown
    - SEO
    - Styling:CSS-in-JS
    - Linting
  features:
    - Specially designed to create a personal website
    - Search and Tags for organizing content
    - A simple change of primary and secondary colors of the site, fonts, radius of curvature of elements, etc (thanks to Theme UI theming)
    - Clean and Minimalistic UI
    - Mobile friendly, all elements and custom images are adapted to any screen
    - Light/Dark mode
    - Easy customization of icons and links to your social networks
    - MDX for the main menu of the site, footer and other elements of the site
    - MDX for pages and content
    - Code syntax highlighting
    - SEO (OpenGraph and Twitter) out of the box with default settings that make sense (thanks to React Helmet)
- url: https://gatsby-starter-tailwind2-emotion-styled-components.netlify.com/
  repo: https://github.com/chrish-d/gatsby-starter-tailwind2-emotion-styled-components
  description: A (reasonably) unopinionated Gatsby starter, including; Tailwind 2 and Emotion. Use Tailwind utilities with Emotion powered CSS-in-JS to produce component scoped CSS (no need for utilities like Purge CSS, etc).
  tags:
    - Styling:CSS-in-JS
    - Styling:Tailwind
  features:
    - Utility-first CSS using Tailwind 2.
    - CSS scoped within components (no "bleeding").
    - Only compiles the CSS you use (no need to use PurgeCSS/similar).
    - Automatically gives you Critical CSS with inline stlyes.
    - Hybrid of PostCSS and CSS-in-JS to give you Tailwind base styles.
- url: https://5e0a570d6afb0ef0fb162f0f--wizardly-bassi-e4658f.netlify.com/
  repo: https://github.com/adamistheanswer/gatsby-starter-baysik-blog
  description: A basic and themeable starter for creating blogs in Gatsby.
  tags:
    - Blog
    - Portfolio
    - MDX
    - Markdown
    - SEO
    - Styling:CSS-in-JS
    - Linting
  features:
    - Specially designed to create a personal website
    - Clean and Minimalistic UI
    - Facebook Comments
    - Mobile friendly, all elements and custom images are adapted to any screen
    - Light/Dark mode
    - Prettier code formatting
    - RSS
    - Links to your social networks
    - MDX for pages and content
    - Code syntax highlighting
    - SEO (OpenGraph and Twitter) out of the box with default settings that make sense (thanks to React Helmet)
- url: https://gatsby-starter-robin.netlify.com/
  repo: https://github.com/robinmetral/gatsby-starter-robin
  description: Gatsby Default Starter with state-of-the-art tooling
  tags:
    - MDX
    - Styling:CSS-in-JS
    - Linting
    - Testing
    - Storybook
  features:
    - 📚 Write in MDX
    - 👩‍🎤 Style with Emotion
    - 💅 Linting with ESLint and Prettier
    - 📝 Unit and integration testing with Jest and react-testing-library
    - 💯 E2E browser testing with Cypress
    - 📓 Visual testing with Storybook
    - ✔️ CI with GitHub Actions
    - ⚡ CD with Netlify
- url: https://help.dferber.de
  repo: https://github.com/dferber90/gatsby-starter-help-center
  description: A themeable starter for a help center
  tags:
    - Documentation
    - Markdown
    - MDX
    - Search
  features:
    - Manage content in Markdown and YAML files
    - Multiple authors possible
    - Apply your own theme
    - Usable in any language
    - SEO friendly
    - Easy to add Analytics
- url: https://evaluates2.github.io/Gatsby-Starter-TypeScript-Redux-TDD-BDD
  repo: https://github.com/Evaluates2/Gatsby-Starter-TypeScript-Redux-TDD-BDD
  description: An awesome Gatsby starter template that takes care of the tooling setup, allowing you and your team to dive right into building ultra-fast React applications quickly and deploy them with confidence! 📦
  tags:
    - Redux
    - Language:TypeScript
    - Linting
    - Testing
    - Styling:None
  features:
    - 📚 Written in TypeScript.
    - 💡 Redux preconfigured (with local-storage integration.
    - 💅 Linting with TSLint and Prettier.
    - 📝 Unit testing with Jest and react-test-renderer.
    - 💯 Behavior-driven E2E browser testing with Cypress + Cucumber.js plugin.
    - 📓 Steps for deploying to Gh-pages
    - ✔️ CI with TravisCI
    - ⚡ Steps for deploying to GitHub Pages, AWS S3, or Netlify.
- url: https://gatsby-resume-starter.netlify.com/
  repo: https://github.com/barancezayirli/gatsby-starter-resume-cms
  description: Resume starter styled using Tailwind with Netlify CMS as headless CMS.
  tags:
    - CMS:Headless
    - SEO
    - PWA
    - Portfolio
  features:
    - One-page resume/CV
    - PWA
    - Multiple Netlify CMS widgets
    - Netlify CMS as Headless CMS
    - Tailwind for styling with theming
    - Optimized build process (purge css)
    - Basic SEO, site metadata
    - Prettier
    - Social media links
- url: https://gatsby-starter-default-nostyles.netlify.com/
  repo: https://github.com/JuanJavier1979/gatsby-starter-default-nostyles
  description: The default Gatsby starter with no styles.
  tags:
    - Styling:None
  features:
    - Based on gatsby-starter-default
    - No styles
- url: https://greater-gatsby.now.sh
  repo: https://github.com/rbutera/greater-gatsby
  description: Barebones and lightweight starter with TypeScript, PostCSS, TailwindCSS and Storybook.
  tags:
    - PWA
    - Language:TypeScript
    - Styling:Tailwind
  features:
    - Lightweight & Barebones
    - includes Storybook
    - Full TypeScript support
    - Uses styled-components Global Styles API for consistency in styling across application and Storybook
- url: https://gatsby-simplefolio.netlify.com/
  repo: https://github.com/cobidev/gatsby-simplefolio
  description: A clean, beautiful and responsive portfolio template for Developers ⚡️
  tags:
    - Portfolio
    - PWA
    - SEO
    - Onepage
  features:
    - Modern UI Design
    - Reveal Animations
    - Fully Responsive
    - Easy site customization
    - Configurable color scheme
    - OnePage portfolio site
    - Fast image optimization
- url: https://gatsby-starter-hpp.netlify.com/
  repo: https://github.com/hppRC/gatsby-starter-hpp
  description: All in one Gatsby skeleton based TypeScript, emotion, and unstated-next.
  tags:
    - MDX
    - SEO
    - PWA
    - Linting
    - Styling:CSS-in-JS
    - Language:TypeScript
  features:
    - PWA
    - TypeScript
    - Absolute import
    - Useful ready made custom hooks
    - Ready made form component for Netlify form
    - Global CSS component and Reset CSS component
    - Advanced SEO components(ex. default twitter ogp image, sitemaps, robot.txt)
    - Prettier, ESLint
    - unstated-next(useful easy state library)
- url: https://gatsby-typescript-emotion-storybook.netlify.com/
  repo: https://github.com/duncanleung/gatsby-typescript-emotion-storybook
  description: Config for TypeScript + Emotion + Storybook + React Intl + SVGR + Jest.
  tags:
    - Language:TypeScript
    - Styling:CSS-in-JS
    - Storybook
    - i18n
    - Linting
    - Testing
  features:
    - 💻 TypeScript
    - 📓 Visual testing with Storybook
    - 👩‍🎤 CSS-in-JS styling with Emotion
    - 💅 Linting with ESLint and Prettier
    - 🌎 React Intl internationalization support
    - 🖼️ SVG support with SVGR
    - 📝 Unit and integration testing with Jest and react-testing-library
    - ⚡ CD with Netlify
- url: https://felco-gsap.netlify.com
  repo: https://github.com/AshfaqKabir/Felco-Gsap-Gatsby-Starter
  description: Minimal Multipurpose Gsap Gatsby Landing Page. Helps Getting Started With Gsap and Netlify Forms.
  tags:
    - Portfolio
    - Styling:CSS-in-JS
  features:
    - Minimal 3 Page Responsive Layout
    - Multipurpose Gatsby Theme
    - Working Netlify Form
    - Gsap For Modern Animtaions
    - Styled Components for responsive component based styling with theming
    - Basic SEO, site metadata
    - Prettier
- url: https://gatsby-starter-fusion-blog.netlify.com/
  repo: https://github.com/robertistok/gatsby-starter-fusion-blog
  description: Easy to configure blog starter with modern, minimal theme
  tags:
    - Language:TypeScript
    - Styling:CSS-in-JS
    - Netlify
    - Markdown
    - Blog
    - SEO
  features:
    - Featured/Latest posts
    - Sticky header
    - Easy to customize -> edit config.ts with your info
    - Meta tags for improved SEO with React Helmet
    - Transform links to bitly links automatically
    - Codesyntax
    - Code syntax highlighting
- url: https://gatsby-bootstrap-italia-starter.dej611.now.sh/
  repo: https://github.com/italia/design-italia-gatsby-starterkit
  description: Gastby starter project using the Bootstrap Italia design kit from Italian Digital Team
  tags:
    - Styling:Bootstrap
    - SEO
    - Linting
  features:
    - Bootstrap Italia - design-react-kit
    - Prettier
    - Sticky header
    - Complete header
    - Homepage and service templates pages ready to use
    - Meta tags for improved SEO with React Helmet
- url: https://gatsby-starter-webcomic.netlify.com
  repo: https://github.com/JLDevOps/gatsby-starter-webcomic
  description: Gatsby blog starter that focuses on webcomics and art with a minimalistic UI.
  tags:
    - Markdown
    - MDX
    - Netlify
    - Pagination
    - Search
    - Styling:Bootstrap
    - RSS
    - SEO
  features:
    - Designed to focus on blog posts with images.
    - Search capability on blog posts
    - Displays the latest posts
    - Displays all the tags from the site
    - Pagination between blog posts
    - Has a "archive" page that categorizes and displays all the blog posts by date
    - Mobile friendly
- url: https://gatsby-starter-material-emotion.netlify.com
  repo: https://github.com/liketurbo/gatsby-starter-material-emotion
  description: Gatsby starter of Material-UI with Emotion 👩‍🎤
  tags:
    - Language:TypeScript
    - SEO
    - Styling:Material
    - Styling:CSS-in-JS
  features:
    - Based on Gatsby Default Starter
    - Material-UI
    - Emotion
    - Roboto Typeface
    - SEO
    - TypeScript
- url: https://flex.arshad.io
  repo: https://github.com/arshad/gatsby-starter-flex
  description: A Gatsby starter for the Flex theme.
  tags:
    - SEO
    - MDX
    - Styling:CSS-in-JS
  features:
    - MDX Blocks for your Gatsby site.
    - Customizable, extendable and accessible.
    - Theme UI
    - SEO and Open graphs support
    - Color modes
    - Code Highlighting
- url: https://london-night-day.netlify.com/
  repo: https://github.com/jooplaan/gatsby-london-night-and-day
  description: A custom, image-centric dark and light mode aware theme for Gatsby. Advanced from the Gatsby starter London After Midnight.
  tags:
    - Blog
    - Portfolio
    - Gallery
    - SEO
    - Markdown
    - Styling:SCSS
    - HTML5UP
    - CMS:Netlify
  features:
    - Support tags
    - Easily change the theme color
    - Post thumbnails in the homepage
    - Made for image-centric portfolios
    - Using the London After Midnight is now “Dark mode” (the default), and the original London as “Light mode”.
    - Removed Google Fonts, using system fonts in stead (for speed and privacy :)
    - Use SASS
- url: https://the-gatsby-bootcamp-blog.netlify.com
  repo: https://github.com/SafdarJamal/gatsby-bootcamp-blog
  description: A minimal blogging site built with Gatsby using Contentful and hosted on Netlify.
  tags:
    - Blog
    - CMS:Contentful
    - Netlify
    - Styling:SCSS
    - SEO
    - Portfolio
  features:
    - Basic setup for a full-featured blog
    - Includes React Helmet to allow editing site meta tags
    - Uses SCSS for styling
    - Minimal responsive design
    - Styled components
    - SEO Friendly Meta
- url: https://gatsby-starter-catalyst-writer.netlify.com/
  repo: https://github.com/ehowey/gatsby-starter-catalyst-writer
  description: A full featured starter for a freelance writer or journalist to display a portfolio of their work. SANITY.io is used as the CMS. Based on Gatsby Theme Catalyst. Uses MDX and Theme-UI.
  tags:
    - Styling:CSS-in-JS
    - CMS:sanity.io
    - SEO
    - PWA
    - Portfolio
  features:
    - Based on Gatsby Theme Catalyst series of themes
    - MDX
    - Theme-UI integration for easy to change design tokens
    - SEO optimized to include social media images and Twitter handles
    - Tight integration with SANITY.io including a predefined content studio.
    - A full tutorial is available in the docs.
- url: https://rocketdocs.netlify.com/
  repo: https://github.com/Rocketseat/gatsby-starter-rocket-docs
  description: Out of the box Gatsby Starter for creating documentation websites easily and quickly.
  tags:
    - SEO
    - MDX
    - Documentation
    - Linting
    - Markdown
    - PWA
    - Styling:CSS-in-JS
  features:
    - MDX for docs;
    - Responsive and mobile friendly;
    - Code highlighting with prism-react-renderer and react-live support;
    - SEO (Sitemap, schema.org data, Open Graph and Twitter tags).
    - Google Analytics integration;
    - Custom docs schema;
    - Offline Support & WebApp Manifest;
    - Yaml-based sidebar navigation;
- url: https://gatsby-starter-typescript-default.netlify.com/
  repo: https://github.com/lianghx-319/gatsby-starter-typescript-default
  description: Only TypeScript Gatsby starter base on Default starter
  tags:
    - Language:TypeScript
  features:
    - All features same as gatsby-starter-default
    - Only support TypeScript using gatsby-typescript-plugin
- url: https://gatsby-starter-catalyst.netlify.com/
  repo: https://github.com/ehowey/gatsby-starter-catalyst
  description: A boilerplate starter to accelerate your Gatsby development process. Based on Gatsby Theme Catalyst. Uses MDX for content and Theme-UI for styling. Includes a core theme, a header theme, and a footer theme.
  tags:
    - MDX
    - Styling:Theme-UI
    - SEO
    - PWA
  features:
    - Based on Gatsby Theme Catalyst series of themes and starters.
    - Theme options are used to enable some simple layout changes.
    - Latent component shadowing allows for easy shadowing and swapping of layout components such as the header and footer.
    - Theme-UI is deeply integrated with design tokens and variants throughout.
    - Uses a Tailwind preset to enable you to focus on design elements.
    - Color mode switching available by default.
    - SEO optimized to include social media images and Twitter handles.
    - React Scroll for one page, anchor based navigation is available.
    - Code highlighting via Prism.
- url: https://gatsby-starter-default-dark-mode.netlify.com/
  repo: https://github.com/alexandreramosdev/gatsby-starter-default-dark-mode
  description: A simple starter to get developing quickly with Gatsby, dark mode, and styled-components.
  tags:
    - Styling:CSS-in-JS
    - Onepage
    - Linting
  features:
    - Dark mode
    - Styled Components
    - Comes with React Helmet for adding site meta tags
    - Includes plugins for offline support out of the box
- url: https://eager-memento.netlify.com/
  repo: https://github.com/Mr404Found/gatsby-memento-blogpost
  description: A responsive gatsby portfolio starter to show off or to flex your skills in a single page
  tags:
    - Netlify
    - Markdown
    - Blog
    - Styling:Bootstrap
  features:
    - React Bootstrap
    - Responsive webpage
    - TypeWriter Effect
- url: https://gatsby-starter-wilde-creations.netlify.com/
  repo: https://github.com/georgewilde/gatsby-starter-wilde-creations
  description: Barebones starter with a minimal number of components to kick off a TypeScript and Styled Components project.
  tags:
    - Styling:CSS-in-JS
    - PWA
    - Testing
    - Linting
    - Language:TypeScript
  features:
    - ✔️ Gatsby
    - ✔️ TypeScript
    - ✔️ Styled Components
    - ✔️ Helmet
    - ✔️ Storybook
    - ✔️ Jest
    - ✔️ ESLint
    - ✔️ Husky
    - ✔️ Prettier
    - ✔️ React Testing Library
    - ✔️ Stylelint
    - ✔️ Offline support
    - ✔️ PWA ready
    - ✔️ SEO
    - ✔️ Responsive design
    - ✔️ Netlify Deployment Friendly
    - ✔️ Highly optimized (Lighthouse score 4 x 100)
- url: https://gatsby-starter-typescript-deploy.netlify.com/
  repo: https://github.com/jongwooo/gatsby-starter-typescript
  description: TypeScript version of the default Gatsby starter🔮
  tags:
    - Language:TypeScript
    - Linting
    - Netlify
    - Testing
  features:
    - TypeScript
    - ESLint for JS linting
    - Prettier code formatting
    - Jest for testing
    - Deploy to Netlify through GitHub Actions
- url: https://answer.netlify.com/
  repo: https://github.com/passwd10/gatsby-starter-answer
  description: A simple Gatsby blog to show your Future Action on top of the page
  tags:
    - Blog
    - Markdown
    - Netlify
    - Disqus
  features:
    - Emoji
    - Social Icon(fontawesome)
    - Google Analytics
    - Disqus
    - Resume
    - Place plan on the top
- url: https://gatsby-portfolio-starter.netlify.com/
  repo: https://github.com/Judionit/gatsby-portfolio-starter
  description: A simple Gatsby portfolio starter
  tags:
    - Netlify
    - Styling:CSS-in-JS
    - Onepage
    - Portfolio
  features:
    - Styled components
    - Responsive webpage
    - Portfolio
- url: https://wp-graphql-gatsby-starter.netlify.com/
  repo: https://github.com/n8finch/wp-graphql-gatsby-starter
  description: A super simple, bare-bone starter based on the Gatsby Starter for the front end and the WP GraphQL plugin on your WordPress install. This is a basic "headless CMS" setup. This starter will pull posts, pages, categories, tags, and a menu from your WordPress site. You should use either the TwentyNineteen or TwentyTwenty WordPress themes on your WordPress install. See the starter repo for more detailed instructions on getting set up. The example here uses the WordPress Theme Unit Test Data for post and page dummy content. Find something wrong? Issues are welcome on the starter reository.
  tags:
    - Blog
    - CMS:Headless
    - CMS:WordPress
    - Netlify
  features:
    - WP GraphQL plugin integration
    - Light/Dark Mode
    - React Helmet for SEO
    - Integrated navigation
    - Verbose (i.e., not D.R.Y.) GraphQL queries to get data from
    - Includes plugins for offline support out of the box
- url: https://gatsby-starter-docz-netlifycms.netlify.com/
  repo: https://github.com/colbyfayock/gatsby-starter-docz-netlifycms
  description: Quickly deploy Docz documentation powered by Netlify CMS!
  tags:
    - CMS:Netlify
    - Documentation
    - Netlify
  features:
    - Docz documentation powered by Gatsby
    - Netlify CMS to manage content
- url: https://keanu-pattern.netlify.com/
  repo: https://github.com/Mr404Found/gatsby-keanu-blog
  description: A responsive and super simple gatsby portfolio starter and extendable for blog also used yaml parsing
  tags:
    - Netlify
    - SEO
    - Blog
    - Landing Page
    - Styling:Other
  features:
    - Attractive Design
    - Responsive webpage
    - Responsive Card Design
    - Gatsby
    - yaml parsing
    - Automatic page Generation by adding content
- url: https://gatsby-contentful-portfolio-blog.netlify.com/
  repo: https://github.com/escapemanuele/gatsby-contentful-blog-portfolio
  description: Simple gatsby starter for integration with Contentful. The result is a clean and nice website for businesses or freelancers with a blog and a portfolio.
  tags:
    - Blog
    - CMS:Headless
    - CMS:Contentful
    - Portfolio
    - PWA
    - Testing
  features:
    - Styled components
    - Responsive webpage
    - Portfolio
    - Blog
    - Testing
    - PWA
- url: https://example-site-for-square-starter.netlify.com/
  repo: https://github.com/jonniebigodes/example-site-for-square-starter
  description: A barebones starter to help you kickstart your next Gatsby project with Square payments
  tags:
    - Square
    - Netlify
    - SEO
    - E-commerce
  features:
    - Serverless
    - Gatsby
    - Square
- url: https://gatsby-animate.netlify.com/
  repo: https://github.com/Mr404Found/gatsby-animate-starter
  description: A responsive and super simple gatsby starter with awesome animations to components and to build your online solutions website. stay tuned more features coming soon
  tags:
    - Netlify
    - SEO
    - Blog
    - Landing Page
    - Styling:Other
  features:
    - Attractive Design
    - Responsive webpage
    - Services
    - Animations
    - yaml parsing
    - Component Animations
    - ReactReveal Library
- url: https://gatsby-starter-instagram-baseweb.netlify.com/
  repo: https://github.com/timrodz/gatsby-starter-instagram-baseweb
  description: 🎢 A portfolio based on your latest Instagram posts, implemented with the Base Web Design System by Uber. It features out-of-the-box responsive layouts, easy-to-implement components and CSS-in-JS styling.
  tags:
    - Landing Page
    - Portfolio
    - Gallery
    - SEO
    - Netlify
    - Styling:CSS-in-JS
    - Styling:Other
  features:
    - Display your Instagram posts (Up to the last 12 with no API key).
    - Plug & Play configuration. All you need is an Instagram username!
    - Lightweight & Minimalist page structure. Let your work show itself.
    - Responsive design.
    - Simple React functional components (FC).
    - Google Analytics ready.
    - Continuous deployment via Netlify or Vercel.
- url: https://gatsby-starter-mountain.netlify.com/
  repo: https://github.com/artezan/gatsby-starter-mountain
  description: Blog theme that combine the new powerful MDX with the old WordPress. Built with WP/MDX and Theme UI
  tags:
    - Styling:CSS-in-JS
    - PWA
    - MDX
    - CMS:WordPress
    - Landing Page
    - Blog
  features:
    - gatsby-theme-wordpress-mdx
    - Theme UI
    - react-animate-on-scroll
    - Responsive Design
    - SEO friendly
    - Optimized images with gatsby-image
    - Git pre-commit and pre-push hooks using Husky
    - Highly optimized with excellent lighthouse audit score
    - Light/Dark mode
    - CSS Animations
    - Mountain style
- url: https://gatsby-starter-redux-storybook.netlify.com/
  repo: https://github.com/fabianunger/gatsby-starter-redux-storybook
  description: Gatsby Starter that has Redux (persist) and Storybook implemented.
  tags:
    - Redux
    - Storybook
    - PWA
    - Styling:CSS-in-JS
    - SEO
  features:
    - Redux + Redux Persist implemented also for Storybook
    - PWA
    - ESLint
    - SEO ready
- url: https://dospolov.com
  repo: https://github.com/dospolov/gatsby-starter-blog-and-cv
  description: Gatsby starter for Blog and CV.
  tags:
    - Blog
    - CMS:Netlify
    - Pagination
    - Portfolio
    - Disqus
    - RSS
    - Styling:Ant Design
    - Styling:Tailwind
  features:
    - Archive organized by tags and categories
    - Pagination support
    - Offline support
    - Google Analytics support
    - Disqus Comments support
- url: https://gatsby-starter-typescript-themes.netlify.com/
  repo: https://github.com/room-js/gatsby-starter-typescript-themes
  description: Gatsby TypeScript starter with light/dark themes based on CSS variables
  tags:
    - Language:TypeScript
    - Styling:SCSS
  features:
    - Light and Dark themes based on CSS variables (persisted state)
    - Font Awesome
    - Normalize.css
- url: https://gatsby-notion-demo.netlify.com/
  repo: https://github.com/conradlin/gatsby-starter-strata-notion
  description: Gatsby starter utilizing Notion as a CMS based on strata site template
  tags:
    - Blog
    - PWA
    - SEO
    - Styling:SCSS
  features:
    - Super simple, portfolio + blog + newsletter site
    - Utilizing Notion as a CMS
    - Fully Responsive
    - Styling with SCSS
- url: https://sumanth.netlify.com/
  repo: https://github.com/Mr404Found/gatsby-sidedrawer
  description: A responsive and super simple gatsby site with awesome navbar and stay tuned more features coming soon
  tags:
    - Netlify
    - SEO
    - Blog
    - Landing Page
    - Styling:Other
  features:
    - Attractive Design
    - Responsive webpage
    - Animations
    - Component Animations
    - ReactReveal Library
    - Side Drawer
    - Sidebar
    - Navbar
- url: https://userbase-gatsby-starter.jacobneterer.com
  repo: https://github.com/jneterer/userbase-gatsby-starter
  description: Another TODO app - a Gatsby starter for Userbase, TailwindCSS, SCSS, and Typescript.
  tags:
    - Styling:Tailwind
    - Styling:SCSS
    - Language:TypeScript
    - Authentication
    - Netlify
    - SEO
  features:
    - Userbase for authentication and end-to-end encrypted data management
    - All user and data APIs
    - Tailwind CSS and SCSS for styling
    - Typescript for easier debugging and development, strict types, etc
    - Netlify for hosting
- url: https://gatsby-simple-blog-with-asciidoctor-demo.netlify.com
  repo: https://github.com/hitsuji-no-shippo/gatsby-simple-blog-with-asciidoctor
  description: A Gatsby blog with Asciidoctor. Forked from thundermiracle/gatsby-simple-blog.
  tags:
    - Blog
    - i18n
    - Netlify
    - Disqus
    - RSS
    - SEO
    - Linting
    - Testing
  features:
    - Asciidoc support
    - Easily Configurable
    - Tags
    - Edit on GitHub
    - i18n
    - SEO
    - Light and Dark themes
    - Google Analytics
    - RSS
    - Disqus
    - Breadcrumbs
    - ESLint
- url: https://barcadia.netlify.com/
  repo: https://github.com/bagseye/barcadia
  description: A super-fast site using GatsbyJS
  tags:
    - Blog
    - CMS:Headless
    - CMS:Contentful
    - Portfolio
  features:
    - Styled components
    - Responsive webpage
    - Portfolio
    - Blog
- url: https://gatsby-starter-clean-resume.netlify.com/
  repo: https://github.com/masoudkarimif/gatsby-starter-clean-resume
  description: A Gatsby Starter Template for Putting Your Resume Online Super Quick!
  tags:
    - Netlify
    - Pagination
    - Styling:Other
    - SEO
  features:
    - Easy setup
    - Completely customizable using only gatsby-config.js file
    - Uses Milligram for styling
    - Fully responsive
    - Clean minimalist design
    - Page transition
    - Five different themes (great-gatsby, master-yoda, wonder-woman, darth-vader, luke-lightsaber)
    - Includes React Helmet for title and description tags
    - Includes Google Analytics plugin
- url: https://gatsby-starter-i18n-bulma.netlify.com
  repo: https://github.com/kalwalt/gatsby-starter-i18n-bulma
  description: A gatsby starter with Bulma and optimized slug for better SEO.
  tags:
    - i18n
    - Netlify
    - CMS:Netlify
    - Styling:Bulma
    - Styling:SCSS
    - Gallery
    - SEO
    - Markdown
    - PWA
    - Blog
  features:
    - Multilanguage support with i18n
    - Slug switcher (multilanguage)
    - Uses Bulma for styling
    - Netlify CMS
    - React Images with Modal
    - FontAwesome icons
    - Animate.css with WOW
    - Robots.txt
    - Sitemap
    - PWA
- url: https://gatsby-attila.netlify.com/
  repo: https://github.com/armada-inc/gatsby-attila-theme-starter
  description: A Gatsby starter for creating blogs from headless Ghost CMS.
  tags:
    - Blog
    - CMS:Headless
    - SEO
    - Styling:SCSS
    - Pagination
  features:
    - Attila standard Ghost theme
    - Data sourcing from headless Ghost
    - Responsive design
    - SEO optimized
    - OpenGraph structured data
    - Twitter Cards meta
    - Sitemap Generation
    - XML Sitemaps
    - Progressive Web App
    - Offline Support
    - RSS Feed
    - Composable and extensible
- url: https://gatsby-contentful-portfolio.netlify.com/
  repo: https://github.com/wkocjan/gatsby-contentful-portfolio
  description: Gatsby portfolio theme integrated with Contentful
  tags:
    - CMS:Contentful
    - CMS:Headless
    - Gallery
    - Portfolio
    - SEO
    - Styling:Tailwind
  features:
    - Clean minimalist design
    - Contentful integration with ready to go placeholder content
    - Responsive design
    - Uses TailwindCSS for styling
    - Font Awesome icons
    - Robots.txt
    - SEO optimized
    - OpenGraph structured data
    - Integration with Mailchimp
- url: https://gatsby-graphcms-ecommerce-starter.netlify.com
  repo: https://github.com/GraphCMS/gatsby-graphcms-ecommerce-starter
  description: Swag store built with GraphCMS, Stripe, Gatsby, Postmark and Printful.
  tags:
    - E-commerce
    - i18n
    - Netlify
    - Styling:Tailwind
    - CMS:Other
    - Stripe
  features:
    - Dropshipping by Printful
    - Printful inventory enhanced by GraphCMS
    - Custom GraphQL API for handling checkout and payment
    - Postmark for order notifications
    - Strong Customer Authentication
- url: https://koop-blog.netlify.com/
  repo: https://github.com/bagseye/koop-blog
  description: A simple blog platform using GatsbyJS and MDX
  tags:
    - Blog
    - Markdown
    - MDX
  features:
    - Responsive design
    - Styled 404 page
    - Lightweight
    - Styled Components
- url: https://gatsby-minimalistic-dmin.netlify.com/
  repo: https://github.com/EllisMin/gatsby-minimalistic-dmin
  description: A ready-to-use, customizable personal blog with minimalistic design
  tags:
    - Blog
    - Markdown
    - Netlify
    - SEO
    - Styling:Other
    - Documentation
  features:
    - Simple blog with responsive design
    - Light / Dark Mode Switch
    - Markdown / HTML to create post & About page
    - Code syntax highlighting (Light / Dark)
    - Facebook Comments plugin
    - Social Media Links & Share buttons
    - Googly Analytics Support
    - Easy & Highly Customizable
    - Styled Components
- url: https://gatsby-airtable-listing.netlify.com/
  repo: https://github.com/wkocjan/gatsby-airtable-listing
  description: Airtable theme for Gatsby
  tags:
    - Airtable
    - SEO
    - Styling:Tailwind
  features:
    - Airtable integration
    - Modals with previous/next navigation
    - Responsive design
    - Uses TailwindCSS for styling
    - Font Awesome icons
    - Clean minimalist design
    - SEO optimized
    - Robots.txt
    - OpenGraph structured data
- url: https://gatsby-starter-personality.netlify.com/
  repo: https://github.com/matheusquintaes/gatsby-starter-personality
  description: A free responsive Gatsby Starter
  tags:
    - Portfolio
    - Gallery
  features:
    - SEO
    - Page transition
    - Fully responsive
    - Styling:CSS-in-JS
- url: https://seattleservicerelief.com/
  repo: https://github.com/service-relief/gatsby-starter-service-relief
  description: Localized index of resources for your city.
  tags:
    - Airtable
    - Netlify
    - SEO
    - Styling:Tailwind
  features:
    - generates a static website using GatsbyJS
    - uses Airtable to manage your listings and categories
    - includes an Airtable form to collect local submissions and add them to Airtable for approval
    - can be personalized to a city or region without touching a line of code
    - one-click deployment via Netlify
- url: https://shards-gatsby-starter.netlify.com/
  repo: https://github.com/wcisco17/gatsby-typescript-shards-starter
  description: Portfolio with Typescript and Shards UI
  tags:
    - Language:TypeScript
    - Portfolio
    - Netlify
    - PWA
    - Styling:Bootstrap
  features:
    - Portfollio Starter that includes Shards Ui component library and Typescript generator.
    - Typescript
    - Typescript Generator
    - Styled-Components
    - Shards UI
    - Bootstrap
- url: https://gatsby-sanity-developer-portfolio-starter.jacobneterer.com/
  repo: https://github.com/jneterer/gatsby-sanity-developer-portfolio-starter
  description: A Gatsby + Sanity CMS starter project for developer portfolios. Also built using TailwindCSS, SCSS, and Typescript.
  tags:
    - CMS:sanity.io
    - Portfolio
    - Styling:Tailwind
    - Styling:SCSS
    - Language:TypeScript
    - Netlify
    - SEO
  features:
    - Developer portfolio using Gatsby + Sanity CMS
    - Edit your profile, projects, and tags all in Sanity CMS without any code commits
    - TailwindCSS and SCSS for styling
    - Typescript for easier debugging and development, strict types, etc
    - Netlify for hosting
    - SEO Capabilities
- url: https://serene-ramanujan-285722.netlify.com/
  repo: https://github.com/kunalJa/gatsby-starter-math-blog
  description: A responsive math focused blog with MDX and Latex built in
  tags:
    - MDX
    - Blog
    - PWA
    - Storybook
    - Styling:Other
    - SEO
  features:
    - Mobile friendly and fully responsive
    - Easy to configure (just change site.config.js)
    - MDX
    - Latex with Katex
    - Storybook with tested components included
    - Uses Tachyons for styling
    - Easy to create new posts
- url: https://gatsby-starter-canada-pandemic.netlify.com/
  repo: https://github.com/masoudkarimif/gatsby-starter-canada-pandemic
  description: A Gatsby starter template for covering pandemics in Canada
  tags:
    - AWS
    - Onepage
    - Styling:Other
  features:
    - Interactive SVG map using D3
    - Responsive design
    - Styled 404 page
    - Google Analytics support
    - Includes React Helmet
    - Clean minimalist design
    - Completely customizable using only gatsby-config.js file
- url: https://builderio.github.io/gatsby-starter-builder/
  repo: https://github.com/BuilderIO/gatsby-starter-builder
  description: Gatsby starter with drag + drop page building with your React components via Builder.io
  tags:
    - CMS:Other
    - CMS:Headless
  features:
    - Builder.io integration with sample pages/header/footer.
    - Drag and drop page editing and creations.
    - Lots of built-in templates, widgets, or bring in your own custom components.
    - Uses @builder.io/gatsby plugin to dynamically create pages published on the editor.
    - SEO
- url: https://gatsby-starter-reason-blog.netlify.com/
  repo: https://github.com/mukul-rathi/gatsby-starter-reason-blog
  description: The Gatsby Starter Blog using ReasonML!
  tags:
    - Blog
    - Styling:CSS-in-JS
    - Language:Other
  features:
    - Basic setup for a full-featured type-safe blog
    - ReasonML support out-of-the-box
    - ReasonReact v3 JSX syntax
    - CSS-in-Reason support
    - StaticQuery GraphQL support in ReasonML
    - Similar to gatsby-starter-blog

- url: https://gct.mozart409.space/
  repo: https://github.com/Mozart409/gatsby-custom-tailwind
  description: A minimal tailwind css starter, with custom fonts, purgecss, automatic linting when committing to master, awesome lighthouse audit, custom Vercel/serve server for production build, visible to all in your network, so you can test it with your phone.
  tags:
    - Linting
    - PWA
    - SEO
    - Styling:Tailwind
    - Styling:PostCSS
  features:
    - Minimal Tailwind Starter
    - Custom Fonts predefined
    - Automatic Linting on Commit using husky and pretty-quick
    - Custom server to test Production Builds on your local network via Vercel/serve
    - Extensive Readme in the repo
- url: https://gatsby-redux-toolkit-typescript.netlify.com/
  repo: https://github.com/saimirkapaj/gatsby-redux-toolkit-typescript-starter
  description: Gatsby Starter using Redux-Toolkit, Typescript, Styled Components and Tailwind CSS.
  tags:
    - Redux
    - Language:TypeScript
    - Styling:Tailwind
  features:
    - Redux-Toolkit
    - Typescript
    - Styled Components
    - Tailwind CSS
    - Removes unused CSS with Purgecss
    - Font Awesome Icons
    - Responsive Design
    - Change between light and dark themes
    - SEO
    - React Helmet
    - Offline Support
- url: https://gatsby-ts-tw-styled-eslint.netlify.com
  repo: https://github.com/Miloshinjo/gatsby-ts-tw-styled-eslint-starter
  description: Gatsby starter with Typescript, TailwindCSS, @emotion/styled and eslint.
  tags:
    - Linting
    - Styling:CSS-in-JS
    - Styling:Tailwind
    - Language:TypeScript
  features:
    - Typescript support
    - CSS-in-JS with @emotion/styled (like styled components)
    - TailwindCSS (1.2) support
    - eslint with airbnb settings
- url: https://mik3y.github.io/gatsby-starter-basic-bootstrap/
  repo: https://github.com/mik3y/gatsby-starter-basic-bootstrap
  description: A barebones starter featuring react-bootstrap and deliberately little else
  tags:
    - Styling:Bootstrap
    - Styling:SCSS
  features:
    - Uses react-bootstrap, sass, and little else
    - Skeleton starter, based on gatsby-starter-default
    - Optional easy integration of themes from Bootswatch.com
- url: https://gatsby-starter-songc.netlify.com/
  repo: https://github.com/FFM-TEAM/gatsby-starter-song
  description: A Gatsby starter for blog style with fresh UI.
  tags:
    - Blog
    - Netlify
    - SEO
    - Language:TypeScript
    - Styling:CSS-in-JS
  features:
    - Emoji (emojione)
    - Code syntax highlighting (atom-one-light Style)
    - Mobile friendly and fully responsive
    - Comment feature ( utterances)
    - Post side PostTOC
    - Simple fresh design like Medium
    - Readability
- url: https://gatsby-starter-kontent-lumen.netlify.com/
  repo: https://github.com/Kentico/gatsby-starter-kontent-lumen
  description: A minimal, lightweight, and mobile-first starter for creating blogs uses Gatsby and Kentico Kontent CMS. Inspired by Lumen.
  tags:
    - SEO
    - CMS:Headless
    - CMS:Kontent
    - Netlify
    - Styling:SCSS
    - Blog
  features:
    - Kentico Kontent CaaS platform as the data source.
    - Mobile-First approach in development.
    - Archive organized by tags and categories.
    - Automatic Sitemap generation.
    - Lost Grid.
    - Beautiful typography inspired by matejlatin/Gutenberg.
    - Stylesheet built using Sass and BEM-Style naming.
    - Syntax highlighting in code blocks.
    - Google Analytics support.
- url: https://dindim-production.netlify.com/
  repo: https://github.com/lorenzogm/gatsby-ecommerce-starter
  description: Gatsby starter to create an ecommerce website with netlify and stripe. Setup and release your shop in a few minutes.
  tags:
    - Client-side App
    - E-commerce
    - Firebase
    - Netlify
    - SEO
    - Stripe
    - Styling:CSS-in-JS
  features:
    - 100% Free. No subscriptions, just pay a fee to Stripe when you sell a product.
    - Home Page to list all your products.
    - Category Page to list products by category.
    - Product Detail Page. Define several colors and sizes for the same product
    - Cart Page with the summary of your cart before checkout.
    - Checkout Page powered by Stripe.
    - Scripts to create/update/delete your products in Stripe.
    - Analytics with Firebase
- url: https://gatsby-starter-ts.now.sh/
  repo: https://github.com/jpedroschmitz/gatsby-starter-ts
  description: A TypeScript starter for Gatsby. No plugins and styling. Exactly the necessary to start!
  tags:
    - Language:TypeScript
    - Styling:None
    - Linting
  features:
    - TypeScript
    - ESLint and Prettier
    - Husky and lint-staged
    - Commitizen and Commitlint
    - TypeScript absolute paths
- url: https://rolwinreevan.com
  repo: https://github.com/rolwin100/rolwinreevan_gatsby_blog
  description: This starter consists of ant design system you can use it for your personal blog. I have give a lot of time in developing this starter because I found that there were not much starters with a very good design. Please give a star to this project if you have like it to encourage me 😄. Thank you.
  tags:
    - Blog
    - Portfolio
    - Markdown
    - SEO
    - PWA
  features:
    - Blog designed using Markdown.
    - Beautifully designed landing page.
    - First project in the starters list to use ant design.
    - Supports SSR and is also a PWA.
- url: https://gatsby-antd-starter.netlify.app/
  repo: https://github.com/alienCY/gatsby-antd-starter
  description: Gatsby starter with ant design (antd)
  tags:
    - Styling:Ant Design
    - SEO
  features:
    - Ant Design components
    - A really nice header.
- url: https://gatsby-starter-typescript.surge.sh
  repo: https://github.com/kurttomlinson/gatsby-starter-typescript
  description: A TypeScript starter with auto-generated GraphQL types, TS errors in the develop console, and gatsby-node.ts support!
  tags:
    - Language:TypeScript
  features:
    - TypeScript
    - Auto-generated types from GraphQL queries
    - TypeScript errors in the develop console
    - Support for typed GraphQL queries in gatsby-node.ts
    - Based on gatsby-starter-default
- url: https://www.dyuzz.club/
  repo: https://github.com/Dyuzz/Gatsby-Blog-Starter-Dyuzz
  description: A Gatsby starter for creating blogs.
  tags:
    - Blog
    - PWA
    - SEO
    - CMS:Netlify
    - Pagination
  features:
    - Blog designed using Markdown.
    - Beautifully designed landing page.
    - GatsbyJS v2
    - Google Analytics
    - Web App Manifest
    - Netlify Support
    - Gitalk Comment
    - SiteMap
    - Netlify CMS Support
    - TOC（TableOfContexts）
    - Pagination
    - SEO
    - Phone browser Support
- url: https://dropinblog-gatsby-starter.netlify.app/
  repo: https://github.com/DropInBlog/gatsby-starter
  description: A quick and simple Gatsby solution for the simplest blogging solution
  tags:
    - Blog
    - Netlify
    - Pagination
    - SEO
    - CMS:Headless
    - Styling:SCSS
    - Styling:CSS-in-JS
    - Styling:Tailwind
  features:
    - Pagination
    - Beautifully designed landing page.
    - Includes Chakra-UI and Tailwind CSS
- url: https://gatsby-material-typescript-starter.netlify.app
  repo: https://github.com/Junscuzzy/gatsby-material-typescript-starter
  description: A simple starter using Typescript, eslint, prettier & @Material-ui
  tags:
    - Language:TypeScript
    - Linting
    - Netlify
    - SEO
    - Styling:Material
  features:
    - Typescript in front-side & node-side
    - Prettier, eslint and Type-check well configured together
    - Material-ui SSR compatible with build-in light/dark theme
    - Content sourcing free
    - Functional react (Hooks & functions instead Class)
    - Responsive design
    - SEO optimized
    - Styled 404 page
    - Google Analytics support
- url: https://gatsby-starter-takeshape-startup.netlify.app
  repo: https://github.com/colbyfayock/gatsby-starter-takeshape-startup
  description: Integrate TakeShape CMS using a ready to go TakeShape Startup project!
  tags:
    - Blog
    - CMS:Other
    - CMS:Headless
    - Landing Page
    - Styling:SCSS
  features:
    - Integrate TakeShape CMS
    - Preconfigured to work with the TakeShape Startup project
- url: https://gatsby-startbootstrap-agency.netlify.app/
  repo: https://github.com/thundermiracle/gatsby-startbootstrap-agency
  description: Gatsby version of startbootstrap-agency with i18n supported.
  tags:
    - Portfolio
    - PWA
    - SEO
    - Gallery
    - Landing Page
    - Onepage
    - Markdown
    - Netlify
    - Styling:Bootstrap
    - i18n
    - Netlify
    - Linting
  features:
    - Easily Configurable
    - Different types of sections
    - i18n
    - SEO
    - Google Analytics
    - Prettier, ESLint
- url: https://gatsby-typescript-tailwind-twin-styled-component-starter.netlify.app/
  repo: https://github.com/DevHausStudio/Gatsby-Typescript-Tailwind-Twin-Styled-Component-Starter
  description: Barebones and lightweight starter with TypeScript, Styled-Components, TailwindCSS, Twin Macro.
  tags:
    - Language:TypeScript
    - Styling:Tailwind
    - Styling:CSS-in-JS
    - Netlify
  features:
    - GatsbyJS v2
    - Typescript
    - Tailwindcss
    - Style-Components
    - CSS-in-JS
    - Code Readability
    - Barebones
- url: https://dlford.github.io/gatsby-typescript-starter-minimalist/
  repo: https://github.com/dlford/gatsby-typescript-starter-minimalist
  description: A minimalist Gatsby Typescript starter, because less is more
  tags:
    - Language:TypeScript
    - Linting
    - Styling:Other
  features:
    - Don't use `React.FC` (See `https://github.com/facebook/create-react-app/pull/8177`)
    - Minimalist
    - Prettier / ESLint pre-configured
    - CSS Reset / CSS Modules
    - Style Builder page for adjusting global styles
- url: https://flotiq-starter-products.herokuapp.com/
  repo: https://github.com/flotiq/gatsby-starter-products
  description: A Gatsby e-commerce starter with products sourced from Flotiq.
  tags:
    - CMS:Headless
    - E-commerce
    - CMS:Other
  features:
    - Snipcart e-commerce starter
    - Flotiq CMS as a product source
    - Deploy to Heroku
- url: https://goodpraxis.coop
  repo: https://github.com/GoodPraxis/gp-gatsby-starter-ts-sass-jest
  description: A solid, basic Gatsby starter used by Good Praxis suitable for many different types of projects
  tags:
    - Language:TypeScript
    - Styling:SCSS
    - SEO
    - Testing
  features:
    - TypeScript support
    - SCSS for styling
    - JEST tests
    - Simple SEO setup
- url: https://gatsby-markdown-personal-website.netlify.app/
  repo: https://github.com/SaimirKapaj/gatsby-markdown-personal-website
  description: Gatsby Markdown Personal Website Starter, using Styled Components, Tailwindcss and Framer Motion.
  tags:
    - Blog
    - Portfolio
    - Markdown
    - Styling:Tailwind
  features:
    - Markdown
    - Framer Motion
    - Page Transition
    - Styled Components
    - Tailwind CSS
    - Removes unused CSS with Purgecss
    - Font Awesome Icons
    - Responsive Design
    - SEO
    - React Helmet
    - Offline Support
    - Gatsby Image
- url: https://flotiq-starter-recipes.herokuapp.com
  repo: https://github.com/flotiq/gatsby-starter-recipes
  description: A Gatsby culinary starter with recipes sourced from Flotiq.
  tags:
    - CMS:Headless
    - Gallery
    - Pagination
    - CMS:Other
  features:
    - Recipes starter
    - Culinary recipes
    - Flotiq CMS as a recipe source
- url: https://gatsby-markdown-typescript-personal-website.netlify.app/
  repo: https://github.com/SaimirKapaj/gatsby-markdown-typescript-personal-website
  description: Gatsby Markdown Personal Website Starter, using Typescript, Styled Components, Tailwindcss and Framer Motion.
  tags:
    - Blog
    - Portfolio
    - Markdown
    - Language:TypeScript
    - Styling:Tailwind
  features:
    - Markdown
    - Typescript
    - Framer Motion
    - Page Transition
    - Styled Components
    - Tailwind CSS
    - Removes unused CSS with Purgecss
    - Font Awesome Icons
    - Responsive Design
    - SEO
    - React Helmet
    - Offline Support
    - Gatsby Image
- url: https://thestartup.netlify.app/
  repo: https://github.com/bagseye/startup
  description: A startup template perfect for brochure sites and small businesses
  tags:
    - Landing Page
    - Onepage
    - Portfolio
    - Styling:CSS-in-JS
  features:
    - Font Awesome Icons
    - Responsive Design
    - Style-Components
- url: https://gatsby-starter-tailwind-css.netlify.app/
  repo: https://github.com/melanienolan/gatsby-starter-tailwind-css
  description: A Gatsby starter with Tailwind CSS. Uses Tailwind CSS v1.4.1 and includes built-in support for PurgeCSS.
  tags:
    - Landing Page
    - Onepage
    - Styling:Tailwind
  features:
    - Simple boilerplate site using Tailwind CSS
    - PurgeCSS support to remove unused styles
    - PostCSS including Autoprefixer
    - React Helmet for better SEO
- url: https://wordpress-balsa.draftbox.co/
  repo: https://github.com/draftbox-co/gatsby-wordpress-balsa-starter
  description: A Gatsby starter for creating blogs from headless WordPress CMS.
  tags:
    - Blog
    - SEO
    - CMS:WordPress
    - Styling:Other
    - Pagination
  features:
    - Balsa Skin by Draftbox
    - Data sourcing from headless WordPress
    - Responsive design
    - SEO optimized
    - OpenGraph structured data
    - Twitter Cards meta
    - Sitemap Generation
    - XML Sitemaps
    - Progressive Web Ap
<<<<<<< HEAD
- url: https://gatsby-landing-page-starter.netlify.app/
  repo: https://github.com/btahir/gatsby-landing-page-starter
  description: Simple Landing Page Starter Built With Gatsby.
  tags:
    - Landing Page
    - Lead Generator
    - Conversion Optimization
    - SEO
    - Responsive layout
    - Styling:SCSS
  features:
    - Responsive design
    - SEO optimized
    - Conversion optimized
    - Sitemap Generation
    - XML Sitemaps
    - Progressive Web App
    - Offline Support
    - Composable and extensible
=======
- url: https://gatsby-starter-portfolio-minimal.netlify.app/
  repo: https://github.com/konstantinmuenster/gatsby-starter-portfolio-minimal
  description: A modern one-page portfolio with a clean yet expressive design.
  tags:
    - Portfolio
    - Personal Website
    - Markdown
    - MDX
    - PWA
    - One-page
    - Styling:CSS-in-JS
    - Animations
  features:
    - Quick and Easy Setup - Add content and deploy
    - Content via Markdown/MDX - No external CMS needed
    - Extendable Layout - Add more sections as you like
    - Responsive Design - With freshening Animations
    - Medium Integration - Feature your latest articles
    - Progressive Web App/PWA - Offline Support
    - Fast and Accessible
    - SEO
>>>>>>> 863f3127
<|MERGE_RESOLUTION|>--- conflicted
+++ resolved
@@ -6301,7 +6301,6 @@
     - Sitemap Generation
     - XML Sitemaps
     - Progressive Web Ap
-<<<<<<< HEAD
 - url: https://gatsby-landing-page-starter.netlify.app/
   repo: https://github.com/btahir/gatsby-landing-page-starter
   description: Simple Landing Page Starter Built With Gatsby.
@@ -6321,7 +6320,6 @@
     - Progressive Web App
     - Offline Support
     - Composable and extensible
-=======
 - url: https://gatsby-starter-portfolio-minimal.netlify.app/
   repo: https://github.com/konstantinmuenster/gatsby-starter-portfolio-minimal
   description: A modern one-page portfolio with a clean yet expressive design.
@@ -6342,5 +6340,4 @@
     - Medium Integration - Feature your latest articles
     - Progressive Web App/PWA - Offline Support
     - Fast and Accessible
-    - SEO
->>>>>>> 863f3127
+    - SEO