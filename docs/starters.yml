- url: https://authenticaysh.netlify.com/
  repo: https://github.com/ben-siewert/gatsby-starter-auth-aws-amplify
  description: Full-featured Auth with AWS Amplify & AWS Cognito
  tags:
    - AWS
    - Authentication
  features:
    - Full-featured AWS Authentication with Cognito
    - Error feedback in forms
    - Password Reset
    - Multi-Factor Authentication
    - Styling with Bootstrap and Sass
- url: https://gatsby-starter-blog-demo.netlify.com/
  repo: https://github.com/gatsbyjs/gatsby-starter-blog
  description: official blog
  tags:
    - Official
    - Blog
  features:
    - Basic setup for a full-featured blog
    - Support for an RSS feed
    - Google Analytics support
    - Automatic optimization of images in Markdown posts
    - Support for code syntax highlighting
    - Includes plugins for easy, beautiful typography
    - Includes React Helmet to allow editing site meta tags
    - Includes plugins for offline support out of the box
- url: https://gatsby-starter-default-demo.netlify.com/
  repo: https://github.com/gatsbyjs/gatsby-starter-default
  description: official default
  tags:
    - Official
  features:
    - Comes with React Helmet for adding site meta tags
    - Includes plugins for offline support out of the box
- url: https://gatsby-netlify-cms.netlify.com/
  repo: https://github.com/netlify-templates/gatsby-starter-netlify-cms
  description: n/a
  tags:
    - Blog
    - Styling:Bulma
    - CMS:Netlify
  features:
    - A simple blog built with Netlify CMS
    - Basic directory organization
    - Uses Bulma for styling
    - Visit the repo to learn how to set up authentication, and begin modeling your content.
- url: https://vagr9k.github.io/gatsby-advanced-starter/
  repo: https://github.com/Vagr9K/gatsby-advanced-starter
  description: Great for learning about advanced features and their implementations
  tags:
    - Blog
    - Styling:None
  features:
    - Does not contain any UI frameworks
    - Provides only a skeleton
    - Tags
    - Categories
    - Google Analytics
    - Disqus
    - Offline support
    - Web App Manifest
    - SEO
- url: https://vagr9k.github.io/gatsby-material-starter/
  repo: https://github.com/Vagr9K/gatsby-material-starter
  description: n/a
  tags:
    - Styling:Material
  features:
    - React-MD for Material design
    - Sass/SCSS
    - Tags
    - Categories
    - Google Analytics
    - Disqus
    - Offline support
    - Web App Manifest
    - SEO
- url: https://gatsby-advanced-blog-system.danilowoz.now.sh/blog
  repo: https://github.com/danilowoz/gatsby-advanced-blog-system
  description: Create a complete blog from scratch with pagination, categories, featured posts, author, SEO and navigation.
  tags:
    - Pagination
    - Markdown
    - SEO
  features:
    - Pagination;
    - Category and tag pages (with pagination);
    - Category list (with navigation);
    - Featured post;
    - Author page;
    - Next and prev post;
    - SEO component.
- url: https://graphcms.github.io/gatsby-graphcms-tailwindcss-example/
  repo: https://github.com/GraphCMS/gatsby-graphcms-tailwindcss-example
  description: The default Gatsby starter blog with the addition of the gatsby-source-graphql and tailwind dependencies.
  tags:
    - Styling:Tailwind
    - CMS:Headless
  features:
    - Tailwind style library
    - GraphQL source plugin
    - Very simple boilerplate
- url: https://wonism.github.io/
  repo: https://github.com/wonism/gatsby-advanced-blog
  description: n/a
  tags:
    - Portfolio
    - Redux
  features:
    - Blog post listing with previews (image + summary) for each blog post
    - Categories and tags for blog posts with pagination
    - Search post with keyword
    - Put react application / tweet into post
    - Copy some codes in post with clicking button
    - Portfolio
    - Resume
    - Redux for managing statement (with redux-saga / reselect)

- url: https://gatsby-tailwind-emotion-starter.netlify.com/
  repo: https://github.com/muhajirdev/gatsby-tailwind-emotion-starter
  description: A Gatsby Starter with Tailwind CSS + Emotion JS
  tags:
    - Styling:Tailwind
  features:
    - Eslint Airbnb without semicolon and without .jsx extension
    - Offline support
    - Web App Manifest
- url: https://gatsby-starter-redux-firebase.netlify.com/
  repo: https://github.com/muhajirdev/gatsby-starter-redux-firebase
  description: A Gatsby + Redux + Firebase Starter. With Authentication
  tags:
    - Styling:None
    - Firebase
    - Client-side App
  features:
    - Eslint Airbnb without semicolon and without .jsx extension
    - Firebase
    - Web App Manifest
- url: https://dschau.github.io/gatsby-blog-starter-kit/
  repo: https://github.com/dschau/gatsby-blog-starter-kit
  description: n/a
  tags:
    - Blog
  features:
    - Blog post listing with previews for each blog post
    - Navigation between posts with a previous/next post button
    - Tags and tag navigation
- url: https://contentful-userland.github.io/gatsby-contentful-starter/
  repo: https://github.com/contentful-userland/gatsby-contentful-starter
  description: n/a
  tags:
    - Blog
    - CMS:Contentful
    - CMS:Headless
  features:
    - Based on the Gatsby Starter Blog
    - Includes Contentful Delivery API for production build
    - Includes Contentful Preview API for development
- url: https://react-firebase-authentication.wieruch.com/
  repo: https://github.com/the-road-to-react-with-firebase/react-gatsby-firebase-authentication
  description: n/a
  tags:
    - Firebase
  features:
    - Sign In, Sign Up, Sign Out
    - Password Forget
    - Password Change
    - Protected Routes with Authorization
    - Realtime Database with Users
- url: http://dmwl.net/gatsby-hampton-theme
  repo: https://github.com/davad/gatsby-hampton-theme
  description: n/a
  tags:
    - Styling:CSS-in-JS
  features:
    - Eslint in dev mode with the airbnb config and prettier formatting rules
    - Emotion for CSS-in-JS
    - A basic blog, with posts under src/pages/blog
    - A few basic components (Navigation, Layout, Link wrapper around gatsby-link))
    - Based on gatsby-starter-gatsbytheme
- url: https://orgapp.github.io/gatsby-starter-orga/
  repo: https://github.com/orgapp/gatsby-starter-orga
  description: Want to use org-mode instead of markdown? This is for you.
  tags:
    - Blog
  features:
    - Use org-mode files as source.
    - Generate post pages, can be configured to be file-based or section-based.
    - Generate posts index pages.
- url: http://2column-portfolio.surge.sh/
  repo: https://github.com/praagyajoshi/gatsby-starter-2column-portfolio
  description: n/a
  tags:
    - Portfolio
    - Styling:SCSS
  features:
    - Designed as a minimalistic portfolio website
    - Grid system using flexboxgrid
    - Styled using SCSS
    - Font icons using font-awesome
    - Google Analytics integration
    - Open Sans font using Google Fonts
    - Prerendered Open Graph tags for rich sharing
- url: https://prototypeinteractive.github.io/gatsby-react-boilerplate/
  repo: https://github.com/PrototypeInteractive/gatsby-react-boilerplate
  description: n/a
  tags:
    - Styling:Bootstrap
  features:
    - Basic configuration and folder structure
    - Uses PostCSS and Sass (with autoprefixer and pixrem)
    - Uses Bootstrap 4 grid
    - Leaves the styling to you
    - Uses data from local json files
    - Contains Node.js server code for easy, secure, and fast hosting
- url: http://capricious-spring.surge.sh/
  repo: https://github.com/noahg/gatsby-starter-blog-no-styles
  description: n/a
  tags:
    - Blog
    - Styling:None
  features:
    - Same as official gatsby-starter-blog but with all styling removed
- url: https://gatsby-starter-github-api.netlify.com/
  repo: https://github.com/lundgren2/gatsby-starter-github-api
  description: Single page starter based on gatsby-source-github-api
  tags:
    - Portfolio
    - Onepage
  features:
    - Use your GitHub as your own portfolio site
    - List your GitHub repositories
    - GitHub GraphQL API v4

- url: https://gatsby-starter-bloomer.netlify.com/
  repo: https://github.com/Cethy/gatsby-starter-bloomer
  description: n/a
  tags:
    - Styling:Bulma
  features:
    - Based on gatsby-starter-default
    - Bulma CSS Framework with its Bloomer react components
    - Font-Awesome icons
    - Includes a simple fullscreen hero w/ footer example
- url: https://gatsby-starter-bootstrap-netlify.netlify.com/
  repo: https://github.com/konsumer/gatsby-starter-bootstrap-netlify
  description: n/a
  tags:
    - Styling:Bootstrap
    - CMS:Netlify
  features:
    - Very similar to gatsby-starter-netlify-cms, slightly more configurable (e.g. set site-title in gatsby-config) with Bootstrap/Bootswatch instead of bulma
- url: https://gatstrap.netlify.com/
  repo: https://github.com/jaxx2104/gatsby-starter-bootstrap
  description: n/a
  tags:
    - Styling:Bootstrap
  features:
    - Bootstrap CSS framework
    - Single column layout
    - Basic components like SiteNavi, SitePost, SitePage
- url: http://gatsby-bulma-storybook.surge.sh/
  repo: https://github.com/gvaldambrini/gatsby-starter-bulma-storybook
  description: n/a
  tags:
    - Styling:Bulma
    - Storybook
    - Testing
  features:
    - Storybook for developing components in isolation
    - Bulma and Sass support for styling
    - CSS modules
    - Prettier & eslint to format & check the code
    - Jest
- url: https://gatsby-starter-business.netlify.com/
  repo: https://github.com/v4iv/gatsby-starter-business
  description: n/a
  tags:
    - Styling:Bulma
    - PWA
    - CMS:Netlify
    - Disqus
    - Search
    - Pagination
  features:
    - Complete Business Website Suite - Home Page, About Page, Pricing Page, Contact Page and Blog
    - Netlify CMS for Content Management
    - SEO Friendly (Sitemap, Schemas, Meta Tags, GTM etc)
    - Bulma and Sass Support for styling
    - Progressive Web App & Offline Support
    - Tags and RSS Feed for Blog
    - Disqus and Share Support
    - Elastic-Lunr Search
    - Pagination
    - Easy Configuration using `config.js` file
- url: https://haysclark.github.io/gatsby-starter-casper/
  repo: https://github.com/haysclark/gatsby-starter-casper
  description: n/a
  tags:
    - PWA
  features:
    - Page pagination
    - CSS
    - Tags
    - Google Analytics
    - Offline support
    - Web App Manifest
    - SEO
- url: http://gatsby-starter-ceevee.surge.sh/
  repo: https://github.com/amandeepmittal/gatsby-starter-ceevee
  description: n/a
  tags:
    - Portfolio
  features:
    - Based on the Ceevee site template, design by Styleshout
    - Single Page Resume/Portfolio site
    - Target audience Developers, Designers, etc.
    - Used CSS Modules, easy to manipulate
    - FontAwsome Library for icons
    - Responsive Design, optimized for Mobile devices
- url: https://gatsby-starter-contentful-i18n.netlify.com/
  repo: https://github.com/mccrodp/gatsby-starter-contentful-i18n
  description: i18n support and language switcher for Contentful starter repo
  tags:
    - i18n
    - CMS:Contentful
    - CMS:Headless
  features:
    - Localization (Multilanguage)
    - Dynamic content from Contentful CMS
    - Integrates i18n plugin starter and using-contentful repos
- url: http://cranky-edison-12166d.netlify.com/
  repo: https://github.com/datocms/gatsby-portfolio
  description: n/a
  tags:
    - CMS:DatoCMS
    - CMS:Headless
  features:
    - Simple portfolio to quick start a site with DatoCMS
    - Contents and media from DatoCMS
    - Custom Sass style
    - SEO
- url: https://gatsby-deck.netlify.com/
  repo: https://github.com/fabe/gatsby-starter-deck
  description: n/a
  tags:
    - Presentation
  features:
    - Create presentations/slides using Gatsby.
    - Offline support.
    - Page transitions.
- url: https://gatsby-starter-default-i18n.netlify.com/
  repo: https://github.com/angeloocana/gatsby-starter-default-i18n
  description: n/a
  tags:
    - i18n
  features:
    - localization (Multilanguage)
- url: http://gatsby-dimension.surge.sh/
  repo: https://github.com/codebushi/gatsby-starter-dimension
  description: Single page starter based on the Dimension site template
  tags:
    - Portfolio
    - HTML5UP
    - Styling:SCSS
  features:
    - Designed by HTML5 UP
    - Simple one page site that’s perfect for personal portfolios
    - Fully Responsive
    - Styling with SCSS
- url: https://gatsby-docs-starter.netlify.com/
  repo: https://github.com/ericwindmill/gatsby-starter-docs
  description: n/a
  tags:
    - Documentation
    - Styling:CSS-in-JS
  features:
    - All the features from gatsby-advanced-starter, plus
    - Designed for Documentation / Tutorial Websites
    - ‘Table of Contents’ Component, Auto generates ToC from posts - just follow the file frontmatter conventions from markdown files in ‘lessons’.
    - Styled Components w/ ThemeProvider
    - Basic UI
    - A few extra components
    - Custom prismjs theme
    - React Icons
- url: https://parmsang.github.io/gatsby-starter-ecommerce/
  repo: https://github.com/parmsang/gatsby-starter-ecommerce
  description: Easy to use starter for an e-commerce store
  tags:
    - Styling:Other
    - Stripe
    - eCommerce
    - PWA
    - Authentication
  features:
    - Uses the Moltin eCommerce Api
    - Stripe checkout
    - Semantic-UI
    - Styled components
    - Google Analytics - (you enter the tracking-id)
    - React-headroom
    - Eslint & Prettier. Uses Airbnb JavaScript Style Guide
    - Authentication via Moltin (Login and Register)
- url: http://gatsby-forty.surge.sh/
  repo: https://github.com/codebushi/gatsby-starter-forty
  description: Multi-page starter based on the Forty site template
  tags:
    - Styling:SCSS
    - HTML5UP
  features:
    - Designed by HTML5 UP
    - Colorful homepage, and also includes a Landing Page and Generic Page components.
    - Many elements are available, including buttons, forms, tables, and pagination.
    - Custom grid made with CSS Grid
    - Styling with SCSS
- url: https://themes.gatsbythemes.com/gatsby-starter/
  repo: https://github.com/saschajullmann/gatsby-starter-gatsbythemes
  description: n/a
  tags:
    - Styling:CSS-in-JS
    - Blog
    - Testing
    - Linting
  features:
    - CSS-in-JS via Emotion.
    - Jest and Enzyme for testing.
    - Eslint in dev mode with the airbnb config and prettier formatting rules.
    - React 16.
    - A basic blog, with posts under src/pages/blog. There’s also a script which creates a new Blog entry (post.sh).
    - Data per JSON files.
    - A few basic components (Navigation, Footer, Layout).
    - Layout components make use of Styled-System.
    - Google Analytics (you just have to enter your tracking-id).
    - Gatsby-Plugin-Offline which includes Service Workers.
    - Prettier for a uniform codebase.
    - Normalize css (7.0).
    - Feather icons.
    - Font styles taken from Tachyons.
- url: https://gcn.netlify.com/
  repo: https://github.com/ryanwiemer/gatsby-starter-gcn
  description: A starter template to build amazing static websites with Gatsby, Contentful and Netlify
  tags:
    - CMS:Contentful
    - CMS:Headless
    - Blog
    - Netlify
    - Styling:CSS-in-JS
  features:
    - CMS:Contentful integration with ready to go placeholder content
    - Netlify integration including a pre-built contact form
    - Minimal responsive design - made to customize or tear apart
    - Pagination logic
    - Styled components
    - SEO Friendly Component
    - JSON-LD Schema
    - OpenGraph sharing support
    - Sitemap Generation
    - Google Analytics
    - Progressive Web app
    - Offline Support
    - RSS Feed
    - Gatsby Standard module for linting JavaScript with StandardJS
    - Stylelint support for Styled Components to lint the CSS in JS
- url: https://alampros.github.io/gatsby-starter-grommet/
  repo: https://github.com/alampros/gatsby-starter-grommet
  description: n/a
  tags:
    - Styling:Grommet
  features:
    - Barebones configuration for using the Grommet design system
    - Uses Sass (with CSS modules support)
- url: https://gatsby-starter-hello-world-demo.netlify.com/
  repo: https://github.com/gatsbyjs/gatsby-starter-hello-world
  description: official hello world
  tags:
    - Official
  features:
    - A no-frills Gatsby install
    - No plugins, no boilerplate
    - Great for advanced users
- url: https://gatsby-starter-hero-blog.greglobinski.com/
  repo: https://github.com/greglobinski/gatsby-starter-hero-blog
  description: no description yet
  tags:
    - Styling:PostCSS
    - SEO
    - Markdown
  features:
    - Easy editable content in Markdown files (posts, pages and parts)
    - CSS with `styled-jsx` and `PostCSS`
    - SEO (sitemap generation, robot.txt, meta and OpenGraph Tags)
    - Social sharing (Twitter, Facebook, Google, LinkedIn)
    - Comments (Facebook)
    - Images lazy loading and `webp` support (gatsby-image)
    - Post categories (category based post list)
    - Full text searching (Algolia)
    - Contact form (Netlify form handling)
    - Form elements and validation with `ant-design`
    - RSS feed
    - 100% PWA (manifest.webmanifest, offline support, favicons)
    - Google Analytics
    - App favicons generator (node script)
    - Easy customizable base styles via `theme` object generated from `yaml` file (fonts, colors, sizes)
    - React v.16.3 (gatsby-plugin-react-next)
    - Components lazy loading (social sharing)
    - ESLint (google config)
    - Prettier code styling
    - Webpack `BundleAnalyzerPlugin`
- url: https://gatsby-starter-i18n-lingui.netlify.com/
  repo: https://github.com/dcroitoru/gatsby-starter-i18n-lingui
  description: n/a
  tags:
    - i18n
  features:
    - Localization (Multilanguage) provided by js-lingui
    - Message extraction
    - Avoids code duplication - generates pages for each locale
    - Possibility of translated paths
- url: https://lumen.netlify.com/
  repo: https://github.com/alxshelepenok/gatsby-starter-lumen
  description: A minimal, lightweight and mobile-first starter for creating blogs uses Gatsby.
  tags:
    - Blog
    - CMS:Netlify
    - Pagination
    - Disqus
    - RSS
    - Linting
    - Testing
    - Styling:PostCSS
    - Styling:SCSS
  features:
    - Lost Grid
    - Jest testing
    - Beautiful typography inspired by matejlatin/Gutenberg
    - Mobile-First approach in development
    - Stylesheet built using SASS and BEM-Style naming
    - Syntax highlighting in code blocks
    - Sidebar menu built using a configuration block
    - Archive organized by tags and categories
    - Pagination support
    - Offline support
    - Google Analytics support
    - Disqus Comments support
- url: https://minimal-blog.lekoarts.de
  repo: https://github.com/LekoArts/gatsby-starter-minimal-blog
  description: This starter is part of a german tutorial series on Gatsby. The starter will change over time to use more advanced stuff (feel free to express your ideas in the repository). Its first priority is a minimalistic style coupled with a lot of features for the content.
  tags:
    - Blog
    - MDX
    - Styling:CSS-in-JS
    - Netlify
    - Linting
    - PWA
  features:
    - Minimal and clean white layout
    - Write your blog posts in MDX
    - Offline Support, WebApp Manifest, SEO
    - Code highlighting (with prism-react-renderer) and live preview (with react-live)
- url: https://gatsby-starter-modern-demo.netlify.com/
  repo: https://github.com/kripod/gatsby-starter-modern
  description: no description yet
  tags:
    - Linting
  features:
    - A set of strict linting rules (based on the Airbnb JavaScript Style Guide)
    - Encourage automatic code formatting
    - Prefer using Yarn for package management
    - Use EditorConfig to maintain consistent coding styles between different editors and IDEs
    - Integration with Visual Studio Code
    - Based on gatsby-starter-default
- url: https://gatsby-starter-personal-blog.greglobinski.com/
  repo: https://github.com/greglobinski/gatsby-starter-personal-blog
  description: n/a
  tags:
    - Blog
    - Markdown
    - Netlify
    - Styling:Material
  features:
    - Ready to use, but easily customizable a fully equipped theme starter
    - Easy editable content in Markdown files (posts, pages and parts)
    - ‘Like an app’ layout transitions
    - Easily restyled through theme object
    - Styling with JSS
    - Page transitions
    - Comments (Facebook)
    - Post categories
    - Post list filtering
    - Full text searching (Algolia)
    - Contact form (Netlify form handling)
    - Material UI (@next)
    - RSS feed
    - Full screen mode
    - User adjustable articles’ body copy font size
    - Social sharing (Twitter, Facebook, Google, LinkedIn)
    - PWA (manifes.json, offline support, favicons)
    - Google Analytics
    - Favicons generator (node script)
    - Components leazy loading with AsyncComponent (social sharing, info box)
    - ESLint (google config)
    - Prettier code styling
    - Custom webpack CommonsChunkPlugin settings
    - Webpack BundleAnalyzerPlugin
- url: http://gatsby-photon.surge.sh/
  repo: https://github.com/codebushi/gatsby-starter-photon
  description: Single page starter based on the Photon site template
  tags:
    - HTML5UP
    - Styling:SCSS
  features:
    - Designed by HTML5 UP
    - Single Page, Responsive Site
    - Custom grid made with CSS Grid
    - Styling with SCSS
- url: https://portfolio-bella.netlify.com/
  repo: https://github.com/LekoArts/gatsby-starter-portfolio-bella
  description: A portfolio starter for Gatsby. The target audience are designers and photographers. The light themed website shows your work with large images & big typography. The Onepage is powered by the Headless CMS Prismic.io. and has programmatically created pages for your projects. General settings and colors can be changed in a config & theme file.
  tags:
    - Portfolio
    - CMS:Prismic
    - CMS:Headless
    - Styling:CSS-in-JS
    - Onepage
    - PWA
    - Linting
  features:
    - Big typography & images
    - White theme
    - Prismic.io as CMS
    - Emotion for styling + Emotion-Grid
    - One-page layout with sub-pages for case studies
    - Easily configurable
    - And other good stuff (SEO, Offline Support, WebApp Manifest Support)
- url: https://cara.lekoarts.de
  repo: https://github.com/LekoArts/gatsby-starter-portfolio-cara
  description: Playful and Colorful One-Page portfolio featuring Parallax effects and animations. Especially designers and/or photographers will love this theme! Built with MDX and Theme UI.
  tags:
    - Portfolio
    - Onepage
    - Styling:CSS-in-JS
    - PWA
  features:
    - React Spring Parallax effects
    - Theme UI-based theming
    - CSS Animations and shapes
    - Light/Dark mode
- url: https://emilia.lekoarts.de
  repo: https://github.com/LekoArts/gatsby-starter-portfolio-emilia
  description: A portfolio starter for Gatsby. The target audience are designers and photographers. The dark themed website shows your work with large images in a grid-layout (powered by CSS Grid). The transition effects on the header add a playful touch to the overall minimal design. The website has programmatically created pages for your projects (with automatic image import). General settings and colors can be changed in a config & theme file.
  tags:
    - Portfolio
    - PWA
    - Transitions
    - MDX
    - Styling:CSS-in-JS
    - Linting
    - Testing
  features:
    - Focus on big images (with gatsby-image)
    - Dark Theme with HeroPatterns Header
    - CSS Grid and styled-components
    - Page transitions
    - Cypress for End-to-End testing
    - react-spring animations
    - One-Page layout with sub-pages for projects
    - Create your projects in MDX (automatic import of images)
    - And other good stuff (SEO, Offline Support, WebApp Manifest Support)
- url: https://emma.lekoarts.de
  repo: https://github.com/LekoArts/gatsby-starter-portfolio-emma
  description: Minimalistic portfolio with full-width grid, page transitions, support for additional MDX pages, and a focus on large images. Especially designers and/or photographers will love this theme! Built with MDX and Theme UI. Using the Gatsby Theme "@lekoarts/gatsby-theme-emma".
  tags:
    - Portfolio
    - MDX
    - Transitions
    - Styling:CSS-in-JS
    - PWA
  features:
    - MDX
    - react-spring page animations
    - Optional MDX pages which automatically get added to the navigation
    - Fully customizable through the usage of Gatsby Themes (and Theme UI)
    - Light Mode / Dark Mode
    - Google Analytics Support
    - SEO (Sitemap, OpenGraph tags, Twitter tags)
    - Offline Support & WebApp Manifest
- url: https://gatsby-starter-procyon.netlify.com/
  repo: https://github.com/danielmahon/gatsby-starter-procyon
  description: n/a
  tags:
    - PWA
    - CMS:Headless
    - CMS:Other
    - Styling:Material
    - Netlify
  features:
    - Gatsby + ReactJS (server side rendering)
    - GraphCMS Headless CMS
    - DraftJS (in-place) Medium-like Editing
    - Apollo GraphQL (client-side)
    - Local caching between builds
    - Material-UI (layout, typography, components, etc)
    - Styled-Components™-like API via Material-UI
    - Netlify Deployment Friendly
    - Netlify Identity Authentication (enables editing)
    - Automatic versioning, deployment and CHANGELOG
    - Automatic rebuilds with GraphCMS and Netlify web hooks
    - PWA (Progressive Web App)
    - Google Fonts
- url: http://gatsby-starter-product-guy.surge.sh/
  repo: https://github.com/amandeepmittal/gatsby-starter-product-guy
  description: n/a
  tags:
    - Portfolio
  features:
    - Single Page
    - A portfolio Developers and Product launchers alike
    - Using Typography.js easy to switch fonts
    - All your Project/Portfolio Data in Markdown, server by GraphQL
    - Responsive Design, optimized for Mobile devices
- url: https://caki0915.github.io/gatsby-starter-redux/
  repo: https://github.com/caki0915/gatsby-starter-redux
  description: n/a
  tags:
    - Styling:CSS-in-JS
    - Redux
  features:
    - Redux and Redux-devtools.
    - Emotion with a basic theme and SSR
    - Typography.js
    - Eslint rules based on Prettier and Airbnb
- url: http://gatsby-stellar.surge.sh/
  repo: https://github.com/codebushi/gatsby-starter-stellar
  description: Single page starter based on the Stellar site template
  tags:
    - HTML5UP
    - Styling:SCSS
  features:
    - Designed by HTML5 UP
    - Scroll friendly, responsive site. Can be used as a single or multi-page site.
    - Sticky Navigation when scrolling.
    - Scroll spy and smooth scrolling to different sections of the page.
    - Styling with SCSS
- url: http://gatsby-strata.surge.sh/
  repo: https://github.com/codebushi/gatsby-starter-strata
  description: Single page starter based on the Strata site template
  tags:
    - Portfolio
    - HTML5UP
    - Styling:SCSS
  features:
    - Designed by HTML5 UP
    - Super Simple, single page portfolio site
    - Lightbox style React photo gallery
    - Fully Responsive
    - Styling with SCSS
- url: https://gatsby-starter-strict.netlify.com/
  repo: https://github.com/kripod/gatsby-starter-strict
  description: n/a
  tags:
    - Linting
  features:
    - A set of strict linting rules (based on the Airbnb JavaScript Style Guide)
    - lint script
    - Encourage automatic code formatting
    - format script
    - Prefer using Yarn for package management
    - Use EditorConfig to maintain consistent coding styles between different editors and IDEs
    - Integration with Visual Studio Code
    - Pre-configured auto-formatting on file save
    - Based on gatsby-starter-default
- url: https://gatsby-tachyons.netlify.com/
  repo: https://github.com/pixelsign/gatsby-starter-tachyons
  description: no description yet
  tags:
    - Styling:Other
  features:
    - Based on gatsby-starter-default
    - Using Tachyons for CSS.
- url: https://quizzical-mcclintock-0226ac.netlify.com/
  repo: https://github.com/taylorbryant/gatsby-starter-tailwind
  description: A Gatsby v2 starter styled using Tailwind, a utility-first CSS framework. Uses Purgecss to remove unused CSS.
  tags:
    - Styling:Tailwind
  features:
    - Based on gatsby-starter-default
    - Tailwind CSS Framework
    - Removes unused CSS with Purgecss
    - Includes responsive navigation and form examples
- url: http://portfolio-v3.surge.sh/
  repo: https://github.com/amandeepmittal/gatsby-portfolio-v3
  description: n/a
  tags:
    - Portfolio
  features:
    - Single Page, Timeline View
    - A portfolio Developers and Product launchers
    - Bring in Data, plug-n-play
    - Responsive Design, optimized for Mobile devices
    - Seo Friendly
    - Uses Flexbox
- url: https://gatsby-starter-typescript-plus.netlify.com/
  repo: https://github.com/resir014/gatsby-starter-typescript-plus
  description: This is a starter kit for Gatsby.js websites written in TypeScript. It includes the bare essentials for you to get started (styling, Markdown parsing, minimal toolset).
  tags:
    - Styling:CSS-in-JS
    - Language:TypeScript
    - Markdown
  features:
    - TypeScript
    - TSLint (with custom TSLint rules)
    - Markdown rendering with Remark
    - Basic component structure
    - Styling with emotion
- url: https://haysclark.github.io/gatsby-starter-typescript/
  repo: https://github.com/haysclark/gatsby-starter-typescript
  description: n/a
  tags:
    - Language:TypeScript
  features:
    - TypeScript
- url: https://fabien0102-gatsby-starter.netlify.com/
  repo: https://github.com/fabien0102/gatsby-starter
  description: n/a
  tags:
    - Language:TypeScript
    - Styling:Other
    - Testing
  features:
    - Semantic-ui for styling
    - TypeScript
    - Offline support
    - Web App Manifest
    - Jest/Enzyme testing
    - Storybook
    - Markdown linting
- url: https://gatsby-starter-wordpress.netlify.com/
  repo: https://github.com/GatsbyCentral/gatsby-starter-wordpress
  description: Gatsby starter using WordPress as the content source.
  tags:
    - Styling:CSS-in-JS
    - CMS:WordPress
  features:
    - All the features from gatsby-advanced-starter, plus
    - Leverages the WordPress plugin for Gatsby for data
    - Configured to work with WordPress Advanced Custom Fields
    - Auto generated Navigation for your WordPress Pages
    - Minimal UI and Styling — made to customize.
    - Styled Components
- url: https://www.concisejavascript.org/
  repo: https://github.com/rwieruch/open-crowd-fund
  description: n/a
  tags:
    - Stripe
    - Firebase
  features:
    - Open source crowdfunding for your own ideas
    - Alternative for Kickstarter, GoFundMe, etc.
    - Secured Credit Card payments with Stripe
    - Storing of funding information in Firebase
- url: https://www.verious.io/
  repo: https://github.com/cpinnix/verious-boilerplate
  description: n/a
  tags:
    - Styling:Other
  features:
    - Components only. Bring your own data, plugins, etc.
    - Bootstrap inspired grid system with Container, Row, Column components.
    - Simple Navigation and Dropdown components.
    - Baseline grid built in with modular scale across viewports.
    - Abstract measurements utilize REM for spacing.
    - One font to rule them all, Helvetica.
- url: https://gatsby-starter-blog-grommet.netlify.com/
  repo: https://github.com/Ganevru/gatsby-starter-blog-grommet
  description: GatsbyJS v2 starter for creating a blog. Based on Grommet v2 UI.
  tags:
    - Blog
    - Markdown
    - Styling:Grommet
    - Language:TypeScript
    - Linting
    - Redux
  features:
    - Grommet v2 UI
    - Easily configurable - see site-config.js in the root
    - Switch between grommet themes
    - Change between light and dark themes (with Redux)
    - Blog posts previews in card style
    - Responsive Design, optimized for Mobile devices
    - styled-components
    - TypeScript and ESLint (typescript-eslint)
    - lint-staged and husky - for linting before commit
- url: https://happy-pare-dff451.netlify.com/
  repo: https://github.com/fhavrlent/gatsby-contentful-typescript-starter
  description: Contentful and TypeScript starter based on default starter.
  tags:
    - CMS:Contentful
    - CMS:Headless
    - Language:TypeScript
    - Styling:CSS-in-JS
  features:
    - Based on default starter
    - TypeScript
    - CSS in JS (Emotion)
    - CMS:Contentful
- url: https://xylo-gatsby-bulma-starter.netlify.com/
  repo: https://github.com/xydac/xylo-gatsby-bulma-starter
  description: Gatsby v2 Starter with Bulma based on default starter.
  tags:
    - Styling:SCSS
    - Styling:Bulma
  features:
    - Based on default starter
    - Bulma Css
    - Sass based Styling
- url: https://maxpou.github.io/gatsby-starter-morning-dew/
  repo: https://github.com/maxpou/gatsby-starter-morning-dew
  description: Gatsby v2 blog starter
  tags:
    - Blog
    - Markdown
    - PWA
    - Disqus
    - SEO
    - MDX
    - Styling:CSS-in-JS
  features:
    - Blog post listing with previews (image + summary) for each blog post
    - Fully configurable
    - Multilang support (blog post only)
    - Syntax highlighting
    - css-in-js (with styled-components)
    - Fully Responsive
    - Tags
    - Google Analytics
    - Disqus comments support
    - Offline support
    - Web App Manifest
    - ESLint
    - Prettier
    - Travis CI
- url: https://gatsby-starter-blog-jumpalottahigh.netlify.com/
  repo: https://github.com/jumpalottahigh/gatsby-starter-blog-jumpalottahigh
  description: Gatsby v2 blog starter with SEO, search, filter, reading progress, mobile menu fab
  tags:
    - Blog
    - Markdown
  features:
    - Blog post listing with previews (image + summary) for each blog post
    - Google structured data
    - Mobile-friendly menu toggled with a floating action button (FAB)
    - Article read progress
    - User feedback component
- url: https://i18n.smakosh.com/
  repo: https://github.com/smakosh/gatsby-starter-i18n
  description: Gatsby v2 Starter with i18n using react-intl and more cool features.
  tags:
    - Styling:CSS-in-JS
    - i18n
  features:
    - Based on default starter
    - i18n with rtl text
    - Stateless components using Recompose
    - Font changes depending on the chosen language
    - SEO (meta tags, openGraph, structured data, Twitter and more...)
- url: https://gatsby-starter-mate.netlify.com
  repo: https://github.com/EmaSuriano/gatsby-starter-mate
  description: A portfolio starter for Gatsby integrated with Contentful CMS.
  tags:
    - Styling:CSS-in-JS
    - CMS:Contentful
    - CMS:Headless
    - Portfolio
  features:
    - Gatsby v2
    - Rebass (Styled-components system)
    - React Reveal
    - Dynamic content from Contentful
    - Offline support
    - PWA ready
    - SEO
    - Responsive design
    - Icons from font-awesome
    - Netlify Deployment Friendly
    - Medium integration
    - Social sharing (Twitter, Facebook, Google, LinkedIn)
- url: https://gatsby-starter-typescript-sass.netlify.com
  repo: https://github.com/thetrevorharmon/gatsby-starter-typescript-sass
  description: A basic starter with TypeScript and Sass built in
  tags:
    - Language:TypeScript
    - Styling:SCSS
    - Linting
  features:
    - TypeScript and Sass support
    - TS linter with basic react rules
- url: https://gatsby-simple-contentful-starter.netlify.com/
  repo: https://github.com/cwlsn/gatsby-simple-contentful-starter
  description: A simple starter to display Contentful data in Gatsby, ready to deploy on Netlify. Comes with a detailed article detailing the process.
  tags:
    - CMS:Contentful
    - CMS:Headless
    - Markdown
    - Styling:CSS-in-JS
  features:
    - Gatsby v2
    - Query Contentful data via Gatsby's GraphQL
    - Styled-Components for CSS-in-JS
    - Simple format, easy to create your own site quickly
    - React Helmet for Header Modification
    - Remark for loading Markdown into React
- url: https://gatsby-blog-cosmicjs.netlify.com/
  repo: https://github.com/cosmicjs/gatsby-blog-cosmicjs
  description: Blog that utilizes the power of the Cosmic JS headless CMS for easy content management
  tags:
    - CMS:Cosmic JS
    - CMS:Headless
    - Blog
  features:
    - Uses the Cosmic JS Gatsby source plugin
- url: https://cosmicjs-gatsby-starter.netlify.com/
  repo: https://github.com/cosmicjs/gatsby-starter
  description: Simple Gatsby starter connected to the Cosmic JS headless CMS for easy content management
  tags:
    - CMS:Cosmic JS
    - CMS:Headless
  features:
    - Uses the Cosmic JS Gatsby source plugin
- url: https://www.gatsby-typescript-template.com/
  repo: https://github.com/ikeryo1182/gatsby-typescript-template
  description: This is a standard starter with TypeScript, TSLint, Prettier, Lint-Staged(Husky) and Sass
  tags:
    - Language:TypeScript
    - Linting
    - Styling:SCSS
  features:
    - Category and Tag for post
    - Type Safe by TypeScript
    - Format Safe by TSLint and Prettier with Lint-Staged(Husky)
- url: https://zandersparrow.github.io/gatsby-simple-redux/
  repo: https://github.com/zandersparrow/gatsby-simple-redux
  description: The default starter plus redux
  tags:
    - Redux
  features:
    - Minimal starter based on the official default
    - Includes redux and a simple counter example
- url: https://gatsby-casper.netlify.com/
  repo: https://github.com/scttcper/gatsby-casper
  description: This is a starter blog that looks like the Ghost.io default theme, casper.
  tags:
    - Blog
    - Language:TypeScript
    - Styling:CSS-in-JS
  features:
    - Emotion CSS-in-JS
    - TypeScript
    - Author and tag pages
    - RSS
- url: https://gatsby-universal.netlify.com
  repo: https://github.com/fabe/gatsby-universal
  description: An opinionated Gatsby v2 starter for state-of-the-art marketing sites
  tags:
    - Transitions
    - PWA
    - Styling:CSS-in-JS
    - Linting
    - Markdown
    - SEO
  features:
    - Page Transitions
    - IntersectionObserver, component-based
    - React Context for global UI state
    - styled-components v4
    - Generated media queries for easy use
    - Optimized with Google Lighthouse (100/100)
    - Offline support
    - Manifest support
    - Sitemap support
    - All favicons generated
    - SEO (with Schema JSONLD) & Social Tags
    - Prettier
    - ESLint
- url: https://prismic.lekoarts.de/
  repo: https://github.com/LekoArts/gatsby-starter-prismic
  description: A typography-heavy & light-themed Gatsby Starter which uses the Headless CMS Prismic.
  tags:
    - CMS:Prismic
    - CMS:Headless
    - Styling:CSS-in-JS
    - Linting
    - Blog
    - PWA
    - Testing
  features:
    - Prismic as Headless CMS
    - Uses multiple features of Prismic - Slices, Labels, Relationship fields, Custom Types
    - Emotion for Styling
    - Cypress for End-to-End testing
    - Prism.js highlighting
    - Responsive images with gatsby-image
    - Extensive SEO
    - ESLint & Prettier
- url: https://gatsby-starter-v2-casper.netlify.com/
  repo: https://github.com/GatsbyCentral/gatsby-v2-starter-casper
  description: A blog starter based on the Casper (v1.4) theme.
  tags:
    - Blog
    - PWA
  features:
    - Page pagination
    - CSS
    - Tags
    - Google Analytics
    - Offline support
    - Web App Manifest
    - SEO
- url: https://lumen-v2.netlify.com/
  repo: https://github.com/GatsbyCentral/gatsby-v2-starter-lumen
  description: A Gatsby v2 fork of the lumen starter.
  tags:
    - Blog
    - RSS
    - Disqus
  features:
    - Lost Grid.
    - Beautiful typography inspired by matejlatin/Gutenberg.
    - Mobile-First approach in development.
    - Stylesheet built using Sass and BEM-Style naming.
    - Syntax highlighting in code blocks.
    - Sidebar menu built using a configuration block.
    - Archive organized by tags and categories.
    - Automatic RSS generation.
    - Automatic Sitemap generation.
    - Offline support.
    - Google Analytics support.
    - Disqus Comments support.
- url: https://gatsby-starter-firebase.netlify.com/
  repo: https://github.com/muhajirdev/gatsby-starter-firebase
  description: A Gatsby + Firebase Starter. With Authentication
  tags:
    - Firebase
    - Client-side App
  features:
    - Eslint Airbnb without semicolon and without .jsx extension
    - Firebase
    - Web App Manifest
- url: http://gatsby-lightbox.416serg.me
  repo: https://github.com/416serg/gatsby-starter-lightbox
  description: Showcasing a custom lightbox implementation using `gatsby-image`
  tags:
    - Portfolio
    - SEO
    - Styling:CSS-in-JS
  features:
    - Features a custom, accessible lightbox with gatsby-image
    - Styled with styled-components using CSS Grid
    - React Helmet for SEO
- url: http://jackbravo.github.io/gatsby-starter-i18n-blog/
  repo: https://github.com/jackbravo/gatsby-starter-i18n-blog
  description: Same as official gatsby-starter-blog but with i18n support
  tags:
    - i18n
    - Blog
  features:
    - Translates site name and bio using .md files
    - No extra libraries needed
- url: https://calpa.me/
  repo: https://github.com/calpa/gatsby-starter-calpa-blog
  description: Blog Template X Contentful, Twitter and Facebook style
  tags:
    - Blog
    - Styling:SCSS
  features:
    - GatsbyJS v2, faster than faster
    - Not just Contentful content source, you can use any database
    - Custom style
    - Google Analytics
    - Gitalk
    - sitemap
    - React FontAwesome
    - SEO
    - Offline support
    - Web App Manifest
    - Styled using SCSS
    - Page pagination
    - Netlify optimization
- url: https://gatsby-starter-typescript-power-blog.majidhajian.com/
  repo: https://github.com/mhadaily/gatsby-starter-typescript-power-blog
  description: Minimal Personal Blog with Gatsby and TypeScript
  tags:
    - PWA
    - Blog
    - Language:TypeScript
    - Markdown
  features:
    - Mobile-First approach in development
    - TSLint & Prettier
    - Offline support
    - Category and Tag for post
    - Type Safe by TypeScript
    - Format Safe by TSLint, StyleLint and Prettier with Lint-Staged(Husky)
    - Blog page
    - Syntax highlighting in code blocks
    - Pagination Ready
    - Ready to deploy to GitHub Pages
    - Automatic RSS generation
    - Automatic Sitemap generation
- url: https://gatsby-starter-kontent.netlify.com
  repo: https://github.com/Kentico/gatsby-starter-kontent
  description: Gatsby starter site with Kentico Kontent
  tags:
    - CMS:Headless
    - CMS:Kontent
    - Netlify
  features:
    - Gatsby v2 support
    - Content item <-> content type relationships
    - Language variants relationships
    - Linked items elements relationships
    - Content items in Rich text elements relationships
    - Reverse link relationships
- url: https://gatsby-starter-storybook.netlify.com/
  repo: https://github.com/markoradak/gatsby-starter-storybook
  description: Gatsby starter site with Storybook
  tags:
    - Storybook
    - Styling:CSS-in-JS
    - Linting
  features:
    - Gatsby v2 support
    - Storybook v4 support
    - Styled Components v4 support
    - Styled Reset, ESLint, Netlify Conf
- url: https://jamstack-hackathon-starter.netlify.com/
  repo: https://github.com/sw-yx/jamstack-hackathon-starter
  description: A JAMstack app with authenticated routes, static marketing pages, etc. with Gatsby, Netlify Identity, and Netlify Functions
  tags:
    - Netlify
    - Client-side App
  features:
    - Netlify Identity
    - Netlify Functions
    - Static Marketing pages and Dynamic Client-side Authenticated App pages
- url: https://collective.github.io/gatsby-starter-plone/
  repo: https://github.com/collective/gatsby-starter-plone
  description: A Gatsby starter template to build static sites using Plone as the content source
  tags:
    - CMS:Other
    - CMS:Headless
    - SEO
    - PWA
  features:
    - Creates 1-1 copy of source Plone site
    - Auto generated navigation and breadcrumbs
    - Progressive Web App features
    - Optimized for performance
    - Minimal UI and Styling
- url: https://gatsby-tutorial-starter.netlify.com/
  repo: https://github.com/justinformentin/gatsby-v2-tutorial-starter
  description: Simple, modern designed blog with post lists, tags, and easily customizable code.
  tags:
    - Blog
    - Linting
    - PWA
    - SEO
    - Styling:CSS-in-JS
    - Markdown
  features:
    - Blog post listing with image, summary, date, and tags.
    - Post Tags
    - Post List Filtering
    - Typography.js
    - Emotion styling
    - Syntax Highlighting in Code Blocks
    - Gatsby Image
    - Fully Responsive
    - Offline Support
    - Web App Manifest
    - SEO
    - PWA
    - Sitemap generation
    - Schema.org JSON-LD
    - CircleCI Integration
    - Codeclimate Integration
    - Google Analytics
    - Twitter and OpenGraph Tags
    - ESLint
    - Prettier Code Styling
- url: https://avivero.github.io/gatsby-redux-starter/
  repo: https://github.com/AVivero/gatsby-redux-starter
  description: Gatsby starter site with Redux, Sass, Bootstrap, Css Modules and Material Icons
  tags:
    - Redux
    - Styling:SCSS
    - Styling:Bootstrap
    - Styling:Material
    - Linting
  features:
    - Gatsby v2 support
    - Redux support
    - Sass support
    - Bootstrap v4 support
    - Css Modules support
    - ESLint, Prettier
- url: https://gatsby-typescript-boilerplate.netlify.com/
  repo: https://github.com/leachjustin18/gatsby-typescript-boilerplate
  description: Opinionated Gatsby v2 starter with TypeScript.
  tags:
    - Language:TypeScript
    - PWA
    - Styling:SCSS
    - Styling:PostCSS
  features:
    - TSLint with airbnb & prettier configurations
    - Prettier
    - Stylelint
    - Offline support
    - Type Safe by TypeScript
    - Format on commit with Lint-Staged(Husky)
    - Favicon generation
    - Sitemap generation
    - Autoprefixer with browser list
    - CSS nano
    - CSS MQ Packer
    - Lazy load image(s) with plugin sharp
    - Gatsby Image
    - Netlify optimizations
- url: https://danshai.github.io/gatsbyv2-scientific-blog-machine-learning/
  repo: https://github.com/DanShai/gatsbyv2-scientific-blog-machine-learning
  description: Machine learning ready and scientific blog starter
  tags:
    - Blog
    - Linting
  features:
    - Write easly your scientific blog with katex and publish your research
    - Machine learning ready with tensorflowjs
    - Manipulate csv data
    - draw with graph mermaid
    - display charts with chartjs
- url: https://gatsby-tailwind-styled-components.netlify.com/
  repo: https://github.com/muhajirdev/gatsby-tailwind-styled-components-starter
  description: A Gatsby Starter with Tailwind CSS + Styled Components
  tags:
    - Styling:Tailwind
  features:
    - Eslint Airbnb without semicolon and without .jsx extension
    - Offline support
    - Web App Manifest
- url: https://gatsby-starter-mobx.netlify.com
  repo: https://github.com/borekb/gatsby-starter-mobx
  description: MobX + TypeScript + TSLint + Prettier
  tags:
    - Language:TypeScript
    - Linting
    - Testing
  features:
    - Gatsby v2 + TypeScript
    - MobX with decorators
    - Two examples from @mweststrate's Egghead course
    - .editorconfig & Prettier
    - TSLint
    - Jest
- url: https://tender-raman-99e09b.netlify.com/
  repo: https://github.com/amandeepmittal/gatsby-bulma-quickstart
  description: A Bulma CSS + GatsbyJS Starter Kit
  tags:
    - Styling:Bulma
    - Styling:SCSS
  features:
    - Uses Bulma CSS
    - Sass based Styling
    - Responsive Design
    - Google Analytics Integration
    - Uses Gatsby v2
    - SEO
- url: https://gatsby-starter-notes.netlify.com/
  repo: https://github.com/patricoferris/gatsby-starter-notes
  description: Gatsby starter for creating notes organised by subject and topic
  tags:
    - Markdown
    - Pagination
  features:
    - Create by topic per subject notes that are organised using pagination
    - Support for code syntax highlighting
    - Support for mathematical expressions
    - Support for images
- url: https://gatsby-starter-ttag.netlify.com/
  repo: https://github.com/ttag-org/gatsby-starter-ttag
  description: Gatsby starter with the minimum required to demonstrate using ttag for precompiled internationalization of strings.
  tags:
    - i18n
  features:
    - Support for precompiled string internationalization using ttag and it's babel plugin
- url: https://gatsby-starter-typescript.netlify.com/
  repo: https://github.com/goblindegook/gatsby-starter-typescript
  description: Gatsby starter using TypeScript.
  tags:
    - Markdown
    - Pagination
    - Language:TypeScript
    - PWA
    - Linting
  features:
    - Markdown and MDX
    - Local search powered by Lunr
    - Syntax highlighting
    - Images
    - Styling with Emotion
    - Testing with Jest and react-testing-library
- url: https://gatsby-netlify-cms-example.netlify.com/
  repo: https://github.com/robertcoopercode/gatsby-netlify-cms
  description: Gatsby starter using Netlify CMS
  tags:
    - CMS:Netlify
    - Styling:SCSS
  features:
    - Example of a website for a local developer meetup group
    - NetlifyCMS used for easy data entry
    - Mobile-friendly design
    - Styling done with Sass
    - Gatsby version 2
- url: https://gatsby-typescript-starter-blog.netlify.com/
  repo: https://github.com/frnki/gatsby-typescript-starter-blog
  description: A starter blog for TypeScript-based Gatsby projects with minimal settings.
  tags:
    - Language:TypeScript
    - Blog
  features:
    - TypeScript & TSLint
    - No Styling (No Typography.js)
    - Minimal settings based on official starter blog
- url: https://gatsby-serif.netlify.com/
  repo: https://github.com/jugglerx/gatsby-serif-theme
  description: Multi page/content-type starter using Markdown and SCSS. Serif is a beautiful small business theme for Gatsby. The theme is fully responsive, blazing fast and artfully illustrated.
  tags:
    - Styling:SCSS
    - Markdown
    - Linting
  features:
    - Multiple "content types" for `services`, `team` and `testimonials` using Markdown as the source
    - Graphql query in `gatsby-node.js` using aliases that creates pages and templates by content type based on the folder `src/pages/services`, `src/pages/team`
    - SCSS
    - Responsive design
    - Bootstrap 4 grid and media queries only
    - Responsive menu
    - Royalty free illustrations included
    - SEO titles & meta using `gatsby-plugin-react-helmet`
    - Eslint & Prettier
- url: https://awesome-gatsby-starter.netlify.com/
  repo: https://github.com/South-Paw/awesome-gatsby-starter
  description: Starter with a preconfigured MDX, Storybook and ESLint environment for component first development of your next Gatsby site.
  tags:
    - MDX
    - Markdown
    - Storybook
    - Styling:CSS-in-JS
    - Linting
  features:
    - Gatsby MDX for JSX in Markdown loading, parsing, and rendering of pages
    - Storybook for isolated component development
    - styled-components for CSS-in-JS
    - ESLint with Airbnb's config
    - Prettier integrated into ESLint
    - A few example components and pages with stories and simple site structure
- url: https://santosfrancisco.github.io/gatsby-starter-cv/
  repo: https://github.com/santosfrancisco/gatsby-starter-cv
  description: A simple starter to get up and developing your digital curriculum with GatsbyJS'
  tags:
    - Styling:CSS-in-JS
    - PWA
    - Onepage
  features:
    - Gatsby v2
    - Based on default starter
    - Google Analytics
    - Web App Manifest
    - SEO
    - Styling with styled-components
    - Responsive Design, optimized for Mobile devices
- url: https://vigilant-leakey-a4f8cd.netlify.com/
  repo: https://github.com/BoyWithSilverWings/gatsby-blog-starter
  description: Minimal Blog Starter Template with Styled Components.
  tags:
    - Markdown
    - Styling:CSS-in-JS
    - Blog
  features:
    - Markdown loading, parsing, and rendering of pages
    - Minimal UI for blog
    - Styled-components for CSS-in-JS
    - Prettier added as pre-commit hook
    - Google Analytics
    - Image Optimisation
    - Code Styling and Formatting in markdown
    - Responsive Design
- url: https://inspiring-me-lwz7512.netlify.com/
  repo: https://github.com/lwz7512/gatsby-netlify-identity-starter
  description: Gatsby Netlify Identity Starter with NIW auth support, and content gating, as well as responsive layout.
  tags:
    - Netlify
    - Pagination
  features:
    - Mobile Screen support
    - Privacy control for post content view & profile page
    - User authentication by Netlify Identity Widget/Service
    - Pagination for posts
    - Navigation menu with active status
- url: https://gatsby-starter-event-calendar.netlify.com/
  repo: https://github.com/EmaSuriano/gatsby-starter-event-calendar
  description: Gatsby Starter to display information about events from Google Spreadsheets with Calendars
  tags:
    - Linting
    - Styling:Grommet
    - PWA
    - SEO
    - Google Sheets
  features:
    - Grommet
    - Theming
    - Google Spreadsheet integration
    - PWA
    - A11y
    - SEO
    - Netlify Deployment Friendly
    - ESLint with Airbnb's config
    - Prettier integrated into ESLint
- url: https://gatsby-starter-tech-blog.netlify.com/
  repo: https://github.com/email2vimalraj/gatsby-starter-tech-blog
  description: A simple tech blog starter kit for gatsbyjs
  tags:
    - Blog
    - Portfolio
  features:
    - Markdown based blog
    - Filter blog posts by Tags
    - Easy customization
    - Using styled components
    - Minimal styles
    - Best scoring by Lighthouse
    - SEO support
    - PWA support
    - Offline support
- url: https://infallible-brown-28846b.netlify.com/
  repo: https://github.com/tylergreulich/gatsby-typescript-mdx-prismjs-starter
  description: Gatsby starter using TypeScript, MDX, Prismjs, and styled-components
  tags:
    - Language:TypeScript
    - Linting
    - Testing
    - Styling:CSS-in-JS
    - MDX
  features:
    - Gatsby v2 + TypeScript
    - Syntax highlighting with Prismjs
    - MDX
    - Jest
    - react-testing-library
    - styled-components
- url: https://hardcore-darwin-d7328f.netlify.com/
  repo: https://github.com/BoyWithSilverWings/gatsby-careers-page
  description: A Careers Page for startups using Gatsby
  tags:
    - Markdown
    - Styling:CSS-in-JS
  features:
    - Careers Listing
    - Application Format
    - Markdown for creating job description
    - styled-components
- url: https://saikrishna.me/
  repo: https://github.com/s-kris/gatsby-minimal-portfolio-blog
  description: A minimal portfolio website with blog using Gatsby. Suitable for developers.
  tags:
    - Portfolio
    - Blog
  features:
    - Portfolio Page
    - Timline (Journey) page
    - Minimal
- url: https://gatsby-starter-blog-mdx-demo.netlify.com
  repo: https://github.com/hagnerd/gatsby-starter-blog-mdx
  description: A fork of the Official Gatsby Starter Blog with support for MDX out of the box.
  tags:
    - MDX
    - Blog
  features:
    - MDX
    - Blog
    - RSS Feed
- url: https://gatsby-tailwindcss-sass-starter-demo.netlify.com/
  repo: https://github.com/durianstack/gatsby-tailwindcss-sass-starter
  description: Just another Gatsby Tailwind with SASS starter
  tags:
    - Styling:Tailwind
    - Styling:SCSS
  features:
    - Tailwind, A Utility-First CSS Framework for Rapid UI Development
    - SASS/SCSS
    - Comes with React Helmet for adding site meta tags
    - Includes plugins for offline support out of the box
    - PurgeCSS to shave off unused styles
- url: https://tyra-starter.netlify.com/
  repo: https://github.com/madelyneriksen/gatsby-starter-tyra
  description: A feminine GatsbyJS Starter Optimized for SEO
  tags:
    - SEO
    - Blog
    - Styling:Other
  features:
    - Integration with Social Media and Mailchimp.
    - Styled with Tachyons.
    - Rich structured data on blog posts for SEO.
    - Pagination and category pages.
- url: https://gatsby-starter-styled.netlify.com/
  repo: https://github.com/gregoralbrecht/gatsby-starter-styled
  description: Yet another simple starter with Styled-System, Typography.js, SEO and Google Analytics.
  tags:
    - Styling:CSS-in-JS
    - PWA
    - SEO
  features:
    - Styled-Components
    - Styled-System
    - Rebass Grid
    - Typography.js to easily set up font styles
    - Google Analytics
    - Prettier, ESLint & Stylelint
    - SEO (meta tags and schema.org via JSON-LD)
    - Offline support
    - Web App Manifest
- url: https://gatsby.ghost.org/
  repo: https://github.com/TryGhost/gatsby-starter-ghost
  description: Build lightning-fast, modern publications with Ghost and Gatsby
  tags:
    - CMS:Headless
    - Blog
  features:
    - Ghost integration with ready to go placeholder content and webhooks support
    - Minimal responsive design
    - Pagination for posts, tags, and authors
    - SEO Friendly Meta
    - JSON-LD Schema
    - OpenGraph structured data
    - Twitter Cards meta
    - Sitemap Generation
    - XML Sitemaps
    - Progressive Web App
    - Offline Support
    - RSS Feed
    - Netlify integration ready to deploy
- url: https://traveler-blog.netlify.com/
  repo: https://github.com/QingpingMeng/gatsby-starter-traveler-blog
  description: A fork of the Official Gatsby Starter Blog to build a travler blog with images support
  tags:
    - Blog
    - PWA
    - SEO
    - Styling:Material
    - Styling:CSS-in-JS
  features:
    - Netlify integration ready to deploy
    - Material UI
    - styled-components
    - GitHub markdown css support
- url: https://create-ueno-app.netlify.com
  repo: https://github.com/ueno-llc/ueno-gatsby-starter
  description: Opinionated Gatsby starter by Ueno.
  tags:
    - Language:TypeScript
    - Styling:SCSS
    - Linting
    - Transitions
  features:
    - GraphQL hybrid
    - SEO friendly
    - GSAP ready
    - Nice Devtools
    - GsapTools
    - Ueno plugins
    - SVG to React component
    - Ueno's TSlint
    - Decorators
- url: https://gatsby-sseon-starter.netlify.com/
  repo: https://github.com/SeonHyungJo/gatsby-sseon-starter
  description: Simple starter template for Gatsby
  tags:
    - Blog
    - Disqus
    - Markdown
    - Styling:SCSS
  features:
    - SASS/SCSS
    - Comes with React Helmet for adding site meta tags
    - Add Disqus
    - Nice Pagination
- url: https://gatsby-contentstack-starter.netlify.com/
  repo: https://github.com/contentstack/gatsby-starter-contentstack
  description: A Gatsby starter powered by Headless CMS Contentstack.
  tags:
    - CMS:Headless
    - Blog
  features:
    - Includes Contentstack Delivery API for any environment
    - Dynamic content from Contentstack CMS
- url: https://gatsby-craftcms-barebones.netlify.com
  repo: https://github.com/frankievalentine/gatsby-craftcms-barebones
  description: Barebones setup for using Craft CMS and Gatsby locally.
  tags:
    - CMS:Headless
  features:
    - Full setup instructions included
    - Documented to get you set up with Craft CMS quickly
    - Code referenced in repo
- url: https://gatsby-starter-buttercms.netlify.com/
  repo: https://github.com/ButterCMS/gatsby-starter-buttercms
  description: A starter template for spinning up a Gatsby+ ButterCMS site
  tags:
    - Blog
    - SEO
    - CMS:Headless
  features:
    - Fully functioning blog
    - Navigation between posts with a previous/next post button
    - FAQ Knowledge Base
    - CMS Powered Homepage
    - Customer Case Study example marketing pages
- url: https://master.d2f5ek3dnwfe9v.amplifyapp.com/
  repo: https://github.com/dabit3/gatsby-auth-starter-aws-amplify
  description: This Gatsby starter uses AWS Amplify to implement authentication flow for signing up/signing in users as well as protected client side routing.
  tags:
    - AWS
    - Authentication
  features:
    - AWS Amplify
    - Full authentication workflow
    - Registration form
    - Signup form
    - User sign in
- url: https://gatsby-starter.mdbootstrap.com/
  repo: https://github.com/anna-morawska/gatsby-material-design-for-bootstrap
  description: A simple starter which lets you quickly start developing with Gatsby and Material Design For Bootstrap
  tags:
    - Styling:Material
  features:
    - React Bootstrap with Material Design css framework.
    - Free for personal and commercial use
    - Fully responsive
- url: https://frosty-ride-4ff3b9.netlify.com/
  repo: https://github.com/damassi/gatsby-starter-typescript-rebass-netlifycms
  description:
    A Gatsby starter built on top of MDX (React + Markdown), NetlifyCMS (with
    MDX and netlify-cms-backend-fs support -- no need to deploy), TypeScript,
    Rebass for UI, Styled Components, and Jest for testing. Very little visual
    styling has been applied so that you can bring your own :)
  tags:
    - MDX
    - CMS:Netlify
    - Language:TypeScript
    - Styling:Other
    - Styling:CSS-in-JS
    - Testing
  features:
    - MDX - Markdown + React
    - Netlify CMS (with MDX support)
    - Read and write to local file system via netlify-cms-backend-fs
    - TypeScript
    - Rebass
    - Styled Components
    - Jest
- url: https://bluepeter.github.io/gatsby-material-ui-business-starter/
  repo: https://github.com/bluepeter/gatsby-material-ui-business-starter
  description: Beautiful Gatsby Material Design Business Starter
  tags:
    - Styling:Material
  features:
    - Uses the popular, well-maintained Material UI React component library
    - Material Design theme and icons
    - Rotating home page carousel
    - Simple setup without opinionated setup
    - Fully instrumented for successful PROD deployments
    - Stylus for simple CSS
- url: https://example-company-website-gatsby-sanity-combo.netlify.com/
  repo: https://github.com/sanity-io/example-company-website-gatsby-sanity-combo
  description: This examples combines Gatsby site generation with Sanity.io content management in a neat company website.
  tags:
    - CMS:sanity.io
    - CMS:Headless
    - Blog
  features:
    - Out-of-the-box headless CMS
    - Real-time content preview in Development
    - Fast & frugal builds
    - No accidental missing fields/types
    - Full Render Control with Portable Text
    - gatsby-image support
    - Content types for company info, pages, projects, people, and blog posts
- url: https://gatsby-starter-under-construction.netlify.com/
  repo: https://github.com/robinmetral/gatsby-starter-under-construction
  description: Blazing fast "Under Construction" page with a blazing quick setup.
  tags:
    - Onepage
    - Styling:CSS-in-JS
    - SEO
    - PWA
  features:
    - Configure everything in gatsby-config.js
    - Creative CSS3 background patterns by Lea Verou
    - Built-in Google Fonts support
    - Social icons with react-social-icons
- url: https://gatsby-starter-docz.netlify.com/
  repo: https://github.com/RobinCsl/gatsby-starter-docz
  description: Simple starter where building your own documentation with Docz is possible
  tags:
    - Documentation
  features:
    - Generate nice documentation with Docz, in addition to generating your normal Gatsby site
    - Document your React components in .mdx files
- url: https://gatsby-starter-santa-fe.netlify.com/
  repo: https://github.com/osogrizz/gatsby-starter-santa-fe
  description: A place for artist or designers to display their creations
  tags:
    - Styling:CSS-in-JS
  features:
    - SEO friendly
    - Built-in Google Fonts support
    - Contact Form
    - Customizable Design Template
- url: https://gatsby-hello-friend.now.sh
  repo: https://github.com/panr/gatsby-starter-hello-friend
  description: A simple starter for Gatsby. That's it.
  tags:
    - Pagination
    - Markdown
    - Blog
    - Portfolio
    - Styling:PostCSS
  features:
    - Dark/light mode, depending on your preferences
    - Great reading experience thanks to Inter font, made by Rasmus Andersson
    - Nice code highlighting thanks to PrismJS
    - Responsive youtube/vimeo etc. videos
    - Elastic menu
    - Fully responsive site
- url: https://lgcolella.github.io/gatsby-starter-developer-blog/
  repo: https://github.com/lgcolella/gatsby-starter-developer-blog
  description: A starter to create SEO-friendly, fast, multilanguage, responsive and highly customizable technical blogs/portfolios with the most common features out of the box.
  tags:
    - Blog
    - Portfolio
    - i18n
  features:
    - Multilanguage posts
    - Pagination and image preview for posts
    - Tags
    - SEO
    - Social share buttons
    - Disqus for comments
    - Highlighting for code syntax in posts
    - Dark and light themes available
    - Various available icon sets
    - RSS Feed
    - Web app manifest
- url: https://gatsby.magicsoup.io/
  repo: https://github.com/magicsoup-io/gatsby-starter-magicsoup
  description: A production ready gatsby starter using magicsoup.io
  tags:
    - SEO
    - Markdown
    - Styling:CSS-in-JS
    - Testing
  features:
    - Optimized images with gatsby-image.
    - SEO friendly with react-helmet, gatsby-plugin-sitemap and Google Webmaster Tools!
    - Responsive UIs with magicsoup.io/stock.
    - Static content with gatsby-transform-remark or gatsby-transform-json.
    - Convert Markdown to StyledComponents!
    - Webfonts with gatsby-plugin-web-font-loader.
    - SSR ready!
    - Testing with Jest!
- url: https://foxandgeese.github.io/tiny-agency/
  repo: https://github.com/foxandgeese/tiny-agency
  description: Simple Gatsby.js starter that uses material design and that's perfect for tiny agencies.
  tags:
    - Styling:Material
  features:
    - Uses the popular, well-maintained Material UI React component library
    - Material Design theme and icons
    - Simple setup without opinionated setup
    - Fully instrumented for successful PROD deployments
- url: https://gatsby-shopify.alexander-productions.de/
  repo: https://github.com/AlexanderProd/gatsby-shopify-starter
  description: Kick off your next, ecommerce experience with this Gatsby starter. It is based on the default Gatsby starter to be easily modifiable.
  tags:
    - CMS:Headless
    - SEO
    - eCommerce
    - Styling:CSS-in-JS
  features:
    - Shopping Cart
    - Shopify Integration
    - Product Grid
    - Shopify Store Credentials included
    - Optimized images with gatsby-image.
    - SEO
- url: https://gatejs.netlify.com
  repo: https://github.com/sarasate/gate
  description: API Doc generator inspired by Stripe's API docs
  tags:
    - Documentation
    - Markdown
    - Onepage
  features:
    - API documentation from markdown sources
    - Code samples separated by language
    - Syntax highlighting
    - Everything in a single page
- url: https://hopeful-keller-943d65.netlify.com
  repo: https://github.com/iwilsonq/gatsby-starter-reasonml
  description: Gatsby starter to create static sites using type-safe ReasonML
  tags:
    - Language:Other
    - Blog
    - Styling:CSS-in-JS
  features:
    - Gatsby v2 support
    - bs-platform v4 support
    - Similar to gatsby-starter-blog
- url: https://gatsby-starter-blog-amp-to-pwa.netlify.com/
  repo: https://github.com/tomoyukikashiro/gatsby-starter-blog-amp-to-pwa
  description: Gatsby starter blog with AMP to PWA Strategy
  tags:
    - Blog
    - AMP
    - PWA
  features:
    - Similar to gatsby-starter-blog
    - Support AMP to PWA strategy
- url: https://cvluca.github.io/gatsby-starter-markdown/
  repo: https://github.com/cvluca/gatsby-starter-markdown
  description: Boilerplate for markdown-based website (Documentation, Blog, etc.)
  tags:
    - Markdown
    - Redux
    - Styling:Ant Design
  features:
    - Responsive Web Design
    - Auto generated Sidebar
    - Auto generated Anchor
- url: https://gatsby-starter-wordpress-community.netlify.com/
  repo: https://github.com/pablovila/gatsby-starter-wordpress-community
  description: Starter using gatsby-source-wordpress to display posts and pages from a WordPress site
  tags:
    - CMS:WordPress
    - Styling:Bulma
    - Blog
    - Pagination
  features:
    - Gatsby v2 support
    - Responsive Web Design
    - WordPress support
    - Bulma and Sass Support for styling
    - Pagination logic
- url: https://gatsby-blogger.netlify.com/
  repo: https://github.com/aslammultidots/blogger
  description: A Simple, clean and modern designed blog with firebase authentication feature and easily customizable code.
  tags:
    - Blog
    - Redux
    - Disqus
    - CMS:Contentful
    - Firebase
  features:
    - Minimal and clean white layout.
    - Dynamic content from Contentful.
    - Blog post listing with previews (image + summary) for each blog post.
    - Disqus commenting system for each blog post.
    - Search post with keyword.
    - Firebase for Authentication.
    - Protected Routes with Authorization.
    - Contact form integration.
- url: https://gatsby-starter-styled-components.netlify.com/
  repo: https://github.com/blakenoll/gatsby-starter-styled-components
  description: The Gatsby default starter modified to use styled-components
  tags:
    - Styling:CSS-in-JS
  features:
    - styled-components
    - sticky footer
- url: https://magazine-example.livingdocs.io/
  repo: https://github.com/livingdocsIO/gatsby-magazine-example
  description: This magazine-starter helps you start out with Livingdocs as a headless CMS.
  tags:
    - Blog
    - CMS:Headless
  features:
    - Minimal and clean white layout.
    - Dynamic content from Livingdocs.
    - Built-in component library.
    - Robust template and theme.
- url: https://gatsby-starter-intl.tomekskuta.pl
  repo: https://github.com/tomekskuta/gatsby-starter-intl
  description: Gatsby v2 i18n starter which makes static pages for every locale and detect your browsers lang. i18n with react-intl.
  tags:
    - i18n
    - Testing
  features:
    - static pages for every language
    - detects your browser locale
    - uses react-intl
    - based on Gatsby Default Starter
    - unit tests with Jest
- url: https://cape.netlify.com/
  repo: https://github.com/juhi-trivedi/cape
  description: A Gatsby - CMS:Contentful demo with Netlify.
  tags:
    - Blog
    - Netlify
    - CMS:Contentful
    - Styling:Bootstrap
  features:
    - Fecthing Dynamic content from Contentful.
    - Blog post listing with previews (image + summary) for each blog post.
    - Contact form integration with Netlify.
    - Grid system inspired by Bootstrap.
- url: https://gatsby-starter-infinite-scroll.baobab.fi/
  repo: https://github.com/baobabKoodaa/gatsby-starter-infinite-scroll
  description: Infinite Scroll and Pagination with 10k photos
  tags:
    - Infinite Scroll
    - Pagination
    - Styling:CSS-in-JS
  features:
    - Infinite Scroll (default mode)
    - Pagination (fallback for users without JS)
    - Toggle between these modes in demo
    - Efficient implementation (only fetch the data that's needed, ship initial items with the page instead of fetch, etc.)
- url: https://jodie.lekoarts.de/
  repo: https://github.com/LekoArts/gatsby-starter-portfolio-jodie
  description: Image-heavy photography portfolio with colorful accents & great typography
  tags:
    - Portfolio
    - PWA
    - Transitions
    - Styling:CSS-in-JS
    - Linting
    - Testing
    - Language:TypeScript
  features:
    - Configurable with theming, CSS Grid & a yaml file for navigation
    - Create your projects by editing a yaml file and putting images into a folder
    - Shows your Instagram posts
    - TypeScript
    - Cypress for End-to-End testing
    - react-spring for animations & transitions
    - Uses styled-components + styled-system
    - SEO with Sitemap, Schema.org JSONLD, Tags
    - Responsive images with gatsby-image
- url: https://amazing-jones-e61bda.netlify.com/
  repo: https://github.com/WebCu/gatsby-material-kit-react
  description: Adaptation of Material Kit React to Gatsby
  tags:
    - Styling:Material
  features:
    - 60 Handcrafted Components
    - 4 Customized Plugins
    - 3 Example Pages
- url: https://relaxed-bhaskara-5abd0a.netlify.com/
  repo: https://github.com/LekovicMilos/gatsby-starter-portfolio
  description: Gatsby portfolio starter for creating quick portfolio
  tags:
    - Portfolio
  features:
    - Showcase of portfolio items
    - About me page
- url: https://gatsby-typescript-scss-docker-starter.netlify.com/
  repo: https://github.com/OFranke/gatsby-typescript-scss-docker
  description: Gatsby starter TypeScript, SCSS, Docker
  tags:
    - Language:TypeScript
    - Styling:SCSS
    - Linting
  features:
    - Format & Commit Safe by ESLint, StyleLint and Prettier with Lint-Staged (Husky), optimized for VS Code
    - Typings for scss files are automatically generated
    - Responsiveness from the beginning through easy breakpoint configuration
    - Enforce the DRY principle, no hardcoded and repeated `margin`, `font-size`, `color`, `box-shadow`, `border-radius` ... properties anymore
    - Docker ready - you can run gatsby dev mode on your machine environment or with docker-compose
- url: https://prismic-i18n.lekoarts.de/
  repo: https://github.com/LekoArts/gatsby-starter-prismic-i18n
  description: Based on gatsby-starter-prismic with Internationalization (i18n) support.
  tags:
    - CMS:Prismic
    - CMS:Headless
    - Styling:CSS-in-JS
    - Linting
    - Blog
    - PWA
    - Testing
    - i18n
  features:
    - Prismic as Headless CMS
    - Uses multiple features of Prismic - Slices, Labels, Relationship fields, Custom Types, Internationalization
    - Emotion for Styling
    - i18n without any third-party libaries
    - Cypress for End-to-End testing
    - Prism.js highlighting
    - Responsive images with gatsby-image
    - Extensive SEO
    - ESLint & Prettier
- url: https://gatsby-starter-landing-page.netlify.com/
  repo: https://github.com/gillkyle/gatsby-starter-landing-page
  description: Single page starter for minimal landing pages
  tags:
    - Onepage
  features:
    - Gatsby image
    - Google Analytics
    - Minimal design
- url: https://thakkaryash94.github.io/gatsby-github-personal-website/
  repo: https://github.com/thakkaryash94/gatsby-github-personal-website
  description: It is a conversion of original GitHub personal website repo which is written in ruby for JS developers. This repository gives you the code you'll need to kickstart a personal website that showcases your work as a software developer. And when you manage the code in a GitHub repository, it will automatically render a webpage with the owner's profile information, including a photo, bio, and repositories.
  tags:
    - Portfolio
    - Onepage
  features:
    - layout config either stacked or sidebar
    - theme dark/light mode
    - post support
- url: http://gatsby-starter-default-intl.netlify.com
  repo: https://github.com/wiziple/gatsby-starter-default-intl
  description: The default Gatsby starter with features of multi-language url routes and browser language detection.
  tags:
    - i18n
  features:
    - Localization (Multilanguage) provided by react-intl.
    - Support automatic redirection based on user's preferred language in browser provided by browser-lang.
    - Support multi-language url routes within a single page component. That means you don't have to create separate pages such as pages/en/index.js or pages/ko/index.js.
    - Based on gatsby-starter-default with least modification.
- url: https://gatsby-starter-julia.netlify.com/
  repo: https://github.com/niklasmtj/gatsby-starter-julia
  description: A minimal blog starter template built with Gatsby
  tags:
    - Markdown
    - Blog
  features:
    - Landingpage
    - Blogoverview
    - Markdown sourcing
    - Estimated reading time
    - Styled component with @emotion
    - Netlify deployment friendly
    - Nunito font as npm module
    - Site meta tags with React Helmet
- url: https://agalp.imedadel.me
  repo: https://github.com/ImedAdel/automatic-gatsbyjs-app-landing-page
  description: Automatically generate iOS app landing page using GatsbyJS
  tags:
    - Onepage
    - PWA
    - SEO
  features:
    - One Configuration file
    - Automatically generate a landing page for your iOS app
    - List app features
    - App Store and Play Store buttons
    - App screenshot and video preview
    - Easily add social media accounts and contact info in the footer via the site-config.js file.
    - Pick custom Font Awesome icons for the feature list via the site-config.js file.
    - Built using Prettier and Styled-Components
    - Easily integrate Google Analytics by adding your ID to site-config.js file.
- url: https://gatsby-starter-shopify-app.firebaseapp.com/install
  repo: https://github.com/gil--/gatsby-starter-shopify-app
  description: Easily create Serverless Shopify Admin Apps powered by Gatsby and Firebase Functions
  tags:
    - Shopify
    - Firebase
  features:
    - 🗄 Firebase Firestore Realtime DB
    - ⚡️ Serverless Functions API layer (Firebase Functions)
    - 💼 Admin API (Graphql) Serverless Proxy
    - 🎨 Shopify Polaris (AppProvider, etc.)
    - 💰 Application Charge Logic (30 days) with variable trial duration
    - 📡 Webhook Validation & Creation
    - 🔑 GDPR Ready (Including GDPR Webhooks)
    - 🏗 CircleCI Config for easy continuous deployments to Firebase
- url: https://gatsby-starter-paperbase.netlify.com/
  repo: https://github.com/willcode4food/gatsby-starter-paperbase
  description: A Gatsby starter that implements the Paperbase Premium Theme from MaterialUI
  tags:
    - Styling:Material
    - Styling:CSS-in-JS
  features:
    - MaterialUI Paperbase theme in Gatsby!
    - Create professional looking admin tools and dashboards
    - Responsive Design
    - MaterialUI Paper Components
    - MaterialUI Tab Components
- url: https://gatsby-starter-devto.netlify.com/
  repo: https://github.com/geocine/gatsby-starter-devto
  description: A GatsbyJS starter template that leverages the Dev.to API
  tags:
    - Blog
    - Styling:CSS-in-JS
  features:
    - Blog post listing with previews (image + summary) for each blog post
- url: https://gatsby-starter-framer-x.netlify.com/
  repo: https://github.com/simulieren/gatsby-starter-framer-x
  description: A GatsbyJS starter template that is connected to a Framer X project
  tags:
    - Language:TypeScript
  features:
    - TypeScript support
    - Easily work in GatsbyJS and Framer X at the same time
- url: https://gatsby-firebase-hosting.firebaseapp.com/
  repo: https://github.com/bijenkorf-james-wakefield/gatsby-firebase-hosting-starter
  description: A starter with configuration for Firebase Hosting and Cloud Build deployment.
  tags:
    - Firebase
    - Linting
  features:
    - Linting with ESLint
    - Jest Unit testing configuration
    - Lint-staged on precommit hook
    - Commitizen for conventional commit messages
    - Configuration for Firebase hosting
    - Configuration for Cloud Build deployment
    - Clear documentation to have your site deployed on Firebase behind SSL in no time!
- url: https://lewis-gatsby-starter-blog.netlify.com/
  repo: https://github.com/lewislbr/lewis-gatsby-starter-blog
  description: A simple custom Gatsby starter template to start a new blog or personal website.
  tags:
    - Blog
    - Styling:CSS-in-JS
    - Markdown
    - Portfolio
    - SEO
  features:
    - Blog post listing with summary preview for each blog post.
    - Automatically creates blog pages from Markdown files.
    - CSS in JS with styled-components.
    - Optimized images.
    - Offline capabilities.
    - Auto-generated sitemap and robots.txt.
- url: https://gatsby-starter-stripe.netlify.com/
  repo: https://github.com/brxck/gatsby-starter-stripe
  description: A minimal starter to create a storefront with Gatsby, Stripe, & Netlify Functions.
  tags:
    - Stripe
    - eCommerce
    - Styling:None
  features:
    - Statically generate based on Stripe inventory
    - Dynamically update with live inventory & availability data
    - Checkout powered by Stripe
    - Serverless functions interact with Stripe API
    - Shopping cart persisted in local storage
    - Responsive images with gatsby-image
- url: https://www.jannikbuschke.de/gatsby-antd-docs/
  repo: https://github.com/jannikbuschke/gatsby-antd-docs
  description: A template for documentation websites
  tags:
    - Documentation
    - Language:TypeScript
    - Styling:Ant Design
    - Markdown
    - MDX
  features:
    - Markdown
    - MDX with mdxjs
    - Syntax highlighting with prismjs
    - Anchors
    - Sidebar
    - Sitecontents
    - Landingpage
- url: https://gatsby-starter.haezl.at
  repo: https://github.com/haezl/gatsby-starter-haezl
  description: A lightweight, mobile first blog starter with infinite scroll and Material-UI design for Gatsby.
  tags:
    - Blog
    - Language:TypeScript
    - Linting
    - Styling:CSS-in-JS
    - Styling:Material
    - Markdown
    - PWA
  features:
    - Landing Page
    - Portfolio section
    - Blog post listing with a preview for each post
    - Infinite scroll instead of next and previous buttons
    - Blog posts generated from Markdown files
    - About Page
    - Responsive Design
    - PWA (Progressive Web App) support
    - MobX
    - Customizable
- url: https://gatsby-starter-fine.netlify.com/
  repo: https://github.com/toboko/gatsby-starter-fine
  description: A mutli-response and light, mobile first blog starter with columns layout and Seo optimization.
  tags:
    - Blog
    - Markdown
    - Portfolio
    - SEO
  features:
    - Blog
    - Portfolio section
    - Customizable
    - Markdown
    - Optimized images
    - Sitemap Page
    - Seo Ready
- url: https://ugglr.github.io/gatsby-clean-portfolio/
  repo: https://github.com/ugglr/gatsby-clean-portfolio
  description: A clean themed Software Engineer Portfolio site, showcasing soft skills on the front page, features project card showcases, about page. Responsive through react-bootstrap components together with custom CSS style sheets. SEO configured, just need to add google analytics tracking code.
  tags:
    - Portfolio
    - SEO
    - Styling:Bootstrap
  features:
    - Resume
    - CV
    - google analytics
    - easy favicon swap
    - Gatsby SEO plugin
    - Clean layout
    - White theme
    - grid using react-bootstrap
    - bootstrap4 classes available
    - font-awesome Library for icons
    - Portfolio site for developers
    - custom project cards
    - easily extendable to include blog page
    - Responsive design
- url: https://gatsby-documentation-starter.netlify.com/
  repo: https://github.com/whoisryosuke/gatsby-documentation-starter
  description: Automatically generate docs for React components using MDX, react-docgen, and GatsbyJS
  tags:
    - Documentation
    - MDX
    - SEO
  features:
    - Parses all React components (functional, stateful, even stateless!) for JS Docblocks and Prop Types.
    - MDX - Write your docs in Markdown and include React components using JSX!
    - Lightweight (only what you need)
    - Modular (easily fits in any React project!)
    - Props table component
    - Customizable sidebar navigation
    - Includes SEO plugins Google Analytics, Offline, Manifest, Helmet.
- url: http://gatsby-absurd.surge.sh/
  repo: https://github.com/ajayns/gatsby-absurd
  description: A Gatsby starter using illustrations from https://absurd.design/
  tags:
    - Onepage
    - Styling:CSS-in-JS
  features:
    - Uses surreal illustrations from absurd.design.
    - Landing page structure split into sections
    - Basic UX/UX elements ready. navbar, smooth scrolling, faqs, theming
    - Convenient image handling and data separation
- url: https://gatsby-starter-quiz.netlify.com/
  repo: https://github.com/raphadeluca/gatsby-starter-quiz
  description: Create rich quizzes with Gatsby & Mdx. No need of database or headless CMS. Manage your data directly in your Mdx file's frontmatter and write your content in the body. Customize your HTML tags, use react components from a library or write your owns. Navigation will be automatically created between each question.
  tags:
    - MDX
  features:
    - Data quiz in the frontmatter
    - Rich customizable content with MDX
    - Green / Red alert footer on user's answer
    - Navigation generated based on the index of each question
- url: https://gatsby-starter-accessibility.netlify.com/
  repo: https://github.com/benjamingrobertson/gatsby-starter-accessibility
  description: The default Gatsby starter with powerful accessibility tools built-in.
  tags:
    - Storybook
    - Linting
  features:
    - 🔍 eslint-plugin-jsx-a11y for catching accessibility issues while authoring code
    - ✅ lint:staged for adding a pre-commit hook to catch accessibility linting errors
    - 📣 react-axe for console reporting of accessibility errors in the DOM during development
    - 📖 storybook setup for accessibility reporting on individual components
- url: https://gatsby-theme-ggt-material-ui-blog.netlify.com/
  repo: https://github.com/greatgatsbyjsthemes/gatsby-starter-ggt-material-ui-blog
  description: Starter material-ui blog utilizing a Gatsby theme!
  tags:
    - Blog
    - MDX
  features:
    - Uses MDX with Gatsby theme for quick and easy set up
    - Material-ui design with optional config passed into the theme options
    - Gradient background with sitemap, rss feed, and offline capabilities
- url: https://gatsby-starter-blog-typescript.netlify.com/
  repo: https://github.com/gperl27/Gatsby-Starter-Blog-Typescript
  description: Gatsby starter blog with TypeScript
  tags:
    - Blog
    - Language:TypeScript
    - Styling:CSS-in-JS
  features:
    - Includes all features that come with Gatsby's official starter blog
    - TypeScript for type-safety out of the box
    - Styled components in favor of inline styles
    - Transition Link for nice page transitions
    - Type definitions from GraphQL schema (with code generation)
- url: https://gatsby-starter-sass.netlify.com/
  repo: https://github.com/colbyfayock/gatsby-starter-sass
  description: A Gatsby starter with Sass and no assumptions!
  tags:
    - Styling:SCSS
  features:
    - Sass stylesheets to manage your CSS (SCSS flavored)
    - Simple, minimal base setup to get started
    - No baked in configurations or assumptions
- url: https://billyjacoby.github.io/gatsby-react-bootstrap-starter/
  repo: https://github.com/billyjacoby/gatsby-react-bootstrap-starter
  description: GatsbyJS starter with react-bootstrap and react-icons
  tags:
    - Styling:Bootstrap
    - Styling:SCSS
  features:
    - SASS stylesheets to make styling components easy
    - Sample navbar that sticks to the top of the page on scroll
    - Includes react-icons to make adding icons to your app super simple
- url: https://gatsbystartermdb.netlify.com
  repo: https://github.com/jjcav84/mdbreact-gatsby-starter
  description: GatsbyJS starter built with MDBootstrap React free version
  tags:
    - Styling:Bootstrap
  features:
    - Material Design, Bootstrap, and React
    - Contact form and Google Map components
    - Animation
    - documentation and component library can be found at mdboostrap's website
- url: https://gatsby-starter-primer.netlify.com/
  repo: https://github.com/thomaswangio/gatsby-starter-primer
  description: A Gatsby starter featuring GitHub Primer Design System and React components
  tags:
    - Styling:Other
    - Styling:CSS-in-JS
    - SEO
    - Landing Page
  features:
    - Primer React Components
    - Styled Components
    - Gatsby Image
    - Better SEO component with appropriate OG image and appropriate fallback meta tags
- url: https://pranshuchittora.github.io/gatsby-material-boilerplate
  repo: https://github.com/pranshuchittora/gatsby-material-boilerplate
  description: A simple starter to get up and developing quickly with Gatsby in material design
  tags:
    - Styling:Material
  features:
    - Material design
    - Sass/SCSS
    - Tags
    - Categories
    - Google Analytics
    - Offline support
    - Web App Manifest
    - SEO
- url: https://anubhavsrivastava.github.io/gatsby-starter-hyperspace
  repo: https://github.com/anubhavsrivastava/gatsby-starter-hyperspace
  description: Single page starter based on the Hyperspace site template, with landing, custom and Elements(Component) page
  tags:
    - HTML5UP
    - Styling:SCSS
    - Onepage
    - Landing Page
  features:
    - Designed by HTML5 UP
    - Simple one page site that’s perfect for personal portfolios
    - Fully Responsive
    - Styling with SCSS
    - Offline support
    - Web App Manifest
- url: https://anubhavsrivastava.github.io/gatsby-starter-identity
  repo: https://github.com/anubhavsrivastava/gatsby-starter-identity
  description: Single page starter based on the Identity site template by HTML5 up, suitable for one page portfolio.
  tags:
    - HTML5UP
    - Styling:SCSS
    - Onepage
    - Landing Page
    - PWA
  features:
    - Designed by HTML5 UP
    - Simple one page personal portfolio
    - Fully Responsive
    - Styling with SCSS
    - Offline support
    - Web App Manifest
- url: https://hopeful-ptolemy-cd840b.netlify.com/
  repo: https://github.com/tonydiaz/gatsby-landing-page-starter
  description: A simple landing page starter for idea validation using material-ui. Includes email signup form and pricing section.
  tags:
    - Styling:Material
    - Landing Page
  features:
    - SEO
    - Mailchimp integration
    - Material-UI components
    - Responsive
    - Pricing section
    - Benefits section
    - Email signup form
    - Easily configurable
    - Includes standard gatsby starter features
- url: https://anubhavsrivastava.github.io/gatsby-starter-aerial
  repo: https://github.com/anubhavsrivastava/gatsby-starter-aerial
  description: Single page starter based on the Aerial site template by HTML5 up, suitable for one page personal page.
  tags:
    - HTML5UP
    - Styling:SCSS
    - Onepage
    - Landing Page
    - PWA
  features:
    - Designed by HTML5 UP
    - Simple one page personal portfolio
    - Fully Responsive
    - Styling with SCSS
    - Offline support
    - Web App Manifest
- url: https://anubhavsrivastava.github.io/gatsby-starter-eventually
  repo: https://github.com/anubhavsrivastava/gatsby-starter-eventually
  description: Single page starter based on the Eventually site template by HTML5 up, suitable for upcoming product page.
  tags:
    - HTML5UP
    - Styling:SCSS
    - Landing Page
    - PWA
  features:
    - Designed by HTML5 UP
    - Fully Responsive
    - Styling with SCSS
    - Offline support
    - Web App Manifest
- url: https://jovial-jones-806326.netlify.com/
  repo: https://github.com/GabeAtWork/gatsby-elm-starter
  description: An Elm-in-Gatsby integration, based on gatsby-plugin-elm
  tags:
    - Language:Other
  features:
    - Elm language integration
- url: https://anubhavsrivastava.github.io/gatsby-starter-readonly
  repo: https://github.com/anubhavsrivastava/gatsby-starter-readonly
  description: Single page starter based on the ReadOnly site template by HTML5 up, with landing and Elements(Component) page
  tags:
    - HTML5UP
    - Onepage
    - Styling:SCSS
    - Landing Page
    - PWA
  features:
    - Designed by HTML5 UP
    - Fully Responsive
    - Styling with SCSS
    - Offline support
    - Web App Manifest
- url: https://anubhavsrivastava.github.io/gatsby-starter-prologue
  repo: https://github.com/anubhavsrivastava/gatsby-starter-prologue
  description: Single page starter based on the Prologue site template by HTML5 up, for portfolio pages
  tags:
    - HTML5UP
    - Onepage
    - Styling:SCSS
    - Portfolio
    - PWA
  features:
    - Designed by HTML5 UP
    - Fully Responsive
    - Styling with SCSS
    - Offline support
    - Web App Manifest
- url: https://gatsby-london.netlify.com
  repo: https://github.com/ImedAdel/gatsby-london
  description: A custom, image-centric theme for Gatsby.
  tags:
    - Portfolio
    - Blog
    - Styling:PostCSS
  features:
    - Post thumbnails in the homepage
    - Built with PostCSS
    - Made for image-centeric portfolios
    - Based on London for Ghost
- url: https://anubhavsrivastava.github.io/gatsby-starter-overflow
  repo: https://github.com/anubhavsrivastava/gatsby-starter-overflow
  description: Single page starter based on the Overflow site template by HTML5 up, with landing and Elements(Component) page
  tags:
    - HTML5UP
    - Onepage
    - Styling:SCSS
    - Portfolio
    - PWA
  features:
    - Designed by HTML5 UP
    - Fully Responsive
    - Image Gallery
    - Styling with SCSS
    - Offline support
    - Web App Manifest
- url: https://cosmicjs.com/apps/gatsby-agency-portfolio/demo
  repo: https://github.com/cosmicjs/gatsby-agency-portfolio
  description: Static Webpage for displaying your agencies skills and past work.  Implements 4 sections for displaying information about your company, A home page, information about services, projects, and the people in your organization.
  tags:
    - Blog
    - Portfolio
    - CMS:Cosmic JS
  features:
    - Landing Page
    - Home
    - Services
    - Projects
    - People
- url: https://cosmicjs.com/apps/gatsby-localization-app-starter/demo
  repo: https://github.com/cosmicjs/gatsby-localization-app-starter
  description: A localized Gatsby starter application powered by Cosmic JS.
  tags:
    - CMS:Cosmic JS
    - i18n
  features:
    - Gatsby localization starter app
- url: https://cosmicjs.com/apps/gatsby-docs/demo
  repo: https://github.com/cosmicjs/gatsby-docs-app
  description: Be able to view and create documentation using Gatsby and Cosmic JS. Leveraging the speed and high powered APIs of the Gatsby framework and the simplicity and scalability of Cosmic JS.
  tags:
    - CMS:Cosmic JS
    - Documentation
  features:
    - manage docs in static web file format for zippy delivery
- url: https://cosmicjs.com/apps/gatsby-ecommerce-website/demo
  repo: https://github.com/a9kitkumar/Gatsby-Ecommerce
  description: A localized Gatsby starter application powered by Cosmic JS.
  tags:
    - CMS:Cosmic JS
    - eCommerce
  features:
    - Stores products, orders using Cosmic JS as a database and a server
- url: https://harshil1712.github.io/gatsby-starter-googlesheets/
  repo: https://github.com/harshil1712/gatsby-starter-googlesheets
  description: A starter using Google Sheets as data source
  tags:
    - Google Sheets
    - SEO
    - Blog
  features:
    - Uses Google Sheets for data
    - Easily configurable
- url: https://the-plain-gatsby.netlify.com/
  repo: https://github.com/wangonya/the-plain-gatsby
  description: A simple minimalist starter for your personal blog.
  tags:
    - Blog
    - Markdown
  features:
    - Minimalist design
    - Next and previous blog post navigation
    - About page
    - Markdown support
- url: https://gatsby-starter-blockstack.openintents.org
  repo: https://github.com/friedger/gatsby-starter-blockstack
  description: A starter using Blockstack on client side
  tags:
    - Authentication
  features:
    - Uses Blockstack
    - Client side app
- url: https://anubhavsrivastava.github.io/gatsby-starter-multiverse
  repo: https://github.com/anubhavsrivastava/gatsby-starter-multiverse
  description: Single page starter based on the Multiverse site template by HTML5 up, with landing and Elements(Component) page
  tags:
    - HTML5UP
    - Onepage
    - Styling:SCSS
    - Portfolio
    - PWA
  features:
    - Designed by HTML5 UP
    - Fully Responsive
    - Image Gallery
    - Styling with SCSS
    - Offline support
    - Web App Manifest
- url: https://anubhavsrivastava.github.io/gatsby-starter-highlights
  repo: https://github.com/anubhavsrivastava/gatsby-starter-highlights
  description: Single page starter based on the Highlights site template by HTML5 up, with landing and Elements(Component) page
  tags:
    - HTML5UP
    - Onepage
    - Styling:SCSS
    - Portfolio
    - PWA
  features:
    - Designed by HTML5 UP
    - Fully Responsive
    - Image Gallery
    - Styling with SCSS
    - Offline support
    - Web App Manifest
- url: https://gatsby-starter-material-business-markdown.netlify.com/
  repo: https://github.com/ANOUN/gatsby-starter-material-business-markdown
  description: A clean, modern starter for businesses using Material Design Components
  tags:
    - Blog
    - Markdown
    - PWA
    - Styling:Material
    - Styling:SCSS
  features:
    - Minimal, Modern Business Website Design
    - Material Design Components
    - MDC React Components
    - MDC Theming
    - Blog
    - Home Page
    - Contact Page
    - Contact Form
    - About Page
    - Mobile-First approach in development
    - Fully Responsive
    - Markdown
    - PWA
- url: https://gatsby-starter-default-typescript.netlify.com/
  repo: https://github.com/andykenward/gatsby-starter-default-typescript
  description: Starter Default TypeScript
  tags:
    - Language:TypeScript
  features:
    - TypeScript
    - Typing generation for GraphQL using GraphQL Code Generator
    - Comes with React Helmet for adding site meta tags
    - Based on Gatsby Starter Default
- url: http://gatsbyhoney.davshoward.com/
  repo: https://github.com/davshoward/gatsby-starter-honey
  description: A delicious baseline for Gatsby (v2).
  tags:
    - Styling:PostCSS
    - SEO
  features:
    - Gatsby v2
    - SEO (including robots.txt, sitemap generation, automated yet customisable metadata, and social sharing data)
    - Google Analytics
    - PostCSS support
    - Developer environment variables
    - Accessibility support
    - Based on Gatsby Starter Default
- url: https://material-ui-starter.netlify.com/
  repo: https://github.com/dominicabela/gatsby-starter-material-ui
  description: This starter includes Material UI boilerplate and configuration files along with the standard Gatsby configuration files. It provides a starting point for developing Gatsby apps with the Material UI framework.
  tags:
    - SEO
    - Styling:Material
  features:
    - Material UI Framework
    - Roboto Typeface (self hosted)
    - SEO
    - Offline Support
    - Based on Gatsby Default Starter
- url: https://developer-diary.netlify.com/
  repo: https://github.com/willjw3/gatsby-starter-developer-diary
  description: A blog template created with web developers in mind. Totally usable right out of the box, but minimalist enough to be easily modifiable.
  tags:
    - Blog
    - Markdown
    - Pagination
    - SEO
  features:
    - Ready to go - Blog author name, author image, etc,... can be easily added using a config file
    - Blog posts created as markdown files
    - Gatsby v.2
    - Mobile responsive
    - Pagination
    - Category and tag pages
    - Social media sharing icons in each post
    - Icons from React Icons (Font Awesome, Devicons, etc,...)
    - Beautiful tech-topic tags to attach to your web-development-related blog posts
    - Developer-relevant social media icon links, including GitHub, Stack Overflow, and freeCodeCamp
- url: https://anubhavsrivastava.github.io/gatsby-starter-paradigmshift
  repo: https://github.com/anubhavsrivastava/gatsby-starter-paradigmshift
  description: Single page starter based on the Paradigm Shift site template by HTML5 up, with landing and Elements(Component) page
  tags:
    - HTML5UP
    - Onepage
    - Styling:SCSS
    - Portfolio
    - PWA
  features:
    - Designed by HTML5 UP
    - Fully Responsive
    - Image Gallery
    - Styling with SCSS
    - Offline support
    - Web App Manifest
- url: https://dazzling-heyrovsky-62d4f9.netlify.com/
  repo: https://github.com/s-kris/gatsby-starter-medium
  description: A GatsbyJS starter blog as close as possible to medium.
  tags:
    - Markdown
    - Styling:CSS-in-JS
  features:
    - Careers Listing
    - Mobile Responsive
- url: https://gatsby-personal-starter-blog.netlify.com
  repo: https://github.com/thomaswangio/gatsby-personal-starter-blog
  description: Gatsby starter for personal blogs! Blog configured to run at /blog and with Netlify CMS and gatsby-remark-vscode.
  tags:
    - Blog
    - Markdown
    - Styling:CSS-in-JS
    - CMS:Netlify
  features:
    - Netlify CMS
    - VSCode syntax highlighting
    - Styled Components
- url: https://anubhavsrivastava.github.io/gatsby-starter-phantom
  repo: https://github.com/anubhavsrivastava/gatsby-starter-phantom
  description: Single page starter based on the Phantom site template by HTML5 up, with landing, generic and Elements(Component) page
  tags:
    - HTML5UP
    - Onepage
    - Styling:SCSS
    - PWA
  features:
    - Designed by HTML5 UP
    - Fully Responsive
    - Styling with SCSS
    - Offline support
    - Web App Manifest
- url: https://gatsby-starter-internationalized.ack.ee/
  repo: https://github.com/AckeeCZ/gatsby-starter-internationalized
  description: A simple starter for fully internationalized websites, including route internationalization.
  tags:
    - i18n
  features:
    - internationalized page content - via react-intl
    - internationalized routes - via language configuration
    - lightweight - includes only internationalization code
    - LocalizedLink - built-in link component handling route generation
    - LanguageSwitcher - built-in language switcher component
- url: https://gatsby-starter-bee.netlify.com/
  repo: https://github.com/JaeYeopHan/gatsby-starter-bee
  description: A simple starter for blog with fresh UI.
  tags:
    - Blog
    - Netlify
    - Disqus
    - SEO
  features:
    - Code highlight with Fira Code font
    - Emoji (emojione)
    - Social share feature (Twitter, Facebook)
    - Comment feature (disqus, utterances)
    - Sponsor service (Buy-me-a-coffee)
    - CLI Tool
- url: https://learn.hasura.io/graphql/react/introduction
  repo: https://github.com/hasura/gatsby-gitbook-starter
  description: A starter to generate docs/tutorial websites based on GitBook theme.
  tags:
    - Documentation
    - MDX
    - Markdown
    - SEO
  features:
    - Write in Markdown / MDX and generate responsive documentation/tutorial web apps
    - Fully Configurable
    - Syntax highlighting with Prismjs
    - Code diffing with +/-
    - Google Analytics Integration
    - SEO Tags with MDX frontmatter
    - Edit on GitHub button
    - Fully Customisable with rich embeds using React in MDX.
- url: https://gatsby-starter-blog-with-lunr.netlify.com/
  repo: https://github.com/lukewhitehouse/gatsby-starter-blog-with-lunr
  description: Building upon Gatsby's blog starter with a Lunr.js powered Site Search.
  tags:
    - Blog
    - Search
  features:
    - Same as the official starter blog
    - Integration with Lunr.js
- url: https://oneshopper.netlify.com
  repo: https://github.com/rohitguptab/OneShopper
  description: This Starter is created for Ecommerce site with Gatsby + Contentful and snipcart
  tags:
    - eCommerce
    - CMS:Contentful
    - Blog
    - SEO
    - Disqus
  features:
    - Blog post listing with previews for each blog post.
    - Store page listing all the Products and includes features like Rating, Price, Checkout, More then one Product images with tabbing.
    - Contact form with Email notification.
    - Index pages design with Latest Post, Latest Blog, Deal of week and Banner.
- url: https://anubhavsrivastava.github.io/gatsby-starter-spectral
  repo: https://github.com/anubhavsrivastava/gatsby-starter-spectral
  description: Single page starter based on the Spectral site template by HTML5 up, with landing, Generic and Elements(Component) page
  tags:
    - HTML5UP
    - Onepage
    - Styling:SCSS
    - Portfolio
    - PWA
  features:
    - Designed by HTML5 UP
    - Fully Responsive
    - Styling with SCSS
    - Offline support
    - Web App Manifest
- url: https://anubhavsrivastava.github.io/gatsby-starter-directive
  repo: https://github.com/anubhavsrivastava/gatsby-starter-directive
  description: Single page starter based on the Directive site template by HTML5 up, with landing and Elements(Component) page
  tags:
    - HTML5UP
    - Onepage
    - Styling:SCSS
    - Portfolio
    - PWA
  features:
    - Designed by HTML5 UP
    - Fully Responsive
    - Styling with SCSS
    - Offline support
    - Web App Manifest
- url: https://histaff.io/
  repo: https://github.com/histaff/website-static
  description: It's a beautiful starter static website which useful plugins based on Gatsby
  tags:
    - Styling:SCSS
    - Landing Page
    - Onepage
  features:
    - Fully Responsive
    - Styling with SCSS
    - Very similar to gatsby-starter-netlify-cms, slightly more configurable (e.g. set site-title in gatsby-config) with Bootstrap/Bootswatch instead of bulma
    - LocalizedLink - built-in link component handling route generation
- url: https://gatsby-kea-starter.netlify.com/
  repo: https://github.com/benjamin-glitsos/gatsby-kea-starter
  description: Gatsby starter with redux and sagas made simpler by the Kea library
  tags:
    - Redux
  features:
    - The Kea library makes redux and sagas extremely simple and concise
- url: https://anubhavsrivastava.github.io/gatsby-starter-solidstate
  repo: https://github.com/anubhavsrivastava/gatsby-starter-solidstate
  description: Single page starter based on the Solid State site template by HTML5 up, with landing, Generic and Elements(Component) page
  tags:
    - HTML5UP
    - Onepage
    - Styling:SCSS
    - Portfolio
    - PWA
  features:
    - Designed by HTML5 UP
    - Fully Responsive
    - Styling with SCSS
    - Offline support
    - Web App Manifest
- url: https://yellowcake.netlify.com/
  repo: https://github.com/thriveweb/yellowcake
  description: A starter project for creating lightning-fast websites with Gatsby v2 and Netlify-CMS v2 + Uploadcare integration.
  tags:
    - CMS:Netlify
    - Netlify
    - Blog
    - SEO
  features:
    - Uploadcare
    - Netlify Form
    - Category list (with navigation)
    - Featured post
    - Next and prev post
    - SEO component
- url: https://anubhavsrivastava.github.io/gatsby-starter-fractal
  repo: https://github.com/anubhavsrivastava/gatsby-starter-fractal
  description: Single page starter based on the Fractal site template by HTML5 up, with landing and Elements(Component) page
  tags:
    - HTML5UP
    - Onepage
    - Styling:SCSS
    - Portfolio
    - PWA
  features:
    - Designed by HTML5 UP
    - Fully Responsive
    - Styling with SCSS
    - Offline support
    - Web App Manifest
- url: https://minimal-gatsby-ts-starter.netlify.com/
  repo: https://github.com/TheoBr/minimal-gatsby-typescript-starter
  description: Minimal TypeScript Starter
  tags:
    - Language:TypeScript
  features:
    - TypeScript
    - ESLint + optional rule enforcement with Husky
    - Prettier
    - Netlify ready
    - Minimal
- url: https://gatsby-typescript-starter-default.netlify.com/
  repo: https://github.com/RobertoMSousa/gatsby-typescript-starter-default
  description: Simple gatsby starter using TypeScript and eslint instead of outdated tslint.
  tags:
    - Language:TypeScript
    - SEO
    - Linting
  features:
    - Comes with React Helmet for adding site meta tags
    - Includes plugins for offline support out of the box
    - TypeScript
    - Prettier & eslint to format & check the code
- url: https://gatsby-starter-carraway.netlify.com/
  repo: https://github.com/endymion1818/gatsby-starter-carraway
  description: a Gatsby starter theme with Accessibility features, TypeScript, Jest, some basic UI elements, and a CircleCI pipeline
  tags:
    - Language:TypeScript
    - Pagination
    - Search
    - Testing
  features:
    - Paginated post archive
    - Site search with Lunr.js
    - Categories and category archive pages
    - Minimal CSS defaults using styled-components, including system font stack
    - Some fundamental Accessibility features including tabbable navigation & "Skip to content" link
    - UI elements including multi-column layout using CSS Grid (with float fallback), header component with logo, basic navigation & search and a footer with 3-column layout, logo and 2 menu areas
    - TypeScript & Testing including some sensible TypeScript defaults, tests with @testing-library/react, pre-commit and pre-push hooks. Set up includes enums for repeating values such as font & background colours
    - Setup for a CircleCI pipeline so you can run the above tests in branches before merging to master
    - Markdown posts _and_ pages (pages don't appear in the post archive)
- url: https://www.quietboy.net
  repo: https://github.com/zhouyuexie/gatsby-starter-quiet
  description: Gatsby out of the box blog, use TypeScript and highly customized style.
  tags:
    - Language:TypeScript
    - Styling:SCSS
    - SEO
    - Linting
    - RSS
    - Pagination
    - PWA
  features:
    - TypeScript
    - TsLint & Prettier
    - Tag list
    - Custom page layout
    - Switch the dark mode according to the system theme
    - Scss
    - Pagination
- url: https://compassionate-morse-5204bf.netlify.com/
  repo: https://github.com/deamme/gatsby-starter-prismic-resume
  description: Gatsby Resume/CV page with Prismic integration
  tags:
    - CMS:Prismic
    - CMS:Headless
    - Styling:CSS-in-JS
    - Onepage
    - Linting
  features:
    - One-page resume/CV
    - Prismic as Headless CMS
    - Emotion for styling
    - Uses multiple features of Prismic - Slices, Labels, Custom Types
    - ESLint & Prettier
- url: https://anubhavsrivastava.github.io/gatsby-starter-resume
  repo: https://github.com/anubhavsrivastava/gatsby-starter-resume
  description: Single page starter based on the Resume site template by startbootstrap for resume/portfolio page
  tags:
    - Onepage
    - Styling:SCSS
    - PWA
  features:
    - Designed by startbootstrap
    - Fully Responsive
    - Styling with SCSS
    - Offline support
    - Web App Manifest
- url: https://gatsby-starter-typescript-jest.netlify.com/
  repo: https://github.com/denningk/gatsby-starter-typescript-jest
  description: Barebones Gatsby starter with TypeScript, Jest, GitLab-CI, and other useful configurations
  tags:
    - Language:TypeScript
    - Testing
    - AWS
    - Linting
    - SEO
  features:
    - All components from default Gatsby starter converted to TypeScript
    - Jest testing configured for TypeScript with ts-jest
    - Detailed guide on how to deploy using AWS S3 buckets included in README
    - .gitlab-ci.yml file with blanks that can be customized for any Gatsby project
    - Configurations for EditorConfig, Prettier, and ESLint (for TypeScript)
- url: https://gatsby-starter-apollo.smakosh.com/app/
  repo: https://github.com/smakosh/gatsby-apollo-starter
  description: Gatsby Apollo starter - with client side routing
  tags:
    - Client-side App
    - SEO
    - Styling:CSS-in-JS
  features:
    - Apollo provider & Client side routing
    - Eslint/Prettier configured
    - Easy to customize
    - Nice project structure
    - Flex Grid components easy to customize
- url: https://portfolio.smakosh.com/
  repo: https://github.com/smakosh/gatsby-portfolio-dev
  description: A portfolio for developers
  tags:
    - Portfolio
    - SEO
    - Netlify
    - Onepage
    - Styling:CSS-in-JS
  features:
    - Eslint/Prettier configured
    - Scores 100% on a11y / Performance / PWA / SEO
    - PWA (desktop & mobile)
    - Easy to customize
    - Nice project structure
    - Amazing illustrations by Undraw.co
    - Tablet & mobile friendly
    - Continuous deployment with Netlify
    - A contact form protected by Google Recaptcha
    - Can be deployed with one click
    - Functional components with Recompose React Hooks! ready to migrate to React hooks!
    - Fetches your GitHub pinned projects with most stars (You could customize this if you wish)
- url: https://github.com/smakosh/gatsby-airtable-starter
  repo: https://github.com/smakosh/gatsby-airtable-starter
  description: Gatsby Airtable starter
  tags:
    - SEO
    - Netlify
    - Client-side App
    - Styling:CSS-in-JS
  features:
    - Static content fetched from Airtable
    - Dynamic content with CRUD operations with Airtable REST API
    - Well structured files/folders
    - Custom React Hooks
    - Custom Helpers instead of using third party libraries
    - Dynamic & Static containers
    - Global state management ready with useReducer & useContext
    - Dummy auth but ready to add real requests
- url: https://github.com/smakosh/gatsby-app-starter-rest-api
  repo: https://github.com/smakosh/gatsby-app-starter-rest-api
  description: Gatsby REST API starter
  tags:
    - Authentication
    - Client-side App
    - Styling:CSS-in-JS
  features:
    - Dynamic content with CRUD operations with a REST API
    - Well structured files/folders
    - Custom React Hooks
    - Auth with a JWT approach
    - Custom Helpers instead of using third party libraries
    - Dynamic containers
    - Global state management ready with useReducer & useContext
- url: https://gatsbyjs-starter-tailwindplay.appseed.us/
  repo: https://github.com/app-generator/gatsbyjs-starter-tailwindplay
  description: A Gatsby v2 starter styled using Tailwind, a utility-first CSS framework. Uses Purgecss to remove unused CSS.
  tags:
    - Styling:Tailwind
  features:
    - Based on gatsby-starter-tailwind
    - Tailwind CSS Framework
    - Removes unused CSS with Purgecss
- url: https://act-labs.github.io/
  repo: https://github.com/act-labs/gatsby-starter-act-blog
  description: Gatsby starter for blog/documentation using MDX, Ant Design, gatsby-plugin-combine.
  tags:
    - Blog
    - Documentation
    - Styling:Ant Design
    - Markdown
    - MDX
    - SEO
  features:
    - Posts and snippets;
    - SEO component;
    - Ant Design UI components;
    - Markdown and MDX for pages;
    - A customized webpack and babel configuration, for complex profecianal web apps with node.js, Jest tests, etc;
    - Progressively build more and more complex pages using gatsby-plugin-combine.
- url: https://gatsby-ghub.netlify.com/resume-book/
  repo: https://github.com/dwyfrequency/gatsby-ghub
  description: A resume builder app with authenticated routes, static marketing pages, and dynamic resume creation
  tags:
    - Authentication
    - Netlify
    - Client-side App
  features:
    - Netlify Identity
    - Static Marketing pages and Dynamic Client-side Authenticated App pages
    - SEO component
    - Apollo GraphQL (client-side)
- url: https://lewis-gatsby-starter-i18n.firebaseapp.com
  repo: https://github.com/lewislbr/lewis-gatsby-starter-i18n
  description: A simple custom Gatsby starter template to start a new multilanguage website.
  tags:
    - i18n
    - Styling:CSS-in-JS
    - PWA
    - Portfolio
    - SEO
  features:
    - Automatically detects user browser language.
    - CSS in JS with styled-components.
    - Optimized images.
    - Offline capabilities.
    - Auto-generated sitemap and robots.txt.
    - Google Analytics
- url: https://gatsby-snipcart-starter.netlify.com/
  repo: https://github.com/issydennis/gatsby-snipcart
  description: A simple e-commerce shop built using Gatsby and Snipcart.
  tags:
    - eCommerce
    - Styling:CSS-in-JS
    - Markdown
  features:
    - Minimal design to allow for simple customisation.
    - Snipcart integration provides an easy-to-use shopping cart and checkout.
    - Individual product pages with custom fields.
    - Products defined using markdown.
    - Styled components.
    - Gatsby image for optimised product images.
- url: https://anubhavsrivastava.github.io/gatsby-starter-stylish
  repo: https://github.com/anubhavsrivastava/gatsby-starter-stylish
  description: Single page starter based on the Stylish Portfolio site template by startbootstrap for portfolio page
  tags:
    - Onepage
    - Portfolio
    - Styling:SCSS
    - PWA
  features:
    - Designed by startbootstrap
    - Fully Responsive
    - Styling with SCSS
    - Offline support
    - Web App Manifest
- url: https://lewis-gatsby-starter-basic.firebaseapp.com
  repo: https://github.com/lewislbr/lewis-gatsby-starter-basic
  description: A simple custom basic Gatsby starter template to start a new website.
  tags:
    - Styling:CSS-in-JS
    - PWA
    - SEO
  features:
    - Bare-bones starter.
    - CSS in JS with styled-components.
    - Optimized images.
    - Offline capabilities.
    - Auto-generated sitemap and robots.txt.
- url: https://myclicks.netlify.com/
  repo: https://github.com/himali-patel/MyClicks
  description: A simple Gatsby starter template to create portfolio website with contentful and Netlify.
  tags:
    - Blog
    - Netlify
    - CMS:Contentful
    - Styling:Bootstrap
    - Disqus
    - SEO
  features:
    - Fecthing Dynamic content from Contentful.
    - Blog post listing with previews, disqus implementation and social sharing for each blog post.
    - Contact form integration with Netlify.
    - Portfolio Result Filteration according to Category.
    - Index pages design with Recent Blogs and Intagram Feed.
- url: https://gatsby-starter-typescript-graphql.netlify.com
  repo: https://github.com/spawnia/gatsby-starter-typescript-graphql
  description: A Gatsby starter with typesafe GraphQL using TypeScript
  tags:
    - Language:TypeScript
    - Linting
    - Portfolio
    - Styling:CSS-in-JS
  features:
    - Type safety with TypeScript
    - Typesafe GraphQL with graphql-code-generator
    - ESLint with TypeScript support
    - Styling with styled-components
- url: https://gatsby-tailwind-serif.netlify.com/
  repo: https://github.com/windedge/gatsby-tailwind-serif
  description: A Gatsby theme based on gatsby-serif-theme, rewrite with Tailwind CSS.
  tags:
    - Styling:Tailwind
    - Markdown
  features:
    - Based on gatsby-serif-theme
    - Tailwind CSS Framework
    - Removes unused CSS with Purgecss
    - Responsive design
    - Suitable for small business website
- url: https://mystifying-mclean-5c7fce.netlify.com
  repo: https://github.com/renvrant/gatsby-mdx-netlify-cms-starter
  description: An extension of the default starter with Netlify CMS and MDX support.
  tags:
    - MDX
    - Markdown
    - Netlify
    - CMS:Netlify
    - Styling:None
  features:
    - MDX and Netlify CMS support
    - Use React components in Netlify CMS Editor and other markdown files
    - Allow editors to choose a page template
    - Replace HTML tags with React components upon rendering Markdown, enabling design systems
    - Hide pages from being editable by the CMS
    - Minimal and extensible
- url: https://gatsby-airtable-advanced-starter.marcomelilli.com
  repo: https://github.com/marcomelilli/gatsby-airtable-advanced-starter
  description: A Gatsby Starter Blog using Airtable as backend
  tags:
    - Airtable
    - Blog
    - Styling:None
  features:
    - Dynamic content from Airtable
    - Does not contain any UI frameworks
    - Tags
    - Categories
    - Authors
    - Disqus
    - Offline support
    - Web App Manifest
    - SEO
- url: https://contentful-starter.netlify.com/
  repo: https://github.com/mohanmonu777/gatsby_contentful_starter
  description: An Awesome Starter Kit to help you get going with Contentful and Gatsby
  tags:
    - Blog
    - CMS:Contentful
    - CMS:Headless
  features:
    - Bare-bones starter.
    - Dynamic content from Contentful CMS
    - Ready made Components
    - Responsive Design
    - Includes Contentful Delivery API for production build
- url: https://gatsby-simple-blog.thundermiracle.com
  repo: https://github.com/thundermiracle/gatsby-simple-blog
  description: A gatsby-starter-blog with overreacted looking and tags, breadcrumbs, disqus, i18n, eslint supported
  tags:
    - i18n
    - Blog
    - Netlify
    - Linting
    - Disqus
    - Testing
  features:
    - Easily Configurable
    - Tags
    - Breadcrumbs
    - Tags
    - Disqus
    - i18n
    - ESLint
    - Jest
- url: https://anubhavsrivastava.github.io/gatsby-starter-grayscale
  repo: https://github.com/anubhavsrivastava/gatsby-starter-grayscale
  description: Single page starter based on the Grayscale site template by startbootstrap for portfolio page
  tags:
    - Onepage
    - Portfolio
    - Styling:SCSS
    - PWA
  features:
    - Designed by startbootstrap
    - Fully Responsive
    - Styling with SCSS
    - Offline support
    - Web App Manifest
- url: https://gatsby-all-in.netlify.com
  repo: https://github.com/Gherciu/gatsby-all-in
  description: A starter that includes the most popular js libraries, already pre-configured and ready for use.
  tags:
    - Linting
    - Netlify
    - Styling:Tailwind
  features:
    - Tailwind CSS Framework
    - Antd UI Framework pre-configured
    - Redux for managing state
    - Eslint and Stylelint to enforce code style
- url: http://demo.nagui.me
  repo: https://github.com/kimnagui/gatsby-starter-nagui
  description: A gatsby starter that full responsive blog.
  tags:
    - Blog
    - AWS
    - Pagination
    - SEO
    - Styling:CSS-in-JS
  features:
    - Tags & Categorys.
    - Pagination.
    - Show Recent Posts for category.
    - Styled-Components.
    - Mobile-First CSS.
    - Syntax highlighting in code blocks using PrismJS(Dracula).
    - Google Analytics.
    - Deploy AWS S3.
- url: https://anubhavsrivastava.github.io/gatsby-starter-newage
  repo: https://github.com/anubhavsrivastava/gatsby-starter-newage
  description: Single page starter based on the new age site template by startbootstrap for portfolio page/Mobile app launch
  tags:
    - Onepage
    - Portfolio
    - Styling:SCSS
    - PWA
  features:
    - Designed by startbootstrap
    - Fully Responsive
    - Styling with SCSS
    - Offline support
    - Web App Manifest
- url: https://gatsby-starter-krisp.netlify.com/
  repo: https://github.com/mohanmonu777/gatsby-starter-krisp
  description: A minimal, clean and responsive starter built with gatsby
  tags:
    - Styling:Bootstrap
    - Onepage
    - Portfolio
    - Netlify
    - Markdown
  features:
    - Styled-Components.
    - Mobile-First CSS.
    - Responsive Design, optimized for Mobile devices
- url: https://gatsby-datocms-starter.netlify.com/
  repo: https://github.com/brohlson/gatsby-datocms-starter
  description: An SEO-friendly DatoCMS starter with styled-components, page transitions, and out-of-the-box blog post support.
  tags:
    - CMS:DatoCMS
    - Styling:CSS-in-JS
    - Blog
    - Portfolio
    - SEO
  features:
    - Page Transitions
    - Blog Post Template
    - Sitemap & Robots.txt generation
- url: https://elemental.netlify.com/
  repo: https://github.com/akzhy/gatsby-starter-elemental
  description: A highly customizable portfolio starter with grid support.
  tags:
    - Blog
    - Portfolio
    - SEO
  features:
    - Highly Customizable
    - Portfolio Template
    - Blog Post Template
    - SEO Friendly
- url: https://gatsby-starter-apollo.netlify.com/
  repo: https://github.com/piducancore/gatsby-starter-apollo-netlify
  description: This project is an easy way to start developing fullstack apps with Gatsby and Apollo Server (using Netlify Lambda functions). For developing we use Netlify Dev to bring all of this magic to our local machine.
  tags:
    - Netlify
  features:
    - Apollo Client
    - Apollo Server running on Netlify functions
    - Netlify Dev for local development
- url: https://gatsby-starter-blog-and-portfolio.netlify.com/
  repo: https://github.com/alisalahio/gatsby-starter-blog-and-portfolio
  description: Just gatsby-starter-blog , with portfolio section added
  tags:
    - Blog
    - Portfolio
  features:
    - Basic setup for a full-featured blog
    - Basic setup for a portfolio
    - Support for an RSS feed
    - Google Analytics support
    - Automatic optimization of images in Markdown posts
    - Support for code syntax highlighting
    - Includes plugins for easy, beautiful typography
    - Includes React Helmet to allow editing site meta tags
    - Includes plugins for offline support out of the box
- url: https://www.attejuvonen.fi
  repo: https://github.com/baobabKoodaa/blog
  description: Blog with all the Bells and Whistles
  tags:
    - Blog
    - Infinite Scroll
    - Pagination
    - SEO
    - Markdown
  features:
    - Write blog posts into Markdown files (easy to format and content will not be married to any platform).
    - Expandable
    - Responsive and streamlined design.
    - Blazing fast UX
    - Autogenerated tracedSVG image placeholders are stylized to create a smooth look and transition as the image loads without the page jumping around.
    - Posts organized by tags.
    - Teasers of posts are generated to front page with infinite scroll which gracefully degrades into pagination.
    - Allow readers to be notified of updates with RSS feed and email newsletter.
    - Contact Form.
- url: https://novela.narative.co
  repo: https://github.com/narative/gatsby-starter-novela
  description: Welcome to Novela, the simplest way to start publishing with Gatsby.
  tags:
    - Blog
    - MDX
    - Portfolio
    - Pagination
    - SEO
  features:
    - Beautifully Designed
    - Multiple Homepage Layouts
    - Toggleable Light and Dark Mode
    - Simple Customization with Theme UI
    - Highlight-to-Share
    - Read Time and Progress
    - MDX support and inline code
    - Accessibility in Mind
- url: https://gatsby-starter-fashion-portfolio.netlify.com/
  repo: https://github.com/shobhitchittora/gatsby-starter-fashion-portfolio
  description: A Gatsby starter for a professional and minimal fashion portfolio.
  tags:
    - Blog
    - Client-side App
    - Landing Page
    - Portfolio
    - Styling:Other
  features:
    - A minimal and simple starter for your fashion portfolio
    - No need for any CMS, work with all your data and images locally.
    - Separate components for different pages and grid
    - Uses gatsby-image to load images
    - Built using the old school CSS.
- url: https://gatsby-theme-profile-builder.netlify.com/
  repo: https://github.com/ashr81/gatsby-theme-profile-builder
  description: Simple theme to build your personal portfolio and publish your articles using Contentful CMS.
  tags:
    - Landing Page
    - Portfolio
    - Styling:CSS-in-JS
    - Blog
    - CMS:Contentful
  features:
    - Mobile Screen support
    - Out of the box support with Contentful CMS for articles.
    - Toggleable Light and Dark Mode
    - Profile image with links to your GitHub and Twitter.
- url: https://prist.marguerite.io/
  repo: https://github.com/margueriteroth/gatsby-prismic-starter-prist
  description: A light-themed starter powered by Gatsby v2 and Prismic to showcase portfolios and blogs.
  tags:
    - Blog
    - CMS:Prismic
    - Landing Page
    - Netlify
    - Portfolio
    - SEO
    - Styling:CSS-in-JS
  features:
    - Landing page with customizable Hero, Portfolio preview, and About component
    - Emotion styled components
    - Blog layout and pages
    - Portfolio layout and pages
    - Google Analytics
    - Mobile ready
- url: https://demos.simplecode.io/gatsby/crafty/
  repo: https://github.com/simplecode-io/gatsby-crafty-theme
  description: SEO-friendly, fast, and fully responsive Gatsby starter with minimal plugins, utilizing JSON files as a content source.
  tags:
    - SEO
    - Portfolio
    - CMS:Other
    - Styling:Other
  features:
    - Beautiful and simple design
    - 100/100 Google Lighthouse score
    - SEO Optimized
    - Includes header/footer/sidebar (on Mobile)
    - CSS based sidebar
    - CSS based Modals
    - Content is fetched from JSON Files
    - Only one extra plugin from default gatsby starter
- url: https://gatsby-starter-profile-site.netlify.com/
  repo: https://github.com/Mr404Found/gatsby-starter-profile-site
  description: A minimal and clean starter build with gatsby.
  tags:
    - Landing Page
    - Netlify
    - Portfolio
    - SEO
    - Styling:CSS-in-JS
  features:
    - Simple Design
    - Made by Sumanth
- url: http://the404blog.netlify.com
  repo: https://github.com/mohanmonu777/the404blog
  description: An Awesome Starter Blog to help you get going with Gatsby and Markdown
  tags:
    - Blog
    - Markdown
    - Search
    - Styling:CSS-in-JS
  features:
    - Bare-bones starter.
    - Dynamic content with Markdown
    - Ready made Components
    - Responsive Design
    - Includes Search Feature.
    - Syntax Highlight in Code.
    - Styling in Bootstrap
- url: https://gatsby-starter-unicorn.netlify.com/
  repo: https://github.com/mohanmonu777/gatsby_starter_unicorn
  description: An Awesome Starter Blog to help you get going with Gatsby and Markdown
  tags:
    - Blog
    - Markdown
    - Styling:CSS-in-JS
  features:
    - Bare-bones starter.
    - Dynamic content with Markdown
    - Ready made Components
    - Responsive Design
    - Syntax Highlight in Code.
- url: https://gatsby-starter-organization.netlify.com/
  repo: https://github.com/geocine/gatsby-starter-organization
  description: A Gatsby starter template for organization pages. Using the Gatsby theme "@geocine/gatsby-theme-organization"
  tags:
    - Styling:CSS-in-JS
    - Landing Page
    - Portfolio
    - Onepage
  features:
    - React Bootstrap styles
    - Theme-UI and EmotionJS CSS-in-JS
    - A landing page with all your organization projects, configurable through a YML file.
    - Configurable logo, favicon, organization name and title
- url: https://gatsby-starter-interviews.netlify.com/
  repo: https://github.com/rmagon/gatsby-starter-interviews
  description: A Gatsby starter template for structured Q&A or Interview sessions
  tags:
    - SEO
    - Blog
    - Styling:SCSS
  features:
    - Minimalist design for interviews
    - Beautifully presented questions and answers
    - Option to read all answers to a specific question
    - Share interview on social channels
    - All content in simple json files
- url: https://gatsby-starter-photo-book.netlify.com/
  repo: https://github.com/baobabKoodaa/gatsby-starter-photo-book
  description: A Gatsby starter for sharing photosets.
  tags:
    - Gallery
    - Infinite Scroll
    - Pagination
    - Transitions
  features:
    - Gallery with auto-generated thumbnails are presented on CSS Grid with infinite scroll.
    - Beautiful "postcard" view for photos with fullscreen toggle.
    - Both views are responsive with minimal whitespace and polished UX.
    - Many performance optimizations for image delivery (both by Gatsby & way beyond what Gatsby can do).
- url: https://gatsby-typescript-scss-starter.netlify.com/
  repo: https://github.com/GrantBartlett/gatsby-typescript-starter
  description: A simple starter project using TypeScript and SCSS
  tags:
    - Language:TypeScript
    - Styling:SCSS
    - SEO
  features:
    - Pages and components are classes.
    - A skeleton SCSS project added with prefixing
- url: https://portfolio-by-mohan.netlify.com/
  repo: https://github.com/mohanmonu777/gatsby_starter_portfolio
  description: An Official Starter for Gatsby Tech Blog Theme
  tags:
    - SEO
    - Blog
  features:
    - Styling using Styled-Components
    - Search using ElasticLunr
    - Theme by gatsby-tech-blog-theme
    - Deployed in Netlify
- url: https://brevifolia-gatsby-forestry.netlify.com/
  repo: https://github.com/kendallstrautman/brevifolia-gatsby-forestry
  description: A minimal starter blog built with Gatsby & Forestry CMS
  tags:
    - CMS:Forestry.io
    - Blog
    - Markdown
    - Styling:SCSS
  features:
    - Blog post listing with previews (image + summary) for each blog post
    - Minimalist, responsive design & typography
    - Create new markdown posts dynamically
    - Configured to work automatically with Forestry CMS
    - Customizable 'info' page
    - Simple layout & scss architecture, easily extensible
- url: https://gatsby-firebase-starter.netlify.com/
  repo: https://github.com/ovidiumihaibelciug/gatsby-firebase-starter
  description: Starter / Project Boilerplate for Authentication and creating Dynamic pages from collections with Firebase and Gatsby.js
  tags:
    - Firebase
    - SEO
    - Styling:SCSS
    - Authentication
    - PWA
  features:
    - Authentication with Firebase
    - Programmatically create pages from a firestore collection
    - Protected Routes with Authorization
    - Email verification
    - Includes React Helmet to allow editing site meta tags
    - Includes plugins for offline support out of the box
- url: https://gatsby-typescript-minimal.netlify.com/
  repo: https://github.com/benbarber/gatsby-typescript-minimal
  description: A minimal, bare-bones TypeScript starter for Gatsby
  tags:
    - Language:TypeScript
    - Styling:CSS-in-JS
    - SEO
  features:
    - Bare-bones starter
    - TypeScript
    - TSLint
    - Prettier
    - Styled Components
    - Sitemap Generation
    - Google Analytics
- url: https://agility-gatsby-starter.netlify.com
  repo: https://github.com/agility/agility-gatsby-starter
  description: Get started with Gatsby and Agility CMS using a minimal blog.
  tags:
    - CMS:Other
    - Blog
    - SEO
  features:
    - A bare-bones starter Blog to get you off and running with Agility CMS and Gatsby.
- url: https://gatsby-starter-dot.netlify.com/
  repo: https://github.com/chronisp/gatsby-starter
  description: Gatsby Starter for creating portfolio & blog.
  tags:
    - Blog
    - CMS:Headless
    - CMS:Contentful
    - Netlify
    - Portfolio
    - Redux
    - SEO
    - Styling:Material
  features:
    - Extensible & responsive design using Material UI (palette, typography & breakpoints configuration)
    - Blog integration with Contentful CMS (GraphQL queries)
    - Redux (connect actions & props easily using custom HOF)
    - Support for Netlify deployment
    - SEO
    - Prettier code styling
- url: https://johnjkerr.github.io/gatsby-creative/
  repo: https://github.com/JohnJKerr/gatsby-creative
  description: Gatsby implementation of the Start Bootstrap Creative template
  tags:
    - Gallery
    - Portfolio
    - Styling:Bootstrap
    - Styling:SCSS
  features:
    - Start Bootstrap Creative template converted to React/Gatsby
    - React Scrollspy used to track page position
    - React Bootstrap used to create modal portfolio carousel
    - GitHub Actions deployment to GitHub Pages demonstrated
- url: https://bonneville.netlify.com/
  repo: https://github.com/bagseye/bonneville
  description: A starter blog template for Gatsby
  tags:
    - Blog
    - SEO
  features:
    - Extensible & responsive design
    - Blog integration
    - SEO
- url: https://gatsby-starter-i18next-sanity.netlify.com/en
  repo: https://github.com/johannesspohr/gatsby-starter-i18next-sanity
  description: A basic starter which integrates translations with i18next and localized sanity input.
  tags:
    - i18n
    - CMS:sanity.io
  features:
    - Showcases advanced i18n techniques with i18next and sanity.io
    - Correct URLs for the languages (language in the path, translated slugs)
    - Multilanguage content from sanity
    - Snippets translation
    - Optimized bundle size (don't ship all translations at once)
    - Alternate links to other languages
    - Sitemap with language information
    - Localized 404 pages
- url: https://gatsby-skeleton.netlify.com/
  repo: https://github.com/msallent/gatsby-skeleton
  description: Gatsby starter with TypeScript and all sort of linting
  tags:
    - Language:TypeScript
    - Styling:CSS-in-JS
    - SEO
  features:
    - TypeScript
    - Styled-Components
    - ESLint
    - Prettier
    - Stylelint
    - SEO
- url: https://nehalem.netlify.com/
  repo: https://github.com/nehalist/gatsby-starter-nehalem
  description: A starter for the Gatsby Nehalem Theme
  tags:
    - Blog
    - Language:TypeScript
    - Markdown
    - Search
    - SEO
  features:
    - Fully responsive
    - Highly optimized (Lighthouse score ~400)
    - SEO optimized (with open graph, Twitter Card, JSON-LD, RSS and sitemap)
    - Syntax highlighting
    - Search functionality
    - Multi navigations
    - Static pages
    - Fully typed with TypeScript
    - Tagging
    - Theming
    - Customizable
- url: https://gatsby-starter-headless-wp.netlify.com
  repo: https://github.com/crock/gatsby-starter-headless-wordpress
  description: A starter Gatsby site to quickly implement a site for headless WordPress
  tags:
    - Blog
    - CMS:Headless
    - CMS:WordPress
  features:
    - New Header
    - Responsive
    - Sidebar that displays recent blog posts
- url: https://gatsby-advanced-blog-starter.netlify.com
  repo: https://github.com/aman29271/gatsby-advanced-blog-starter
  description: A pre-built Gatsby Starter Tech-blog
  tags:
    - Blog
    - Markdown
  features:
    - Highly Optimised
    - Image optimised with blur-up effect
    - Responsive
    - Code  highlighting
    - tagging
    - Sass compiled
- url: https://anubhavsrivastava.github.io/gatsby-starter-casual
  repo: https://github.com/anubhavsrivastava/gatsby-starter-casual
  description: Multi page starter based on the Casual site template by startbootstrap for portfolio
  tags:
    - Onepage
    - Styling:SCSS
    - PWA
  features:
    - Designed by startbootstrap
    - Fully Responsive
    - Styling with SCSS
    - Offline support
    - Web App Manifest
- url: https://gatsby-starter-ts-hello-world.netlify.com
  repo: https://github.com/hdorgeval/gatsby-starter-ts-hello-world
  description: TypeScript version of official hello world
  tags:
    - Language:TypeScript
  features:
    - TypeScript
    - ESLint
    - Type checking
    - no boilerplate
    - Great for advanced users
    - VSCode ready
- url: https://grommet-file.netlify.com/
  repo: https://github.com/metinsenturk/gatsby-starter-grommet-file
  description: Grommet-File is made with Grommet V2 and a blog starter
  tags:
    - Blog
    - Markdown
    - SEO
    - Portfolio
    - Styling:Grommet
  features:
    - Responsive Design
    - Pagination
    - Page creation
    - Content is Markdown files
    - Google Analytics
    - Grommet V2 User Interface
    - Support for RSS feed
    - SEO friendly
    - Mobile and responsive
    - Sitemap & Robots.txt generation
    - Optimized images with gatsby-image
- url: https://gatsby-wordpress-typescript-scss-blog.netlify.com/
  repo: https://github.com/sagar7993/gatsby-wordpress-typescript-scss-blog
  description: A Gatsby starter template for a WordPress blog, built using TypeScript, SCSS and Ant Design
  tags:
    - Blog
    - CMS:WordPress
    - CMS:Headless
    - Language:TypeScript
    - Pagination
    - PWA
    - SEO
    - Portfolio
    - Styling:SCSS
  features:
    - TypeScript for type-safe code
    - Source content from WordPress CMS
    - Auto generated Pagination for your WordPress Posts
    - Auto generated Navigation for next and previous post at the end Post
    - Auto generated pages for tags and categories sourced from WordPress
    - SCSS stylesheets
    - PWA with offline support
    - Ant Design for UI components and theming
    - Jest and Enzyme Testing framework support for snapshots and unit tests.
    - Responsive Design
    - Google Analytics
    - Comments using Staticman
    - Images within WordPress post/page content downloaded to static folder and transformed to webp format during build
    - Social widgets
    - Instagram feed of any profile (no API token needed)
    - Pinterest pin-it button on hovering on images (no API token needed)
    - Twitter timeline and follow button (no API token needed)
    - Facebook timeline and like button (no API token needed)
    - SEO friendly
    - Web app manifest
    - Mobile optimized and responsive
    - Sitemap.xml & Robots.txt generation
    - Optimized images with gatsby-image
    - Git pre-commit and pre-push hooks using Husky
    - TSLint formatting
    - Highly optimized with excellent lighthouse audit score
- url: https://gatsby-starter-typescript-deluxe.netlify.com/
  repo: https://github.com/gojutin/gatsby-starter-typescript-deluxe
  description: A Gatsby starter with TypeScript, Storybook, Styled Components, Framer Motion, Jest, and more.
  tags:
    - Language:TypeScript
    - Styling:CSS-in-JS
    - Storybook
    - SEO
    - Linting
    - Testing
  features:
    - TypeScript for type-safe code.
    - Styled-Components for all your styles.
    - Framer Motion for awesome animations.
    - gatsby-image and gatsby-transformer-sharp for optimized images.
    - gatsby-plugin-manifest + SEO component for an SEO-friendly PWA.
    - Storybook with add-ons for showing off your awesome components.
    - Jest and React Testing library for snapshots and unit tests.
    - ESLint (with TSLint and Prettier) to make your code look its best.
    - React Axe and React A11y for accessibility so that your site is awesome for everyone.
- url: https://gatsby-markdown-blog-starter.netlify.com/
  repo: https://github.com/ammarjabakji/gatsby-markdown-blog-starter
  description: GatsbyJS v2 starter for creating a markdown blog. Based on Gatsby Advanced Starter.
  tags:
    - Blog
    - Markdown
    - SEO
    - PWA
  features:
    - Gatsby v2 support
    - Responsive Design
    - Pagination
    - Content is Markdown files
    - Google Analytics
    - Support for RSS feed
    - SEO friendly
    - Sitemap & Robots.txt generation
    - Sass support
    - Css Modules support
    - Web App Manifest
    - Offline support
    - htaccess support
    - Typography.js
    - Integration with Social Media
- url: https://blogerist.netlify.com
  repo: https://github.com/bvlktech/blogerist
  description: Starter blog built with GatsbyJS
  tags:
    - Blog
    - Markdown
    - SEO
    - PWA
  features:
    - A simple landing page with blog functionality built with Netlify CMS
    - Create Blog posts from Netlify CMS
    - Uses SCSS for styling
    - Blazing fast loading times thanks to pre-rendered HTML and automatic chunk loading of JS files
    - Uses gatbsy-image with Netlify-CMS preview support
    - Separate components for everything
    - Netlify deploy configuration
    - Netlify forms functionality
    - Discus commenting added to each blog post
    - Perfect score on Lighthouse for SEO, Accessibility and Performance
    - ..and more
- url: https://gatsby-starter-bloomer-db0aaf.netlify.com
  repo: https://github.com/zlutfi/gatsby-starter-bloomer
  description: Barebones starter website with Bloomer React components for Bulma.
  tags:
    - PWA
    - Styling:Bulma
    - Styling:SCSS
  features:
    - Bloomer React Commponents
    - Bulma CSS Framework
    - Uses SCSS for styling
    - Font Awesome Support
    - Progressive Web App
- url: https://gatsby-starter-mdbreact.netlify.com
  repo: https://github.com/zlutfi/gatsby-starter-mdbreact
  description: Barebones starter website with Material Design Bootstrap React components.
  tags:
    - PWA
    - Styling:Bootstrap
    - Styling:Material
    - Styling:SCSS
  features:
    - MDBReact React Commponents
    - Bootstrap CSS Framework with Material Design Bootstrap styling
    - Uses SCSS for styling
    - Font Awesome Support
    - Progressive Web App
- url: https://gatsby-starter-monolith.netlify.com
  repo: https://github.com/danspratling/gatsby-starter-monolith
  description: A Gatsby Starter designed to work with monolith. Monolith is a workspace starter which provides a good base to begin a medium-large (multisite) project
  tags:
    - Language:TypeScript
    - Storybook
    - Styling:CSS-in-JS
  features:
    - A minimal site with the option to add loads of functionality
    - Based on the Monolith repo to provide an easy starting point for large projects https://github.com/danspratling/monolith
    - Uses Theme-UI to handle theming and styling
    - Uses TypeScript to encourage good coding
    - Uses Storybook to encourage visual testing
    - This site is set up with all 3 of the above working together. This makes it really easy to jump in and start a project while still having very few restrictions
- url: https://gatsby-starter-ts-pwa.netlify.com/
  repo: https://github.com/markselby9/gatsby-starter-typescript-pwa
  description: The default Gatsby starter fork with TypeScript and PWA support added
  tags:
    - Language:TypeScript
    - PWA
  features:
    - Minumum changes based on default starter template for TypeScript and PWA
    - Added TypeScript support with eslint and tsc check
    - Support GitHub Actions CI/CD workflow (beta)
- url: https://iceberg-gatsby-multilang.netlify.com/
  repo: https://github.com/diogorodrigues/iceberg-gatsby-multilang
  description: Gatsby multi-language starter. Internationalization / i18n without third party plugins or packages for Posts and Pages. Different URLs dependending on the language. Focused on SEO, PWA, Image Optimization, Styled Components and more. This starter is also integrate with Netlify CMS to manage all pages, posts and images.
  tags:
    - Blog
    - CMS:Headless
    - CMS:Netlify
    - i18n
    - Netlify
    - Markdown
    - Pagination
    - PWA
    - SEO
    - Styling:CSS-in-JS
  features:
    - Translations by using GraphQL, hooks and context API
    - Content in markdown for pages and posts in different languages
    - General translations for any content
    - Creation of menu by using translations and GraphQL
    - Netlify CMS to manage all pages, posts and images
    - Styled Components to styles
    - All important seetings for speedy and optimized images
    - Blog Posts list with pagination
    - Focus on SEO
    - PWA
- url: https://flexible-gatsby.netlify.com/
  repo: https://github.com/wangonya/flexible-gatsby
  description: A simple and clean theme for Gatsby
  tags:
    - Blog
    - Markdown
  features:
    - Google Analytics
    - Simple design
    - Markdown support
- url: https://gatsby-starter-leaflet.netlify.com/
  repo: https://github.com/colbyfayock/gatsby-starter-leaflet
  description: A Gatsby starter with Leafet!
  tags:
    - Landing Page
    - Linting
    - Styling:SCSS
    - Testing
  features:
    - Simply landing page to get started with Leaflet
    - Includes Leaflet and React Leaflet
    - Starts with some basic Sass stylesheets for styling
    - Linting and testing preconfigured
- url: https://gatsby-starter-luke.netlify.com/
  repo: https://github.com/lukethacoder/luke-gatsby-starter
  description: An opinionated starter using TypeScript, styled-components (emotion flavoured), React Hooks & react-spring. Built as a BYOS (bring your own source) so you can get up and running with whatever data you choose.
  tags:
    - Language:TypeScript
    - Transitions
    - Styling:CSS-in-JS
    - Linting
  features:
    - TypeScript
    - react-spring animations
    - BYOS (bring your own source)
    - Emotion for styling components
    - Minimal Design
    - React Hooks (IntersectionObserver, KeyUp, LocalStorage)
- url: https://friendly-cray-96d631.netlify.com/
  repo: https://github.com/PABlond/Gatsby-TypeScript-Starter-Blog
  description: Project boilerplate of a blog app. The starter was built using Gatsby and TypeScript.
  tags:
    - Markdown
    - Language:TypeScript
    - SEO
    - PWA
    - Styling:SCSS
  features:
    - A complete responsive theme built wiss Scss
    - Easy editable posts in Markdown files
    - SEO component
    - Optimized with Google Lighthouse
- url: https://gatsby-starter-material-album.netlify.com
  repo: https://github.com/JoeTrubenstein/gatsby-starter-material-album
  description: A simple portfolio starter based on the Material UI Album Layout
  tags:
    - Gallery
    - Portfolio
    - Styling:Material
  features:
    - Pagination
    - Material UI
    - Exif Data Parsing
- url: https://peaceful-ptolemy-d7beb4.netlify.com
  repo: https://github.com/TRamos5/gatsby-contentful-starter
  description: A starter template for an awesome static blog utilizing Contentful as a CMS and deployed to Netlify.
  tags:
    - CMS:Contentful
    - CMS:Headless
    - Blog
    - Netlify
    - Markdown
    - Styling:CSS-in-JS
  features:
    - Netlify integration with pre built contact form
    - "CMS: Contentful integration with placeholders included"
    - Mobile friendly responsive design made to be customized or leave as is
    - Separate components for everything
    - ...and more
- url: https://gatsby-tailwind-emotion-starter-demo.netlify.com/
  repo: https://github.com/pauloelias/gatsby-tailwind-emotion-starter
  description: Gatsby starter using the latest Tailwind CSS and Emotion.
  tags:
    - Styling:Tailwind
    - Styling:CSS-in-JS
    - Styling:PostCSS
  features:
    - Tailwind CSS for rapid development
    - Emotion with `tailwind.macro` for flexible styled components
    - PostCSS configured out-of-the-box for when you need to write your own CSS
    - postcss-preset-env to write tomorrow's CSS today
    - Bare bones starter to help you hit the ground running
- url: https://gatsby-starter-grayscale-promo.netlify.com/
  repo: https://github.com/awesome1888/gatsby-starter-grayscale-promo
  description: one-page promo site
  tags:
    - Language:TypeScript
    - Styling:CSS-in-JS
    - Linting
    - Markdown
    - Onepage
    - CMS:Netlify
    - Landing Page
  features:
    - Styled-Components
    - NetlifyCMS
    - TypeScript
    - Basic design
- url: https://gatsby-starter-mdx-website-blog.netlify.com/
  repo: https://github.com/doakheggeness/gatsby-starter-mdx-website-blog
  description: Gatsby website and blog starter utilizing MDX for adding components to mdx pages and posts. Incorportates Emotion.
  tags:
    - MDX
    - Blog
    - Styling:CSS-in-JS
  features:
    - Create pages and posts using MDX
    - Incorporates the CSS-in-JS library Emotion
    - Visual effects
- url: https://gatsby-starter-zurgbot.netlify.com/
  repo: https://github.com/zurgbot/gatsby-starter-zurgbot
  description: The ultimate force of starter awesomeness in the galaxy of Gatsby
  tags:
    - Linting
    - PWA
    - SEO
    - Styling:Bulma
    - Styling:SCSS
    - Testing
  features:
    - Sass (SCSS Flavored) CSS
    - Bulma CSS Framework
    - React Helmet <head> Management
    - React Icons SVG Icon Components (Including Font Awesome and others)
    - Eslint for JS linting
    - Prettier for JS formatting
    - StyleLint for Scss linting and formatting
    - Jest for a test framework
    - Enzyme for testing with React
    - Husky for git hooks, particularlly precommit management
    - Lint Staged to run commands only on staged files
- url: https://martin2844.github.io/gatsby-starter-dev-portfolio/
  repo: https://github.com/martin2844/gatsby-starter-dev-portfolio
  description: A GatsbyJS minimalistic portfolio site, with a blog and about section
  tags:
    - Portfolio
    - Blog
    - Markdown
  features:
    - createPages API
    - Responsive
    - Minimalistic
    - Blazing fast (LINK)
    - Graphql queries
    - Sass
    - Markdown
- url: https://wataruoguchi-gatsby-starter-typescript-contentful.netlify.com/
  repo: https://github.com/wataruoguchi/gatsby-starter-typescript-contentful
  description: Simple TypeScript starter with Contentful Integration
  tags:
    - Language:TypeScript
    - CMS:Contentful
    - Netlify
    - Blog
  features:
    - Simple
    - TypeScript
    - Contentful
    - Supports Contentful Rich Text
    - Prettier & ESlint & StyleLint to format & check the code
    - Husky & lint-staged to automate checking
- url: https://gatsby-starter-point.netlify.com/
  repo: https://github.com/teaware/gatsby-starter-point
  description: A humble Gatsby starter for blog
  tags:
    - Blog
    - Markdown
    - Netlify
  features:
    - SASS
    - SEO
    - Dark Mode
    - Google Analytics
- url: https://gatsby-typescript-storybook-starter.netlify.com/
  repo: https://github.com/RobertoMSousa/gatsby-typescript-storybook-starter
  description: A gatsby starter with storybook, tags and eslint
  tags:
    - Language:TypeScript
    - Styling:CSS-in-JS
    - Storybook
    - Markdown
    - Linting
  features:
    - Storybook
    - Simple
    - TypeScript
    - Contentful
    - Prettier & ESlint & StyleLint to format & check the code
    - Storybook
    - Jest and React Testing library for snapshots and unit tests.
    - Styled-Components for all your styles.
- url: https://semantic-ui-docs-gatsby.netlify.com/
  repo: https://github.com/whoisryosuke/semantic-ui-docs-gatsby
  description: Documentation starter using Semantic UI and MDX
  tags:
    - Documentation
    - Linting
    - Markdown
    - MDX
    - PWA
    - SEO
  features:
    - Easy starter for documentation-style sites
    - Use SUI React components anywhere in MDX
    - SASS/LESS support
    - Live code component
    - Customizable sidebar
    - Offline-ready
    - Responsive design
    - Nodemon for restarting dev server on changes
    - Webpack aliasing for components, assets, etc
- url: https://gatsby-starter-saas-marketing.netlify.com/
  repo: https://github.com/keegn/gatsby-starter-saas-marketing
  description: A simple one page marketing site starter for SaaS companies and products
  tags:
    - Onepage
    - Styling:CSS-in-JS
    - Landing Page
  features:
    - Responsive
    - Netlify ready
    - Styled-Components
    - Minimal design and easy to customize
    - Great for software or product related marketing sites
<<<<<<< HEAD
- url: https://gatsby-strapi-starter.netlify.com/
  repo: https://github.com/jeremylynch/gatsby-strapi-starter
  description: Get started with strapi, bootstrap (reactstrap) and gatsby FAST!
  tags:
    - CMS:Strapi
    - Styling:Bootstrap
  features:
    - Strapi
    - Bootstrap
    - Reactstrap
=======
- url: https://kontent-template-gatsby-landing-page-photon.netlify.com
  repo: https://github.com/Simply007/kontent-template-gatsby-landing-page-photon
  description: Kentico Kontent based starter based on Photon starter by HTML5 UP
  tags:
    - CMS:Headless
    - CMS:Kontent
    - Netlify
    - Landing Page
    - HTML5UP
    - Styling:SCSS
  features:
    - Kentico Kontent Caas plafrorm as the data source
    - Landing page divided by section.
    - Support for code syntax highlighting
    - Includes plugins for easy, beautiful typography
    - Includes React Helmet to allow editing site meta tags
    - Includes plugins for offline support out of the box
    - Font awesome
    - Material Icons
    - CSS Grid
- url: https://gatsby-starter-typescript-blog-forms.netlify.com/
  repo: https://github.com/joerneu/gatsby-starter-typescript-blog-forms
  description: Gatsby starter for a website in TypeScript with a homepage, blog and forms
  tags:
    - Blog
    - Language:TypeScript
    - Linting
    - Markdown
    - MDX
    - CMS:Netlify
    - SEO
    - Styling:CSS-in-JS
  features:
    - TypeScript for type safety, IDE comfort and error checking during development and build time
    - ESLint and Prettier for safety and consistent code style
    - Uses the official Gatsby Blog Core theme for data processing
    - Functional components and React Hooks
    - SEO component with React Helmet
    - Minimal responsive styling with React Emotion that can easily be extended
    - Theming of components and Markdown (MDX) with Emotion Theming
    - Forms with Formite (React Hooks Form library)
    - Accessible UI components implemented with Reakit and styling based on mini.css
    - Netlify CMS to create and edit blog posts
    - Small bundle size
- url: https://gatsby-tailwind-styled-components-storybook-starter.netlify.com/
  repo: https://github.com/denvash/gatsby-tailwind-styled-components-storybook-starter
  description: Tailwind CSS + Styled-Components + Storybook starter for Gatsby
  tags:
    - Storybook
    - Styling:Tailwind
    - Styling:CSS-in-JS
    - Styling:PostCSS
    - Netlify
  features:
    - Tailwind CSS v1
    - Styled-Components v5
    - Storybook v5
    - PostCSS
    - Deploy Storybook
    - Documentation
- url: https://gatsby-tfs-starter.netlify.com/
  repo: https://github.com/tiagofsanchez/gatsby-tfs-starter
  description: a gatsby-advanced-starter with theme-ui styling
  tags:
    - RSS
    - SEO
    - Blog
    - MDX
  features:
    - React Helmet <head> Management
    - SVG Icon
- url: https://gatsby-lam.vaporwavy.io
  repo: https://github.com/vaporwavy/gatsby-london-after-midnight
  description: A custom, image-centric theme for Gatsby. Advanced from the Gatsby starter London.
  tags:
    - Blog
    - Portfolio
    - Gallery
    - SEO
    - Markdown
    - HTML5UP
    - CMS:Netlify
    - Styling:PostCSS
  features:
    - Support tags
    - Easily change the theme color
    - Post thumbnails in the homepage
    - Built with PostCSS
    - Made for image-centric portfolios
    - Based on London for Gatsby
- url: https://alipiry-gatsby-starter-typescript.netlify.com/
  repo: https://github.com/alipiry/gatsby-starter-typescript
  description: The default Gatsby starter with TypeScript
  tags:
    - Language:TypeScript
    - Linting
    - Netlify
  features:
    - Type Checking With TypeScript
    - Powerfull Linting With ESLint
- url: https://gatsby-typescript-tailwind.netlify.com/
  repo: https://github.com/impulse/gatsby-typescript-tailwind
  description: Gatsby starter with TypeScript and Tailwind CSS
  tags:
    - Language:TypeScript
    - Styling:Tailwind
    - Styling:PostCSS
    - Netlify
  features:
    - Simple
    - TSLint
    - Tailwind CSS v1
    - PostCSS + PurgeCSS
- url: https://gatsby-starter-blog-tailwindcss-demo.netlify.com/
  repo: https://github.com/andrezzoid/gatsby-starter-blog-tailwindcss
  description: Gatsby blog starter with TailwindCSS
  tags:
    - Blog
    - SEO
    - Markdown
    - Styling:Tailwind
    - Styling:PostCSS
  features:
    - Based on the official Gatsby starter blog
    - Uses TailwindCSS
    - Uses PostCSS
>>>>>>> c2711f88
<|MERGE_RESOLUTION|>--- conflicted
+++ resolved
@@ -4314,7 +4314,6 @@
     - Styled-Components
     - Minimal design and easy to customize
     - Great for software or product related marketing sites
-<<<<<<< HEAD
 - url: https://gatsby-strapi-starter.netlify.com/
   repo: https://github.com/jeremylynch/gatsby-strapi-starter
   description: Get started with strapi, bootstrap (reactstrap) and gatsby FAST!
@@ -4325,7 +4324,6 @@
     - Strapi
     - Bootstrap
     - Reactstrap
-=======
 - url: https://kontent-template-gatsby-landing-page-photon.netlify.com
   repo: https://github.com/Simply007/kontent-template-gatsby-landing-page-photon
   description: Kentico Kontent based starter based on Photon starter by HTML5 UP
@@ -4451,5 +4449,4 @@
   features:
     - Based on the official Gatsby starter blog
     - Uses TailwindCSS
-    - Uses PostCSS
->>>>>>> c2711f88
+    - Uses PostCSS