--- conflicted
+++ resolved
@@ -7061,7 +7061,6 @@
     - Blog posts page features a live filter tool
     - Uses site metadata to populate About page
     - Resume page generated using template Markdown files
-<<<<<<< HEAD
 - url: https://varunagrawal.github.io/gatsby-bootstrap-template/
   repo: https://github.com/varunagrawal/gatsby-bootstrap-template
   description: A minimalistic Gatsby starter template with Bootstrap 4 included. Great for getting started with Gatsby without worrying out styling.
@@ -7073,7 +7072,6 @@
     - Minimalistic, so nothing extra other than the barebones.
     - Boostrap 4 support out of the box.
     - Comes with React Helmet for adding site meta tags.
-=======
 - url: https://demo.websheets.co
   repo: https://github.com/tengkuhafidz/WebSheets-Listing-Page
   description: A listing website generator based on a standard Google Sheets template. Manage the branding, layout, and data of the site by just updating the Google Sheets.
@@ -7256,5 +7254,4 @@
     - Styled Components
     - SEO friendly components
     - Prebuilt events calendar
-    - Material UI
->>>>>>> 4e4d200a
+    - Material UI