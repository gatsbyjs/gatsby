--- conflicted
+++ resolved
@@ -5262,7 +5262,6 @@
     - Integrated navigation
     - Verbose (i.e., not D.R.Y.) GraphQL queries to get data from
     - Includes plugins for offline support out of the box
-<<<<<<< HEAD
 - url: https://gatsby-starter-docz-netlifycms.netlify.com/
   repo: https://github.com/colbyfayock/gatsby-starter-docz-netlifycms
   description: Quickly deploy Docz documentation powered by Netlify CMS!
@@ -5273,7 +5272,6 @@
   features:
     - Docz documentation powered by Gatsby
     - Netlify CMS to manage content
-=======
 - url: https://keanu-pattern.netlify.com/
   repo: https://github.com/Mr404Found/gatsby-keanu-blog
   description: A responsive and super simple gatsby portfolio starter and extendable for blog also used yaml parsing
@@ -5290,7 +5288,6 @@
     - Gatsby
     - yaml parsing
     - Automatic page Generation by adding content
->>>>>>> dd051768
 - url: https://gatsby-contentful-portfolio-blog.netlify.com/
   repo: https://github.com/escapemanuele/gatsby-contentful-blog-portfolio
   description: Simple gatsby starter for integration with Contentful. The result is a clean and nice website for businesses or freelancers with a blog and a portfolio.
