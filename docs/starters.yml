--- conflicted
+++ resolved
@@ -4601,13 +4601,11 @@
     - Styled Components
     - Coinbase, Fortmatic, Metamask, WalletConnect, and more
     - dFuse Blockchain Streaming and Notifications
-<<<<<<< HEAD
 - url: https://gatsby-starter-cafe.netlify.com
   repo: https://github.com/crolla97/gatsby-starter-cafe
   description: Gatsby starter for creating a single page cafe website using Contentful and Leaflet
   tags:
     - CMS:Contentful
-    - Leaflet
     - Styling:SCSS
     - Landing Page
     - Onepage
@@ -4616,7 +4614,6 @@
     - Instagram Feed
     - Contentful for menu item storage
     - Responsive design
-=======
 - url: https://gatsby-firebase-simple-auth.netlify.com/
   repo: https://github.com/marcomelilli/gatsby-firebase-simple-auth
   description: A simple Firebase Authentication Starter with protected routes
@@ -4626,5 +4623,4 @@
     - Styling:Tailwind
   features:
     - Authentication with Firebase
-    - Protected Routes with Authorization
->>>>>>> 54eadc88
+    - Protected Routes with Authorization