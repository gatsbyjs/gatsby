- url: https://wonism.github.io/
  repo: https://github.com/wonism/gatsby-advanced-blog
  description: n/a
  tags:
    - Portfolio
    - Redux
  features:
    - Blog post listing with previews (image + summary) for each blog post
    - Categories and tags for blog posts with pagination
    - Search post with keyword
    - Put react application / tweet into post
    - Copy some codes in post with clicking button
    - Portfolio
    - Resume
    - Redux for managing statement (with redux-saga / reselect)
- url: https://vagr9k.github.io/gatsby-advanced-starter/
  repo: https://github.com/Vagr9K/gatsby-advanced-starter
  description: Great for learning about advanced features and their implementations
  tags:
    - Styling:None
  features:
    - Does not contain any UI frameworks
    - Provides only a skeleton
    - Tags
    - Categories
    - Google Analytics
    - Disqus
    - Offline support
    - Web App Manifest
    - SEO
- url: https://gatsby-tailwind-emotion-starter.netlify.com/
  repo: https://github.com/muhajirframe/gatsby-tailwind-emotion-starter
  description: A Gatsby Starter with Tailwind CSS + Emotion JS
  tags:
    - Styling:Tailwind
  features:
    - Eslint Airbnb without semicolon and without .jsx extension
    - Offline support
    - Web App Manifest
- url: https://gatsby-starter-redux-firebase.netlify.com/
  repo: https://github.com/muhajirframe/gatsby-starter-redux-firebase
  description: A Gatsby + Redux + Firebase Starter. With Authentication
  tags:
    - Styling:None
    - Firebase
    - Client-side App
  features:
    - Eslint Airbnb without semicolon and without .jsx extension
    - Firebase
    - Web App Manifest
- url: https://dschau.github.io/gatsby-blog-starter-kit/
  repo: https://github.com/dschau/gatsby-blog-starter-kit
  description: n/a
  tags:
    - Blog
  features:
    - Blog post listing with previews for each blog post
    - Navigation between posts with a previous/next post button
    - Tags and tag navigation
- url: https://contentful-userland.github.io/gatsby-contentful-starter/
  repo: https://github.com/contentful-userland/gatsby-contentful-starter
  description: n/a
  tags:
    - Blog
    - Contentful
    - Headless CMS
  features:
    - Based on the Gatsby Starter Blog
    - Includes Contentful Delivery API for production build
    - Includes Contentful Preview API for development
- url: https://react-firebase-authentication.wieruch.com/
  repo: https://github.com/the-road-to-react-with-firebase/react-gatsby-firebase-authentication
  description: n/a
  tags:
    - Firebase
  features:
    - Sign In, Sign Up, Sign Out
    - Password Forget
    - Password Change
    - Protected Routes with Authorization
    - Realtime Database with Users
- url: http://dmwl.net/gatsby-hampton-theme
  repo: https://github.com/davad/gatsby-hampton-theme
  description: n/a
  tags:
    - Styling:CSS-in-JS
  features:
    - Eslint in dev mode with the airbnb config and prettier formatting rules
    - Emotion for CSS-in-JS
    - A basic blog, with posts under src/pages/blog
    - A few basic components (Navigation, Layout, Link wrapper around gatsby-link))
    - Based on gatsby-starter-gatsbytheme
- url: https://vagr9k.github.io/gatsby-material-starter/
  repo: https://github.com/Vagr9K/gatsby-material-starter
  description: n/a
  tags:
    - Styling:Material
  features:
    - React-MD for Material design
    - Sass/SCSS
    - Tags
    - Categories
    - Google Analytics
    - Disqus
    - Offline support
    - Web App Manifest
    - SEO
- url: https://xiaoxinghu.github.io/gatsby-orga/
  repo: https://github.com/xiaoxinghu/gatsby-orga
  description: n/a
  tags:
    - Orga
  features:
    - Parses org-mode files with Orga.
- url: http://2column-portfolio.surge.sh/
  repo: https://github.com/praagyajoshi/gatsby-starter-2column-portfolio
  description: n/a
  tags:
    - Portfolio
    - Styling:SCSS
  features:
    - Designed as a minimalistic portfolio website
    - Grid system using flexboxgrid
    - Styled using SCSS
    - Font icons using font-awesome
    - Google Analytics integration
    - Open Sans font using Google Fonts
    - Prerendered Open Graph tags for rich sharing
- url: https://prototypeinteractive.github.io/gatsby-react-boilerplate/
  repo: https://github.com/PrototypeInteractive/gatsby-react-boilerplate
  description: n/a
  tags:
    - Styling:Bootstrap
  features:
    - Basic configuration and folder structure
    - Uses PostCSS and Sass (with autoprefixer and pixrem)
    - Uses Bootstrap 4 grid
    - Leaves the styling to you
    - Uses data from local json files
    - Contains Node.js server code for easy, secure, and fast hosting
- url: http://capricious-spring.surge.sh/
  repo: https://github.com/noahg/gatsby-starter-blog-no-styles
  description: n/a
  tags:
    - Blog
    - Styling:None
  features:
    - Same as official gatsby-starter-blog but with all styling removed
- url: https://gatsby-starter-blog-demo.netlify.com/
  repo: https://github.com/gatsbyjs/gatsby-starter-blog
  description: official blog
  tags:
    - Official
    - Blog
  features:
    - Basic setup for a full-featured blog
    - Support for an RSS feed
    - Google Analytics support
    - Automatic optimization of images in Markdown posts
    - Support for code syntax highlighting
    - Includes plugins for easy, beautiful typography
    - Includes React Helmet to allow editing site meta tags
    - Includes plugins for offline support out of the box
- url: https://gatsby-starter-bloomer.netlify.com/
  repo: https://github.com/Cethy/gatsby-starter-bloomer
  description: n/a
  tags:
    - Styling:Bulma
  features:
    - Based on gatsby-starter-default
    - Bulma CSS Framework with its Bloomer react components
    - Font-Awesome icons
    - Includes a simple fullscreen hero w/ footer example
- url: https://gatsby-starter-bootstrap-netlify.netlify.com/
  repo: https://github.com/konsumer/gatsby-starter-bootstrap-netlify
  description: n/a
  tags:
    - Styling:Bootstrap
    - Netlify CMS
  features:
    - Very similar to gatsby-starter-netlify-cms, slightly more configurable (eg set site-title in gatsby-config) with Bootstrap/Bootswatch instead of bulma
- url: https://gatstrap.netlify.com/
  repo: https://github.com/jaxx2104/gatsby-starter-bootstrap
  description: n/a
  tags:
    - Styling:Bootstrap
  features:
    - Bootstrap CSS framework
    - Single column layout
    - Basic components like SiteNavi, SitePost, SitePage
- url: http://gatsby-bulma-storybook.surge.sh/
  repo: https://github.com/gvaldambrini/gatsby-starter-bulma-storybook
  description: n/a
  tags:
    - Styling:Bulma
    - Storybook
  features:
    - Storybook for developing components in isolation
    - Bulma and Sass support for styling
    - CSS modules
    - Prettier & eslint to format & check the code
    - Jest
- url: https://gatsby-starter-business.netlify.com/
  repo: https://github.com/v4iv/gatsby-starter-business
  description: n/a
  tags:
    - Styling:Bulma
    - PWA
    - Netlify CMS
    - Disqus
    - Search
    - Pagination
  features:
    - Complete Business Website Suite - Home Page, About Page, Pricing Page, Contact Page and Blog
    - Netlify CMS for Content Management
    - SEO Friendly (Sitemap, Schemas, Meta Tags, GTM etc)
    - Bulma and Sass Support for styling
    - Progressive Web App & Offline Support
    - Tags and RSS Feed for Blog
    - Disqus and Share Support
    - Elastic-Lunr Search
    - Pagination
    - Easy Configuration using `config.js` file
- url: https://haysclark.github.io/gatsby-starter-casper/
  repo: https://github.com/haysclark/gatsby-starter-casper
  description: n/a
  tags:
    - PWA
  features:
    - Page pagination
    - CSS
    - Tags
    - Google Analytics
    - Offline support
    - Web App Manifest
    - SEO
- url: http://gatsby-starter-ceevee.surge.sh/
  repo: https://github.com/amandeepmittal/gatsby-starter-ceevee
  description: n/a
  tags:
    - Portfolio
  features:
    - Based on the Ceevee site template, design by Styleshout
    - Single Page Resume/Portfolio site
    - Target audience Developers, Designers, etc.
    - Used CSS Modules, easy to manipulate
    - FontAwsome Library for icons
    - Responsive Design, optimized for Mobile devices
- url: https://gatsby-starter-contentful-i18n.netlify.com/
  repo: https://github.com/mccrodp/gatsby-starter-contentful-i18n
  description: n/a
  tags:
    - i18n
    - Contentful
    - Headless CMS
  features:
    - Localization (Multilanguage)
    - Dynamic content from Contentful CMS
    - Integrates i18n plugin starter and using-contentful repos
- url: http://cranky-edison-12166d.netlify.com/
  repo: https://github.com/datocms/gatsby-portfolio
  description: n/a
  tags:
    - DatoCMS
    - Headless CMS
  features:
    - Simple portfolio to quick start a site with DatoCMS
    - Contents and media from DatoCMS
    - Custom Sass style
    - SEO
- url: https://gatsby-deck.netlify.com/
  repo: https://github.com/fabe/gatsby-starter-deck
  description: n/a
  tags:
    - Presentation
  features:
    - Create presentations/slides using Gatsby.
    - Offline support.
    - Page transitions.
- url: https://gatsby-starter-default-i18n.netlify.com/
  repo: https://github.com/angeloocana/gatsby-starter-default-i18n
  description: n/a
  tags:
    - i18n
  features:
    - localization (Multilanguage)
- url: https://gatsby-starter-default-demo.netlify.com/
  repo: https://github.com/gatsbyjs/gatsby-starter-default
  description: official default
  tags:
    - Official
  features:
    - Comes with React Helmet for adding site meta tags
    - Includes plugins for offline support out of the box
- url: http://gatsby-dimension.surge.sh/
  repo: https://github.com/codebushi/gatsby-starter-dimension
  description: Single page starter based on the Dimension site template
  tags:
    - Portfolio
    - HTML5UP
    - Styling:SCSS
  features:
    - Designed by HTML5 UP
    - Simple one page site that’s perfect for personal portfolios
    - Fully Responsive
    - Styling with SCSS
- url: https://gatsby-docs-starter.netlify.com/
  repo: https://github.com/ericwindmill/gatsby-starter-docs
  description: n/a
  tags:
    - Documentation
    - Styling:CSS-in-JS
  features:
    - All the features from gatsby-advanced-starter, plus
    - Designed for Documentation / Tutorial Websites
    - ‘Table of Contents’ Component, Auto generates ToC from posts - just follow the file frontmatter conventions from markdown files in ‘lessons’.
    - Styled Components w/ ThemeProvider
    - Basic UI
    - A few extra components
    - Custom prismjs theme
    - React Icons
- url: https://parmsang.github.io/gatsby-starter-ecommerce/
  repo: https://github.com/parmsang/gatsby-starter-ecommerce
  description: no description yet
  tags:
    - Styling:Semantic
    - Stripe
    - Moltin
  features:
    - Uses the Moltin eCommerce Api
    - React 16 (gatsby-plugin-react-next)
    - Stripe checkout
    - Semantic-UI
    - Styled components
    - Google Analytics - (you enter the tracking-id)
    - React-headroom
    - Eslint & Prettier. Uses Airbnb JavaScript Style Guide
    - Authentication via Moltin (Login and Register)
- url: http://gatsby-forty.surge.sh/
  repo: https://github.com/codebushi/gatsby-starter-forty
  description: Multi-page starter based on the Forty site template
  tags:
    - Styling:SCSS
    - HTML5UP
  features:
    - Designed by HTML5 UP
    - Colorful homepage, and also includes a Landing Page and Generic Page components.
    - Many elements are available, including buttons, forms, tables, and pagination.
    - Custom grid made with CSS Grid
    - Styling with SCSS
- url: https://themes.gatsbythemes.com/gatsby-starter/
  repo: https://github.com/saschajullmann/gatsby-starter-gatsbythemes
  description: n/a
  tags:
    - Styling:CSS-in-JS
    - Blog
  features:
    - CSS-in-JS via Emotion.
    - Jest and Enzyme for testing.
    - Eslint in dev mode with the airbnb config and prettier formatting rules.
    - React 16.
    - A basic blog, with posts under src/pages/blog. There’s also a script which creates a new Blog entry (post.sh).
    - Data per JSON files.
    - A few basic components (Navigation, Footer, Layout).
    - Layout components make use of Styled-System.
    - Google Analytics (you just have to enter your tracking-id).
    - Gatsby-Plugin-Offline which includes Service Workers.
    - Prettier for a uniform codebase.
    - Normalize css (7.0).
    - Feather icons.
    - Font styles taken from Tachyons.
- url: https://gcn.netlify.com/
  repo: https://github.com/ryanwiemer/gatsby-starter-gcn
  description: A starter template to build amazing static websites with Gatsby, Contentful and Netlify
  tags:
    - Contentful
    - Headless CMS
    - Blog
    - Netlify Form
    - Styling:CSS-in-JS
  features:
    - Contentful integration with ready to go placeholder content
    - Netlify integration including a pre-built contact form
    - Minimal responsive design - made to customize or tear apart
    - Pagination logic
    - Styled components
    - SEO Friendly Component
    - JSON-LD Schema
    - OpenGraph sharing support
    - Sitemap Generation
    - Google Analytics
    - Progressive Web app
    - Offline Support
    - RSS Feed
    - Gatsby Standard module for linting JavaScript with StandardJS
    - Stylelint support for Styled Components to lint the CSS in JS
- url: https://alampros.github.io/gatsby-starter-grommet/
  repo: https://github.com/alampros/gatsby-starter-grommet
  description: n/a
  tags:
    - Styling:Grommet
  features:
    - Barebones configuration for using the Grommet design system
    - Uses Sass (with CSS modules support)
- url: https://gatsby-starter-hello-world-demo.netlify.com/
  repo: https://github.com/gatsbyjs/gatsby-starter-hello-world
  description: official hello world
  tags:
    - Official
  features:
    - A no-frills Gatsby install
    - No plugins, no boilerplate
    - Great for advanced users
- url: https://gatsby-starter-hero-blog.greglobinski.com/
  repo: https://github.com/greglobinski/gatsby-starter-hero-blog
  description: no description yet
  tags:
    - Styling:PostCSS
    - SEO
    - Markdown
  features:
    - Easy editable content in Markdown files (posts, pages and parts)
    - CSS with `styled-jsx` and `PostCSS`
    - SEO (sitemap generation, robot.txt, meta and OpenGraph Tags)
    - Social sharing (Twitter, Facebook, Google, LinkedIn)
    - Comments (Facebook)
    - Images lazy loading and `webp` support (gatsby-image)
    - Post categories (category based post list)
    - Full text searching (Algolia)
    - Contact form (Netlify form handling)
    - Form elements and validation with `ant-design`
    - RSS feed
    - 100% PWA (manifest.webmanifest, offline support, favicons)
    - Google Analytics
    - App favicons generator (node script)
    - Easy customizable base styles via `theme` object generated from `yaml` file (fonts, colors, sizes)
    - React v.16.3 (gatsby-plugin-react-next)
    - Components lazy loading (social sharing)
    - ESLint (google config)
    - Prettier code styling
    - Webpack `BundleAnalyzerPlugin`
- url: https://gatsby-starter-i18n-lingui.netlify.com/
  repo: https://github.com/dcroitoru/gatsby-starter-i18n-lingui
  description: n/a
  tags:
    - i18n
  features:
    - Localization (Multilanguage) provided by js-lingui
    - Message extraction
    - Avoids code duplication - generates pages for each locale
    - Possibility of translated paths
- url: https://lumen.netlify.com/
  repo: https://github.com/alxshelepenok/gatsby-starter-lumen
  description: n/a
  tags:
    - RSS
    - Disqus
  features:
    - Lost Grid.
    - Beautiful typography inspired by matejlatin/Gutenberg.
    - Mobile-First approach in development.
    - Stylesheet built using Sass and BEM-Style naming.
    - Syntax highlighting in code blocks.
    - Sidebar menu built using a configuration block.
    - Archive organized by tags and categories.
    - Automatic RSS generation.
    - Automatic Sitemap generation.
    - Offline support.
    - Google Analytics support.
    - Disqus Comments support.
- url: https://minimal-blog.netlify.com/
  repo: https://github.com/LekoArts/gatsby-starter-minimal-blog
  description: This starter is part of a german tutorial series on Gatsby. The starter will change over time to use more advanced stuff (feel free to express your ideas in the repository). Its first priority is a minimalistic style coupled with a lot of features for the content.
  tags:
    - Blog
  features:
    - Minimal and clean white layout
    - Offline Support, WebApp Manifest, SEO
    - Automatic Favicons
    - Typography.js
- url: https://gatsby-starter-modern-demo.netlify.com/
  repo: https://github.com/kripod/gatsby-starter-modern
  description: no description yet
  tags:
    - Linting
  features:
    - A set of strict linting rules (based on the Airbnb JavaScript Style Guide)
    - Encourage automatic code formatting
    - Prefer using Yarn for package management
    - Use EditorConfig to maintain consistent coding styles between different editors and IDEs
    - Integration with Visual Studio Code
    - Based on gatsby-starter-default
- url: https://gatsby-netlify-cms.netlify.com/
  repo: https://github.com/netlify-templates/gatsby-starter-netlify-cms
  description: n/a
  tags:
    - Blog
    - Styling:Bulma
    - Netlify CMS
  features:
    - A simple blog built with Netlify CMS
    - Basic directory organization
    - Uses Bulma for styling
    - Visit the repo to learn how to set up authentication, and begin modeling your content.
- url: https://gatsby-starter-personal-blog.greglobinski.com/
  repo: https://github.com/greglobinski/gatsby-starter-personal-blog
  description: n/a
  tags:
    - Blog
    - Markdown
    - Algolia
    - Netlify Form
    - Styling:Material
  features:
    - Ready to use, but easily customizable a fully equipped theme starter
    - Easy editable content in Markdown files (posts, pages and parts)
    - ‘Like an app’ layout transitions
    - Easily restyled through theme object
    - Styling with JSS
    - Page transitions
    - Comments (Facebook)
    - Post categories
    - Post list filtering
    - Full text searching (Algolia)
    - Contact form (Netlify form handling)
    - Material UI (@next)
    - RSS feed
    - Full screen mode
    - User adjustable articles’ body copy font size
    - Social sharing (Twitter, Facebook, Google, LinkedIn)
    - PWA (manifes.json, offline support, favicons)
    - Google Analytics
    - Favicons generator (node script)
    - Components leazy loading with AsyncComponent (social sharing, info box)
    - ESLint (google config)
    - Prettier code styling
    - Custom webpack CommonsChunkPlugin settings
    - Webpack BundleAnalyzerPlugin
- url: http://gatsby-photon.surge.sh/
  repo: https://github.com/codebushi/gatsby-starter-photon
  description: Single page starter based on the Photon site template
  tags:
    - HTML5UP
    - Styling:SCSS
  features:
    - Designed by HTML5 UP
    - Single Page, Responsive Site
    - Custom grid made with CSS Grid
    - Styling with SCSS
- url: https://portfolio-bella.netlify.com/
  repo: https://github.com/LekoArts/gatsby-starter-portfolio-bella
  description: A portfolio starter for Gatsby. The target audience are designers and photographers. The light themed website shows your work with large images & big typography. The Onepage is powered by the Headless CMS Prismic.io. and has programmatically created pages for your projects. General settings and colors can be changed in a config & theme file.
  tags:
    - Portfolio
    - Prismic
    - Headless CMS
    - Styling:CSS-in-JS
    - Onepage
    - PWA
  features:
    - Big typography & images
    - White theme
    - Prismic.io as CMS
    - Emotion for styling + Emotion-Grid
    - One-page layout with sub-pages for case studies
    - Easily configurable
    - And other good stuff (SEO, Offline Support, WebApp Manifest Support)
- url: https://cara.lekoarts.de
  repo: https://github.com/LekoArts/gatsby-starter-portfolio-cara
  description: A portfolio starter for Gatsby. The target audience are designers and photographers. The playful & colorful Onepage has beautiful parallax effects (made possible by React Spring) and has a Hero, Projects, About and Contact section. The styling is defined by TailwindCSS which enables easy edits and a consistent look. General settings and colors can be changed in a config & theme file.
  tags:
    - Portfolio
    - Onepage
    - Styling:CSS-in-JS
    - Styling:Tailwind
    - PWA
  features:
    - React Spring
    - TailwindCSS & Styled Components
    - Uses tailwind.macro (Babel macro) for easy TailwindCSS styling
    - Playful & Colorful One-Page website with Parallax effect
    - Easily configurable
    - And other good stuff (SEO, Responsive images, Offline Support, WebApp Manifest Support)
- url: https://emilia.lekoarts.de
  repo: https://github.com/LekoArts/gatsby-starter-portfolio-emilia
  description: A portfolio starter for Gatsby. The target audience are designers and photographers. The dark themed website shows your work with large images in a grid-layout (powered by CSS Grid). The transition effects on the header add a playful touch to the overall minimal design. The website has programmatically created pages for your projects (with automatic image import). General settings and colors can be changed in a config & theme file.
  tags:
    - Portfolio
    - PWA
    - Transitions
    - MDX
    - Styling:CSS-in-JS
  features:
    - Focus on big images (with gatsby-image)
    - Dark Theme with HeroPatterns Header
    - CSS Grid and styled-components
    - Page transitions
    - react-spring animations
    - One-Page layout with sub-pages for projects
    - Create your projects in MDX (automatic import of images)
    - And other good stuff (SEO, Offline Support, WebApp Manifest Support)
- url: https://emma.lekoarts.de
  repo: https://github.com/LekoArts/gatsby-starter-portfolio-emma
  description: A portfolio starter for Gatsby. The target audience are designers and photographers. The light themed website shows your work with large images in a full-width grid-layout. Choose color overlays for card items and your projects. The website has three pages (Index, About, Contact) and programmatically created pages for your projects. General settings and colors can be changed in a config & theme file.
  tags:
    - Portfolio
    - MDX
    - Transitions
    - Styling:CSS-in-JS
    - PWA
  features:
    - Full-width photo grid-layout (with gatsby-image)
    - Minimalistic light theme with large images
    - Create your projects in MDX
    - Styling with styled-components
    - react-spring animations
    - Easily configurable
    - And other good stuff (SEO, Offline Support, WebApp Manifest Support)
- url: https://gatsby-starter-procyon.netlify.com/
  repo: https://github.com/danielmahon/gatsby-starter-procyon
  description: n/a
  tags:
    - PWA
    - GraphCMS
    - Headless CMS
    - Apollo Client
    - Styling:Material
    - Netlify Identity
  features:
    - Gatsby + ReactJS (server side rendering)
    - GraphCMS Headless CMS
    - DraftJS (in-place) Medium-like Editing
    - Apollo GraphQL (client-side)
    - Local caching between builds
    - Material-UI (layout, typography, components, etc)
    - Styled-Components™-like API via Material-UI
    - Netlify Deployment Friendly
    - Netlify Identity Authentication (enables editing)
    - Automatic versioning, deployment and CHANGELOG
    - Automatic rebuilds with GraphCMS and Netlify web hooks
    - PWA (Progressive Web App)
    - Google Fonts
- url: http://gatsby-starter-product-guy.surge.sh/
  repo: https://github.com/amandeepmittal/gatsby-starter-product-guy
  description: n/a
  tags:
    - Portfolio
  features:
    - Single Page
    - A portfolio Developers and Product launchers alike
    - Using Typography.js easy to switch fonts
    - All your Project/Portfolio Data in Markdown, server by GraphQL
    - Responsive Design, optimized for Mobile devices
- url: https://caki0915.github.io/gatsby-starter-redux/
  repo: https://github.com/caki0915/gatsby-starter-redux
  description: n/a
  tags:
    - Styling:CSS-in-JS
    - Redux
  features:
    - Redux and Redux-devtools.
    - Emotion with a basic theme and SSR
    - Typography.js
    - Eslint rules based on Prettier and Airbnb
- url: http://gatsby-stellar.surge.sh/
  repo: https://github.com/codebushi/gatsby-starter-stellar
  description: Single page starter based on the Stellar site template
  tags:
    - HTML5UP
    - Styling:SCSS
  features:
    - Designed by HTML5 UP
    - Scroll friendly, responsive site. Can be used as a single or multi-page site.
    - Sticky Navigation when scrolling.
    - Scroll spy and smooth scrolling to different sections of the page.
    - Styling with SCSS
- url: http://gatsby-strata.surge.sh/
  repo: https://github.com/codebushi/gatsby-starter-strata
  description: Single page starter based on the Strata site template
  tags:
    - Portfolio
    - HTML5UP
    - Styling:SCSS
  features:
    - Designed by HTML5 UP
    - Super Simple, single page portfolio site
    - Lightbox style React photo gallery
    - Fully Responsive
    - Styling with SCSS
- url: https://gatsby-starter-strict.netlify.com/
  repo: https://github.com/kripod/gatsby-starter-strict
  description: n/a
  tags:
    - Linting
  features:
    - A set of strict linting rules (based on the Airbnb JavaScript Style Guide)
    - lint script
    - Encourage automatic code formatting
    - format script
    - Prefer using Yarn for package management
    - Use EditorConfig to maintain consistent coding styles between different editors and IDEs
    - Integration with Visual Studio Code
    - Pre-configured auto-formatting on file save
    - Based on gatsby-starter-default
- url: https://gatsby-tachyons.netlify.com/
  repo: https://github.com/pixelsign/gatsby-starter-tachyons
  description: no description yet
  tags:
    - Styling:Tachyons
  features:
    - Based on gatsby-starter-default
    - Using Tachyons for CSS.
- url: https://quizzical-mcclintock-0226ac.netlify.com/
  repo: https://github.com/taylorbryant/gatsby-starter-tailwind
  description: n/a
  tags:
    - Styling:Tailwind
  features:
    - Based on gatsby-starter-default
    - Tailwind CSS Framework
    - Removes unused CSS with Purgecss
    - Includes responsive navigation and form examples
- url: http://portfolio-v3.surge.sh/
  repo: https://github.com/amandeepmittal/gatsby-portfolio-v3
  description: n/a
  tags:
    - Portfolio
  features:
    - Single Page, Timeline View
    - A portfolio Developers and Product launchers
    - Bring in Data, plug-n-play
    - Responsive Design, optimized for Mobile devices
    - Seo Friendly
    - Uses Flexbox
- url: https://gatsby-starter-typescript-plus.netlify.com/
  repo: https://github.com/resir014/gatsby-starter-typescript-plus
  description: This is a starter kit for Gatsby.js websites written in TypeScript. It includes the bare essentials for you to get started (styling, Markdown parsing, minimal toolset).
  tags:
    - Styling:CSS-in-JS
    - TypeScript
    - Markdown
  features:
    - TypeScript
    - TSLint (with custom TSLint rules)
    - Markdown rendering with Remark
    - Basic component structure
    - Styling with emotion
- url: https://haysclark.github.io/gatsby-starter-typescript/
  repo: https://github.com/haysclark/gatsby-starter-typescript
  description: n/a
  tags:
    - TypeScript
  features:
    - TypeScript
- url: https://fabien0102-gatsby-starter.netlify.com/
  repo: https://github.com/fabien0102/gatsby-starter
  description: n/a
  tags:
    - TypeScript
    - Styling:Semantic
  features:
    - Semantic-ui for styling
    - TypeScript
    - Offline support
    - Web App Manifest
    - Jest/Enzyme testing
    - Storybook
    - Markdown linting
- url: https://gatsby-starter-wordpress.netlify.com/
  repo: https://github.com/GatsbyCentral/gatsby-starter-wordpress
  description: Gatsby starter using WordPress as the content source.
  tags:
    - Styling:CSS-in-JS
    - Wordpress
  features:
    - All the features from gatsby-advanced-starter, plus
    - Leverages the WordPress plugin for Gatsby for data
    - Configured to work with WordPress Advanced Custom Fields
    - Auto generated Navigation for your Wordpress Pages
    - Minimal UI and Styling — made to customize.
    - Styled Components
- url: https://www.concisejavascript.org/
  repo: https://github.com/rwieruch/open-crowd-fund
  description: n/a
  tags:
    - Stripe
    - Firebase
  features:
    - Open source crowdfunding for your own ideas
    - Alternative for Kickstarter, GoFundMe, etc.
    - Secured Credit Card payments with Stripe
    - Storing of funding information in Firebase
- url: https://www.verious.io/
  repo: https://github.com/cpinnix/verious-boilerplate
  description: n/a
  tags:
    - Styling:Other
  features:
    - Components only. Bring your own data, plugins, etc.
    - Bootstrap inspired grid system with Container, Row, Column components.
    - Simple Navigation and Dropdown components.
    - Baseline grid built in with modular scale across viewports.
    - Abstract measurements utilize REM for spacing.
    - One font to rule them all, Helvetica.
- url: https://ganevru.github.io/gatsby-starter-blog-grommet
  repo: https://github.com/Ganevru/gatsby-starter-blog-grommet
  description: GatsbyJS v2 starter for creating a blog. Based on Grommet v2 UI.
  tags:
    - Blog
    - Markdown
    - Styling:Grommet
  features:
    - Grommet v2 UI
    - Easily configurable - see site-config.js in the root
    - Blog posts previews in card style
    - Responsive Design, optimized for Mobile devices
    - styled-components
    - JavaScript Standard Style
- url: https://happy-pare-dff451.netlify.com/
  repo: https://github.com/fhavrlent/gatsby-contentful-typescript-starter
  description: Contentful and TypeScript starter based on default starter.
  tags:
    - Contentful
    - Headless CMS
    - TypeScript
    - Styling:CSS-in-JS
  features:
    - Based on default starter
    - TypeScript
    - CSS in JS (Emotion)
    - Contentful
- url: https://xylo-gatsby-bulma-starter.netlify.com/
  repo: https://github.com/xydac/xylo-gatsby-bulma-starter
  description: Gatsby v2 Starter with Bulma based on default starter.
  tags:
    - Styling:SCSS
    - Styling:Bulma
  features:
    - Based on default starter
    - Bulma Css
    - Sass based Styling
- url: https://maxpou.github.io/gatsby-starter-morning-dew/
  repo: https://github.com/maxpou/gatsby-starter-morning-dew
  description: Gatsby v2 blog starter
  tags:
    - Blog
    - Markdown
    - PWA
    - Disqus
    - SEO
    - Styling:CSS-in-JS
  features:
    - Blog post listing with previews (image + summary) for each blog post
    - Fully configurable
    - Multilang support (blog post only)
    - Syntax highlighting
    - css-in-js (with styled-components)
    - Fully Responsive
    - Tags
    - Google Analytics
    - Disqus comments support
    - Offline support
    - Web App Manifest
    - ESLint
    - Prettier
    - Travis CI
- url: https://gatsby-starter-blog-jumpalottahigh.netlify.com/
  repo: https://github.com/jumpalottahigh/gatsby-starter-blog-jumpalottahigh
  description: Gatsby v2 blog starter with SEO, search, filter, reading progress, mobile menu fab
  tags:
    - Blog
    - Markdown
  features:
    - Blog post listing with previews (image + summary) for each blog post
    - Google structured data
    - Mobile-friendly menu toggled with a floating action button (FAB)
    - Article read progress
    - User feedback component
- url: https://i18n.smakosh.com/
  repo: https://github.com/smakosh/gatsby-starter-i18n
  description: Gatsby v2 Starter with i18n using react-intl and more cool features.
  tags:
    - Styling:CSS-in-JS
    - i18n
    - Formik
    - Yup
    - Netlify Form
  features:
    - Based on default starter
    - i18n with rtl text
    - Stateless components using Recompose
    - Font changes depending on the chosen language
    - SEO (meta tags, openGraph, structured data, twitter and more...)
- url: https://gatsby-starter-mate.netlify.com
  repo: https://github.com/EmaSuriano/gatsby-starter-mate
  description: A portfolio starter for Gatsby integrated with Contentful CMS.
  tags:
    - Styling:CSS-in-JS
    - Contentful
    - Headless CMS
    - Portfolio
  features:
    - Gatsby v2
    - Rebass (Styled-components system)
    - React Reveal
    - Dynamic content from Contentful
    - Offline support
    - PWA ready
    - SEO
    - Responsive design
    - Icons from font-awesome
    - Netlify Deployment Friendly
    - Medium integration
    - Social sharing (Twitter, Facebook, Google, LinkedIn)
- url: https://gatsby-starter-typescript-sass.netlify.com
  repo: https://github.com/tdharmon/gatsby-starter-typescript-sass
  description: A basic starter with Typescript and Sass built in
  tags:
    - TypeScript
    - Styling:SCSS
    - Linting
  features:
    - TypeScript and Sass support
    - TS linter with basic react rules
- url: https://gatsby-simple-contentful-starter.netlify.com/
  repo: https://github.com/cwlsn/gatsby-simple-contentful-starter
  description: A simple starter to display Contentful data in Gatsby, ready to deploy on Netlify. Comes with a detailed article detailing the process.
  tags:
    - Contentful
    - Headless CMS
    - Markdown
    - Styling:CSS-in-JS
  features:
    - Gatsby v2
    - Query Contentful data via Gatsby's GraphQL
    - Styled-Components for CSS-in-JS
    - Simple format, easy to create your own site quickly
    - React Helmet for Header Modification
    - Remark for loading Markdown into React
- url: https://gatsby-blog-cosmicjs.netlify.com/
  repo: https://github.com/cosmicjs/gatsby-blog-cosmicjs
  description: Blog that utilizes the power of the Cosmic JS headless CMS for easy content management
  tags:
    - Cosmic JS
    - Headless CMS
    - Blog
  features:
    - Uses the Cosmic JS Gatsby source plugin
- url: https://cosmicjs-gatsby-starter.netlify.com/
  repo: https://github.com/cosmicjs/gatsby-starter
  description: Simple Gatsby starter connected to the Cosmic JS headless CMS for easy content management
  tags:
    - Cosmic JS
    - Headless CMS
  features:
    - Uses the Cosmic JS Gatsby source plugin
- url: https://www.gatsby-typescript-template.com/
  repo: https://github.com/ikeryo1182/gatsby-typescript-template
  description: This is a standard starter with Typescript, TSLint, Prettier, Lint-Staged(Husky) and Sass
  tags:
    - TypeScript
    - Linting
    - Styling:SCSS
  features:
    - Category and Tag for post
    - Type Safe by TypeScript
    - Format Safe by TSLint and Prettier with Lint-Staged(Husky)
- url: https://zandersparrow.github.io/gatsby-simple-redux/
  repo: https://github.com/zandersparrow/gatsby-simple-redux
  description: The default starter plus redux
  tags:
    - Redux
  features:
    - Minimal starter based on the official default
    - Includes redux and a simple counter example
- url: https://gatsby-casper.netlify.com/
  repo: https://github.com/scttcper/gatsby-casper
  description: This is a starter blog that looks like the Ghost.io default theme, casper.
  tags:
    - Blog
    - TypeScript
    - Styling:CSS-in-JS
  features:
    - Emotion CSS-in-JS
    - Typescript
    - Author and tag pages
    - RSS
- url: https://gatsby-universal.netlify.com
  repo: https://github.com/fabe/gatsby-universal
  description: An opinionated Gatsby v2 starter for state-of-the-art marketing sites
  tags:
    - Transitions
    - PWA
    - Styling:CSS-in-JS
    - Linting
    - Markdown
    - SEO
  features:
    - Page Transitions
    - IntersectionObserver, component-based
    - React Context for global UI state
    - styled-components v4
    - Generated media queries for easy use
    - Optimized with Google Lighthouse (100/100)
    - Offline support
    - Manifest support
    - Sitemap support
    - All favicons generated
    - SEO (with Schema JSONLD) & Social Tags
    - Prettier
    - ESLint
- url: https://gatsby-starter-prismic.netlify.com/
  repo: https://github.com/LekoArts/gatsby-starter-prismic
  description: A typography-heavy & light-themed Gatsby Starter which uses the Headless CMS Prismic.
  tags:
    - Prismic
    - Headless CMS
    - Styling:CSS-in-JS
    - SEO
    - Blog
    - PWA
  features:
    - Prismic as Headless CMS
    - Uses multiple features of Prismic - Slices, Labels, Relationship fields, Custom Types
    - Emotion for Styling
    - Prism.js highlighting
    - Responsive images with gatsby-image
    - Extensive SEO
    - ESLint & Prettier
- url: https://gatsby-starter-v2-casper.netlify.com/
  repo: https://github.com/GatsbyCentral/gatsby-v2-starter-casper
  description: A blog starter based on the Casper (v1.4) theme.
  tags:
    - Blog
    - PWA
  features:
    - Page pagination
    - CSS
    - Tags
    - Google Analytics
    - Offline support
    - Web App Manifest
    - SEO
- url: https://lumen-v2.netlify.com/
  repo: https://github.com/GatsbyCentral/gatsby-v2-starter-lumen
  description: A Gatsby v2 fork of the lumen starter.
  tags:
    - Blog
    - RSS
    - Disqus
  features:
    - Lost Grid.
    - Beautiful typography inspired by matejlatin/Gutenberg.
    - Mobile-First approach in development.
    - Stylesheet built using Sass and BEM-Style naming.
    - Syntax highlighting in code blocks.
    - Sidebar menu built using a configuration block.
    - Archive organized by tags and categories.
    - Automatic RSS generation.
    - Automatic Sitemap generation.
    - Offline support.
    - Google Analytics support.
    - Disqus Comments support.
- url: https://gatsby-starter-firebase.netlify.com/
  repo: https://github.com/muhajirframe/gatsby-starter-firebase
  description: A Gatsby + Firebase Starter. With Authentication
  tags:
    - Styling:None
    - Firebase
    - Client-side App
  features:
    - Eslint Airbnb without semicolon and without .jsx extension
    - Firebase
    - Web App Manifest
- url: http://gatsby-lightbox.416serg.me
  repo: https://github.com/416serg/gatsby-starter-lightbox
  description: Showcasing a custom lightbox implementation using `gatsby-image`
  tags:
    - Portfolio
    - SEO
    - Styling:CSS-in-JS
  features:
    - Features a custom, accessible lightbox with gatsby-image
    - Styled with styled-components using CSS Grid
    - React Helmet for SEO
- url: https://stoic-swirles-4bd808.netlify.com/
  repo: https://github.com/cardiv/gatsby-starter-antd
  description: Gatsby's default starter configured for use with the Antd component library, modular imports and less.
  tags:
    - Antd
    - Styling:Less
  features:
    - Fork of Gatsby's default starter
    - React Helmet, Manifest and offline support retained
    - Antd component library pre-installed
    - Uses gatsby-plugin-antd for modular imports
    - Customize the theme of Antd with `modifyVars`
- url: http://jackbravo.github.io/gatsby-starter-i18n-blog/
  repo: https://github.com/jackbravo/gatsby-starter-i18n-blog
  description: Same as official gatsby-starter-blog but with i18n support
  tags:
    - i18n
    - Blog
  features:
    - Translates site name and bio using .md files
    - No extra libraries needed
- url: https://calpa.me/
  repo: https://github.com/calpa/gatsby-starter-calpa-blog
  description: Blog Template X Contentful, Twitter and Facebook style
  tags:
    - Blog
    - Styling:SCSS
  features:
    - GatsbyJS v2, faster than faster
    - Not just Contentful content source, you can use any database
    - Custom style
    - Google Analytics
    - Gitalk
    - sitemap
    - React FontAwesome
    - SEO
    - Offline support
    - Web App Manifest
    - Styled using SCSS
    - Page pagination
    - Netlify optimization
- url: https://gatsby-starter-typescript-power-blog.majidhajian.com/
  repo: https://github.com/mhadaily/gatsby-starter-typescript-power-blog
  description: Minimal Personal Blog with Gatsby and Typescript
  tags:
    - PWA
    - Blog
    - TypeScript
    - Markdown
  features:
    - Mobile-First approach in development
    - TSLint & Prettier
    - Offline support
    - Category and Tag for post
    - Type Safe by TypeScript
    - Format Safe by TSLint, StyleLint and Prettier with Lint-Staged(Husky)
    - Blog page
    - Syntax highlighting in code blocks
    - Pagination Ready
    - Ready to deploy to GitHub pages
    - Automatic RSS generation
    - Automatic Sitemap generation
- url: https://gatsby-starter-kentico-cloud.netlify.com/
  repo: https://github.com/Kentico/gatsby-starter-kentico-cloud
  description: Gatsby starter site with Kentico Cloud
  tags:
    - Kentico Cloud
    - Headless CMS
  features:
    - Gatsby v2 support
    - Content item <-> content type relationships
    - Language variants relationships
    - Linked items elements relationships
    - Content items in Rich text elements relationships
    - Reverse link relationships
- url: https://gatsby-starter-storybook.netlify.com/
  repo: https://github.com/markoradak/gatsby-starter-storybook
  description: Gatsby starter site with Storybook
  tags:
    - Storybook
    - Styling:CSS-in-JS
    - Linting
  features:
    - Gatsby v2 support
    - Storybook v4 support
    - Styled Components v4 support
    - Styled Reset, ESLint, Netlify Conf
- url: https://jamstack-hackathon-starter.netlify.com/
  repo: https://github.com/sw-yx/jamstack-hackathon-starter
  description: A JAMstack app with authenticated routes, static marketing pages, etc. with Gatsby, Netlify Identity, and Netlify Functions
  tags:
    - Netlify Identity
    - Netlify Functions
    - Client-side App
  features:
    - Netlify Identity
    - Netlify Functions
    - Static Marketing pages and Dynamic Client-side Authenticated App pages
- url: https://collective.github.io/gatsby-starter-plone/
  repo: https://github.com/collective/gatsby-starter-plone
  description: A Gatsby starter template to build static sites using Plone as the content source
  tags:
    - Plone
    - Headless CMS
    - SEO
    - PWA
  features:
    - Creates 1-1 copy of source Plone site
    - Auto generated navigation and breadcrumbs
    - Progressive Web App features
    - Optimized for performance
    - Minimal UI and Styling
- url: https://gatsby-tutorial-starter.netlify.com/
  repo: https://github.com/justinformentin/gatsby-v2-tutorial-starter
  description: Simple, modern desgined blog with post lists, tags, and easily customizable code.
  tags:
    - Blog
    - Linting
    - PWA
    - SEO
    - Styling:CSS-in-JS
    - Markdown
  features:
    - Blog post listing with image, summary, date, and tags.
    - Post Tags
    - Post List Filtering
    - Typography.js
    - Emotion styling
    - Syntax Highlighting in Code Blocks
    - Gatsby Image
    - Fully Responsive
    - Offline Support
    - Web App Manifest
    - SEO
    - PWA
    - Sitemap generation
    - Schema.org JSON-LD
    - CircleCI Integration
    - Codeclimate Integration
    - Google Analytics
    - Twitter and OpenGraph Tags
    - ESLint
    - Prettier Code Styling
- url: https://avivero.github.io/gatsby-redux-starter/
  repo: https://github.com/AVivero/gatsby-redux-starter
  description: Gatsby starter site with Redux, Sass, Bootstrap, Css Modules and Material Icons
  tags:
    - Redux
    - Styling:SCSS
    - Styling:Bootstrap
    - Styling:Material
    - Linting
  features:
    - Gatsby v2 support
    - Redux support
    - Sass support
    - Bootstrap v4 support
    - Css Modules support
    - ESLint, Prettier
- url: https://gatsby-typescript-boilerplate.netlify.com/
  repo: https://github.com/leachjustin18/gatsby-typescript-boilerplate
  description: Opinionated Gatsby v2 starter with TypeScript.
  tags:
    - TypeScript
    - PWA
    - Styling:SCSS
    - Styling:PostCSS
  features:
    - TSLint with airbnb & prettier configurations
    - Prettier
    - Stylelint
    - Offline support
    - Type Safe by TypeScript
    - Format on commit with Lint-Staged(Husky)
    - Favicon generation
    - Sitemap generation
    - Autoprefixer with browser list
    - CSS nano
    - CSS MQ Packer
    - Lazy load image(s) with plugin sharp
    - Gatsby Image
    - Netlify optimizations
- url: https://danshai.github.io/gatsbyv2-scientific-blog-machine-learning/
  repo: https://github.com/DanShai/gatsbyv2-scientific-blog-machine-learning
  description: Machine learning ready and scientific blog starter
  tags:
    - Blog
    - Katex
    - Tensorflow
    - CSV
    - Charts
    - Linting
  features:
    - Write easly your scientific blog with katex and publish your research
    - Machine learning ready with tensorflowjs
    - Manipulate csv data
    - draw with graph mermaid
    - display charts with chartjs
- url: https://gatsby-tailwind-styled-components.netlify.com/
  repo: https://github.com/muhajirframe/gatsby-tailwind-styled-components-starter
  description: A Gatsby Starter with Tailwind CSS + Styled Components
  tags:
    - Styling:Tailwind
  features:
    - Eslint Airbnb without semicolon and without .jsx extension
    - Offline support
    - Web App Manifest
- url: https://gatsby-starter-mobx.netlify.com
  repo: https://github.com/borekb/gatsby-starter-mobx
  description: MobX + TypeScript + TSLint + Prettier
  tags:
    - MobX
    - TypeScript
    - Linting
  features:
    - Gatsby v2 + TypeScript
    - MobX with decorators
    - Two examples from @mweststrate's Egghead course
    - .editorconfig & Prettier
    - TSLint
    - Jest
- url: https://tender-raman-99e09b.netlify.com/
  repo: https://github.com/amandeepmittal/gatsby-bulma-quickstart
  description: A Bulma CSS + GatsbyJS Starter Kit
  tags:
    - Styling:Bulma
    - Styling:SCSS
  features:
    - Uses Bulma CSS
    - Sass based Styling
    - Responsive Design
    - Google Analytics Integration
    - Uses Gatsby v2
    - SEO
- url: http://starter-ghost-blog.surge.sh/
  repo: https://github.com/little-wolf-studio/gatsby-starter-ghost-blog
  description: Ghost Blog Starter Kit
  tags:
    - Ghost
    - Blog
    - Linting
    - Headless CMS
    - Styling:CSS-in-JS
  features:
    - Uses the Ghost CMS source
    - Renders pages for posts, tags and authors
    - Responsive Design
    - Google Analytics Integration
    - Uses Gatsby v2
    - ESLint and Prettier
    - Offline support
- url: https://gatsby-starter-notes.netlify.com/
  repo: https://github.com/patricoferris/gatsby-starter-notes
  description: Gatsby starter for creating notes organised by subject and topic
  tags:
    - Markdown
    - Pagination
  features:
    - Create by topic per subject notes that are organised using pagination
    - Support for code syntax highlighting
    - Support for mathematical expressions
    - Support for images
- url: https://gatsby-starter-ttag.netlify.com/
  repo: https://github.com/ttag-org/gatsby-starter-ttag
  description: Gatsby starter with the minimum required to demonstrate using ttag for precompiled internationalization of strings.
  tags:
    - i18n
  features:
    - Support for precompiled string internationalization using ttag and it's babel plugin
- url: https://gatsby-starter-typescript.netlify.com/
  repo: https://github.com/goblindegook/gatsby-starter-typescript
  description: Gatsby starter using TypeScript.
  tags:
    - Markdown
    - Pagination
    - TypeScript
    - PWA
    - Linting
  features:
    - Markdown
    - Local search powered by Lunr
    - Syntax highlighting
    - Images
- url: https://gatsby-netlify-cms-example.netlify.com/
  repo: https://github.com/robertcoopercode/gatsby-netlify-cms
  description: Gatsby starter using Netlify CMS
  tags:
    - Netlify CMS
    - Styling:SCSS
  features:
    - Example of a website for a local developer meetup group
    - NetlifyCMS used for easy data entry
    - Mobile-friendly design
    - Styling done with Sass
    - Gatsby version 2
- url: https://gatsby-typescript-starter-blog.netlify.com/
  repo: https://github.com/frnki/gatsby-typescript-starter-blog
  description: A starter blog for TypeScript-based Gatsby projects with minimal settings.
  tags:
    - TypeScript
    - Blog
    - Styling:None
  features:
    - Typescrip & TSLint
    - No Styling (No Typography.js)
    - Minimal settings based on official starter blog
- url: https://gatsby-serif.netlify.com/
  repo: https://github.com/jugglerx/gatsby-serif-theme
  description: Multi page/content-type starter using Markdown and SCSS. Serif is a beautiful small business theme for Gatsby. The theme is fully responsive, blazing fast and artfully illustrated.
  tags:
    - Styling:SCSS
    - Markdown
    - Linting
  features:
    - Multiple "content types" for `services`, `team` and `testimonials` using Markdown as the source
    - Graphql query in `gatsby-node.js` using aliases that creates pages and templates by content type based on the folder `src/pages/services`, `src/pages/team`
    - SCSS
    - Responsive design
    - Bootstrap 4 grid and media queries only
    - Responsive menu
    - Royalty free illustrations included
    - SEO titles & meta using `gatsby-plugin-react-helmet`
    - Eslint & Prettier
- url: https://awesome-gatsby-starter.netlify.com/
  repo: https://github.com/South-Paw/awesome-gatsby-starter
  description: Starter with a preconfigured MDX, Storybook and ESLint environment for component first development of your next Gatsby site.
  tags:
    - MDX
    - Markdown
    - Storybook
    - Styling:CSS-in-JS
    - Linting
  features:
    - Gatsby MDX for JSX in Markdown loading, parsing, and rendering of pages
    - Storybook for isolated component development
    - styled-components for CSS-in-JS
    - ESLint with Airbnb's config
    - Prettier integrated into ESLint
    - Jest for component testing
    - A few example components and pages with stories and simple site structure
- url: https://devchico.com/gatsby-starter-cv/
  repo: https://github.com/santosfrancisco/gatsby-starter-cv
  description: A simple starter to get up and developing your digital curriculum with GatsbyJS'
  tags:
    - Styling:CSS-in-JS
    - PWA
    - Onepage
  features:
    - Gatsby v2
    - Based on default starter
    - Google Analytics
    - Web App Manifest
    - SEO
    - Styling with styled-components
    - Responsive Design, optimized for Mobile devices
- url: https://vigilant-leakey-a4f8cd.netlify.com/
  repo: https://github.com/BoyWithSilverWings/gatsby-blog-starter
  description: Minimal Blog Starter Template with Styled Components.
  tags:
    - Markdown
    - Styling:CSS-in-JS
    - Blog
  features:
    - Markdown loading, parsing, and rendering of pages
    - Minimal UI for blog
    - Styled-components for CSS-in-JS
    - Prettier added as pre-commit hook
    - Google Analytics
    - Image Optimisation
    - Code Styling and Formatting in markdown
    - Responsive Design
- url: https://inspiring-me-lwz7512.netlify.com/
  repo: https://github.com/lwz7512/gatsby-netlify-identity-starter
  description: Gatsby Netlify Identity Starter with NIW auth support, and content gating, as well as responsive layout.
  tags:
    - Netlify Identity
    - Pagination
  features:
    - Mobile Screen support
    - Privacy control for post content view & profile page
    - User authentication by Netlify Identity Widget/Service
    - Pagination for posts
    - Navigation menu with active status
- url: https://gatsby-starter-event-calendar.netlify.com/
  repo: https://github.com/EmaSuriano/gatsby-starter-event-calendar
  description: Gatsby Starter to display information about events from Google Spreadsheets with Calendars
  tags:
    - Linting
    - Styling:Grommet
    - PWA
    - SEO
    - Google Spreadsheet
  features:
    - Grommet
    - Theming
    - Google Spreadsheet integration
    - PWA
    - A11y
    - SEO
    - Netlify Deployment Friendly
    - ESLint with Airbnb's config
    - Prettier integrated into ESLint
- url: https://gatsby-starter-tech-blog.netlify.com/
  repo: https://github.com/email2vimalraj/gatsby-starter-tech-blog
  description: A simple tech blog starter kit for gatsbyjs
  tags:
    - Blog
    - Portfolio
  features:
    - Markdown based blog
    - Filter blog posts by Tags
    - Easy customization
    - Using styled components
    - Minimal styles
    - Best scoring by Lighthouse
    - SEO support
    - PWA support
    - Offline support
- url: https://infallible-brown-28846b.netlify.com/
  repo: https://github.com/tylergreulich/gatsby-typescript-mdx-prismjs-starter
  description: Gatsby starter using TypeScript, MDX, Prismjs, and styled-components
  tags:
    - TypeScript
    - Linting
    - Styling:CSS-in-JS
    - MDX
  features:
    - Gatsby v2 + TypeScript
    - Syntax highlighting with Prismjs
    - MDX
    - Jest
    - react-testing-library
    - styled-components
- url: https://hardcore-darwin-d7328f.netlify.com/
  repo: https://github.com/BoyWithSilverWings/gatsby-careers-page
  description: A Careers Page for startups using Gatsby
  tags:
    - Markdown
    - Styling:CSS-in-JS
  features:
    - Careers Listing
    - Application Format
    - Markdown for creating job description
    - styled-components
- url: https://saikrishna.me/
  repo: https://github.com/s-kris/gatsby-minimal-portfolio-blog
  description: A minimal portfolio website with blog using Gatsby. Suitable for developers.
  tags:
    - Portfolio
    - Blog
  features:
    - Portfolio Page
    - Timline (Journey) page
    - Minimal
- url: https://gatsby-starter-blog-mdx-demo.netlify.com
  repo: https://github.com/hagnerd/gatsby-starter-blog-mdx
  description: A fork of the Official Gatsby Starter Blog with support for MDX out of the box.
  tags:
    - MDX
    - Blog
  features:
    - MDX
    - Blog
    - RSS Feed
- url: https://gatsby-tailwindcss-sass-starter-demo.netlify.com/
  repo: https://github.com/durianstack/gatsby-tailwindcss-sass-starter
  description: Just another Gatsby Tailwind with SASS starter
  tags:
    - Styling:Tailwind
    - Styling:SCSS
  features:
    - Tailwind, A Utility-First CSS Framework for Rapid UI Development
    - SASS/SCSS
    - Comes with React Helmet for adding site meta tags
    - Includes plugins for offline support out of the box
<<<<<<< HEAD
- url: https://gatsby-starter-tailwind-purgecss.netlify.com
  repo: https://github.com/lukebennett88/gatsby-starter-tailwind-purgecss
  description: Gatsby starter with Tailwind and PurgeCSS
  tags:
    - Styling:Tailwind
    - Styling:PostCSS
    - Styling:postcss-preset-env
  features:
    - Extremely lightweight Gatsby starter using Tailwind for styling and PurgeCSS to remove unused classes.
=======
    - PurgeCSS to shave off unused styles
- url: https://tyra-starter.netlify.com/
  repo: https://github.com/madelyneriksen/gatsby-starter-tyra
  description: A feminine GatsbyJS Starter Optimized for SEO
  tags:
    - SEO
    - Blog
    - Styling:Tachyons
  features:
    - Integration with Social Media and Mailchimp.
    - Styled with Tachyons.
    - Rich structured data on blog posts for SEO.
    - Pagination and category pages.
>>>>>>> 66789f16
<|MERGE_RESOLUTION|>--- conflicted
+++ resolved
@@ -1558,18 +1558,6 @@
     - SASS/SCSS
     - Comes with React Helmet for adding site meta tags
     - Includes plugins for offline support out of the box
-<<<<<<< HEAD
-- url: https://gatsby-starter-tailwind-purgecss.netlify.com
-  repo: https://github.com/lukebennett88/gatsby-starter-tailwind-purgecss
-  description: Gatsby starter with Tailwind and PurgeCSS
-  tags:
-    - Styling:Tailwind
-    - Styling:PostCSS
-    - Styling:postcss-preset-env
-  features:
-    - Extremely lightweight Gatsby starter using Tailwind for styling and PurgeCSS to remove unused classes.
-=======
-    - PurgeCSS to shave off unused styles
 - url: https://tyra-starter.netlify.com/
   repo: https://github.com/madelyneriksen/gatsby-starter-tyra
   description: A feminine GatsbyJS Starter Optimized for SEO
@@ -1582,4 +1570,14 @@
     - Styled with Tachyons.
     - Rich structured data on blog posts for SEO.
     - Pagination and category pages.
->>>>>>> 66789f16
+- url: https://gatsby-starter-tailwind-purgecss.netlify.com
+  repo: https://github.com/lukebennett88/gatsby-starter-tailwind-purgecss
+  description: Gatsby starter with Tailwind and PurgeCSS
+  tags:
+    - Styling:Tailwind
+    - Styling:PostCSS
+    - Styling:postcss-preset-env
+  features:
+    - Extremely lightweight Gatsby starter using Tailwind for styling and PurgeCSS to remove unused classes.
+    - PurgeCSS to shave off unused styles
+    