- url: https://gatsby-theme-sky-lite.netlify.com
  repo: https://github.com/vim-labs/gatsby-theme-sky-lite-starter
  description: A lightweight GatsbyJS starter with Material-UI and MDX Markdown support.
  tags:
    - Blog
    - Styling:Material
  features:
    - Lightweight
    - Markdown
    - MDX
    - MaterialUI Components
    - React Icons
- url: https://authenticaysh.netlify.com/
  repo: https://github.com/ben-siewert/gatsby-starter-auth-aws-amplify
  description: Full-featured Auth with AWS Amplify & AWS Cognito
  tags:
    - AWS
    - Authentication
  features:
    - Full-featured AWS Authentication with Cognito
    - Error feedback in forms
    - Password Reset
    - Multi-Factor Authentication
    - Styling with Bootstrap and Sass
- url: https://gatsby-starter-blog-demo.netlify.com/
  repo: https://github.com/gatsbyjs/gatsby-starter-blog
  description: official blog
  tags:
    - Official
    - Blog
  features:
    - Basic setup for a full-featured blog
    - Support for an RSS feed
    - Google Analytics support
    - Automatic optimization of images in Markdown posts
    - Support for code syntax highlighting
    - Includes plugins for easy, beautiful typography
    - Includes React Helmet to allow editing site meta tags
    - Includes plugins for offline support out of the box
- url: https://gatsby-starter-default-demo.netlify.com/
  repo: https://github.com/gatsbyjs/gatsby-starter-default
  description: official default
  tags:
    - Official
  features:
    - Comes with React Helmet for adding site meta tags
    - Includes plugins for offline support out of the box
- url: https://gatsby-netlify-cms.netlify.com/
  repo: https://github.com/netlify-templates/gatsby-starter-netlify-cms
  description: n/a
  tags:
    - Blog
    - Styling:Bulma
    - CMS:Netlify
  features:
    - A simple blog built with Netlify CMS
    - Basic directory organization
    - Uses Bulma for styling
    - Visit the repo to learn how to set up authentication, and begin modeling your content.
- url: https://vagr9k.github.io/gatsby-advanced-starter/
  repo: https://github.com/Vagr9K/gatsby-advanced-starter
  description: Great for learning about advanced features and their implementations
  tags:
    - Blog
    - Styling:None
  features:
    - Does not contain any UI frameworks
    - Provides only a skeleton
    - Tags
    - Categories
    - Google Analytics
    - Disqus
    - Offline support
    - Web App Manifest
    - SEO
- url: https://vagr9k.github.io/gatsby-material-starter/
  repo: https://github.com/Vagr9K/gatsby-material-starter
  description: n/a
  tags:
    - Styling:Material
  features:
    - React-MD for Material design
    - Sass/SCSS
    - Tags
    - Categories
    - Google Analytics
    - Disqus
    - Offline support
    - Web App Manifest
    - SEO
- url: https://gatsby-advanced-blog-system.danilowoz.now.sh/blog
  repo: https://github.com/danilowoz/gatsby-advanced-blog-system
  description: Create a complete blog from scratch with pagination, categories, featured posts, author, SEO and navigation.
  tags:
    - Pagination
    - Markdown
    - SEO
  features:
    - Pagination;
    - Category and tag pages (with pagination);
    - Category list (with navigation);
    - Featured post;
    - Author page;
    - Next and prev post;
    - SEO component.
- url: https://graphcms.github.io/gatsby-graphcms-tailwindcss-example/
  repo: https://github.com/GraphCMS/gatsby-graphcms-tailwindcss-example
  description: The default Gatsby starter blog with the addition of the gatsby-source-graphql and tailwind dependencies.
  tags:
    - Styling:Tailwind
    - CMS:Headless
  features:
    - Tailwind style library
    - GraphQL source plugin
    - Very simple boilerplate
- url: https://wonism.github.io/
  repo: https://github.com/wonism/gatsby-advanced-blog
  description: n/a
  tags:
    - Portfolio
    - Redux
  features:
    - Blog post listing with previews (image + summary) for each blog post
    - Categories and tags for blog posts with pagination
    - Search post with keyword
    - Put react application / tweet into post
    - Copy some codes in post with clicking button
    - Portfolio
    - Resume
    - Redux for managing statement (with redux-saga / reselect)

- url: https://gatsby-tailwind-emotion-starter.netlify.com/
  repo: https://github.com/muhajirdev/gatsby-tailwind-emotion-starter
  description: A Gatsby Starter with Tailwind CSS + Emotion JS
  tags:
    - Styling:Tailwind
  features:
    - Eslint Airbnb without semicolon and without .jsx extension
    - Offline support
    - Web App Manifest
- url: https://gatsby-starter-redux-firebase.netlify.com/
  repo: https://github.com/muhajirdev/gatsby-starter-redux-firebase
  description: A Gatsby + Redux + Firebase Starter. With Authentication
  tags:
    - Styling:None
    - Firebase
    - Client-side App
  features:
    - Eslint Airbnb without semicolon and without .jsx extension
    - Firebase
    - Web App Manifest
- url: https://dschau.github.io/gatsby-blog-starter-kit/
  repo: https://github.com/dschau/gatsby-blog-starter-kit
  description: n/a
  tags:
    - Blog
  features:
    - Blog post listing with previews for each blog post
    - Navigation between posts with a previous/next post button
    - Tags and tag navigation
- url: https://contentful-userland.github.io/gatsby-contentful-starter/
  repo: https://github.com/contentful-userland/gatsby-contentful-starter
  description: n/a
  tags:
    - Blog
    - CMS:Contentful
    - CMS:Headless
  features:
    - Based on the Gatsby Starter Blog
    - Includes Contentful Delivery API for production build
    - Includes Contentful Preview API for development
- url: https://react-firebase-authentication.wieruch.com/
  repo: https://github.com/the-road-to-react-with-firebase/react-gatsby-firebase-authentication
  description: n/a
  tags:
    - Firebase
  features:
    - Sign In, Sign Up, Sign Out
    - Password Forget
    - Password Change
    - Protected Routes with Authorization
    - Realtime Database with Users
- url: http://dmwl.net/gatsby-hampton-theme
  repo: https://github.com/davad/gatsby-hampton-theme
  description: n/a
  tags:
    - Styling:CSS-in-JS
  features:
    - Eslint in dev mode with the airbnb config and prettier formatting rules
    - Emotion for CSS-in-JS
    - A basic blog, with posts under src/pages/blog
    - A few basic components (Navigation, Layout, Link wrapper around gatsby-link))
    - Based on gatsby-starter-gatsbytheme
- url: https://orgapp.github.io/gatsby-starter-orga/
  repo: https://github.com/orgapp/gatsby-starter-orga
  description: Want to use org-mode instead of markdown? This is for you.
  tags:
    - Blog
  features:
    - Use org-mode files as source.
    - Generate post pages, can be configured to be file-based or section-based.
    - Generate posts index pages.
- url: http://2column-portfolio.surge.sh/
  repo: https://github.com/praagyajoshi/gatsby-starter-2column-portfolio
  description: n/a
  tags:
    - Portfolio
    - Styling:SCSS
  features:
    - Designed as a minimalistic portfolio website
    - Grid system using flexboxgrid
    - Styled using SCSS
    - Font icons using font-awesome
    - Google Analytics integration
    - Open Sans font using Google Fonts
    - Prerendered Open Graph tags for rich sharing
- url: https://prototypeinteractive.github.io/gatsby-react-boilerplate/
  repo: https://github.com/PrototypeInteractive/gatsby-react-boilerplate
  description: n/a
  tags:
    - Styling:Bootstrap
  features:
    - Basic configuration and folder structure
    - Uses PostCSS and Sass (with autoprefixer and pixrem)
    - Uses Bootstrap 4 grid
    - Leaves the styling to you
    - Uses data from local json files
    - Contains Node.js server code for easy, secure, and fast hosting
- url: http://capricious-spring.surge.sh/
  repo: https://github.com/noahg/gatsby-starter-blog-no-styles
  description: n/a
  tags:
    - Blog
    - Styling:None
  features:
    - Same as official gatsby-starter-blog but with all styling removed
- url: https://gatsby-starter-github-api.netlify.com/
  repo: https://github.com/lundgren2/gatsby-starter-github-api
  description: Single page starter based on gatsby-source-github-api
  tags:
    - Portfolio
    - Onepage
  features:
    - Use your GitHub as your own portfolio site
    - List your GitHub repositories
    - GitHub GraphQL API v4

- url: https://gatsby-starter-bloomer.netlify.com/
  repo: https://github.com/Cethy/gatsby-starter-bloomer
  description: n/a
  tags:
    - Styling:Bulma
  features:
    - Based on gatsby-starter-default
    - Bulma CSS Framework with its Bloomer react components
    - Font-Awesome icons
    - Includes a simple fullscreen hero w/ footer example
- url: https://gatsby-starter-bootstrap-netlify.netlify.com/
  repo: https://github.com/konsumer/gatsby-starter-bootstrap-netlify
  description: n/a
  tags:
    - Styling:Bootstrap
    - CMS:Netlify
  features:
    - Very similar to gatsby-starter-netlify-cms, slightly more configurable (e.g. set site-title in gatsby-config) with Bootstrap/Bootswatch instead of bulma
- url: https://gatstrap.netlify.com/
  repo: https://github.com/jaxx2104/gatsby-starter-bootstrap
  description: n/a
  tags:
    - Styling:Bootstrap
  features:
    - Bootstrap CSS framework
    - Single column layout
    - Basic components like SiteNavi, SitePost, SitePage
- url: http://gatsby-bulma-storybook.surge.sh/
  repo: https://github.com/gvaldambrini/gatsby-starter-bulma-storybook
  description: n/a
  tags:
    - Styling:Bulma
    - Storybook
    - Testing
  features:
    - Storybook for developing components in isolation
    - Bulma and Sass support for styling
    - CSS modules
    - Prettier & eslint to format & check the code
    - Jest
- url: https://gatsby-starter-business.netlify.com/
  repo: https://github.com/v4iv/gatsby-starter-business
  description: n/a
  tags:
    - Styling:Bulma
    - PWA
    - CMS:Netlify
    - Disqus
    - Search
    - Pagination
  features:
    - Complete Business Website Suite - Home Page, About Page, Pricing Page, Contact Page and Blog
    - Netlify CMS for Content Management
    - SEO Friendly (Sitemap, Schemas, Meta Tags, GTM etc)
    - Bulma and Sass Support for styling
    - Progressive Web App & Offline Support
    - Tags and RSS Feed for Blog
    - Disqus and Share Support
    - Elastic-Lunr Search
    - Pagination
    - Easy Configuration using `config.js` file
- url: https://haysclark.github.io/gatsby-starter-casper/
  repo: https://github.com/haysclark/gatsby-starter-casper
  description: n/a
  tags:
    - PWA
  features:
    - Page pagination
    - CSS
    - Tags
    - Google Analytics
    - Offline support
    - Web App Manifest
    - SEO
- url: http://gatsby-starter-ceevee.surge.sh/
  repo: https://github.com/amandeepmittal/gatsby-starter-ceevee
  description: n/a
  tags:
    - Portfolio
  features:
    - Based on the Ceevee site template, design by Styleshout
    - Single Page Resume/Portfolio site
    - Target audience Developers, Designers, etc.
    - Used CSS Modules, easy to manipulate
    - FontAwsome Library for icons
    - Responsive Design, optimized for Mobile devices
- url: https://gatsby-starter-contentful-i18n.netlify.com/
  repo: https://github.com/mccrodp/gatsby-starter-contentful-i18n
  description: i18n support and language switcher for Contentful starter repo
  tags:
    - i18n
    - CMS:Contentful
    - CMS:Headless
  features:
    - Localization (Multilanguage)
    - Dynamic content from Contentful CMS
    - Integrates i18n plugin starter and using-contentful repos
- url: http://cranky-edison-12166d.netlify.com/
  repo: https://github.com/datocms/gatsby-portfolio
  description: n/a
  tags:
    - CMS:DatoCMS
    - CMS:Headless
  features:
    - Simple portfolio to quick start a site with DatoCMS
    - Contents and media from DatoCMS
    - Custom Sass style
    - SEO
- url: https://gatsby-deck.netlify.com/
  repo: https://github.com/fabe/gatsby-starter-deck
  description: n/a
  tags:
    - Presentation
  features:
    - Create presentations/slides using Gatsby.
    - Offline support.
    - Page transitions.
- url: https://gatsby-starter-default-i18n.netlify.com/
  repo: https://github.com/angeloocana/gatsby-starter-default-i18n
  description: n/a
  tags:
    - i18n
  features:
    - localization (Multilanguage)
- url: http://gatsby-dimension.surge.sh/
  repo: https://github.com/codebushi/gatsby-starter-dimension
  description: Single page starter based on the Dimension site template
  tags:
    - Portfolio
    - HTML5UP
    - Styling:SCSS
  features:
    - Designed by HTML5 UP
    - Simple one page site that’s perfect for personal portfolios
    - Fully Responsive
    - Styling with SCSS
- url: https://gatsby-docs-starter.netlify.com/
  repo: https://github.com/ericwindmill/gatsby-starter-docs
  description: n/a
  tags:
    - Documentation
    - Styling:CSS-in-JS
  features:
    - All the features from gatsby-advanced-starter, plus
    - Designed for Documentation / Tutorial Websites
    - ‘Table of Contents’ Component, Auto generates ToC from posts - just follow the file frontmatter conventions from markdown files in ‘lessons’.
    - Styled Components w/ ThemeProvider
    - Basic UI
    - A few extra components
    - Custom prismjs theme
    - React Icons
- url: https://parmsang.github.io/gatsby-starter-ecommerce/
  repo: https://github.com/parmsang/gatsby-starter-ecommerce
  description: Easy to use starter for an e-commerce store
  tags:
    - Styling:Other
    - Stripe
    - eCommerce
    - PWA
    - Authentication
  features:
    - Uses the Moltin eCommerce Api
    - Stripe checkout
    - Semantic-UI
    - Styled components
    - Google Analytics - (you enter the tracking-id)
    - React-headroom
    - Eslint & Prettier. Uses Airbnb JavaScript Style Guide
    - Authentication via Moltin (Login and Register)
- url: http://gatsby-forty.surge.sh/
  repo: https://github.com/codebushi/gatsby-starter-forty
  description: Multi-page starter based on the Forty site template
  tags:
    - Styling:SCSS
    - HTML5UP
  features:
    - Designed by HTML5 UP
    - Colorful homepage, and also includes a Landing Page and Generic Page components.
    - Many elements are available, including buttons, forms, tables, and pagination.
    - Custom grid made with CSS Grid
    - Styling with SCSS
- url: https://themes.gatsbythemes.com/gatsby-starter/
  repo: https://github.com/saschajullmann/gatsby-starter-gatsbythemes
  description: n/a
  tags:
    - Styling:CSS-in-JS
    - Blog
    - Testing
    - Linting
  features:
    - CSS-in-JS via Emotion.
    - Jest and Enzyme for testing.
    - Eslint in dev mode with the airbnb config and prettier formatting rules.
    - React 16.
    - A basic blog, with posts under src/pages/blog. There’s also a script which creates a new Blog entry (post.sh).
    - Data per JSON files.
    - A few basic components (Navigation, Footer, Layout).
    - Layout components make use of Styled-System.
    - Google Analytics (you just have to enter your tracking-id).
    - Gatsby-Plugin-Offline which includes Service Workers.
    - Prettier for a uniform codebase.
    - Normalize css (7.0).
    - Feather icons.
    - Font styles taken from Tachyons.
- url: https://gcn.netlify.com/
  repo: https://github.com/ryanwiemer/gatsby-starter-gcn
  description: A starter template to build amazing static websites with Gatsby, Contentful and Netlify
  tags:
    - CMS:Contentful
    - CMS:Headless
    - Blog
    - Netlify
    - Styling:CSS-in-JS
  features:
    - CMS:Contentful integration with ready to go placeholder content
    - Netlify integration including a pre-built contact form
    - Minimal responsive design - made to customize or tear apart
    - Pagination logic
    - Styled components
    - SEO Friendly Component
    - JSON-LD Schema
    - OpenGraph sharing support
    - Sitemap Generation
    - Google Analytics
    - Progressive Web app
    - Offline Support
    - RSS Feed
    - Gatsby Standard module for linting JavaScript with StandardJS
    - Stylelint support for Styled Components to lint the CSS in JS
- url: https://alampros.github.io/gatsby-starter-grommet/
  repo: https://github.com/alampros/gatsby-starter-grommet
  description: n/a
  tags:
    - Styling:Grommet
  features:
    - Barebones configuration for using the Grommet design system
    - Uses Sass (with CSS modules support)
- url: https://gatsby-starter-hello-world-demo.netlify.com/
  repo: https://github.com/gatsbyjs/gatsby-starter-hello-world
  description: official hello world
  tags:
    - Official
  features:
    - A no-frills Gatsby install
    - No plugins, no boilerplate
    - Great for advanced users
- url: https://gatsby-starter-hero-blog.greglobinski.com/
  repo: https://github.com/greglobinski/gatsby-starter-hero-blog
  description: no description yet
  tags:
    - Styling:PostCSS
    - SEO
    - Markdown
  features:
    - Easy editable content in Markdown files (posts, pages and parts)
    - CSS with `styled-jsx` and `PostCSS`
    - SEO (sitemap generation, robot.txt, meta and OpenGraph Tags)
    - Social sharing (Twitter, Facebook, Google, LinkedIn)
    - Comments (Facebook)
    - Images lazy loading and `webp` support (gatsby-image)
    - Post categories (category based post list)
    - Full text searching (Algolia)
    - Contact form (Netlify form handling)
    - Form elements and validation with `ant-design`
    - RSS feed
    - 100% PWA (manifest.webmanifest, offline support, favicons)
    - Google Analytics
    - App favicons generator (node script)
    - Easy customizable base styles via `theme` object generated from `yaml` file (fonts, colors, sizes)
    - React v.16.3 (gatsby-plugin-react-next)
    - Components lazy loading (social sharing)
    - ESLint (google config)
    - Prettier code styling
    - Webpack `BundleAnalyzerPlugin`
- url: https://gatsby-starter-i18n-lingui.netlify.com/
  repo: https://github.com/dcroitoru/gatsby-starter-i18n-lingui
  description: n/a
  tags:
    - i18n
  features:
    - Localization (Multilanguage) provided by js-lingui
    - Message extraction
    - Avoids code duplication - generates pages for each locale
    - Possibility of translated paths
- url: https://lumen.netlify.com/
  repo: https://github.com/alxshelepenok/gatsby-starter-lumen
  description: A minimal, lightweight and mobile-first starter for creating blogs uses Gatsby.
  tags:
    - Blog
    - CMS:Netlify
    - Pagination
    - Disqus
    - RSS
    - Linting
    - Testing
    - Styling:PostCSS
    - Styling:SCSS
  features:
    - Lost Grid
    - Jest testing
    - Beautiful typography inspired by matejlatin/Gutenberg
    - Mobile-First approach in development
    - Stylesheet built using SASS and BEM-Style naming
    - Syntax highlighting in code blocks
    - Sidebar menu built using a configuration block
    - Archive organized by tags and categories
    - Pagination support
    - Offline support
    - Google Analytics support
    - Disqus Comments support
- url: https://minimal-blog.lekoarts.de
  repo: https://github.com/LekoArts/gatsby-starter-minimal-blog
  description: This starter is part of a german tutorial series on Gatsby. The starter will change over time to use more advanced stuff (feel free to express your ideas in the repository). Its first priority is a minimalistic style coupled with a lot of features for the content.
  tags:
    - Blog
    - MDX
    - Styling:CSS-in-JS
    - Netlify
    - Linting
    - PWA
  features:
    - Minimal and clean white layout
    - Write your blog posts in MDX
    - Offline Support, WebApp Manifest, SEO
    - Code highlighting (with prism-react-renderer) and live preview (with react-live)
- url: https://gatsby-starter-modern-demo.netlify.com/
  repo: https://github.com/kripod/gatsby-starter-modern
  description: no description yet
  tags:
    - Linting
  features:
    - A set of strict linting rules (based on the Airbnb JavaScript Style Guide)
    - Encourage automatic code formatting
    - Prefer using Yarn for package management
    - Use EditorConfig to maintain consistent coding styles between different editors and IDEs
    - Integration with Visual Studio Code
    - Based on gatsby-starter-default
- url: https://gatsby-starter-personal-blog.greglobinski.com/
  repo: https://github.com/greglobinski/gatsby-starter-personal-blog
  description: n/a
  tags:
    - Blog
    - Markdown
    - Netlify
    - Styling:Material
  features:
    - Ready to use, but easily customizable a fully equipped theme starter
    - Easy editable content in Markdown files (posts, pages and parts)
    - ‘Like an app’ layout transitions
    - Easily restyled through theme object
    - Styling with JSS
    - Page transitions
    - Comments (Facebook)
    - Post categories
    - Post list filtering
    - Full text searching (Algolia)
    - Contact form (Netlify form handling)
    - Material UI (@next)
    - RSS feed
    - Full screen mode
    - User adjustable articles’ body copy font size
    - Social sharing (Twitter, Facebook, Google, LinkedIn)
    - PWA (manifes.json, offline support, favicons)
    - Google Analytics
    - Favicons generator (node script)
    - Components leazy loading with AsyncComponent (social sharing, info box)
    - ESLint (google config)
    - Prettier code styling
    - Custom webpack CommonsChunkPlugin settings
    - Webpack BundleAnalyzerPlugin
- url: http://gatsby-photon.surge.sh/
  repo: https://github.com/codebushi/gatsby-starter-photon
  description: Single page starter based on the Photon site template
  tags:
    - HTML5UP
    - Onepage
    - Styling:SCSS
  features:
    - Designed by HTML5 UP
    - Single Page, Responsive Site
    - Custom grid made with CSS Grid
    - Styling with SCSS
- url: https://portfolio-bella.netlify.com/
  repo: https://github.com/LekoArts/gatsby-starter-portfolio-bella
  description: A portfolio starter for Gatsby. The target audience are designers and photographers. The light themed website shows your work with large images & big typography. The Onepage is powered by the Headless CMS Prismic.io. and has programmatically created pages for your projects. General settings and colors can be changed in a config & theme file.
  tags:
    - Portfolio
    - CMS:Prismic
    - CMS:Headless
    - Styling:CSS-in-JS
    - Onepage
    - PWA
    - Linting
  features:
    - Big typography & images
    - White theme
    - Prismic.io as CMS
    - Emotion for styling + Emotion-Grid
    - One-page layout with sub-pages for case studies
    - Easily configurable
    - And other good stuff (SEO, Offline Support, WebApp Manifest Support)
- url: https://cara.lekoarts.de
  repo: https://github.com/LekoArts/gatsby-starter-portfolio-cara
  description: Playful and Colorful One-Page portfolio featuring Parallax effects and animations. Especially designers and/or photographers will love this theme! Built with MDX and Theme UI.
  tags:
    - Portfolio
    - Onepage
    - Styling:CSS-in-JS
    - PWA
  features:
    - React Spring Parallax effects
    - Theme UI-based theming
    - CSS Animations and shapes
    - Light/Dark mode
- url: https://emilia.lekoarts.de
  repo: https://github.com/LekoArts/gatsby-starter-portfolio-emilia
  description: A portfolio starter for Gatsby. The target audience are designers and photographers. The dark themed website shows your work with large images in a grid-layout (powered by CSS Grid). The transition effects on the header add a playful touch to the overall minimal design. The website has programmatically created pages for your projects (with automatic image import). General settings and colors can be changed in a config & theme file.
  tags:
    - Portfolio
    - PWA
    - Transitions
    - MDX
    - Styling:CSS-in-JS
    - Linting
    - Testing
  features:
    - Focus on big images (with gatsby-image)
    - Dark Theme with HeroPatterns Header
    - CSS Grid and styled-components
    - Page transitions
    - Cypress for End-to-End testing
    - react-spring animations
    - One-Page layout with sub-pages for projects
    - Create your projects in MDX (automatic import of images)
    - And other good stuff (SEO, Offline Support, WebApp Manifest Support)
- url: https://emma.lekoarts.de
  repo: https://github.com/LekoArts/gatsby-starter-portfolio-emma
  description: Minimalistic portfolio with full-width grid, page transitions, support for additional MDX pages, and a focus on large images. Especially designers and/or photographers will love this theme! Built with MDX and Theme UI. Using the Gatsby Theme "@lekoarts/gatsby-theme-emma".
  tags:
    - Portfolio
    - MDX
    - Transitions
    - Styling:CSS-in-JS
    - PWA
  features:
    - MDX
    - react-spring page animations
    - Optional MDX pages which automatically get added to the navigation
    - Fully customizable through the usage of Gatsby Themes (and Theme UI)
    - Light Mode / Dark Mode
    - Google Analytics Support
    - SEO (Sitemap, OpenGraph tags, Twitter tags)
    - Offline Support & WebApp Manifest
- url: https://gatsby-starter-procyon.netlify.com/
  repo: https://github.com/danielmahon/gatsby-starter-procyon
  description: n/a
  tags:
    - PWA
    - CMS:Headless
    - CMS:Other
    - Styling:Material
    - Netlify
  features:
    - Gatsby + ReactJS (server side rendering)
    - GraphCMS Headless CMS
    - DraftJS (in-place) Medium-like Editing
    - Apollo GraphQL (client-side)
    - Local caching between builds
    - Material-UI (layout, typography, components, etc)
    - Styled-Components™-like API via Material-UI
    - Netlify Deployment Friendly
    - Netlify Identity Authentication (enables editing)
    - Automatic versioning, deployment and CHANGELOG
    - Automatic rebuilds with GraphCMS and Netlify web hooks
    - PWA (Progressive Web App)
    - Google Fonts
- url: http://gatsby-starter-product-guy.surge.sh/
  repo: https://github.com/amandeepmittal/gatsby-starter-product-guy
  description: n/a
  tags:
    - Portfolio
  features:
    - Single Page
    - A portfolio Developers and Product launchers alike
    - Using Typography.js easy to switch fonts
    - All your Project/Portfolio Data in Markdown, server by GraphQL
    - Responsive Design, optimized for Mobile devices
- url: https://caki0915.github.io/gatsby-starter-redux/
  repo: https://github.com/caki0915/gatsby-starter-redux
  description: n/a
  tags:
    - Styling:CSS-in-JS
    - Redux
  features:
    - Redux and Redux-devtools.
    - Emotion with a basic theme and SSR
    - Typography.js
    - Eslint rules based on Prettier and Airbnb
- url: http://gatsby-stellar.surge.sh/
  repo: https://github.com/codebushi/gatsby-starter-stellar
  description: Single page starter based on the Stellar site template
  tags:
    - HTML5UP
    - Onepage
    - Styling:SCSS
  features:
    - Designed by HTML5 UP
    - Scroll friendly, responsive site. Can be used as a single or multi-page site.
    - Sticky Navigation when scrolling.
    - Scroll spy and smooth scrolling to different sections of the page.
    - Styling with SCSS
- url: http://gatsby-strata.surge.sh/
  repo: https://github.com/codebushi/gatsby-starter-strata
  description: Single page starter based on the Strata site template
  tags:
    - Portfolio
    - Onepage
    - HTML5UP
    - Styling:SCSS
  features:
    - Designed by HTML5 UP
    - Super Simple, single page portfolio site
    - Lightbox style React photo gallery
    - Fully Responsive
    - Styling with SCSS
- url: https://gatsby-starter-strict.netlify.com/
  repo: https://github.com/kripod/gatsby-starter-strict
  description: n/a
  tags:
    - Linting
  features:
    - A set of strict linting rules (based on the Airbnb JavaScript Style Guide)
    - lint script
    - Encourage automatic code formatting
    - format script
    - Prefer using Yarn for package management
    - Use EditorConfig to maintain consistent coding styles between different editors and IDEs
    - Integration with Visual Studio Code
    - Pre-configured auto-formatting on file save
    - Based on gatsby-starter-default
- url: https://gatsby-tachyons.netlify.com/
  repo: https://github.com/pixelsign/gatsby-starter-tachyons
  description: no description yet
  tags:
    - Styling:Other
  features:
    - Based on gatsby-starter-default
    - Using Tachyons for CSS.
- url: https://quizzical-mcclintock-0226ac.netlify.com/
  repo: https://github.com/taylorbryant/gatsby-starter-tailwind
  description: A Gatsby v2 starter styled using Tailwind, a utility-first CSS framework. Uses Purgecss to remove unused CSS.
  tags:
    - Styling:Tailwind
  features:
    - Based on gatsby-starter-default
    - Tailwind CSS Framework
    - Removes unused CSS with Purgecss
    - Includes responsive navigation and form examples
- url: http://portfolio-v3.surge.sh/
  repo: https://github.com/amandeepmittal/gatsby-portfolio-v3
  description: n/a
  tags:
    - Portfolio
  features:
    - Single Page, Timeline View
    - A portfolio Developers and Product launchers
    - Bring in Data, plug-n-play
    - Responsive Design, optimized for Mobile devices
    - Seo Friendly
    - Uses Flexbox
- url: https://gatsby-starter-typescript-plus.netlify.com/
  repo: https://github.com/resir014/gatsby-starter-typescript-plus
  description: This is a starter kit for Gatsby.js websites written in TypeScript. It includes the bare essentials for you to get started (styling, Markdown parsing, minimal toolset).
  tags:
    - Styling:CSS-in-JS
    - Language:TypeScript
    - Markdown
  features:
    - TypeScript
    - TSLint (with custom TSLint rules)
    - Markdown rendering with Remark
    - Basic component structure
    - Styling with emotion
- url: https://haysclark.github.io/gatsby-starter-typescript/
  repo: https://github.com/haysclark/gatsby-starter-typescript
  description: n/a
  tags:
    - Language:TypeScript
  features:
    - TypeScript
- url: https://fabien0102-gatsby-starter.netlify.com/
  repo: https://github.com/fabien0102/gatsby-starter
  description: n/a
  tags:
    - Language:TypeScript
    - Styling:Other
    - Testing
  features:
    - Semantic-ui for styling
    - TypeScript
    - Offline support
    - Web App Manifest
    - Jest/Enzyme testing
    - Storybook
    - Markdown linting
- url: https://gatsby-starter-wordpress.netlify.com/
  repo: https://github.com/GatsbyCentral/gatsby-starter-wordpress
  description: Gatsby starter using WordPress as the content source.
  tags:
    - Styling:CSS-in-JS
    - CMS:WordPress
  features:
    - All the features from gatsby-advanced-starter, plus
    - Leverages the WordPress plugin for Gatsby for data
    - Configured to work with WordPress Advanced Custom Fields
    - Auto generated Navigation for your WordPress Pages
    - Minimal UI and Styling — made to customize.
    - Styled Components
- url: https://www.concisejavascript.org/
  repo: https://github.com/rwieruch/open-crowd-fund
  description: n/a
  tags:
    - Stripe
    - Firebase
  features:
    - Open source crowdfunding for your own ideas
    - Alternative for Kickstarter, GoFundMe, etc.
    - Secured Credit Card payments with Stripe
    - Storing of funding information in Firebase
- url: https://www.verious.io/
  repo: https://github.com/cpinnix/verious-boilerplate
  description: n/a
  tags:
    - Styling:Other
  features:
    - Components only. Bring your own data, plugins, etc.
    - Bootstrap inspired grid system with Container, Row, Column components.
    - Simple Navigation and Dropdown components.
    - Baseline grid built in with modular scale across viewports.
    - Abstract measurements utilize REM for spacing.
    - One font to rule them all, Helvetica.
- url: https://gatsby-starter-blog-grommet.netlify.com/
  repo: https://github.com/Ganevru/gatsby-starter-blog-grommet
  description: GatsbyJS v2 starter for creating a blog. Based on Grommet v2 UI.
  tags:
    - Blog
    - Markdown
    - Styling:Grommet
    - Language:TypeScript
    - Linting
    - Redux
  features:
    - Grommet v2 UI
    - Easily configurable - see site-config.js in the root
    - Switch between grommet themes
    - Change between light and dark themes (with Redux)
    - Blog posts previews in card style
    - Responsive Design, optimized for Mobile devices
    - styled-components
    - TypeScript and ESLint (typescript-eslint)
    - lint-staged and husky - for linting before commit
- url: https://happy-pare-dff451.netlify.com/
  repo: https://github.com/fhavrlent/gatsby-contentful-typescript-starter
  description: Contentful and TypeScript starter based on default starter.
  tags:
    - CMS:Contentful
    - CMS:Headless
    - Language:TypeScript
    - Styling:CSS-in-JS
  features:
    - Based on default starter
    - TypeScript
    - CSS in JS (Emotion)
    - CMS:Contentful
- url: https://xylo-gatsby-bulma-starter.netlify.com/
  repo: https://github.com/xydac/xylo-gatsby-bulma-starter
  description: Gatsby v2 Starter with Bulma based on default starter.
  tags:
    - Styling:SCSS
    - Styling:Bulma
  features:
    - Based on default starter
    - Bulma Css
    - Sass based Styling
- url: https://maxpou.github.io/gatsby-starter-morning-dew/
  repo: https://github.com/maxpou/gatsby-starter-morning-dew
  description: Gatsby v2 blog starter
  tags:
    - Blog
    - Markdown
    - PWA
    - Disqus
    - SEO
    - MDX
    - Styling:CSS-in-JS
  features:
    - Blog post listing with previews (image + summary) for each blog post
    - Fully configurable
    - Multilang support (blog post only)
    - Syntax highlighting
    - css-in-js (with styled-components)
    - Fully Responsive
    - Tags
    - Google Analytics
    - Disqus comments support
    - Offline support
    - Web App Manifest
    - ESLint
    - Prettier
    - Travis CI
- url: https://gatsby-starter-blog-jumpalottahigh.netlify.com/
  repo: https://github.com/jumpalottahigh/gatsby-starter-blog-jumpalottahigh
  description: Gatsby v2 blog starter with SEO, search, filter, reading progress, mobile menu fab
  tags:
    - Blog
    - Markdown
  features:
    - Blog post listing with previews (image + summary) for each blog post
    - Google structured data
    - Mobile-friendly menu toggled with a floating action button (FAB)
    - Article read progress
    - User feedback component
- url: https://i18n.smakosh.com/
  repo: https://github.com/smakosh/gatsby-starter-i18n
  description: Gatsby v2 Starter with i18n using react-intl and more cool features.
  tags:
    - Styling:CSS-in-JS
    - i18n
  features:
    - Based on default starter
    - i18n with rtl text
    - Stateless components using Recompose
    - Font changes depending on the chosen language
    - SEO (meta tags, openGraph, structured data, Twitter and more...)
- url: https://gatsby-starter-mate.netlify.com
  repo: https://github.com/EmaSuriano/gatsby-starter-mate
  description: A portfolio starter for Gatsby integrated with Contentful CMS.
  tags:
    - Styling:CSS-in-JS
    - CMS:Contentful
    - CMS:Headless
    - Portfolio
  features:
    - Gatsby v2
    - Rebass (Styled-components system)
    - React Reveal
    - Dynamic content from Contentful
    - Offline support
    - PWA ready
    - SEO
    - Responsive design
    - Icons from font-awesome
    - Netlify Deployment Friendly
    - Medium integration
    - Social sharing (Twitter, Facebook, Google, LinkedIn)
- url: https://gatsby-starter-typescript-sass.netlify.com
  repo: https://github.com/thetrevorharmon/gatsby-starter-typescript-sass
  description: A basic starter with TypeScript and Sass built in
  tags:
    - Language:TypeScript
    - Styling:SCSS
    - Linting
  features:
    - TypeScript and Sass support
    - TS linter with basic react rules
- url: https://gatsby-simple-contentful-starter.netlify.com/
  repo: https://github.com/cwlsn/gatsby-simple-contentful-starter
  description: A simple starter to display Contentful data in Gatsby, ready to deploy on Netlify. Comes with a detailed article detailing the process.
  tags:
    - CMS:Contentful
    - CMS:Headless
    - Markdown
    - Styling:CSS-in-JS
  features:
    - Gatsby v2
    - Query Contentful data via Gatsby's GraphQL
    - Styled-Components for CSS-in-JS
    - Simple format, easy to create your own site quickly
    - React Helmet for Header Modification
    - Remark for loading Markdown into React
- url: https://gatsby-blog-cosmicjs.netlify.com/
  repo: https://github.com/cosmicjs/gatsby-blog-cosmicjs
  description: Blog that utilizes the power of the Cosmic JS headless CMS for easy content management
  tags:
    - CMS:Cosmic JS
    - CMS:Headless
    - Blog
  features:
    - Uses the Cosmic JS Gatsby source plugin
- url: https://cosmicjs-gatsby-starter.netlify.com/
  repo: https://github.com/cosmicjs/gatsby-starter
  description: Simple Gatsby starter connected to the Cosmic JS headless CMS for easy content management
  tags:
    - CMS:Cosmic JS
    - CMS:Headless
  features:
    - Uses the Cosmic JS Gatsby source plugin
- url: https://www.gatsby-typescript-template.com/
  repo: https://github.com/ikeryo1182/gatsby-typescript-template
  description: This is a standard starter with TypeScript, TSLint, Prettier, Lint-Staged(Husky) and Sass
  tags:
    - Language:TypeScript
    - Linting
    - Styling:SCSS
  features:
    - Category and Tag for post
    - Type Safe by TypeScript
    - Format Safe by TSLint and Prettier with Lint-Staged(Husky)
- url: https://zandersparrow.github.io/gatsby-simple-redux/
  repo: https://github.com/zandersparrow/gatsby-simple-redux
  description: The default starter plus redux
  tags:
    - Redux
  features:
    - Minimal starter based on the official default
    - Includes redux and a simple counter example
- url: https://gatsby-casper.netlify.com/
  repo: https://github.com/scttcper/gatsby-casper
  description: This is a starter blog that looks like the Ghost.io default theme, casper.
  tags:
    - Blog
    - Language:TypeScript
    - Styling:CSS-in-JS
  features:
    - Emotion CSS-in-JS
    - TypeScript
    - Author and tag pages
    - RSS
- url: https://gatsby-universal.netlify.com
  repo: https://github.com/fabe/gatsby-universal
  description: An opinionated Gatsby v2 starter for state-of-the-art marketing sites
  tags:
    - Transitions
    - PWA
    - Styling:CSS-in-JS
    - Linting
    - Markdown
    - SEO
  features:
    - Page Transitions
    - IntersectionObserver, component-based
    - React Context for global UI state
    - styled-components v4
    - Generated media queries for easy use
    - Optimized with Google Lighthouse (100/100)
    - Offline support
    - Manifest support
    - Sitemap support
    - All favicons generated
    - SEO (with Schema JSONLD) & Social Tags
    - Prettier
    - ESLint
- url: https://prismic.lekoarts.de/
  repo: https://github.com/LekoArts/gatsby-starter-prismic
  description: A typography-heavy & light-themed Gatsby Starter which uses the Headless CMS Prismic.
  tags:
    - CMS:Prismic
    - CMS:Headless
    - Styling:CSS-in-JS
    - Linting
    - Blog
    - PWA
    - Testing
  features:
    - Prismic as Headless CMS
    - Uses multiple features of Prismic - Slices, Labels, Relationship fields, Custom Types
    - Emotion for Styling
    - Cypress for End-to-End testing
    - Prism.js highlighting
    - Responsive images with gatsby-image
    - Extensive SEO
    - ESLint & Prettier
- url: https://gatsby-starter-v2-casper.netlify.com/
  repo: https://github.com/GatsbyCentral/gatsby-v2-starter-casper
  description: A blog starter based on the Casper (v1.4) theme.
  tags:
    - Blog
    - PWA
  features:
    - Page pagination
    - CSS
    - Tags
    - Google Analytics
    - Offline support
    - Web App Manifest
    - SEO
- url: https://lumen-v2.netlify.com/
  repo: https://github.com/GatsbyCentral/gatsby-v2-starter-lumen
  description: A Gatsby v2 fork of the lumen starter.
  tags:
    - Blog
    - RSS
    - Disqus
  features:
    - Lost Grid.
    - Beautiful typography inspired by matejlatin/Gutenberg.
    - Mobile-First approach in development.
    - Stylesheet built using Sass and BEM-Style naming.
    - Syntax highlighting in code blocks.
    - Sidebar menu built using a configuration block.
    - Archive organized by tags and categories.
    - Automatic RSS generation.
    - Automatic Sitemap generation.
    - Offline support.
    - Google Analytics support.
    - Disqus Comments support.
- url: https://gatsby-starter-firebase.netlify.com/
  repo: https://github.com/muhajirdev/gatsby-starter-firebase
  description: A Gatsby + Firebase Starter. With Authentication
  tags:
    - Firebase
    - Client-side App
  features:
    - Eslint Airbnb without semicolon and without .jsx extension
    - Firebase
    - Web App Manifest
- url: http://gatsby-lightbox.416serg.me
  repo: https://github.com/416serg/gatsby-starter-lightbox
  description: Showcasing a custom lightbox implementation using `gatsby-image`
  tags:
    - Portfolio
    - SEO
    - Styling:CSS-in-JS
  features:
    - Features a custom, accessible lightbox with gatsby-image
    - Styled with styled-components using CSS Grid
    - React Helmet for SEO
- url: http://jackbravo.github.io/gatsby-starter-i18n-blog/
  repo: https://github.com/jackbravo/gatsby-starter-i18n-blog
  description: Same as official gatsby-starter-blog but with i18n support
  tags:
    - i18n
    - Blog
  features:
    - Translates site name and bio using .md files
    - No extra libraries needed
- url: https://calpa.me/
  repo: https://github.com/calpa/gatsby-starter-calpa-blog
  description: Blog Template X Contentful, Twitter and Facebook style
  tags:
    - Blog
    - Styling:SCSS
  features:
    - GatsbyJS v2, faster than faster
    - Not just Contentful content source, you can use any database
    - Custom style
    - Google Analytics
    - Gitalk
    - sitemap
    - React FontAwesome
    - SEO
    - Offline support
    - Web App Manifest
    - Styled using SCSS
    - Page pagination
    - Netlify optimization
- url: https://gatsby-starter-typescript-power-blog.majidhajian.com/
  repo: https://github.com/mhadaily/gatsby-starter-typescript-power-blog
  description: Minimal Personal Blog with Gatsby and TypeScript
  tags:
    - PWA
    - Blog
    - Language:TypeScript
    - Markdown
  features:
    - Mobile-First approach in development
    - TSLint & Prettier
    - Offline support
    - Category and Tag for post
    - Type Safe by TypeScript
    - Format Safe by TSLint, StyleLint and Prettier with Lint-Staged(Husky)
    - Blog page
    - Syntax highlighting in code blocks
    - Pagination Ready
    - Ready to deploy to GitHub Pages
    - Automatic RSS generation
    - Automatic Sitemap generation
- url: https://gatsby-starter-kontent.netlify.com
  repo: https://github.com/Kentico/gatsby-starter-kontent
  description: Gatsby starter site with Kentico Kontent
  tags:
    - CMS:Headless
    - CMS:Kontent
    - Netlify
  features:
    - Gatsby v2 support
    - Content item <-> content type relationships
    - Language variants relationships
    - Linked items elements relationships
    - Content items in Rich text elements relationships
    - Reverse link relationships
- url: https://gatsby-starter-storybook.netlify.com/
  repo: https://github.com/markoradak/gatsby-starter-storybook
  description: Gatsby starter site with Storybook
  tags:
    - Storybook
    - Styling:CSS-in-JS
    - Linting
  features:
    - Gatsby v2 support
    - Storybook v4 support
    - Styled Components v4 support
    - Styled Reset, ESLint, Netlify Conf
- url: https://jamstack-hackathon-starter.netlify.com/
  repo: https://github.com/sw-yx/jamstack-hackathon-starter
  description: A JAMstack app with authenticated routes, static marketing pages, etc. with Gatsby, Netlify Identity, and Netlify Functions
  tags:
    - Netlify
    - Client-side App
  features:
    - Netlify Identity
    - Netlify Functions
    - Static Marketing pages and Dynamic Client-side Authenticated App pages
- url: https://collective.github.io/gatsby-starter-plone/
  repo: https://github.com/collective/gatsby-starter-plone
  description: A Gatsby starter template to build static sites using Plone as the content source
  tags:
    - CMS:Other
    - CMS:Headless
    - SEO
    - PWA
  features:
    - Creates 1-1 copy of source Plone site
    - Auto generated navigation and breadcrumbs
    - Progressive Web App features
    - Optimized for performance
    - Minimal UI and Styling
- url: https://gatsby-tutorial-starter.netlify.com/
  repo: https://github.com/justinformentin/gatsby-v2-tutorial-starter
  description: Simple, modern designed blog with post lists, tags, and easily customizable code.
  tags:
    - Blog
    - Linting
    - PWA
    - SEO
    - Styling:CSS-in-JS
    - Markdown
  features:
    - Blog post listing with image, summary, date, and tags.
    - Post Tags
    - Post List Filtering
    - Typography.js
    - Emotion styling
    - Syntax Highlighting in Code Blocks
    - Gatsby Image
    - Fully Responsive
    - Offline Support
    - Web App Manifest
    - SEO
    - PWA
    - Sitemap generation
    - Schema.org JSON-LD
    - CircleCI Integration
    - Codeclimate Integration
    - Google Analytics
    - Twitter and OpenGraph Tags
    - ESLint
    - Prettier Code Styling
- url: https://avivero.github.io/gatsby-redux-starter/
  repo: https://github.com/AVivero/gatsby-redux-starter
  description: Gatsby starter site with Redux, Sass, Bootstrap, Css Modules and Material Icons
  tags:
    - Redux
    - Styling:SCSS
    - Styling:Bootstrap
    - Styling:Material
    - Linting
  features:
    - Gatsby v2 support
    - Redux support
    - Sass support
    - Bootstrap v4 support
    - Css Modules support
    - ESLint, Prettier
- url: https://gatsby-typescript-boilerplate.netlify.com/
  repo: https://github.com/leachjustin18/gatsby-typescript-boilerplate
  description: Opinionated Gatsby v2 starter with TypeScript.
  tags:
    - Language:TypeScript
    - PWA
    - Styling:SCSS
    - Styling:PostCSS
  features:
    - TSLint with airbnb & prettier configurations
    - Prettier
    - Stylelint
    - Offline support
    - Type Safe by TypeScript
    - Format on commit with Lint-Staged(Husky)
    - Favicon generation
    - Sitemap generation
    - Autoprefixer with browser list
    - CSS nano
    - CSS MQ Packer
    - Lazy load image(s) with plugin sharp
    - Gatsby Image
    - Netlify optimizations
- url: https://danshai.github.io/gatsbyv2-scientific-blog-machine-learning/
  repo: https://github.com/DanShai/gatsbyv2-scientific-blog-machine-learning
  description: Machine learning ready and scientific blog starter
  tags:
    - Blog
    - Linting
  features:
    - Write easly your scientific blog with katex and publish your research
    - Machine learning ready with tensorflowjs
    - Manipulate csv data
    - draw with graph mermaid
    - display charts with chartjs
- url: https://gatsby-tailwind-styled-components.netlify.com/
  repo: https://github.com/muhajirdev/gatsby-tailwind-styled-components-starter
  description: A Gatsby Starter with Tailwind CSS + Styled Components
  tags:
    - Styling:Tailwind
  features:
    - Eslint Airbnb without semicolon and without .jsx extension
    - Offline support
    - Web App Manifest
- url: https://gatsby-starter-mobx.netlify.com
  repo: https://github.com/borekb/gatsby-starter-mobx
  description: MobX + TypeScript + TSLint + Prettier
  tags:
    - Language:TypeScript
    - Linting
    - Testing
  features:
    - Gatsby v2 + TypeScript
    - MobX with decorators
    - Two examples from @mweststrate's Egghead course
    - .editorconfig & Prettier
    - TSLint
    - Jest
- url: https://tender-raman-99e09b.netlify.com/
  repo: https://github.com/amandeepmittal/gatsby-bulma-quickstart
  description: A Bulma CSS + GatsbyJS Starter Kit
  tags:
    - Styling:Bulma
    - Styling:SCSS
  features:
    - Uses Bulma CSS
    - Sass based Styling
    - Responsive Design
    - Google Analytics Integration
    - Uses Gatsby v2
    - SEO
- url: https://gatsby-starter-notes.netlify.com/
  repo: https://github.com/patricoferris/gatsby-starter-notes
  description: Gatsby starter for creating notes organised by subject and topic
  tags:
    - Markdown
    - Pagination
  features:
    - Create by topic per subject notes that are organised using pagination
    - Support for code syntax highlighting
    - Support for mathematical expressions
    - Support for images
- url: https://gatsby-starter-ttag.netlify.com/
  repo: https://github.com/ttag-org/gatsby-starter-ttag
  description: Gatsby starter with the minimum required to demonstrate using ttag for precompiled internationalization of strings.
  tags:
    - i18n
  features:
    - Support for precompiled string internationalization using ttag and it's babel plugin
- url: https://gatsby-starter-typescript.netlify.com/
  repo: https://github.com/goblindegook/gatsby-starter-typescript
  description: Gatsby starter using TypeScript.
  tags:
    - Markdown
    - Pagination
    - Language:TypeScript
    - PWA
    - Linting
  features:
    - Markdown and MDX
    - Local search powered by Lunr
    - Syntax highlighting
    - Images
    - Styling with Emotion
    - Testing with Jest and react-testing-library
- url: https://gatsby-netlify-cms-example.netlify.com/
  repo: https://github.com/robertcoopercode/gatsby-netlify-cms
  description: Gatsby starter using Netlify CMS
  tags:
    - CMS:Netlify
    - Styling:SCSS
  features:
    - Example of a website for a local developer meetup group
    - NetlifyCMS used for easy data entry
    - Mobile-friendly design
    - Styling done with Sass
    - Gatsby version 2
- url: https://gatsby-typescript-starter-blog.netlify.com/
  repo: https://github.com/frnki/gatsby-typescript-starter-blog
  description: A starter blog for TypeScript-based Gatsby projects with minimal settings.
  tags:
    - Language:TypeScript
    - Blog
  features:
    - TypeScript & TSLint
    - No Styling (No Typography.js)
    - Minimal settings based on official starter blog
- url: https://gatsby-serif.netlify.com/
  repo: https://github.com/jugglerx/gatsby-serif-theme
  description: Multi page/content-type starter using Markdown and SCSS. Serif is a beautiful small business theme for Gatsby. The theme is fully responsive, blazing fast and artfully illustrated.
  tags:
    - Styling:SCSS
    - Markdown
    - Linting
  features:
    - Multiple "content types" for `services`, `team` and `testimonials` using Markdown as the source
    - Graphql query in `gatsby-node.js` using aliases that creates pages and templates by content type based on the folder `src/pages/services`, `src/pages/team`
    - SCSS
    - Responsive design
    - Bootstrap 4 grid and media queries only
    - Responsive menu
    - Royalty free illustrations included
    - SEO titles & meta using `gatsby-plugin-react-helmet`
    - Eslint & Prettier
- url: https://awesome-gatsby-starter.netlify.com/
  repo: https://github.com/South-Paw/awesome-gatsby-starter
  description: Starter with a preconfigured MDX, Storybook and ESLint environment for component first development of your next Gatsby site.
  tags:
    - MDX
    - Markdown
    - Storybook
    - Styling:CSS-in-JS
    - Linting
  features:
    - Gatsby MDX for JSX in Markdown loading, parsing, and rendering of pages
    - Storybook for isolated component development
    - styled-components for CSS-in-JS
    - ESLint with Airbnb's config
    - Prettier integrated into ESLint
    - A few example components and pages with stories and simple site structure
- url: https://santosfrancisco.github.io/gatsby-starter-cv/
  repo: https://github.com/santosfrancisco/gatsby-starter-cv
  description: A simple starter to get up and developing your digital curriculum with GatsbyJS'
  tags:
    - Styling:CSS-in-JS
    - PWA
    - Onepage
  features:
    - Gatsby v2
    - Based on default starter
    - Google Analytics
    - Web App Manifest
    - SEO
    - Styling with styled-components
    - Responsive Design, optimized for Mobile devices
- url: https://vigilant-leakey-a4f8cd.netlify.com/
  repo: https://github.com/agneym/gatsby-blog-starter
  description: Minimal Blog Starter Template with Styled Components.
  tags:
    - Markdown
    - Styling:CSS-in-JS
    - Blog
  features:
    - Markdown loading, parsing, and rendering of pages
    - Minimal UI for blog
    - Styled-components for CSS-in-JS
    - Prettier added as pre-commit hook
    - Google Analytics
    - Image Optimisation
    - Code Styling and Formatting in markdown
    - Responsive Design
- url: https://inspiring-me-lwz7512.netlify.com/
  repo: https://github.com/lwz7512/gatsby-netlify-identity-starter
  description: Gatsby Netlify Identity Starter with NIW auth support, and content gating, as well as responsive layout.
  tags:
    - Netlify
    - Pagination
  features:
    - Mobile Screen support
    - Privacy control for post content view & profile page
    - User authentication by Netlify Identity Widget/Service
    - Pagination for posts
    - Navigation menu with active status
- url: https://gatsby-starter-event-calendar.netlify.com/
  repo: https://github.com/EmaSuriano/gatsby-starter-event-calendar
  description: Gatsby Starter to display information about events from Google Spreadsheets with Calendars
  tags:
    - Linting
    - Styling:Grommet
    - PWA
    - SEO
    - Google Sheets
  features:
    - Grommet
    - Theming
    - Google Spreadsheet integration
    - PWA
    - A11y
    - SEO
    - Netlify Deployment Friendly
    - ESLint with Airbnb's config
    - Prettier integrated into ESLint
- url: https://gatsby-starter-tech-blog.netlify.com/
  repo: https://github.com/email2vimalraj/gatsby-starter-tech-blog
  description: A simple tech blog starter kit for gatsbyjs
  tags:
    - Blog
    - Portfolio
  features:
    - Markdown based blog
    - Filter blog posts by Tags
    - Easy customization
    - Using styled components
    - Minimal styles
    - Best scoring by Lighthouse
    - SEO support
    - PWA support
    - Offline support
- url: https://infallible-brown-28846b.netlify.com/
  repo: https://github.com/tylergreulich/gatsby-typescript-mdx-prismjs-starter
  description: Gatsby starter using TypeScript, MDX, Prismjs, and styled-components
  tags:
    - Language:TypeScript
    - Linting
    - Testing
    - Styling:CSS-in-JS
    - MDX
  features:
    - Gatsby v2 + TypeScript
    - Syntax highlighting with Prismjs
    - MDX
    - Jest
    - react-testing-library
    - styled-components
- url: https://hardcore-darwin-d7328f.netlify.com/
  repo: https://github.com/agneym/gatsby-careers-page
  description: A Careers Page for startups using Gatsby
  tags:
    - Markdown
    - Styling:CSS-in-JS
  features:
    - Careers Listing
    - Application Format
    - Markdown for creating job description
    - styled-components
- url: https://saikrishna.me/
  repo: https://github.com/s-kris/gatsby-minimal-portfolio-blog
  description: A minimal portfolio website with blog using Gatsby. Suitable for developers.
  tags:
    - Portfolio
    - Blog
  features:
    - Portfolio Page
    - Timline (Journey) page
    - Minimal
- url: https://gatsby-starter-blog-mdx-demo.netlify.com
  repo: https://github.com/hagnerd/gatsby-starter-blog-mdx
  description: A fork of the Official Gatsby Starter Blog with support for MDX out of the box.
  tags:
    - MDX
    - Blog
  features:
    - MDX
    - Blog
    - RSS Feed
- url: https://gatsby-tailwindcss-sass-starter-demo.netlify.com/
  repo: https://github.com/durianstack/gatsby-tailwindcss-sass-starter
  description: Just another Gatsby Tailwind with SASS starter
  tags:
    - Styling:Tailwind
    - Styling:SCSS
  features:
    - Tailwind, A Utility-First CSS Framework for Rapid UI Development
    - SASS/SCSS
    - Comes with React Helmet for adding site meta tags
    - Includes plugins for offline support out of the box
    - PurgeCSS to shave off unused styles
- url: https://tyra-starter.netlify.com/
  repo: https://github.com/madelyneriksen/gatsby-starter-tyra
  description: A feminine GatsbyJS Starter Optimized for SEO
  tags:
    - SEO
    - Blog
    - Styling:Other
  features:
    - Integration with Social Media and Mailchimp.
    - Styled with Tachyons.
    - Rich structured data on blog posts for SEO.
    - Pagination and category pages.
- url: https://gatsby-starter-styled.netlify.com/
  repo: https://github.com/gregoralbrecht/gatsby-starter-styled
  description: Yet another simple starter with Styled-System, Typography.js, SEO and Google Analytics.
  tags:
    - Styling:CSS-in-JS
    - PWA
    - SEO
  features:
    - Styled-Components
    - Styled-System
    - Rebass Grid
    - Typography.js to easily set up font styles
    - Google Analytics
    - Prettier, ESLint & Stylelint
    - SEO (meta tags and schema.org via JSON-LD)
    - Offline support
    - Web App Manifest
- url: https://gatsby.ghost.org/
  repo: https://github.com/TryGhost/gatsby-starter-ghost
  description: Build lightning-fast, modern publications with Ghost and Gatsby
  tags:
    - CMS:Headless
    - Blog
  features:
    - Ghost integration with ready to go placeholder content and webhooks support
    - Minimal responsive design
    - Pagination for posts, tags, and authors
    - SEO Friendly Meta
    - JSON-LD Schema
    - OpenGraph structured data
    - Twitter Cards meta
    - Sitemap Generation
    - XML Sitemaps
    - Progressive Web App
    - Offline Support
    - RSS Feed
    - Netlify integration ready to deploy
- url: https://traveler-blog.netlify.com/
  repo: https://github.com/QingpingMeng/gatsby-starter-traveler-blog
  description: A fork of the Official Gatsby Starter Blog to build a travler blog with images support
  tags:
    - Blog
    - PWA
    - SEO
    - Styling:Material
    - Styling:CSS-in-JS
  features:
    - Netlify integration ready to deploy
    - Material UI
    - styled-components
    - GitHub markdown css support
- url: https://create-ueno-app.netlify.com
  repo: https://github.com/ueno-llc/ueno-gatsby-starter
  description: Opinionated Gatsby starter by Ueno.
  tags:
    - Language:TypeScript
    - Styling:SCSS
    - Linting
    - Transitions
  features:
    - GraphQL hybrid
    - SEO friendly
    - GSAP ready
    - Nice Devtools
    - GsapTools
    - Ueno plugins
    - SVG to React component
    - Ueno's TSlint
    - Decorators
- url: https://gatsby-snyung-starter.netlify.com/
  repo: https://github.com/SeonHyungJo/gatsby-snyung-starter
  description: Basic starter template for You
  tags:
    - CMS:Contentful
    - Markdown
    - Linting
    - Pagination
    - Portfolio
    - SEO
    - Styling:SCSS
    - Transitions
  features:
    - SASS/SCSS
    - Add Utterances
    - Nice Pagination
    - Comes with React Helmet for adding site meta tags
    - Create Yout Name Card for writing meta data
- url: https://gatsby-contentstack-starter.netlify.com/
  repo: https://github.com/contentstack/gatsby-starter-contentstack
  description: A Gatsby starter powered by Headless CMS Contentstack.
  tags:
    - CMS:Headless
    - Blog
  features:
    - Includes Contentstack Delivery API for any environment
    - Dynamic content from Contentstack CMS
- url: https://gatsby-craftcms-barebones.netlify.com
  repo: https://github.com/frankievalentine/gatsby-craftcms-barebones
  description: Barebones setup for using Craft CMS and Gatsby locally.
  tags:
    - CMS:Headless
  features:
    - Full setup instructions included
    - Documented to get you set up with Craft CMS quickly
    - Code referenced in repo
- url: https://gatsby-starter-buttercms.netlify.com/
  repo: https://github.com/ButterCMS/gatsby-starter-buttercms
  description: A starter template for spinning up a Gatsby+ ButterCMS site
  tags:
    - Blog
    - SEO
    - CMS:Headless
  features:
    - Fully functioning blog
    - Navigation between posts with a previous/next post button
    - FAQ Knowledge Base
    - CMS Powered Homepage
    - Customer Case Study example marketing pages
- url: https://master.d2f5ek3dnwfe9v.amplifyapp.com/
  repo: https://github.com/dabit3/gatsby-auth-starter-aws-amplify
  description: This Gatsby starter uses AWS Amplify to implement authentication flow for signing up/signing in users as well as protected client side routing.
  tags:
    - AWS
    - Authentication
  features:
    - AWS Amplify
    - Full authentication workflow
    - Registration form
    - Signup form
    - User sign in
- url: https://gatsby-starter.mdbootstrap.com/
  repo: https://github.com/anna-morawska/gatsby-material-design-for-bootstrap
  description: A simple starter which lets you quickly start developing with Gatsby and Material Design For Bootstrap
  tags:
    - Styling:Material
  features:
    - React Bootstrap with Material Design css framework.
    - Free for personal and commercial use
    - Fully responsive
- url: https://frosty-ride-4ff3b9.netlify.com/
  repo: https://github.com/damassi/gatsby-starter-typescript-rebass-netlifycms
  description:
    A Gatsby starter built on top of MDX (React + Markdown), NetlifyCMS (with
    MDX and netlify-cms-backend-fs support -- no need to deploy), TypeScript,
    Rebass for UI, Styled Components, and Jest for testing. Very little visual
    styling has been applied so that you can bring your own :)
  tags:
    - MDX
    - CMS:Netlify
    - Language:TypeScript
    - Styling:Other
    - Styling:CSS-in-JS
    - Testing
  features:
    - MDX - Markdown + React
    - Netlify CMS (with MDX support)
    - Read and write to local file system via netlify-cms-backend-fs
    - TypeScript
    - Rebass
    - Styled Components
    - Jest
- url: https://bluepeter.github.io/gatsby-material-ui-business-starter/
  repo: https://github.com/bluepeter/gatsby-material-ui-business-starter
  description: Beautiful Gatsby Material Design Business Starter
  tags:
    - Styling:Material
  features:
    - Uses the popular, well-maintained Material UI React component library
    - Material Design theme and icons
    - Rotating home page carousel
    - Simple setup without opinionated setup
    - Fully instrumented for successful PROD deployments
    - Stylus for simple CSS
- url: https://example-company-website-gatsby-sanity-combo.netlify.com/
  repo: https://github.com/sanity-io/example-company-website-gatsby-sanity-combo
  description: This examples combines Gatsby site generation with Sanity.io content management in a neat company website.
  tags:
    - CMS:sanity.io
    - CMS:Headless
    - Blog
  features:
    - Out-of-the-box headless CMS
    - Real-time content preview in Development
    - Fast & frugal builds
    - No accidental missing fields/types
    - Full Render Control with Portable Text
    - gatsby-image support
    - Content types for company info, pages, projects, people, and blog posts
- url: https://gatsby-starter-under-construction.netlify.com/
  repo: https://github.com/robinmetral/gatsby-starter-under-construction
  description: Blazing fast "Under Construction" page with a blazing quick setup.
  tags:
    - Onepage
    - Styling:CSS-in-JS
    - SEO
    - PWA
  features:
    - Configure everything in gatsby-config.js
    - Creative CSS3 background patterns by Lea Verou
    - Built-in Google Fonts support
    - Social icons with react-social-icons
- url: https://gatsby-starter-docz.netlify.com/
  repo: https://github.com/RobinCsl/gatsby-starter-docz
  description: Simple starter where building your own documentation with Docz is possible
  tags:
    - Documentation
  features:
    - Generate nice documentation with Docz, in addition to generating your normal Gatsby site
    - Document your React components in .mdx files
- url: https://gatsby-starter-santa-fe.netlify.com/
  repo: https://github.com/osogrizz/gatsby-starter-santa-fe
  description: A place for artist or designers to display their creations
  tags:
    - Styling:CSS-in-JS
  features:
    - SEO friendly
    - Built-in Google Fonts support
    - Contact Form
    - Customizable Design Template
- url: https://gatsby-hello-friend.now.sh
  repo: https://github.com/panr/gatsby-starter-hello-friend
  description: A simple starter for Gatsby. That's it.
  tags:
    - Pagination
    - Markdown
    - Blog
    - Portfolio
    - Styling:PostCSS
  features:
    - Dark/light mode, depending on your preferences
    - Great reading experience thanks to Inter font, made by Rasmus Andersson
    - Nice code highlighting thanks to PrismJS
    - Responsive youtube/vimeo etc. videos
    - Elastic menu
    - Fully responsive site
- url: https://lgcolella.github.io/gatsby-starter-developer-blog/
  repo: https://github.com/lgcolella/gatsby-starter-developer-blog
  description: A starter to create SEO-friendly, fast, multilanguage, responsive and highly customizable technical blogs/portfolios with the most common features out of the box.
  tags:
    - Blog
    - Portfolio
    - i18n
  features:
    - Multilanguage posts
    - Pagination and image preview for posts
    - Tags
    - SEO
    - Social share buttons
    - Disqus for comments
    - Highlighting for code syntax in posts
    - Dark and light themes available
    - Various available icon sets
    - RSS Feed
    - Web app manifest
- url: https://gatsby.magicsoup.io/
  repo: https://github.com/magicsoup-io/gatsby-starter-magicsoup
  description: A production ready Gatsby starter using magicsoup.io
  tags:
    - SEO
    - Markdown
    - Styling:CSS-in-JS
    - Testing
  features:
    - Optimized images with gatsby-image.
    - SEO friendly with react-helmet, gatsby-plugin-sitemap and Google Webmaster Tools!
    - Responsive UIs with magicsoup.io/stock.
    - Static content with gatsby-transform-remark or gatsby-transform-json.
    - Convert Markdown to StyledComponents!
    - Webfonts with gatsby-plugin-web-font-loader.
    - SSR ready!
    - Testing with Jest!
- url: https://foxandgeese.github.io/tiny-agency/
  repo: https://github.com/foxandgeese/tiny-agency
  description: Simple Gatsby.js starter that uses material design and that's perfect for tiny agencies.
  tags:
    - Styling:Material
  features:
    - Uses the popular, well-maintained Material UI React component library
    - Material Design theme and icons
    - Simple setup without opinionated setup
    - Fully instrumented for successful PROD deployments
- url: https://gatsby-shopify-starter.netlify.com/
  repo: https://github.com/AlexanderProd/gatsby-shopify-starter
  description: Kick off your next, ecommerce experience with this Gatsby starter. It is based on the default Gatsby starter to be easily modifiable.
  tags:
    - CMS:Headless
    - SEO
    - eCommerce
    - Styling:CSS-in-JS
  features:
    - Shopping Cart
    - Shopify Integration
    - Product Grid
    - Shopify Store Credentials included
    - Optimized images with gatsby-image.
    - SEO
- url: https://gatejs.netlify.com
  repo: https://github.com/sarasate/gate
  description: API Doc generator inspired by Stripe's API docs
  tags:
    - Documentation
    - Markdown
    - Onepage
  features:
    - API documentation from markdown sources
    - Code samples separated by language
    - Syntax highlighting
    - Everything in a single page
- url: https://hopeful-keller-943d65.netlify.com
  repo: https://github.com/iwilsonq/gatsby-starter-reasonml
  description: Gatsby starter to create static sites using type-safe ReasonML
  tags:
    - Language:Other
    - Blog
    - Styling:CSS-in-JS
  features:
    - Gatsby v2 support
    - bs-platform v4 support
    - Similar to gatsby-starter-blog
- url: https://gatsby-starter-blog-amp-to-pwa.netlify.com/
  repo: https://github.com/tomoyukikashiro/gatsby-starter-blog-amp-to-pwa
  description: Gatsby starter blog with AMP to PWA Strategy
  tags:
    - Blog
    - AMP
    - PWA
  features:
    - Similar to gatsby-starter-blog
    - Support AMP to PWA strategy
- url: https://cvluca.github.io/gatsby-starter-markdown/
  repo: https://github.com/cvluca/gatsby-starter-markdown
  description: Boilerplate for markdown-based website (Documentation, Blog, etc.)
  tags:
    - Markdown
    - Redux
    - Styling:Ant Design
  features:
    - Responsive Web Design
    - Auto generated Sidebar
    - Auto generated Anchor
- url: https://gatsby-starter-wordpress-community.netlify.com/
  repo: https://github.com/pablovila/gatsby-starter-wordpress-community
  description: Starter using gatsby-source-wordpress to display posts and pages from a WordPress site
  tags:
    - CMS:WordPress
    - Styling:Bulma
    - Blog
    - Pagination
  features:
    - Gatsby v2 support
    - Responsive Web Design
    - WordPress support
    - Bulma and Sass Support for styling
    - Pagination logic
- url: https://gatsby-blogger.netlify.com/
  repo: https://github.com/aslammultidots/blogger
  description: A Simple, clean and modern designed blog with firebase authentication feature and easily customizable code.
  tags:
    - Blog
    - Redux
    - Disqus
    - CMS:Contentful
    - Firebase
  features:
    - Minimal and clean white layout.
    - Dynamic content from Contentful.
    - Blog post listing with previews (image + summary) for each blog post.
    - Disqus commenting system for each blog post.
    - Search post with keyword.
    - Firebase for Authentication.
    - Protected Routes with Authorization.
    - Contact form integration.
- url: https://gatsby-starter-styled-components.netlify.com/
  repo: https://github.com/blakenoll/gatsby-starter-styled-components
  description: The Gatsby default starter modified to use styled-components
  tags:
    - Styling:CSS-in-JS
  features:
    - styled-components
    - sticky footer
- url: https://magazine-example.livingdocs.io/
  repo: https://github.com/livingdocsIO/gatsby-magazine-example
  description: This magazine-starter helps you start out with Livingdocs as a headless CMS.
  tags:
    - Blog
    - CMS:Headless
  features:
    - Minimal and clean white layout.
    - Dynamic content from Livingdocs.
    - Built-in component library.
    - Robust template and theme.
- url: https://gatsby-starter-intl.tomekskuta.pl
  repo: https://github.com/tomekskuta/gatsby-starter-intl
  description: Gatsby v2 i18n starter which makes static pages for every locale and detect your browsers lang. i18n with react-intl.
  tags:
    - i18n
    - Testing
  features:
    - static pages for every language
    - detects your browser locale
    - uses react-intl
    - based on Gatsby Default Starter
    - unit tests with Jest
- url: https://cape.netlify.com/
  repo: https://github.com/juhi-trivedi/cape
  description: A Gatsby - CMS:Contentful demo with Netlify.
  tags:
    - Blog
    - Netlify
    - CMS:Contentful
    - Styling:Bootstrap
  features:
    - Fecthing Dynamic content from Contentful.
    - Blog post listing with previews (image + summary) for each blog post.
    - Contact form integration with Netlify.
    - Grid system inspired by Bootstrap.
- url: https://gatsby-starter-infinite-scroll.baobab.fi/
  repo: https://github.com/baobabKoodaa/gatsby-starter-infinite-scroll
  description: Infinite Scroll and Pagination with 10k photos
  tags:
    - Infinite Scroll
    - Pagination
    - Styling:CSS-in-JS
  features:
    - Infinite Scroll (default mode)
    - Pagination (fallback for users without JS)
    - Toggle between these modes in demo
    - Efficient implementation (only fetch the data that's needed, ship initial items with the page instead of fetch, etc.)
- url: https://jodie.lekoarts.de/
  repo: https://github.com/LekoArts/gatsby-starter-portfolio-jodie
  description: Image-heavy photography portfolio with colorful accents & great typography
  tags:
    - Portfolio
    - PWA
    - Transitions
    - Styling:CSS-in-JS
    - Linting
    - Testing
    - Language:TypeScript
  features:
    - Configurable with theming, CSS Grid & a yaml file for navigation
    - Create your projects by editing a yaml file and putting images into a folder
    - Shows your Instagram posts
    - TypeScript
    - Cypress for End-to-End testing
    - react-spring for animations & transitions
    - Uses styled-components + styled-system
    - SEO with Sitemap, Schema.org JSONLD, Tags
    - Responsive images with gatsby-image
- url: https://amazing-jones-e61bda.netlify.com/
  repo: https://github.com/WebCu/gatsby-material-kit-react
  description: Adaptation of Material Kit React to Gatsby
  tags:
    - Styling:Material
  features:
    - 60 Handcrafted Components
    - 4 Customized Plugins
    - 3 Example Pages
- url: https://relaxed-bhaskara-5abd0a.netlify.com/
  repo: https://github.com/LekovicMilos/gatsby-starter-portfolio
  description: Gatsby portfolio starter for creating quick portfolio
  tags:
    - Portfolio
  features:
    - Showcase of portfolio items
    - About me page
- url: https://gatsby-typescript-scss-docker-starter.netlify.com/
  repo: https://github.com/OFranke/gatsby-typescript-scss-docker
  description: Gatsby starter TypeScript, SCSS, Docker
  tags:
    - Language:TypeScript
    - Styling:SCSS
    - Linting
  features:
    - Format & Commit Safe by ESLint, StyleLint and Prettier with Lint-Staged (Husky), optimized for VS Code
    - Typings for scss files are automatically generated
    - Responsiveness from the beginning through easy breakpoint configuration
    - Enforce the DRY principle, no hardcoded and repeated `margin`, `font-size`, `color`, `box-shadow`, `border-radius` ... properties anymore
    - Docker ready - you can run Gatsby dev mode on your machine environment or with docker-compose
- url: https://prismic-i18n.lekoarts.de/
  repo: https://github.com/LekoArts/gatsby-starter-prismic-i18n
  description: Based on gatsby-starter-prismic with Internationalization (i18n) support.
  tags:
    - CMS:Prismic
    - CMS:Headless
    - Styling:CSS-in-JS
    - Linting
    - Blog
    - PWA
    - Testing
    - i18n
  features:
    - Prismic as Headless CMS
    - Uses multiple features of Prismic - Slices, Labels, Relationship fields, Custom Types, Internationalization
    - Emotion for Styling
    - i18n without any third-party libaries
    - Cypress for End-to-End testing
    - Prism.js highlighting
    - Responsive images with gatsby-image
    - Extensive SEO
    - ESLint & Prettier
- url: https://gatsby-starter-landing-page.netlify.com/
  repo: https://github.com/gillkyle/gatsby-starter-landing-page
  description: Single page starter for minimal landing pages
  tags:
    - Onepage
  features:
    - Gatsby image
    - Google Analytics
    - Minimal design
- url: https://thakkaryash94.github.io/gatsby-github-personal-website/
  repo: https://github.com/thakkaryash94/gatsby-github-personal-website
  description: It is a conversion of original GitHub personal website repo which is written in ruby for JS developers. This repository gives you the code you'll need to kickstart a personal website that showcases your work as a software developer. And when you manage the code in a GitHub repository, it will automatically render a webpage with the owner's profile information, including a photo, bio, and repositories.
  tags:
    - Portfolio
    - Onepage
  features:
    - layout config either stacked or sidebar
    - theme dark/light mode
    - post support
- url: http://gatsby-starter-default-intl.netlify.com
  repo: https://github.com/wiziple/gatsby-starter-default-intl
  description: The default Gatsby starter with features of multi-language url routes and browser language detection.
  tags:
    - i18n
  features:
    - Localization (Multilanguage) provided by react-intl.
    - Support automatic redirection based on user's preferred language in browser provided by browser-lang.
    - Support multi-language url routes within a single page component. That means you don't have to create separate pages such as pages/en/index.js or pages/ko/index.js.
    - Based on gatsby-starter-default with least modification.
- url: https://gatsby-starter-julia.netlify.com/
  repo: https://github.com/niklasmtj/gatsby-starter-julia
  description: A minimal blog starter template built with Gatsby
  tags:
    - Markdown
    - Blog
  features:
    - Landingpage
    - Blogoverview
    - Markdown sourcing
    - Estimated reading time
    - Styled component with @emotion
    - Netlify deployment friendly
    - Nunito font as npm module
    - Site meta tags with React Helmet
- url: https://agalp.imedadel.me
  repo: https://github.com/ImedAdel/automatic-gatsbyjs-app-landing-page
  description: Automatically generate iOS app landing page using GatsbyJS
  tags:
    - Onepage
    - PWA
    - SEO
  features:
    - One Configuration file
    - Automatically generate a landing page for your iOS app
    - List app features
    - App Store and Play Store buttons
    - App screenshot and video preview
    - Easily add social media accounts and contact info in the footer via the site-config.js file.
    - Pick custom Font Awesome icons for the feature list via the site-config.js file.
    - Built using Prettier and Styled-Components
    - Easily integrate Google Analytics by adding your ID to site-config.js file.
- url: https://gatsby-starter-shopify-app.firebaseapp.com/install
  repo: https://github.com/gil--/gatsby-starter-shopify-app
  description: Easily create Serverless Shopify Admin Apps powered by Gatsby and Firebase Functions
  tags:
    - Shopify
    - Firebase
  features:
    - 🗄 Firebase Firestore Realtime DB
    - ⚡️ Serverless Functions API layer (Firebase Functions)
    - 💼 Admin API (Graphql) Serverless Proxy
    - 🎨 Shopify Polaris (AppProvider, etc.)
    - 💰 Application Charge Logic (30 days) with variable trial duration
    - 📡 Webhook Validation & Creation
    - 🔑 GDPR Ready (Including GDPR Webhooks)
    - 🏗 CircleCI Config for easy continuous deployments to Firebase
- url: https://gatsby-starter-paperbase.netlify.com/
  repo: https://github.com/willcode4food/gatsby-starter-paperbase
  description: A Gatsby starter that implements the Paperbase Premium Theme from MaterialUI
  tags:
    - Styling:Material
    - Styling:CSS-in-JS
  features:
    - MaterialUI Paperbase theme in Gatsby!
    - Create professional looking admin tools and dashboards
    - Responsive Design
    - MaterialUI Paper Components
    - MaterialUI Tab Components
- url: https://gatsby-starter-devto.netlify.com/
  repo: https://github.com/geocine/gatsby-starter-devto
  description: A GatsbyJS starter template that leverages the Dev.to API
  tags:
    - Blog
    - Styling:CSS-in-JS
  features:
    - Blog post listing with previews (image + summary) for each blog post
- url: https://gatsby-starter-framer-x.netlify.com/
  repo: https://github.com/simulieren/gatsby-starter-framer-x
  description: A GatsbyJS starter template that is connected to a Framer X project
  tags:
    - Language:TypeScript
  features:
    - TypeScript support
    - Easily work in GatsbyJS and Framer X at the same time
- url: https://gatsby-firebase-hosting.firebaseapp.com/
  repo: https://github.com/bijenkorf-james-wakefield/gatsby-firebase-hosting-starter
  description: A starter with configuration for Firebase Hosting and Cloud Build deployment.
  tags:
    - Firebase
    - Linting
  features:
    - Linting with ESLint
    - Jest Unit testing configuration
    - Lint-staged on precommit hook
    - Commitizen for conventional commit messages
    - Configuration for Firebase hosting
    - Configuration for Cloud Build deployment
    - Clear documentation to have your site deployed on Firebase behind SSL in no time!
- url: https://lewis-gatsby-starter-blog.netlify.com/
  repo: https://github.com/lewislbr/lewis-gatsby-starter-blog
  description: A simple custom Gatsby starter template to start a new blog or personal website.
  tags:
    - Blog
    - Styling:CSS-in-JS
    - Markdown
    - Portfolio
    - SEO
  features:
    - Blog post listing with summary preview for each blog post.
    - Automatically creates blog pages from Markdown files.
    - CSS in JS with styled-components.
    - Optimized images.
    - Offline capabilities.
    - Auto-generated sitemap and robots.txt.
- url: https://gatsby-starter-stripe.netlify.com/
  repo: https://github.com/brxck/gatsby-starter-stripe
  description: A minimal starter to create a storefront with Gatsby, Stripe, & Netlify Functions.
  tags:
    - Stripe
    - eCommerce
    - Styling:None
  features:
    - Statically generate based on Stripe inventory
    - Dynamically update with live inventory & availability data
    - Checkout powered by Stripe
    - Serverless functions interact with Stripe API
    - Shopping cart persisted in local storage
    - Responsive images with gatsby-image
- url: https://www.jannikbuschke.de/gatsby-antd-docs/
  repo: https://github.com/jannikbuschke/gatsby-antd-docs
  description: A template for documentation websites
  tags:
    - Documentation
    - Language:TypeScript
    - Styling:Ant Design
    - Markdown
    - MDX
  features:
    - Markdown
    - MDX with mdxjs
    - Syntax highlighting with prismjs
    - Anchors
    - Sidebar
    - Sitecontents
    - Landingpage
- url: https://gatsby-starter.haezl.at
  repo: https://github.com/haezl/gatsby-starter-haezl
  description: A lightweight, mobile first blog starter with infinite scroll and Material-UI design for Gatsby.
  tags:
    - Blog
    - Language:TypeScript
    - Linting
    - Styling:CSS-in-JS
    - Styling:Material
    - Markdown
    - PWA
  features:
    - Landing Page
    - Portfolio section
    - Blog post listing with a preview for each post
    - Infinite scroll instead of next and previous buttons
    - Blog posts generated from Markdown files
    - About Page
    - Responsive Design
    - PWA (Progressive Web App) support
    - MobX
    - Customizable
- url: https://gatsby-starter-fine.netlify.com/
  repo: https://github.com/toboko/gatsby-starter-fine
  description: A mutli-response and light, mobile first blog starter with columns layout and Seo optimization.
  tags:
    - Blog
    - Markdown
    - Portfolio
    - SEO
  features:
    - Blog
    - Portfolio section
    - Customizable
    - Markdown
    - Optimized images
    - Sitemap Page
    - Seo Ready
- url: https://ugglr.github.io/gatsby-clean-portfolio/
  repo: https://github.com/ugglr/gatsby-clean-portfolio
  description: A clean themed Software Engineer Portfolio site, showcasing soft skills on the front page, features project card showcases, about page. Responsive through react-bootstrap components together with custom CSS style sheets. SEO configured, just need to add google analytics tracking code.
  tags:
    - Portfolio
    - SEO
    - Styling:Bootstrap
  features:
    - Resume
    - CV
    - google analytics
    - easy favicon swap
    - Gatsby SEO plugin
    - Clean layout
    - White theme
    - grid using react-bootstrap
    - bootstrap4 classes available
    - font-awesome Library for icons
    - Portfolio site for developers
    - custom project cards
    - easily extendable to include blog page
    - Responsive design
- url: https://gatsby-documentation-starter.netlify.com/
  repo: https://github.com/whoisryosuke/gatsby-documentation-starter
  description: Automatically generate docs for React components using MDX, react-docgen, and GatsbyJS
  tags:
    - Documentation
    - MDX
    - SEO
  features:
    - Parses all React components (functional, stateful, even stateless!) for JS Docblocks and Prop Types.
    - MDX - Write your docs in Markdown and include React components using JSX!
    - Lightweight (only what you need)
    - Modular (easily fits in any React project!)
    - Props table component
    - Customizable sidebar navigation
    - Includes SEO plugins Google Analytics, Offline, Manifest, Helmet.
- url: http://gatsby-absurd.surge.sh/
  repo: https://github.com/ajayns/gatsby-absurd
  description: A Gatsby starter using illustrations from https://absurd.design/
  tags:
    - Onepage
    - Styling:CSS-in-JS
  features:
    - Uses surreal illustrations from absurd.design.
    - Landing page structure split into sections
    - Basic UX/UX elements ready. navbar, smooth scrolling, faqs, theming
    - Convenient image handling and data separation
- url: https://gatsby-starter-quiz.netlify.com/
  repo: https://github.com/raphadeluca/gatsby-starter-quiz
  description: Create rich quizzes with Gatsby & Mdx. No need of database or headless CMS. Manage your data directly in your Mdx file's frontmatter and write your content in the body. Customize your HTML tags, use react components from a library or write your owns. Navigation will be automatically created between each question.
  tags:
    - MDX
  features:
    - Data quiz in the frontmatter
    - Rich customizable content with MDX
    - Green / Red alert footer on user's answer
    - Navigation generated based on the index of each question
- url: https://gatsby-starter-accessibility.netlify.com/
  repo: https://github.com/benrobertsonio/gatsby-starter-accessibility
  description: The default Gatsby starter with powerful accessibility tools built-in.
  tags:
    - Storybook
    - Linting
  features:
    - 🔍 eslint-plugin-jsx-a11y for catching accessibility issues while authoring code
    - ✅ lint:staged for adding a pre-commit hook to catch accessibility linting errors
    - 📣 react-axe for console reporting of accessibility errors in the DOM during development
    - 📖 storybook setup for accessibility reporting on individual components
- url: https://gatsby-theme-ggt-material-ui-blog.netlify.com/
  repo: https://github.com/greatgatsbyjsthemes/gatsby-starter-ggt-material-ui-blog
  description: Starter material-ui blog utilizing a Gatsby theme!
  tags:
    - Blog
    - MDX
  features:
    - Uses MDX with Gatsby theme for quick and easy set up
    - Material-ui design with optional config passed into the theme options
    - Gradient background with sitemap, rss feed, and offline capabilities
- url: https://gatsby-starter-blog-typescript.netlify.com/
  repo: https://github.com/gperl27/Gatsby-Starter-Blog-Typescript
  description: Gatsby starter blog with TypeScript
  tags:
    - Blog
    - Language:TypeScript
    - Styling:CSS-in-JS
  features:
    - Includes all features that come with Gatsby's official starter blog
    - TypeScript for type-safety out of the box
    - Styled components in favor of inline styles
    - Transition Link for nice page transitions
    - Type definitions from GraphQL schema (with code generation)
- url: https://gatsby-starter-sass.netlify.com/
  repo: https://github.com/colbyfayock/gatsby-starter-sass
  description: A Gatsby starter with Sass and no assumptions!
  tags:
    - Styling:SCSS
  features:
    - Sass stylesheets to manage your CSS (SCSS flavored)
    - Simple, minimal base setup to get started
    - No baked in configurations or assumptions
- url: https://billyjacoby.github.io/gatsby-react-bootstrap-starter/
  repo: https://github.com/billyjacoby/gatsby-react-bootstrap-starter
  description: GatsbyJS starter with react-bootstrap and react-icons
  tags:
    - Styling:Bootstrap
    - Styling:SCSS
  features:
    - SASS stylesheets to make styling components easy
    - Sample navbar that sticks to the top of the page on scroll
    - Includes react-icons to make adding icons to your app super simple
- url: https://gatsbystartermdb.netlify.com
  repo: https://github.com/jjcav84/mdbreact-gatsby-starter
  description: GatsbyJS starter built with MDBootstrap React free version
  tags:
    - Styling:Bootstrap
  features:
    - Material Design, Bootstrap, and React
    - Contact form and Google Map components
    - Animation
    - documentation and component library can be found at mdboostrap's website
- url: https://gatsby-starter-primer.netlify.com/
  repo: https://github.com/thomaswangio/gatsby-starter-primer
  description: A Gatsby starter featuring GitHub Primer Design System and React components
  tags:
    - Styling:Other
    - Styling:CSS-in-JS
    - SEO
    - Landing Page
  features:
    - Primer React Components
    - Styled Components
    - Gatsby Image
    - Better SEO component with appropriate OG image and appropriate fallback meta tags
- url: https://pranshuchittora.github.io/gatsby-material-boilerplate
  repo: https://github.com/pranshuchittora/gatsby-material-boilerplate
  description: A simple starter to get up and developing quickly with Gatsby in material design
  tags:
    - Styling:Material
  features:
    - Material design
    - Sass/SCSS
    - Tags
    - Categories
    - Google Analytics
    - Offline support
    - Web App Manifest
    - SEO
- url: https://anubhavsrivastava.github.io/gatsby-starter-hyperspace
  repo: https://github.com/anubhavsrivastava/gatsby-starter-hyperspace
  description: Single page starter based on the Hyperspace site template, with landing, custom and Elements(Component) page
  tags:
    - HTML5UP
    - Styling:SCSS
    - Onepage
    - Landing Page
  features:
    - Designed by HTML5 UP
    - Simple one page site that’s perfect for personal portfolios
    - Fully Responsive
    - Styling with SCSS
    - Offline support
    - Web App Manifest
- url: https://anubhavsrivastava.github.io/gatsby-starter-identity
  repo: https://github.com/anubhavsrivastava/gatsby-starter-identity
  description: Single page starter based on the Identity site template by HTML5 up, suitable for one page portfolio.
  tags:
    - HTML5UP
    - Styling:SCSS
    - Onepage
    - Landing Page
    - PWA
  features:
    - Designed by HTML5 UP
    - Simple one page personal portfolio
    - Fully Responsive
    - Styling with SCSS
    - Offline support
    - Web App Manifest
- url: https://hopeful-ptolemy-cd840b.netlify.com/
  repo: https://github.com/tonydiaz/gatsby-landing-page-starter
  description: A simple landing page starter for idea validation using material-ui. Includes email signup form and pricing section.
  tags:
    - Styling:Material
    - Landing Page
  features:
    - SEO
    - Mailchimp integration
    - Material-UI components
    - Responsive
    - Pricing section
    - Benefits section
    - Email signup form
    - Easily configurable
    - Includes standard Gatsby starter features
- url: https://anubhavsrivastava.github.io/gatsby-starter-aerial
  repo: https://github.com/anubhavsrivastava/gatsby-starter-aerial
  description: Single page starter based on the Aerial site template by HTML5 up, suitable for one page personal page.
  tags:
    - HTML5UP
    - Styling:SCSS
    - Onepage
    - Landing Page
    - PWA
  features:
    - Designed by HTML5 UP
    - Simple one page personal portfolio
    - Fully Responsive
    - Styling with SCSS
    - Offline support
    - Web App Manifest
- url: https://anubhavsrivastava.github.io/gatsby-starter-eventually
  repo: https://github.com/anubhavsrivastava/gatsby-starter-eventually
  description: Single page starter based on the Eventually site template by HTML5 up, suitable for upcoming product page.
  tags:
    - HTML5UP
    - Styling:SCSS
    - Landing Page
    - PWA
  features:
    - Designed by HTML5 UP
    - Fully Responsive
    - Styling with SCSS
    - Offline support
    - Web App Manifest
- url: https://jovial-jones-806326.netlify.com/
  repo: https://github.com/GabeAtWork/gatsby-elm-starter
  description: An Elm-in-Gatsby integration, based on gatsby-plugin-elm
  tags:
    - Language:Other
  features:
    - Elm language integration
- url: https://anubhavsrivastava.github.io/gatsby-starter-readonly
  repo: https://github.com/anubhavsrivastava/gatsby-starter-readonly
  description: Single page starter based on the ReadOnly site template by HTML5 up, with landing and Elements(Component) page
  tags:
    - HTML5UP
    - Onepage
    - Styling:SCSS
    - Landing Page
    - PWA
  features:
    - Designed by HTML5 UP
    - Fully Responsive
    - Styling with SCSS
    - Offline support
    - Web App Manifest
- url: https://anubhavsrivastava.github.io/gatsby-starter-prologue
  repo: https://github.com/anubhavsrivastava/gatsby-starter-prologue
  description: Single page starter based on the Prologue site template by HTML5 up, for portfolio pages
  tags:
    - HTML5UP
    - Onepage
    - Styling:SCSS
    - Portfolio
    - PWA
  features:
    - Designed by HTML5 UP
    - Fully Responsive
    - Styling with SCSS
    - Offline support
    - Web App Manifest
- url: https://gatsby-london.netlify.com
  repo: https://github.com/ImedAdel/gatsby-london
  description: A custom, image-centric theme for Gatsby.
  tags:
    - Portfolio
    - Blog
    - Styling:PostCSS
  features:
    - Post thumbnails in the homepage
    - Built with PostCSS
    - Made for image-centeric portfolios
    - Based on London for Ghost
- url: https://anubhavsrivastava.github.io/gatsby-starter-overflow
  repo: https://github.com/anubhavsrivastava/gatsby-starter-overflow
  description: Single page starter based on the Overflow site template by HTML5 up, with landing and Elements(Component) page
  tags:
    - HTML5UP
    - Onepage
    - Styling:SCSS
    - Portfolio
    - PWA
  features:
    - Designed by HTML5 UP
    - Fully Responsive
    - Image Gallery
    - Styling with SCSS
    - Offline support
    - Web App Manifest
- url: https://cosmicjs.com/apps/gatsby-agency-portfolio/demo
  repo: https://github.com/cosmicjs/gatsby-agency-portfolio
  description: Static Webpage for displaying your agencies skills and past work.  Implements 4 sections for displaying information about your company, A home page, information about services, projects, and the people in your organization.
  tags:
    - Blog
    - Portfolio
    - CMS:Cosmic JS
  features:
    - Landing Page
    - Home
    - Services
    - Projects
    - People
- url: https://cosmicjs.com/apps/gatsby-localization-app-starter/demo
  repo: https://github.com/cosmicjs/gatsby-localization-app-starter
  description: A localized Gatsby starter application powered by Cosmic JS.
  tags:
    - CMS:Cosmic JS
    - i18n
  features:
    - Gatsby localization starter app
- url: https://cosmicjs.com/apps/gatsby-docs/demo
  repo: https://github.com/cosmicjs/gatsby-docs-app
  description: Be able to view and create documentation using Gatsby and Cosmic JS. Leveraging the speed and high powered APIs of the Gatsby framework and the simplicity and scalability of Cosmic JS.
  tags:
    - CMS:Cosmic JS
    - Documentation
  features:
    - manage docs in static web file format for zippy delivery
- url: https://cosmicjs.com/apps/gatsby-ecommerce-website/demo
  repo: https://github.com/a9kitkumar/Gatsby-Ecommerce
  description: A localized Gatsby starter application powered by Cosmic JS.
  tags:
    - CMS:Cosmic JS
    - eCommerce
  features:
    - Stores products, orders using Cosmic JS as a database and a server
- url: https://harshil1712.github.io/gatsby-starter-googlesheets/
  repo: https://github.com/harshil1712/gatsby-starter-googlesheets
  description: A starter using Google Sheets as data source
  tags:
    - Google Sheets
    - SEO
    - Blog
  features:
    - Uses Google Sheets for data
    - Easily configurable
- url: https://the-plain-gatsby.netlify.com/
  repo: https://github.com/wangonya/the-plain-gatsby
  description: A simple minimalist starter for your personal blog.
  tags:
    - Blog
    - Markdown
  features:
    - Minimalist design
    - Next and previous blog post navigation
    - About page
    - Markdown support
- url: https://gatsby-starter-blockstack.openintents.org
  repo: https://github.com/friedger/gatsby-starter-blockstack
  description: A starter using Blockstack on client side
  tags:
    - Authentication
  features:
    - Uses Blockstack
    - Client side app
- url: https://anubhavsrivastava.github.io/gatsby-starter-multiverse
  repo: https://github.com/anubhavsrivastava/gatsby-starter-multiverse
  description: Single page starter based on the Multiverse site template by HTML5 up, with landing and Elements(Component) page
  tags:
    - HTML5UP
    - Onepage
    - Styling:SCSS
    - Portfolio
    - PWA
  features:
    - Designed by HTML5 UP
    - Fully Responsive
    - Image Gallery
    - Styling with SCSS
    - Offline support
    - Web App Manifest
- url: https://anubhavsrivastava.github.io/gatsby-starter-highlights
  repo: https://github.com/anubhavsrivastava/gatsby-starter-highlights
  description: Single page starter based on the Highlights site template by HTML5 up, with landing and Elements(Component) page
  tags:
    - HTML5UP
    - Onepage
    - Styling:SCSS
    - Portfolio
    - PWA
  features:
    - Designed by HTML5 UP
    - Fully Responsive
    - Image Gallery
    - Styling with SCSS
    - Offline support
    - Web App Manifest
- url: https://gatsby-starter-material-business-markdown.netlify.com/
  repo: https://github.com/ANOUN/gatsby-starter-material-business-markdown
  description: A clean, modern starter for businesses using Material Design Components
  tags:
    - Blog
    - Markdown
    - PWA
    - Styling:Material
    - Styling:SCSS
  features:
    - Minimal, Modern Business Website Design
    - Material Design Components
    - MDC React Components
    - MDC Theming
    - Blog
    - Home Page
    - Contact Page
    - Contact Form
    - About Page
    - Mobile-First approach in development
    - Fully Responsive
    - Markdown
    - PWA
- url: https://gatsby-starter-default-typescript.netlify.com/
  repo: https://github.com/andykenward/gatsby-starter-default-typescript
  description: Starter Default TypeScript
  tags:
    - Language:TypeScript
  features:
    - TypeScript
    - Typing generation for GraphQL using GraphQL Code Generator
    - Comes with React Helmet for adding site meta tags
    - Based on Gatsby Starter Default
- url: http://gatsbyhoney.davshoward.com/
  repo: https://github.com/davshoward/gatsby-starter-honey
  description: A delicious baseline for Gatsby (v2).
  tags:
    - Styling:PostCSS
    - SEO
  features:
    - Gatsby v2
    - SEO (including robots.txt, sitemap generation, automated yet customisable metadata, and social sharing data)
    - Google Analytics
    - PostCSS support
    - Developer environment variables
    - Accessibility support
    - Based on Gatsby Starter Default
- url: https://material-ui-starter.netlify.com/
  repo: https://github.com/dominicabela/gatsby-starter-material-ui
  description: This starter includes Material UI boilerplate and configuration files along with the standard Gatsby configuration files. It provides a starting point for developing Gatsby apps with the Material UI framework.
  tags:
    - SEO
    - Styling:Material
  features:
    - Material UI Framework
    - Roboto Typeface (self hosted)
    - SEO
    - Offline Support
    - Based on Gatsby Default Starter
- url: https://developer-diary.netlify.com/
  repo: https://github.com/willjw3/gatsby-starter-developer-diary
  description: A blog template created with web developers in mind. Totally usable right out of the box, but minimalist enough to be easily modifiable.
  tags:
    - Blog
    - Markdown
    - Pagination
    - SEO
  features:
    - Ready to go - Blog author name, author image, etc,... can be easily added using a config file
    - Blog posts created as markdown files
    - Gatsby v.2
    - Mobile responsive
    - Pagination
    - Category and tag pages
    - Social media sharing icons in each post
    - Icons from React Icons (Font Awesome, Devicons, etc,...)
    - Beautiful tech-topic tags to attach to your web-development-related blog posts
    - Developer-relevant social media icon links, including GitHub, Stack Overflow, and freeCodeCamp
- url: https://anubhavsrivastava.github.io/gatsby-starter-paradigmshift
  repo: https://github.com/anubhavsrivastava/gatsby-starter-paradigmshift
  description: Single page starter based on the Paradigm Shift site template by HTML5 up, with landing and Elements(Component) page
  tags:
    - HTML5UP
    - Onepage
    - Styling:SCSS
    - Portfolio
    - PWA
  features:
    - Designed by HTML5 UP
    - Fully Responsive
    - Image Gallery
    - Styling with SCSS
    - Offline support
    - Web App Manifest
- url: https://dazzling-heyrovsky-62d4f9.netlify.com/
  repo: https://github.com/s-kris/gatsby-starter-medium
  description: A GatsbyJS starter blog as close as possible to medium.
  tags:
    - Markdown
    - Styling:CSS-in-JS
  features:
    - Careers Listing
    - Mobile Responsive
- url: https://gatsby-personal-starter-blog.netlify.com
  repo: https://github.com/thomaswangio/gatsby-personal-starter-blog
  description: Gatsby starter for personal blogs! Blog configured to run at /blog and with Netlify CMS and gatsby-remark-vscode.
  tags:
    - Blog
    - Markdown
    - Styling:CSS-in-JS
    - CMS:Netlify
  features:
    - Netlify CMS
    - VSCode syntax highlighting
    - Styled Components
- url: https://anubhavsrivastava.github.io/gatsby-starter-phantom
  repo: https://github.com/anubhavsrivastava/gatsby-starter-phantom
  description: Single page starter based on the Phantom site template by HTML5 up, with landing, generic and Elements(Component) page
  tags:
    - HTML5UP
    - Onepage
    - Styling:SCSS
    - PWA
  features:
    - Designed by HTML5 UP
    - Fully Responsive
    - Styling with SCSS
    - Offline support
    - Web App Manifest
- url: https://gatsby-starter-internationalized.ack.ee/
  repo: https://github.com/AckeeCZ/gatsby-starter-internationalized
  description: A simple starter for fully internationalized websites, including route internationalization.
  tags:
    - i18n
  features:
    - internationalized page content - via react-intl
    - internationalized routes - via language configuration
    - lightweight - includes only internationalization code
    - LocalizedLink - built-in link component handling route generation
    - LanguageSwitcher - built-in language switcher component
- url: https://gatsby-starter-bee.netlify.com/
  repo: https://github.com/JaeYeopHan/gatsby-starter-bee
  description: A simple starter for blog with fresh UI.
  tags:
    - Blog
    - Netlify
    - Disqus
    - SEO
  features:
    - Code highlight with Fira Code font
    - Emoji (emojione)
    - Social share feature (Twitter, Facebook)
    - Comment feature (disqus, utterances)
    - Sponsor service (Buy-me-a-coffee)
    - CLI Tool
- url: https://learn.hasura.io/graphql/react/introduction
  repo: https://github.com/hasura/gatsby-gitbook-starter
  description: A starter to generate docs/tutorial websites based on GitBook theme.
  tags:
    - Documentation
    - MDX
    - Markdown
    - SEO
  features:
    - Write in Markdown / MDX and generate responsive documentation/tutorial web apps
    - Fully Configurable
    - Syntax highlighting with Prismjs
    - Code diffing with +/-
    - Google Analytics Integration
    - SEO Tags with MDX frontmatter
    - Edit on GitHub button
    - Fully Customisable with rich embeds using React in MDX.
- url: https://gatsby-starter-blog-with-lunr.netlify.com/
  repo: https://github.com/lukewhitehouse/gatsby-starter-blog-with-lunr
  description: Building upon Gatsby's blog starter with a Lunr.js powered Site Search.
  tags:
    - Blog
    - Search
  features:
    - Same as the official starter blog
    - Integration with Lunr.js
- url: https://oneshopper.netlify.com
  repo: https://github.com/rohitguptab/OneShopper
  description: This Starter is created for Ecommerce site with Gatsby + Contentful and snipcart
  tags:
    - eCommerce
    - CMS:Contentful
    - Blog
    - SEO
    - Disqus
  features:
    - Blog post listing with previews for each blog post.
    - Store page listing all the Products and includes features like Rating, Price, Checkout, More then one Product images with tabbing.
    - Contact form with Email notification.
    - Index pages design with Latest Post, Latest Blog, Deal of week and Banner.
- url: https://anubhavsrivastava.github.io/gatsby-starter-spectral
  repo: https://github.com/anubhavsrivastava/gatsby-starter-spectral
  description: Single page starter based on the Spectral site template by HTML5 up, with landing, Generic and Elements(Component) page
  tags:
    - HTML5UP
    - Onepage
    - Styling:SCSS
    - Portfolio
    - PWA
  features:
    - Designed by HTML5 UP
    - Fully Responsive
    - Styling with SCSS
    - Offline support
    - Web App Manifest
- url: https://anubhavsrivastava.github.io/gatsby-starter-directive
  repo: https://github.com/anubhavsrivastava/gatsby-starter-directive
  description: Single page starter based on the Directive site template by HTML5 up, with landing and Elements(Component) page
  tags:
    - HTML5UP
    - Onepage
    - Styling:SCSS
    - Portfolio
    - PWA
  features:
    - Designed by HTML5 UP
    - Fully Responsive
    - Styling with SCSS
    - Offline support
    - Web App Manifest
- url: https://histaff.io/
  repo: https://github.com/histaff/website-static
  description: It's a beautiful starter static website which useful plugins based on Gatsby
  tags:
    - Styling:SCSS
    - Landing Page
    - Onepage
  features:
    - Fully Responsive
    - Styling with SCSS
    - Very similar to gatsby-starter-netlify-cms, slightly more configurable (e.g. set site-title in gatsby-config) with Bootstrap/Bootswatch instead of bulma
    - LocalizedLink - built-in link component handling route generation
- url: https://gatsby-kea-starter.netlify.com/
  repo: https://github.com/benjamin-glitsos/gatsby-kea-starter
  description: Gatsby starter with redux and sagas made simpler by the Kea library
  tags:
    - Redux
  features:
    - The Kea library makes redux and sagas extremely simple and concise
- url: https://anubhavsrivastava.github.io/gatsby-starter-solidstate
  repo: https://github.com/anubhavsrivastava/gatsby-starter-solidstate
  description: Single page starter based on the Solid State site template by HTML5 up, with landing, Generic and Elements(Component) page
  tags:
    - HTML5UP
    - Onepage
    - Styling:SCSS
    - Portfolio
    - PWA
  features:
    - Designed by HTML5 UP
    - Fully Responsive
    - Styling with SCSS
    - Offline support
    - Web App Manifest
- url: https://yellowcake.netlify.com/
  repo: https://github.com/thriveweb/yellowcake
  description: A starter project for creating lightning-fast websites with Gatsby v2 and Netlify-CMS v2 + Uploadcare integration.
  tags:
    - CMS:Netlify
    - Netlify
    - Blog
    - SEO
  features:
    - Uploadcare
    - Netlify Form
    - Category list (with navigation)
    - Featured post
    - Next and prev post
    - SEO component
- url: https://anubhavsrivastava.github.io/gatsby-starter-fractal
  repo: https://github.com/anubhavsrivastava/gatsby-starter-fractal
  description: Single page starter based on the Fractal site template by HTML5 up, with landing and Elements(Component) page
  tags:
    - HTML5UP
    - Onepage
    - Styling:SCSS
    - Portfolio
    - PWA
  features:
    - Designed by HTML5 UP
    - Fully Responsive
    - Styling with SCSS
    - Offline support
    - Web App Manifest
- url: https://minimal-gatsby-ts-starter.netlify.com/
  repo: https://github.com/TheoBr/minimal-gatsby-typescript-starter
  description: Minimal TypeScript Starter
  tags:
    - Language:TypeScript
  features:
    - TypeScript
    - ESLint + optional rule enforcement with Husky
    - Prettier
    - Netlify ready
    - Minimal
- url: https://gatsby-typescript-starter-default.netlify.com/
  repo: https://github.com/RobertoMSousa/gatsby-typescript-starter-default
  description: Simple Gatsby starter using TypeScript and eslint instead of outdated tslint.
  tags:
    - Language:TypeScript
    - SEO
    - Linting
  features:
    - Comes with React Helmet for adding site meta tags
    - Includes plugins for offline support out of the box
    - TypeScript
    - Prettier & eslint to format & check the code
- url: https://gatsby-starter-carraway.netlify.com/
  repo: https://github.com/endymion1818/gatsby-starter-carraway
  description: a Gatsby starter theme with Accessibility features, TypeScript, Jest, some basic UI elements, and a CircleCI pipeline
  tags:
    - Language:TypeScript
    - Pagination
    - Search
    - Testing
  features:
    - Paginated post archive
    - Site search with Lunr.js
    - Categories and category archive pages
    - Minimal CSS defaults using styled-components, including system font stack
    - Some fundamental Accessibility features including tabbable navigation & "Skip to content" link
    - UI elements including multi-column layout using CSS Grid (with float fallback), header component with logo, basic navigation & search and a footer with 3-column layout, logo and 2 menu areas
    - TypeScript & Testing including some sensible TypeScript defaults, tests with @testing-library/react, pre-commit and pre-push hooks. Set up includes enums for repeating values such as font & background colours
    - Setup for a CircleCI pipeline so you can run the above tests in branches before merging to master
    - Markdown posts _and_ pages (pages don't appear in the post archive)
- url: https://www.quietboy.net
  repo: https://github.com/zhouyuexie/gatsby-starter-quiet
  description: Gatsby out of the box blog, use TypeScript and highly customized style.
  tags:
    - Language:TypeScript
    - Styling:SCSS
    - SEO
    - Linting
    - RSS
    - Pagination
    - PWA
  features:
    - TypeScript
    - TsLint & Prettier
    - Tag list
    - Custom page layout
    - Switch the dark mode according to the system theme
    - Scss
    - Pagination
- url: https://compassionate-morse-5204bf.netlify.com/
  repo: https://github.com/deamme/gatsby-starter-prismic-resume
  description: Gatsby Resume/CV page with Prismic integration
  tags:
    - CMS:Prismic
    - CMS:Headless
    - Styling:CSS-in-JS
    - Onepage
    - Linting
  features:
    - One-page resume/CV
    - Prismic as Headless CMS
    - Emotion for styling
    - Uses multiple features of Prismic - Slices, Labels, Custom Types
    - ESLint & Prettier
- url: https://anubhavsrivastava.github.io/gatsby-starter-resume
  repo: https://github.com/anubhavsrivastava/gatsby-starter-resume
  description: Single page starter based on the Resume site template by startbootstrap for resume/portfolio page
  tags:
    - Onepage
    - Styling:SCSS
    - PWA
  features:
    - Designed by startbootstrap
    - Fully Responsive
    - Styling with SCSS
    - Offline support
    - Web App Manifest
- url: https://gatsby-starter-typescript-jest.netlify.com/
  repo: https://github.com/denningk/gatsby-starter-typescript-jest
  description: Barebones Gatsby starter with TypeScript, Jest, GitLab-CI, and other useful configurations
  tags:
    - Language:TypeScript
    - Testing
    - AWS
    - Linting
    - SEO
  features:
    - All components from default Gatsby starter converted to TypeScript
    - Jest testing configured for TypeScript with ts-jest
    - Detailed guide on how to deploy using AWS S3 buckets included in README
    - .gitlab-ci.yml file with blanks that can be customized for any Gatsby project
    - Configurations for EditorConfig, Prettier, and ESLint (for TypeScript)
- url: https://gatsby-starter-apollo.smakosh.com/app/
  repo: https://github.com/smakosh/gatsby-apollo-starter
  description: Gatsby Apollo starter - with client side routing
  tags:
    - Client-side App
    - SEO
    - Styling:CSS-in-JS
  features:
    - Apollo provider & Client side routing
    - Eslint/Prettier configured
    - Easy to customize
    - Nice project structure
    - Flex Grid components easy to customize
- url: https://portfolio.smakosh.com/
  repo: https://github.com/smakosh/gatsby-portfolio-dev
  description: A portfolio for developers
  tags:
    - Portfolio
    - SEO
    - Netlify
    - Onepage
    - Styling:CSS-in-JS
  features:
    - Eslint/Prettier configured
    - Scores 100% on a11y / Performance / PWA / SEO
    - PWA (desktop & mobile)
    - Easy to customize
    - Nice project structure
    - Amazing illustrations by Undraw.co
    - Tablet & mobile friendly
    - Continuous deployment with Netlify
    - A contact form protected by Google Recaptcha
    - Can be deployed with one click
    - Functional components with Recompose React Hooks! ready to migrate to React hooks!
    - Fetches your GitHub pinned projects with most stars (You could customize this if you wish)
- url: https://github.com/smakosh/gatsby-airtable-starter
  repo: https://github.com/smakosh/gatsby-airtable-starter
  description: Gatsby Airtable starter
  tags:
    - SEO
    - Netlify
    - Client-side App
    - Styling:CSS-in-JS
  features:
    - Static content fetched from Airtable
    - Dynamic content with CRUD operations with Airtable REST API
    - Well structured files/folders
    - Custom React Hooks
    - Custom Helpers instead of using third party libraries
    - Dynamic & Static containers
    - Global state management ready with useReducer & useContext
    - Dummy auth but ready to add real requests
- url: https://github.com/smakosh/gatsby-app-starter-rest-api
  repo: https://github.com/smakosh/gatsby-app-starter-rest-api
  description: Gatsby REST API starter
  tags:
    - Authentication
    - Client-side App
    - Styling:CSS-in-JS
  features:
    - Dynamic content with CRUD operations with a REST API
    - Well structured files/folders
    - Custom React Hooks
    - Auth with a JWT approach
    - Custom Helpers instead of using third party libraries
    - Dynamic containers
    - Global state management ready with useReducer & useContext
- url: https://gatsbyjs-starter-tailwindplay.appseed.us/
  repo: https://github.com/app-generator/gatsbyjs-starter-tailwindplay
  description: A Gatsby v2 starter styled using Tailwind, a utility-first CSS framework. Uses Purgecss to remove unused CSS.
  tags:
    - Styling:Tailwind
  features:
    - Based on gatsby-starter-tailwind
    - Tailwind CSS Framework
    - Removes unused CSS with Purgecss
- url: https://act-labs.github.io/
  repo: https://github.com/act-labs/gatsby-starter-act-blog
  description: Gatsby starter for blog/documentation using MDX, Ant Design, gatsby-plugin-combine.
  tags:
    - Blog
    - Documentation
    - Styling:Ant Design
    - Markdown
    - MDX
    - SEO
  features:
    - Posts and snippets;
    - SEO component;
    - Ant Design UI components;
    - Markdown and MDX for pages;
    - A customized webpack and babel configuration, for complex profecianal web apps with node.js, Jest tests, etc;
    - Progressively build more and more complex pages using gatsby-plugin-combine.
- url: https://gatsby-ghub.netlify.com/resume-book/
  repo: https://github.com/dwyfrequency/gatsby-ghub
  description: A resume builder app with authenticated routes, static marketing pages, and dynamic resume creation
  tags:
    - Authentication
    - Netlify
    - Client-side App
  features:
    - Netlify Identity
    - Static Marketing pages and Dynamic Client-side Authenticated App pages
    - SEO component
    - Apollo GraphQL (client-side)
- url: https://lewis-gatsby-starter-i18n.netlify.com
  repo: https://github.com/lewislbr/lewis-gatsby-starter-i18n
  description: A simple custom Gatsby starter template to start a new multilanguage website.
  tags:
    - i18n
    - Styling:CSS-in-JS
    - Portfolio
    - SEO
  features:
    - Automatically detects user browser language.
    - CSS in JS with styled-components.
    - Optimized images.
    - Offline capabilities.
    - Auto-generated sitemap and robots.txt.
- url: https://gatsby-snipcart-starter.netlify.com/
  repo: https://github.com/issydennis/gatsby-snipcart
  description: A simple e-commerce shop built using Gatsby and Snipcart.
  tags:
    - eCommerce
    - Styling:CSS-in-JS
    - Markdown
  features:
    - Minimal design to allow for simple customisation.
    - Snipcart integration provides an easy-to-use shopping cart and checkout.
    - Individual product pages with custom fields.
    - Products defined using markdown.
    - Styled components.
    - Gatsby image for optimised product images.
- url: https://anubhavsrivastava.github.io/gatsby-starter-stylish
  repo: https://github.com/anubhavsrivastava/gatsby-starter-stylish
  description: Single page starter based on the Stylish Portfolio site template by startbootstrap for portfolio page
  tags:
    - Onepage
    - Portfolio
    - Styling:SCSS
    - PWA
  features:
    - Designed by startbootstrap
    - Fully Responsive
    - Styling with SCSS
    - Offline support
    - Web App Manifest
- url: https://lewis-gatsby-starter-basic.netlify.com
  repo: https://github.com/lewislbr/lewis-gatsby-starter-basic
  description: A simple custom basic Gatsby starter template to start a new website.
  tags:
    - Styling:CSS-in-JS
    - SEO
  features:
    - Bare-bones starter.
    - CSS in JS with styled-components.
    - Optimized images.
    - Offline capabilities.
    - Auto-generated sitemap and robots.txt.
- url: https://myclicks.netlify.com/
  repo: https://github.com/himali-patel/MyClicks
  description: A simple Gatsby starter template to create portfolio website with contentful and Netlify.
  tags:
    - Blog
    - Netlify
    - CMS:Contentful
    - Styling:Bootstrap
    - Disqus
    - SEO
  features:
    - Fecthing Dynamic content from Contentful.
    - Blog post listing with previews, disqus implementation and social sharing for each blog post.
    - Contact form integration with Netlify.
    - Portfolio Result Filteration according to Category.
    - Index pages design with Recent Blogs and Intagram Feed.
- url: https://gatsby-starter-typescript-graphql.netlify.com
  repo: https://github.com/spawnia/gatsby-starter-typescript-graphql
  description: A Gatsby starter with typesafe GraphQL using TypeScript
  tags:
    - Language:TypeScript
    - Linting
    - Portfolio
    - Styling:CSS-in-JS
  features:
    - Type safety with TypeScript
    - Typesafe GraphQL with graphql-code-generator
    - ESLint with TypeScript support
    - Styling with styled-components
- url: https://gatsby-tailwind-serif.netlify.com/
  repo: https://github.com/windedge/gatsby-tailwind-serif
  description: A Gatsby theme based on gatsby-serif-theme, rewrite with Tailwind CSS.
  tags:
    - Styling:Tailwind
    - Markdown
  features:
    - Based on gatsby-serif-theme
    - Tailwind CSS Framework
    - Removes unused CSS with Purgecss
    - Responsive design
    - Suitable for small business website
- url: https://mystifying-mclean-5c7fce.netlify.com
  repo: https://github.com/renvrant/gatsby-mdx-netlify-cms-starter
  description: An extension of the default starter with Netlify CMS and MDX support.
  tags:
    - MDX
    - Markdown
    - Netlify
    - CMS:Netlify
    - Styling:None
  features:
    - MDX and Netlify CMS support
    - Use React components in Netlify CMS Editor and other markdown files
    - Allow editors to choose a page template
    - Replace HTML tags with React components upon rendering Markdown, enabling design systems
    - Hide pages from being editable by the CMS
    - Minimal and extensible
- url: https://gatsby-airtable-advanced-starter.marcomelilli.com
  repo: https://github.com/marcomelilli/gatsby-airtable-advanced-starter
  description: A Gatsby Starter Blog using Airtable as backend
  tags:
    - Airtable
    - Blog
    - Styling:None
  features:
    - Dynamic content from Airtable
    - Does not contain any UI frameworks
    - Tags
    - Categories
    - Authors
    - Disqus
    - Offline support
    - Web App Manifest
    - SEO
- url: https://contentful-starter.netlify.com/
  repo: https://github.com/mohanmonu777/gatsby_contentful_starter
  description: An Awesome Starter Kit to help you get going with Contentful and Gatsby
  tags:
    - Blog
    - CMS:Contentful
    - CMS:Headless
  features:
    - Bare-bones starter.
    - Dynamic content from Contentful CMS
    - Ready made Components
    - Responsive Design
    - Includes Contentful Delivery API for production build
- url: https://gatsby-simple-blog.thundermiracle.com
  repo: https://github.com/thundermiracle/gatsby-simple-blog
  description: A gatsby-starter-blog with overreacted looking and tags, breadcrumbs, disqus, i18n, eslint supported
  tags:
    - i18n
    - Blog
    - Netlify
    - Linting
    - Disqus
    - Testing
  features:
    - Easily Configurable
    - Tags
    - Breadcrumbs
    - Tags
    - Disqus
    - i18n
    - ESLint
    - Jest
- url: https://anubhavsrivastava.github.io/gatsby-starter-grayscale
  repo: https://github.com/anubhavsrivastava/gatsby-starter-grayscale
  description: Single page starter based on the Grayscale site template by startbootstrap for portfolio page
  tags:
    - Onepage
    - Portfolio
    - Styling:SCSS
    - PWA
  features:
    - Designed by startbootstrap
    - Fully Responsive
    - Styling with SCSS
    - Offline support
    - Web App Manifest
- url: https://gatsby-all-in.netlify.com
  repo: https://github.com/Gherciu/gatsby-all-in
  description: A starter that includes the most popular js libraries, already pre-configured and ready for use.
  tags:
    - Linting
    - Netlify
    - Styling:Tailwind
  features:
    - Tailwind CSS Framework
    - Antd UI Framework pre-configured
    - Redux for managing state
    - Eslint and Stylelint to enforce code style
- url: http://demo.nagui.me
  repo: https://github.com/kimnagui/gatsby-starter-nagui
  description: A Gatsby starter that full responsive blog.
  tags:
    - Blog
    - AWS
    - Pagination
    - SEO
    - Styling:CSS-in-JS
  features:
    - Tags & Categorys.
    - Pagination.
    - Show Recent Posts for category.
    - Styled-Components.
    - Mobile-First CSS.
    - Syntax highlighting in code blocks using PrismJS(Dracula).
    - Google Analytics.
    - Deploy AWS S3.
- url: https://anubhavsrivastava.github.io/gatsby-starter-newage
  repo: https://github.com/anubhavsrivastava/gatsby-starter-newage
  description: Single page starter based on the new age site template by startbootstrap for portfolio page/Mobile app launch
  tags:
    - Onepage
    - Portfolio
    - Styling:SCSS
    - PWA
  features:
    - Designed by startbootstrap
    - Fully Responsive
    - Styling with SCSS
    - Offline support
    - Web App Manifest
- url: https://gatsby-starter-krisp.netlify.com/
  repo: https://github.com/mohanmonu777/gatsby-starter-krisp
  description: A minimal, clean and responsive starter built with gatsby
  tags:
    - Styling:Bootstrap
    - Onepage
    - Portfolio
    - Netlify
    - Markdown
  features:
    - Styled-Components.
    - Mobile-First CSS.
    - Responsive Design, optimized for Mobile devices
- url: https://gatsby-datocms-starter.netlify.com/
  repo: https://github.com/brohlson/gatsby-datocms-starter
  description: An SEO-friendly DatoCMS starter with styled-components, page transitions, and out-of-the-box blog post support.
  tags:
    - CMS:DatoCMS
    - Styling:CSS-in-JS
    - Blog
    - Portfolio
    - SEO
  features:
    - Page Transitions
    - Blog Post Template
    - Sitemap & Robots.txt generation
- url: https://elemental.netlify.com/
  repo: https://github.com/akzhy/gatsby-starter-elemental
  description: A highly customizable portfolio starter with grid support.
  tags:
    - Blog
    - Portfolio
    - SEO
  features:
    - Highly Customizable
    - Portfolio Template
    - Blog Post Template
    - SEO Friendly
- url: https://gatsby-starter-apollo.netlify.com/
  repo: https://github.com/piducancore/gatsby-starter-apollo-netlify
  description: This project is an easy way to start developing fullstack apps with Gatsby and Apollo Server (using Netlify Lambda functions). For developing we use Netlify Dev to bring all of this magic to our local machine.
  tags:
    - Netlify
  features:
    - Apollo Client
    - Apollo Server running on Netlify functions
    - Netlify Dev for local development
- url: https://gatsby-starter-blog-and-portfolio.netlify.com/
  repo: https://github.com/alisalahio/gatsby-starter-blog-and-portfolio
  description: Just gatsby-starter-blog , with portfolio section added
  tags:
    - Blog
    - Portfolio
  features:
    - Basic setup for a full-featured blog
    - Basic setup for a portfolio
    - Support for an RSS feed
    - Google Analytics support
    - Automatic optimization of images in Markdown posts
    - Support for code syntax highlighting
    - Includes plugins for easy, beautiful typography
    - Includes React Helmet to allow editing site meta tags
    - Includes plugins for offline support out of the box
- url: https://www.attejuvonen.fi
  repo: https://github.com/baobabKoodaa/blog
  description: Blog with all the Bells and Whistles
  tags:
    - Blog
    - Infinite Scroll
    - Pagination
    - SEO
    - Markdown
  features:
    - Write blog posts into Markdown files (easy to format and content will not be married to any platform).
    - Expandable
    - Responsive and streamlined design.
    - Blazing fast UX
    - Autogenerated tracedSVG image placeholders are stylized to create a smooth look and transition as the image loads without the page jumping around.
    - Posts organized by tags.
    - Teasers of posts are generated to front page with infinite scroll which gracefully degrades into pagination.
    - Allow readers to be notified of updates with RSS feed and email newsletter.
    - Contact Form.
- url: https://novela.narative.co
  repo: https://github.com/narative/gatsby-starter-novela
  description: Welcome to Novela, the simplest way to start publishing with Gatsby.
  tags:
    - Blog
    - MDX
    - Portfolio
    - Pagination
    - SEO
  features:
    - Beautifully Designed
    - Multiple Homepage Layouts
    - Toggleable Light and Dark Mode
    - Simple Customization with Theme UI
    - Highlight-to-Share
    - Read Time and Progress
    - MDX support and inline code
    - Accessibility in Mind
- url: https://gatsby-starter-fashion-portfolio.netlify.com/
  repo: https://github.com/shobhitchittora/gatsby-starter-fashion-portfolio
  description: A Gatsby starter for a professional and minimal fashion portfolio.
  tags:
    - Blog
    - Client-side App
    - Landing Page
    - Portfolio
    - Styling:Other
  features:
    - A minimal and simple starter for your fashion portfolio
    - No need for any CMS, work with all your data and images locally.
    - Separate components for different pages and grid
    - Uses gatsby-image to load images
    - Built using the old school CSS.
- url: https://gatsby-theme-profile-builder.netlify.com/
  repo: https://github.com/ashr81/gatsby-theme-profile-builder
  description: Simple theme to build your personal portfolio and publish your articles using Contentful CMS.
  tags:
    - Landing Page
    - Portfolio
    - Styling:CSS-in-JS
    - Blog
    - CMS:Contentful
  features:
    - Mobile Screen support
    - Out of the box support with Contentful CMS for articles.
    - Toggleable Light and Dark Mode
    - Profile image with links to your GitHub and Twitter.
- url: https://prist.marguerite.io/
  repo: https://github.com/margueriteroth/gatsby-prismic-starter-prist
  description: A light-themed starter powered by Gatsby v2 and Prismic to showcase portfolios and blogs.
  tags:
    - Blog
    - CMS:Prismic
    - Landing Page
    - Netlify
    - Portfolio
    - SEO
    - Styling:CSS-in-JS
  features:
    - Landing page with customizable Hero, Portfolio preview, and About component
    - Emotion styled components
    - Blog layout and pages
    - Portfolio layout and pages
    - Google Analytics
    - Mobile ready
- url: https://demos.simplecode.io/gatsby/crafty/
  repo: https://github.com/simplecode-io/gatsby-crafty-theme
  description: SEO-friendly, fast, and fully responsive Gatsby starter with minimal plugins, utilizing JSON files as a content source.
  tags:
    - SEO
    - Portfolio
    - CMS:Other
    - Styling:Other
  features:
    - Beautiful and simple design
    - 100/100 Google Lighthouse score
    - SEO Optimized
    - Includes header/footer/sidebar (on Mobile)
    - CSS based sidebar
    - CSS based Modals
    - Content is fetched from JSON Files
    - Only one extra plugin from default Gatsby starter
- url: https://gatsby-starter-profile-site.netlify.com/
  repo: https://github.com/Mr404Found/gatsby-starter-profile-site
  description: A minimal and clean starter build with gatsby.
  tags:
    - Landing Page
    - Netlify
    - Portfolio
    - SEO
    - Styling:CSS-in-JS
  features:
    - Simple Design
    - Made by Sumanth
- url: http://the404blog.netlify.com
  repo: https://github.com/mohanmonu777/the404blog
  description: An Awesome Starter Blog to help you get going with Gatsby and Markdown
  tags:
    - Blog
    - Markdown
    - Search
    - Styling:CSS-in-JS
  features:
    - Bare-bones starter.
    - Dynamic content with Markdown
    - Ready made Components
    - Responsive Design
    - Includes Search Feature.
    - Syntax Highlight in Code.
    - Styling in Bootstrap
- url: https://gatsby-starter-unicorn.netlify.com/
  repo: https://github.com/mohanmonu777/gatsby_starter_unicorn
  description: An Awesome Starter Blog to help you get going with Gatsby and Markdown
  tags:
    - Blog
    - Markdown
    - Styling:CSS-in-JS
  features:
    - Bare-bones starter.
    - Dynamic content with Markdown
    - Ready made Components
    - Responsive Design
    - Syntax Highlight in Code.
- url: https://gatsby-starter-organization.netlify.com/
  repo: https://github.com/geocine/gatsby-starter-organization
  description: A Gatsby starter template for organization pages. Using the Gatsby theme "@geocine/gatsby-theme-organization"
  tags:
    - Styling:CSS-in-JS
    - Landing Page
    - Portfolio
    - Onepage
  features:
    - React Bootstrap styles
    - Theme-UI and EmotionJS CSS-in-JS
    - A landing page with all your organization projects, configurable through a YML file.
    - Configurable logo, favicon, organization name and title
- url: https://gatsby-starter-interviews.netlify.com/
  repo: https://github.com/rmagon/gatsby-starter-interviews
  description: A Gatsby starter template for structured Q&A or Interview sessions
  tags:
    - SEO
    - Blog
    - Styling:SCSS
  features:
    - Minimalist design for interviews
    - Beautifully presented questions and answers
    - Option to read all answers to a specific question
    - Share interview on social channels
    - All content in simple json files
- url: https://gatsby-starter-photo-book.netlify.com/
  repo: https://github.com/baobabKoodaa/gatsby-starter-photo-book
  description: A Gatsby starter for sharing photosets.
  tags:
    - Gallery
    - Infinite Scroll
    - Pagination
    - Transitions
  features:
    - Gallery with auto-generated thumbnails are presented on CSS Grid with infinite scroll.
    - Beautiful "postcard" view for photos with fullscreen toggle.
    - Both views are responsive with minimal whitespace and polished UX.
    - Many performance optimizations for image delivery (both by Gatsby & way beyond what Gatsby can do).
- url: https://gatsby-typescript-scss-starter.netlify.com/
  repo: https://github.com/GrantBartlett/gatsby-typescript-starter
  description: A simple starter project using TypeScript and SCSS
  tags:
    - Language:TypeScript
    - Styling:SCSS
    - SEO
  features:
    - Pages and components are classes.
    - A skeleton SCSS project added with prefixing
- url: https://portfolio-by-mohan.netlify.com/
  repo: https://github.com/mohanmonu777/gatsby_starter_portfolio
  description: An Official Starter for Gatsby Tech Blog Theme
  tags:
    - SEO
    - Blog
  features:
    - Styling using Styled-Components
    - Search using ElasticLunr
    - Theme by gatsby-tech-blog-theme
    - Deployed in Netlify
- url: https://brevifolia-gatsby-forestry.netlify.com/
  repo: https://github.com/kendallstrautman/brevifolia-gatsby-forestry
  description: A minimal starter blog built with Gatsby & Forestry CMS
  tags:
    - CMS:Forestry.io
    - Blog
    - Markdown
    - Styling:SCSS
  features:
    - Blog post listing with previews (image + summary) for each blog post
    - Minimalist, responsive design & typography
    - Create new markdown posts dynamically
    - Configured to work automatically with Forestry CMS
    - Customizable 'info' page
    - Simple layout & scss architecture, easily extensible
- url: https://gatsby-firebase-starter.netlify.com/
  repo: https://github.com/ovidiumihaibelciug/gatsby-firebase-starter
  description: Starter / Project Boilerplate for Authentication and creating Dynamic pages from collections with Firebase and Gatsby.js
  tags:
    - Firebase
    - SEO
    - Styling:SCSS
    - Authentication
    - PWA
  features:
    - Authentication with Firebase
    - Programmatically create pages from a firestore collection
    - Protected Routes with Authorization
    - Email verification
    - Includes React Helmet to allow editing site meta tags
    - Includes plugins for offline support out of the box
- url: https://gatsby-typescript-minimal.netlify.com/
  repo: https://github.com/benbarber/gatsby-typescript-minimal
  description: A minimal, bare-bones TypeScript starter for Gatsby
  tags:
    - Language:TypeScript
    - Styling:CSS-in-JS
    - SEO
  features:
    - Bare-bones starter
    - TypeScript
    - TSLint
    - Prettier
    - Styled Components
    - Sitemap Generation
    - Google Analytics
- url: https://agility-gatsby-starter.netlify.com
  repo: https://github.com/agility/agility-gatsby-starter
  description: Get started with Gatsby and Agility CMS using a minimal blog.
  tags:
    - CMS:Other
    - Blog
    - SEO
  features:
    - A bare-bones starter Blog to get you off and running with Agility CMS and Gatsby.
- url: https://gatsby-starter-dot.netlify.com/
  repo: https://github.com/chronisp/gatsby-starter
  description: Gatsby Starter for creating portfolio & blog.
  tags:
    - Blog
    - CMS:Headless
    - CMS:Contentful
    - Netlify
    - Portfolio
    - Redux
    - SEO
    - Styling:Material
  features:
    - Extensible & responsive design using Material UI (palette, typography & breakpoints configuration)
    - Blog integration with Contentful CMS (GraphQL queries)
    - Redux (connect actions & props easily using custom HOF)
    - Support for Netlify deployment
    - SEO
    - Prettier code styling
- url: https://johnjkerr.github.io/gatsby-creative/
  repo: https://github.com/JohnJKerr/gatsby-creative
  description: Gatsby implementation of the Start Bootstrap Creative template
  tags:
    - Gallery
    - Portfolio
    - Styling:Bootstrap
    - Styling:SCSS
  features:
    - Start Bootstrap Creative template converted to React/Gatsby
    - React Scrollspy used to track page position
    - React Bootstrap used to create modal portfolio carousel
    - GitHub Actions deployment to GitHub Pages demonstrated
- url: https://bonneville.netlify.com/
  repo: https://github.com/bagseye/bonneville
  description: A starter blog template for Gatsby
  tags:
    - Blog
    - SEO
  features:
    - Extensible & responsive design
    - Blog integration
    - SEO
- url: https://gatsby-starter-i18next-sanity.netlify.com/en
  repo: https://github.com/johannesspohr/gatsby-starter-i18next-sanity
  description: A basic starter which integrates translations with i18next and localized sanity input.
  tags:
    - i18n
    - CMS:sanity.io
  features:
    - Showcases advanced i18n techniques with i18next and sanity.io
    - Correct URLs for the languages (language in the path, translated slugs)
    - Multilanguage content from sanity
    - Snippets translation
    - Optimized bundle size (don't ship all translations at once)
    - Alternate links to other languages
    - Sitemap with language information
    - Localized 404 pages
- url: https://gatsby-skeleton.netlify.com/
  repo: https://github.com/msallent/gatsby-skeleton
  description: Gatsby starter with TypeScript and all sort of linting
  tags:
    - Language:TypeScript
    - Styling:CSS-in-JS
    - SEO
  features:
    - TypeScript
    - Styled-Components
    - ESLint
    - Prettier
    - Stylelint
    - SEO
- url: https://nehalem.netlify.com/
  repo: https://github.com/nehalist/gatsby-starter-nehalem
  description: A starter for the Gatsby Nehalem Theme
  tags:
    - Blog
    - Language:TypeScript
    - Markdown
    - Search
    - SEO
  features:
    - Fully responsive
    - Highly optimized (Lighthouse score ~400)
    - SEO optimized (with open graph, Twitter Card, JSON-LD, RSS and sitemap)
    - Syntax highlighting
    - Search functionality
    - Multi navigations
    - Static pages
    - Fully typed with TypeScript
    - Tagging
    - Theming
    - Customizable
- url: https://gatsby-starter-headless-wp.netlify.com
  repo: https://github.com/crock/gatsby-starter-headless-wordpress
  description: A starter Gatsby site to quickly implement a site for headless WordPress
  tags:
    - Blog
    - CMS:Headless
    - CMS:WordPress
  features:
    - New Header
    - Responsive
    - Sidebar that displays recent blog posts
- url: https://gatsby-advanced-blog-starter.netlify.com
  repo: https://github.com/aman29271/gatsby-advanced-blog-starter
  description: A pre-built Gatsby Starter Tech-blog
  tags:
    - Blog
    - Markdown
  features:
    - Highly Optimised
    - Image optimised with blur-up effect
    - Responsive
    - Code  highlighting
    - tagging
    - Sass compiled
- url: https://anubhavsrivastava.github.io/gatsby-starter-casual
  repo: https://github.com/anubhavsrivastava/gatsby-starter-casual
  description: Multi page starter based on the Casual site template by startbootstrap for portfolio
  tags:
    - Onepage
    - Styling:SCSS
    - PWA
  features:
    - Designed by startbootstrap
    - Fully Responsive
    - Styling with SCSS
    - Offline support
    - Web App Manifest
- url: https://gatsby-starter-ts-hello-world.netlify.com
  repo: https://github.com/hdorgeval/gatsby-starter-ts-hello-world
  description: TypeScript version of official hello world
  tags:
    - Language:TypeScript
  features:
    - TypeScript
    - ESLint
    - Type checking
    - no boilerplate
    - Great for advanced users
    - VSCode ready
- url: https://grommet-file.netlify.com/
  repo: https://github.com/metinsenturk/gatsby-starter-grommet-file
  description: Grommet-File is made with Grommet V2 and a blog starter
  tags:
    - Blog
    - Markdown
    - SEO
    - Portfolio
    - Styling:Grommet
  features:
    - Responsive Design
    - Pagination
    - Page creation
    - Content is Markdown files
    - Google Analytics
    - Grommet V2 User Interface
    - Support for RSS feed
    - SEO friendly
    - Mobile and responsive
    - Sitemap & Robots.txt generation
    - Optimized images with gatsby-image
- url: https://gatsby-wordpress-typescript-scss-blog.netlify.com/
  repo: https://github.com/sagar7993/gatsby-wordpress-typescript-scss-blog
  description: A Gatsby starter template for a WordPress blog, built using TypeScript, SCSS and Ant Design
  tags:
    - Blog
    - CMS:WordPress
    - CMS:Headless
    - Language:TypeScript
    - Pagination
    - PWA
    - SEO
    - Portfolio
    - Styling:SCSS
  features:
    - TypeScript for type-safe code
    - Source content from WordPress CMS
    - Auto generated Pagination for your WordPress Posts
    - Auto generated Navigation for next and previous post at the end Post
    - Auto generated pages for tags and categories sourced from WordPress
    - SCSS stylesheets
    - PWA with offline support
    - Ant Design for UI components and theming
    - Jest and Enzyme Testing framework support for snapshots and unit tests.
    - Responsive Design
    - Google Analytics
    - Comments using Staticman
    - Images within WordPress post/page content downloaded to static folder and transformed to webp format during build
    - Social widgets
    - Instagram feed of any profile (no API token needed)
    - Pinterest pin-it button on hovering on images (no API token needed)
    - Twitter timeline and follow button (no API token needed)
    - Facebook timeline and like button (no API token needed)
    - SEO friendly
    - Web app manifest
    - Mobile optimized and responsive
    - Sitemap.xml & Robots.txt generation
    - Optimized images with gatsby-image
    - Git pre-commit and pre-push hooks using Husky
    - TSLint formatting
    - Highly optimized with excellent lighthouse audit score
- url: https://gatsby-starter-typescript-deluxe.netlify.com/
  repo: https://github.com/gojutin/gatsby-starter-typescript-deluxe
  description: A Gatsby starter with TypeScript, Storybook, Styled Components, Framer Motion, Jest, and more.
  tags:
    - Language:TypeScript
    - Styling:CSS-in-JS
    - Storybook
    - SEO
    - Linting
    - Testing
  features:
    - TypeScript for type-safe code.
    - Styled-Components for all your styles.
    - Framer Motion for awesome animations.
    - gatsby-image and gatsby-transformer-sharp for optimized images.
    - gatsby-plugin-manifest + SEO component for an SEO-friendly PWA.
    - Storybook with add-ons for showing off your awesome components.
    - Jest and React Testing library for snapshots and unit tests.
    - ESLint (with TSLint and Prettier) to make your code look its best.
    - React Axe and React A11y for accessibility so that your site is awesome for everyone.
- url: https://gatsby-markdown-blog-starter.netlify.com/
  repo: https://github.com/ammarjabakji/gatsby-markdown-blog-starter
  description: GatsbyJS v2 starter for creating a markdown blog. Based on Gatsby Advanced Starter.
  tags:
    - Blog
    - Markdown
    - SEO
    - PWA
  features:
    - Gatsby v2 support
    - Responsive Design
    - Pagination
    - Content is Markdown files
    - Google Analytics
    - Support for RSS feed
    - SEO friendly
    - Sitemap & Robots.txt generation
    - Sass support
    - Css Modules support
    - Web App Manifest
    - Offline support
    - htaccess support
    - Typography.js
    - Integration with Social Media
- url: https://gatsby-starter-bloomer-db0aaf.netlify.com
  repo: https://github.com/zlutfi/gatsby-starter-bloomer
  description: Barebones starter website with Bloomer React components for Bulma.
  tags:
    - PWA
    - Styling:Bulma
    - Styling:SCSS
  features:
    - Bloomer React Commponents
    - Bulma CSS Framework
    - Uses SCSS for styling
    - Font Awesome Support
    - Progressive Web App
- url: https://gatsby-starter-mdbreact.netlify.com
  repo: https://github.com/zlutfi/gatsby-starter-mdbreact
  description: Barebones starter website with Material Design Bootstrap React components.
  tags:
    - PWA
    - Styling:Bootstrap
    - Styling:Material
    - Styling:SCSS
  features:
    - MDBReact React Commponents
    - Bootstrap CSS Framework with Material Design Bootstrap styling
    - Uses SCSS for styling
    - Font Awesome Support
    - Progressive Web App
- url: https://gatsby-starter-monolith.netlify.com
  repo: https://github.com/danspratling/gatsby-starter-monolith
  description: A Gatsby Starter designed to work with monolith. Monolith is a workspace starter which provides a good base to begin a medium-large (multisite) project
  tags:
    - Language:TypeScript
    - Storybook
    - Styling:CSS-in-JS
  features:
    - A minimal site with the option to add loads of functionality
    - Based on the Monolith repo to provide an easy starting point for large projects https://github.com/danspratling/monolith
    - Uses Theme-UI to handle theming and styling
    - Uses TypeScript to encourage good coding
    - Uses Storybook to encourage visual testing
    - This site is set up with all 3 of the above working together. This makes it really easy to jump in and start a project while still having very few restrictions
- url: https://gatsby-starter-ts-pwa.netlify.com/
  repo: https://github.com/markselby9/gatsby-starter-typescript-pwa
  description: The default Gatsby starter fork with TypeScript and PWA support added
  tags:
    - Language:TypeScript
    - PWA
  features:
    - Minumum changes based on default starter template for TypeScript and PWA
    - Added TypeScript support with eslint and tsc check
    - Support GitHub Actions CI/CD workflow (beta)
- url: https://iceberg-gatsby-multilang.netlify.com/
  repo: https://github.com/diogorodrigues/iceberg-gatsby-multilang
  description: Gatsby multi-language starter. Internationalization / i18n without third party plugins or packages for Posts and Pages. Different URLs dependending on the language. Focused on SEO, PWA, Image Optimization, Styled Components and more. This starter is also integrate with Netlify CMS to manage all pages, posts and images.
  tags:
    - Blog
    - CMS:Headless
    - CMS:Netlify
    - i18n
    - Netlify
    - Markdown
    - Pagination
    - PWA
    - SEO
    - Styling:CSS-in-JS
  features:
    - Translations by using GraphQL, hooks and context API
    - Content in markdown for pages and posts in different languages
    - General translations for any content
    - Creation of menu by using translations and GraphQL
    - Netlify CMS to manage all pages, posts and images
    - Styled Components to styles
    - All important seetings for speedy and optimized images
    - Blog Posts list with pagination
    - Focus on SEO
    - PWA
- url: https://flexible-gatsby.netlify.com/
  repo: https://github.com/wangonya/flexible-gatsby
  description: A simple and clean theme for Gatsby
  tags:
    - Blog
    - Markdown
  features:
    - Google Analytics
    - Simple design
    - Markdown support
- url: https://gatsby-starter-leaflet.netlify.com/
  repo: https://github.com/colbyfayock/gatsby-starter-leaflet
  description: A Gatsby starter with Leafet!
  tags:
    - Landing Page
    - Linting
    - Styling:SCSS
    - Testing
  features:
    - Simply landing page to get started with Leaflet
    - Includes Leaflet and React Leaflet
    - Starts with some basic Sass stylesheets for styling
    - Linting and testing preconfigured
- url: https://gatsby-starter-luke.netlify.com/
  repo: https://github.com/lukethacoder/luke-gatsby-starter
  description: An opinionated starter using TypeScript, styled-components (emotion flavoured), React Hooks & react-spring. Built as a BYOS (bring your own source) so you can get up and running with whatever data you choose.
  tags:
    - Language:TypeScript
    - Transitions
    - Styling:CSS-in-JS
    - Linting
  features:
    - TypeScript
    - react-spring animations
    - BYOS (bring your own source)
    - Emotion for styling components
    - Minimal Design
    - React Hooks (IntersectionObserver, KeyUp, LocalStorage)
- url: https://friendly-cray-96d631.netlify.com/
  repo: https://github.com/PABlond/Gatsby-TypeScript-Starter-Blog
  description: Project boilerplate of a blog app. The starter was built using Gatsby and TypeScript.
  tags:
    - Markdown
    - Language:TypeScript
    - SEO
    - PWA
    - Styling:SCSS
  features:
    - A complete responsive theme built wiss Scss
    - Easy editable posts in Markdown files
    - SEO component
    - Optimized with Google Lighthouse
- url: https://gatsby-starter-material-album.netlify.com
  repo: https://github.com/JoeTrubenstein/gatsby-starter-material-album
  description: A simple portfolio starter based on the Material UI Album Layout
  tags:
    - Gallery
    - Portfolio
    - Styling:Material
  features:
    - Pagination
    - Material UI
    - Exif Data Parsing
- url: https://peaceful-ptolemy-d7beb4.netlify.com
  repo: https://github.com/TRamos5/gatsby-contentful-starter
  description: A starter template for an awesome static blog utilizing Contentful as a CMS and deployed to Netlify.
  tags:
    - CMS:Contentful
    - CMS:Headless
    - Blog
    - Netlify
    - Markdown
    - Styling:CSS-in-JS
  features:
    - Netlify integration with pre built contact form
    - "CMS: Contentful integration with placeholders included"
    - Mobile friendly responsive design made to be customized or leave as is
    - Separate components for everything
    - ...and more
- url: https://gatsby-tailwind-emotion-starter-demo.netlify.com/
  repo: https://github.com/pauloelias/gatsby-tailwind-emotion-starter
  description: Gatsby starter using the latest Tailwind CSS and Emotion.
  tags:
    - Styling:Tailwind
    - Styling:CSS-in-JS
    - Styling:PostCSS
  features:
    - Tailwind CSS for rapid development
    - Emotion with `tailwind.macro` for flexible styled components
    - PostCSS configured out-of-the-box for when you need to write your own CSS
    - postcss-preset-env to write tomorrow's CSS today
    - Bare bones starter to help you hit the ground running
- url: https://gatsby-starter-grayscale-promo.netlify.com/
  repo: https://github.com/gannochenko/gatsby-starter-grayscale-promo
  description: one-page promo site
  tags:
    - Language:TypeScript
    - Styling:CSS-in-JS
    - Linting
    - Markdown
    - Onepage
    - CMS:Netlify
    - Landing Page
  features:
    - Styled-Components
    - NetlifyCMS
    - TypeScript
    - Basic design
- url: https://gatsby-starter-mdx-website-blog.netlify.com/
  repo: https://github.com/doakheggeness/gatsby-starter-mdx-website-blog
  description: Gatsby website and blog starter utilizing MDX for adding components to mdx pages and posts. Incorportates Emotion.
  tags:
    - MDX
    - Blog
    - Styling:CSS-in-JS
  features:
    - Create pages and posts using MDX
    - Incorporates the CSS-in-JS library Emotion
    - Visual effects
- url: https://gatsby-starter-zurgbot.netlify.com/
  repo: https://github.com/zurgbot/gatsby-starter-zurgbot
  description: The ultimate force of starter awesomeness in the galaxy of Gatsby
  tags:
    - Linting
    - PWA
    - SEO
    - Styling:Bulma
    - Styling:SCSS
    - Testing
  features:
    - Sass (SCSS Flavored) CSS
    - Bulma CSS Framework
    - React Helmet <head> Management
    - React Icons SVG Icon Components (Including Font Awesome and others)
    - Eslint for JS linting
    - Prettier for JS formatting
    - StyleLint for Scss linting and formatting
    - Jest for a test framework
    - Enzyme for testing with React
    - Husky for git hooks, particularlly precommit management
    - Lint Staged to run commands only on staged files
- url: https://martin2844.github.io/gatsby-starter-dev-portfolio/
  repo: https://github.com/martin2844/gatsby-starter-dev-portfolio
  description: A GatsbyJS minimalistic portfolio site, with a blog and about section
  tags:
    - Portfolio
    - Blog
    - Markdown
  features:
    - createPages API
    - Responsive
    - Minimalistic
    - Blazing fast (LINK)
    - Graphql queries
    - Sass
    - Markdown
- url: https://wataruoguchi-gatsby-starter-typescript-contentful.netlify.com/
  repo: https://github.com/wataruoguchi/gatsby-starter-typescript-contentful
  description: Simple TypeScript starter with Contentful Integration
  tags:
    - Language:TypeScript
    - CMS:Contentful
    - Netlify
    - Blog
  features:
    - Simple
    - TypeScript
    - Contentful
    - Supports Contentful Rich Text
    - Prettier & ESlint & StyleLint to format & check the code
    - Husky & lint-staged to automate checking
- url: https://gatsby-starter-point.netlify.com/
  repo: https://github.com/teaware/gatsby-starter-point
  description: A humble Gatsby starter for blog
  tags:
    - Blog
    - Markdown
    - Netlify
  features:
    - SASS
    - SEO
    - Dark Mode
    - Google Analytics
- url: https://gatsby-typescript-storybook-starter.netlify.com/
  repo: https://github.com/RobertoMSousa/gatsby-typescript-storybook-starter
  description: A Gatsby starter with storybook, tags and eslint
  tags:
    - Language:TypeScript
    - Styling:CSS-in-JS
    - Storybook
    - Markdown
    - Linting
  features:
    - Storybook
    - Simple
    - TypeScript
    - Contentful
    - Prettier & ESlint & StyleLint to format & check the code
    - Storybook
    - Jest and React Testing library for snapshots and unit tests.
    - Styled-Components for all your styles.
- url: https://semantic-ui-docs-gatsby.netlify.com/
  repo: https://github.com/whoisryosuke/semantic-ui-docs-gatsby
  description: Documentation starter using Semantic UI and MDX
  tags:
    - Documentation
    - Linting
    - Markdown
    - MDX
    - PWA
    - SEO
  features:
    - Easy starter for documentation-style sites
    - Use SUI React components anywhere in MDX
    - SASS/LESS support
    - Live code component
    - Customizable sidebar
    - Offline-ready
    - Responsive design
    - Nodemon for restarting dev server on changes
    - Webpack aliasing for components, assets, etc
- url: https://gatsby-starter-saas-marketing.netlify.com/
  repo: https://github.com/keegn/gatsby-starter-saas-marketing
  description: A simple one page marketing site starter for SaaS companies and products
  tags:
    - Onepage
    - Styling:CSS-in-JS
    - Landing Page
  features:
    - Responsive
    - Netlify ready
    - Styled-Components
    - Minimal design and easy to customize
    - Great for software or product related marketing sites
- url: https://react-landnig-page.netlify.com/
  repo: https://github.com/zilahir/react-landing-page
  description: Landing page with GraphCMS
  tags:
    - Redux
    - Styling:SCSS
    - Styling:CSS-in-JS
    - Netlify
  features:
    - Team section
    - Clients section
    - Map
    - Netlify ready
    - Styled-Components
    - Good for app showcase for startups
    - Prettier & ESlint & StyleLint to format & check the code
    - Husky & lint-staged to automate checking
- url: https://gatsby-strapi-starter.netlify.com/
  repo: https://github.com/jeremylynch/gatsby-strapi-starter
  description: Get started with Strapi, Bootstrap (reactstrap) and Gatsby FAST!
  tags:
    - CMS:Strapi
    - Styling:Bootstrap
  features:
    - Strapi
    - Bootstrap
    - Reactstrap
- url: https://kontent-template-gatsby-landing-page-photon.netlify.com
  repo: https://github.com/Simply007/kontent-template-gatsby-landing-page-photon
  description: Kentico Kontent based starter based on Photon starter by HTML5 UP
  tags:
    - CMS:Headless
    - CMS:Kontent
    - Netlify
    - Landing Page
    - HTML5UP
    - Styling:SCSS
  features:
    - Kentico Kontent Caas plafrorm as the data source
    - Landing page divided by section.
    - Support for code syntax highlighting
    - Includes plugins for easy, beautiful typography
    - Includes React Helmet to allow editing site meta tags
    - Includes plugins for offline support out of the box
    - Font awesome
    - Material Icons
    - CSS Grid
- url: https://gatsby-starter-typescript-blog-forms.netlify.com/
  repo: https://github.com/joerneu/gatsby-starter-typescript-blog-forms
  description: Gatsby starter for a website in TypeScript with a homepage, blog and forms
  tags:
    - Blog
    - Language:TypeScript
    - Linting
    - Markdown
    - MDX
    - CMS:Netlify
    - SEO
    - Styling:CSS-in-JS
  features:
    - TypeScript for type safety, IDE comfort and error checking during development and build time
    - ESLint and Prettier for safety and consistent code style
    - Uses the official Gatsby Blog Core theme for data processing
    - Functional components and React Hooks
    - SEO component with React Helmet
    - Minimal responsive styling with React Emotion that can easily be extended
    - Theming of components and Markdown (MDX) with Emotion Theming
    - Forms with Formite (React Hooks Form library)
    - Accessible UI components implemented with Reakit and styling based on mini.css
    - Netlify CMS to create and edit blog posts
    - Small bundle size
- url: https://gatsby-tailwind-styled-components-storybook-starter.netlify.com/
  repo: https://github.com/denvash/gatsby-tailwind-styled-components-storybook-starter
  description: Tailwind CSS + Styled-Components + Storybook starter for Gatsby
  tags:
    - Storybook
    - Styling:Tailwind
    - Styling:CSS-in-JS
    - Styling:PostCSS
    - Netlify
  features:
    - Tailwind CSS v1
    - Styled-Components v5
    - Storybook v5
    - PostCSS
    - Deploy Storybook
    - Documentation
- url: https://gatsby-tfs-starter.netlify.com/
  repo: https://github.com/tiagofsanchez/gatsby-tfs-starter
  description: a gatsby-advanced-starter with theme-ui styling
  tags:
    - RSS
    - SEO
    - Blog
    - MDX
  features:
    - React Helmet <head> Management
    - SVG Icon
- url: https://gatsby-lam.vaporwavy.io
  repo: https://github.com/vaporwavy/gatsby-london-after-midnight
  description: A custom, image-centric theme for Gatsby. Advanced from the Gatsby starter London.
  tags:
    - Blog
    - Portfolio
    - Gallery
    - SEO
    - Markdown
    - HTML5UP
    - CMS:Netlify
    - Styling:PostCSS
  features:
    - Support tags
    - Easily change the theme color
    - Post thumbnails in the homepage
    - Built with PostCSS
    - Made for image-centric portfolios
    - Based on London for Gatsby
- url: https://alipiry-gatsby-starter-typescript.netlify.com/
  repo: https://github.com/alipiry/gatsby-starter-typescript
  description: The default Gatsby starter with TypeScript
  tags:
    - Language:TypeScript
    - Linting
    - Netlify
  features:
    - Type Checking With TypeScript
    - Powerfull Linting With ESLint
- url: https://gatsby-typescript-tailwind.netlify.com/
  repo: https://github.com/impulse/gatsby-typescript-tailwind
  description: Gatsby starter with TypeScript and Tailwind CSS
  tags:
    - Language:TypeScript
    - Styling:Tailwind
    - Styling:PostCSS
    - Netlify
  features:
    - Simple
    - TSLint
    - Tailwind CSS v1
    - PostCSS + PurgeCSS
- url: https://gatsby-starter-blog-tailwindcss-demo.netlify.com/
  repo: https://github.com/andrezzoid/gatsby-starter-blog-tailwindcss
  description: Gatsby blog starter with TailwindCSS
  tags:
    - Blog
    - SEO
    - Markdown
    - Styling:Tailwind
    - Styling:PostCSS
  features:
    - Based on the official Gatsby starter blog
    - Uses TailwindCSS
    - Uses PostCSS
- url: https://gatsby-starter-hello-world-with-header-and-footer.netlify.com/
  repo: https://github.com/lgnov/gatsby-starter-hello-world-with-header-and-footer
  description: Gatsby starter with a responsive barebones header and footer layout
  tags:
    - Styling:CSS-in-JS
  features:
    - Navbar and footer components with only minimal CSS that make responsiveness works
    - Works in any device screen
    - Easily kicking off your project with writing CSS right away
- url: https://gatsby-minimalist-starter.netlify.com/
  repo: https://github.com/dylanesque/Gatsby-Minimalist-Starter
  description: A minimalist, general-purpose Gatsby starter
  tags:
    - SEO
    - Markdown
    - Styling:CSS-in-JS
  features:
    - Less starting boilerplate than the Gatsby default starter
    - Layout.css includes checklist of initial design system decisions to make
    - Uses Emotion
    - Uses CSS-In-JS
- url: https://gastby-starter-zeevo.netlify.com/
  repo: https://github.com/zeevosec/gatsby-starter-zeevo
  description: Yet another Blog starter with a different style
  tags:
    - Blog
    - Markdown
    - SEO
  features:
    - Extendable
    - Feature filters
    - Performant
- url: https://gatsby-theme-phoenix-demo.netlify.com
  repo: https://github.com/arshad/gatsby-theme-phoenix
  description: A personal blogging and portfolio theme for Gatsby with great typography and dark mode.
  tags:
    - Blog
    - Portfolio
    - SEO
    - MDX
    - Styling:Tailwind
    - Styling:PostCSS
  features:
    - MDX - Posts, Pages and Projects
    - Tags/Categories
    - Dark mode
    - Customizable with Tailwind CSS
    - Code highlighting with Prism
    - RSS feed
- url: https://gatsby-starter-landed.netlify.com/
  repo: https://github.com/vasrush/gatsby-starter-landed
  description: A Gatsby theme based on Landed template by HTML5UP
  tags:
    - HTML5UP
    - Landing Page
    - Portfolio
    - Linting
    - Styling:SCSS
    - Transitions
    - SEO
  features:
    - Includes sections to easily create landing pages
    - React Helmet <head> Management
    - Easily update menus & submenus in gatsby-config file
    - Integrates react-scroll and react-reveal for transitions
    - ESLint and Prettier for safety and consistent code style
    - Offline-ready
    - Responsive design
    - Left, Right and no sidebar templates
    - Font awesome icons
    - HTML5UP Design
- url: http://tina-starter-grande.netlify.com/
  repo: https://github.com/tinacms/tina-starter-grande
  description: Feature rich Gatsby starter with full TinaCMS integration
  tags:
    - Blog
    - Markdown
    - SEO
    - Netlify
    - Pagination
    - CMS:Other
    - Styling:CSS-in-JS
  features:
    - Fully integrated with TinaCMS for easy editing
    - Blocks based page & form builder
    - Styled Components
    - Code syntax highlighting
    - Light/Dark mode
- url: https://amelie-blog.netlify.com/
  repo: https://github.com/tobyau/gatsby-starter-amelie
  description: A minimal and mobile friendly blog template
  tags:
    - Blog
    - SEO
    - Markdown
  features:
    - Responsive design
    - Customizable content through markdown files
    - SEO component with React Helmet
- url: https://chronoblog.now.sh
  repo: https://github.com/Ganevru/gatsby-starter-chronoblog
  description: Chronoblog is a Gatsby js theme specifically designed to create a personal website. The main idea of ​​Chronoblog is to allow you not only to write a personal blog but also to keep a record of everything important that you have done.
  tags:
    - Blog
    - Portfolio
    - MDX
    - Markdown
    - SEO
    - Styling:CSS-in-JS
    - Linting
  features:
    - Starter for Chronoblog Gatsby Theme
- url: https://gatsby-eth-dapp-starter.netlify.com
  repo: https://github.com/robsecord/gatsby-eth-dapp-starter
  description: Gatsby Starter for Ethereum Dapps using Web3 with Multiple Account Management Integrations
  tags:
    - Client-side App
    - Netlify
    - Authentication
  features:
    - Ethereum Web3 Authentication - Multiple Integrations
    - ConsenSys Rimble UI Integration
    - Styled Components
    - Coinbase, Fortmatic, Metamask, WalletConnect, and more
    - dFuse Blockchain Streaming and Notifications
- url: https://gatsby-starter-theme-antv.antv.vision
  repo: https://github.com/antvis/gatsby-starter-theme-antv
  description: ⚛️ Polished Gatsby theme for documentation site
  tags:
    - Documentation
    - Markdown
    - Styling:Other
  features:
    - ⚛ Prerendered static site
    - 🌎 Internationalization support by i18next
    - 📝 Markdown-based documentation and menus
    - 🎬 Examples with live playground
    - 🏗 Unified Theme and Layout
    - 🆙 Easy customized header nav
    - 🧩 Built-in home page components
- url: https://gatsby-starter-cafe.netlify.com
  repo: https://github.com/crolla97/gatsby-starter-cafe
  description: Gatsby starter for creating a single page cafe website using Contentful and Leaflet
  tags:
    - CMS:Contentful
    - Styling:SCSS
    - Landing Page
    - Onepage
  features:
    - Leaflet interactive map
    - Instagram Feed
    - Contentful for menu item storage
    - Responsive design
- url: https://gatsby-firebase-simple-auth.netlify.com/
  repo: https://github.com/marcomelilli/gatsby-firebase-simple-auth
  description: A simple Firebase Authentication Starter with protected routes
  tags:
    - Firebase
    - Authentication
    - Styling:Tailwind
  features:
    - Authentication with Firebase
    - Protected Routes with Authorization
- url: https://demo.gatsbystorefront.com/
  repo: https://github.com/GatsbyStorefront/gatsby-starter-storefront-shopify
  description: Lightning fast PWA storefront for Shopify
  tags:
    - CMS:Headless
    - Shopify
    - SEO
    - PWA
    - eCommerce
    - Styling:CSS-in-JS
  features:
    - Gatsby Storefront
    - gatsby-theme-storefront-shopify
    - Shopify Integration
    - Shopping Cart
    - PWA
    - Optimized images with gatsby-image.
    - SEO
    - A11y
- url: https://keturah.netlify.com/
  repo: https://github.com/giocare/gatsby-starter-keturah
  description: A portfolio starter for developers
  tags:
    - Portfolio
    - SEO
    - Markdown
  features:
    - Target Audience Developers
    - Designed To Resemble A Terminal And Text Editor
    - Responsive Design
    - FontAwesome Icon Library
    - Easily Customize Content Using Markdown Files
    - SEO Friendly Component
    - Social Media Icons Provided
- url: https://gatsby-lander.surge.sh/
  repo: https://github.com/codebushi/gatsby-starter-lander
  description: Single page starter built with Tailwind CSS
  tags:
    - Onepage
    - Linting
    - Styling:Tailwind
  features:
    - Simple One Page Site
    - Landing Page Design
    - Fully Responsive
    - Styling with Tailwind
- url: https://gatsby-starter-papan01.netlify.com/
  repo: https://github.com/papan01/gatsby-starter-papan01
  description: A Gatsby starter for creating a markdown blog.
  tags:
    - Linting
    - Blog
    - Styling:SCSS
    - Markdown
    - Pagination
    - PWA
    - SEO
  features:
    - SSR React Code Splitting(loadable-components)
    - Theme Toggle(light/dark)
    - Pagination
    - SEO(Sitemap, Schema.org, OpenGraph tags, Twitter tag)
    - Web application manifest and offline support
    - Google Analytics
    - Disqus
    - RSS
    - ESLint(Airbnb) for linting
    - Prettier code formatting
    - gh-pages for deploying to GitHub Pages
- url: https://gatsby-starter-boilerplatev-kontent-demo.netlify.com/
  repo: https://github.com/viperfx07/gatsby-starter-boilerplatev-kontent
  description: A Gatsby starter using BoilerplateV for Kentico Kontent.
  tags:
    - Blog
    - CMS:Headless
    - CMS:Kontent
    - Styling:Bootstrap
    - Styling:CSS-in-JS
    - Linting
  features:
    - Sass (SCSS Flavored) CSS
    - ITCSS Structure of CSS (with glob added for css)
    - Bootstrap CSS Framework
    - React Helmet <head> Management
    - ESLint(Airbnb) for JS linting
    - Prettier for JS formatting
- url: https://www.cryptocatalyst.net/
  repo: https://github.com/n8tb1t/gatsby-starter-cryptocurrency
  description: A full-fledged cryptocurrency Gatsby starter portal with landing page, blog, roadmap, devs team, and docs.
  tags:
    - Linting
    - Blog
    - Styling:SCSS
    - Markdown
    - Pagination
    - PWA
    - SEO
  features:
    - Beautiful Mobile-first design.
    - modular SCSS styles.
    - Configurable color scheme.
    - Advanced config options.
    - Advanced landing page.
    - Blog Component.
    - Live comments.
    - Roadmap component.
    - Developers page component.
    - Algolia advanced search index, with content chunks.
    - Docs component.
    - No outdated codebase, use only react hooks.
    - Easy to modify react components.
    - SEO (Sitemap, OpenGraph tags, Twitter tags)
    - Google Analytics Support
    - Offline Support & WebApp Manifest
    - Easy to modify assets.
- url: https://chronoblog-profile.now.sh
  repo: https://github.com/Ganevru/gatsby-starter-chronoblog-profile
  description: This starter will help you launch a personal website with a simple text feed on the main page. This starter looks simple and neat, but at the same time, it has great potential for organizing your content using tags, dates, and search. The homepage is organized in compact feeds. The display of content in these feeds is based on the tags of this content (for example, only content with a podcast tag gets into the feed with podcasts).
  tags:
    - Blog
    - Portfolio
    - MDX
    - Markdown
    - SEO
    - Styling:CSS-in-JS
    - Linting
  features:
    - Specially designed to create a personal website (in a simple and strict "text" style)
    - Universal text feed divided into categories
    - Search and Tags for organizing content
    - A simple change of primary and secondary colors of the site, fonts, radius of curvature of elements, etc (thanks to Theme UI theming)
    - Clean and Universal UI
    - Mobile friendly, all elements and custom images are adapted to any screen
    - Light/Dark mode
    - Easy customization of icons and links to your social networks
    - MDX for the main menu of the site, footer and other elements of the site
    - MDX for pages and content
    - Code syntax highlighting
    - SEO (OpenGraph and Twitter) out of the box with default settings that make sense (thanks to React Helmet)
- url: https://chronoblog-hacker.now.sh
  repo: https://github.com/Ganevru/gatsby-starter-chronoblog-hacker
  description: A dark (but with ability to switch to light) starter that uses the Source Code Pro font (optional) and minimalistic UI
  tags:
    - Blog
    - Portfolio
    - MDX
    - Markdown
    - SEO
    - Styling:CSS-in-JS
    - Linting
  features:
    - Specially designed to create a personal website
    - Search and Tags for organizing content
    - A simple change of primary and secondary colors of the site, fonts, radius of curvature of elements, etc (thanks to Theme UI theming)
    - Clean and Minimalistic UI
    - Mobile friendly, all elements and custom images are adapted to any screen
    - Light/Dark mode
    - Easy customization of icons and links to your social networks
    - MDX for the main menu of the site, footer and other elements of the site
    - MDX for pages and content
    - Code syntax highlighting
    - SEO (OpenGraph and Twitter) out of the box with default settings that make sense (thanks to React Helmet)
- url: https://gatsby-starter-tailwind2-emotion-styled-components.netlify.com/
  repo: https://github.com/chrish-d/gatsby-starter-tailwind2-emotion-styled-components
  description: A (reasonably) unopinionated Gatsby starter, including; Tailwind 2 and Emotion. Use Tailwind utilities with Emotion powered CSS-in-JS to produce component scoped CSS (no need for utilities like Purge CSS, etc).
  tags:
    - Styling:CSS-in-JS
    - Styling:Tailwind
  features:
    - Utility-first CSS using Tailwind 2.
    - CSS scoped within components (no "bleeding").
    - Only compiles the CSS you use (no need to use PurgeCSS/similar).
    - Automatically gives you Critical CSS with inline stlyes.
    - Hybrid of PostCSS and CSS-in-JS to give you Tailwind base styles.
- url: https://5e0a570d6afb0ef0fb162f0f--wizardly-bassi-e4658f.netlify.com/
  repo: https://github.com/adamistheanswer/gatsby-starter-baysik-blog
  description: A basic and themeable starter for creating blogs in Gatsby.
  tags:
    - Blog
    - Portfolio
    - MDX
    - Markdown
    - SEO
    - Styling:CSS-in-JS
    - Linting
  features:
    - Specially designed to create a personal website
    - Clean and Minimalistic UI
    - Facebook Comments
    - Mobile friendly, all elements and custom images are adapted to any screen
    - Light/Dark mode
    - Prettier code formatting
    - RSS
    - Links to your social networks
    - MDX for pages and content
    - Code syntax highlighting
    - SEO (OpenGraph and Twitter) out of the box with default settings that make sense (thanks to React Helmet)
- url: https://gatsby-starter-robin.netlify.com/
  repo: https://github.com/robinmetral/gatsby-starter-robin
  description: Gatsby Default Starter with state-of-the-art tooling
  tags:
    - MDX
    - Styling:CSS-in-JS
    - Linting
    - Testing
    - Storybook
  features:
    - 📚 Write in MDX
    - 👩‍🎤 Style with Emotion
    - 💅 Linting with ESLint and Prettier
    - 📝 Unit and integration testing with Jest and react-testing-library
    - 💯 E2E browser testing with Cypress
    - 📓 Visual testing with Storybook
    - ✔️ CI with GitHub Actions
    - ⚡ CD with Netlify
- url: https://help.dferber.de
  repo: https://github.com/dferber90/gatsby-starter-help-center
  description: A themeable starter for a help center
  tags:
    - Documentation
    - Markdown
    - MDX
    - Search
  features:
    - Manage content in Markdown and YAML files
    - Multiple authors possible
    - Apply your own theme
    - Usable in any language
    - SEO friendly
    - Easy to add Analytics
- url: https://evaluates2.github.io/Gatsby-Starter-TypeScript-Redux-TDD-BDD
  repo: https://github.com/Evaluates2/Gatsby-Starter-TypeScript-Redux-TDD-BDD
  description: An awesome Gatsby starter template that takes care of the tooling setup, allowing you and your team to dive right into building ultra-fast React applications quickly and deploy them with confidence! 📦
  tags:
    - Redux
    - Language:TypeScript
    - Linting
    - Testing
    - Styling:None
  features:
    - 📚 Written in TypeScript.
    - 💡 Redux preconfigured (with local-storage integration.
    - 💅 Linting with TSLint and Prettier.
    - 📝 Unit testing with Jest and react-test-renderer.
    - 💯 Behavior-driven E2E browser testing with Cypress + Cucumber.js plugin.
    - 📓 Steps for deploying to Gh-pages
    - ✔️ CI with TravisCI
    - ⚡ Steps for deploying to GitHub Pages, AWS S3, or Netlify.
- url: https://gatsby-resume-starter.netlify.com/
  repo: https://github.com/barancezayirli/gatsby-starter-resume-cms
  description: Resume starter styled using Tailwind with Netlify CMS as headless CMS.
  tags:
    - CMS:Headless
    - SEO
    - PWA
    - Portfolio
  features:
    - One-page resume/CV
    - PWA
    - Multiple Netlify CMS widgets
    - Netlify CMS as Headless CMS
    - Tailwind for styling with theming
    - Optimized build process (purge css)
    - Basic SEO, site metadata
    - Prettier
    - Social media links
<<<<<<< HEAD
- url: https://gatsby-starter-hpp.netlify.com/
  repo: https://github.com/hppRC/gatsby-starter-hpp
  description: All in one Gatsby skeleton based TypeScript, emotion, and unstated-next.
  tags:
    - MDX
    - SEO
    - PWA
    - Linting
    - Styling:CSS-in-JS
    - Language:TypeScript
  features:
    - PWA
    - TypeScript
    - Absolute import
    - Usefull ready made custom hooks
    - Ready made form component for Netlify form
    - Global CSS component and Reset CSS component
    - Advanced SEO components(ex. default twitter ogp image, sitemaps, robot.txt)
    - Prettier, ESLint
    - unstated-next(usefull easy state library)
=======
- url: https://gatsby-typescript-emotion-storybook.netlify.com/
  repo: https://github.com/duncanleung/gatsby-typescript-emotion-storybook
  description: Config for TypeScript + Emotion + Storybook + React Intl + SVGR + Jest.
  tags:
    - Language:TypeScript
    - Styling:CSS-in-JS
    - Storybook
    - i18n
    - Linting
    - Testing
  features:
    - 💻 TypeScript
    - 📓 Visual testing with Storybook
    - 👩‍🎤 CSS-in-JS styling with Emotion
    - 💅 Linting with ESLint and Prettier
    - 🌎 React Intl internationalization support
    - 🖼️ SVG support with SVGR
    - 📝 Unit and integration testing with Jest and react-testing-library
    - ⚡ CD with Netlify
- url: https://felco-gsap.netlify.com
  repo: https://github.com/AshfaqKabir/Felco-Gsap-Gatsby-Starter
  description: Minimal Multipurpose Gsap Gatsby Landing Page. Helps Getting Started With Gsap and Netlify Forms.
  tags:
    - Portfolio
    - Styling:CSS-in-JS
  features:
    - Minimal 3 Page Responsive Layout
    - Multipurpose Gatsby Theme
    - Working Netlify Form
    - Gsap For Modern Animtaions
    - Styled Components for responsive component based styling with theming
    - Basic SEO, site metadata
    - Prettier
>>>>>>> b668b064
<|MERGE_RESOLUTION|>--- conflicted
+++ resolved
@@ -4893,7 +4893,6 @@
     - Basic SEO, site metadata
     - Prettier
     - Social media links
-<<<<<<< HEAD
 - url: https://gatsby-starter-hpp.netlify.com/
   repo: https://github.com/hppRC/gatsby-starter-hpp
   description: All in one Gatsby skeleton based TypeScript, emotion, and unstated-next.
@@ -4914,7 +4913,6 @@
     - Advanced SEO components(ex. default twitter ogp image, sitemaps, robot.txt)
     - Prettier, ESLint
     - unstated-next(usefull easy state library)
-=======
 - url: https://gatsby-typescript-emotion-storybook.netlify.com/
   repo: https://github.com/duncanleung/gatsby-typescript-emotion-storybook
   description: Config for TypeScript + Emotion + Storybook + React Intl + SVGR + Jest.
@@ -4947,5 +4945,4 @@
     - Gsap For Modern Animtaions
     - Styled Components for responsive component based styling with theming
     - Basic SEO, site metadata
-    - Prettier
->>>>>>> b668b064
+    - Prettier