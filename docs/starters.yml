--- conflicted
+++ resolved
@@ -2080,17 +2080,6 @@
   features:
     - Showcase of portfolio items
     - About me page
-<<<<<<< HEAD
-- url: https://gatsby-starter-landing-page.netlify.com/
-  repo: https://github.com/gillkyle/gatsby-starter-landing-page
-  description: Single page starter for minimal landing pages
-  tags:
-    - Onepage
-  features:
-    - Gatsby image
-    - Google Analytics
-    - Minimal design
-=======
 - url: https://gatsby-typescript-scss-docker-starter.netlify.com/
   repo: https://github.com/OFranke/gatsby-typescript-scss-docker
   description: Gatsby starter TypeScript, SCSS, Docker
@@ -2127,4 +2116,12 @@
     - Responsive images with gatsby-image
     - Extensive SEO
     - ESLint & Prettier
->>>>>>> a4c15fe8
+- url: https://gatsby-starter-landing-page.netlify.com/
+  repo: https://github.com/gillkyle/gatsby-starter-landing-page
+  description: Single page starter for minimal landing pages
+  tags:
+    - Onepage
+  features:
+    - Gatsby image
+    - Google Analytics
+    - Minimal design