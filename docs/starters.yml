- url: https://mdx-cms-docs.netlify.app/
  repo: https://github.com/danielcurtis/gatsby-starter-netlify-docs
  description: An accessible and blazing fast documentation starter for Gatsby integrated with Netlify CMS.
  tags:
    - CMS:Netlify
    - CMS:Headless
    - Documentation
    - MDX
    - Markdown
    - Netlify
  features:
    - Netlify CMS for Creating, Updating, and Deleting MDX files
    - Fully-Configurable Landing Page from Netlify CMS
    - Accessible and Fast with a Perfect Lighthouse Score
    - Clean, Repsponsive User Interface
    - Table of Contents & Toggleable Main-Menu
    - Configurable Dark and Light Mode Themes
    - Google Analytics Support
    - MDX Embeds for Tweets, Repl.it, YouTube and More
- url: https://gatsby-pod6.netlify.app/
  repo: https://github.com/zag/gatsby-starter-pod6
  description: A minimal, lightweight, and mobile-first starter for creating blogs with pod6 markup language.
  tags:
    - Blog
    - CMS:Netlify
    - Pagination
    - RSS
    - Linting
    - Styling:PostCSS
    - Styling:SCSS
  features:
    - Lost Grid
    - Jest testing
    - Beautiful typography inspired by matejlatin/Gutenberg
    - Mobile-First approach in development
    - Sidebar menu built using a configuration block
    - Pagination support
    - Sitemap Generation
    - Offline support
    - Google Analytics support
    - Create pages and posts in pod6 markup language
- url: https://ghost-balsa-preview.draftbox.co/
  repo: https://github.com/draftbox-co/gatsby-ghost-balsa-starter
  description: A Gatsby starter for creating blogs from headless Ghost CMS.
  tags:
    - Blog
    - CMS:Headless
    - SEO
    - Styling:SCSS
  features:
    - Balsa theme by Draftbox
    - Data sourcing from headless Ghost
    - Responsive design
    - SEO optimized
    - OpenGraph structured data
    - Twitter Cards meta
    - Sitemap Generation
    - XML Sitemaps
    - Progressive Web App
    - Offline Support
    - RSS Feed
    - Composable and extensible
- url: https://gatsby-typescript-markdown-starter.vercel.app/
  repo: https://github.com/caelinsutch/gatsby-typescript-markdown-starter
  description: A Gatsby starter with TypeScript and Markdown Preconfigured to Make a Portfolio.
  tags:
    - Blog
    - SEO
    - Styling:SCSS
    - Styling:CSS-in-JS
    - Markdown
    - Portfolio
  features:
    - Eslint/Prettier configured
    - Easy to customize
    - Typescript pre configured
    - Markdown posts with PrismJS code styling
    - Categories based off a yaml file
    - Preconfigured with Gatsby Image
    - High Lighthouse Scores
    - Easy to understand product structure
    - CSS in JS with Emotion
    - Sass stylesheets
    - React Helmet for SEO best practices and metatags
    - SEO optimized
    - Projects page, categories, home, 404 page
    - Responsive
- url: https://gatsby-starter-wordpress-twenty-twenty.netlify.app/
  repo: https://github.com/henrikwirth/gatsby-starter-wordpress-twenty-twenty
  description: A port of the WordPress Twenty Twenty theme to Gatsby.
  tags:
    - Blog
    - CMS:WordPress
    - Styling:Other
    - Pagination
  features:
    - Data sourcing from WordPress
    - Uses WPGraphQL as an API
    - Using the new gatsby-wordpress-source@v4
    - Responsive design
    - Works well with Gatsby Cloud incremental updates
- url: https://22boxes-gatsby-uno.netlify.app/
  repo: https://github.com/iamtherealgd/gatsby-starter-22boxes-uno
  description: A Gatsby starter for creating blogs and showcasing your work
  tags:
    - Blog
    - Portfolio
    - Markdown
    - SEO
  features:
    - Work and About pages
    - Work page with blog type content management
    - Personal webiste to create content and put your portfolio items
    - Landing pages for your work items, not just links
- url: https://wp-libre-preview.draftbox.co/
  repo: https://github.com/draftbox-co/gatsby-wordpress-libre-starter
  description: A Gatsby starter for creating blogs from headless WordPress CMS.
  tags:
    - Blog
    - SEO
    - CMS:WordPress
    - Styling:Other
    - Pagination
  features:
    - WordPress Libre 2 skin
    - Data sourcing from headless WordPress
    - Responsive design
    - SEO optimized
    - OpenGraph structured data
    - Twitter Cards meta
    - Sitemap Generation
    - XML Sitemaps
    - Progressive Web App
- url: https://delog-w3layouts.netlify.app/
  repo: https://github.com/W3Layouts/gatsby-starter-delog
  description: A Gatsby Starter built with Netlify CMS to launch your dream blog with a click.
  tags:
    - Blog
    - CMS:Netlify
  features:
    - Simple blog designed for designer and developers
    - Manage Posts with Netlify CMS
    - Option to add featured image and meta description while adding posts
- url: https://styxlab.github.io
  repo: https://github.com/styxlab/gatsby-starter-try-ghost
  description: A Gatsby starter for creating blogs from headless Ghost CMS.
  tags:
    - Blog
    - CMS:Headless
    - SEO
    - Styling:PostCSS
  features:
    - Casper standard Ghost theme
    - Data sourcing from headless Ghost
    - Sticky navigation headers
    - Hover on author avatar
    - Responsive design
    - SEO optimized
    - Styled 404 page
    - OpenGraph structured data
    - Twitter Cards meta
    - Sitemap Generation
    - XML Sitemaps
    - Progressive Web App
    - Offline Support
    - RSS Feed
    - Composable and extensible
- url: https://gatsby-theme-sky-lite.netlify.app
  repo: https://github.com/vim-labs/gatsby-theme-sky-lite-starter
  description: A lightweight Gatsby starter with Material-UI and MDX Markdown support.
  tags:
    - Blog
    - Styling:Material
  features:
    - Lightweight
    - Markdown
    - MDX
    - MaterialUI Components
    - React Icons
- url: https://authenticaysh.netlify.app/
  repo: https://github.com/seabeams/gatsby-starter-auth-aws-amplify
  description: Full-featured Auth with AWS Amplify & AWS Cognito
  tags:
    - AWS
    - Authentication
  features:
    - Full-featured AWS Authentication with Cognito
    - Error feedback in forms
    - Password Reset
    - Multi-Factor Authentication
    - Styling with Bootstrap and Sass
- url: https://gatsby-starter-blog-demo.netlify.app/
  repo: https://github.com/gatsbyjs/gatsby-starter-blog
  description: official blog
  tags:
    - Official
    - Blog
  features:
    - Basic setup for a full-featured blog
    - Support for an RSS feed
    - Google Analytics support
    - Automatic optimization of images in Markdown posts
    - Support for code syntax highlighting
    - Includes plugins for easy, beautiful typography
    - Includes React Helmet to allow editing site meta tags
    - Includes plugins for offline support out of the box
- url: https://gatsby-starter-default-demo.netlify.app/
  repo: https://github.com/gatsbyjs/gatsby-starter-default
  description: official default
  tags:
    - Official
  features:
    - Comes with React Helmet for adding site meta tags
    - Includes plugins for offline support out of the box
- url: https://gatsby-netlify-cms.netlify.app/
  repo: https://github.com/netlify-templates/gatsby-starter-netlify-cms
  description: n/a
  tags:
    - Blog
    - Styling:Bulma
    - CMS:Netlify
  features:
    - A simple blog built with Netlify CMS
    - Basic directory organization
    - Uses Bulma for styling
    - Visit the repo to learn how to set up authentication, and begin modeling your content.
- url: https://vagr9k.github.io/gatsby-advanced-starter/
  repo: https://github.com/Vagr9K/gatsby-advanced-starter
  description: Great for learning about advanced features and their implementations
  tags:
    - Blog
    - Styling:None
  features:
    - Does not contain any UI frameworks
    - Provides only a skeleton
    - Tags
    - Categories
    - Google Analytics
    - Disqus
    - Offline support
    - Web App Manifest
    - SEO
- url: https://vagr9k.github.io/gatsby-material-starter/
  repo: https://github.com/Vagr9K/gatsby-material-starter
  description: n/a
  tags:
    - Styling:Material
  features:
    - React-MD for Material design
    - Sass/SCSS
    - Tags
    - Categories
    - Google Analytics
    - Disqus
    - Offline support
    - Web App Manifest
    - SEO
- url: https://gatsby-advanced-blog-system.danilowoz.now.sh/blog
  repo: https://github.com/danilowoz/gatsby-advanced-blog-system
  description: Create a complete blog from scratch with pagination, categories, featured posts, author, SEO, and navigation.
  tags:
    - Pagination
    - Markdown
    - SEO
  features:
    - Pagination;
    - Category and tag pages (with pagination);
    - Category list (with navigation);
    - Featured post;
    - Author page;
    - Next and prev post;
    - SEO component.
- url: https://graphcms.github.io/gatsby-graphcms-tailwindcss-example/
  repo: https://github.com/GraphCMS/gatsby-graphcms-tailwindcss-example
  description: The default Gatsby starter blog with the addition of the gatsby-source-graphql and Tailwind dependencies.
  tags:
    - Styling:Tailwind
    - CMS:Headless
  features:
    - Tailwind style library
    - GraphQL source plugin
    - Very simple boilerplate
- url: https://wonism.github.io/
  repo: https://github.com/wonism/gatsby-advanced-blog
  description: n/a
  tags:
    - Portfolio
    - Redux
  features:
    - Blog post listing with previews (image + summary) for each blog post
    - Categories and tags for blog posts with pagination
    - Search post with keyword
    - Put react application / tweet into post
    - Copy some codes in post with clicking button
    - Portfolio
    - Resume
    - Redux for managing statement (with redux-saga / reselect)

- url: https://gatsby-tailwind-emotion-starter.netlify.app/
  repo: https://github.com/muhajirdev/gatsby-tailwind-emotion-starter
  description: A Gatsby Starter with Tailwind CSS + Emotion JS
  tags:
    - Styling:Tailwind
  features:
    - ESLint Airbnb without semicolon and without .jsx extension
    - Offline support
    - Web App Manifest
- url: https://gatsby-starter-redux-firebase.netlify.app/
  repo: https://github.com/muhajirdev/gatsby-starter-redux-firebase
  description: A Gatsby + Redux + Firebase Starter. With Authentication
  tags:
    - Styling:None
    - Firebase
    - Client-side App
  features:
    - ESLint Airbnb without semicolon and without .jsx extension
    - Firebase
    - Web App Manifest
- url: https://dschau.github.io/gatsby-blog-starter-kit/
  repo: https://github.com/dschau/gatsby-blog-starter-kit
  description: n/a
  tags:
    - Blog
  features:
    - Blog post listing with previews for each blog post
    - Navigation between posts with a previous/next post button
    - Tags and tag navigation
- url: https://contentful.github.io/starter-gatsby-blog/
  repo: https://github.com/contentful/starter-gatsby-blog
  description: n/a
  tags:
    - Blog
    - CMS:Contentful
    - CMS:Headless
  features:
    - Based on the Gatsby Starter Blog
    - Includes Contentful Delivery API for production build
    - Includes Contentful Preview API for development
- url: https://react-firebase-authentication.wieruch.com/
  repo: https://github.com/the-road-to-react-with-firebase/react-gatsby-firebase-authentication
  description: n/a
  tags:
    - Firebase
  features:
    - Sign In, Sign Up, Sign Out
    - Password Forget
    - Password Change
    - Protected Routes with Authorization
    - Realtime Database with Users
- url: http://dmwl.net/gatsby-hampton-theme
  repo: https://github.com/davad/gatsby-hampton-theme
  description: n/a
  tags:
    - Styling:CSS-in-JS
  features:
    - ESLint in dev mode with the Airbnb config and Prettier formatting rules
    - Emotion for CSS-in-JS
    - A basic blog, with posts under src/pages/blog
    - A few basic components (Navigation, Layout, Link wrapper around gatsby-link))
    - Based on gatsby-starter-gatsbytheme
- url: https://orgapp.github.io/gatsby-starter-orga/
  repo: https://github.com/orgapp/gatsby-starter-orga
  description: Want to use org-mode instead of markdown? This is for you.
  tags:
    - Blog
  features:
    - Use org-mode files as source.
    - Generate post pages, can be configured to be file-based or section-based.
    - Generate posts index pages.
- url: http://2column-portfolio.surge.sh/
  repo: https://github.com/praagyajoshi/gatsby-starter-2column-portfolio
  description: n/a
  tags:
    - Portfolio
    - Styling:SCSS
  features:
    - Designed as a minimalistic portfolio website
    - Grid system using flexboxgrid
    - Styled using SCSS
    - Font icons using font-awesome
    - Google Analytics integration
    - Open Sans font using Google Fonts
    - Prerendered Open Graph tags for rich sharing
- url: https://prototypeinteractive.github.io/gatsby-react-boilerplate/
  repo: https://github.com/PrototypeInteractive/gatsby-react-boilerplate
  description: n/a
  tags:
    - Styling:Bootstrap
  features:
    - Basic configuration and folder structure
    - Uses PostCSS and Sass (with autoprefixer and pixrem)
    - Uses Bootstrap 4 grid
    - Leaves the styling to you
    - Uses data from local json files
    - Contains Node.js server code for easy, secure, and fast hosting
- url: http://capricious-spring.surge.sh/
  repo: https://github.com/noahg/gatsby-starter-blog-no-styles
  description: n/a
  tags:
    - Blog
    - Styling:None
  features:
    - Same as official gatsby-starter-blog but with all styling removed
- url: https://gatsby-starter-github-api.netlify.app/
  repo: https://github.com/lundgren2/gatsby-starter-github-api
  description: Single page starter based on gatsby-source-github-api
  tags:
    - Portfolio
    - Onepage
  features:
    - Use your GitHub as your own portfolio site
    - List your GitHub repositories
    - GitHub GraphQL API v4
- url: https://gatsby-starter-github-repositories.netlify.app
  repo: https://github.com/tool3/gatsby-starter-github-repositories
  description: Single page starter based on gatsby-source-github-api and gatsby-starter-github-api
  tags:
    - Portfolio
    - Onepage
  features:
    - Use your GitHub as your own portfolio site
    - List your GitHub repositories
    - GitHub GraphQL API v4

- url: https://gatsby-starter-bloomer.netlify.app/
  repo: https://github.com/Cethy/gatsby-starter-bloomer
  description: n/a
  tags:
    - Styling:Bulma
  features:
    - Based on gatsby-starter-default
    - Bulma CSS Framework with its Bloomer react components
    - Font-Awesome icons
    - Includes a simple fullscreen hero w/ footer example
- url: https://gatsby-starter-bootstrap-netlify.netlify.app/
  repo: https://github.com/konsumer/gatsby-starter-bootstrap-netlify
  description: n/a
  tags:
    - Styling:Bootstrap
    - CMS:Netlify
  features:
    - Very similar to gatsby-starter-netlify-cms, slightly more configurable (e.g. set site-title in gatsby-config) with Bootstrap/Bootswatch instead of bulma
- url: https://gatstrap.netlify.app/
  repo: https://github.com/jaxx2104/gatsby-starter-bootstrap
  description: n/a
  tags:
    - Styling:Bootstrap
  features:
    - Bootstrap CSS framework
    - Single column layout
    - Basic components like SiteNavi, SitePost, SitePage
- url: http://gatsby-bulma-storybook.surge.sh/
  repo: https://github.com/gvaldambrini/gatsby-starter-bulma-storybook
  description: n/a
  tags:
    - Styling:Bulma
    - Storybook
    - Testing
  features:
    - Storybook for developing components in isolation
    - Bulma and Sass support for styling
    - CSS modules
    - Prettier & ESLint to format & check the code
    - Jest
- url: https://gatsby-starter-business.netlify.app/
  repo: https://github.com/v4iv/gatsby-starter-business
  description: n/a
  tags:
    - Styling:Bulma
    - PWA
    - CMS:Netlify
    - Disqus
    - Search
    - Pagination
  features:
    - Complete Business Website Suite - Home Page, About Page, Pricing Page, Contact Page and Blog
    - Netlify CMS for Content Management
    - SEO Friendly (Sitemap, Schemas, Meta Tags, GTM etc)
    - Bulma and Sass Support for styling
    - Progressive Web App & Offline Support
    - Tags and RSS Feed for Blog
    - Disqus and Share Support
    - Elastic-Lunr Search
    - Pagination
    - Easy Configuration using `config.js` file
- url: https://haysclark.github.io/gatsby-starter-casper/
  repo: https://github.com/haysclark/gatsby-starter-casper
  description: n/a
  tags:
    - PWA
  features:
    - Page pagination
    - CSS
    - Tags
    - Google Analytics
    - Offline support
    - Web App Manifest
    - SEO
- url: http://gatsby-starter-ceevee.surge.sh/
  repo: https://github.com/amandeepmittal/gatsby-starter-ceevee
  description: n/a
  tags:
    - Portfolio
  features:
    - Based on the Ceevee site template, design by Styleshout
    - Single Page Resume/Portfolio site
    - Target audience Developers, Designers, etc.
    - Used CSS Modules, easy to manipulate
    - FontAwsome Library for icons
    - Responsive Design, optimized for Mobile devices
- url: https://gatsby-starter-contentful-i18n.netlify.app/
  repo: https://github.com/mccrodp/gatsby-starter-contentful-i18n
  description: i18n support and language switcher for Contentful starter repo
  tags:
    - i18n
    - CMS:Contentful
    - CMS:Headless
  features:
    - Localization (Multilanguage)
    - Dynamic content from Contentful CMS
    - Integrates i18n plugin starter and using-contentful repos
- url: https://cranky-edison-12166d.netlify.app/
  repo: https://github.com/datocms/gatsby-portfolio
  description: n/a
  tags:
    - CMS:DatoCMS
    - CMS:Headless
  features:
    - Simple portfolio to quick start a site with DatoCMS
    - Contents and media from DatoCMS
    - Custom Sass style
    - SEO
- url: https://gatsby-deck.netlify.app/
  repo: https://github.com/fabe/gatsby-starter-deck
  description: n/a
  tags:
    - Presentation
  features:
    - Create presentations/slides using Gatsby.
    - Offline support.
    - Page transitions.
- url: https://gatsby-starter-default-i18n.netlify.app/
  repo: https://github.com/angeloocana/gatsby-starter-default-i18n
  description: n/a
  tags:
    - i18n
  features:
    - localization (Multilanguage)
- url: http://gatsby-dimension.surge.sh/
  repo: https://github.com/codebushi/gatsby-starter-dimension
  description: Single page starter based on the Dimension site template
  tags:
    - Portfolio
    - HTML5UP
    - Styling:SCSS
  features:
    - Designed by HTML5 UP
    - Simple one page site that’s perfect for personal portfolios
    - Fully Responsive
    - Styling with SCSS
- url: https://gatsby-docs-starter.netlify.app/
  repo: https://github.com/ericwindmill/gatsby-starter-docs
  description: n/a
  tags:
    - Documentation
    - Styling:CSS-in-JS
  features:
    - All the features from gatsby-advanced-starter, plus
    - Designed for Documentation / Tutorial Websites
    - ‘Table of Contents’ Component, Auto generates ToC from posts - just follow the file frontmatter conventions from markdown files in ‘lessons’.
    - Styled Components w/ ThemeProvider
    - Basic UI
    - A few extra components
    - Custom prismjs theme
    - React Icons
- url: https://parmsang.github.io/gatsby-starter-ecommerce/
  repo: https://github.com/parmsang/gatsby-starter-ecommerce
  description: Easy to use starter for an e-commerce store
  tags:
    - Styling:Other
    - Stripe
    - E-commerce
    - PWA
    - Authentication
  features:
    - Uses the Moltin e-commerce Api
    - Stripe checkout
    - Semantic-UI
    - Styled components
    - Google Analytics - (you enter the tracking-id)
    - React-headroom
    - ESLint & Prettier. Uses Airbnb JavaScript Style Guide
    - Authentication via Moltin (Login and Register)
- url: http://gatsby-forty.surge.sh/
  repo: https://github.com/codebushi/gatsby-starter-forty
  description: Multi-page starter based on the Forty site template
  tags:
    - Styling:SCSS
    - HTML5UP
  features:
    - Designed by HTML5 UP
    - Colorful homepage, and also includes a Landing Page and Generic Page components.
    - Many elements are available, including buttons, forms, tables, and pagination.
    - Custom grid made with CSS Grid
    - Styling with SCSS
- url: https://themes.gatsbythemes.com/gatsby-starter/
  repo: https://github.com/saschajullmann/gatsby-starter-gatsbythemes
  description: n/a
  tags:
    - Styling:CSS-in-JS
    - Blog
    - Testing
    - Linting
  features:
    - CSS-in-JS via Emotion.
    - Jest and Enzyme for testing.
    - ESLint in dev mode with the Airbnb config and Prettier formatting rules.
    - React 16.
    - A basic blog, with posts under src/pages/blog. There’s also a script which creates a new Blog entry (post.sh).
    - Data per JSON files.
    - A few basic components (Navigation, Footer, Layout).
    - Layout components make use of Styled-System.
    - Google Analytics (you just have to enter your tracking-id).
    - Gatsby-Plugin-Offline which includes Service Workers.
    - Prettier for a uniform codebase.
    - Normalize css (7.0).
    - Feather icons.
    - Font styles taken from Tachyons.
- url: https://gcn.netlify.app/
  repo: https://github.com/ryanwiemer/gatsby-starter-gcn
  description: A starter template to build amazing static websites with Gatsby, Contentful, and Netlify
  tags:
    - CMS:Contentful
    - CMS:Headless
    - Blog
    - Netlify
    - Styling:CSS-in-JS
  features:
    - CMS:Contentful integration with ready to go placeholder content
    - Netlify integration including a pre-built contact form
    - Minimal responsive design - made to customize or tear apart
    - Pagination logic
    - Styled components
    - SEO Friendly Component
    - JSON-LD Schema
    - OpenGraph sharing support
    - Sitemap Generation
    - Google Analytics
    - Progressive Web app
    - Offline Support
    - RSS Feed
    - Gatsby Standard module for linting JavaScript with StandardJS
    - Stylelint support for Styled Components to lint the CSS in JS
- url: https://alampros.github.io/gatsby-starter-grommet/
  repo: https://github.com/alampros/gatsby-starter-grommet
  description: n/a
  tags:
    - Styling:Grommet
  features:
    - Barebones configuration for using the Grommet design system
    - Uses Sass (with CSS modules support)
- url: https://gatsby-starter-hello-world-demo.netlify.app/
  repo: https://github.com/gatsbyjs/gatsby-starter-hello-world
  description: official hello world
  tags:
    - Official
  features:
    - A no-frills Gatsby install
    - No plugins, no boilerplate
    - Great for advanced users
- url: https://gatsby-starter-hello-world-tailwind-css.netlify.app/
  repo: https://github.com/ohduran/gatsby-starter-hello-world-tailwind-css
  description: hello world + Tailwind CSS
  tags:
    - Styling:Tailwind
  features:
    - One plugin, no boilerplate
    - Great for advanced users
- url: https://gatsby-starter-hero-blog.greglobinski.com/
  repo: https://github.com/greglobinski/gatsby-starter-hero-blog
  description: no description yet
  tags:
    - Styling:PostCSS
    - SEO
    - Markdown
  features:
    - Easy editable content in Markdown files (posts, pages and parts)
    - CSS with `styled-jsx` and `PostCSS`
    - SEO (sitemap generation, robot.txt, meta and OpenGraph Tags)
    - Social sharing (Twitter, Facebook, Google, LinkedIn)
    - Comments (Facebook)
    - Images lazy loading and `webp` support (gatsby-image)
    - Post categories (category based post list)
    - Full text searching (Algolia)
    - Contact form (Netlify form handling)
    - Form elements and validation with `ant-design`
    - RSS feed
    - 100% PWA (manifest.webmanifest, offline support, favicons)
    - Google Analytics
    - App favicons generator (node script)
    - Easy customizable base styles via `theme` object generated from `yaml` file (fonts, colors, sizes)
    - React v.16.3 (gatsby-plugin-react-next)
    - Components lazy loading (social sharing)
    - ESLint (google config)
    - Prettier code styling
    - webpack `BundleAnalyzerPlugin`
- url: https://gatsby-starter-i18n-lingui.netlify.app/
  repo: https://github.com/dcroitoru/gatsby-starter-i18n-lingui
  description: n/a
  tags:
    - i18n
  features:
    - Localization (Multilanguage) provided by js-lingui
    - Message extraction
    - Avoids code duplication - generates pages for each locale
    - Possibility of translated paths
- url: https://lumen.netlify.app/
  repo: https://github.com/alxshelepenok/gatsby-starter-lumen
  description: A minimal, lightweight, and mobile-first starter for creating blogs using Gatsby.
  tags:
    - Blog
    - CMS:Netlify
    - Pagination
    - Disqus
    - RSS
    - Linting
    - Testing
    - Styling:PostCSS
    - Styling:SCSS
  features:
    - Lost Grid
    - Jest testing
    - Beautiful typography inspired by matejlatin/Gutenberg
    - Mobile-First approach in development
    - Stylesheet built using SASS and BEM-Style naming
    - Syntax highlighting in code blocks
    - Sidebar menu built using a configuration block
    - Archive organized by tags and categories
    - Pagination support
    - Offline support
    - Google Analytics support
    - Disqus Comments support
- url: https://minimal-blog.lekoarts.de
  repo: https://github.com/LekoArts/gatsby-starter-minimal-blog
  description: This starter is part of a german tutorial series on Gatsby. The starter will change over time to use more advanced stuff (feel free to express your ideas in the repository). Its first priority is a minimalistic style coupled with a lot of features for the content.
  tags:
    - Blog
    - MDX
    - Styling:CSS-in-JS
    - Netlify
    - Linting
    - PWA
  features:
    - Minimal and clean white layout
    - Write your blog posts in MDX
    - Offline Support, WebApp Manifest, SEO
    - Code highlighting (with prism-react-renderer) and live preview (with react-live)
- url: https://gatsby-starter-modern-demo.netlify.app/
  repo: https://github.com/kripod/gatsby-starter-modern
  description: no description yet
  tags:
    - Linting
  features:
    - A set of strict linting rules (based on the Airbnb JavaScript Style Guide)
    - Encourage automatic code formatting
    - Prefer using Yarn for package management
    - Use EditorConfig to maintain consistent coding styles between different editors and IDEs
    - Integration with Visual Studio Code
    - Based on gatsby-starter-default
- url: https://gatsby-starter-personal-blog.greglobinski.com/
  repo: https://github.com/greglobinski/gatsby-starter-personal-blog
  description: n/a
  tags:
    - Blog
    - Markdown
    - Netlify
    - Styling:Material
  features:
    - Ready to use, but easily customizable a fully equipped theme starter
    - Easy editable content in Markdown files (posts, pages and parts)
    - ‘Like an app’ layout transitions
    - Easily restyled through theme object
    - Styling with JSS
    - Page transitions
    - Comments (Facebook)
    - Post categories
    - Post list filtering
    - Full text searching (Algolia)
    - Contact form (Netlify form handling)
    - Material UI (@next)
    - RSS feed
    - Full screen mode
    - User adjustable articles’ body copy font size
    - Social sharing (Twitter, Facebook, Google, LinkedIn)
    - PWA (manifes.json, offline support, favicons)
    - Google Analytics
    - Favicons generator (node script)
    - Components leazy loading with AsyncComponent (social sharing, info box)
    - ESLint (google config)
    - Prettier code styling
    - Custom webpack CommonsChunkPlugin settings
    - webpack BundleAnalyzerPlugin
- url: http://gatsby-photon.surge.sh/
  repo: https://github.com/codebushi/gatsby-starter-photon
  description: Single page starter based on the Photon site template
  tags:
    - HTML5UP
    - Onepage
    - Styling:SCSS
  features:
    - Designed by HTML5 UP
    - Single Page, Responsive Site
    - Custom grid made with CSS Grid
    - Styling with SCSS
- url: https://portfolio-bella.netlify.app/
  repo: https://github.com/LekoArts/gatsby-starter-portfolio-bella
  description: A portfolio starter for Gatsby. The target audience are designers and photographers. The light themed website shows your work with large images & big typography. The Onepage is powered by the Headless CMS Prismic.io. and has programmatically created pages for your projects. General settings and colors can be changed in a config & theme file.
  tags:
    - Portfolio
    - CMS:Prismic
    - CMS:Headless
    - Styling:CSS-in-JS
    - Onepage
    - PWA
    - Linting
  features:
    - Big typography & images
    - White theme
    - Prismic.io as CMS
    - Emotion for styling + Emotion-Grid
    - One-page layout with sub-pages for case studies
    - Easily configurable
    - And other good stuff (SEO, Offline Support, WebApp Manifest Support)
- url: https://cara.lekoarts.de
  repo: https://github.com/LekoArts/gatsby-starter-portfolio-cara
  description: Playful and Colorful One-Page portfolio featuring Parallax effects and animations. Especially designers and/or photographers will love this theme! Built with MDX and Theme UI.
  tags:
    - Portfolio
    - Onepage
    - Styling:CSS-in-JS
    - PWA
  features:
    - React Spring Parallax effects
    - Theme UI-based theming
    - CSS Animations and shapes
    - Light/Dark mode
- url: https://emilia.lekoarts.de
  repo: https://github.com/LekoArts/gatsby-starter-portfolio-emilia
  description: A portfolio starter for Gatsby. The target audience are designers and photographers. The dark-themed website shows your work with large images in a grid-layout (powered by CSS Grid). The transition effects on the header add a playful touch to the overall minimal design. The website has programmatically created pages for your projects (with automatic image import). General settings and colors can be changed in a config & theme file.
  tags:
    - Portfolio
    - PWA
    - Transitions
    - MDX
    - Styling:CSS-in-JS
    - Linting
    - Testing
  features:
    - Focus on big images (with gatsby-image)
    - Dark Theme with HeroPatterns Header
    - CSS Grid and styled-components
    - Page transitions
    - Cypress for End-to-End testing
    - react-spring animations
    - One-Page layout with sub-pages for projects
    - Create your projects in MDX (automatic import of images)
    - And other good stuff (SEO, Offline Support, WebApp Manifest Support)
- url: https://emma.lekoarts.de
  repo: https://github.com/LekoArts/gatsby-starter-portfolio-emma
  description: Minimalistic portfolio with full-width grid, page transitions, support for additional MDX pages, and a focus on large images. Especially designers and/or photographers will love this theme! Built with MDX and Theme UI. Using the Gatsby Theme "@lekoarts/gatsby-theme-emma".
  tags:
    - Portfolio
    - MDX
    - Transitions
    - Styling:CSS-in-JS
    - PWA
  features:
    - MDX
    - react-spring page animations
    - Optional MDX pages which automatically get added to the navigation
    - Fully customizable through the usage of Gatsby Themes (and Theme UI)
    - Light Mode / Dark Mode
    - Google Analytics Support
    - SEO (Sitemap, OpenGraph tags, Twitter tags)
    - Offline Support & WebApp Manifest
- url: https://gatsby-starter-procyon.netlify.app/
  repo: https://github.com/danielmahon/gatsby-starter-procyon
  description: n/a
  tags:
    - PWA
    - CMS:Headless
    - CMS:Other
    - Styling:Material
    - Netlify
  features:
    - Gatsby + React (server side rendering)
    - GraphCMS Headless CMS
    - DraftJS (in-place) Medium-like Editing
    - Apollo GraphQL (client-side)
    - Local caching between builds
    - Material-UI (layout, typography, components, etc)
    - Styled-Components™-like API via Material-UI
    - Netlify Deployment Friendly
    - Netlify Identity Authentication (enables editing)
    - Automatic versioning, deployment and CHANGELOG
    - Automatic rebuilds with GraphCMS and Netlify web hooks
    - PWA (Progressive Web App)
    - Google Fonts
- url: http://gatsby-starter-product-guy.surge.sh/
  repo: https://github.com/amandeepmittal/gatsby-starter-product-guy
  description: n/a
  tags:
    - Portfolio
  features:
    - Single Page
    - A portfolio Developers and Product launchers alike
    - Using Typography.js easy to switch fonts
    - All your Project/Portfolio Data in Markdown, server by GraphQL
    - Responsive Design, optimized for Mobile devices
- url: https://caki0915.github.io/gatsby-starter-redux/
  repo: https://github.com/caki0915/gatsby-starter-redux
  description: n/a
  tags:
    - Styling:CSS-in-JS
    - Redux
  features:
    - Redux and Redux-devtools.
    - Emotion with a basic theme and SSR
    - Typography.js
    - ESLint rules based on Prettier and Airbnb
- url: http://gatsby-stellar.surge.sh/
  repo: https://github.com/codebushi/gatsby-starter-stellar
  description: Single page starter based on the Stellar site template
  tags:
    - HTML5UP
    - Onepage
    - Styling:SCSS
  features:
    - Designed by HTML5 UP
    - Scroll friendly, responsive site. Can be used as a single or multi-page site.
    - Sticky Navigation when scrolling.
    - Scroll spy and smooth scrolling to different sections of the page.
    - Styling with SCSS
- url: http://gatsby-strata.surge.sh/
  repo: https://github.com/codebushi/gatsby-starter-strata
  description: Single page starter based on the Strata site template
  tags:
    - Portfolio
    - Onepage
    - HTML5UP
    - Styling:SCSS
  features:
    - Designed by HTML5 UP
    - Super Simple, single page portfolio site
    - Lightbox style React photo gallery
    - Fully Responsive
    - Styling with SCSS
- url: https://gatsby-starter-strict.netlify.app/
  repo: https://github.com/kripod/gatsby-starter-strict
  description: n/a
  tags:
    - Linting
  features:
    - A set of strict linting rules (based on the Airbnb JavaScript Style Guide)
    - lint script
    - Encourage automatic code formatting
    - format script
    - Prefer using Yarn for package management
    - Use EditorConfig to maintain consistent coding styles between different editors and IDEs
    - Integration with Visual Studio Code
    - Pre-configured auto-formatting on file save
    - Based on gatsby-starter-default
- url: https://gatsby-tachyons.netlify.app/
  repo: https://github.com/pixelsign/gatsby-starter-tachyons
  description: no description yet
  tags:
    - Styling:Other
  features:
    - Based on gatsby-starter-default
    - Using Tachyons for CSS.
- url: https://gatsby-starter-tailwind.oddstronaut.com/
  repo: https://github.com/taylorbryant/gatsby-starter-tailwind
  description: A Gatsby v2 starter styled using Tailwind, a utility-first CSS framework. Uses Purgecss to remove unused CSS.
  tags:
    - Styling:Tailwind
  features:
    - Based on gatsby-starter-default
    - Tailwind CSS Framework
    - Removes unused CSS with Purgecss
    - Includes responsive navigation and form examples
- url: http://portfolio-v3.surge.sh/
  repo: https://github.com/amandeepmittal/gatsby-portfolio-v3
  description: n/a
  tags:
    - Portfolio
  features:
    - Single Page, Timeline View
    - A portfolio Developers and Product launchers
    - Bring in Data, plug-n-play
    - Responsive Design, optimized for Mobile devices
    - Seo Friendly
    - Uses Flexbox
- url: https://gatsby-starter-typescript-plus.netlify.app/
  repo: https://github.com/resir014/gatsby-starter-typescript-plus
  description: This is a starter kit for Gatsby.js websites written in TypeScript. It includes the bare essentials for you to get started (styling, Markdown parsing, minimal toolset).
  tags:
    - Styling:CSS-in-JS
    - Language:TypeScript
    - Markdown
  features:
    - TypeScript
    - ESLint (with custom ESLint rules)
    - Markdown rendering with Remark
    - Basic component structure
    - Styling with emotion
- url: https://haysclark.github.io/gatsby-starter-typescript/
  repo: https://github.com/haysclark/gatsby-starter-typescript
  description: n/a
  tags:
    - Language:TypeScript
  features:
    - TypeScript
- url: https://fabien0102-gatsby-starter.netlify.app/
  repo: https://github.com/fabien0102/gatsby-starter
  description: n/a
  tags:
    - Language:TypeScript
    - Styling:Other
    - Testing
  features:
    - Semantic-ui for styling
    - TypeScript
    - Offline support
    - Web App Manifest
    - Jest/Enzyme testing
    - Storybook
    - Markdown linting
- url: https://gatsby-starter-wordpress.netlify.app/
  repo: https://github.com/GatsbyCentral/gatsby-starter-wordpress
  description: Gatsby starter using WordPress as the content source.
  tags:
    - Styling:CSS-in-JS
    - CMS:WordPress
  features:
    - All the features from gatsby-advanced-starter, plus
    - Leverages the WordPress plugin for Gatsby for data
    - Configured to work with WordPress Advanced Custom Fields
    - Auto generated Navigation for your WordPress Pages
    - Minimal UI and Styling — made to customize.
    - Styled Components
- url: https://www.concisejavascript.org/
  repo: https://github.com/rwieruch/open-crowd-fund
  description: n/a
  tags:
    - Stripe
    - Firebase
  features:
    - Open source crowdfunding for your own ideas
    - Alternative for Kickstarter, GoFundMe, etc.
    - Secured Credit Card payments with Stripe
    - Storing of funding information in Firebase
- url: https://www.verious.io/
  repo: https://github.com/cpinnix/verious-boilerplate
  description: n/a
  tags:
    - Styling:Other
  features:
    - Components only. Bring your own data, plugins, etc.
    - Bootstrap inspired grid system with Container, Row, Column components.
    - Simple Navigation and Dropdown components.
    - Baseline grid built in with modular scale across viewports.
    - Abstract measurements utilize REM for spacing.
    - One font to rule them all, Helvetica.
- url: https://gatsby-starter-blog-grommet.netlify.app/
  repo: https://github.com/Ganevru/gatsby-starter-blog-grommet
  description: Gatsby v2 starter for creating a blog. Based on Grommet v2 UI.
  tags:
    - Blog
    - Markdown
    - Styling:Grommet
    - Language:TypeScript
    - Linting
    - Redux
  features:
    - Grommet v2 UI
    - Easily configurable - see site-config.js in the root
    - Switch between grommet themes
    - Change between light and dark themes (with Redux)
    - Blog posts previews in card style
    - Responsive Design, optimized for Mobile devices
    - styled-components
    - TypeScript and ESLint (typescript-eslint)
    - lint-staged and husky - for linting before commit
- url: https://happy-pare-dff451.netlify.app/
  repo: https://github.com/fhavrlent/gatsby-contentful-typescript-starter
  description: Contentful and TypeScript starter based on default starter.
  tags:
    - CMS:Contentful
    - CMS:Headless
    - Language:TypeScript
    - Styling:CSS-in-JS
  features:
    - Based on default starter
    - TypeScript
    - CSS in JS (Emotion)
    - CMS:Contentful
- url: https://xylo-gatsby-bulma-starter.netlify.app/
  repo: https://github.com/xydac/xylo-gatsby-bulma-starter
  description: Gatsby v2 Starter with Bulma based on default starter.
  tags:
    - Styling:SCSS
    - Styling:Bulma
  features:
    - Based on default starter
    - Bulma Css
    - Sass based Styling
- url: https://maxpou.github.io/gatsby-starter-morning-dew/
  repo: https://github.com/maxpou/gatsby-starter-morning-dew
  description: Gatsby v2 blog starter
  tags:
    - Blog
    - Markdown
    - PWA
    - Disqus
    - SEO
    - MDX
    - Styling:CSS-in-JS
  features:
    - Blog post listing with previews (image + summary) for each blog post
    - Fully configurable
    - Multilang support (blog post only)
    - Syntax highlighting
    - css-in-js (with styled-components)
    - Fully Responsive
    - Tags
    - Google Analytics
    - Disqus comments support
    - Offline support
    - Web App Manifest
    - ESLint
    - Prettier
    - Travis CI
- url: https://gatsby-starter-blog-jumpalottahigh.netlify.app/
  repo: https://github.com/jumpalottahigh/gatsby-starter-blog-jumpalottahigh
  description: Gatsby v2 blog starter with SEO, search, filter, reading progress, mobile menu fab
  tags:
    - Blog
    - Markdown
  features:
    - Blog post listing with previews (image + summary) for each blog post
    - Google structured data
    - Mobile-friendly menu toggled with a floating action button (FAB)
    - Article read progress
    - User feedback component
- url: https://i18n.smakosh.com/
  repo: https://github.com/smakosh/gatsby-starter-i18n
  description: Gatsby v2 Starter with i18n using react-intl and more cool features.
  tags:
    - Styling:CSS-in-JS
    - i18n
  features:
    - Based on default starter
    - i18n with rtl text
    - Stateless components using Recompose
    - Font changes depending on the chosen language
    - SEO (meta tags, openGraph, structured data, Twitter and more...)
- url: https://gatsby-starter-mate.netlify.app
  repo: https://github.com/EmaSuriano/gatsby-starter-mate
  description: A portfolio starter for Gatsby integrated with Contentful CMS.
  tags:
    - Styling:CSS-in-JS
    - CMS:Contentful
    - CMS:Headless
    - Portfolio
  features:
    - Gatsby v2
    - Rebass (Styled-components system)
    - React Reveal
    - Dynamic content from Contentful
    - Offline support
    - PWA ready
    - SEO
    - Responsive design
    - Icons from font-awesome
    - Netlify Deployment Friendly
    - Medium integration
    - Social sharing (Twitter, Facebook, Google, LinkedIn)
- url: https://gatsby-starter-typescript-sass.netlify.app
  repo: https://github.com/thetrevorharmon/gatsby-starter-typescript-sass
  description: A basic starter with TypeScript and Sass built-in
  tags:
    - Language:TypeScript
    - Styling:SCSS
    - Linting
  features:
    - TypeScript and Sass support
    - TS linter with basic react rules
- url: https://gatsby-simple-contentful-starter.netlify.app/
  repo: https://github.com/cwlsn/gatsby-simple-contentful-starter
  description: A simple starter to display Contentful data in Gatsby, ready to deploy on Netlify. Comes with a detailed article detailing the process.
  tags:
    - CMS:Contentful
    - CMS:Headless
    - Markdown
    - Styling:CSS-in-JS
  features:
    - Gatsby v2
    - Query Contentful data via Gatsby's GraphQL
    - Styled-Components for CSS-in-JS
    - Simple format, easy to create your own site quickly
    - React Helmet for Header Modification
    - Remark for loading Markdown into React
- url: https://gatsby-blog-cosmicjs.netlify.app/
  repo: https://github.com/cosmicjs/gatsby-blog-cosmicjs
  description: Blog that utilizes the power of the Cosmic headless CMS for easy content management
  tags:
    - CMS:Cosmic
    - CMS:Headless
    - Blog
  features:
    - Uses the Cosmic Gatsby source plugin
- url: https://cosmicjs-gatsby-starter.netlify.app/
  repo: https://github.com/cosmicjs/gatsby-starter
  description: Simple Gatsby starter connected to the Cosmic headless CMS for easy content management
  tags:
    - CMS:Cosmic
    - CMS:Headless
  features:
    - Uses the Cosmic Gatsby source plugin
- url: https://www.gatsby-typescript-template.com/
  repo: https://github.com/ikeryo1182/gatsby-typescript-template
  description: This is a standard starter with TypeScript, TSLint, Prettier, Lint-Staged(Husky) and Sass
  tags:
    - Language:TypeScript
    - Linting
    - Styling:SCSS
  features:
    - Category and Tag for post
    - Type Safe by TypeScript
    - Format Safe by TSLint and Prettier with Lint-Staged(Husky)
- url: https://zandersparrow.github.io/gatsby-simple-redux/
  repo: https://github.com/zandersparrow/gatsby-simple-redux
  description: The default starter plus redux
  tags:
    - Redux
  features:
    - Minimal starter based on the official default
    - Includes redux and a simple counter example
- url: https://gatsby-casper.netlify.app/
  repo: https://github.com/scttcper/gatsby-casper
  description: This is a starter blog that looks like the Ghost.io default theme, casper.
  tags:
    - Blog
    - Language:TypeScript
    - Styling:CSS-in-JS
  features:
    - Emotion CSS-in-JS
    - TypeScript
    - Author and tag pages
    - RSS
- url: https://gatsby-universal.netlify.app
  repo: https://github.com/fabe/gatsby-universal
  description: An opinionated Gatsby v2 starter for state-of-the-art marketing sites
  tags:
    - Transitions
    - PWA
    - Styling:CSS-in-JS
    - Linting
    - Markdown
    - SEO
  features:
    - Page Transitions
    - IntersectionObserver, component-based
    - React Context for global UI state
    - styled-components v4
    - Generated media queries for easy use
    - Optimized with Google Lighthouse (100/100)
    - Offline support
    - Manifest support
    - Sitemap support
    - All favicons generated
    - SEO (with Schema JSONLD) & Social Tags
    - Prettier
    - ESLint
- url: https://prismic.lekoarts.de/
  repo: https://github.com/LekoArts/gatsby-starter-prismic
  description: A typography-heavy & light-themed Gatsby Starter which uses the Headless CMS Prismic.
  tags:
    - CMS:Prismic
    - CMS:Headless
    - Styling:CSS-in-JS
    - Linting
    - Blog
    - PWA
    - Testing
  features:
    - Prismic as Headless CMS
    - Uses multiple features of Prismic - Slices, Labels, Relationship fields, Custom Types
    - Emotion for Styling
    - Cypress for End-to-End testing
    - Prism.js highlighting
    - Responsive images with gatsby-image
    - Extensive SEO
    - ESLint & Prettier
- url: https://gatsby-starter-v2-casper.netlify.app/
  repo: https://github.com/GatsbyCentral/gatsby-v2-starter-casper
  description: A blog starter based on the Casper (v1.4) theme.
  tags:
    - Blog
    - PWA
  features:
    - Page pagination
    - CSS
    - Tags
    - Google Analytics
    - Offline support
    - Web App Manifest
    - SEO
- url: https://lumen-v2.netlify.app/
  repo: https://github.com/GatsbyCentral/gatsby-v2-starter-lumen
  description: A Gatsby v2 fork of the lumen starter.
  tags:
    - Blog
    - RSS
    - Disqus
  features:
    - Lost Grid.
    - Beautiful typography inspired by matejlatin/Gutenberg.
    - Mobile-First approach in development.
    - Stylesheet built using Sass and BEM-Style naming.
    - Syntax highlighting in code blocks.
    - Sidebar menu built using a configuration block.
    - Archive organized by tags and categories.
    - Automatic RSS generation.
    - Automatic Sitemap generation.
    - Offline support.
    - Google Analytics support.
    - Disqus Comments support.
- url: https://gatsby-starter-firebase.netlify.app/
  repo: https://github.com/muhajirdev/gatsby-starter-firebase
  description: A Gatsby + Firebase Starter. With Authentication
  tags:
    - Firebase
    - Client-side App
  features:
    - ESLint Airbnb without semicolon and without .jsx extension
    - Firebase
    - Web App Manifest
- url: http://gatsby-lightbox.416serg.me
  repo: https://github.com/416serg/gatsby-starter-lightbox
  description: Showcasing a custom lightbox implementation using `gatsby-image`
  tags:
    - Portfolio
    - SEO
    - Styling:CSS-in-JS
  features:
    - Features a custom, accessible lightbox with gatsby-image
    - Styled with styled-components using CSS Grid
    - React Helmet for SEO
- url: https://jackbravo.github.io/gatsby-starter-i18n-blog/
  repo: https://github.com/jackbravo/gatsby-starter-i18n-blog
  description: Same as official gatsby-starter-blog but with i18n support
  tags:
    - i18n
    - Blog
  features:
    - Translates site name and bio using .md files
    - No extra libraries needed
- url: https://calpa.me/
  repo: https://github.com/calpa/gatsby-starter-calpa-blog
  description: Blog Template X Contentful, Twitter and Facebook style
  tags:
    - Blog
    - Styling:SCSS
  features:
    - Gatsby v2, faster than faster
    - Not just Contentful content source, you can use any database
    - Custom style
    - Google Analytics
    - Gitalk
    - sitemap
    - React FontAwesome
    - SEO
    - Offline support
    - Web App Manifest
    - Styled using SCSS
    - Page pagination
    - Netlify optimization
- url: https://gatsby-starter-typescript-power-blog.majidhajian.com/
  repo: https://github.com/mhadaily/gatsby-starter-typescript-power-blog
  description: Minimal Personal Blog with Gatsby and TypeScript
  tags:
    - PWA
    - Blog
    - Language:TypeScript
    - Markdown
  features:
    - Mobile-First approach in development
    - TSLint & Prettier
    - Offline support
    - Styled Component implementation
    - Category and Tag for post
    - Dark / Light theme
    - Type Safe by TypeScript
    - Purge CSS
    - Format Safe by TSLint, StyleLint and Prettier with Lint-Staged(Husky)
    - Blog page
    - Syntax highlighting in code blocks
    - Pagination Ready
    - Ready to deploy to GitHub Pages or Netlify
    - Automatic RSS generation
    - Automatic Sitemap generation
- url: https://gatsby-starter-kontent.netlify.app
  repo: https://github.com/Kentico/gatsby-starter-kontent
  description: Gatsby starter site with Kentico Kontent based on default Gatsby starter
  tags:
    - CMS:Headless
    - CMS:Kontent
    - Netlify
  features:
    - Comes with React Helmet for adding site meta tags
    - Includes plugins for offline support out of the box
    - Kentico Kontent integration
- url: https://gatsby-starter-storybook.netlify.app/
  repo: https://github.com/markoradak/gatsby-starter-storybook
  description: Gatsby starter site with Storybook
  tags:
    - Storybook
    - Styling:CSS-in-JS
    - Linting
  features:
    - Gatsby v2 support
    - Storybook v4 support
    - Styled Components v4 support
    - Styled Reset, ESLint, Netlify Conf
- url: https://jamstack-hackathon-starter.netlify.app/
  repo: https://github.com/sw-yx/jamstack-hackathon-starter
  description: A JAMstack app with authenticated routes, static marketing pages, etc. with Gatsby, Netlify Identity, and Netlify Functions
  tags:
    - Netlify
    - Client-side App
  features:
    - Netlify Identity
    - Netlify Functions
    - Static Marketing pages and Dynamic Client-side Authenticated App pages
- url: https://collective.github.io/gatsby-starter-plone/
  repo: https://github.com/collective/gatsby-starter-plone
  description: A Gatsby starter template to build static sites using Plone as the content source
  tags:
    - CMS:Other
    - CMS:Headless
    - SEO
    - PWA
  features:
    - Creates 1-1 copy of source Plone site
    - Auto generated navigation and breadcrumbs
    - Progressive Web App features
    - Optimized for performance
    - Minimal UI and Styling
- url: https://gatsby-tutorial-starter.netlify.app/
  repo: https://github.com/justinformentin/gatsby-v2-tutorial-starter
  description: Simple, modern designed blog with post lists, tags, and easily customizable code.
  tags:
    - Blog
    - Linting
    - PWA
    - SEO
    - Styling:CSS-in-JS
    - Markdown
  features:
    - Blog post listing with image, summary, date, and tags.
    - Post Tags
    - Post List Filtering
    - Typography.js
    - Emotion styling
    - Syntax Highlighting in Code Blocks
    - Gatsby Image
    - Fully Responsive
    - Offline Support
    - Web App Manifest
    - SEO
    - PWA
    - Sitemap generation
    - Schema.org JSON-LD
    - CircleCI Integration
    - Codeclimate Integration
    - Google Analytics
    - Twitter and OpenGraph Tags
    - ESLint
    - Prettier Code Styling
- url: https://avivero.github.io/gatsby-redux-starter/
  repo: https://github.com/AVivero/gatsby-redux-starter
  description: Gatsby starter site with Redux, Sass, Bootstrap, CSS Modules, and Material Icons
  tags:
    - Redux
    - Styling:SCSS
    - Styling:Bootstrap
    - Styling:Material
    - Linting
  features:
    - Gatsby v2 support
    - Redux support
    - Sass support
    - Bootstrap v4 support
    - Css Modules support
    - ESLint, Prettier
- url: https://gatsby-typescript-boilerplate.netlify.app/
  repo: https://github.com/leachjustin18/gatsby-typescript-boilerplate
  description: Opinionated Gatsby v2 starter with TypeScript.
  tags:
    - Language:TypeScript
    - PWA
    - Styling:SCSS
    - Styling:PostCSS
  features:
    - TSLint with Airbnb & Prettier configurations
    - Prettier
    - Stylelint
    - Offline support
    - Type Safe by TypeScript
    - Format on commit with Lint-Staged(Husky)
    - Favicon generation
    - Sitemap generation
    - Autoprefixer with browser list
    - CSS nano
    - CSS MQ Packer
    - Lazy load image(s) with plugin sharp
    - Gatsby Image
    - Netlify optimizations
- url: https://danshai.github.io/gatsbyv2-scientific-blog-machine-learning/
  repo: https://github.com/DanShai/gatsbyv2-scientific-blog-machine-learning
  description: Machine learning ready and scientific blog starter
  tags:
    - Blog
    - Linting
  features:
    - Write easly your scientific blog with katex and publish your research
    - Machine learning ready with tensorflowjs
    - Manipulate csv data
    - draw with graph mermaid
    - display charts with chartjs
- url: https://gatsby-tailwind-styled-components.netlify.app/
  repo: https://github.com/muhajirdev/gatsby-tailwind-styled-components-starter
  description: A Gatsby Starter with Tailwind CSS + Styled Components
  tags:
    - Styling:Tailwind
  features:
    - ESLint Airbnb without semicolon and without .jsx extension
    - Offline support
    - Web App Manifest
- url: https://gatsby-starter-mobx.netlify.app
  repo: https://github.com/borekb/gatsby-starter-mobx
  description: MobX + TypeScript + TSLint + Prettier
  tags:
    - Language:TypeScript
    - Linting
    - Testing
  features:
    - Gatsby v2 + TypeScript
    - MobX with decorators
    - Two examples from @mweststrate's Egghead course
    - .editorconfig & Prettier
    - TSLint
    - Jest
- url: https://tender-raman-99e09b.netlify.app/
  repo: https://github.com/amandeepmittal/gatsby-bulma-quickstart
  description: A Bulma CSS + Gatsby Starter Kit
  tags:
    - Styling:Bulma
    - Styling:SCSS
  features:
    - Uses Bulma CSS
    - Sass based Styling
    - Responsive Design
    - Google Analytics Integration
    - Uses Gatsby v2
    - SEO
- url: https://gatsby-starter-notes.netlify.app/
  repo: https://github.com/patricoferris/gatsby-starter-notes
  description: Gatsby starter for creating notes organised by subject and topic
  tags:
    - Markdown
    - Pagination
  features:
    - Create by topic per subject notes that are organised using pagination
    - Support for code syntax highlighting
    - Support for mathematical expressions
    - Support for images
- url: https://gatsby-starter-ttag.netlify.app/
  repo: https://github.com/ttag-org/gatsby-starter-ttag
  description: Gatsby starter with the minimum required to demonstrate using ttag for precompiled internationalization of strings.
  tags:
    - i18n
  features:
    - Support for precompiled string internationalization using ttag and it's babel plugin
- url: https://gatsby-starter-typescript.netlify.app/
  repo: https://github.com/goblindegook/gatsby-starter-typescript
  description: Gatsby starter using TypeScript.
  tags:
    - Markdown
    - Pagination
    - Language:TypeScript
    - PWA
    - Linting
  features:
    - Markdown and MDX
    - Local search powered by Lunr
    - Syntax highlighting
    - Images
    - Styling with Emotion
    - Testing with Jest and react-testing-library
- url: https://gatsby-netlify-cms-example.netlify.app/
  repo: https://github.com/robertcoopercode/gatsby-netlify-cms
  description: Gatsby starter using Netlify CMS
  tags:
    - CMS:Netlify
    - Styling:SCSS
  features:
    - Example of a website for a local developer meetup group
    - NetlifyCMS used for easy data entry
    - Mobile-friendly design
    - Styling done with Sass
    - Gatsby version 2
- url: https://gatsby-typescript-starter-blog.netlify.app/
  repo: https://github.com/frnki/gatsby-typescript-starter-blog
  description: A starter blog for TypeScript-based Gatsby projects with minimal settings.
  tags:
    - Language:TypeScript
    - Blog
  features:
    - TypeScript & TSLint
    - No Styling (No Typography.js)
    - Minimal settings based on official starter blog
- url: https://gatsby-serif.netlify.app/
  repo: https://github.com/jugglerx/gatsby-serif-theme
  description: Multi-page/content-type starter using Markdown and SCSS. Serif is a beautiful small business theme for Gatsby. The theme is fully responsive, blazing fast, and artfully illustrated.
  tags:
    - Styling:SCSS
    - Markdown
    - Linting
  features:
    - Multiple "content types" for `services`, `team` and `testimonials` using Markdown as the source
    - Graphql query in `gatsby-node.js` using aliases that creates pages and templates by content type based on the folder `src/pages/services`, `src/pages/team`
    - SCSS
    - Responsive design
    - Bootstrap 4 grid and media queries only
    - Responsive menu
    - Royalty free illustrations included
    - SEO titles & meta using `gatsby-plugin-react-helmet`
    - ESLint & Prettier
- url: https://awesome-gatsby-starter.netlify.app/
  repo: https://github.com/South-Paw/awesome-gatsby-starter
  description: Starter with a preconfigured MDX, Storybook, and ESLint environment for component first development of your next Gatsby site.
  tags:
    - MDX
    - Markdown
    - Storybook
    - Styling:CSS-in-JS
    - Linting
  features:
    - Gatsby MDX for JSX in Markdown loading, parsing, and rendering of pages
    - Storybook for isolated component development
    - styled-components for CSS-in-JS
    - ESLint with Airbnb's config
    - Prettier integrated into ESLint
    - A few example components and pages with stories and simple site structure
- url: https://awesome-gatsby-starter-ts.netlify.app/
  repo: https://github.com/South-Paw/awesome-gatsby-starter-ts
  description: TypeScript starter with a preconfigured MDX, Storybook, and ESLint environment for component first development of your next Gatsby site.
  tags:
    - Language:TypeScript
    - MDX
    - Markdown
    - Storybook
    - Styling:CSS-in-JS
    - Linting
  features:
    - Gatsby MDX for JSX in Markdown loading, parsing, and rendering of pages
    - Storybook for isolated component development
    - styled-components for CSS-in-JS
    - ESLint with Airbnb's config
    - Prettier integrated into ESLint
    - A few example components and pages with stories and simple site structure
- url: https://santosfrancisco.github.io/gatsby-starter-cv/
  repo: https://github.com/santosfrancisco/gatsby-starter-cv
  description: A simple starter to get up and developing your digital curriculum with Gatsby'
  tags:
    - Styling:CSS-in-JS
    - PWA
    - Onepage
  features:
    - Gatsby v2
    - Based on default starter
    - Google Analytics
    - Web App Manifest
    - SEO
    - Styling with styled-components
    - Responsive Design, optimized for Mobile devices
- url: https://vigilant-leakey-a4f8cd.netlify.app/
  repo: https://github.com/agneym/gatsby-blog-starter
  description: Minimal Blog Starter Template with Styled Components.
  tags:
    - Markdown
    - Styling:CSS-in-JS
    - Blog
  features:
    - Markdown loading, parsing, and rendering of pages
    - Minimal UI for blog
    - Styled-components for CSS-in-JS
    - Prettier added as pre-commit hook
    - Google Analytics
    - Image Optimisation
    - Code Styling and Formatting in markdown
    - Responsive Design
- url: https://inspiring-me-lwz7512.netlify.app/
  repo: https://github.com/lwz7512/gatsby-netlify-identity-starter
  description: Gatsby Netlify Identity Starter with NIW auth support, and content gating, as well as a responsive layout.
  tags:
    - Netlify
    - Pagination
  features:
    - Mobile Screen support
    - Privacy control for post content view & profile page
    - User authentication by Netlify Identity Widget/Service
    - Pagination for posts
    - Navigation menu with active status
- url: https://gatsby-starter-event-calendar.netlify.app/
  repo: https://github.com/EmaSuriano/gatsby-starter-event-calendar
  description: Gatsby Starter to display information about events from Google Spreadsheets with Calendars
  tags:
    - Linting
    - Styling:Grommet
    - PWA
    - SEO
    - Google Sheets
  features:
    - Grommet
    - Theming
    - Google Spreadsheet integration
    - PWA
    - A11y
    - SEO
    - Netlify Deployment Friendly
    - ESLint with Airbnb's config
    - Prettier integrated into ESLint
- url: https://gatsby-starter-tech-blog.netlify.app/
  repo: https://github.com/email2vimalraj/gatsby-starter-tech-blog
  description: A simple tech blog starter kit for Gatsby
  tags:
    - Blog
    - Portfolio
  features:
    - Markdown based blog
    - Filter blog posts by Tags
    - Easy customization
    - Using styled components
    - Minimal styles
    - Best scoring by Lighthouse
    - SEO support
    - PWA support
    - Offline support
- url: https://infallible-brown-28846b.netlify.app/
  repo: https://github.com/tylergreulich/gatsby-typescript-mdx-prismjs-starter
  description: Gatsby starter using TypeScript, MDX, Prismjs, and styled-components
  tags:
    - Language:TypeScript
    - Linting
    - Testing
    - Styling:CSS-in-JS
    - MDX
  features:
    - Gatsby v2 + TypeScript
    - Syntax highlighting with Prismjs
    - MDX
    - Jest
    - react-testing-library
    - styled-components
- url: https://hardcore-darwin-d7328f.netlify.app/
  repo: https://github.com/agneym/gatsby-careers-page
  description: A Careers Page for startups using Gatsby
  tags:
    - Markdown
    - Styling:CSS-in-JS
  features:
    - Careers Listing
    - Application Format
    - Markdown for creating job description
    - styled-components
- url: https://saikrishna.me/
  repo: https://github.com/s-kris/gatsby-minimal-portfolio-blog
  description: A minimal portfolio website with blog using Gatsby. Suitable for developers.
  tags:
    - Portfolio
    - Blog
  features:
    - Portfolio Page
    - Timline (Journey) page
    - Minimal
- url: https://gatsby-starter-blog-mdx-demo.netlify.app
  repo: https://github.com/hagnerd/gatsby-starter-blog-mdx
  description: A fork of the Official Gatsby Starter Blog with support for MDX out of the box.
  tags:
    - MDX
    - Blog
  features:
    - MDX
    - Blog
    - RSS Feed
- url: https://gatsby-tailwindcss-sass-starter-demo.netlify.app/
  repo: https://github.com/durianstack/gatsby-tailwindcss-sass-starter
  description: Just another Gatsby Tailwind with SASS starter
  tags:
    - Styling:Tailwind
    - Styling:SCSS
  features:
    - Tailwind, A Utility-First CSS Framework for Rapid UI Development
    - SASS/SCSS
    - Comes with React Helmet for adding site meta tags
    - Includes plugins for offline support out of the box
    - PurgeCSS to shave off unused styles
- url: https://tyra-starter.netlify.app/
  repo: https://github.com/madelyneriksen/gatsby-starter-tyra
  description: A feminine Gatsby Starter Optimized for SEO
  tags:
    - SEO
    - Blog
    - Styling:Other
  features:
    - Integration with Social Media and Mailchimp.
    - Styled with Tachyons.
    - Rich structured data on blog posts for SEO.
    - Pagination and category pages.
- url: https://gatsby-starter-styled.netlify.app/
  repo: https://github.com/gregoralbrecht/gatsby-starter-styled
  description: Yet another simple starter with Styled-System, Typography.js, SEO, and Google Analytics.
  tags:
    - Styling:CSS-in-JS
    - PWA
    - SEO
  features:
    - Styled-Components
    - Styled-System
    - Rebass Grid
    - Typography.js to easily set up font styles
    - Google Analytics
    - Prettier, ESLint & Stylelint
    - SEO (meta tags and schema.org via JSON-LD)
    - Offline support
    - Web App Manifest
- url: https://gatsby.ghost.org/
  repo: https://github.com/TryGhost/gatsby-starter-ghost
  description: Build lightning-fast, modern publications with Ghost and Gatsby
  tags:
    - CMS:Headless
    - Blog
  features:
    - Ghost integration with ready to go placeholder content and webhooks support
    - Minimal responsive design
    - Pagination for posts, tags, and authors
    - SEO Friendly Meta
    - JSON-LD Schema
    - OpenGraph structured data
    - Twitter Cards meta
    - Sitemap Generation
    - XML Sitemaps
    - Progressive Web App
    - Offline Support
    - RSS Feed
    - Netlify integration ready to deploy
- url: https://traveler-blog.netlify.app/
  repo: https://github.com/QingpingMeng/gatsby-starter-traveler-blog
  description: A fork of the Official Gatsby Starter Blog to build a traveler blog with images support
  tags:
    - Blog
    - PWA
    - SEO
    - Styling:Material
    - Styling:CSS-in-JS
  features:
    - Netlify integration ready to deploy
    - Material UI
    - styled-components
    - GitHub markdown css support
- url: https://create-ueno-app.netlify.app
  repo: https://github.com/ueno-llc/ueno-gatsby-starter
  description: Opinionated Gatsby starter by Ueno.
  tags:
    - Language:TypeScript
    - Styling:SCSS
    - Linting
    - Transitions
  features:
    - GraphQL hybrid
    - SEO friendly
    - GSAP ready
    - Nice Devtools
    - GsapTools
    - Ueno plugins
    - SVG to React component
    - Ueno's TSlint
    - Decorators
- url: https://gatsby-snyung-starter.netlify.app/
  repo: https://github.com/SeonHyungJo/gatsby-snyung-starter
  description: Basic starter template for You
  tags:
    - CMS:Contentful
    - Markdown
    - Linting
    - Pagination
    - Portfolio
    - SEO
    - Styling:SCSS
    - Transitions
  features:
    - SASS/SCSS
    - Add Utterances
    - Nice Pagination
    - Comes with React Helmet for adding site meta tags
    - Create Yout Name Card for writing meta data
- url: https://gatsby-contentstack-starter.netlify.app/
  repo: https://github.com/contentstack/gatsby-starter-contentstack
  description: A Gatsby starter powered by Headless CMS Contentstack.
  tags:
    - CMS:Headless
    - Blog
  features:
    - Includes Contentstack Delivery API for any environment
    - Dynamic content from Contentstack CMS
- url: https://gatsby-craftcms-barebones.netlify.app
  repo: https://github.com/frankievalentine/gatsby-craftcms-barebones
  description: Barebones setup for using Craft CMS and Gatsby locally.
  tags:
    - CMS:Headless
  features:
    - Full setup instructions included
    - Documented to get you set up with Craft CMS quickly
    - Code referenced in repo
- url: https://gatsby-starter-buttercms.netlify.app/
  repo: https://github.com/ButterCMS/gatsby-starter-buttercms
  description: A starter template for spinning up a Gatsby+ ButterCMS site
  tags:
    - Blog
    - SEO
    - CMS:Headless
  features:
    - Fully functioning blog
    - Navigation between posts with a previous/next post button
    - FAQ Knowledge Base
    - CMS Powered Homepage
    - Customer Case Study example marketing pages
- url: https://master.d2f5ek3dnwfe9v.amplifyapp.com/
  repo: https://github.com/dabit3/gatsby-auth-starter-aws-amplify
  description: This Gatsby starter uses AWS Amplify to implement authentication flow for signing up/signing in users as well as protected client side routing.
  tags:
    - AWS
    - Authentication
  features:
    - AWS Amplify
    - Full authentication workflow
    - Registration form
    - Signup form
    - User sign in
- url: https://gatsby-starter.mdbootstrap.com/
  repo: https://github.com/anna-morawska/gatsby-material-design-for-bootstrap
  description: A simple starter which lets you quickly start developing with Gatsby and Material Design For Bootstrap
  tags:
    - Styling:Material
  features:
    - React Bootstrap with Material Design css framework.
    - Free for personal and commercial use
    - Fully responsive
- url: https://frosty-ride-4ff3b9.netlify.app/
  repo: https://github.com/damassi/gatsby-starter-typescript-rebass-netlifycms
  description:
    A Gatsby starter built on top of MDX (React + Markdown), NetlifyCMS (with
    MDX and netlify-cms-backend-fs support -- no need to deploy), TypeScript,
    Rebass for UI, Styled Components, and Jest for testing. Very little visual
    styling has been applied so that you can bring your own :)
  tags:
    - MDX
    - CMS:Netlify
    - Language:TypeScript
    - Styling:Other
    - Styling:CSS-in-JS
    - Testing
  features:
    - MDX - Markdown + React
    - Netlify CMS (with MDX support)
    - Read and write to local file system via netlify-cms-backend-fs
    - TypeScript
    - Rebass
    - Styled Components
    - Jest
- url: https://bluepeter.github.io/gatsby-material-ui-business-starter/
  repo: https://github.com/bluepeter/gatsby-material-ui-business-starter
  description: Beautiful Gatsby Material Design Business Starter
  tags:
    - Styling:Material
  features:
    - Uses the popular, well-maintained Material UI React component library
    - Material Design theme and icons
    - Rotating home page carousel
    - Simple setup without opinionated setup
    - Fully instrumented for successful PROD deployments
    - Stylus for simple CSS
- url: https://example-company-website-gatsby-sanity-combo.netlify.app/
  repo: https://github.com/sanity-io/example-company-website-gatsby-sanity-combo
  description: This example combines Gatsby site generation with Sanity.io content management in a neat company website.
  tags:
    - CMS:sanity.io
    - CMS:Headless
    - Blog
  features:
    - Out-of-the-box headless CMS
    - Real-time content preview in Development
    - Fast & frugal builds
    - No accidental missing fields/types
    - Full Render Control with Portable Text
    - gatsby-image support
    - Content types for company info, pages, projects, people, and blog posts
- url: https://gatsby-starter-oss.netlify.app/
  repo: https://github.com/robinmetral/gatsby-starter-oss
  description: A Gatsby starter to showcase your open-source projects.
  tags:
    - Portfolio
    - Styling:Theme-UI
    - Styling:CSS-in-JS
    - Onepage
    - PWA
    - SEO
    - Testing
    - Linting
  features:
    - 🐙🐈 Pull your pinned repos from GitHub
    - 👩‍🎤 Style with Emotion
    - ✨ Themeable with Theme UI
    - 🚀 Powered by gatsby-theme-oss
    - 💯 100/100 Lighthouse scores
- url: https://gatsby-starter-docz.netlify.app/
  repo: https://github.com/RobinCsl/gatsby-starter-docz
  description: Simple starter where building your own documentation with Docz is possible
  tags:
    - Documentation
  features:
    - Generate nice documentation with Docz, in addition to generating your normal Gatsby site
    - Document your React components in .mdx files
- url: https://gatsby-starter-santa-fe.netlify.app/
  repo: https://github.com/osogrizz/gatsby-starter-santa-fe
  description: A place for artist or designers to display their creations
  tags:
    - Styling:CSS-in-JS
  features:
    - SEO friendly
    - Built-in Google Fonts support
    - Contact Form
    - Customizable Design Template
- url: https://gatsby-hello-friend.now.sh
  repo: https://github.com/panr/gatsby-starter-hello-friend
  description: A simple starter for Gatsby. That's it.
  tags:
    - Pagination
    - Markdown
    - Blog
    - Portfolio
    - Styling:PostCSS
  features:
    - Dark/light mode, depending on your preferences
    - Great reading experience thanks to Inter font, made by Rasmus Andersson
    - Nice code highlighting thanks to PrismJS
    - Responsive youtube/vimeo etc. videos
    - Elastic menu
    - Fully responsive site
- url: https://lgcolella.github.io/gatsby-starter-developer-blog/
  repo: https://github.com/lgcolella/gatsby-starter-developer-blog
  description: A starter to create SEO-friendly, fast, multilanguage, responsive, and highly customizable technical blogs/portfolios with the most common features out of the box.
  tags:
    - Blog
    - Portfolio
    - i18n
  features:
    - Multilanguage posts
    - Pagination and image preview for posts
    - Tags
    - SEO
    - Social share buttons
    - Disqus for comments
    - Highlighting for code syntax in posts
    - Dark and light themes available
    - Various available icon sets
    - RSS Feed
    - Web app manifest
- url: https://gatsby.magicsoup.io/
  repo: https://github.com/magicsoup-io/gatsby-starter-magicsoup
  description: A production-ready Gatsby starter using magicsoup.io
  tags:
    - SEO
    - Markdown
    - Styling:CSS-in-JS
    - Testing
  features:
    - Optimized images with gatsby-image.
    - SEO friendly with react-helmet, gatsby-plugin-sitemap and Google Webmaster Tools!
    - Responsive UIs with magicsoup.io/stock.
    - Static content with gatsby-transform-remark or gatsby-transform-json.
    - Convert Markdown to StyledComponents!
    - Webfonts with gatsby-plugin-web-font-loader.
    - SSR ready!
    - Testing with Jest!
- url: https://foxandgeese.github.io/tiny-agency/
  repo: https://github.com/foxandgeese/tiny-agency
  description: Simple Gatsby.js starter that uses material design and that's perfect for tiny agencies.
  tags:
    - Styling:Material
  features:
    - Uses the popular, well-maintained Material UI React component library
    - Material Design theme and icons
    - Simple setup without opinionated setup
    - Fully instrumented for successful PROD deployments
- url: https://gatsby-shopify-starter.netlify.app/
  repo: https://github.com/AlexanderProd/gatsby-shopify-starter
  description: Kick off your next, e-commerce experience with this Gatsby starter. It is based on the default Gatsby starter to be easily modifiable.
  tags:
    - CMS:Headless
    - SEO
    - E-commerce
    - Styling:CSS-in-JS
  features:
    - Shopping Cart
    - Shopify Integration
    - Product Grid
    - Shopify Store Credentials included
    - Optimized images with gatsby-image.
    - SEO
- url: https://gatsby-starter-hello-world-shopify.netlify.app/
  repo: https://github.com/ohduran/gatsby-starter-hello-world-shopify
  description: Boilerplate with the barebones to set up your Shopify Store using Gatsby
  tags:
    - E-commerce
  features:
    - Shopping Cart
    - Shopify Integration
    - Product Grid
    - Shopify Store Credentials included
- url: https://gatejs.netlify.app
  repo: https://github.com/sarasate/gate
  description: API Doc generator inspired by Stripe's API docs
  tags:
    - Documentation
    - Markdown
    - Onepage
  features:
    - API documentation from markdown sources
    - Code samples separated by language
    - Syntax highlighting
    - Everything in a single page
- url: https://hopeful-keller-943d65.netlify.app
  repo: https://github.com/iwilsonq/gatsby-starter-reasonml
  description: Gatsby starter to create static sites using type-safe ReasonML
  tags:
    - Language:Other
    - Blog
    - Styling:CSS-in-JS
  features:
    - Gatsby v2 support
    - bs-platform v4 support
    - Similar to gatsby-starter-blog
- url: https://gatsby-starter-blog-amp-to-pwa.netlify.app/
  repo: https://github.com/tomoyukikashiro/gatsby-starter-blog-amp-to-pwa
  description: Gatsby starter blog with AMP to PWA Strategy
  tags:
    - Blog
    - AMP
    - PWA
  features:
    - Similar to gatsby-starter-blog
    - Support AMP to PWA strategy
- url: https://cvluca.github.io/gatsby-starter-markdown/
  repo: https://github.com/cvluca/gatsby-starter-markdown
  description: Boilerplate for a markdown-based website (Documentation, Blog, etc.)
  tags:
    - Markdown
    - Redux
    - Styling:Ant Design
  features:
    - Responsive Web Design
    - Auto generated Sidebar
    - Auto generated Anchor
- url: https://gatsby-starter-wordpress-community.netlify.app/
  repo: https://github.com/pablovila/gatsby-starter-wordpress-community
  description: Starter using gatsby-source-wordpress to display posts and pages from a WordPress site
  tags:
    - CMS:WordPress
    - Styling:Bulma
    - Blog
    - Pagination
  features:
    - Gatsby v2 support
    - Responsive Web Design
    - WordPress support
    - Bulma and Sass Support for styling
    - Pagination logic
- url: https://gatsby-blogger.netlify.app/
  repo: https://github.com/aslammultidots/blogger
  description: A simple, clean, and modern designed blog with a firebase authentication feature and easily customizable code.
  tags:
    - Blog
    - Redux
    - Disqus
    - CMS:Contentful
    - Firebase
  features:
    - Minimal and clean white layout.
    - Dynamic content from Contentful.
    - Blog post listing with previews (image + summary) for each blog post.
    - Disqus commenting system for each blog post.
    - Search post with keyword.
    - Firebase for Authentication.
    - Protected Routes with Authorization.
    - Contact form integration.
- url: https://gatsby-starter-styled-components.netlify.app/
  repo: https://github.com/blakenoll/gatsby-starter-styled-components
  description: The Gatsby default starter modified to use styled-components
  tags:
    - Styling:CSS-in-JS
  features:
    - styled-components
    - sticky footer
- url: https://magazine-example.livingdocs.io/
  repo: https://github.com/livingdocsIO/gatsby-magazine-example
  description: This magazine-starter helps you start out with Livingdocs as a headless CMS.
  tags:
    - Blog
    - CMS:Headless
  features:
    - Minimal and clean white layout.
    - Dynamic content from Livingdocs.
    - Built-in component library.
    - Robust template and theme.
- url: https://gatsby-starter-intl.tomekskuta.pl
  repo: https://github.com/tomekskuta/gatsby-starter-intl
  description: Gatsby v2 i18n starter which makes static pages for every locale and detect your browsers lang. i18n with react-intl.
  tags:
    - i18n
    - Testing
  features:
    - static pages for every language
    - detects your browser locale
    - uses react-intl
    - based on Gatsby Default Starter
    - unit tests with Jest
- url: https://cape.netlify.app/
  repo: https://github.com/juhi-trivedi/cape
  description: A Gatsby - CMS:Contentful demo with Netlify.
  tags:
    - Blog
    - Netlify
    - CMS:Contentful
    - Styling:Bootstrap
  features:
    - Fecthing Dynamic content from Contentful.
    - Blog post listing with previews (image + summary) for each blog post.
    - Contact form integration with Netlify.
    - Grid system inspired by Bootstrap.
- url: https://gatsby-starter-infinite-scroll.baobab.fi/
  repo: https://github.com/baobabKoodaa/gatsby-starter-infinite-scroll
  description: Infinite Scroll and Pagination with 10k photos
  tags:
    - Infinite Scroll
    - Pagination
    - Styling:CSS-in-JS
  features:
    - Infinite Scroll (default mode)
    - Pagination (fallback for users without JS)
    - Toggle between these modes in demo
    - Efficient implementation (only fetch the data that's needed, ship initial items with the page instead of fetch, etc.)
- url: https://jodie.lekoarts.de/
  repo: https://github.com/LekoArts/gatsby-starter-portfolio-jodie
  description: Image-heavy photography portfolio with colorful accents & great typography
  tags:
    - Portfolio
    - PWA
    - Transitions
    - Styling:CSS-in-JS
    - Linting
    - Testing
    - Language:TypeScript
  features:
    - Configurable with theming, CSS Grid & a yaml file for navigation
    - Create your projects by editing a yaml file and putting images into a folder
    - Shows your Instagram posts
    - TypeScript
    - Cypress for End-to-End testing
    - react-spring for animations & transitions
    - Uses styled-components + styled-system
    - SEO with Sitemap, Schema.org JSONLD, Tags
    - Responsive images with gatsby-image
- url: https://amazing-jones-e61bda.netlify.app/
  repo: https://github.com/WebCu/gatsby-material-kit-react
  description: Adaptation of Material Kit React to Gatsby
  tags:
    - Styling:Material
  features:
    - 60 Handcrafted Components
    - 4 Customized Plugins
    - 3 Example Pages
- url: https://relaxed-bhaskara-5abd0a.netlify.app/
  repo: https://github.com/LekovicMilos/gatsby-starter-portfolio
  description: Gatsby portfolio starter for creating a quick portfolio
  tags:
    - Portfolio
  features:
    - Showcase of portfolio items
    - About me page
- url: https://gatsby-typescript-scss-docker-starter.netlify.app/
  repo: https://github.com/OFranke/gatsby-typescript-scss-docker
  description: Gatsby starter TypeScript, SCSS, Docker
  tags:
    - Language:TypeScript
    - Styling:SCSS
    - Linting
  features:
    - Format & Commit Safe by ESLint, StyleLint and Prettier with Lint-Staged (Husky), optimized for VS Code
    - Typings for scss files are automatically generated
    - Responsiveness from the beginning through easy breakpoint configuration
    - Enforce the DRY principle, no hardcoded and repeated `margin`, `font-size`, `color`, `box-shadow`, `border-radius` ... properties anymore
    - Docker ready - you can run Gatsby dev mode on your machine environment or with docker-compose
- url: https://prismic-i18n.lekoarts.de/
  repo: https://github.com/LekoArts/gatsby-starter-prismic-i18n
  description: Based on gatsby-starter-prismic with Internationalization (i18n) support.
  tags:
    - CMS:Prismic
    - CMS:Headless
    - Styling:CSS-in-JS
    - Linting
    - Blog
    - PWA
    - Testing
    - i18n
  features:
    - Prismic as Headless CMS
    - Uses multiple features of Prismic - Slices, Labels, Relationship fields, Custom Types, Internationalization
    - Emotion for Styling
    - i18n without any third-party libaries
    - Cypress for End-to-End testing
    - Prism.js highlighting
    - Responsive images with gatsby-image
    - Extensive SEO
    - ESLint & Prettier
- url: https://gatsby-starter-landing-page.netlify.app/
  repo: https://github.com/gillkyle/gatsby-starter-landing-page
  description: Single page starter for minimal landing pages
  tags:
    - Onepage
  features:
    - Gatsby image
    - Google Analytics
    - Minimal design
- url: https://thakkaryash94.github.io/gatsby-github-personal-website/
  repo: https://github.com/thakkaryash94/gatsby-github-personal-website
  description: It is a conversion of original GitHub personal website repo which is written in ruby for JS developers. This repository gives you the code you'll need to kickstart a personal website that showcases your work as a software developer. And when you manage the code in a GitHub repository, it will automatically render a webpage with the owner's profile information, including a photo, bio, and repositories.
  tags:
    - Portfolio
    - Onepage
  features:
    - layout config either stacked or sidebar
    - theme dark/light mode
    - post support
- url: https://gatsby-starter-default-intl.netlify.app
  repo: https://github.com/wiziple/gatsby-starter-default-intl
  description: The default Gatsby starter with features of multi-language URL routes and browser language detection.
  tags:
    - i18n
  features:
    - Localization (Multilanguage) provided by react-intl.
    - Support automatic redirection based on user's preferred language in browser provided by browser-lang.
    - Support multi-language url routes within a single page component. That means you don't have to create separate pages such as pages/en/index.js or pages/ko/index.js.
    - Based on gatsby-starter-default with least modification.
- url: https://gatsby-starter-julia.netlify.app/
  repo: https://github.com/niklasmtj/gatsby-starter-julia
  description: A minimal blog starter template built with Gatsby
  tags:
    - Markdown
    - Blog
  features:
    - Landingpage
    - Blogoverview
    - Markdown sourcing
    - Estimated reading time
    - Styled component with @emotion
    - Netlify deployment friendly
    - Nunito font as npm module
    - Site meta tags with React Helmet
- url: https://agalp.imedadel.me
  repo: https://github.com/ImedAdel/automatic-gatsbyjs-app-landing-page
  description: Automatically generate iOS app landing page using Gatsby
  tags:
    - Onepage
    - PWA
    - SEO
  features:
    - One Configuration file
    - Automatically generate a landing page for your iOS app
    - List app features
    - App Store and Play Store buttons
    - App screenshot and video preview
    - Easily add social media accounts and contact info in the footer via the site-config.js file.
    - Pick custom Font Awesome icons for the feature list via the site-config.js file.
    - Built using Prettier and Styled-Components
    - Easily integrate Google Analytics by adding your ID to site-config.js file.
- url: https://gatsby-starter-shopify-app.firebaseapp.com/install
  repo: https://github.com/gil--/gatsby-starter-shopify-app
  description: Easily create Serverless Shopify Admin Apps powered by Gatsby and Firebase Functions
  tags:
    - Shopify
    - Firebase
  features:
    - 🗄 Firebase Firestore Realtime DB
    - ⚡️ Serverless Functions API layer (Firebase Functions)
    - 💼 Admin API (Graphql) Serverless Proxy
    - 🎨 Shopify Polaris (AppProvider, etc.)
    - 💰 Application Charge Logic (30 days) with variable trial duration
    - 📡 Webhook Validation & Creation
    - 🔑 GDPR Ready (Including GDPR Webhooks)
    - 🏗 CircleCI Config for easy continuous deployments to Firebase
- url: https://gatsby-starter-paperbase.netlify.app/
  repo: https://github.com/willcode4food/gatsby-starter-paperbase
  description: A Gatsby starter that implements the Paperbase Premium Theme from MaterialUI
  tags:
    - Styling:Material
    - Styling:CSS-in-JS
  features:
    - MaterialUI Paperbase theme in Gatsby!
    - Create professional looking admin tools and dashboards
    - Responsive Design
    - MaterialUI Paper Components
    - MaterialUI Tab Components
- url: https://gatsby-starter-devto.netlify.app/
  repo: https://github.com/geocine/gatsby-starter-devto
  description: A Gatsby starter template that leverages the Dev.to API
  tags:
    - Blog
    - Styling:CSS-in-JS
  features:
    - Blog post listing with previews (image + summary) for each blog post
- url: https://gatsby-starter-framer-x.netlify.app/
  repo: https://github.com/simulieren/gatsby-starter-framer-x
  description: A Gatsby starter template that is connected to a Framer X project
  tags:
    - Language:TypeScript
  features:
    - TypeScript support
    - Easily work in Gatsby and Framer X at the same time
- url: https://gatsby-firebase-hosting.firebaseapp.com/
  repo: https://github.com/bijenkorf-james-wakefield/gatsby-firebase-hosting-starter
  description: A starter with configuration for Firebase Hosting and Cloud Build deployment.
  tags:
    - Firebase
    - Linting
  features:
    - Linting with ESLint
    - Jest Unit testing configuration
    - Lint-staged on precommit hook
    - Commitizen for conventional commit messages
    - Configuration for Firebase hosting
    - Configuration for Cloud Build deployment
    - Clear documentation to have your site deployed on Firebase behind SSL in no time!
- url: https://lewis-gatsby-starter-blog.netlify.app/
  repo: https://github.com/lewislbr/lewis-gatsby-starter-blog
  description: A simple custom Gatsby starter template to start a new blog or personal website.
  tags:
    - Blog
    - Styling:CSS-in-JS
    - Markdown
    - Portfolio
    - SEO
  features:
    - Blog post listing with summary preview for each blog post.
    - Automatically creates blog pages from Markdown files.
    - CSS in JS with styled-components.
    - Optimized images.
    - Offline capabilities.
    - Auto-generated sitemap and robots.txt.
- url: https://gatsby-starter-stripe.netlify.app/
  repo: https://github.com/brxck/gatsby-starter-stripe
  description: A minimal starter to create a storefront with Gatsby, Stripe, & Netlify Functions.
  tags:
    - Stripe
    - E-commerce
    - Styling:None
  features:
    - Statically generate based on Stripe inventory
    - Dynamically update with live inventory & availability data
    - Checkout powered by Stripe
    - Serverless functions interact with Stripe API
    - Shopping cart persisted in local storage
    - Responsive images with gatsby-image
- url: https://www.jannikbuschke.de/gatsby-antd-docs/
  repo: https://github.com/jannikbuschke/gatsby-antd-docs
  description: A template for documentation websites
  tags:
    - Documentation
    - Language:TypeScript
    - Styling:Ant Design
    - Markdown
    - MDX
  features:
    - Markdown
    - MDX with mdxjs
    - Syntax highlighting with prismjs
    - Anchors
    - Sidebar
    - Sitecontents
    - Landingpage
- url: https://gatsby-starter.haezl.at
  repo: https://github.com/haezl/gatsby-starter-haezl
  description: A lightweight, mobile-first blog starter with infinite scroll and Material-UI design for Gatsby.
  tags:
    - Blog
    - Language:TypeScript
    - Linting
    - Styling:CSS-in-JS
    - Styling:Material
    - Markdown
    - PWA
  features:
    - Landing Page
    - Portfolio section
    - Blog post listing with a preview for each post
    - Infinite scroll instead of next and previous buttons
    - Blog posts generated from Markdown files
    - About Page
    - Responsive Design
    - PWA (Progressive Web App) support
    - MobX
    - Customizable
- url: https://gatsby-starter-fine.netlify.app/
  repo: https://github.com/toboko/gatsby-starter-fine
  description: A multi-response and light, mobile-first blog starter with columns layout and SEO optimization.
  tags:
    - Blog
    - Markdown
    - Portfolio
    - SEO
  features:
    - Blog
    - Portfolio section
    - Customizable
    - Markdown
    - Optimized images
    - Sitemap Page
    - Seo Ready
- url: https://ugglr.github.io/gatsby-clean-portfolio/
  repo: https://github.com/ugglr/gatsby-clean-portfolio
  description: A clean themed Software Engineer Portfolio site, showcasing soft skills on the front page, features project card showcases, about page. Responsive through react-bootstrap components together with custom CSS style sheets. SEO configured, just need to add google analytics tracking code.
  tags:
    - Portfolio
    - SEO
    - Styling:Bootstrap
  features:
    - Resume
    - CV
    - google analytics
    - easy favicon swap
    - Gatsby SEO plugin
    - Clean layout
    - White theme
    - grid using react-bootstrap
    - bootstrap4 classes available
    - font-awesome Library for icons
    - Portfolio site for developers
    - custom project cards
    - easily extendable to include blog page
    - Responsive design
- url: https://gatsby-documentation-starter.netlify.app/
  repo: https://github.com/whoisryosuke/gatsby-documentation-starter
  description: Automatically generate docs for React components using MDX, react-docgen, and Gatsby
  tags:
    - Documentation
    - MDX
    - SEO
  features:
    - Parses all React components (functional, stateful, even stateless!) for JS Docblocks and Prop Types.
    - MDX - Write your docs in Markdown and include React components using JSX!
    - Lightweight (only what you need)
    - Modular (easily fits in any React project!)
    - Props table component
    - Customizable sidebar navigation
    - Includes SEO plugins Google Analytics, Offline, Manifest, Helmet.
- url: http://gatsby-absurd.surge.sh/
  repo: https://github.com/ajayns/gatsby-absurd
  description: A Gatsby starter using illustrations from https://absurd.design/
  tags:
    - Onepage
    - Styling:CSS-in-JS
  features:
    - Uses surreal illustrations from absurd.design.
    - Landing page structure split into sections
    - Basic UX/UX elements ready. navbar, smooth scrolling, faqs, theming
    - Convenient image handling and data separation
- url: https://gatsby-starter-quiz.netlify.app/
  repo: https://github.com/raphadeluca/gatsby-starter-quiz
  description: Create rich quizzes with Gatsby & MDX. No need for a database or headless CMS. Manage your data directly in your MDX file's frontmatter and write your content in the body. Customize your HTML tags, use React components from a library or write your own. Navigation will be automatically created between each question.
  tags:
    - MDX
  features:
    - Data quiz in the frontmatter
    - Rich customizable content with MDX
    - Green / Red alert footer on user's answer
    - Navigation generated based on the index of each question
- url: https://gatsby-starter-accessibility.netlify.app/
  repo: https://github.com/benrobertsonio/gatsby-starter-accessibility
  description: The default Gatsby starter with powerful accessibility tools built-in.
  tags:
    - Storybook
    - Linting
  features:
    - 🔍 eslint-plugin-jsx-a11y for catching accessibility issues while authoring code
    - ✅ lint:staged for adding a pre-commit hook to catch accessibility linting errors
    - 📣 react-axe for console reporting of accessibility errors in the DOM during development
    - 📖 storybook setup for accessibility reporting on individual components
- url: https://gatsby-theme-ggt-material-ui-blog.netlify.app/
  repo: https://github.com/avatar-kaleb/gatsby-starter-ggt-material-ui-blog
  description: Starter material-ui blog utilizing a Gatsby theme!
  tags:
    - Blog
    - MDX
  features:
    - Uses MDX with Gatsby theme for quick and easy set up
    - Material-ui design with optional config passed into the theme options
    - Gradient background with sitemap, rss feed, and offline capabilities
- url: https://gatsby-starter-blog-typescript.netlify.app/
  repo: https://github.com/gperl27/Gatsby-Starter-Blog-Typescript
  description: Gatsby starter blog with TypeScript
  tags:
    - Blog
    - Language:TypeScript
    - Styling:CSS-in-JS
  features:
    - Includes all features that come with Gatsby's official starter blog
    - TypeScript for type-safety out of the box
    - Styled components in favor of inline styles
    - Transition Link for nice page transitions
    - Type definitions from GraphQL schema (with code generation)
- url: https://gatsby-starter-sass.netlify.app/
  repo: https://github.com/colbyfayock/gatsby-starter-sass
  description: A Gatsby starter with Sass and no assumptions!
  tags:
    - Styling:SCSS
  features:
    - Sass stylesheets to manage your CSS (SCSS flavored)
    - Simple, minimal base setup to get started
    - No baked in configurations or assumptions
- url: https://billyjacoby.github.io/gatsby-react-bootstrap-starter/
  repo: https://github.com/billyjacoby/gatsby-react-bootstrap-starter
  description: Gatsby starter with react-bootstrap and react-icons
  tags:
    - Styling:Bootstrap
    - Styling:SCSS
  features:
    - SASS stylesheets to make styling components easy
    - Sample navbar that sticks to the top of the page on scroll
    - Includes react-icons to make adding icons to your app super simple
- url: https://gatsbystartermdb.netlify.app
  repo: https://github.com/jjcav84/mdbreact-gatsby-starter
  description: Gatsby starter built with MDBootstrap React free version
  tags:
    - Styling:Bootstrap
  features:
    - Material Design, Bootstrap, and React
    - Contact form and Google Map components
    - Animation
    - documentation and component library can be found at mdboostrap's website
- url: https://gatsby-starter-primer.netlify.app/
  repo: https://github.com/thomaswangio/gatsby-starter-primer
  description: A Gatsby starter featuring GitHub Primer Design System and React components
  tags:
    - Styling:Other
    - Styling:CSS-in-JS
    - SEO
    - Landing Page
  features:
    - Primer React Components
    - Styled Components
    - Gatsby Image
    - Better SEO component with appropriate OG image and appropriate fallback meta tags
- url: https://pranshuchittora.github.io/gatsby-material-boilerplate
  repo: https://github.com/pranshuchittora/gatsby-material-boilerplate
  description: A simple starter to get up and developing quickly with Gatsby in material design
  tags:
    - Styling:Material
  features:
    - Material design
    - Sass/SCSS
    - Tags
    - Categories
    - Google Analytics
    - Offline support
    - Web App Manifest
    - SEO
- url: https://anubhavsrivastava.github.io/gatsby-starter-hyperspace
  repo: https://github.com/anubhavsrivastava/gatsby-starter-hyperspace
  description: Single page starter based on the Hyperspace site template, with landing, custom, and Elements(Component) page
  tags:
    - HTML5UP
    - Styling:SCSS
    - Onepage
    - Landing Page
  features:
    - Designed by HTML5 UP
    - Simple one page site that’s perfect for personal portfolios
    - Fully Responsive
    - Styling with SCSS
    - Offline support
    - Web App Manifest
- url: https://anubhavsrivastava.github.io/gatsby-starter-identity
  repo: https://github.com/anubhavsrivastava/gatsby-starter-identity
  description: Single page starter based on the Identity site template by HTML5 up, suitable for a one-page portfolio.
  tags:
    - HTML5UP
    - Styling:SCSS
    - Onepage
    - Landing Page
    - PWA
  features:
    - Designed by HTML5 UP
    - Simple one page personal portfolio
    - Fully Responsive
    - Styling with SCSS
    - Offline support
    - Web App Manifest
- url: https://hopeful-ptolemy-cd840b.netlify.app/
  repo: https://github.com/tonydiaz/gatsby-landing-page-starter
  description: A simple landing page starter for idea validation using material-ui. Includes email signup form and pricing section.
  tags:
    - Styling:Material
    - Landing Page
  features:
    - SEO
    - Mailchimp integration
    - Material-UI components
    - Responsive
    - Pricing section
    - Benefits section
    - Email signup form
    - Easily configurable
    - Includes standard Gatsby starter features
- url: https://anubhavsrivastava.github.io/gatsby-starter-aerial
  repo: https://github.com/anubhavsrivastava/gatsby-starter-aerial
  description: Single page starter based on the Aerial site template by HTML5 up, suitable for a one-page personal page.
  tags:
    - HTML5UP
    - Styling:SCSS
    - Onepage
    - Landing Page
    - PWA
  features:
    - Designed by HTML5 UP
    - Simple one page personal portfolio
    - Fully Responsive
    - Styling with SCSS
    - Offline support
    - Web App Manifest
- url: https://anubhavsrivastava.github.io/gatsby-starter-eventually
  repo: https://github.com/anubhavsrivastava/gatsby-starter-eventually
  description: Single page starter based on the Eventually site template by HTML5 up, suitable for an upcoming product page.
  tags:
    - HTML5UP
    - Styling:SCSS
    - Landing Page
    - PWA
  features:
    - Designed by HTML5 UP
    - Fully Responsive
    - Styling with SCSS
    - Offline support
    - Web App Manifest
- url: https://jovial-jones-806326.netlify.app/
  repo: https://github.com/GabeAtWork/gatsby-elm-starter
  description: An Elm-in-Gatsby integration, based on gatsby-plugin-elm
  tags:
    - Language:Other
  features:
    - Elm language integration
- url: https://anubhavsrivastava.github.io/gatsby-starter-readonly
  repo: https://github.com/anubhavsrivastava/gatsby-starter-readonly
  description: Single page starter based on the ReadOnly site template by HTML5 up, with landing and Elements(Component) page
  tags:
    - HTML5UP
    - Onepage
    - Styling:SCSS
    - Landing Page
    - PWA
  features:
    - Designed by HTML5 UP
    - Fully Responsive
    - Styling with SCSS
    - Offline support
    - Web App Manifest
- url: https://anubhavsrivastava.github.io/gatsby-starter-prologue
  repo: https://github.com/anubhavsrivastava/gatsby-starter-prologue
  description: Single page starter based on the Prologue site template by HTML5 up, for portfolio pages
  tags:
    - HTML5UP
    - Onepage
    - Styling:SCSS
    - Portfolio
    - PWA
  features:
    - Designed by HTML5 UP
    - Fully Responsive
    - Styling with SCSS
    - Offline support
    - Web App Manifest
- url: https://gatsby-london.netlify.app
  repo: https://github.com/ImedAdel/gatsby-london
  description: A custom, image-centric theme for Gatsby.
  tags:
    - Portfolio
    - Blog
    - Styling:PostCSS
  features:
    - Post thumbnails in the homepage
    - Built with PostCSS
    - Made for image-centeric portfolios
    - Based on London for Ghost
- url: https://anubhavsrivastava.github.io/gatsby-starter-overflow
  repo: https://github.com/anubhavsrivastava/gatsby-starter-overflow
  description: Single page starter based on the Overflow site template by HTML5 up, with landing and Elements(Component) page
  tags:
    - HTML5UP
    - Onepage
    - Styling:SCSS
    - Portfolio
    - PWA
  features:
    - Designed by HTML5 UP
    - Fully Responsive
    - Image Gallery
    - Styling with SCSS
    - Offline support
    - Web App Manifest
- url: https://cosmicjs.com/apps/gatsby-agency-portfolio/demo
  repo: https://github.com/cosmicjs/gatsby-agency-portfolio
  description: Static Webpage for displaying your agency's skills and past work.  Implements 4 sections for displaying information about your company, A home page, information about services, projects, and the people in your organization.
  tags:
    - Blog
    - Portfolio
    - CMS:Cosmic
  features:
    - Landing Page
    - Home
    - Services
    - Projects
    - People
- url: https://cosmicjs.com/apps/gatsby-localization-app-starter/demo
  repo: https://github.com/cosmicjs/gatsby-localization-app-starter
  description: A localized Gatsby starter application powered by Cosmic.
  tags:
    - CMS:Cosmic
    - i18n
  features:
    - Gatsby localization starter app
- url: https://cosmicjs.com/apps/gatsby-docs/demo
  repo: https://github.com/cosmicjs/gatsby-docs-app
  description: Be able to view and create documentation using Gatsby and Cosmic. Leveraging the speed and high powered APIs of the Gatsby framework and the simplicity and scalability of Cosmic.
  tags:
    - CMS:Cosmic
    - Documentation
  features:
    - manage docs in static web file format for zippy delivery
- url: https://cosmicjs.com/apps/gatsby-ecommerce-website/demo
  repo: https://github.com/a9kitkumar/Gatsby-Ecommerce
  description: A localized Gatsby starter application powered by Cosmic.
  tags:
    - CMS:Cosmic
    - E-commerce
  features:
    - Stores products, orders using Cosmic as a database and a server
- url: https://harshil1712.github.io/gatsby-starter-googlesheets/
  repo: https://github.com/harshil1712/gatsby-starter-googlesheets
  description: A starter using Google Sheets as a data source
  tags:
    - Google Sheets
    - SEO
    - Blog
  features:
    - Uses Google Sheets for data
    - Easily configurable
- url: https://the-plain-gatsby.netlify.app/
  repo: https://github.com/wangonya/the-plain-gatsby
  description: A simple minimalist starter for your personal blog.
  tags:
    - Blog
    - Markdown
  features:
    - Minimalist design
    - Next and previous blog post navigation
    - About page
    - Markdown support
- url: https://gatsby-starter-blockstack.openintents.org
  repo: https://github.com/friedger/gatsby-starter-blockstack
  description: A starter using Blockstack on client side
  tags:
    - Authentication
  features:
    - Uses Blockstack
    - Client side app
- url: https://anubhavsrivastava.github.io/gatsby-starter-multiverse
  repo: https://github.com/anubhavsrivastava/gatsby-starter-multiverse
  description: Single page starter based on the Multiverse site template by HTML5 up, with landing and Elements(Component) page
  tags:
    - HTML5UP
    - Onepage
    - Styling:SCSS
    - Portfolio
    - PWA
  features:
    - Designed by HTML5 UP
    - Fully Responsive
    - Image Gallery
    - Styling with SCSS
    - Offline support
    - Web App Manifest
- url: https://anubhavsrivastava.github.io/gatsby-starter-highlights
  repo: https://github.com/anubhavsrivastava/gatsby-starter-highlights
  description: Single page starter based on the Highlights site template by HTML5 up, with landing and Elements(Component) page
  tags:
    - HTML5UP
    - Onepage
    - Styling:SCSS
    - Portfolio
    - PWA
  features:
    - Designed by HTML5 UP
    - Fully Responsive
    - Image Gallery
    - Styling with SCSS
    - Offline support
    - Web App Manifest
- url: https://gatsby-starter-material-business-markdown.netlify.app/
  repo: https://github.com/ANOUN/gatsby-starter-material-business-markdown
  description: A clean, modern starter for businesses using Material Design Components
  tags:
    - Blog
    - Markdown
    - PWA
    - Styling:Material
    - Styling:SCSS
  features:
    - Minimal, Modern Business Website Design
    - Material Design Components
    - MDC React Components
    - MDC Theming
    - Blog
    - Home Page
    - Contact Page
    - Contact Form
    - About Page
    - Mobile-First approach in development
    - Fully Responsive
    - Markdown
    - PWA
- url: https://gatsby-starter-default-typescript.netlify.app/
  repo: https://github.com/andykenward/gatsby-starter-default-typescript
  description: Starter Default TypeScript
  tags:
    - Language:TypeScript
  features:
    - TypeScript
    - Typing generation for GraphQL using GraphQL Code Generator
    - Comes with React Helmet for adding site meta tags
    - Based on Gatsby Starter Default
- url: http://gatsbyhoney.davshoward.com/
  repo: https://github.com/davshoward/gatsby-starter-honey
  description: A delicious baseline for Gatsby (v2).
  tags:
    - Styling:PostCSS
    - SEO
  features:
    - Gatsby v2
    - SEO (including robots.txt, sitemap generation, automated yet customisable metadata, and social sharing data)
    - Google Analytics
    - PostCSS support
    - Developer environment variables
    - Accessibility support
    - Based on Gatsby Starter Default
- url: https://material-ui-starter.netlify.app/
  repo: https://github.com/dominicabela/gatsby-starter-material-ui
  description: This starter includes Material UI boilerplate and configuration files along with the standard Gatsby configuration files. It provides a starting point for developing Gatsby apps with the Material UI framework.
  tags:
    - SEO
    - Styling:Material
  features:
    - Material UI Framework
    - Roboto Typeface (self hosted)
    - SEO
    - Offline Support
    - Based on Gatsby Default Starter
- url: https://developer-diary.netlify.app/
  repo: https://github.com/willjw3/gatsby-starter-developer-diary
  description: A blog template created with web developers in mind. Totally usable right out of the box, but minimalist enough to be easily modifiable.
  tags:
    - Blog
    - Markdown
    - Pagination
    - SEO
  features:
    - Ready to go - Blog author name, author image, etc,... can be easily added using a config file
    - Blog posts created as markdown files
    - Gatsby v.2
    - Mobile responsive
    - Pagination
    - Category and tag pages
    - Social media sharing icons in each post
    - Icons from React Icons (Font Awesome, Devicons, etc,...)
    - Beautiful tech-topic tags to attach to your web-development-related blog posts
    - Developer-relevant social media icon links, including GitHub, Stack Overflow, and freeCodeCamp
- url: https://anubhavsrivastava.github.io/gatsby-starter-paradigmshift
  repo: https://github.com/anubhavsrivastava/gatsby-starter-paradigmshift
  description: Single page starter based on the Paradigm Shift site template by HTML5 up, with landing and Elements(Component) page
  tags:
    - HTML5UP
    - Onepage
    - Styling:SCSS
    - Portfolio
    - PWA
  features:
    - Designed by HTML5 UP
    - Fully Responsive
    - Image Gallery
    - Styling with SCSS
    - Offline support
    - Web App Manifest
- url: https://dazzling-heyrovsky-62d4f9.netlify.app/
  repo: https://github.com/s-kris/gatsby-starter-medium
  description: A Gatsby starter blog as close as possible to medium.
  tags:
    - Markdown
    - Styling:CSS-in-JS
  features:
    - Careers Listing
    - Mobile Responsive
- url: https://gatsby-personal-starter-blog.netlify.app
  repo: https://github.com/thomaswangio/gatsby-personal-starter-blog
  description: Gatsby starter for personal blogs! Blog configured to run at /blog and with Netlify CMS and gatsby-remark-vscode.
  tags:
    - Blog
    - Markdown
    - Styling:CSS-in-JS
    - CMS:Netlify
  features:
    - Netlify CMS
    - VSCode syntax highlighting
    - Styled Components
- url: https://anubhavsrivastava.github.io/gatsby-starter-phantom
  repo: https://github.com/anubhavsrivastava/gatsby-starter-phantom
  description: Single page starter based on the Phantom site template by HTML5 up, with landing, generic and Elements(Component) page
  tags:
    - HTML5UP
    - Onepage
    - Styling:SCSS
    - PWA
  features:
    - Designed by HTML5 UP
    - Fully Responsive
    - Styling with SCSS
    - Offline support
    - Web App Manifest
- url: https://gatsby-starter-internationalized.ack.ee/
  repo: https://github.com/AckeeCZ/gatsby-starter-internationalized
  description: A simple starter for fully internationalized websites, including route internationalization.
  tags:
    - i18n
  features:
    - internationalized page content - via react-intl
    - internationalized routes - via language configuration
    - lightweight - includes only internationalization code
    - LocalizedLink - built-in link component handling route generation
    - LanguageSwitcher - built-in language switcher component
- url: https://gatsby-starter-bee.netlify.app/
  repo: https://github.com/JaeYeopHan/gatsby-starter-bee
  description: A simple starter for a blog with fresh UI.
  tags:
    - Blog
    - Netlify
    - Disqus
    - SEO
  features:
    - Code highlight with Fira Code font
    - Emoji (emojione)
    - Social share feature (Twitter, Facebook)
    - Comment feature (Disqus, utterances)
    - Sponsor service (Buy-me-a-coffee)
    - CLI Tool
- url: https://hasura.io/learn/graphql/react/introduction/
  repo: https://github.com/hasura/gatsby-gitbook-starter
  description: A starter to generate docs/tutorial websites based on the GitBook theme.
  tags:
    - Documentation
    - MDX
    - Markdown
    - SEO
  features:
    - Write in Markdown / MDX and generate responsive documentation/tutorial web apps
    - Fully Configurable
    - Syntax highlighting with Prismjs
    - Code diffing with +/-
    - Google Analytics Integration
    - SEO Tags with MDX frontmatter
    - Edit on GitHub button
    - Fully Customisable with rich embeds using React in MDX.
    - Search integration with Algolia
- url: https://gatsby-starter-blog-with-lunr.netlify.app/
  repo: https://github.com/lukewhitehouse/gatsby-starter-blog-with-lunr
  description: Building upon Gatsby's blog starter with a Lunr.js powered Site Search.
  tags:
    - Blog
    - Search
  features:
    - Same as the official starter blog
    - Integration with Lunr.js
- url: https://rg-portfolio.netlify.app/
  repo: https://github.com/rohitguptab/rg-portfolio
  description: Kick-off your Portfolio website with RG-Portfolio gatsby starter. We have used Gatsby + Contentful.
  tags:
    - Portfolio
    - CMS:Contentful
    - PWA
    - Blog
    - SEO
    - Disqus
    - Gallery
    - Landing Page
    - Markdown
    - Netlify
    - Styling:Bootstrap
  features:
    - Blogs listing with each blog post.
    - Contact form with Email notification using formspree.io.
    - Photos and Blogs page listing.
    - Different types of sections like About, Service, Blogs, Work, Testimonials, Photos, and contact.
    - All settings manage from contentful for example Header Menu, Homepage sections, blogs, and photos, etc.
    - Social share in blog details pages with comment ( Disqus ).
    - PWA
- url: https://oneshopper.netlify.app
  repo: https://github.com/rohitguptab/OneShopper
  description: This Starter is created for e-commerce site with Gatsby + Contentful and snipcart
  tags:
    - E-commerce
    - CMS:Contentful
    - Blog
    - SEO
    - Disqus
  features:
    - Blog post listing with previews for each blog post.
    - Store page listing all the Products and includes features like Rating, Price, Checkout, More then one Product images with tabbing.
    - Contact form with Email notification.
    - Index pages design with Latest Post, Latest Blog, Deal of week and Banner.
- url: https://anubhavsrivastava.github.io/gatsby-starter-spectral
  repo: https://github.com/anubhavsrivastava/gatsby-starter-spectral
  description: Single page starter based on the Spectral site template by HTML5 up, with landing, Generic and Elements(Component) page
  tags:
    - HTML5UP
    - Onepage
    - Styling:SCSS
    - Portfolio
    - PWA
  features:
    - Designed by HTML5 UP
    - Fully Responsive
    - Styling with SCSS
    - Offline support
    - Web App Manifest
- url: https://anubhavsrivastava.github.io/gatsby-starter-directive
  repo: https://github.com/anubhavsrivastava/gatsby-starter-directive
  description: Single page starter based on the Directive site template by HTML5 up, with landing and Elements(Component) page
  tags:
    - HTML5UP
    - Onepage
    - Styling:SCSS
    - Portfolio
    - PWA
  features:
    - Designed by HTML5 UP
    - Fully Responsive
    - Styling with SCSS
    - Offline support
    - Web App Manifest
- url: https://histaff.io/
  repo: https://github.com/histaff/website-static
  description: It's a beautiful starter static website which useful plugins based on Gatsby
  tags:
    - Styling:SCSS
    - Landing Page
    - Onepage
  features:
    - Fully Responsive
    - Styling with SCSS
    - Very similar to gatsby-starter-netlify-cms, slightly more configurable (e.g. set site-title in gatsby-config) with Bootstrap/Bootswatch instead of bulma
    - LocalizedLink - built-in link component handling route generation
- url: https://gatsby-kea-starter.netlify.app/
  repo: https://github.com/benjamin-glitsos/gatsby-kea-starter
  description: Gatsby starter with redux and sagas made simpler by the Kea library
  tags:
    - Redux
  features:
    - The Kea library makes redux and sagas extremely simple and concise
- url: https://anubhavsrivastava.github.io/gatsby-starter-solidstate
  repo: https://github.com/anubhavsrivastava/gatsby-starter-solidstate
  description: Single page starter based on the Solid State site template by HTML5 up, with landing, Generic and Elements(Component) page
  tags:
    - HTML5UP
    - Onepage
    - Styling:SCSS
    - Portfolio
    - PWA
  features:
    - Designed by HTML5 UP
    - Fully Responsive
    - Styling with SCSS
    - Offline support
    - Web App Manifest
- url: https://yellowcake.netlify.app/
  repo: https://github.com/thriveweb/yellowcake
  description: A starter project for creating lightning-fast websites with Gatsby v2 and Netlify-CMS v2 + Uploadcare integration.
  tags:
    - CMS:Netlify
    - Netlify
    - Blog
    - SEO
  features:
    - Uploadcare
    - Netlify Form
    - Category list (with navigation)
    - Featured post
    - Next and prev post
    - SEO component
- url: https://anubhavsrivastava.github.io/gatsby-starter-fractal
  repo: https://github.com/anubhavsrivastava/gatsby-starter-fractal
  description: Single page starter based on the Fractal site template by HTML5 up, with landing and Elements(Component) page
  tags:
    - HTML5UP
    - Onepage
    - Styling:SCSS
    - Portfolio
    - PWA
  features:
    - Designed by HTML5 UP
    - Fully Responsive
    - Styling with SCSS
    - Offline support
    - Web App Manifest
- url: https://minimal-gatsby-ts-starter.netlify.app/
  repo: https://github.com/TheoBr/minimal-gatsby-typescript-starter
  description: Minimal TypeScript Starter
  tags:
    - Language:TypeScript
  features:
    - TypeScript
    - ESLint + optional rule enforcement with Husky
    - Prettier
    - Netlify ready
    - Minimal
- url: https://gatsby-typescript-starter-default.netlify.app/
  repo: https://github.com/RobertoMSousa/gatsby-typescript-starter-default
  description: Simple Gatsby starter using TypeScript and ESLint instead of outdated tslint.
  tags:
    - Language:TypeScript
    - SEO
    - Linting
  features:
    - Comes with React Helmet for adding site meta tags
    - Includes plugins for offline support out of the box
    - TypeScript
    - Prettier & ESLint to format & check the code
- url: https://gatsby-starter-carraway.netlify.app/
  repo: https://github.com/endymion1818/gatsby-starter-carraway
  description: a Gatsby starter theme with Accessibility features, TypeScript, Jest, some basic UI elements, and a CircleCI pipeline
  tags:
    - Language:TypeScript
    - Pagination
    - Search
    - Testing
  features:
    - Paginated post archive
    - Site search with Lunr.js
    - Categories and category archive pages
    - Minimal CSS defaults using styled-components, including system font stack
    - Some fundamental Accessibility features including tabbable navigation & "Skip to content" link
    - UI elements including multi-column layout using CSS Grid (with float fallback), header component with logo, basic navigation & search and a footer with 3-column layout, logo and 2 menu areas
    - TypeScript & Testing including some sensible TypeScript defaults, tests with @testing-library/react, pre-commit and pre-push hooks. Set up includes enums for repeating values such as font & background colours
    - Setup for a CircleCI pipeline so you can run the above tests in branches before merging to master
    - Markdown posts _and_ pages (pages don't appear in the post archive)
- url: https://www.quietboy.net
  repo: https://github.com/zhouyuexie/gatsby-starter-quiet
  description: Gatsby out of the box blog, use TypeScript and highly customized style.
  tags:
    - Language:TypeScript
    - Styling:SCSS
    - SEO
    - Linting
    - RSS
    - Pagination
    - PWA
  features:
    - TypeScript
    - TsLint & Prettier
    - Tag list
    - Custom page layout
    - Switch the dark mode according to the system theme
    - Scss
    - Pagination
- url: https://compassionate-morse-5204bf.netlify.app/
  repo: https://github.com/deamme/gatsby-starter-prismic-resume
  description: Gatsby Resume/CV page with Prismic integration
  tags:
    - CMS:Prismic
    - CMS:Headless
    - Styling:CSS-in-JS
    - Onepage
    - Linting
  features:
    - One-page resume/CV
    - Prismic as Headless CMS
    - Emotion for styling
    - Uses multiple features of Prismic - Slices, Labels, Custom Types
    - ESLint & Prettier
- url: https://anubhavsrivastava.github.io/gatsby-starter-resume
  repo: https://github.com/anubhavsrivastava/gatsby-starter-resume
  description: Single page starter based on the Resume site template by startbootstrap for resume/portfolio page
  tags:
    - Onepage
    - Styling:SCSS
    - PWA
  features:
    - Designed by startbootstrap
    - Fully Responsive
    - Styling with SCSS
    - Offline support
    - Web App Manifest
- url: https://gatsby-starter-typescript-jest.netlify.app/
  repo: https://github.com/denningk/gatsby-starter-typescript-jest
  description: Barebones Gatsby starter with TypeScript, Jest, GitLab-CI, and other useful configurations
  tags:
    - Language:TypeScript
    - Testing
    - AWS
    - Linting
    - SEO
  features:
    - All components from default Gatsby starter converted to TypeScript
    - Jest testing configured for TypeScript with ts-jest
    - Detailed guide on how to deploy using AWS S3 buckets included in README
    - .gitlab-ci.yml file with blanks that can be customized for any Gatsby project
    - Configurations for EditorConfig, Prettier, and ESLint (for TypeScript)
- url: https://gatsby-starter-apollo.smakosh.com/app/
  repo: https://github.com/smakosh/gatsby-apollo-starter
  description: Gatsby Apollo starter - with client side routing
  tags:
    - Client-side App
    - SEO
    - Styling:CSS-in-JS
  features:
    - Apollo provider & Client side routing
    - ESLint/Prettier configured
    - Easy to customize
    - Nice project structure
    - Flex Grid components easy to customize
- url: https://portfolio.smakosh.com/
  repo: https://github.com/smakosh/gatsby-portfolio-dev
  description: A portfolio for developers
  tags:
    - Portfolio
    - SEO
    - Netlify
    - Onepage
    - Styling:CSS-in-JS
  features:
    - ESLint/Prettier configured
    - Scores 100% on a11y / Performance / PWA / SEO
    - PWA (desktop & mobile)
    - Easy to customize
    - Nice project structure
    - Amazing illustrations by Undraw.co
    - Tablet & mobile friendly
    - Continuous deployment with Netlify
    - A contact form protected by Google Recaptcha
    - Can be deployed with one click
    - Functional components with Recompose React Hooks! ready to migrate to React hooks!
    - Fetches your GitHub pinned projects with most stars (You could customize this if you wish)
- url: https://github.com/smakosh/gatsby-airtable-starter
  repo: https://github.com/smakosh/gatsby-airtable-starter
  description: Gatsby Airtable starter
  tags:
    - SEO
    - Netlify
    - Client-side App
    - Styling:CSS-in-JS
  features:
    - Static content fetched from Airtable
    - Dynamic content with CRUD operations with Airtable REST API
    - Well structured files/folders
    - Custom React Hooks
    - Custom Helpers instead of using third party libraries
    - Dynamic & Static containers
    - Global state management ready with useReducer & useContext
    - Dummy auth but ready to add real requests
- url: https://github.com/smakosh/gatsby-app-starter-rest-api
  repo: https://github.com/smakosh/gatsby-app-starter-rest-api
  description: Gatsby REST API starter
  tags:
    - Authentication
    - Client-side App
    - Styling:CSS-in-JS
  features:
    - Dynamic content with CRUD operations with a REST API
    - Well structured files/folders
    - Custom React Hooks
    - Auth with a JWT approach
    - Custom Helpers instead of using third party libraries
    - Dynamic containers
    - Global state management ready with useReducer & useContext
- url: https://gatsbyjs-starter-tailwindplay.appseed.us/
  repo: https://github.com/app-generator/gatsbyjs-starter-tailwindplay
  description: A Gatsby v2 starter styled using Tailwind, a utility-first CSS framework. Uses Purgecss to remove unused CSS.
  tags:
    - Styling:Tailwind
  features:
    - Based on gatsby-starter-tailwind
    - Tailwind CSS Framework
    - Removes unused CSS with Purgecss
- url: https://act-labs.github.io/
  repo: https://github.com/act-labs/gatsby-starter-act-blog
  description: Gatsby starter for blog/documentation using MDX, Ant Design, gatsby-plugin-combine.
  tags:
    - Blog
    - Documentation
    - Styling:Ant Design
    - Markdown
    - MDX
    - SEO
  features:
    - Posts and snippets;
    - SEO component;
    - Ant Design UI components;
    - Markdown and MDX for pages;
    - A customized webpack and babel configuration, for complex profecianal web apps with node.js, Jest tests, etc;
    - Progressively build more and more complex pages using gatsby-plugin-combine.
- url: https://gatsby-ghub.netlify.app/resume-book/
  repo: https://github.com/dwyfrequency/gatsby-ghub
  description: A resume builder app with authenticated routes, static marketing pages, and dynamic resume creation
  tags:
    - Authentication
    - Netlify
    - Client-side App
  features:
    - Netlify Identity
    - Static Marketing pages and Dynamic Client-side Authenticated App pages
    - SEO component
    - Apollo GraphQL (client-side)
- url: https://lewis-gatsby-starter-i18n.netlify.app
  repo: https://github.com/lewislbr/lewis-gatsby-starter-i18n
  description: A simple custom Gatsby starter template to start a new multilanguage website.
  tags:
    - i18n
    - Styling:CSS-in-JS
    - Portfolio
    - SEO
  features:
    - Automatically detects user browser language.
    - CSS in JS with styled-components.
    - Optimized images.
    - Offline capabilities.
    - Auto-generated sitemap and robots.txt.
- url: https://gatsby-snipcart-starter.netlify.app/
  repo: https://github.com/issydennis/gatsby-snipcart
  description: A simple e-commerce shop built using Gatsby and Snipcart.
  tags:
    - E-commerce
    - Styling:CSS-in-JS
    - Markdown
  features:
    - Minimal design to allow for simple customisation.
    - Snipcart integration provides an easy-to-use shopping cart and checkout.
    - Individual product pages with custom fields.
    - Products defined using markdown.
    - Styled components.
    - Gatsby image for optimised product images.
- url: https://anubhavsrivastava.github.io/gatsby-starter-stylish
  repo: https://github.com/anubhavsrivastava/gatsby-starter-stylish
  description: Single page starter based on the Stylish Portfolio site template by startbootstrap for portfolio page
  tags:
    - Onepage
    - Portfolio
    - Styling:SCSS
    - PWA
  features:
    - Designed by startbootstrap
    - Fully Responsive
    - Styling with SCSS
    - Offline support
    - Web App Manifest
- url: https://lewis-gatsby-starter-basic.netlify.app
  repo: https://github.com/lewislbr/lewis-gatsby-starter-basic
  description: A simple custom basic Gatsby starter template to start a new website.
  tags:
    - Styling:CSS-in-JS
    - SEO
  features:
    - Bare-bones starter.
    - CSS in JS with styled-components.
    - Optimized images.
    - Offline capabilities.
    - Auto-generated sitemap and robots.txt.
- url: https://myclicks.netlify.app/
  repo: https://github.com/himali-patel/MyClicks
  description: A simple Gatsby starter template to create a portfolio website with Contentful and Netlify.
  tags:
    - Blog
    - Netlify
    - CMS:Contentful
    - Styling:Bootstrap
    - Disqus
    - SEO
  features:
    - Fecthing Dynamic content from Contentful.
    - Blog post listing with previews, Disqus implementation and social sharing for each blog post.
    - Contact form integration with Netlify.
    - Portfolio Result Filteration according to Category.
    - Index pages design with Recent Blogs and Intagram Feed.
- url: https://gatsby-starter-typescript-graphql.netlify.app
  repo: https://github.com/spawnia/gatsby-starter-typescript-graphql
  description: A Gatsby starter with typesafe GraphQL using TypeScript
  tags:
    - Language:TypeScript
    - Linting
    - Portfolio
    - Styling:CSS-in-JS
  features:
    - Type safety with TypeScript
    - Typesafe GraphQL with graphql-code-generator
    - ESLint with TypeScript support
    - Styling with styled-components
- url: https://gatsby-tailwind-serif.netlify.app/
  repo: https://github.com/windedge/gatsby-tailwind-serif
  description: A Gatsby theme based on gatsby-serif-theme, rewrite with Tailwind CSS.
  tags:
    - Styling:Tailwind
    - Markdown
  features:
    - Based on gatsby-serif-theme
    - Tailwind CSS Framework
    - Removes unused CSS with Purgecss
    - Responsive design
    - Suitable for small business website
- url: https://mystifying-mclean-5c7fce.netlify.app
  repo: https://github.com/renvrant/gatsby-mdx-netlify-cms-starter
  description: An extension of the default starter with Netlify CMS and MDX support.
  tags:
    - MDX
    - Markdown
    - Netlify
    - CMS:Netlify
    - Styling:None
  features:
    - MDX and Netlify CMS support
    - Use React components in Netlify CMS Editor and other markdown files
    - Allow editors to choose a page template
    - Replace HTML tags with React components upon rendering Markdown, enabling design systems
    - Hide pages from being editable by the CMS
    - Minimal and extensible
- url: https://gatsby-airtable-advanced-starter.marcomelilli.com
  repo: https://github.com/marcomelilli/gatsby-airtable-advanced-starter
  description: A Gatsby Starter Blog using Airtable as backend
  tags:
    - Airtable
    - Blog
    - Styling:None
  features:
    - Dynamic content from Airtable
    - Does not contain any UI frameworks
    - Tags
    - Categories
    - Authors
    - Disqus
    - Offline support
    - Web App Manifest
    - SEO
- url: https://contentful-starter.netlify.app/
  repo: https://github.com/algokun/gatsby_contentful_starter
  description: An Awesome Starter Kit to help you get going with Contentful and Gatsby
  tags:
    - Blog
    - CMS:Contentful
    - CMS:Headless
  features:
    - Bare-bones starter.
    - Dynamic content from Contentful CMS
    - Ready made Components
    - Responsive Design
    - Includes Contentful Delivery API for production build
- url: https://gatsby-simple-blog.thundermiracle.com
  repo: https://github.com/thundermiracle/gatsby-simple-blog
  description: A gatsby-starter-blog with overreacted looking and tags, breadcrumbs, Disqus, i18n, and ESLint supported
  tags:
    - i18n
    - Blog
    - Netlify
    - Linting
    - Disqus
    - Testing
  features:
    - Easily Configurable
    - Tags
    - Breadcrumbs
    - Tags
    - Disqus
    - i18n
    - ESLint
    - Jest
- url: https://anubhavsrivastava.github.io/gatsby-starter-grayscale
  repo: https://github.com/anubhavsrivastava/gatsby-starter-grayscale
  description: Single page starter based on the Grayscale site template by startbootstrap for portfolio page
  tags:
    - Onepage
    - Portfolio
    - Styling:SCSS
    - PWA
  features:
    - Designed by startbootstrap
    - Fully Responsive
    - Styling with SCSS
    - Offline support
    - Web App Manifest
- url: https://gatsby-all-in.netlify.app
  repo: https://github.com/Gherciu/gatsby-all-in
  description: A starter that includes the most popular js libraries, already pre-configured and ready for use.
  tags:
    - Linting
    - Netlify
    - Styling:Tailwind
  features:
    - Tailwind CSS Framework
    - Antd UI Framework pre-configured
    - Redux for managing state
    - ESLint and Stylelint to enforce code style
- url: http://demo.nagui.me
  repo: https://github.com/kimnagui/gatsby-starter-nagui
  description: A Gatsby starter that full responsive blog.
  tags:
    - Blog
    - AWS
    - Pagination
    - SEO
    - Styling:CSS-in-JS
  features:
    - Tags & Categorys.
    - Pagination.
    - Show Recent Posts for category.
    - Styled-Components.
    - Mobile-First CSS.
    - Syntax highlighting in code blocks using PrismJS(Dracula).
    - Google Analytics.
    - Deploy AWS S3.
- url: https://anubhavsrivastava.github.io/gatsby-starter-newage
  repo: https://github.com/anubhavsrivastava/gatsby-starter-newage
  description: Single page starter based on the new age site template by startbootstrap for portfolio page/Mobile app launch
  tags:
    - Onepage
    - Portfolio
    - Styling:SCSS
    - PWA
  features:
    - Designed by startbootstrap
    - Fully Responsive
    - Styling with SCSS
    - Offline support
    - Web App Manifest
- url: https://gatsby-starter-krisp.netlify.app/
  repo: https://github.com/algokun/gatsby-starter-krisp
  description: A minimal, clean and responsive starter built with gatsby
  tags:
    - Styling:Bootstrap
    - Onepage
    - Portfolio
    - Netlify
    - Markdown
  features:
    - Styled-Components.
    - Mobile-First CSS.
    - Responsive Design, optimized for Mobile devices
- url: https://gatsby-datocms-starter.netlify.app/
  repo: https://github.com/brohlson/gatsby-datocms-starter
  description: An SEO-friendly DatoCMS starter with styled-components, page transitions, and out-of-the-box blog post support.
  tags:
    - CMS:DatoCMS
    - Styling:CSS-in-JS
    - Blog
    - Portfolio
    - SEO
  features:
    - Page Transitions
    - Blog Post Template
    - Sitemap & Robots.txt generation
- url: https://elemental.netlify.app/
  repo: https://github.com/akzhy/gatsby-starter-elemental
  description: A highly customizable portfolio starter with grid support.
  tags:
    - Blog
    - Portfolio
    - SEO
  features:
    - Highly Customizable
    - Portfolio Template
    - Blog Post Template
    - SEO Friendly
- url: https://gatsby-starter-apollo.netlify.app/
  repo: https://github.com/piducancore/gatsby-starter-apollo-netlify
  description: This project is an easy way to start developing fullstack apps with Gatsby and Apollo Server (using Netlify Lambda functions). For developing we use Netlify Dev to bring all of this magic to our local machine.
  tags:
    - Netlify
  features:
    - Apollo Client
    - Apollo Server running on Netlify functions
    - Netlify Dev for local development
- url: https://gatsby-starter-blog-and-portfolio.netlify.app/
  repo: https://github.com/alisalahio/gatsby-starter-blog-and-portfolio
  description: Just gatsby-starter-blog, with portfolio section added
  tags:
    - Blog
    - Portfolio
  features:
    - Basic setup for a full-featured blog
    - Basic setup for a portfolio
    - Support for an RSS feed
    - Google Analytics support
    - Automatic optimization of images in Markdown posts
    - Support for code syntax highlighting
    - Includes plugins for easy, beautiful typography
    - Includes React Helmet to allow editing site meta tags
    - Includes plugins for offline support out of the box
- url: https://www.attejuvonen.fi
  repo: https://github.com/baobabKoodaa/blog
  description: Blog with all the Bells and Whistles
  tags:
    - Blog
    - Infinite Scroll
    - Pagination
    - SEO
    - Markdown
  features:
    - Write blog posts into Markdown files (easy to format and content will not be married to any platform).
    - Expandable
    - Responsive and streamlined design.
    - Blazing fast UX
    - Autogenerated tracedSVG image placeholders are stylized to create a smooth look and transition as the image loads without the page jumping around.
    - Posts organized by tags.
    - Teasers of posts are generated to front page with infinite scroll which gracefully degrades into pagination.
    - Allow readers to be notified of updates with RSS feed and email newsletter.
    - Contact Form.
- url: https://novela.narative.co
  repo: https://github.com/narative/gatsby-starter-novela
  description: Welcome to Novela, the simplest way to start publishing with Gatsby.
  tags:
    - Blog
    - MDX
    - Portfolio
    - Pagination
    - SEO
  features:
    - Beautifully Designed
    - Multiple Homepage Layouts
    - Toggleable Light and Dark Mode
    - Simple Customization with Theme UI
    - Highlight-to-Share
    - Read Time and Progress
    - MDX support and inline code
    - Accessibility in Mind
- url: https://gatsby-starter-fashion-portfolio.netlify.app/
  repo: https://github.com/shobhitchittora/gatsby-starter-fashion-portfolio
  description: A Gatsby starter for a professional and minimal fashion portfolio.
  tags:
    - Blog
    - Client-side App
    - Landing Page
    - Portfolio
    - Styling:Other
  features:
    - A minimal and simple starter for your fashion portfolio
    - No need for any CMS, work with all your data and images locally.
    - Separate components for different pages and grid
    - Uses gatsby-image to load images
    - Built using the old school CSS.
- url: https://gatsby-theme-profile-builder.netlify.app/
  repo: https://github.com/ashr81/gatsby-theme-profile-builder
  description: Simple theme to build your personal portfolio and publish your articles using Contentful CMS.
  tags:
    - Landing Page
    - Portfolio
    - Styling:CSS-in-JS
    - Blog
    - CMS:Contentful
  features:
    - Mobile Screen support
    - Out of the box support with Contentful CMS for articles.
    - Toggleable Light and Dark Mode
    - Profile image with links to your GitHub and Twitter.
- url: https://prist.marguerite.io/
  repo: https://github.com/margueriteroth/gatsby-prismic-starter-prist
  description: A light-themed starter powered by Gatsby v2 and Prismic to showcase portfolios and blogs.
  tags:
    - Blog
    - CMS:Prismic
    - Landing Page
    - Netlify
    - Portfolio
    - SEO
    - Styling:CSS-in-JS
  features:
    - Landing page with customizable Hero, Portfolio preview, and About component
    - Emotion styled components
    - Blog layout and pages
    - Portfolio layout and pages
    - Google Analytics
    - Mobile ready
- url: https://demos.simplecode.io/gatsby/crafty/
  repo: https://github.com/simplecode-io/gatsby-crafty-theme
  description: SEO-friendly, fast, and fully responsive Gatsby starter with minimal plugins, utilizing JSON files as a content source.
  tags:
    - SEO
    - Portfolio
    - CMS:Other
    - Styling:Other
  features:
    - Beautiful and simple design
    - 100/100 Google Lighthouse score
    - SEO Optimized
    - Includes header/footer/sidebar (on Mobile)
    - CSS based sidebar
    - CSS based Modals
    - Content is fetched from JSON Files
    - Only one extra plugin from default Gatsby starter
- url: https://gatsby-starter-profile-site.netlify.app/
  repo: https://github.com/Mr404Found/gatsby-starter-profile-site
  description: A minimal and clean starter build with gatsby.
  tags:
    - Landing Page
    - Netlify
    - Portfolio
    - SEO
    - Styling:CSS-in-JS
  features:
    - Simple Design
    - Made by Sumanth
- url: https://the404blog.netlify.app
  repo: https://github.com/algokun/the404blog
  description: An Awesome Starter Blog to help you get going with Gatsby and Markdown
  tags:
    - Blog
    - Markdown
    - Search
    - Styling:CSS-in-JS
  features:
    - Bare-bones starter.
    - Dynamic content with Markdown
    - Ready made Components
    - Responsive Design
    - Includes Search Feature.
    - Syntax Highlight in Code.
    - Styling in Bootstrap
- url: https://gatsby-starter-unicorn.netlify.app/
  repo: https://github.com/algokun/gatsby_starter_unicorn
  description: An Awesome Starter Blog to help you get going with Gatsby and Markdown
  tags:
    - Blog
    - Markdown
    - Styling:CSS-in-JS
  features:
    - Bare-bones starter.
    - Dynamic content with Markdown
    - Ready made Components
    - Responsive Design
    - Syntax Highlight in Code.
- url: https://gatsby-starter-organization.netlify.app/
  repo: https://github.com/geocine/gatsby-starter-organization
  description: A Gatsby starter template for organization pages. Using the Gatsby theme "@geocine/gatsby-theme-organization"
  tags:
    - Styling:CSS-in-JS
    - Landing Page
    - Portfolio
    - Onepage
  features:
    - React Bootstrap styles
    - Theme UI and EmotionJS CSS-in-JS
    - A landing page with all your organization projects, configurable through a YML file.
    - Configurable logo, favicon, organization name and title
- url: https://gatsby-starter-interviews.netlify.app/
  repo: https://github.com/rmagon/gatsby-starter-interviews
  description: A Gatsby starter template for structured Q&A or Interview sessions
  tags:
    - SEO
    - Blog
    - Styling:SCSS
  features:
    - Minimalist design for interviews
    - Beautifully presented questions and answers
    - Option to read all answers to a specific question
    - Share interview on social channels
    - All content in simple json files
- url: https://gatsby-starter-photo-book.netlify.app/
  repo: https://github.com/baobabKoodaa/gatsby-starter-photo-book
  description: A Gatsby starter for sharing photosets.
  tags:
    - Gallery
    - Infinite Scroll
    - Pagination
    - Transitions
  features:
    - Gallery with auto-generated thumbnails are presented on CSS Grid with infinite scroll.
    - Beautiful "postcard" view for photos with fullscreen toggle.
    - Both views are responsive with minimal whitespace and polished UX.
    - Many performance optimizations for image delivery (both by Gatsby & way beyond what Gatsby can do).
- url: https://gatsby-typescript-scss-starter.netlify.app/
  repo: https://github.com/GrantBartlett/gatsby-typescript-starter
  description: A simple starter project using TypeScript and SCSS
  tags:
    - Language:TypeScript
    - Styling:SCSS
    - SEO
  features:
    - Pages and components are classes.
    - A skeleton SCSS project added with prefixing
- url: https://portfolio-by-mohan.netlify.app/
  repo: https://github.com/algokun/gatsby_starter_portfolio
  description: An Official Starter for Gatsby Tech Blog Theme
  tags:
    - SEO
    - Blog
  features:
    - Styling using Styled-Components
    - Search using ElasticLunr
    - Theme by gatsby-tech-blog-theme
    - Deployed in Netlify
- url: https://brevifolia-gatsby-forestry.netlify.app/
  repo: https://github.com/kendallstrautman/brevifolia-gatsby-forestry
  description: A minimal starter blog built with Gatsby & Forestry CMS
  tags:
    - CMS:Forestry.io
    - Blog
    - Markdown
    - Styling:SCSS
  features:
    - Blog post listing with previews (image + summary) for each blog post
    - Minimalist, responsive design & typography
    - Create new markdown posts dynamically
    - Configured to work automatically with Forestry CMS
    - Customizable 'info' page
    - Simple layout & scss architecture, easily extensible
- url: https://gatsby-firebase-starter.netlify.app/
  repo: https://github.com/ovidiumihaibelciug/gatsby-firebase-starter
  description: Starter / Project Boilerplate for Authentication and creating Dynamic pages from collections with Firebase and Gatsby.js
  tags:
    - Firebase
    - SEO
    - Styling:SCSS
    - Authentication
    - PWA
  features:
    - Authentication with Firebase
    - Programmatically create pages from a firestore collection
    - Protected Routes with Authorization
    - Email verification
    - Includes React Helmet to allow editing site meta tags
    - Includes plugins for offline support out of the box
- url: https://gatsby-typescript-minimal.netlify.app/
  repo: https://github.com/benbarber/gatsby-typescript-minimal
  description: A minimal, bare-bones TypeScript starter for Gatsby
  tags:
    - Language:TypeScript
    - Styling:CSS-in-JS
    - SEO
  features:
    - Bare-bones starter
    - TypeScript
    - TSLint
    - Prettier
    - Styled Components
    - Sitemap Generation
    - Google Analytics
- url: https://agility-gatsby-starter-gatsbycloud.netlify.app
  repo: https://github.com/agility/agility-gatsby-starter
  description: Get started with Gatsby and Agility CMS using a minimal blog.
  tags:
    - CMS:Agility CMS
    - Blog
    - SEO
  features:
    - A bare-bones starter Blog to get you off and running with Agility CMS and Gatsby.
- url: https://gatsby-starter-dot.netlify.app/
  repo: https://github.com/chronisp/gatsby-starter
  description: Gatsby Starter for creating portfolio & blog.
  tags:
    - Blog
    - CMS:Headless
    - CMS:Contentful
    - Netlify
    - Portfolio
    - Redux
    - SEO
    - Styling:Material
  features:
    - Extensible & responsive design using Material UI (palette, typography & breakpoints configuration)
    - Blog integration with Contentful CMS (GraphQL queries)
    - Redux (connect actions & props easily using custom HOF)
    - Support for Netlify deployment
    - SEO
    - Prettier code styling
- url: https://johnjkerr.github.io/gatsby-creative/
  repo: https://github.com/JohnJKerr/gatsby-creative
  description: Gatsby implementation of the Start Bootstrap Creative template
  tags:
    - Gallery
    - Portfolio
    - Styling:Bootstrap
    - Styling:SCSS
  features:
    - Start Bootstrap Creative template converted to React/Gatsby
    - React Scrollspy used to track page position
    - React Bootstrap used to create modal portfolio carousel
    - GitHub Actions deployment to GitHub Pages demonstrated
- url: https://bonneville.netlify.app/
  repo: https://github.com/bagseye/bonneville
  description: A starter blog template for Gatsby
  tags:
    - Blog
    - SEO
  features:
    - Extensible & responsive design
    - Blog integration
    - SEO
- url: https://gatsby-starter-i18next-sanity.netlify.app/en
  repo: https://github.com/johannesspohr/gatsby-starter-i18next-sanity
  description: A basic starter which integrates translations with i18next and localized sanity input.
  tags:
    - i18n
    - CMS:sanity.io
  features:
    - Showcases advanced i18n techniques with i18next and sanity.io
    - Correct URLs for the languages (language in the path, translated slugs)
    - Multilanguage content from sanity
    - Snippets translation
    - Optimized bundle size (don't ship all translations at once)
    - Alternate links to other languages
    - Sitemap with language information
    - Localized 404 pages
- url: https://gatsby-skeleton.netlify.app/
  repo: https://github.com/msallent/gatsby-skeleton
  description: Gatsby starter with TypeScript and all sort of linting
  tags:
    - Language:TypeScript
    - Styling:CSS-in-JS
    - SEO
  features:
    - TypeScript
    - Styled-Components
    - ESLint
    - Prettier
    - Stylelint
    - SEO
- url: https://nehalem.netlify.app/
  repo: https://github.com/nehalist/gatsby-starter-nehalem
  description: A starter for the Gatsby Nehalem Theme
  tags:
    - Blog
    - Language:TypeScript
    - Markdown
    - Search
    - SEO
  features:
    - Fully responsive
    - Highly optimized (Lighthouse score ~400)
    - SEO optimized (with open graph, Twitter Card, JSON-LD, RSS and sitemap)
    - Syntax highlighting
    - Search functionality
    - Multi navigations
    - Static pages
    - Fully typed with TypeScript
    - Tagging
    - Theming
    - Customizable
- url: https://gatsby-starter-headless-wp.netlify.app
  repo: https://github.com/crock/gatsby-starter-headless-wordpress
  description: A starter Gatsby site to quickly implement a site for headless WordPress
  tags:
    - Blog
    - CMS:Headless
    - CMS:WordPress
  features:
    - New Header
    - Responsive
    - Sidebar that displays recent blog posts
- url: https://gatsby-advanced-blog-starter.netlify.app
  repo: https://github.com/aman29271/gatsby-advanced-blog-starter
  description: A pre-built Gatsby Starter Tech-blog
  tags:
    - Blog
    - Markdown
  features:
    - Highly Optimised
    - Image optimised with blur-up effect
    - Responsive
    - Code  highlighting
    - tagging
    - Sass compiled
- url: https://anubhavsrivastava.github.io/gatsby-starter-casual
  repo: https://github.com/anubhavsrivastava/gatsby-starter-casual
  description: Multi-page starter based on the Casual site template by startbootstrap for portfolio
  tags:
    - Onepage
    - Styling:SCSS
    - PWA
  features:
    - Designed by startbootstrap
    - Fully Responsive
    - Styling with SCSS
    - Offline support
    - Web App Manifest
- url: https://gatsby-starter-ts-hello-world.netlify.app
  repo: https://github.com/hdorgeval/gatsby-starter-ts-hello-world
  description: TypeScript version of official hello world
  tags:
    - Language:TypeScript
  features:
    - TypeScript
    - ESLint
    - Type checking
    - no boilerplate
    - Great for advanced users
    - VSCode ready
- url: https://grommet-file.netlify.app/
  repo: https://github.com/metinsenturk/gatsby-starter-grommet-file
  description: Grommet-File is made with Grommet V2 and a blog starter
  tags:
    - Blog
    - Markdown
    - SEO
    - Portfolio
    - Styling:Grommet
  features:
    - Responsive Design
    - Pagination
    - Page creation
    - Content is Markdown files
    - Google Analytics
    - Grommet V2 User Interface
    - Support for RSS feed
    - SEO friendly
    - Mobile and responsive
    - Sitemap & Robots.txt generation
    - Optimized images with gatsby-image
- url: https://gatsby-wordpress-typescript-scss-blog.netlify.app/
  repo: https://github.com/sagar7993/gatsby-wordpress-typescript-scss-blog
  description: A Gatsby starter template for a WordPress blog, built using TypeScript, SCSS, and Ant Design
  tags:
    - Blog
    - CMS:WordPress
    - CMS:Headless
    - Language:TypeScript
    - Pagination
    - PWA
    - SEO
    - Portfolio
    - Styling:SCSS
  features:
    - TypeScript for type-safe code
    - Source content from WordPress CMS
    - Auto generated Pagination for your WordPress Posts
    - Auto generated Navigation for next and previous post at the end Post
    - Auto generated pages for tags and categories sourced from WordPress
    - SCSS stylesheets
    - PWA with offline support
    - Ant Design for UI components and theming
    - Jest and Enzyme Testing framework support for snapshots and unit tests.
    - Responsive Design
    - Google Analytics
    - Comments using Staticman
    - Images within WordPress post/page content downloaded to static folder and transformed to webp format during build
    - Social widgets
    - Instagram feed of any profile (no API token needed)
    - Pinterest pin-it button on hovering on images (no API token needed)
    - Twitter timeline and follow button (no API token needed)
    - Facebook timeline and like button (no API token needed)
    - SEO friendly
    - Web app manifest
    - Mobile optimized and responsive
    - Sitemap.xml & Robots.txt generation
    - Optimized images with gatsby-image
    - Git pre-commit and pre-push hooks using Husky
    - TSLint formatting
    - Highly optimized with excellent lighthouse audit score
- url: https://gatsby-starter-typescript-deluxe.netlify.app/
  repo: https://github.com/gojutin/gatsby-starter-typescript-deluxe
  description: A Gatsby starter with TypeScript, Storybook, Styled Components, Framer Motion, Jest, and more.
  tags:
    - Language:TypeScript
    - Styling:CSS-in-JS
    - Storybook
    - SEO
    - Linting
    - Testing
  features:
    - TypeScript for type-safe code.
    - Styled-Components for all your styles.
    - Framer Motion for awesome animations.
    - gatsby-image and gatsby-transformer-sharp for optimized images.
    - gatsby-plugin-manifest + SEO component for an SEO-friendly PWA.
    - Storybook with add-ons for showing off your awesome components.
    - Jest and React Testing library for snapshots and unit tests.
    - ESLint (with TSLint and Prettier) to make your code look its best.
    - React Axe and React A11y for accessibility so that your site is awesome for everyone.
- url: https://gatsby-markdown-blog-starter.netlify.app/
  repo: https://github.com/ammarjabakji/gatsby-markdown-blog-starter
  description: Gatsby v2 starter for creating a markdown blog. Based on Gatsby Advanced Starter.
  tags:
    - Blog
    - Markdown
    - SEO
    - PWA
  features:
    - Gatsby v2 support
    - Responsive Design
    - Pagination
    - Content is Markdown files
    - Google Analytics
    - Support for RSS feed
    - SEO friendly
    - Sitemap & Robots.txt generation
    - Sass support
    - Css Modules support
    - Web App Manifest
    - Offline support
    - htaccess support
    - Typography.js
    - Integration with Social Media
- url: https://gatsby-starter-bloomer-db0aaf.netlify.app
  repo: https://github.com/zlutfi/gatsby-starter-bloomer
  description: Barebones starter website with Bloomer React components for Bulma.
  tags:
    - PWA
    - Styling:Bulma
    - Styling:SCSS
  features:
    - Bloomer React Commponents
    - Bulma CSS Framework
    - Uses SCSS for styling
    - Font Awesome Support
    - Progressive Web App
- url: https://gatsby-starter-mdbreact.netlify.app
  repo: https://github.com/zlutfi/gatsby-starter-mdbreact
  description: Barebones starter website with Material Design Bootstrap React components.
  tags:
    - PWA
    - Styling:Bootstrap
    - Styling:Material
    - Styling:SCSS
  features:
    - MDBReact React Commponents
    - Bootstrap CSS Framework with Material Design Bootstrap styling
    - Uses SCSS for styling
    - Font Awesome Support
    - Progressive Web App
- url: https://gatsby-starter-ts-pwa.netlify.app/
  repo: https://github.com/markselby9/gatsby-starter-typescript-pwa
  description: The default Gatsby starter fork with TypeScript and PWA support added
  tags:
    - Language:TypeScript
    - PWA
  features:
    - Minimum changes based on default starter template for TypeScript and PWA
    - Added TypeScript support with ESLint and tsc check
    - Support GitHub Actions CI/CD workflow (beta)
- url: https://iceberg-gatsby-multilang.netlify.app/
  repo: https://github.com/diogorodrigues/iceberg-gatsby-multilang
  description: Gatsby multi-language starter. Internationalization / i18n without third party plugins or packages for Posts and Pages. Different URLs depending on the language. Focused on SEO, PWA, Image Optimization, Styled Components, and more. This starter also integrates with Netlify CMS to manage all pages, posts, and images.
  tags:
    - Blog
    - CMS:Headless
    - CMS:Netlify
    - i18n
    - Netlify
    - Markdown
    - Pagination
    - PWA
    - SEO
    - Styling:CSS-in-JS
  features:
    - Translations by using GraphQL, hooks and context API
    - Content in markdown for pages and posts in different languages
    - General translations for any content
    - Creation of menu by using translations and GraphQL
    - Netlify CMS to manage all pages, posts and images
    - Styled Components to styles
    - All important seetings for speedy and optimized images
    - Blog Posts list with pagination
    - Focus on SEO
    - PWA
- url: https://flexible-gatsby.netlify.app/
  repo: https://github.com/wangonya/flexible-gatsby
  description: A simple and clean theme for Gatsby
  tags:
    - Blog
    - Markdown
  features:
    - Google Analytics
    - Simple design
    - Markdown support
- url: https://gatsby-starter-leaflet.netlify.app/
  repo: https://github.com/colbyfayock/gatsby-starter-leaflet
  description: A Gatsby starter with Leaflet!
  tags:
    - Landing Page
    - Linting
    - Styling:SCSS
    - Testing
  features:
    - Simple landing page to get started with Leaflet
    - Includes Leaflet and React Leaflet
    - Starts with some basic Sass stylesheets for styling
    - Linting and testing preconfigured
- url: https://gatsby-starter-luke.netlify.app/
  repo: https://github.com/lukethacoder/luke-gatsby-starter
  description: An opinionated starter using TypeScript, styled-components (emotion flavoured), React Hooks & react-spring. Built as a BYOS (bring your own source) so you can get up and running with whatever data you choose.
  tags:
    - Language:TypeScript
    - Transitions
    - Styling:CSS-in-JS
    - Linting
  features:
    - TypeScript
    - react-spring animations
    - BYOS (bring your own source)
    - Emotion for styling components
    - Minimal Design
    - React Hooks (IntersectionObserver, KeyUp, LocalStorage)
- url: https://friendly-cray-96d631.netlify.app/
  repo: https://github.com/PABlond/Gatsby-TypeScript-Starter-Blog
  description: Project boilerplate of a blog app. The starter was built using Gatsby and TypeScript.
  tags:
    - Markdown
    - Language:TypeScript
    - SEO
    - PWA
    - Styling:SCSS
  features:
    - A complete responsive theme built wiss Scss
    - Easy editable posts in Markdown files
    - SEO component
    - Optimized with Google Lighthouse
- url: https://gatsby-starter-material-album.netlify.app
  repo: https://github.com/JoeTrubenstein/gatsby-starter-material-album
  description: A simple portfolio starter based on the Material UI Album Layout
  tags:
    - Gallery
    - Portfolio
    - Styling:Material
  features:
    - Pagination
    - Material UI
    - Exif Data Parsing
- url: https://peaceful-ptolemy-d7beb4.netlify.app
  repo: https://github.com/TRamos5/gatsby-contentful-starter
  description: A starter template for an awesome static blog utilizing Contentful as a CMS and deployed to Netlify.
  tags:
    - CMS:Contentful
    - CMS:Headless
    - Blog
    - Netlify
    - Markdown
    - Styling:CSS-in-JS
  features:
    - Netlify integration with pre built contact form
    - "CMS: Contentful integration with placeholders included"
    - Mobile friendly responsive design made to be customized or leave as is
    - Separate components for everything
    - ...and more
- url: https://gatsby-tailwind-emotion-starter-demo.netlify.app/
  repo: https://github.com/pauloelias/gatsby-tailwind-emotion-starter
  description: Gatsby starter using the latest Tailwind CSS and Emotion.
  tags:
    - Styling:Tailwind
    - Styling:CSS-in-JS
    - Styling:PostCSS
  features:
    - Tailwind CSS for rapid development
    - Emotion with `twin.macro` for flexible styled components
    - PostCSS configured out-of-the-box to write your own custom CSS
    - postcss-preset-env to write tomorrow's CSS today
    - Bare bones starter to help you hit the ground running
- url: https://gatsby-starter-grayscale-promo.netlify.app/
  repo: https://github.com/gannochenko/gatsby-starter-grayscale-promo
  description: one-page promo site
  tags:
    - Language:TypeScript
    - Styling:CSS-in-JS
    - Linting
    - Markdown
    - Onepage
    - CMS:Netlify
    - Landing Page
  features:
    - Styled-Components
    - NetlifyCMS
    - TypeScript
    - Basic design
- url: https://gatsby-starter-mdx-website-blog.netlify.app/
  repo: https://github.com/doakheggeness/gatsby-starter-mdx-website-blog
  description: Gatsby website and blog starter utilizing MDX for adding components to MDX pages and posts. Incorporates Emotion.
  tags:
    - MDX
    - Blog
    - Styling:CSS-in-JS
  features:
    - Create pages and posts using MDX
    - Incorporates the CSS-in-JS library Emotion
    - Visual effects
- url: https://gatsby-starter-zurgbot.netlify.app/
  repo: https://github.com/zurgbot/gatsby-starter-zurgbot
  description: The ultimate force of starter awesomeness in the galaxy of Gatsby
  tags:
    - Linting
    - PWA
    - SEO
    - Styling:Bulma
    - Styling:SCSS
    - Testing
  features:
    - Sass (SCSS Flavored) CSS
    - Bulma CSS Framework
    - React Helmet <head> Management
    - React Icons SVG Icon Components (Including Font Awesome and others)
    - ESLint for JS linting
    - Prettier for JS formatting
    - StyleLint for Scss linting and formatting
    - Jest for a test framework
    - Enzyme for testing with React
    - Husky for git hooks, particularly precommit management
    - Lint Staged to run commands only on staged files
- url: https://martin2844.github.io/gatsby-starter-dev-portfolio/
  repo: https://github.com/martin2844/gatsby-starter-dev-portfolio
  description: A Gatsby minimalistic portfolio site, with a blog and about section
  tags:
    - Portfolio
    - Blog
    - Markdown
  features:
    - createPages API
    - Responsive
    - Minimalistic
    - Blazing fast (LINK)
    - Graphql queries
    - Sass
    - Markdown
- url: https://wataruoguchi-gatsby-starter-typescript-contentful.netlify.app/
  repo: https://github.com/wataruoguchi/gatsby-starter-typescript-contentful
  description: Simple TypeScript starter with Contentful Integration
  tags:
    - Language:TypeScript
    - CMS:Contentful
    - Netlify
    - Blog
  features:
    - Simple
    - TypeScript
    - Contentful
    - Supports Contentful Rich Text
    - Prettier & ESLint & StyleLint to format & check the code
    - Husky & lint-staged to automate checking
- url: https://gatsby-starter-point.netlify.app/
  repo: https://github.com/teaware/gatsby-starter-point
  description: A humble Gatsby starter for blog
  tags:
    - Blog
    - Markdown
    - Netlify
  features:
    - SASS
    - SEO
    - Dark Mode
    - Google Analytics
- url: https://gatsby-typescript-storybook-starter.netlify.app/
  repo: https://github.com/RobertoMSousa/gatsby-typescript-storybook-starter
  description: A Gatsby starter with Storybook, tags, and ESLint
  tags:
    - Language:TypeScript
    - Styling:CSS-in-JS
    - Storybook
    - Markdown
    - Linting
  features:
    - Storybook
    - Simple
    - TypeScript
    - Contentful
    - Prettier & ESLint & StyleLint to format & check the code
    - Storybook
    - Jest and React Testing library for snapshots and unit tests.
    - Styled-Components for all your styles.
- url: https://semantic-ui-docs-gatsby.netlify.app/
  repo: https://github.com/whoisryosuke/semantic-ui-docs-gatsby
  description: Documentation starter using Semantic UI and MDX
  tags:
    - Documentation
    - Linting
    - Markdown
    - MDX
    - PWA
    - SEO
  features:
    - Easy starter for documentation-style sites
    - Use SUI React components anywhere in MDX
    - SASS/LESS support
    - Live code component
    - Customizable sidebar
    - Offline-ready
    - Responsive design
    - Nodemon for restarting dev server on changes
    - webpack aliasing for components, assets, etc
- url: https://gatsby-starter-saas-marketing.netlify.app/
  repo: https://github.com/keegn/gatsby-starter-saas-marketing
  description: A simple one-page marketing site starter for SaaS companies and products
  tags:
    - Onepage
    - Styling:CSS-in-JS
    - Landing Page
  features:
    - Responsive
    - Netlify ready
    - Styled-Components
    - Minimal design and easy to customize
    - Great for software or product related marketing sites
- url: https://react-landnig-page.netlify.app/
  repo: https://github.com/zilahir/react-landing-page
  description: Landing page with GraphCMS
  tags:
    - Redux
    - Styling:SCSS
    - Styling:CSS-in-JS
    - Netlify
  features:
    - Team section
    - Clients section
    - Map
    - Netlify ready
    - Styled-Components
    - Good for app showcase for startups
    - Prettier & ESLint & StyleLint to format & check the code
    - Husky & lint-staged to automate checking
- url: https://gatsby-strapi-starter.netlify.app/
  repo: https://github.com/jeremylynch/gatsby-strapi-starter
  description: Get started with Strapi, Bootstrap (reactstrap), and Gatsby FAST!
  tags:
    - CMS:Strapi
    - Styling:Bootstrap
  features:
    - Strapi
    - Bootstrap
    - Reactstrap
- url: https://kontent-template-gatsby-landing-page-photon.netlify.app
  repo: https://github.com/Simply007/kontent-template-gatsby-landing-page-photon
  description: Kentico Kontent based starter based on Photon starter by HTML5 UP
  tags:
    - CMS:Headless
    - CMS:Kontent
    - Netlify
    - Landing Page
    - HTML5UP
    - Styling:SCSS
  features:
    - Kentico Kontent CaaS platform as the data source
    - Landing page divided by section.
    - Support for code syntax highlighting
    - Includes plugins for easy, beautiful typography
    - Includes React Helmet to allow editing site meta tags
    - Includes plugins for offline support out of the box
    - Font awesome
    - Material Icons
    - CSS Grid
- url: https://gatsby-starter-typescript-blog-forms.netlify.app/
  repo: https://github.com/joerneu/gatsby-starter-typescript-blog-forms
  description: Gatsby starter for a website in TypeScript with a homepage, blog, and forms
  tags:
    - Blog
    - Language:TypeScript
    - Linting
    - Markdown
    - MDX
    - CMS:Netlify
    - SEO
    - Styling:CSS-in-JS
  features:
    - TypeScript for type safety, IDE comfort and error checking during development and build time
    - ESLint and Prettier for safety and consistent code style
    - Uses the official Gatsby Blog Core theme for data processing
    - Functional components and React Hooks
    - SEO component with React Helmet
    - Minimal responsive styling with React Emotion that can easily be extended
    - Theming of components and Markdown (MDX) with Emotion Theming
    - Forms with Formite (React Hooks Form library)
    - Accessible UI components implemented with Reakit and styling based on mini.css
    - Netlify CMS to create and edit blog posts
    - Small bundle size
- url: https://gatsby-tailwind-styled-components-storybook-starter.netlify.app/
  repo: https://github.com/denvash/gatsby-tailwind-styled-components-storybook-starter
  description: Tailwind CSS + Styled-Components + Storybook starter for Gatsby
  tags:
    - Storybook
    - Styling:Tailwind
    - Styling:CSS-in-JS
    - Styling:PostCSS
    - Netlify
  features:
    - Tailwind CSS v1
    - Styled-Components v5
    - Storybook v5
    - PostCSS
    - Deploy Storybook
    - Documentation
- url: https://gatsby-tfs-starter.netlify.app/
  repo: https://github.com/tiagofsanchez/gatsby-tfs-starter
  description: a gatsby-advanced-starter with Theme UI styling
  tags:
    - RSS
    - SEO
    - Blog
    - MDX
  features:
    - React Helmet <head> Management
    - SVG Icon
- url: https://lam.aesthetic.codes/
  repo: https://github.com/vaporwavy/gatsby-london-after-midnight
  description: A custom, image-centric theme for Gatsby. Advanced from the Gatsby starter London.
  tags:
    - Blog
    - Portfolio
    - Gallery
    - SEO
    - Markdown
    - HTML5UP
    - CMS:Netlify
    - Styling:PostCSS
  features:
    - Support tags
    - Easily change the theme color
    - Post thumbnails in the homepage
    - Built with PostCSS
    - Made for image-centric portfolios
    - Based on London for Gatsby
- url: https://alipiry-gatsby-starter-typescript.netlify.app/
  repo: https://github.com/alipiry/gatsby-starter-typescript
  description: The default Gatsby starter with TypeScript
  tags:
    - Language:TypeScript
    - Linting
    - Netlify
  features:
    - Type Checking With TypeScript
    - Powerful Linting With ESLint
- url: https://gatsby-typescript-tailwind.netlify.app/
  repo: https://github.com/impulse/gatsby-typescript-tailwind
  description: Gatsby starter with TypeScript and Tailwind CSS
  tags:
    - Language:TypeScript
    - Styling:Tailwind
    - Styling:PostCSS
    - Netlify
  features:
    - Simple
    - TSLint
    - Tailwind CSS v1
    - PostCSS + PurgeCSS
- url: https://gatsby-starter-blog-tailwindcss-demo.netlify.app/
  repo: https://github.com/andrezzoid/gatsby-starter-blog-tailwindcss
  description: Gatsby blog starter with Tailwind CSS
  tags:
    - Blog
    - SEO
    - Markdown
    - Styling:Tailwind
    - Styling:PostCSS
  features:
    - Based on the official Gatsby starter blog
    - Uses Tailwind CSS
    - Uses PostCSS
- url: https://gatsby-minimalist-starter.netlify.app/
  repo: https://github.com/dylanesque/Gatsby-Minimalist-Starter
  description: A minimalist, general-purpose Gatsby starter
  tags:
    - SEO
    - Markdown
    - Styling:CSS-in-JS
  features:
    - Less starting boilerplate than the Gatsby default starter
    - Layout.css includes checklist of initial design system decisions to make
    - Uses Emotion
    - Uses CSS-In-JS
- url: https://gastby-starter-zeevo.netlify.app/
  repo: https://github.com/zeevosec/gatsby-starter-zeevo
  description: Yet another Blog starter with a different style
  tags:
    - Blog
    - Markdown
    - SEO
  features:
    - Extendable
    - Feature filters
    - Performant
- url: https://gatsby-theme-phoenix-demo.netlify.app
  repo: https://github.com/arshad/gatsby-theme-phoenix
  description: A personal blogging and portfolio theme for Gatsby with great typography and dark mode.
  tags:
    - Blog
    - Portfolio
    - SEO
    - MDX
    - Styling:Tailwind
    - Styling:PostCSS
  features:
    - MDX - Posts, Pages and Projects
    - Tags/Categories
    - Dark mode
    - Customizable with Tailwind CSS
    - Code highlighting with Prism
    - RSS feed
- url: https://gatsby-starter-landed.netlify.app/
  repo: https://github.com/vasrush/gatsby-starter-landed
  description: A Gatsby theme based on Landed template by HTML5UP
  tags:
    - HTML5UP
    - Landing Page
    - Portfolio
    - Linting
    - Styling:SCSS
    - Transitions
    - SEO
  features:
    - Includes sections to easily create landing pages
    - React Helmet <head> Management
    - Easily update menus & submenus in gatsby-config file
    - Integrates react-scroll and react-reveal for transitions
    - ESLint and Prettier for safety and consistent code style
    - Offline-ready
    - Responsive design
    - Left, Right and no sidebar templates
    - Font awesome icons
    - HTML5UP Design
- url: https://tina-starter-grande.netlify.app/
  repo: https://github.com/tinacms/tina-starter-grande
  description: Feature-rich Gatsby starter with full TinaCMS integration
  tags:
    - Blog
    - Markdown
    - SEO
    - Netlify
    - Pagination
    - CMS:Other
    - Styling:CSS-in-JS
  features:
    - Fully integrated with TinaCMS for easy editing
    - Blocks based page & form builder
    - Styled Components
    - Code syntax highlighting
    - Light/Dark mode
- url: https://amelie-blog.netlify.app/
  repo: https://github.com/tobyau/gatsby-starter-amelie
  description: A minimal and mobile-friendly blog template
  tags:
    - Blog
    - SEO
    - Markdown
  features:
    - Responsive design
    - Customizable content through markdown files
    - SEO component with React Helmet
- url: https://chronoblog.now.sh
  repo: https://github.com/Ganevru/gatsby-starter-chronoblog
  description: Chronoblog is a Gatsby js theme specifically designed to create a personal website. The main idea of ​​Chronoblog is to allow you not only to write a personal blog but also to keep a record of everything important that you have done.
  tags:
    - Blog
    - Portfolio
    - MDX
    - Markdown
    - SEO
    - Styling:CSS-in-JS
    - Linting
  features:
    - Starter for Chronoblog Gatsby Theme
- url: https://gatsby-eth-dapp-starter.netlify.app
  repo: https://github.com/robsecord/gatsby-eth-dapp-starter
  description: Gatsby Starter for Ethereum Dapps using Web3 with Multiple Account Management Integrations
  tags:
    - Client-side App
    - Netlify
    - Authentication
  features:
    - Ethereum Web3 Authentication - Multiple Integrations
    - ConsenSys Rimble UI Integration
    - Styled Components
    - Coinbase, Fortmatic, Metamask, WalletConnect, and more
    - dFuse Blockchain Streaming and Notifications
- url: https://gatsby-starter-theme-antv.antv.vision
  repo: https://github.com/antvis/gatsby-starter-theme-antv
  description: ⚛️ Polished Gatsby theme for documentation site
  tags:
    - Documentation
    - Markdown
    - Language:TypeScript
    - Styling:Ant Design
    - i18n
  features:
    - ⚛ Prerendered static site
    - 🌎 Internationalization support by i18next
    - 📝 Markdown-based documentation and menus
    - 🎬 Examples with live playground
    - 🏗 Unified Theme and Layout
    - 🆙 Easy customized header nav
    - 🧩 Built-in home page components
- url: https://gatsby-starter-cafe.netlify.app
  repo: https://github.com/crolla97/gatsby-starter-cafe
  description: Gatsby starter for creating a single page cafe website using Contentful and Leaflet
  tags:
    - CMS:Contentful
    - Styling:SCSS
    - Landing Page
    - Onepage
  features:
    - Leaflet interactive map
    - Instagram Feed
    - Contentful for menu item storage
    - Responsive design
- url: https://gatsby-firebase-simple-auth.netlify.app/
  repo: https://github.com/marcomelilli/gatsby-firebase-simple-auth
  description: A simple Firebase Authentication Starter with protected routes
  tags:
    - Firebase
    - Authentication
    - Styling:Tailwind
  features:
    - Authentication with Firebase
    - Protected Routes with Authorization
- url: https://demo.gatsbystorefront.com/
  repo: https://github.com/GatsbyStorefront/gatsby-starter-storefront-shopify
  description: Lightning fast PWA storefront for Shopify
  tags:
    - CMS:Headless
    - Shopify
    - SEO
    - PWA
    - E-commerce
    - Styling:CSS-in-JS
  features:
    - Gatsby Storefront
    - gatsby-theme-storefront-shopify
    - Shopify Integration
    - Shopping Cart
    - PWA
    - Optimized images with gatsby-image.
    - SEO
    - A11y
- url: https://keturah.netlify.app/
  repo: https://github.com/giocare/gatsby-starter-keturah
  description: A portfolio starter for developers
  tags:
    - Portfolio
    - SEO
    - Markdown
  features:
    - Target Audience Developers
    - Designed To Resemble A Terminal And Text Editor
    - Responsive Design
    - FontAwesome Icon Library
    - Easily Customize Content Using Markdown Files
    - SEO Friendly Component
    - Social Media Icons Provided
- url: https://gatsby-lander.surge.sh/
  repo: https://github.com/codebushi/gatsby-starter-lander
  description: Single page starter built with Tailwind CSS
  tags:
    - Onepage
    - Linting
    - Styling:Tailwind
  features:
    - Simple One Page Site
    - Landing Page Design
    - Fully Responsive
    - Styling with Tailwind
- url: https://gatsby-starter-papan01.netlify.app/
  repo: https://github.com/papan01/gatsby-starter-papan01
  description: A Gatsby starter for creating a markdown blog.
  tags:
    - Linting
    - Blog
    - Styling:SCSS
    - Markdown
    - Pagination
    - PWA
    - SEO
  features:
    - SSR React Code Splitting(loadable-components)
    - Theme Toggle(light/dark)
    - Pagination
    - SEO(Sitemap, Schema.org, OpenGraph tags, Twitter tag)
    - Web application manifest and offline support
    - Google Analytics
    - Disqus
    - RSS
    - ESLint(Airbnb) for linting
    - Prettier code formatting
    - gh-pages for deploying to GitHub Pages
- url: https://gatsby-starter-boilerplatev-kontent-demo.netlify.app/
  repo: https://github.com/viperfx07/gatsby-starter-boilerplatev-kontent
  description: A Gatsby starter using BoilerplateV for Kentico Kontent.
  tags:
    - Blog
    - CMS:Headless
    - CMS:Kontent
    - Styling:Bootstrap
    - Styling:CSS-in-JS
    - Linting
  features:
    - Sass (SCSS Flavored) CSS
    - ITCSS Structure of CSS (with glob added for css)
    - Bootstrap CSS Framework
    - React Helmet <head> Management
    - ESLint(Airbnb) for JS linting
    - Prettier for JS formatting
- url: https://www.cryptocatalyst.net/
  repo: https://github.com/n8tb1t/gatsby-starter-cryptocurrency
  description: A full-fledged cryptocurrency Gatsby starter portal with landing page, blog, roadmap, devs team, and docs.
  tags:
    - Linting
    - Blog
    - Styling:SCSS
    - Markdown
    - Pagination
    - PWA
    - SEO
  features:
    - Beautiful Mobile-first design.
    - modular SCSS styles.
    - Configurable color scheme.
    - Advanced config options.
    - Advanced landing page.
    - Blog Component.
    - Live comments.
    - Roadmap component.
    - Developers page component.
    - Algolia advanced search index, with content chunks.
    - Docs component.
    - No outdated codebase, use only react hooks.
    - Easy to modify react components.
    - SEO (Sitemap, OpenGraph tags, Twitter tags)
    - Google Analytics Support
    - Offline Support & WebApp Manifest
    - Easy to modify assets.
- url: https://chronoblog-profile.now.sh
  repo: https://github.com/Ganevru/gatsby-starter-chronoblog-profile
  description: This starter will help you launch a personal website with a simple text feed on the main page. This starter looks simple and neat, but at the same time, it has great potential for organizing your content using tags, dates, and search. The homepage is organized in compact feeds. The display of content in these feeds is based on the tags of this content (for example, only content with a podcast tag gets into the feed with podcasts).
  tags:
    - Blog
    - Portfolio
    - MDX
    - Markdown
    - SEO
    - Styling:CSS-in-JS
    - Linting
  features:
    - Specially designed to create a personal website (in a simple and strict "text" style)
    - Universal text feed divided into categories
    - Search and Tags for organizing content
    - A simple change of primary and secondary colors of the site, fonts, radius of curvature of elements, etc (thanks to Theme UI theming)
    - Clean and Universal UI
    - Mobile friendly, all elements and custom images are adapted to any screen
    - Light/Dark mode
    - Easy customization of icons and links to your social networks
    - MDX for the main menu of the site, footer and other elements of the site
    - MDX for pages and content
    - Code syntax highlighting
    - SEO (OpenGraph and Twitter) out of the box with default settings that make sense (thanks to React Helmet)
- url: https://chronoblog-hacker.now.sh
  repo: https://github.com/Ganevru/gatsby-starter-chronoblog-hacker
  description: A dark (but with ability to switch to light) starter that uses the Source Code Pro font (optional) and minimalistic UI
  tags:
    - Blog
    - Portfolio
    - MDX
    - Markdown
    - SEO
    - Styling:CSS-in-JS
    - Linting
  features:
    - Specially designed to create a personal website
    - Search and Tags for organizing content
    - A simple change of primary and secondary colors of the site, fonts, radius of curvature of elements, etc (thanks to Theme UI theming)
    - Clean and Minimalistic UI
    - Mobile friendly, all elements and custom images are adapted to any screen
    - Light/Dark mode
    - Easy customization of icons and links to your social networks
    - MDX for the main menu of the site, footer and other elements of the site
    - MDX for pages and content
    - Code syntax highlighting
    - SEO (OpenGraph and Twitter) out of the box with default settings that make sense (thanks to React Helmet)
- url: https://gatsby-starter-tailwind2-emotion-styled-components.netlify.app/
  repo: https://github.com/chrish-d/gatsby-starter-tailwind2-emotion-styled-components
  description: A (reasonably) unopinionated Gatsby starter, including; Tailwind 2 and Emotion. Use Tailwind utilities with Emotion powered CSS-in-JS to produce component scoped CSS (no need for utilities like Purge CSS, etc).
  tags:
    - Styling:CSS-in-JS
    - Styling:Tailwind
  features:
    - Utility-first CSS using Tailwind 2.
    - CSS scoped within components (no "bleeding").
    - Only compiles the CSS you use (no need to use PurgeCSS/similar).
    - Automatically gives you Critical CSS with inline stlyes.
    - Hybrid of PostCSS and CSS-in-JS to give you Tailwind base styles.
- url: https://5e0a570d6afb0ef0fb162f0f--wizardly-bassi-e4658f.netlify.app/
  repo: https://github.com/adamistheanswer/gatsby-starter-baysik-blog
  description: A basic and themeable starter for creating blogs in Gatsby.
  tags:
    - Blog
    - Portfolio
    - MDX
    - Markdown
    - SEO
    - Styling:CSS-in-JS
    - Linting
  features:
    - Specially designed to create a personal website
    - Clean and Minimalistic UI
    - Facebook Comments
    - Mobile friendly, all elements and custom images are adapted to any screen
    - Light/Dark mode
    - Prettier code formatting
    - RSS
    - Links to your social networks
    - MDX for pages and content
    - Code syntax highlighting
    - SEO (OpenGraph and Twitter) out of the box with default settings that make sense (thanks to React Helmet)
- url: https://gatsby-starter-robin.netlify.app/
  repo: https://github.com/robinmetral/gatsby-starter-robin
  description: Gatsby Default Starter with state-of-the-art tooling
  tags:
    - MDX
    - Styling:CSS-in-JS
    - Linting
    - Testing
    - Storybook
  features:
    - 📚 Write in MDX
    - 👩‍🎤 Style with Emotion
    - 💅 Linting with ESLint and Prettier
    - 📝 Unit and integration testing with Jest and react-testing-library
    - 💯 E2E browser testing with Cypress
    - 📓 Visual testing with Storybook
    - ✔️ CI with GitHub Actions
    - ⚡ CD with Netlify
- url: https://help.dferber.de
  repo: https://github.com/dferber90/gatsby-starter-help-center
  description: A themeable starter for a help center
  tags:
    - Documentation
    - Markdown
    - MDX
    - Search
  features:
    - Manage content in Markdown and YAML files
    - Multiple authors possible
    - Apply your own theme
    - Usable in any language
    - SEO friendly
    - Easy to add Analytics
- url: https://evaluates2.github.io/Gatsby-Starter-TypeScript-Redux-TDD-BDD
  repo: https://github.com/Evaluates2/Gatsby-Starter-TypeScript-Redux-TDD-BDD
  description: An awesome Gatsby starter template that takes care of the tooling setup, allowing you and your team to dive right into building ultra-fast React applications quickly and deploy them with confidence! 📦
  tags:
    - Redux
    - Language:TypeScript
    - Linting
    - Testing
    - Styling:None
  features:
    - 📚 Written in TypeScript.
    - 💡 Redux preconfigured (with local-storage integration.
    - 💅 Linting with TSLint and Prettier.
    - 📝 Unit testing with Jest and react-test-renderer.
    - 💯 Behavior-driven E2E browser testing with Cypress + Cucumber.js plugin.
    - 📓 Steps for deploying to Gh-pages
    - ✔️ CI with TravisCI
    - ⚡ Steps for deploying to GitHub Pages, AWS S3, or Netlify.
- url: https://gatsby-resume-starter.netlify.app/
  repo: https://github.com/barancezayirli/gatsby-starter-resume-cms
  description: Resume starter styled using Tailwind with Netlify CMS as headless CMS.
  tags:
    - CMS:Headless
    - SEO
    - PWA
    - Portfolio
  features:
    - One-page resume/CV
    - PWA
    - Multiple Netlify CMS widgets
    - Netlify CMS as Headless CMS
    - Tailwind for styling with theming
    - Optimized build process (purge css)
    - Basic SEO, site metadata
    - Prettier
    - Social media links
- url: https://gatsby-starter-default-nostyles.netlify.app/
  repo: https://github.com/JuanJavier1979/gatsby-starter-default-nostyles
  description: The default Gatsby starter with no styles.
  tags:
    - Styling:None
  features:
    - Based on gatsby-starter-default
    - No styles
- url: https://greater-gatsby.now.sh
  repo: https://github.com/rbutera/greater-gatsby
  description: Barebones and lightweight starter with TypeScript, PostCSS, Tailwind CSS, and Storybook.
  tags:
    - PWA
    - Language:TypeScript
    - Styling:Tailwind
  features:
    - Lightweight & Barebones
    - includes Storybook
    - Full TypeScript support
    - Uses styled-components Global Styles API for consistency in styling across application and Storybook
- url: https://gatsby-simplefolio.netlify.app/
  repo: https://github.com/cobidev/gatsby-simplefolio
  description: A clean, beautiful and responsive portfolio template for Developers ⚡️
  tags:
    - Portfolio
    - PWA
    - SEO
    - Onepage
  features:
    - Modern UI Design
    - Reveal Animations
    - Fully Responsive
    - Easy site customization
    - Configurable color scheme
    - OnePage portfolio site
    - Fast image optimization
- url: https://gatsby-starter-hpp.netlify.app/
  repo: https://github.com/hppRC/gatsby-starter-hpp
  description: All in one Gatsby skeleton based TypeScript, emotion, and unstated-next.
  tags:
    - MDX
    - SEO
    - PWA
    - Linting
    - Styling:CSS-in-JS
    - Language:TypeScript
  features:
    - PWA
    - TypeScript
    - Absolute import
    - Useful ready made custom hooks
    - Ready made form component for Netlify form
    - Global CSS component and Reset CSS component
    - Advanced SEO components(ex. default twitter ogp image, sitemaps, robot.txt)
    - Prettier, ESLint
    - unstated-next(useful easy state library)
- url: https://gatsby-typescript-emotion-storybook.netlify.app/
  repo: https://github.com/duncanleung/gatsby-typescript-emotion-storybook
  description: Config for TypeScript + Emotion + Storybook + React Intl + SVGR + Jest.
  tags:
    - Language:TypeScript
    - Styling:CSS-in-JS
    - Storybook
    - i18n
    - Linting
    - Testing
  features:
    - 💻 TypeScript
    - 📓 Visual testing with Storybook
    - 👩‍🎤 CSS-in-JS styling with Emotion
    - 💅 Linting with ESLint and Prettier
    - 🌎 React Intl internationalization support
    - 🖼️ SVG support with SVGR
    - 📝 Unit and integration testing with Jest and react-testing-library
    - ⚡ CD with Netlify
- url: https://felco-gsap.netlify.app
  repo: https://github.com/AshfaqKabir/Felco-Gsap-Gatsby-Starter
  description: Minimal Multipurpose Gsap Gatsby Landing Page. Helps Getting Started With Gsap and Netlify Forms.
  tags:
    - Portfolio
    - Styling:CSS-in-JS
  features:
    - Minimal 3 Page Responsive Layout
    - Multipurpose Gatsby Theme
    - Working Netlify Form
    - Gsap For Modern Animtaions
    - Styled Components for responsive component based styling with theming
    - Basic SEO, site metadata
    - Prettier
- url: https://gatsby-starter-fusion-blog.netlify.app/
  repo: https://github.com/robertistok/gatsby-starter-fusion-blog
  description: Easy to configure blog starter with a modern, minimal theme
  tags:
    - Language:TypeScript
    - Styling:CSS-in-JS
    - Netlify
    - Markdown
    - Blog
    - SEO
  features:
    - Featured/Latest posts
    - Sticky header
    - Easy to customize -> edit config.ts with your info
    - Meta tags for improved SEO with React Helmet
    - Transform links to bitly links automatically
    - Codesyntax
    - Code syntax highlighting
- url: https://gatsby-bootstrap-italia-starter.dej611.now.sh/
  repo: https://github.com/italia/design-italia-gatsby-starterkit
  description: Gatsby starter project using the Bootstrap Italia design kit from Italian Digital Team
  tags:
    - Styling:Bootstrap
    - SEO
    - Linting
  features:
    - Bootstrap Italia - design-react-kit
    - Prettier
    - Sticky header
    - Complete header
    - Homepage and service templates pages ready to use
    - Meta tags for improved SEO with React Helmet
- url: https://gatsby-starter-webcomic.netlify.app
  repo: https://github.com/JLDevOps/gatsby-starter-webcomic
  description: Gatsby blog starter that focuses on webcomics and art with a minimalistic UI.
  tags:
    - Markdown
    - MDX
    - Netlify
    - Pagination
    - Search
    - Styling:Bootstrap
    - RSS
    - SEO
  features:
    - Designed to focus on blog posts with images.
    - Search capability on blog posts
    - Displays the latest posts
    - Displays all the tags from the site
    - Pagination between blog posts
    - Has a "archive" page that categorizes and displays all the blog posts by date
    - Mobile friendly
- url: https://gatsby-starter-material-emotion.netlify.app
  repo: https://github.com/liketurbo/gatsby-starter-material-emotion
  description: Gatsby starter of Material-UI with Emotion 👩‍🎤
  tags:
    - Language:TypeScript
    - SEO
    - Styling:Material
    - Styling:CSS-in-JS
  features:
    - Based on Gatsby Default Starter
    - Material-UI
    - Emotion
    - Roboto Typeface
    - SEO
    - TypeScript
- url: https://flex.arshad.io
  repo: https://github.com/arshad/gatsby-starter-flex
  description: A Gatsby starter for the Flex theme.
  tags:
    - SEO
    - MDX
    - Styling:CSS-in-JS
  features:
    - MDX Blocks for your Gatsby site.
    - Customizable, extendable and accessible.
    - Theme UI
    - SEO and Open graphs support
    - Color modes
    - Code Highlighting
- url: https://london-night-day.netlify.app/
  repo: https://github.com/jooplaan/gatsby-london-night-and-day
  description: A custom, image-centric dark and light mode aware theme for Gatsby. Advanced from the Gatsby starter London After Midnight.
  tags:
    - Blog
    - Portfolio
    - Gallery
    - SEO
    - Markdown
    - Styling:SCSS
    - HTML5UP
    - CMS:Netlify
  features:
    - Support tags
    - Easily change the theme color
    - Post thumbnails in the homepage
    - Made for image-centric portfolios
    - Using the London After Midnight is now “Dark mode” (the default), and the original London as “Light mode”.
    - Removed Google Fonts, using system fonts in stead (for speed and privacy :)
    - Use SASS
- url: https://the-gatsby-bootcamp-blog.netlify.app
  repo: https://github.com/SafdarJamal/gatsby-bootcamp-blog
  description: A minimal blogging site built with Gatsby using Contentful and hosted on Netlify.
  tags:
    - Blog
    - CMS:Contentful
    - Netlify
    - Styling:SCSS
    - SEO
    - Portfolio
  features:
    - Basic setup for a full-featured blog
    - Includes React Helmet to allow editing site meta tags
    - Uses SCSS for styling
    - Minimal responsive design
    - Styled components
    - SEO Friendly Meta
- url: https://gatsby-starter-catalyst-hydrogen.netlify.app/
  repo: https://github.com/ehowey/gatsby-starter-catalyst-hydrogen
  description: A full-featured starter for a freelance writer or journalist to display a portfolio of their work. SANITY.io is used as the CMS. Based on Gatsby Theme Catalyst. Uses MDX and Theme UI.
  tags:
    - Styling:Theme-UI
    - CMS:sanity.io
    - SEO
    - PWA
    - Portfolio
  features:
    - Based on Gatsby Theme Catalyst series of themes
    - MDX
    - Theme UI integration for easy to change design tokens
    - SEO optimized to include social media images and Twitter handles
    - Tight integration with SANITY.io including a predefined content studio.
    - A full tutorial is available in the docs.
- url: https://rocketdocs.netlify.app/
  repo: https://github.com/Rocketseat/gatsby-starter-rocket-docs
  description: Out of the box Gatsby Starter for creating documentation websites easily and quickly.
  tags:
    - SEO
    - MDX
    - Documentation
    - Linting
    - Markdown
    - PWA
    - Styling:CSS-in-JS
  features:
    - MDX for docs;
    - Responsive and mobile friendly;
    - Code highlighting with prism-react-renderer and react-live support;
    - SEO (Sitemap, schema.org data, Open Graph and Twitter tags).
    - Google Analytics integration;
    - Custom docs schema;
    - Offline Support & WebApp Manifest;
    - Yaml-based sidebar navigation;
- url: https://gatsby-starter-typescript-default.netlify.app/
  repo: https://github.com/lianghx-319/gatsby-starter-typescript-default
  description: Only TypeScript Gatsby starter base on Default starter
  tags:
    - Language:TypeScript
  features:
    - All features same as gatsby-starter-default
    - Only support TypeScript using gatsby-typescript-plugin
- url: https://gatsby-starter-catalyst.netlify.app/
  repo: https://github.com/ehowey/gatsby-starter-catalyst
  description: A boilerplate starter to accelerate your Gatsby development process. Based on Gatsby Theme Catalyst. Uses MDX for content and Theme UI for styling. Includes a core theme, a header theme, and a footer theme.
  tags:
    - MDX
    - Styling:Theme-UI
    - SEO
    - PWA
  features:
    - Based on Gatsby Theme Catalyst series of themes and starters.
    - Theme options are used to enable some simple layout changes.
    - Latent component shadowing allows for easy shadowing and swapping of layout components such as the header and footer.
    - Theme UI is deeply integrated with design tokens and variants throughout.
    - Uses a Tailwind preset to enable you to focus on design elements.
    - Color mode switching available by default.
    - SEO optimized to include social media images and Twitter handles.
    - React Scroll for one page, anchor based navigation is available.
    - Code highlighting via Prism.
- url: https://gatsby-starter-default-dark-mode.netlify.app/
  repo: https://github.com/alexandreramosdev/gatsby-starter-default-dark-mode
  description: A simple starter to get developing quickly with Gatsby, dark mode, and styled-components.
  tags:
    - Styling:CSS-in-JS
    - Onepage
    - Linting
  features:
    - Dark mode
    - Styled Components
    - Comes with React Helmet for adding site meta tags
    - Includes plugins for offline support out of the box
- url: https://eager-memento.netlify.app/
  repo: https://github.com/Mr404Found/gatsby-memento-blogpost
  description: A responsive gatsby portfolio starter to show off or to flex your skills in a single page
  tags:
    - Netlify
    - Markdown
    - Blog
    - Styling:Bootstrap
  features:
    - React Bootstrap
    - Responsive webpage
    - TypeWriter Effect
- url: https://gatsby-starter-wilde-creations.netlify.app/
  repo: https://github.com/georgewilde/gatsby-starter-wilde-creations
  description: Barebones starter with a minimal number of components to kick off a TypeScript and Styled Components project.
  tags:
    - Styling:CSS-in-JS
    - PWA
    - Testing
    - Linting
    - Language:TypeScript
  features:
    - ✔️ Gatsby
    - ✔️ TypeScript
    - ✔️ Styled Components
    - ✔️ Helmet
    - ✔️ Storybook
    - ✔️ Jest
    - ✔️ ESLint
    - ✔️ Husky
    - ✔️ Prettier
    - ✔️ React Testing Library
    - ✔️ Stylelint
    - ✔️ Offline support
    - ✔️ PWA ready
    - ✔️ SEO
    - ✔️ Responsive design
    - ✔️ Netlify Deployment Friendly
    - ✔️ Highly optimized (Lighthouse score 4 x 100)
- url: https://gatsby-starter-typescript-deploy.netlify.app/
  repo: https://github.com/jongwooo/gatsby-starter-typescript
  description: TypeScript version of the default Gatsby starter🔮
  tags:
    - Language:TypeScript
    - Linting
    - Netlify
    - Testing
  features:
    - TypeScript
    - ESLint for JS linting
    - Prettier code formatting
    - Jest for testing
    - Deploy to Netlify through GitHub Actions
- url: https://answer.netlify.app/
  repo: https://github.com/passwd10/gatsby-starter-answer
  description: A simple Gatsby blog to show your Future Action on top of the page
  tags:
    - Blog
    - Markdown
    - Netlify
    - Disqus
  features:
    - Emoji
    - Social Icon(fontawesome)
    - Google Analytics
    - Disqus
    - Resume
    - Place plan on the top
- url: https://gatsby-portfolio-starter.netlify.app/
  repo: https://github.com/Judionit/gatsby-portfolio-starter
  description: A simple Gatsby portfolio starter
  tags:
    - Netlify
    - Styling:CSS-in-JS
    - Onepage
    - Portfolio
  features:
    - Styled components
    - Responsive webpage
    - Portfolio
- url: https://wp-graphql-gatsby-starter.netlify.app/
  repo: https://github.com/n8finch/wp-graphql-gatsby-starter
  description: A super simple, bare-bone starter based on the Gatsby Starter for the front end and the WP GraphQL plugin on your WordPress install. This is a basic "headless CMS" setup. This starter will pull posts, pages, categories, tags, and a menu from your WordPress site. You should use either the TwentyNineteen or TwentyTwenty WordPress themes on your WordPress install. See the starter repo for more detailed instructions on getting set up. The example here uses the WordPress Theme Unit Test Data for post and page dummy content. Find something wrong? Issues are welcome on the starter repository.
  tags:
    - Blog
    - CMS:Headless
    - CMS:WordPress
    - Netlify
  features:
    - WP GraphQL plugin integration
    - Light/Dark Mode
    - React Helmet for SEO
    - Integrated navigation
    - Verbose (i.e., not D.R.Y.) GraphQL queries to get data from
    - Includes plugins for offline support out of the box
- url: https://gatsby-starter-docz-netlifycms.netlify.app/
  repo: https://github.com/colbyfayock/gatsby-starter-docz-netlifycms
  description: Quickly deploy Docz documentation powered by Netlify CMS!
  tags:
    - CMS:Netlify
    - Documentation
    - Netlify
  features:
    - Docz documentation powered by Gatsby
    - Netlify CMS to manage content
- url: https://keanu-pattern.netlify.app/
  repo: https://github.com/Mr404Found/gatsby-keanu-blog
  description: A responsive and super simple gatsby portfolio starter and extendable for blog also used yaml parsing
  tags:
    - Netlify
    - SEO
    - Blog
    - Landing Page
    - Styling:Other
  features:
    - Attractive Design
    - Responsive webpage
    - Responsive Card Design
    - Gatsby
    - yaml parsing
    - Automatic page Generation by adding content
- url: https://gatsby-contentful-portfolio-blog.netlify.app/
  repo: https://github.com/escapemanuele/gatsby-contentful-blog-portfolio
  description: Simple gatsby starter for integration with Contentful. The result is a clean and nice website for businesses or freelancers with a blog and a portfolio.
  tags:
    - Blog
    - CMS:Headless
    - CMS:Contentful
    - Portfolio
    - PWA
    - Testing
  features:
    - Styled components
    - Responsive webpage
    - Portfolio
    - Blog
    - Testing
    - PWA
- url: https://example-site-for-square-starter.netlify.app/
  repo: https://github.com/jonniebigodes/example-site-for-square-starter
  description: A barebones starter to help you kickstart your next Gatsby project with Square payments
  tags:
    - Square
    - Netlify
    - SEO
    - E-commerce
  features:
    - Serverless
    - Gatsby
    - Square
- url: https://gatsby-animate.netlify.app/
  repo: https://github.com/Mr404Found/gatsby-animate-starter
  description: A responsive and super simple gatsby starter with awesome animations to components and to build your online solutions website. stay tuned more features coming soon
  tags:
    - Netlify
    - SEO
    - Blog
    - Landing Page
    - Styling:Other
  features:
    - Attractive Design
    - Responsive webpage
    - Services
    - Animations
    - yaml parsing
    - Component Animations
    - ReactReveal Library
- url: https://gatsby-starter-instagram-baseweb.netlify.app/
  repo: https://github.com/timrodz/gatsby-starter-instagram-baseweb
  description: 🎢 A portfolio based on your latest Instagram posts, implemented with the Base Web Design System by Uber. It features out-of-the-box responsive layouts, easy-to-implement components, and CSS-in-JS styling.
  tags:
    - Landing Page
    - Portfolio
    - Gallery
    - SEO
    - Netlify
    - Styling:CSS-in-JS
    - Styling:Other
  features:
    - Display your Instagram posts (Up to the last 12 with no API key).
    - Plug & Play configuration. All you need is an Instagram username!
    - Lightweight & Minimalist page structure. Let your work show itself.
    - Responsive design.
    - Simple React functional components (FC).
    - Google Analytics ready.
    - Continuous deployment via Netlify or Vercel.
- url: https://gatsby-starter-mountain.netlify.app/
  repo: https://github.com/artezan/gatsby-starter-mountain
  description: Blog theme that combines the new powerful MDX with the old WordPress. Built with WP/MDX and Theme UI
  tags:
    - Styling:CSS-in-JS
    - PWA
    - MDX
    - CMS:WordPress
    - Landing Page
    - Blog
  features:
    - gatsby-theme-wordpress-mdx
    - Theme UI
    - react-animate-on-scroll
    - Responsive Design
    - SEO friendly
    - Optimized images with gatsby-image
    - Git pre-commit and pre-push hooks using Husky
    - Highly optimized with excellent lighthouse audit score
    - Light/Dark mode
    - CSS Animations
    - Mountain style
- url: https://gatsby-starter-redux-storybook.netlify.app/
  repo: https://github.com/fabianunger/gatsby-starter-redux-storybook
  description: Gatsby Starter that has Redux (persist) and Storybook implemented.
  tags:
    - Redux
    - Storybook
    - PWA
    - Styling:CSS-in-JS
    - SEO
  features:
    - Redux + Redux Persist implemented also for Storybook
    - PWA
    - ESLint
    - SEO ready
- url: https://dospolov.com
  repo: https://github.com/dospolov/gatsby-starter-blog-and-cv
  description: Gatsby starter for Blog and CV.
  tags:
    - Blog
    - CMS:Netlify
    - Pagination
    - Portfolio
    - Disqus
    - RSS
    - Styling:Ant Design
    - Styling:Tailwind
  features:
    - Archive organized by tags and categories
    - Pagination support
    - Offline support
    - Google Analytics support
    - Disqus Comments support
- url: https://gatsby-starter-typescript-themes.netlify.app/
  repo: https://github.com/room-js/gatsby-starter-typescript-themes
  description: Gatsby TypeScript starter with light/dark themes based on CSS variables
  tags:
    - Language:TypeScript
    - Styling:SCSS
  features:
    - Light and Dark themes based on CSS variables (persisted state)
    - Font Awesome
    - Normalize.css
- url: https://gatsby-notion-demo.netlify.app/
  repo: https://github.com/conradlin/gatsby-starter-strata-notion
  description: Gatsby starter utilizing Notion as a CMS based on the strata site template
  tags:
    - Blog
    - PWA
    - SEO
    - Styling:SCSS
  features:
    - Super simple, portfolio + blog + newsletter site
    - Utilizing Notion as a CMS
    - Fully Responsive
    - Styling with SCSS
- url: https://sumanth.netlify.app/
  repo: https://github.com/Mr404Found/gatsby-sidedrawer
  description: A responsive and super simple gatsby site with awesome navbar and stay tuned more features coming soon
  tags:
    - Netlify
    - SEO
    - Blog
    - Landing Page
    - Styling:Other
  features:
    - Attractive Design
    - Responsive webpage
    - Animations
    - Component Animations
    - ReactReveal Library
    - Side Drawer
    - Sidebar
    - Navbar
- url: https://userbase-gatsby-starter.jacobneterer.com
  repo: https://github.com/jneterer/userbase-gatsby-starter
  description: Another TODO app - a Gatsby starter for Userbase, Tailwind CSS, SCSS, and TypeScript.
  tags:
    - Styling:Tailwind
    - Styling:SCSS
    - Language:TypeScript
    - Authentication
    - Netlify
    - SEO
  features:
    - Userbase for authentication and end-to-end encrypted data management
    - All user and data APIs
    - Tailwind CSS and SCSS for styling
    - TypeScript for easier debugging and development, strict types, etc
    - Netlify for hosting
- url: https://gatsby-simple-blog-with-asciidoctor-demo.netlify.app
  repo: https://github.com/hitsuji-no-shippo/gatsby-simple-blog-with-asciidoctor
  description: A Gatsby blog with Asciidoctor. Forked from thundermiracle/gatsby-simple-blog.
  tags:
    - Blog
    - i18n
    - Netlify
    - Disqus
    - RSS
    - SEO
    - Linting
    - Testing
  features:
    - Asciidoc support
    - Easily Configurable
    - Tags
    - Edit on GitHub
    - i18n
    - SEO
    - Light and Dark themes
    - Google Analytics
    - RSS
    - Disqus
    - Breadcrumbs
    - ESLint
- url: https://barcadia.netlify.app/
  repo: https://github.com/bagseye/barcadia
  description: A super-fast site using Gatsby
  tags:
    - Blog
    - CMS:Headless
    - CMS:Contentful
    - Portfolio
  features:
    - Styled components
    - Responsive webpage
    - Portfolio
    - Blog
- url: https://gatsby-starter-clean-resume.netlify.app/
  repo: https://github.com/masoudkarimif/gatsby-starter-clean-resume
  description: A Gatsby Starter Template for Putting Your Resume Online Super Quick!
  tags:
    - Netlify
    - Pagination
    - Styling:Other
    - SEO
  features:
    - Easy setup
    - Completely customizable using only gatsby-config.js file
    - Uses Milligram for styling
    - Fully responsive
    - Clean minimalist design
    - Page transition
    - Five different themes (great-gatsby, master-yoda, wonder-woman, darth-vader, luke-lightsaber)
    - Includes React Helmet for title and description tags
    - Includes Google Analytics plugin
- url: https://gatsby-starter-i18n-bulma.netlify.app
  repo: https://github.com/kalwalt/gatsby-starter-i18n-bulma
  description: A gatsby starter with Bulma and optimized slug for better SEO.
  tags:
    - i18n
    - Netlify
    - CMS:Netlify
    - Styling:Bulma
    - Styling:SCSS
    - Gallery
    - SEO
    - Markdown
    - PWA
    - Blog
  features:
    - Multilanguage support with i18n
    - Slug switcher (multilanguage)
    - Uses Bulma for styling
    - Netlify CMS
    - React Images with Modal
    - FontAwesome icons
    - Animate.css with WOW
    - Robots.txt
    - Sitemap
    - PWA
- url: https://ghost-attila-preview.draftbox.co/
  repo: https://github.com/draftbox-co/gatsby-attila-theme-starter
  description: A Gatsby starter for creating blogs from headless Ghost CMS.
  tags:
    - Blog
    - CMS:Headless
    - SEO
    - Styling:SCSS
    - Pagination
  features:
    - Attila standard Ghost theme
    - Data sourcing from headless Ghost
    - Responsive design
    - SEO optimized
    - OpenGraph structured data
    - Twitter Cards meta
    - Sitemap Generation
    - XML Sitemaps
    - Progressive Web App
    - Offline Support
    - RSS Feed
    - Composable and extensible
- url: https://gatsby-contentful-portfolio.netlify.app/
  repo: https://github.com/wkocjan/gatsby-contentful-portfolio
  description: Gatsby portfolio theme integrated with Contentful
  tags:
    - CMS:Contentful
    - CMS:Headless
    - Gallery
    - Portfolio
    - SEO
    - Styling:Tailwind
  features:
    - Clean minimalist design
    - Contentful integration with ready to go placeholder content
    - Responsive design
    - Uses Tailwind CSS for styling
    - Font Awesome icons
    - Robots.txt
    - SEO optimized
    - OpenGraph structured data
    - Integration with Mailchimp
- url: https://gatsby-graphcms-ecommerce-starter.netlify.app
  repo: https://github.com/GraphCMS/gatsby-graphcms-ecommerce-starter
  description: Swag store built with GraphCMS, Stripe, Gatsby, Postmark, and Printful.
  tags:
    - E-commerce
    - i18n
    - Netlify
    - Styling:Tailwind
    - CMS:Other
    - Stripe
  features:
    - Dropshipping by Printful
    - Printful inventory enhanced by GraphCMS
    - Custom GraphQL API for handling checkout and payment
    - Postmark for order notifications
    - Strong Customer Authentication
- url: https://koop-blog.netlify.app/
  repo: https://github.com/bagseye/koop-blog
  description: A simple blog platform using Gatsby and MDX
  tags:
    - Blog
    - Markdown
    - MDX
  features:
    - Responsive design
    - Styled 404 page
    - Lightweight
    - Styled Components
- url: https://gatsby-blog-mdx.now.sh/
  repo: https://github.com/EllisMin/gatsby-blog-mdx
  description: A ready-to-use, customizable personal blog with minimalist design
  tags:
    - Blog
    - MDX
    - Markdown
    - Netlify
    - SEO
    - Styling:Other
    - Documentation
  features:
    - Simple blog with responsive design
    - Light / Dark Mode Switch
    - MDX & Markdown to create post & About page
    - Code syntax highlighting (Light / Dark)
    - Facebook | Disqus | Utterances comments
    - Social Media Links & Share buttons
    - SEO + Sitemap + RSS
    - Googly Analytics Support
    - Easy & Highly Customizable
- url: https://gatsby-airtable-listing.netlify.app/
  repo: https://github.com/wkocjan/gatsby-airtable-listing
  description: Airtable theme for Gatsby
  tags:
    - Airtable
    - SEO
    - Styling:Tailwind
  features:
    - Airtable integration
    - Modals with previous/next navigation
    - Responsive design
    - Uses Tailwind CSS for styling
    - Font Awesome icons
    - Clean minimalist design
    - SEO optimized
    - Robots.txt
    - OpenGraph structured data
- url: https://gatsby-starter-personality.netlify.app/
  repo: https://github.com/matheusquintaes/gatsby-starter-personality
  description: A free responsive Gatsby Starter
  tags:
    - Portfolio
    - Gallery
  features:
    - SEO
    - Page transition
    - Fully responsive
    - Styling:CSS-in-JS
- url: https://seattleservicerelief.com/
  repo: https://github.com/service-relief/gatsby-starter-service-relief
  description: Localized index of resources for your city.
  tags:
    - Airtable
    - Netlify
    - SEO
    - Styling:Tailwind
  features:
    - generates a static website using Gatsby
    - uses Airtable to manage your listings and categories
    - includes an Airtable form to collect local submissions and add them to Airtable for approval
    - can be personalized to a city or region without touching a line of code
    - one-click deployment via Netlify
- url: https://shards-gatsby-starter.netlify.app/
  repo: https://github.com/wcisco17/gatsby-typescript-shards-starter
  description: Portfolio with TypeScript and Shards UI
  tags:
    - Language:TypeScript
    - Portfolio
    - Netlify
    - PWA
    - Styling:Bootstrap
  features:
    - Portfollio Starter that includes Shards Ui component library and TypeScript generator.
    - TypeScript
    - TypeScript Generator
    - Styled-Components
    - Shards UI
    - Bootstrap
- url: https://gatsby-sanity-developer-portfolio-starter.jacobneterer.com/
  repo: https://github.com/jneterer/gatsby-sanity-developer-portfolio-starter
  description: A Gatsby + Sanity CMS starter project for developer portfolios. Also built using Tailwind CSS, SCSS, and TypeScript.
  tags:
    - CMS:sanity.io
    - Portfolio
    - Styling:Tailwind
    - Styling:SCSS
    - Language:TypeScript
    - Netlify
    - SEO
  features:
    - Developer portfolio using Gatsby + Sanity CMS
    - Edit your profile, projects, and tags all in Sanity CMS without any code commits
    - Tailwind CSS and SCSS for styling
    - TypeScript for easier debugging and development, strict types, etc
    - Netlify for hosting
    - SEO Capabilities
- url: https://serene-ramanujan-285722.netlify.app/
  repo: https://github.com/kunalJa/gatsby-starter-math-blog
  description: Responsive math-focused blog with MDX and Latex built-in
  tags:
    - MDX
    - Blog
    - PWA
    - Storybook
    - Styling:Other
    - SEO
  features:
    - Mobile friendly and fully responsive
    - Easy to configure (just change site.config.js)
    - MDX
    - Latex with Katex
    - Storybook with tested components included
    - Uses Tachyons for styling
    - Easy to create new posts
- url: https://gatsby-starter-canada-pandemic.netlify.app/
  repo: https://github.com/masoudkarimif/gatsby-starter-canada-pandemic
  description: A Gatsby starter template for covering pandemics in Canada
  tags:
    - AWS
    - Onepage
    - Styling:Other
  features:
    - Interactive SVG map using D3
    - Responsive design
    - Styled 404 page
    - Google Analytics support
    - Includes React Helmet
    - Clean minimalist design
    - Completely customizable using only gatsby-config.js file
- url: https://builderio.github.io/gatsby-starter-builder/
  repo: https://github.com/BuilderIO/gatsby-starter-builder
  description: Gatsby starter with drag + drop page building with your React components via Builder.io
  tags:
    - CMS:Other
    - CMS:Headless
  features:
    - Builder.io integration with sample pages/header/footer.
    - Drag and drop page editing and creations.
    - Lots of built-in templates, widgets, or bring in your own custom components.
    - Uses @builder.io/gatsby plugin to dynamically create pages published on the editor.
    - SEO
- url: https://gatsby-starter-reason-blog.netlify.app/
  repo: https://github.com/mukul-rathi/gatsby-starter-reason-blog
  description: The Gatsby Starter Blog using ReasonML!
  tags:
    - Blog
    - Styling:CSS-in-JS
    - Language:Other
  features:
    - Basic setup for a full-featured type-safe blog
    - ReasonML support out-of-the-box
    - ReasonReact v3 JSX syntax
    - CSS-in-Reason support
    - StaticQuery GraphQL support in ReasonML
    - Similar to gatsby-starter-blog

- url: https://gct.mozart409.space/
  repo: https://github.com/Mozart409/gatsby-custom-tailwind
  description: A minimal Tailwind CSS starter, with custom fonts, purgecss, automatic linting when committing to master, awesome lighthouse audit, custom Vercel/serve server for production build, visible to all in your network, so you can test it with your phone.
  tags:
    - Linting
    - PWA
    - SEO
    - Styling:Tailwind
    - Styling:PostCSS
  features:
    - Minimal Tailwind Starter
    - Custom Fonts predefined
    - Automatic Linting on Commit using husky and pretty-quick
    - Custom server to test Production Builds on your local network via Vercel/serve
    - Extensive Readme in the repo
- url: https://gatsby-redux-toolkit-typescript.netlify.app/
  repo: https://github.com/saimirkapaj/gatsby-redux-toolkit-typescript-starter
  description: Gatsby Starter using Redux-Toolkit, TypeScript, Styled Components, and Tailwind CSS.
  tags:
    - Redux
    - Language:TypeScript
    - Styling:Tailwind
  features:
    - Redux-Toolkit
    - TypeScript
    - Styled Components
    - Tailwind CSS
    - Removes unused CSS with Purgecss
    - Font Awesome Icons
    - Responsive Design
    - Change between light and dark themes
    - SEO
    - React Helmet
    - Offline Support
- url: https://gatsby-ts-tw-styled-eslint.netlify.app
  repo: https://github.com/Miloshinjo/gatsby-ts-tw-styled-eslint-starter
  description: Gatsby starter with TypeScript, Tailwind CSS, @emotion/styled, and ESLint.
  tags:
    - Linting
    - Styling:CSS-in-JS
    - Styling:Tailwind
    - Language:TypeScript
  features:
    - TypeScript support
    - CSS-in-JS with @emotion/styled (like styled components)
    - Tailwind CSS (1.2) support
    - ESLint with Airbnb settings
- url: https://mik3y.github.io/gatsby-starter-basic-bootstrap/
  repo: https://github.com/mik3y/gatsby-starter-basic-bootstrap
  description: A barebones starter featuring react-bootstrap and deliberately little else
  tags:
    - Styling:Bootstrap
    - Styling:SCSS
  features:
    - Uses react-bootstrap, sass, and little else
    - Skeleton starter, based on gatsby-starter-default
    - Optional easy integration of themes from Bootswatch.com
- url: https://gatsby-starter-songc.netlify.app/
  repo: https://github.com/FFM-TEAM/gatsby-starter-song
  description: A Gatsby starter for blog style with fresh UI.
  tags:
    - Blog
    - Netlify
    - SEO
    - Language:TypeScript
    - Styling:CSS-in-JS
  features:
    - Emoji (emojione)
    - Code syntax highlighting (atom-one-light Style)
    - Mobile friendly and fully responsive
    - Comment feature ( utterances)
    - Post side PostTOC
    - Simple fresh design like Medium
    - Readability
- url: https://gatsby-starter-kontent-lumen.netlify.app/
  repo: https://github.com/Kentico/gatsby-starter-kontent-lumen
  description: A minimal, lightweight, and mobile-first starter for creating blogs uses Gatsby and Kentico Kontent CMS. Inspired by Lumen.
  tags:
    - SEO
    - CMS:Headless
    - CMS:Kontent
    - Netlify
    - Styling:SCSS
    - Blog
  features:
    - Kentico Kontent CaaS platform as the data source.
    - Mobile-First approach in development.
    - Archive organized by tags and categories.
    - Automatic Sitemap generation.
    - Lost Grid.
    - Beautiful typography inspired by matejlatin/Gutenberg.
    - Stylesheet built using Sass and BEM-Style naming.
    - Syntax highlighting in code blocks.
    - Google Analytics support.
- url: https://dindim-production.netlify.app/
  repo: https://github.com/lorenzogm/gatsby-ecommerce-starter
  description: Gatsby starter to create an ecommerce website with Netlify and Stripe. Setup and release your shop in a few minutes.
  tags:
    - Client-side App
    - E-commerce
    - Firebase
    - Netlify
    - SEO
    - Stripe
    - Styling:CSS-in-JS
  features:
    - 100% Free. No subscriptions, just pay a fee to Stripe when you sell a product.
    - Home Page to list all your products.
    - Category Page to list products by category.
    - Product Detail Page. Define several colors and sizes for the same product
    - Cart Page with the summary of your cart before checkout.
    - Checkout Page powered by Stripe.
    - Scripts to create/update/delete your products in Stripe.
    - Analytics with Firebase
- url: https://gatsby-starter-ts.now.sh/
  repo: https://github.com/jpedroschmitz/gatsby-starter-ts
  description: A TypeScript starter for Gatsby. No plugins and styling. Exactly the necessary to start!
  tags:
    - Language:TypeScript
    - Styling:None
    - Linting
  features:
    - TypeScript
    - ESLint and Prettier
    - Husky and lint-staged
    - Commitizen and Commitlint
    - TypeScript absolute paths
- url: https://rolwinreevan.com
  repo: https://github.com/rolwin100/rolwinreevan_gatsby_blog
  description: This starter consists of Ant Design System you can use it for your personal blog. I have given a lot of time in developing this starter because I found that there were not many starters with a very good design. Please give a star to this project if you have like it to encourage me 😄. Thank you.
  tags:
    - Blog
    - Portfolio
    - Markdown
    - SEO
    - PWA
  features:
    - Blog designed using Markdown.
    - Beautifully designed landing page.
    - First project in the starters list to use Ant Design.
    - Supports SSR and is also a PWA.
- url: https://gatsby-antd-starter.netlify.app/
  repo: https://github.com/alienCY/gatsby-antd-starter
  description: Gatsby starter with Ant Design (antd)
  tags:
    - Styling:Ant Design
    - SEO
  features:
    - Ant Design components
    - A really nice header.
- url: https://gatsby-starter-typescript.surge.sh
  repo: https://github.com/kurttomlinson/gatsby-starter-typescript
  description: A TypeScript starter with auto-generated GraphQL types, TS errors in the develop console, and gatsby-node.ts support!
  tags:
    - Language:TypeScript
  features:
    - TypeScript
    - Auto-generated types from GraphQL queries
    - TypeScript errors in the develop console
    - Support for typed GraphQL queries in gatsby-node.ts
    - Based on gatsby-starter-default
- url: https://www.dyuzz.club/
  repo: https://github.com/Dyuzz/Gatsby-Blog-Starter-Dyuzz
  description: A Gatsby starter for creating blogs.
  tags:
    - Blog
    - PWA
    - SEO
    - CMS:Netlify
    - Pagination
  features:
    - Blog designed using Markdown.
    - Beautifully designed landing page.
    - Gatsby v2
    - Google Analytics
    - Web App Manifest
    - Netlify Support
    - Gitalk Comment
    - SiteMap
    - Netlify CMS Support
    - TOC（TableOfContexts）
    - Pagination
    - SEO
    - Phone browser Support
- url: https://dropinblog-gatsby-starter.netlify.app/
  repo: https://github.com/DropInBlog/gatsby-starter
  description: A quick and simple Gatsby solution for the simplest blogging solution
  tags:
    - Blog
    - Netlify
    - Pagination
    - SEO
    - CMS:Headless
    - Styling:SCSS
    - Styling:CSS-in-JS
    - Styling:Tailwind
  features:
    - Pagination
    - Beautifully designed landing page.
    - Includes Chakra-UI and Tailwind CSS
- url: https://gatsby-material-typescript-starter.netlify.app
  repo: https://github.com/Junscuzzy/gatsby-material-typescript-starter
  description: A simple starter using TypeScript, ESLint, Prettier & @Material-ui
  tags:
    - Language:TypeScript
    - Linting
    - Netlify
    - SEO
    - Styling:Material
  features:
    - TypeScript in front-side & node-side
    - Prettier, ESLint and Type-check well configured together
    - Material-ui SSR compatible with build-in light/dark theme
    - Content sourcing free
    - Functional react (Hooks & functions instead Class)
    - Responsive design
    - SEO optimized
    - Styled 404 page
    - Google Analytics support
- url: https://gatsby-starter-takeshape-startup.netlify.app
  repo: https://github.com/colbyfayock/gatsby-starter-takeshape-startup
  description: Integrate TakeShape CMS using a ready to go TakeShape Startup project!
  tags:
    - Blog
    - CMS:Other
    - CMS:Headless
    - Landing Page
    - Styling:SCSS
  features:
    - Integrate TakeShape CMS
    - Preconfigured to work with the TakeShape Startup project
- url: https://gatsby-startbootstrap-agency.netlify.app/
  repo: https://github.com/thundermiracle/gatsby-startbootstrap-agency
  description: Gatsby version of startbootstrap-agency with i18n supported.
  tags:
    - Portfolio
    - PWA
    - SEO
    - Gallery
    - Landing Page
    - Onepage
    - Markdown
    - Netlify
    - Styling:Bootstrap
    - i18n
    - Netlify
    - Linting
  features:
    - Easily Configurable
    - Different types of sections
    - i18n
    - SEO
    - Google Analytics
    - Prettier, ESLint
- url: https://gatsby-typescript-tailwind-twin-styled-component-starter.netlify.app/
  repo: https://github.com/DevHausStudio/Gatsby-Typescript-Tailwind-Twin-Styled-Component-Starter
  description: Barebones and lightweight starter with TypeScript, Styled-Components, Tailwind CSS, Twin Macro.
  tags:
    - Language:TypeScript
    - Styling:Tailwind
    - Styling:CSS-in-JS
    - Netlify
  features:
    - Gatsby v2
    - TypeScript
    - Tailwind CSS
    - Style-Components
    - CSS-in-JS
    - Code Readability
    - Barebones
- url: https://dlford.github.io/gatsby-typescript-starter-minimalist/
  repo: https://github.com/dlford/gatsby-typescript-starter-minimalist
  description: A minimalist Gatsby TypeScript starter, because less is more
  tags:
    - Language:TypeScript
    - Linting
    - Styling:Other
  features:
    - Don't use `React.FC` (See `https://github.com/facebook/create-react-app/pull/8177`)
    - Minimalist
    - Prettier / ESLint pre-configured
    - CSS Reset / CSS Modules
    - Style Builder page for adjusting global styles
- url: https://flotiq-starter-products.herokuapp.com/
  repo: https://github.com/flotiq/gatsby-starter-products
  description: A Gatsby e-commerce starter with products sourced from Flotiq.
  tags:
    - CMS:Headless
    - E-commerce
    - CMS:Other
  features:
    - Snipcart e-commerce starter
    - Flotiq CMS as a product source
    - Deploy to Heroku
- url: https://goodpraxis.coop
  repo: https://github.com/GoodPraxis/gp-gatsby-starter-ts-sass-jest
  description: A solid, basic Gatsby starter used by Good Praxis suitable for many different types of projects
  tags:
    - Language:TypeScript
    - Styling:SCSS
    - SEO
    - Testing
  features:
    - TypeScript support
    - SCSS for styling
    - JEST tests
    - Simple SEO setup
- url: https://gatsby-markdown-personal-website.netlify.app/
  repo: https://github.com/SaimirKapaj/gatsby-markdown-personal-website
  description: Gatsby Markdown Personal Website Starter, using Styled Components, Tailwind CSS, and Framer Motion.
  tags:
    - Blog
    - Portfolio
    - Markdown
    - Styling:Tailwind
  features:
    - Markdown
    - Framer Motion
    - Page Transition
    - Styled Components
    - Tailwind CSS
    - Removes unused CSS with Purgecss
    - Font Awesome Icons
    - Responsive Design
    - SEO
    - React Helmet
    - Offline Support
    - Gatsby Image
- url: https://flotiq-starter-recipes.herokuapp.com
  repo: https://github.com/flotiq/gatsby-starter-recipes
  description: A Gatsby culinary starter with recipes sourced from Flotiq.
  tags:
    - CMS:Headless
    - Gallery
    - Pagination
    - CMS:Other
  features:
    - Recipes starter
    - Culinary recipes
    - Flotiq CMS as a recipe source
- url: https://gatsby-markdown-typescript-personal-website.netlify.app/
  repo: https://github.com/SaimirKapaj/gatsby-markdown-typescript-personal-website
  description: Gatsby Markdown Personal Website Starter, using TypeScript, Styled Components, Tailwind CSS, and Framer Motion.
  tags:
    - Blog
    - Portfolio
    - Markdown
    - Language:TypeScript
    - Styling:Tailwind
  features:
    - Markdown
    - TypeScript
    - Framer Motion
    - Page Transition
    - Styled Components
    - Tailwind CSS
    - Removes unused CSS with Purgecss
    - Font Awesome Icons
    - Responsive Design
    - SEO
    - React Helmet
    - Offline Support
    - Gatsby Image
- url: https://thestartup.netlify.app/
  repo: https://github.com/bagseye/startup
  description: A startup template perfect for brochure sites and small businesses
  tags:
    - Landing Page
    - Onepage
    - Portfolio
    - Styling:CSS-in-JS
  features:
    - Font Awesome Icons
    - Responsive Design
    - Style-Components
- url: https://gatsby-starter-tailwind-css.netlify.app/
  repo: https://github.com/melanienolan/gatsby-starter-tailwind-css
  description: A Gatsby starter with Tailwind CSS. Uses Tailwind CSS v1.4.1 and includes built-in support for PurgeCSS.
  tags:
    - Landing Page
    - Onepage
    - Styling:Tailwind
  features:
    - Simple boilerplate site using Tailwind CSS
    - PurgeCSS support to remove unused styles
    - PostCSS including Autoprefixer
    - React Helmet for better SEO
- url: https://wp-balsa-preview.draftbox.co/
  repo: https://github.com/draftbox-co/gatsby-wordpress-balsa-starter
  description: A Gatsby starter for creating blogs from headless WordPress CMS.
  tags:
    - Blog
    - SEO
    - CMS:WordPress
    - Styling:Other
    - Pagination
  features:
    - Balsa Skin by Draftbox
    - Data sourcing from headless WordPress
    - Responsive design
    - SEO optimized
    - OpenGraph structured data
    - Twitter Cards meta
    - Sitemap Generation
    - XML Sitemaps
    - Progressive Web Ap
- url: https://gatsby-typescript-eslint-prettier-starter.netlify.app/
  repo: https://github.com/Tielem/gatsby-typescript-eslint-prettier-starter
  description: This Gatsby starter is an adaptation of the default Gatsby starter with TypeScript, ESlint and Prettier added and pre-configured, bringing you everything you need to get up and running with Gatsby in a type-safe and style-safe way.
  tags:
    - Language:TypeScript
    - Linting
    - Styling:None
  features:
    - TypeScript compile (gatsby-plugin-ts), not Babel transpile (gatsby-plugin-typescript)
    - Type errors cause gatsby develop and gatsby build to stop
    - Makes use of ESlint with Airbnb's TypeScript config, to ensure code styling both in JavaScript and TypeScript
    - Linting errors cause gatsby develop and gatsby build to stop
    - Good starter template to add additional features (such as Markdown or Headless CMS) in a type safe and style safe way
    - Dependencies are automatically kept up to date with [Renovate](https://renovate.whitesourcesoftware.com/)
- url: https://gatsby-basic-typescript-starter.netlify.app/
  repo: https://github.com/noahub/gatsby-typescript-starter
  description: This starter ships with the main Gatsby configuration files you need to build a basic site using React and TypeScript.
  tags:
    - Language:TypeScript
    - Styling:CSS-in-JS
  features:
    - TypeScript installed and configured
    - Styled Components via Emotion
    - Google Fonts enabled
    - React Helmet for SEO
    - Configured image filesystem, transformer-sharp, plugin-sharp
- url: https://gatsby-landing-page-starter.netlify.app/
  repo: https://github.com/btahir/gatsby-landing-page-starter
  description: Simple Landing Page Starter Built With Gatsby.
  tags:
    - Landing Page
    - SEO
    - PWA
    - Styling:SCSS
  features:
    - Responsive design
    - SEO optimized
    - Conversion optimized
    - Sitemap Generation
    - XML Sitemaps
    - Progressive Web App
    - Offline Support
    - Composable and extensible
- url: https://gatsby-lotus-starter.netlify.app/
  repo: https://github.com/DecliningLotus/gatsby-lotus-starter
  description: A fully featured Gatsby Bootstrap starter.
  tags:
    - Linting
    - Netlify
    - PWA
    - SEO
    - Styling:Bootstrap
    - Styling:PostCSS
    - Styling:SCSS
  features:
    - Bootstrap + React Bootstrap
    - React Icons
    - Typefaces + Font Preloader
    - SVGO Optimizations
    - Optimized SEO
    - SASS Support
    - Sitemap Generation
    - Progressive Web App
    - Offline Support
    - Semantic Release
    - Netlify + CircleCI Support
- url: https://creationspirit.github.io/gatsby-babylonjs-starter/
  repo: https://github.com/creationspirit/gatsby-babylonjs-starter
  description: A Gatsby starter with example Babylonjs scene boilerplate.
  tags:
    - Portfolio
  features:
    - Babylon.js 3D graphics
    - Built on top of Gatsby's default starter
- url: https://gatsby-starter-voyager.netlify.app/
  repo: https://github.com/gregdferrell/gatsby-starter-voyager
  description: A feature-rich starter blog.
  tags:
    - Blog
    - Markdown
    - Pagination
    - RSS
    - SEO
    - Styling:SCSS
    - Styling:Other
  features:
    - Beautiful starter blog with content in markdown
    - Responsive, mobile-first design using tachyons.scss, flexbox, SCSS & CSS modules
    - Fast, with top-notch lighthouse audit scores
    - View posts by tag & author
    - Pagination & next/prev navigation
    - Social sharing links on blog posts (twitter, facebook, pinterest)
    - SEO component with social sharing cards for twitter & facebook
    - Structured data, schema.org
    - Sitemap & RSS feed
    - Support for email subscription to Mailchimp campaign
    - Support for Google analytics
- url: https://expo-gatsby-starter.netlify.app/
  repo: https://github.com/Sidibedev/expo-gatsby-starter
  description: A simple Expo and Gatsby starter.
  tags:
    - PWA
    - SEO
  features:
    - SEO
    - PWA
    - Offline Support
    - Upload Image
    - Expo SDK
    - Image manipulation
    - 404 page
    - Navigation
- url: https://gatsby-starter-banshorian.netlify.app
  repo: https://github.com/webmaeistro/gatsby-starter-banshorian
  description: Starter for the gatsby-theme-banshorian. A creative cool-looking personal or work projects showcase/portfolio/CV. Based on byfolio.
  tags:
    - Styling:Other
    - Portfolio
    - Transitions
    - Linting
    - Testing
    - PWA
  features:
    - Gatsby v2
    - Style-Components Using @emotion
    - Edit Everything From gatsby.config
    - Developer Friendly
    - Isomorphic Skills Tiles
    - Transitions Between Pages and Menu
- url: https://a2zarslaan.github.io/gatsby-starter-sasslan/
  repo: https://github.com/a2zarslaan/gatsby-starter-sasslan
  description: A minimalistic Gatsby starter template featuring SASS and CSS 7-1 architecture.
  tags:
    - Blog
    - Portfolio
    - Markdown
  features:
    - Markdown
    - CSS 7-1 Architecture
    - GraphQL IDE
    - Page Transitions
    - Easy to edit CSS variables
    - Styled Components
    - SVG icons
    - Google fonts
    - Desktop-First Design
    - Responsive Design
    - React Helmet
    - Gatsby Remark Images
    - Code Readability
    - Progressive Web App
- url: https://pedantic-brown-bbf927.netlify.app/
  repo: https://github.com/pkino/gatsby-starter-typescript-sass
  description: A minimum starter with TypeScript, Sass, ESLint and Prettier built-in
  tags:
    - Language:TypeScript
    - Styling:SCSS
    - Linting
  features:
    - TypeScript and Sass support
    - ESLint with basic react rules
- url: https://gatsby-starter-portfolio-minimal.netlify.app/
  repo: https://github.com/konstantinmuenster/gatsby-starter-portfolio-minimal
  description: A modern one-page portfolio with a clean yet expressive design.
  tags:
    - Portfolio
    - Markdown
    - MDX
    - PWA
    - Onepage
    - Styling:CSS-in-JS
  features:
    - Quick and Easy Setup - Add content and deploy
    - Content via Markdown/MDX - No external CMS needed
    - Extendable Layout - Add more sections as you like
    - Responsive Design - With freshening Animations
    - Medium Integration - Feature your latest articles
    - Progressive Web App/PWA - Offline Support
    - Fast and Accessible
    - SEO
- url: https://gatsby-theme-clarisse.netlify.app
  repo: https://github.com/tacogator/gatsby-starter-blog-material-clarisse
  description: A minimalist blog starter with Material-UI
  tags:
    - Blog
    - SEO
    - Portfolio
    - Landing Page
    - Styling:Material
    - Markdown
    - MDX
  features:
    - SEO-ready
    - Clean design with emphasis on Call-to-action
    - Built-in Tag/Category support
    - Write post in markdown or MDX
    - Desktop and mobile responsive layout
    - Customizable branding & navigation
    - Material-UI
- url: https://ph0en1x.ru/
  repo: https://github.com/eduard-kirilov/gatsby-ts-apollo-starter
  description: This starter is a ready-made configuration that includes Gatsby, React, Redux, Apollo, GraphQL, TypeScript, Styled-Components, Material-UI, Jest, Enzyme.
  tags:
    - E-commerce
    - SEO
    - Redux
    - Language:TypeScript
    - Pagination
    - Styling:Material
  features:
    - This starter is configured to interact with GraphQL of your backend through Apollo.
    - Strong typing with TypeScript.
    - Typescript, Apollo, Mongo - backend.
    - Unit tests based on jest and enzyme.
    - In this starter, Styled-components and Material-UI can be used simultaneously.
    - This starter has tuned redux with reselect on board
    - Desktop and mobile responsive layout
- url: https://gatsby-starter-tailwind-opinionated.netlify.app/
  repo: https://github.com/mjsarfatti/gatsby-starter-tailwind-opinionated
  description: Based on the official Gatsby starter, with an opinionated Tailwind setup. Uses Purgecss to remove unused CSS.
  tags:
    - Styling:Tailwind
  features:
    - Based on gatsby-starter-default
    - Tailwind CSS Framework
    - Removes unused CSS with Purgecss
    - Works great with VS Code
    - Create React App ESLint default
    - Run Prettier through ESLint
    - Sensible Tailwind CSS configuration, great for most sites
    - Absolute imports (no more ../../../../some/components.js)
    - Typescript-ready
    - Box shadows by box-shadows.co
    - Spring transition easing
    - Tailwind forms plugin

- url: https://gatsby-starter-jest-enzyme-eslint.netlify.app
  repo: https://github.com/markbello/gatsby-starter-jest-enzyme-eslint
  description: gatsby-starter-default with Jest, Enzyme, and ESLint
  tags:
    - Testing
    - Linting
  features:
    - Jest testing set up
    - Enzyme for shallow rendering and snapshot testing
    - ESLint for linting
    - No frills, minimally opinionated
- url: https://foundation.stackrole.com/
  repo: https://github.com/stackrole/gatsby-starter-foundation
  description: A starter to launch your blazing fast personal website and a blog, Built with Gatsby and Netlify CMS. Made with ❤ by Stackrole
  tags:
    - CMS:Netlify
    - Markdown
    - Netlify
    - Pagination
    - SEO
    - Styling:SCSS
    - Blog
    - Landing Page
  features:
    - A Blog and Personal website with Netlify CMS.
    - Responsive Web Design
    - Customize content of Homepage, About and Contact page.
    - Add / Modify / Delete blog posts.
    - Edit website settings, Add Google Analytics and make it your own all with in the CMS.
    - SEO Optimized
    - OpenGraph structured data
    - Twitter Cards meta
    - Beautiful XML Sitemaps
    - Netlify Contact Form, Works right out of the box after deployment.
    - Invite collaborators into Netlify CMS, without giving access to your GitHub account via Git Gateway
    - Gatsby Incremental Builds with Netlify.
    - For more info, Take a look at readme.md on the Github repo.
- url: https://gatsby-starter-payments.netlify.app
  repo: https://github.com/moonclerk/gatsby-starter-payments
  description: A Gatsby starter for creating SaaS landing pages using MoonClerk to accept payments.
  tags:
    - Landing Page
    - Netlify
    - Onepage
    - SEO
    - Stripe
    - Styling:CSS-in-JS
  features:
    - SEO optimized
    - Landing Page
    - Fully responsive
    - Gatsby images
    - MoonClerk Payment Forms
    - Open source illustrations from Icons8
    - Google Analytics
    - Includes React Helmet to allow editing site meta tags
    - Includes plugins for easy, beautiful typography
    - Styling with styled-components
    - Organized using ABEM
- url: https://schoolfront.netlify.app
  repo: https://github.com/orzechdev/schoolfront
  description: School website starter
  tags:
    - Language:TypeScript
    - Styling:CSS-in-JS
    - CMS:WordPress
    - Blog
    - Presentation
  features:
    - Main page
    - WordPress blog
    - Contact page
    - About page
    - Open hours information
    - Offered curriculum page
    - Teachers list
    - WCAG AA support
    - SEO optimized
    - Sitemap Generation
    - Gatsby v2
    - Styled Components
    - TypeScript
- url: https://gatsby-starter-donations.netlify.app
  repo: https://github.com/moonclerk/gatsby-starter-donations
  description: A simple starter to help get up and running accepting donations using Gatsby + MoonClerk
  tags:
    - Donations
    - Landing Page
    - Netlify
    - Onepage
    - SEO
    - Stripe
    - Styling:CSS-in-JS
  features:
    - SEO optimized
    - Fully responsive
    - Gatsby images
    - MoonClerk Payment Forms
    - Open source illustrations from Icons8
    - Open source image from Unsplash
    - Google Analytics
    - Includes React Helmet to allow editing site meta tags
    - Includes plugins for easy, beautiful typography
    - Styling with styled-components
    - Organized using ABEM
- url: https://jolly-tree-003047c03.azurestaticapps.net/
  repo: https://github.com/floAr/gatsby-starter-azure_swa
  description: A simple Gatsby starter making use of the new Azure Static Web App service.
  tags:
    - Redux
    - Styling:None
    - Azure
  features:
    - CI/CD using github actions
- url: https://minimal-blog-starter.netlify.app/
  repo: https://github.com/imjamesku/gatsby-minimal-blog-starter
  description: A minimal NetlifyCMS starter based on the default starter with no additional styling
  tags:
    - CMS:Netlify
    - Styling:None
    - Blog
  features:
    - NetlifyCMS
    - Blog post list
    - SEO
- url: https://gatsbyfire.netlify.app/
  repo: https://github.com/GeorgeSteel/gatsby-fire-starter
  description: A Gatsby Starter to build a complete web app with Gatsby & Firebase by using the library reactfire
  tags:
    - Firebase
    - Authentication
    - Client-side App
  features:
    - You can build a realtime app without any `window object` issue.
    - Private/Dynamic routing made easy with reach/router.
    - Fully integrated with reactfire.
    - Easy to setup.
    - Insane Lighthouse performance.
    - FirebaseUI fully integrated & customizable for any language location.
- url: https://gatsby-starter-catalyst-helium.netlify.app/
  repo: https://github.com/ehowey/gatsby-starter-catalyst-helium
  description: A personal blog starter with large featured images, SEO optimization, dark mode, and support for many different frontmatter fields. Based on Gatsby Theme Catalyst. Uses MDX for content and Theme UI for styling. Includes a core theme, a header theme, a footer theme, and a blog theme.
  tags:
    - MDX
    - Styling:Theme-UI
    - SEO
    - PWA
    - Blog
  features:
    - Based on Gatsby Theme Catalyst series of themes and starters.
    - Theme options are used to enable some simple layout changes.
    - Designed with component shadowing in mind to allow easier customization.
    - Theme UI is deeply integrated with design tokens and variants throughout.
    - Color mode switching available by default.
    - RSS Feed
    - SEO optimized to include social media images and Twitter handles.
    - React Scroll for one page, anchor based navigation is available.
    - Code highlighting via Prism.
- url: https://headless.us
  repo: https://github.com/ecomloop/headless-starter
  description: The Shopify + Gatsby starter theme for digital commerce
  tags:
    - E-commerce
    - Shopify
    - CMS:Netlify
    - Blog
  features:
    - Integrated with Shopify for pulling products
    - Checkout handled via Shopify
    - Includes variants for products
    - XML sitemap
    - Blog with Netlify CMS
    - RSS feed
    - Designed to bring headless commerce to Shopify merchants and shops
- url: http://gatsby-tailwind-starter.kosvrouvas.com/
  repo: https://github.com/kosvrouvas/gatsby-tailwindcss-starter
  description: The default Gatsby starter bundled with the latest TailwindCSS for DRY situations
  tags:
    - MDX
    - Styling:Tailwind
  features:
    - Based on Gatsby Starter Theme
    - Google Analytics
    - Sentry
- url: https://simple.rickkln.com
  repo: https://github.com/rickkln/gatsby-starter-simple
  description: Simple Gatsby starter for a small static site. Replaces Prettier with ESLint (AirBnB style), and adds TypeScript and Firebase hosting.
  tags:
    - Linting
    - Language:TypeScript
    - Firebase
    - SEO
    - Markdown
    - Portfolio
  features:
    - TypeScript is used for a better developer experience.
    - ESLint and the AirBnB TypeScript style guide help you avoid, and fix, simple issues in your code.
    - The default Gatsby formatting tool Prettier, has been removed in order to avoid conflicts with the ESLint + AirBnB TypeScript tools described above.
    - Firebase Hosting is supported and configured for Gatsby from the start.
    - Dynamic pages for blog posts in markdown is implemented.
- url: https://the-great-gatsby-starter.netlify.app
  repo: https://github.com/bradgarropy/gatsby-starter
  description: 🥂 the great gatsby starter
  tags:
    - Linting
    - Netlify
    - SEO
    - Styling:CSS-in-JS
  features:
    - Base scaffolding for a Gatsby site.
    - ESLint and Prettier are preconfigured.
    - Preconfigured Netlify hosting.
    - Serverless functions ready to go.
    - Style with styled-components out of the box.
    - Customizable SEO component included.
- url: https://gatsby-starter-capacitor.netlify.app/
  repo: https://github.com/flogy/gatsby-starter-capacitor
  description: Build blazing fast mobile apps with Gatsby and Capacitor.
  tags:
    - Styling:None
  features:
    - Basic setup for hybrid mobile apps for Android and iOS
    - Demonstration on how to access Native APIs of mobile devices
- url: https://gatsby-starter-woo.surge.sh/
  repo: https://github.com/desmukh/gatsby-starter-woo
  description: Simple, clean, and responsive landing page for your product or service. This is a GatsbyJS port of StyleShout's Woo template.
  tags:
    - Landing Page
    - Onepage
    - Portfolio
  features:
    - Ported from StyleShout Woo theme
    - Fully responsive
    - Includes React Helmet to allow editing site meta tags
    - All landing page content can be customised through YAML files stored in content folder and in gatsby-config.js
- url: https://code-notes-example.netlify.com/
  repo: https://github.com/MrMartineau/gatsby-starter-code-notes
  description: A starter for the "Code Notes" Gatsby theme
  tags:
    - Markdown
    - MDX
    - Documentation
    - Styling:Theme-UI
  features:
    - Notes can be written using Markdown or MDX
    - Full syntax highlighting for most programming languages
    - Notes can be tagged
    - Notes can have associated emojis 👏
    - Extra markdown features have also been added. See the demo for in-depth examples
    - Note search powered by the super-fast Flexsearch
- url: https://adityaketkar.netlify.app/
  repo: https://github.com/adityaketkar/circle-packing-personal-homepage
  description: A Customizable Personal-Website Template, Ready to Deploy in 10 mins!
  tags:
    - Landing Page
    - Onepage
    - Portfolio
  features:
    - Based on Starter "Dimension"
    - Easy to implement, data stored in JSON file
    - Includes a instructional video, can be deployed by people with no coding experience
    - Fully customizable template
- url: https://vapor.aesthetic.codes/
  repo: https://github.com/vaporwavy/gatsby-vapor
  description: A custom, simple theme for Gatsby. Made for minimalists. Completely free and fully responsive.
  tags:
    - Blog
    - SEO
    - Search
    - Markdown
    - HTML5UP
    - Pagination
    - CMS:Netlify
  features:
    - Support tags
    - Post Search
    - Toggle Dark themes
- url: https://www.stefanseegerer.de/gatsby-starter-paper-css-landing-page/
  repo: https://github.com/manzanillo/gatsby-starter-paper-css-landing-page
  description: Single page starter with PaperCSS for a workshop, educational material, or other minimal landing pages
  tags:
    - Onepage
    - Landing Page
  features:
    - Landing Page
    - Google Analytics
    - PaperCSS style
- url: https://gatsby-typescript-app-starter.netlify.app/
  repo: https://github.com/MeridjaNassim/gatsby-typescript-app-starter
  description: Minimal starter configuration for PWA using typescript with both static routes and client side routes.
  tags:
    - PWA
    - Language:TypeScript
  features:
    - PWA configuration
    - Client side App configuration , with client side routing
    - JSON data layer included
    - Minimal CSS GRID
- url: https://gatsby-three-ts-plus.netlify.app/
  repo: https://github.com/shunp/gatsby-three-ts-plus
  description: 3D web starter kit with Three.js and TypeScript
  tags:
    - Linting
    - Language:TypeScript
    - Styling:Tailwind
    - CMS:Netlify
    - Portfolio
  features:
    - TypeScript is used for a better developer experience.
    - Tailwind CSS Framework
    - Includes React Helmet to allow editing site meta tags
    - Desktop and mobile responsive layout
- url: https://mui-treasury.com/layout/clones/reactjs?bgColor=b6c0d4
  repo: https://github.com/mui-treasury/gatsby-mui-layout-starter
  description: Supercharge your next project with Mui Treasury Layout, built on top of Material-UI
  tags:
    - Styling:CSS-in-JS
    - Styling:Material
  features:
    - Gatsby v2
    - Material-UI
    - MuiTreasury Layout
    - Dynamic configurable
    - Offline support
    - PWA ready
    - SEO
    - Responsive design
- url: https://7sferry-gatsby-contentful-starters.netlify.app/
  repo: https://github.com/7sferry/Gatsbyan1.0
  description: Blog template for Contentful CMS with some features like comment, tags, archives, pagination, prism, tags, share and many others.
  tags:
    - Blog
    - SEO
    - CMS:Contentful
    - Pagination
  features:
    - Blog template
    - Contentful CMS
    - Facebook Comment
    - Tags
    - Archives by date
    - Pagination
    - Share Button
    - Prism for code preview
- url: https://gatsby-starter-emotion-theme.netlify.app/
  repo: https://github.com/jackoliver/gatsby-starter-emotion-theme
  description: Gatsby+Emotion+Theming, made to get up and running quicker with standard marketing microsites.
  tags:
    - Styling:CSS-in-JS
  features:
    - Alias imports for quicker development
    - Emotion theming out of the box
    - Easy to change global parameters
    - BYOD (Bring your own data sources)
- url: https://gatsby-starter-catalyst-lithium.netlify.app/
  repo: https://github.com/ehowey/gatsby-starter-catalyst-lithium
  description: A personal blog starter with large featured images, SEO optimization, dark mode, and support for many different frontmatter fields. Based on Gatsby Theme Catalyst. Uses MDX for content and Theme UI for styling. Includes a core theme, a header theme, a footer theme, and a blog theme.
  tags:
    - MDX
    - Styling:Theme-UI
    - SEO
    - PWA
    - Blog
  features:
    - Based on Gatsby Theme Catalyst series of themes and starters.
    - Theme options are used to enable some simple layout changes.
    - Designed with component shadowing in mind to allow easier customization.
    - Theme UI is deeply integrated with design tokens and variants throughout.
    - Color mode switching available by default.
    - RSS Feed
    - SEO optimized to include social media images and Twitter handles.
    - React Scroll for one page, anchor based navigation is available.
    - Code highlighting via Prism.
- url: https://ghost-novela-preview.draftbox.co/
  repo: https://github.com/draftbox-co/gatsby-ghost-novela-starter
  description: A Gatsby starter for creating blogs from headless Ghost CMS.
  tags:
    - AMP
    - Blog
    - CMS:Headless
    - CMS:Ghost
    - Disqus
    - Language:TypeScript
    - Markdown
    - MDX
    - Netlify
    - Pagination
    - PWA
    - RSS
    - SEO
    - Styling:CSS-in-JS
    - Styling:Theme-UI
  features:
    - Novela theme by Narrative
    - Data sourcing from headless Ghost
    - Responsive design
    - SEO optimized
    - OpenGraph structured data
    - Twitter Cards meta
    - Sitemap Generation
    - XML Sitemaps
    - Progressive Web App
    - Offline Support
    - RSS Feed
    - Composable and extensible
- url: https://gatsby-starter-portfolio.herokuapp.com/
  repo: https://github.com/surudhb/gatsby-personal-site-template
  description: A minimalist dev portfolio featuring a blog, SEO, app-theming with React.Context, Bootstrap and Sass
  tags:
    - Portfolio
    - Blog
    - SEO
    - Markdown
    - MDX
    - Styling:Bootstrap
    - Styling:SCSS
    - Client-side App
  features:
    - Gatsby v2
    - Main page, Blog page, About page, Projects page, Resume page with dedicated pages for each blog-post and project
    - Uses Sass with Bootstrap to make styling super simple
    - Light/Dark mode for entire app using React's Context API
    - SEO enabled on each page with react-helmet
    - Features optimized image rendering using gatsby-image
    - Uses open source icons from Fontawesome and icons8
    - Uses icons as links to github, resume, hackerrank on main page
    - Programmatically generates styled pages for each blog post and project written in Markdown
    - Blog posts page features a live filter tool
    - Uses site metadata to populate About page
    - Resume page generated using template Markdown files
- url: https://gatsby-starter-vadyan.netlify.app/
  repo: https://github.com/p1t1ch/gatsby-starter-vadyan
  description: A modern content-agnostic Gatsby starter
  tags:
    - Language:TypeScript
    - Linting
    - Netlify
    - PWA
    - SEO
    - Storybook
    - Styling:CSS-in-JS
    - Testing
  features:
    - 💬 Static type checking with Typescript
    - 🥇 Linting environment with ESLint, Prettier, Husky & lint-staged
    - 🎲 Testing environment with Jest, RTL & Cypress
    - 👩‍🎤 CSS in JS styling with Emotion
    - 📕 Work with components in Storybook
    - 🌀 Transform SVGs into React components with SVGR
    - ✨ Full PWA support
    - 🧠 Apollo Client setup for dynamic data
    - 🚦 Ready to use CI/CD setup with Github Actions
    - 📊 Analyze generated build with Webpack Bundle Analyzer
    - 💥 Write pretty imports with Webpack aliases
- url: https://gatsby-p5-gallery-starter.herokuapp.com/
  repo: https://github.com/doubledherin/gatsby-p5-starter
  description: A responsive gallery / portofolio site for showing off your p5.js sketches, with React-p5.js integration via a built-in wrapper.
  tags:
    - Gallery
    - Portfolio
    - Styling:SCSS

  features:
    - A responsive gallery website set up to easily contain generative art and other works created with p5.js
- url: https://emulsify-ds.github.io/gatsby-starter-emulsify-mdx/
  repo: https://github.com/emulsify-ds/gatsby-starter-emulsify-mdx
  description: A starter for a style guide powered by Gatsby Theme Emulsify
  tags:
    - Style Guide
    - Documentation
    - Storybook
    - Markdown
    - MDX
    - Styling:Theme-UI
  features:
    - Fully customizable style guide
    - Document pages and components using Markdown/MDX
    - Show live Storybook components with a shortcode
    - Flexible code syntax highlighting using PrismJS
    - Theming using config-based Theme UI
    - Support for modes - light/dark built-in
    - Image and file support in Markdown
    - Shortcodes for wrapping components and building tab links
    - Gatsby shadowing for Gatsby Theme Emulsify components
    - Supports linking multiple style guides
- url: https://kontent-sample-app-gatsby-intranet.netlify.app
  repo: https://github.com/Simply007/kontent-sample-app-gatsby-intranet
  description: Showcase of Kentico Kontent Intranet admin UI using Material design.
  tags:
    - CMS:Headless
    - CMS:Kontent
    - Netlify
    - Styling:Material
    - i18n
  features:
    - Kentico Kontent CaaS platform as the data source
    - Kentico Kontent rich text element resolution example
    - Showcasing multilingual possibilities
    - Includes plugins for easy, beautiful typography
    - Material Design
    - Intranet showcase
- url: https://varunagrawal.github.io/gatsby-bootstrap-template/
  repo: https://github.com/varunagrawal/gatsby-bootstrap-template
  description: A minimalistic Gatsby starter template with Bootstrap 4 included. Great for getting started with Gatsby without worrying out styling.
  tags:
    - Styling:Bootstrap
    - Client-side App
    - Landing Page
  features:
    - Minimalistic, so nothing extra other than the barebones.
    - Boostrap 4 support out of the box.
    - Comes with React Helmet for adding site meta tags.
- url: https://demo.websheets.co
  repo: https://github.com/tengkuhafidz/WebSheets-Listing-Page
  description: A listing website generator based on a standard Google Sheets template. Manage the branding, layout, and data of the site by just updating the Google Sheets.
  tags:
    - Google Sheets
    - Language:TypeScript
    - Styling:Tailwind
    - Styling:PostCSS
    - PWA
    - SEO
    - Onepage
    - Gallery
    - Portfolio
  features:
    - Google Sheets as data point
    - Change the Branding, template, and data of the site by just updating the Google Sheets
    - Fast-loading static site
    - Progressive web app with offline capabilities
    - Customisable SEO and site metadata
    - Social share
    - Dark Mode
    - Google Analytics
    - Search functionality
    - Responsive Design
    - Preconfigured prettier, eslint, husky
- url: https://www.minimal-portfolio.openarchitex.dev/
  repo: https://github.com/OpenArchitex/gatsby-starter-minimal-portfolio
  description: A simple portfolio with About, Projects and Contact sections created using Theme UI and MDX
  tags:
    - Portfolio
    - Markdown
    - MDX
    - Styling:Tailwind
    - Styling:Theme-UI
    - Onepage
  features:
    - Gatsby v2
    - Simple portfolio with About, Projects and Contact sections
    - Uses MDX and Theme UI for styling
    - SEO enabled on each page with react-helmet
- url: https://renyuanz.github.io/leonids/
  repo: https://github.com/renyuanz/leonids
  description: A simple, fixed sidebar two columns blog theme using tailwind to polish and Github Actions to deploy
  tags:
    - Blog
    - SEO
    - Markdown
    - Styling:Tailwind
    - Styling:PostCSS
  features:
    - All gatsby-starter-blog (the official blog theme) features
    - Light/Dark mode
    - Uses PostCSS with Tailwind to make styling pleasurable
    - Auto-deploys to Github pages with Github actions CI
    - SEO enabled on each page with react-helmet
    - Features optimized image rendering using gatsby-image
    - Writes with Markdown, your favourite writing tool
- url: https://gatsby-opinionated-starter.netlify.app/
  repo: https://github.com/datacrafts-io/gatsby-opinionated-starter
  description: Opinionated full-fledged TypeScript dev environment starter
  tags:
    - Styling:SCSS
    - Styling:Other
    - Testing
    - Language:TypeScript
    - Linting
    - Storybook
  features:
    - Storybook support
    - SCSS + SCSS Modules support
    - Jest + testing-library support
    - TypeScript support
    - ESLint support for both ES and TS
    - remark-lint support for linting markdown files
    - style-lint support for linting SCSS and SCSS Modules
    - GitHub Actions CI optional support
    - Renovate bot optional support
    - Husky optional support
    - Typography.js support
    - Netlify deploy optional support
- url: https://gatsby-starter-fresh.netlify.app
  repo: https://github.com/mishal23/gatsby-starter-fresh
  description:  A minimal GatsbyJS starter blog template using the Fresh Theme for anyone to build a blogging site
  tags:
    - Portfolio
    - Blog
    - SEO
    - Markdown
  features:
    - Gatsby v2
    - Blazing fast loading time
    - Mobile Friendly
    - High quality code
    - Component seperated code
    - Custom 404 page
    - In-built contact form powered by Formspree
    - Markdown support for new posts
    - Code syntax highlighting
    - Disqus support for comments
    - Supports PWA
    - Social Media icons
    - SEO friendly
    - Twitter Tags
    - Sitemap Generation
    - Google Analytics
- url: https://gatsby-starter-testing.netlify.app/
  repo: https://github.com/DanailMinchev/gatsby-starter-testing
  description: A simple Gatsby starter with configured testing frameworks and tools for each layer of the Test Pyramid and more.
  tags:
    - Linting
    - Storybook
    - Testing
  features:
    - Unit Testing - Jest with React Testing Library
    - Structural Testing - Jest Snapshot Testing
    - End-to-End Testing - Cypress with Cypress Testing Library
    - Accessibility Testing - axe with cypress-axe
    - Automated Visual Testing - Storybook with jest-puppeteer and jest-image-snapshot
- url: https://boogi.netlify.app
  repo: https://github.com/filipowm/boogi
  description: Create awesome documentation with modern, Gitbook-like look-and-feel.
  tags:
    - Documentation
    - PWA
    - SEO
    - Markdown
    - MDX
    - Styling:CSS-in-JS
    - CMS:Netlify
  features:
    - Customize your page to match your branding and needs
    - Responsive, GitBook-like design inspired by https://gitbook.com/
    - Light / dark mode themes for entire app
    - Custom [BooGi CLI](https://github.com/filipowm/boogi-cli) wrapping Gatsby CLI
      to start quickly, simplify codebase, easily run locally and build you BooGi-based app
    - Rich-content and rich-text features like text formatting, graphs and diagrams,
      quotes, columnar layout, emojis, feather icons, highlights, live code editor,
      syntax highlighting, external code snippets, social buttons and many many more!
    - draft pages
    - Search capabilities with [Algolia](https://www.algolia.com/)
    - local search (search in a browser without need to integrate with Algolia)
    - Progressive Web App (PWA) support - app can work entirely offline
    - Integration with Google Analytics
    - SEO friendliness
    - full screen mode
    - RSS feed
    - Edit content on Gitlab, Github or Bitbucket with edit-on-repo feature
    - Fully customizable using plain Yaml files
- url: https://texblog.akshatbisht.com/
  repo: https://github.com/aaaakshat/gatsby-starter-texblog
  description: A lightweight, LaTeX enabled starter to beautifully showcase your typeset articles.
  tags:
    - Blog
    - Markdown
    - MDX
    - SEO
    - Styling:SCSS
    - Language:TypeScript
  features:
    - Automatically generated landing page with articles organised by date
    - LaTeX support (rendered via remark-katex)
    - Custom Image component to easily add images
    - MDX to add components to articles
    - Uses SCSS for easy-to-understand naming
    - Google Analytics support
    - Responsive design
<<<<<<< HEAD
- url: https://knochenmark.github.io/gatsby-starter-level-2/
  repo: https://github.com/Knochenmark/gatsby-starter-level-2
  description: A minimalistic, responsive and easily configurable Gatsby starter that will help to bring your portfolio to the next level.
  tags:
    - Portfolio
    - Blog
    - Markdown
    - Styling:CSS-in-JS
    - Linting
  features:
    - Responsive Layout
    - High configurability
    - Configurable Sections via Markdown
    - Organized Projects by techs and Blog Posts by tags
    - Posts in Markdown
    - Pagination support
    - Syntax highlighting in code blocks
    - Styled Components with Emotion
    - ESLint and Prettier
    - FontAwsome Library for icons
=======
- url: https://gatsby-starter-essentials.netlify.app/
  repo: https://github.com/selrond/gatsby-starter-essentials
  description: A solid base to build your project upon
  tags:
    - Styling:CSS-in-JS
  features:
    - Sensible folder structure
    - Only linted code is commit-able with pre-commit eslint hook
    - Absolute imports (no more import Button from '../../../../../components/atoms/Button')
    - styled-components set up
    - sanitize.css included for sane out-of-the-box CSS defaults
    - eslint with Airbnb config
    - Auto formatted code via `prettier` as an `eslint` plugin
    - Always up-to-date starter dependencies thanks to Dependabot
    - Improved npm scripts - npm start runs a local server, so you can view your site live on multiple devices at once
    - .nvmrc requiring lts node version
    - Simple circleci integration to utilize CI/CD in your app
- url: https://frosty-torvalds-822eb0.netlify.app
  repo: https://github.com/willb335/gatsby-starter-hoa
  description: A template for home owner associations built with Gatsby, Contentful, and Netlify
  tags:
    - Blog
    - CMS:Headless
    - CMS:Contentful
    - Styling:CSS-in-JS
    - Netlify
  features:
    - CMS:Contentful integration with ready to go placeholder content
    - Netlify integration including a pre-built contact form
    - Pagination logic
    - Styled Components
    - SEO friendly components
    - Prebuilt events calendar
    - Material UI
>>>>>>> 154312e5
<|MERGE_RESOLUTION|>--- conflicted
+++ resolved
@@ -7319,7 +7319,6 @@
     - Uses SCSS for easy-to-understand naming
     - Google Analytics support
     - Responsive design
-<<<<<<< HEAD
 - url: https://knochenmark.github.io/gatsby-starter-level-2/
   repo: https://github.com/Knochenmark/gatsby-starter-level-2
   description: A minimalistic, responsive and easily configurable Gatsby starter that will help to bring your portfolio to the next level.
@@ -7340,7 +7339,6 @@
     - Styled Components with Emotion
     - ESLint and Prettier
     - FontAwsome Library for icons
-=======
 - url: https://gatsby-starter-essentials.netlify.app/
   repo: https://github.com/selrond/gatsby-starter-essentials
   description: A solid base to build your project upon
@@ -7374,5 +7372,4 @@
     - Styled Components
     - SEO friendly components
     - Prebuilt events calendar
-    - Material UI
->>>>>>> 154312e5
+    - Material UI