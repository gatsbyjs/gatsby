- name: Fabian Schultz
  type: individual
  description: >-
    Hello, I’m Fabian — a product designer and developer based in Potsdam,
    Germany. I’ve been working both as a product designer and frontend developer
    for over 5 years now. I particularly enjoy working with companies that try
    to meet broad and unique user needs.
  location: "Potsdam, Germany"
  website: "https://fabianschultz.com/"
  github: "https://github.com/fabe"
  image: images/fabian-schultz.jpg
  for_hire: true
  portfolio: true
- name: Kris Hedstrom
  type: individual
  description: >-
    Hey. I’m Kris. I’m an interactive designer / developer. I grew up in Umeå,
    in northern Sweden, but I now live in Brooklyn, NY. I am currently enjoying
    a hybrid Art Director + Lead Product Engineer role at a small startup called
    Nomad Health. Before that, I was a Product (Engineering) Manager at Tumblr.
    Before that, I worked at agencies. Before that, I was a baby. I like to
    design things, and then I like to build those things. I occasionally take on
    freelance projects. Feel free to get in touch if you have an interesting
    project that you want to collaborate on. Or if you just want to say hello,
    that’s cool too.
  location: "New York, US"
  website: "https://k-create.com/"
  github: "https://github.com/kristofferh"
  image: images/kris-hedstrom.jpg
  for_hire: true
  portfolio: true
- name: Mahipat Jadav
  type: individual
  description: >-
    Since last 7 years, I have been working as full stack developer with
    companies in india, I have designed and developed reliable, fast, engaging &
    responsive websites, with strong focus on performance & responsive design
    using the latest technologies.
  location: India
  website: "https://mojaave.com/"
  github: "https://github.com/mhjadav/mojaave"
  image: images/mahipat-jadav.jpg
  for_hire: true
  portfolio: true
- name: Bejamas
  type: agency
  description: >-
    We help agencies and companies with JAMStack tools. This includes web
    development using Static Site Generators, Headless CMS, CI / CD and CDN
    setup.
  location: Poland
  website: "https://bejamas.io/"
  github: null
  image: images/bejamas.jpg
  for_hire: true
  hiring: false
  portfolio: true
- name: Spacetime
  type: agency
  description: >-
    Spacetime is a Dallas-based digital experience agency specializing in web,
    app, startup, and digital experience creation.
  location: "Texas, US"
  website: "https://www.heyspacetime.com/"
  github: null
  image: images/spacetime.jpg
  for_hire: false
  hiring: true
  portfolio: false
- name: Iron Cove Solutions
  type: company
  description: >-
    Iron Cove Solutions is a cloud based consulting firm. We help companies
    deliver a return on cloud usage by applying best practices
  location: "California, US"
  website: "https://ironcovesolutions.com/"
  github: null
  image: images/iron-cove-solutions.jpg
  for_hire: true
  hiring: false
  portfolio: true
- name: Marc-Antoine Ruel
  type: individual
  description: >-
    Hi,
    I'm a developer from Canada who loves making memorable websites and apps. I pay particular attention to performance, accessibility and the little details that make all the difference.
  location: "Québec, Canada"
  website: "https://www.marcantoineruel.com/"
  github: "https://github.com/maru3l"
  image: images/marc-antoine-ruel.jpg
  for_hire: true
  hiring: false
  portfolio: false
- name: Ste O'Neill
  type: individual
  description: >-
    Hi I'm Ste! I’m a full stack web developer based in Leeds, England. I like to make bold, beautiful websites that don’t take themselves too seriously.
  location: "Leeds, England"
  website: "https://steoneill.me"
  github: "https://github.com/steoneill"
  image: images/ste-oneill.jpg
  for_hire: true
  hiring: false
  portfolio: true
- name: Michael Uloth
  type: individual
  description: Michael Uloth is a Toronto-based web developer who specializes in building fast-loading, accessibile websites with Gatsby.
  location: Toronto
  website: "https://www.michaeluloth.com"
  github: "https://github.com/ooloth"
  image: images/michael-uloth.jpg
  for_hire: true
  hiring: false
  portfolio: true
<<<<<<< HEAD
- name: Ramón Chancay
  type: individual
  description: >-
    Desarrollador web full stack en Guayaquil Ecuador. Actualmente en EveryMundo, Antes en El Universo, Disfruto de la construcción de cosas con código. Organizador y Speaker en Meetups por pizza y cerveza. 🍕🍻
  location: "Guayaquil, Ecuador"
  website: "https://ramonchancay.me"
  github: "https://github.com/devrchancay"
  image: images/ramon-chancay.svg
  for_hire: true
  hiring: false
  portfolio: false
=======
>>>>>>> 33b4c767
- name: Piotr Fedorczyk
  type: individual
  description: Digital product designer. Full-stack developer. Eclectic flâneur extraordinaire in constant exploration of spoken, visual and programming languages.
  location: Poland
  website: "https://piotrf.pl"
  github: "https://github.com/piotrf"
  image: images/piotr-fedorczyk.jpeg
  for_hire: true
  hiring: false
  portfolio: true<|MERGE_RESOLUTION|>--- conflicted
+++ resolved
@@ -112,20 +112,6 @@
   for_hire: true
   hiring: false
   portfolio: true
-<<<<<<< HEAD
-- name: Ramón Chancay
-  type: individual
-  description: >-
-    Desarrollador web full stack en Guayaquil Ecuador. Actualmente en EveryMundo, Antes en El Universo, Disfruto de la construcción de cosas con código. Organizador y Speaker en Meetups por pizza y cerveza. 🍕🍻
-  location: "Guayaquil, Ecuador"
-  website: "https://ramonchancay.me"
-  github: "https://github.com/devrchancay"
-  image: images/ramon-chancay.svg
-  for_hire: true
-  hiring: false
-  portfolio: false
-=======
->>>>>>> 33b4c767
 - name: Piotr Fedorczyk
   type: individual
   description: Digital product designer. Full-stack developer. Eclectic flâneur extraordinaire in constant exploration of spoken, visual and programming languages.
