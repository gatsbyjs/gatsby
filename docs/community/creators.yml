- name: Fabian Schultz
  type: individual
  description: >-
    Hello, I’m Fabian — a product designer and developer based in Potsdam,
    Germany. I’ve been working both as a product designer and frontend developer
    for over 5 years now. I particularly enjoy working with companies that try
    to meet broad and unique user needs.
  location: "Potsdam, Germany"
  website: "https://fabianschultz.com/"
  github: "https://github.com/fabe"
  image: images/fabian-schultz.jpg
  for_hire: true
  portfolio: true
- name: Kris Hedstrom
  type: individual
  description: >-
    Hey. I’m Kris. I’m an interactive designer / developer. I grew up in Umeå,
    in northern Sweden, but I now live in Brooklyn, NY. I am currently enjoying
    a hybrid Art Director + Lead Product Engineer role at a small startup called
    Nomad Health. Before that, I was a Product (Engineering) Manager at Tumblr.
    Before that, I worked at agencies. Before that, I was a baby. I like to
    design things, and then I like to build those things. I occasionally take on
    freelance projects. Feel free to get in touch if you have an interesting
    project that you want to collaborate on. Or if you just want to say hello,
    that’s cool too.
  location: "New York, US"
  website: "https://k-create.com/"
  github: "https://github.com/kristofferh"
  image: images/kris-hedstrom.jpg
  for_hire: true
  portfolio: true
- name: Mahipat Jadav
  type: individual
  description: >-
    Since last 7 years, I have been working as full stack developer with
    companies in india, I have designed and developed reliable, fast, engaging &
    responsive websites, with strong focus on performance & responsive design
    using the latest technologies.
  location: India
  website: "https://mojaave.com/"
  github: "https://github.com/mhjadav/mojaave"
  image: images/mahipat-jadav.jpg
  for_hire: true
  portfolio: true
- name: Bejamas
  type: agency
  description: >-
    We help agencies and companies with JAMStack tools. This includes web
    development using Static Site Generators, Headless CMS, CI / CD and CDN
    setup.
  location: Poland
  website: "https://bejamas.io/"
  github: null
  image: images/bejamas.jpg
  for_hire: true
  hiring: false
  portfolio: true
- name: Spacetime
  type: agency
  description: >-
    Spacetime is a Dallas-based digital experience agency specializing in web,
    app, startup, and digital experience creation.
  location: "Texas, US"
  website: "https://www.heyspacetime.com/"
  github: null
  image: images/spacetime.jpg
  for_hire: false
  hiring: true
  portfolio: false
- name: Iron Cove Solutions
  type: company
  description: >-
    Iron Cove Solutions is a cloud based consulting firm. We help companies
    deliver a return on cloud usage by applying best practices
  location: "California, US"
  website: "https://ironcovesolutions.com/"
  github: null
  image: images/iron-cove-solutions.jpg
  for_hire: true
  hiring: false
  portfolio: true
- name: Marc-Antoine Ruel
  type: individual
  description: >-
    Hi,
    I'm a developer from Canada who loves making memorable websites and apps. I pay particular attention to performance, accessibility and the little details that make all the difference.
  location: "Québec, Canada"
  website: "https://www.marcantoineruel.com/"
  github: "https://github.com/maru3l"
  image: images/marc-antoine-ruel.jpg
  for_hire: true
  hiring: false
  portfolio: false
- name: Ste O'Neill
  type: individual
  description: >-
    Hi I'm Ste! I’m a full stack web developer based in Leeds, England. I like to make bold, beautiful websites that don’t take themselves too seriously.
  location: "Leeds, England"
  website: "https://steoneill.me"
  github: "https://github.com/steoneill"
  image: images/ste-oneill.jpg
  for_hire: true
  hiring: false
  portfolio: true
<<<<<<< HEAD
- name: Corey Ward
  type: individual
  description: >-
    Full-stack designer/developer/contractor working in service of marketing.
    Savvy startups hire me when there’s no time for a spec or reviews, yet no
    room for failure. Comfortable under pressure. Kolbe A Index: 5-9-2-2
  location: Austin, TX
  website: 'http://www.coreyward.me/'
  github: 'https://github.com/coreyward'
  image: images/corey-ward.jpg
=======
- name: Michael Uloth
  type: individual
  description: Michael Uloth is a Toronto-based web developer who specializes in building fast-loading, accessibile websites with Gatsby.
  location: Toronto
  website: "https://www.michaeluloth.com"
  github: "https://github.com/ooloth"
  image: images/michael-uloth.jpg
  for_hire: true
  hiring: false
  portfolio: true
- name: Piotr Fedorczyk
  type: individual
  description: Digital product designer. Full-stack developer. Eclectic flâneur extraordinaire in constant exploration of spoken, visual and programming languages.
  location: Poland
  website: "https://piotrf.pl"
  github: "https://github.com/piotrf"
  image: images/piotr-fedorczyk.jpeg
  for_hire: true
  hiring: false
  portfolio: true
- name: Coletiv
  type: agency
  description: >-
    Coletiv teams up with companies of all sizes to design, develop & launch digital products for iOS, Android & the Web.
  location: "Porto, PT"
  website: "https://coletiv.com/"
  github: https://github.com/coletiv
  image: images/coletiv.jpg
>>>>>>> f83f6c09
  for_hire: true
  hiring: false
  portfolio: true<|MERGE_RESOLUTION|>--- conflicted
+++ resolved
@@ -102,7 +102,6 @@
   for_hire: true
   hiring: false
   portfolio: true
-<<<<<<< HEAD
 - name: Corey Ward
   type: individual
   description: >-
@@ -113,7 +112,9 @@
   website: 'http://www.coreyward.me/'
   github: 'https://github.com/coreyward'
   image: images/corey-ward.jpg
-=======
+  for_hire: true
+  hiring: false
+  portfolio: true
 - name: Michael Uloth
   type: individual
   description: Michael Uloth is a Toronto-based web developer who specializes in building fast-loading, accessibile websites with Gatsby.
@@ -142,7 +143,6 @@
   website: "https://coletiv.com/"
   github: https://github.com/coletiv
   image: images/coletiv.jpg
->>>>>>> f83f6c09
   for_hire: true
   hiring: false
   portfolio: true