- name: Fabian Schultz
  type: individual
  description: >-
    Hello, I’m Fabian — a product designer and developer based in Potsdam,
    Germany. I’ve been working both as a product designer and frontend developer
    for over 5 years now. I particularly enjoy working with companies that try
    to meet broad and unique user needs.
  location: "Potsdam, Germany"
  website: "https://fabianschultz.com/"
  github: "https://github.com/fabe"
  image: images/fabian-schultz.jpg
  for_hire: true
  portfolio: true
- name: Kris Hedstrom
  type: individual
  description: >-
    Hey. I’m Kris. I’m an interactive designer / developer. I grew up in Umeå,
    in northern Sweden, but I now live in Brooklyn, NY. I am currently enjoying
    a hybrid Art Director + Lead Product Engineer role at a small startup called
    Nomad Health. Before that, I was a Product (Engineering) Manager at Tumblr.
    Before that, I worked at agencies. Before that, I was a baby. I like to
    design things, and then I like to build those things. I occasionally take on
    freelance projects. Feel free to get in touch if you have an interesting
    project that you want to collaborate on. Or if you just want to say hello,
    that’s cool too.
  location: "New York, US"
  website: "https://k-create.com/"
  github: "https://github.com/kristofferh"
  image: images/kris-hedstrom.jpg
  for_hire: true
  portfolio: true
- name: Mahipat Jadav
  type: individual
  description: >-
    Since last 7 years, I have been working as full stack developer with
    companies in india, I have designed and developed reliable, fast, engaging &
    responsive websites, with strong focus on performance & responsive design
    using the latest technologies.
  location: India
  website: "https://mojaave.com/"
  github: "https://github.com/mhjadav/mojaave"
  image: images/mahipat-jadav.jpg
  for_hire: true
  portfolio: true
- name: Bejamas
  type: agency
  description: >-
    We help agencies and companies with JAMStack tools. This includes web
    development using Static Site Generators, Headless CMS, CI / CD and CDN
    setup.
  location: Poland
  website: "https://bejamas.io/"
  github: null
  image: images/bejamas.jpg
  for_hire: true
  hiring: false
  portfolio: true
- name: Spacetime
  type: agency
  description: >-
    Spacetime is a Dallas-based digital experience agency specializing in web,
    app, startup, and digital experience creation.
  location: "Texas, US"
  website: "https://www.heyspacetime.com/"
  github: null
  image: images/spacetime.jpg
  for_hire: false
  hiring: true
  portfolio: false
- name: Iron Cove Solutions
  type: company
  description: >-
    Iron Cove Solutions is a cloud based consulting firm. We help companies
    deliver a return on cloud usage by applying best practices
  location: "California, US"
  website: "https://ironcovesolutions.com/"
  github: null
  image: images/iron-cove-solutions.jpg
  for_hire: true
  hiring: false
  portfolio: true
- name: Marc-Antoine Ruel
  type: individual
  description: >-
    Hi,
    I'm a developer from Canada who loves making memorable websites and apps. I pay particular attention to performance, accessibility and the little details that make all the difference.
  location: "Québec, Canada"
  website: "https://www.marcantoineruel.com/"
  github: "https://github.com/maru3l"
  image: images/marc-antoine-ruel.jpg
  for_hire: true
  hiring: false
  portfolio: false
- name: Ste O'Neill
  type: individual
  description: >-
    Hi I'm Ste! I’m a full stack web developer based in Leeds, England. I like to make bold, beautiful websites that don’t take themselves too seriously.
  location: 'Leeds, England'
  website: 'https://steoneill.me'
  github: 'https://github.com/steoneill'
  image: images/ste-oneill.jpg
  for_hire: true
  hiring: false
  portfolio: true
- name: Michael Uloth
  type: individual
  description: Michael Uloth is a Toronto-based web developer who specializes in building fast-loading, accessibile websites with Gatsby.
  location: Toronto
  website: 'https://www.michaeluloth.com'
  github: 'https://github.com/ooloth'
  image: images/michael-uloth.jpg
  for_hire: true
  hiring: false
  portfolio: true
<<<<<<< HEAD
- name: Ramón Chancay
  type: individual
  description: >-
    Desarrollador web full stack en Guayaquil Ecuador. Actualmente en EveryMundo, Antes en El Universo, Disfruto de la construcción de cosas con código. Organizador y Speaker en Meetups por pizza y cerveza. 🍕🍻
  location: 'Guayaquil, Ecuador'
  website: 'https://ramonchancay.me'
  github: 'https://github.com/devrchancay'
  image: images/ramon-chancay.svg
  for_hire: true
  hiring: false
  portfolio: false
=======
- name: Piotr Fedorczyk
  type: individual
  description: Digital product designer. Full-stack developer. Eclectic flâneur extraordinaire in constant exploration of spoken, visual and programming languages.
  location: Poland
  website: 'https://piotrf.pl'
  github: 'https://github.com/piotrf'
  image: images/piotr-fedorczyk.jpeg
  for_hire: true
  hiring: false
  portfolio: true
>>>>>>> 4c3a393c
<|MERGE_RESOLUTION|>--- conflicted
+++ resolved
@@ -112,7 +112,6 @@
   for_hire: true
   hiring: false
   portfolio: true
-<<<<<<< HEAD
 - name: Ramón Chancay
   type: individual
   description: >-
@@ -124,7 +123,6 @@
   for_hire: true
   hiring: false
   portfolio: false
-=======
 - name: Piotr Fedorczyk
   type: individual
   description: Digital product designer. Full-stack developer. Eclectic flâneur extraordinaire in constant exploration of spoken, visual and programming languages.
@@ -134,5 +132,4 @@
   image: images/piotr-fedorczyk.jpeg
   for_hire: true
   hiring: false
-  portfolio: true
->>>>>>> 4c3a393c
+  portfolio: true