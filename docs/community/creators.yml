--- conflicted
+++ resolved
@@ -90,7 +90,6 @@
   for_hire: true
   hiring: false
   portfolio: true
-<<<<<<< HEAD
 - name: Ramón Chancay
   type: individual
   description: >-
@@ -102,7 +101,6 @@
   for_hire: true
   hiring: false
   portfolio: false
-=======
 - name: Michael Uloth
   type: individual
   description: Michael Uloth is a Toronto-based web developer who specializes in building fast-loading, accessibile websites with Gatsby. 
@@ -112,5 +110,4 @@
   image: images/michael-uloth.jpg
   for_hire: true
   hiring: false
-  portfolio: true
->>>>>>> 3bb8b793
+  portfolio: true