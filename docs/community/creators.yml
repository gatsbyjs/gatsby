- name: Fabian Schultz
  type: individual
  description: >-
    Hello, I’m Fabian — a product designer and developer based in Potsdam,
    Germany. I’ve been working both as a product designer and frontend developer
    for over 5 years now. I particularly enjoy working with companies that try
    to meet broad and unique user needs.
  location: "Potsdam, Germany"
  website: "https://fabianschultz.com/"
  github: "https://github.com/fabe"
  image: images/fabian-schultz.jpg
  for_hire: true
  portfolio: true
- name: Kris Hedstrom
  type: individual
  description: >-
    Hey. I’m Kris. I’m an interactive designer / developer. I grew up in Umeå,
    in northern Sweden, but I now live in Brooklyn, NY. I am currently enjoying
    a hybrid Art Director + Lead Product Engineer role at a small startup called
    Nomad Health. Before that, I was a Product (Engineering) Manager at Tumblr.
    Before that, I worked at agencies. Before that, I was a baby. I like to
    design things, and then I like to build those things. I occasionally take on
    freelance projects. Feel free to get in touch if you have an interesting
    project that you want to collaborate on. Or if you just want to say hello,
    that’s cool too.
  location: "New York, US"
  website: "https://k-create.com/"
  github: "https://github.com/kristofferh"
  image: images/kris-hedstrom.jpg
  for_hire: true
  portfolio: true
- name: Mahipat Jadav
  type: individual
  description: >-
    Since last 7 years, I have been working as full stack developer with
    companies in india, I have designed and developed reliable, fast, engaging &
    responsive websites, with strong focus on performance & responsive design
    using the latest technologies.
  location: India
  website: "https://mojaave.com/"
  github: "https://github.com/mhjadav/mojaave"
  image: images/mahipat-jadav.jpg
  for_hire: true
  portfolio: true
- name: Bejamas
  type: agency
  description: >-
    We help agencies and companies with JAMStack tools. This includes web
    development using Static Site Generators, Headless CMS, CI / CD and CDN
    setup.
  location: Poland
  website: "https://bejamas.io/"
  github: null
  image: images/bejamas.jpg
  for_hire: true
  hiring: false
  portfolio: true
- name: Spacetime
  type: agency
  description: >-
    Spacetime is a Dallas-based digital experience agency specializing in web,
    app, startup, and digital experience creation.
  location: "Texas, US"
  website: "https://www.heyspacetime.com/"
  github: null
  image: images/spacetime.jpg
  for_hire: false
  hiring: true
  portfolio: false
- name: Iron Cove Solutions
  type: company
  description: >-
    Iron Cove Solutions is a cloud based consulting firm. We help companies
    deliver a return on cloud usage by applying best practices
  location: "California, US"
  website: "https://ironcovesolutions.com/"
  github: null
  image: images/iron-cove-solutions.jpg
  for_hire: true
  hiring: false
  portfolio: true
<<<<<<< HEAD
- name: Marc-Antoine Ruel
  type: individual
  description: >-
    Hi,
    I'm a developer from Canada who loves making memorable websites and apps. I pay particular attention to performance, accessibility and the little details that make all the difference.
  location: "Québec, Canada"
  website: "https://www.marcantoineruel.com/"
  github: "https://github.com/maru3l"
  image: images/marc-antoine-ruel.jpg
  for_hire: true
  hiring: false
  portfolio: false
=======
- name: Ste O'Neill
  type: individual
  description: >-
    Hi I'm Ste! I’m a full stack web developer based in Leeds, England. I like to make bold, beautiful websites that don’t take themselves too seriously.
  location: 'Leeds, England'
  website: 'https://steoneill.me'
  github: 'https://github.com/steoneill'
  image: images/ste-oneill.jpg
  for_hire: true
  hiring: false
  portfolio: true
- name: Michael Uloth
  type: individual
  description: Michael Uloth is a Toronto-based web developer who specializes in building fast-loading, accessibile websites with Gatsby. 
  location: Toronto
  website: 'https://www.michaeluloth.com'
  github: 'https://github.com/ooloth'
  image: images/michael-uloth.jpg
  for_hire: true
  hiring: false
  portfolio: true
>>>>>>> edcac811
<|MERGE_RESOLUTION|>--- conflicted
+++ resolved
@@ -79,7 +79,6 @@
   for_hire: true
   hiring: false
   portfolio: true
-<<<<<<< HEAD
 - name: Marc-Antoine Ruel
   type: individual
   description: >-
@@ -92,7 +91,6 @@
   for_hire: true
   hiring: false
   portfolio: false
-=======
 - name: Ste O'Neill
   type: individual
   description: >-
@@ -113,5 +111,4 @@
   image: images/michael-uloth.jpg
   for_hire: true
   hiring: false
-  portfolio: true
->>>>>>> edcac811
+  portfolio: true