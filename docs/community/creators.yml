--- conflicted
+++ resolved
@@ -79,16 +79,6 @@
   for_hire: true
   hiring: false
   portfolio: true
-<<<<<<< HEAD
-- name: Michael Uloth
-  type: individual
-  description: Michael Uloth is a Toronto-based web developer who specializes in building fast-loading, accessibile websites with Gatsby. 
-  location: Toronto
-  website: 'https://www.michaeluloth.com'
-  github: 'https://github.com/ooloth'
-  image: images/michael-uloth.jpg
-=======
->>>>>>> 7de1513c
 - name: Ste O'Neill
   type: individual
   description: >-
@@ -99,7 +89,6 @@
   image: images/ste-oneill.jpg
   for_hire: true
   hiring: false
-<<<<<<< HEAD
   portfolio: true
 - name: Michael Uloth
   type: individual
@@ -110,6 +99,4 @@
   image: images/michael-uloth.jpg
   for_hire: true
   hiring: false
-=======
->>>>>>> 7de1513c
   portfolio: true