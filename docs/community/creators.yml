--- conflicted
+++ resolved
@@ -196,7 +196,6 @@
   image: images/steven-natera.jpg
   for_hire: true
   portfolio: true
-<<<<<<< HEAD
 - name: Ramón Chancay
   type: individual
   description: >-
@@ -208,7 +207,6 @@
   for_hire: true
   hiring: false
   portfolio: false
-=======
 - name: Kevin Legrand
   type: individual
   description: >-
@@ -220,5 +218,4 @@
   github: "https://github.com/Manoz"
   image: images/kevin-legrand.jpg
   for_hire: false
-  portfolio: true
->>>>>>> a80a1222
+  portfolio: true