---
title: Data in Gatsby
typora-copy-images-to: ./
disableTableOfContents: true
---

Welcome to Part Four of the tutorial! Halfway through! Hope things are starting to feel pretty comfortable 😀

## Recap of the first half of the tutorial

So far, you've been learning how to use React.js—how powerful it is to be able to create your _own_ components to act as custom building blocks for websites.

You’ve also explored styling components using CSS Modules.

## What's in this tutorial?

In the next four parts of the tutorial (including this one), you'll be diving into the Gatsby data layer, which is a powerful feature of Gatsby that lets you easily build sites from Markdown, WordPress, headless CMSs, and other data sources of all flavors.

**NOTE:** Gatsby’s data layer is powered by GraphQL. For an in-depth tutorial on GraphQL, we recommend [How to GraphQL](https://www.howtographql.com/).

## Data in Gatsby

A website has four parts: HTML, CSS, JS, and data. The first half of the tutorial focused on the first three. Now let’s learn how to use data in Gatsby sites.

**What is data?**

A very computer science-y answer would be: data is things like `"strings"`, integers (`42`), objects (`{ pizza: true }`), etc.

For the purpose of working in Gatsby, however, a more useful answer is "everything that lives outside a React component".

So far, you've been writing text and adding images _directly_ in components. Which is an _excellent_ way to build many websites. But, often you want to store data _outside_ components and then bring the data _into_ the component as needed.

If you're building a site with WordPress (so other contributors have a nice interface for adding & maintaining content) and Gatsby, the _data_ for the site (pages and posts) are in WordPress and you _pull_ that data, as needed, into your components.

Data can also live in file types like Markdown, CSV, etc. as well as databases and APIs of all sorts.

<<<<<<< HEAD
**Gatsby's data layer lets you pull data from these (and any other source) directly into your components**—in the shape and form you want.
=======
**Gatsby's data layer lets you pull data from these (and any other source)
directly into your components** -- in the shape and form you want.
>>>>>>> d1d4a492

## Using Unstructured Data vs GraphQL

### Do I have to use GraphQL and source plugins to pull data into Gatsby sites?

Absolutely not! You can use the node `createPages` API to pull unstructured data into Gatsby pages directly, rather than through the GraphQL data layer. This is a great choice for small sites, while GraphQL and source plugins can help save time with more complex sites.

See the [Using Gatsby without GraphQL](/docs/using-gatsby-without-graphql/) guide to learn how to pull data into your Gatsby site using the node `createPages` API and to see an example site!

### When do I use unstructured data vs GraphQL?

If you're building a small site, one efficient way to build it is to pull in unstructured data as outlined in this guide, using `createPages` API, and then if the site becomes more complex later on, you move on to building more complex sites, or you'd like to transform your data, follow these steps:

1. Check out the [Plugin Library](/plugins/) to see if the source plugins and/or transformer plugins you'd like to use already exist
2. If they don't exist, read the [Plugin Authoring](/docs/creating-plugins/) guide and consider building your own!

### How Gatsby's data layer uses GraphQL to pull data into components

<<<<<<< HEAD
There are many options for loading data into React components. One of the most popular and powerful of these is a technology called [GraphQL](http://graphql.org/).
=======
There are many options for loading data into React components. One of the most
popular and powerful of these is a technology called
[GraphQL](https://graphql.org/).
>>>>>>> d1d4a492

GraphQL was invented at Facebook to help product engineers _pull_ needed data into components.

GraphQL is a **q**uery **l**anguage (the _QL_ part of its name). If you're familiar with SQL, it works in a very similar way. Using a special syntax, you describe the data you want in your component and then that data is given to you.

Gatsby uses GraphQL to enable components to declare the data they need.

## Create a new example site

Create another new site for this part of the tutorial. You're going to build a Markdown blog called "Pandas Eating Lots". It's dedicated to showing off the best pictures and videos of pandas eating lots of food. Along the way, you'll be dipping your toes into GraphQL and Gatsby's Markdown support.

Open a new terminal window and run the following commands to create a new Gatsby site in a directory called `tutorial-part-four`. Then navigate to the new directory:

```shell
gatsby new tutorial-part-four https://github.com/gatsbyjs/gatsby-starter-hello-world
cd tutorial-part-four
```

Then install some other needed dependencies at the root of the project. You'll use the Typography theme "Kirkham", and you'll try out a CSS-in-JS library, ["Emotion"](https://emotion.sh/):

```shell
npm install --save gatsby-plugin-typography typography react-typography typography-theme-kirkham gatsby-plugin-emotion @emotion/core
```

Set up a site similar to what you ended with in [Part Three](/tutorial/part-three). This site will have a layout component and two page components:

```jsx:title=src/components/layout.js
import React from "react"
import { css } from "@emotion/core"
import { Link } from "gatsby"

import { rhythm } from "../utils/typography"

export default function Layout({ children }) {
  return (
    <div
      css={css`
        margin: 0 auto;
        max-width: 700px;
        padding: ${rhythm(2)};
        padding-top: ${rhythm(1.5)};
      `}
    >
      <Link to={`/`}>
        <h3
          css={css`
            margin-bottom: ${rhythm(2)};
            display: inline-block;
            font-style: normal;
          `}
        >
          Pandas Eating Lots
        </h3>
      </Link>
      <Link
        to={`/about/`}
        css={css`
          float: right;
        `}
      >
        About
      </Link>
      {children}
    </div>
  )
}
```

```jsx:title=src/pages/index.js
import React from "react"
import Layout from "../components/layout"

export default function Home() {
  return (
    <Layout>
      <h1>Amazing Pandas Eating Things</h1>
      <div>
        <img
          src="https://2.bp.blogspot.com/-BMP2l6Hwvp4/TiAxeGx4CTI/AAAAAAAAD_M/XlC_mY3SoEw/s1600/panda-group-eating-bamboo.jpg"
          alt="Group of pandas eating bamboo"
        />
      </div>
    </Layout>
  )
}
```

```jsx:title=src/pages/about.js
import React from "react"
import Layout from "../components/layout"

export default function About() {
  return (
    <Layout>
      <h1>About Pandas Eating Lots</h1>
      <p>
        We're the only site running on your computer dedicated to showing the
        best photos and videos of pandas eating lots of food.
      </p>
    </Layout>
  )
}
```

```javascript:title=src/utils/typography.js
import Typography from "typography"
import kirkhamTheme from "typography-theme-kirkham"

const typography = new Typography(kirkhamTheme)

export default typography
export const rhythm = typography.rhythm
```

`gatsby-config.js` (must be in the root of your project, not under src)

```javascript:title=gatsby-config.js
module.exports = {
  plugins: [
    `gatsby-plugin-emotion`,
    {
      resolve: `gatsby-plugin-typography`,
      options: {
        pathToConfigModule: `src/utils/typography`,
      },
    },
  ],
}
```

Add the above files and then run `gatsby develop`, per usual, and you should see the following:

![start](start.png)

You have another small site with a layout and two pages.

Now you can start querying 😋

## Your first GraphQL query

When building sites, you'll probably want to reuse common bits of data -- like the _site title_ for example. Look at the `/about/` page. You'll notice that you have the site title (`Pandas Eating Lots`) in both the layout component (the site header) as well as in the `<h1 />` of the `about.js` page (the page header).

But what if you want to change the site title in the future? You'd have to search for the title across all your components and edit each instance. This is both cumbersome and error-prone, especially for larger, more complex sites. Instead, you can store the title in one location and reference that location from other files; change the title in a single place, and Gatsby will _pull_ your updated title into files that reference it.

The place for these common bits of data is the `siteMetadata` object in the `gatsby-config.js` file. Add your site title to the `gatsby-config.js` file:

```javascript:title=gatsby-config.js
module.exports = {
  // highlight-start
  siteMetadata: {
    title: `Title from siteMetadata`,
  },
  // highlight-end
  plugins: [
    `gatsby-plugin-emotion`,
    {
      resolve: `gatsby-plugin-typography`,
      options: {
        pathToConfigModule: `src/utils/typography`,
      },
    },
  ],
}
```

Restart the development server.

### Use a page query

Now the site title is available to be queried; Add it to the `about.js` file using a [page query](/docs/page-query):

```jsx:title=src/pages/about.js
import React from "react"
import { graphql } from "gatsby" // highlight-line
import Layout from "../components/layout"

// highlight-next-line
export default function About({ data }) {
  return (
    <Layout>
      <h1>About {data.site.siteMetadata.title}</h1> {/* highlight-line */}
      <p>
        We're the only site running on your computer dedicated to showing the
        best photos and videos of pandas eating lots of food.
      </p>
    </Layout>
  )
}

// highlight-start
export const query = graphql`
  query {
    site {
      siteMetadata {
        title
      }
    }
  }
`
// highlight-end
```

It worked! 🎉

![Page title pulling from siteMetadata](site-metadata-title.png)

The basic GraphQL query that retrieves the `title` in your `about.js` changes above is:

```graphql:title=src/pages/about.js
{
  site {
    siteMetadata {
      title
    }
  }
}
```

> 💡 In [part five](/tutorial/part-five/#introducing-graphiql), you'll meet a tool that lets us interactively explore the data available through GraphQL, and help formulate queries like the one above.

Page queries live outside of the component definition -- by convention at the end of a page component file -- and are only available on page components.

### Use a StaticQuery

[StaticQuery](/docs/static-query/) is a new API introduced in Gatsby v2 that allows non-page components (like your `layout.js` component), to retrieve data via GraphQL queries.
Let's use its newly introduced hook version — [`useStaticQuery`](/docs/use-static-query/).

Go ahead and make some changes to your `src/components/layout.js` file to use the `useStaticQuery` hook and a `{data.site.siteMetadata.title}` reference that uses this data. When you are done, your file will look like this:

```jsx:title=src/components/layout.js
import React from "react"
import { css } from "@emotion/core"
// highlight-next-line
import { useStaticQuery, Link, graphql } from "gatsby"

import { rhythm } from "../utils/typography"
// highlight-start
export default function Layout({ children }) {
  const data = useStaticQuery(
    graphql`
      query {
        site {
          siteMetadata {
            title
          }
        }
      }
    `
  )
  return (
    // highlight-end
    <div
      css={css`
        margin: 0 auto;
        max-width: 700px;
        padding: ${rhythm(2)};
        padding-top: ${rhythm(1.5)};
      `}
    >
      <Link to={`/`}>
        <h3
          css={css`
            margin-bottom: ${rhythm(2)};
            display: inline-block;
            font-style: normal;
          `}
        >
          {data.site.siteMetadata.title} {/* highlight-line */}
        </h3>
      </Link>
      <Link
        to={`/about/`}
        css={css`
          float: right;
        `}
      >
        About
      </Link>
      {children}
    </div>
    // highlight-start
  )
}
// highlight-end
```

Another success! 🎉

![Page title and layout title both pulling from siteMetadata](site-metadata-two-titles.png)

Why use two different queries here? These examples were quick introductions to the query types, how they are formatted, and where they can be used. For now, keep in mind that only pages can make page queries. Non-page components, such as Layout, can use StaticQuery. [Part 7](/tutorial/part-seven/) of the tutorial explains these in greater depth.

But let's restore the real title.

One of the core principles of Gatsby is that _creators need an immediate connection to what they're creating_ ([hat tip to Bret Victor](http://blog.ezyang.com/2012/02/transcript-of-inventing-on-principle/)). In other words, when you make any change to code you should immediately see the effect of that change. You manipulate an input of Gatsby and you see the new output showing up on the screen.

So almost everywhere, changes you make will immediately take effect. Edit the `gatsby-config.js` file again, this time changing the `title` back to "Pandas Eating Lots". The change should show up very quickly in your site pages.

![Both titles say Pandas Eating Lots](pandas-eating-lots-titles.png)

## What's coming next?

Next, you'll be learning about how to pull data into your Gatsby site using GraphQL with source plugins in [part five](/tutorial/part-five/) of the tutorial.<|MERGE_RESOLUTION|>--- conflicted
+++ resolved
@@ -34,12 +34,7 @@
 
 Data can also live in file types like Markdown, CSV, etc. as well as databases and APIs of all sorts.
 
-<<<<<<< HEAD
 **Gatsby's data layer lets you pull data from these (and any other source) directly into your components**—in the shape and form you want.
-=======
-**Gatsby's data layer lets you pull data from these (and any other source)
-directly into your components** -- in the shape and form you want.
->>>>>>> d1d4a492
 
 ## Using Unstructured Data vs GraphQL
 
@@ -58,13 +53,7 @@
 
 ### How Gatsby's data layer uses GraphQL to pull data into components
 
-<<<<<<< HEAD
 There are many options for loading data into React components. One of the most popular and powerful of these is a technology called [GraphQL](http://graphql.org/).
-=======
-There are many options for loading data into React components. One of the most
-popular and powerful of these is a technology called
-[GraphQL](https://graphql.org/).
->>>>>>> d1d4a492
 
 GraphQL was invented at Facebook to help product engineers _pull_ needed data into components.
 
@@ -188,10 +177,10 @@
     {
       resolve: `gatsby-plugin-typography`,
       options: {
-        pathToConfigModule: `src/utils/typography`,
-      },
-    },
-  ],
+        pathToConfigModule: `src/utils/typography`
+      }
+    }
+  ]
 }
 ```
 
@@ -215,7 +204,7 @@
 module.exports = {
   // highlight-start
   siteMetadata: {
-    title: `Title from siteMetadata`,
+    title: `Title from siteMetadata`
   },
   // highlight-end
   plugins: [
@@ -223,10 +212,10 @@
     {
       resolve: `gatsby-plugin-typography`,
       options: {
-        pathToConfigModule: `src/utils/typography`,
-      },
-    },
-  ],
+        pathToConfigModule: `src/utils/typography`
+      }
+    }
+  ]
 }
 ```
 
