--- conflicted
+++ resolved
@@ -230,7 +230,7 @@
       },
     },
   ],
-};
+}
 ```
 
 Restart the development server.
@@ -405,7 +405,7 @@
       },
     },
   ],
-};
+}
 ```
 
 Save that and restart the gatsby development server. Then open up Graph_i_QL
@@ -1019,17 +1019,10 @@
 Return to `src/pages/index.js` and let's query for our Markdown slugs and create
 links.
 
-<<<<<<< HEAD
 ```jsx{3,18-19,29,46-48}
 import React from "react"
 import g from "glamorous"
 import { Link } from "gatsby"
-=======
-```jsx{3,18-19,29,47-49}
-import React from "react";
-import g from "glamorous";
-import Link from "gatsby-link";
->>>>>>> 0a6fb373
 
 import { rhythm } from "../utils/typography";
 
