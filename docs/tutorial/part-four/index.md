--- conflicted
+++ resolved
@@ -297,13 +297,9 @@
 
 ```jsx:title=src/components/layout.js
 import React from "react"
-<<<<<<< HEAD
-import { css } from "react-emotion"
-import { StaticQuery, Link, graphql } from "gatsby" // highlight-line
-=======
 import { css } from "@emotion/core"
+// highlight-next-line
 import { StaticQuery, Link, graphql } from "gatsby"
->>>>>>> 11a33c59
 
 import { rhythm } from "../utils/typography"
 
