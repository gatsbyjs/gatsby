---
title: Set Up Your Development Environment
typora-copy-images-to: ./
---

Before you start building your first Gatsby site, you’ll need to familiarize yourself with some core web technologies and make sure that you have installed all required software tools.

<<<<<<< HEAD
## Overview of core technologies

It’s not necessary to be an expert with these already — if you’re not, don’t worry! You’ll pick up a lot through the course of this tutorial series. These are some of the main web technologies you’ll use when building a Gatsby site:

- **HTML**: A markup language that every web browser is able to understand. It stands for HyperText Markup Language. HTML gives your web content a universal informational structure, defining things like headings, paragraphs, and more.
- **CSS**: A presentational language used to style the appearance of your web content (fonts, colors, layout, etc). It stands for Cascading Style Sheets.
- **JavaScript**: A programming language that helps us make the web dynamic and interactive.
- **React**: A code library (built with JavaScript) for building user interfaces. It’s the framework that Gatsby uses to build pages and structure content.
- **GraphQL**: A query language that allows you to pull data into your website. It’s the interface that Gatsby uses for managing site data.

> 💡 (Optional!) For a comprehensive introduction to what a website is--including an intro to HTML and CSS--check out “[**Building your first web page**](https://learn.shayhowe.com/html-css/building-your-first-web-page/)”. It’s a great place to start learning about the web. For a more hands-on introduction to [**HTML**](https://www.codecademy.com/learn/learn-html), [**CSS**](https://www.codecademy.com/learn/learn-css), and [**JavaScript**](https://www.codecademy.com/learn/introduction-to-javascript), check out the tutorials from Codecademy. [**React**](https://reactjs.org/tutorial/tutorial.html) and [**GraphQL**](http://graphql.org/graphql-js/) also have their own introductory tutorials.

=======
>>>>>>> cba8b707
## Familiarize yourself with the command line

The command line is a text-based interface used to run commands on your computer. You’ll also often see it referred to as the terminal. In this tutorial we’ll use both interchangeably. It’s a lot like using the Finder on a Mac or Explorer on Windows. Finder and Explorer are examples of graphical user interfaces (GUI). The command line is a powerful, text-based way to interact with your computer.

Take a moment to locate and open up the command line interface (CLI) for your computer. Depending on which operating system you are using, see [**instructions for Mac**](http://www.macworld.co.uk/feature/mac-software/how-use-terminal-on-mac-3608274/) or [**instructions for Windows**](https://www.quora.com/How-do-I-open-terminal-in-windows).

## Install Node.js

Node.js is an environment that can run JavaScript code outside of a web browser. Gatsby is built with Node.js. To get up and running with Gatsby, you’ll need to have a recent version installed on your computer.

_Note: Gatsby's minimum supported Node.js version is Node 8, but feel free to use a more recent version._

### ⌚ Download Node.js

Visit the [**Node.js site**](https://nodejs.org/) and follow the instructions to download and install the recommended version for your operating system. Once you have followed the installation steps, make sure everything was installed properly:

### Check your Node.js installation

1.  Open up your terminal.
2.  Run `node --version`. (If you’re new to the command line, “run `command`” means “type `node --version` in the command prompt, and hit the Enter key”. From here on, this is what we mean by “run `command`”).
3.  Run `npm --version`.

The output of each of those commands should be a version number. Your versions may not be the same as those shown below! If entering those commands doesn’t show you a version number, go back and make sure you have installed Node.js.

![Check node and npm versions in terminal](01-node-npm-versions.png)

## Install Git

Git is a free and open source distributed version control system designed to handle everything from small to very large projects with speed and efficiency. When you install a Gatsby "starter" site, Gatsby uses Git behind the scenes to download and install the required files for your starter. You will need to have Git installed to set up your first Gatsby site.

The steps to download and install Git depend on your operating system. Follow the guide for your system:

- [Install Git on macOS](https://www.atlassian.com/git/tutorials/install-git#mac-os-x)
- [Install Git on Windows](https://www.atlassian.com/git/tutorials/install-git#windows)
- [Install Git on Linux](https://www.atlassian.com/git/tutorials/install-git#linux)

## Using the Gatsby CLI

The Gatsby CLI tool lets you quickly create new Gatsby-powered sites and run commands for developing Gatsby sites. It is a published npm package.

The Gatsby CLI is available via npm and should be installed globally by running `npm install -g gatsby-cli`.

To see the commands available to run `gatsby --help`.

> 💡 If you are unable to successfully run the Gatsby CLI due to a permissions issue, you may want to check out the [npm docs on fixing permissions](https://docs.npmjs.com/getting-started/fixing-npm-permissions), or [this guide](https://github.com/sindresorhus/guides/blob/master/npm-global-without-sudo.md).

## Create a Gatsby site

Now you are ready to use the Gatsby CLI tool to create your first Gatsby site. Using the tool, you can download “starters” (partially built sites with some default configuration) to help you get moving faster on creating a certain type of site. The “Hello World” starter you’ll be using here is a starter with the bare essentials needed for a Gatsby site.

1.  Open up your terminal.
2.  Run `gatsby new hello-world https://github.com/gatsbyjs/gatsby-starter-hello-world`. (_Note: Depending on your download speed, the amount of time this takes will vary. For brevity's sake, the gif below was paused during part of the install_).
3.  Run `cd hello-world`.
4.  Run `gatsby develop`.

<video controls="controls" autoplay="true" loop="true">
  <source type="video/mp4" src="./03-create-site.mp4"></source>
  <p>Sorry! You browser doesn't support this video.</p>
</video>

What just happened?

```shell
gatsby new hello-world https://github.com/gatsbyjs/gatsby-starter-hello-world
```

- `new` is a gatsby command to create a new Gatsby project.
- Here, `hello-world` is an arbitrary title — you could pick anything. The CLI tool will place the code for your new site in a new folder called “hello-world”.
- Lastly, the GitHub URL specified points to a code repository that holds the starter code you want to use.

```shell
cd hello-world
```

- This says 'I want to change directories (`cd`) to the “hello-world” subfolder'. Whenever you want to run any commands for your site, you need to be in the context for that site (aka, your terminal needs to be pointed at the directory where your site code lives).

```shell
gatsby develop
```

- This command starts a development server. You will be able to see and interact with your new site in a development environment — local (on your computer, not published to the internet).

### View your site locally

Open up a new tab in your browser and navigate to [**http://localhost:8000**](http://localhost:8000/).

![Check homepage](04-home-page.png)

Congrats! This is the beginning of your very first Gatsby site! 🎉

You’ll be able to visit the site locally at [**_http://localhost:8000_**](http://localhost:8000/) for as long as your development server is running. That’s the process you started by running the `gatsby develop` command. To stop running that process (or to “stop running the development server”), go back to your terminal window, hold down the “control” key, and then hit “c” (ctrl-c). To start it again, run `gatsby develop` again!

**Note:** If you are using VM setup like `vagrant` and/or would like to listen on your local IP address, run `gatsby develop -- --host=0.0.0.0`. Now, the development server listens on both 'localhost' and your local IP.

## Set up a code editor

A code editor is a program designed specifically for editing computer code. There are many great ones out there.

> If you haven't worked with a code editor before, we recommend [**VS Code**](https://code.visualstudio.com/), simply because the screenshots used throughout the tutorial were taken in VS Code, and therefore may look more similar to your screen.

### Download VS Code

Gatsby documentation sometimes includes screenshots of code editors; these screenshots show the VS Code editor, so if you don't have a preferred code editor yet, using VS Code will make sure that your screen looks just like the screenshots in the tutorial and docs. If you choose to use VS Code, visit the [VS Code site](https://code.visualstudio.com/#alt-downloads) and download the version appropriate for your platform.

### Install the Prettier plugin

We also recommend using [Prettier](https://github.com/prettier/prettier), a tool that helps format your code to avoid errors.

You can use Prettier directly in your editor using the [Prettier VS Code plugin](https://github.com/prettier/prettier-vscode):

1.  Open the extensions view on VS Code (View => Extensions).
2.  Search for "Prettier - Code formatter".
3.  Click "Install". After installation you'll be prompted to restart VS Code to enable the extension.

> 💡 If you're not using VS Code, check out the Prettier docs for [install instructions](https://prettier.io/docs/en/install.html) or [other editor integrations](https://prettier.io/docs/en/editors.html).

## ➡️ What’s Next?

To summarize, in this section you:

- Learned about the command line and how to use it
- Installed and learned about Node.js and the npm CLI tool, the version control system Git, and the Gatsby CLI tool
- Generated a new Gatsby site using the Gatsby CLI tool
- Ran the Gatsby development server and visited your site locally
- Downloaded a code editor
- Installed a code formatter called Prettier

Now, move on to [**getting to know Gatsby building blocks**](/tutorial/part-one/).

## References

## Overview of core technologies

It’s not necessary to be an expert with these already — if you’re not, don’t worry! You’ll pick up a lot through the course of this tutorial series. These are some of the main web technologies you’ll use when building a Gatsby site:

- **HTML**: A markup language that every web browser is able to understand. It stands for HyperText Markup Language. HTML gives your web content a universal informational structure, defining things like headings, paragraphs, and more.
- **CSS**: A presentational language used to style the appearance of your web content (fonts, colors, layout, etc). It stands for Cascading Style Sheets.
- **JavaScript**: A programming language that helps us make the web dynamic and interactive.
- **React**: A code library (built with JavaScript) for building user interfaces. It’s the framework that Gatsby uses to build pages and structure content.
- **GraphQL**: A query language. A programming language that allows you to pull data into your website. It’s the interface that Gatsby uses for managing site data.

## What is a website?

For a comprehensive introduction to what a website is--including an intro to HTML and CSS--check out “[**Building your first web page**](https://learn.shayhowe.com/html-css/building-your-first-web-page/)”. It’s a great place to start learning about the web. For a more hands-on introduction to [**HTML**](https://www.codecademy.com/learn/learn-html), [**CSS**](https://www.codecademy.com/learn/learn-css), and [**JavaScript**](https://www.codecademy.com/learn/introduction-to-javascript), check out the tutorials from Codecademy. [**React**](https://reactjs.org/tutorial/tutorial.html) and [**GraphQL**](http://graphql.org/graphql-js/) also have their own introductory tutorials.

## Learn more about the command line

For a great introduction to using the command line, check out [**Codecademy’s Command Line tutorial**](https://www.codecademy.com/courses/learn-the-command-line/lessons/navigation/exercises/your-first-command) for Mac and Linux users, and [**this tutorial**](https://www.computerhope.com/issues/chusedos.htm) for Windows users. Even if you are a Windows user, the first page of the Codecademy tutorial is a valuable read. It explains what the command line is, not just how to interface with it.

## Learn more about npm

npm is a JavaScript package manager. A package is a module of code that you can choose to include in your projects. If you just downloaded and installed Node.js, npm was installed with it!

npm has three distinct components: the npm website, the npm registry, and the npm command line interface (CLI).

- On the npm website, you can browse what JavaScript packages are available in the npm registry.
- The npm registry is a large database of information about JavaScript packages available on npm.
- Once you’ve identified a package you want, you can use the npm CLI to install it in your project or globally (like other CLI tools). The npm CLI is what talks to the registry — you generally only interact with the npm website or the npm CLI.

> 💡 Check out npm’s introduction, “[**What is npm?**](https://docs.npmjs.com/getting-started/what-is-npm)”.

## Learn more about Git

You will not need to know Git to complete this tutorial, but it is a very useful tool. If you are interested in learning more about version control, Git, and GitHub, check out GitHub's [Git Handbook](https://guides.github.com/introduction/git-handbook/).<|MERGE_RESOLUTION|>--- conflicted
+++ resolved
@@ -5,21 +5,6 @@
 
 Before you start building your first Gatsby site, you’ll need to familiarize yourself with some core web technologies and make sure that you have installed all required software tools.
 
-<<<<<<< HEAD
-## Overview of core technologies
-
-It’s not necessary to be an expert with these already — if you’re not, don’t worry! You’ll pick up a lot through the course of this tutorial series. These are some of the main web technologies you’ll use when building a Gatsby site:
-
-- **HTML**: A markup language that every web browser is able to understand. It stands for HyperText Markup Language. HTML gives your web content a universal informational structure, defining things like headings, paragraphs, and more.
-- **CSS**: A presentational language used to style the appearance of your web content (fonts, colors, layout, etc). It stands for Cascading Style Sheets.
-- **JavaScript**: A programming language that helps us make the web dynamic and interactive.
-- **React**: A code library (built with JavaScript) for building user interfaces. It’s the framework that Gatsby uses to build pages and structure content.
-- **GraphQL**: A query language that allows you to pull data into your website. It’s the interface that Gatsby uses for managing site data.
-
-> 💡 (Optional!) For a comprehensive introduction to what a website is--including an intro to HTML and CSS--check out “[**Building your first web page**](https://learn.shayhowe.com/html-css/building-your-first-web-page/)”. It’s a great place to start learning about the web. For a more hands-on introduction to [**HTML**](https://www.codecademy.com/learn/learn-html), [**CSS**](https://www.codecademy.com/learn/learn-css), and [**JavaScript**](https://www.codecademy.com/learn/introduction-to-javascript), check out the tutorials from Codecademy. [**React**](https://reactjs.org/tutorial/tutorial.html) and [**GraphQL**](http://graphql.org/graphql-js/) also have their own introductory tutorials.
-
-=======
->>>>>>> cba8b707
 ## Familiarize yourself with the command line
 
 The command line is a text-based interface used to run commands on your computer. You’ll also often see it referred to as the terminal. In this tutorial we’ll use both interchangeably. It’s a lot like using the Finder on a Mac or Explorer on Windows. Finder and Explorer are examples of graphical user interfaces (GUI). The command line is a powerful, text-based way to interact with your computer.
@@ -159,7 +144,7 @@
 - **CSS**: A presentational language used to style the appearance of your web content (fonts, colors, layout, etc). It stands for Cascading Style Sheets.
 - **JavaScript**: A programming language that helps us make the web dynamic and interactive.
 - **React**: A code library (built with JavaScript) for building user interfaces. It’s the framework that Gatsby uses to build pages and structure content.
-- **GraphQL**: A query language. A programming language that allows you to pull data into your website. It’s the interface that Gatsby uses for managing site data.
+- **GraphQL**: A query language that allows you to pull data into your website. It’s the interface that Gatsby uses for managing site data.
 
 ## What is a website?
 
