---
title: Set Up Your Development Environment
typora-copy-images-to: ./
disableTableOfContents: true
---

Before you start building your first Gatsby site, you’ll need to familiarize yourself with some core web technologies and make sure that you have installed all required software tools.

## Familiarize yourself with the command line

The command line is a text-based interface used to run commands on your computer. You’ll also often see it referred to as the terminal. In this tutorial, we’ll use both interchangeably. It’s a lot like using the Finder on a Mac or Explorer on Windows. Finder and Explorer are examples of graphical user interfaces (GUI). The command line is a powerful, text-based way to interact with your computer.

Take a moment to locate and open up the command line interface (CLI) for your computer. Depending on which operating system you are using, see [**instructions for Mac**](http://www.macworld.co.uk/feature/mac-software/how-use-terminal-on-mac-3608274/), [**instructions for Windows**](https://www.lifewire.com/how-to-open-command-prompt-2618089) or [**instructions for Linux**](https://www.howtogeek.com/140679/beginner-geek-how-to-start-using-the-linux-terminal/).

_Note: If you’re new to the command line, "running" a command, means writing the text in the highlighted box in the command prompt, and hitting the Enter key”. Commands will be in a highlighted box like `node --version`, but not every highlighted box is a command! If something is a command it will be mentioned as something you have to run/execute._

## Mac prerequisites

To install Gatsby and Node.js, it is recommended to use [Homebrew](https://brew.sh/). A little set-up in the beginning can save you from some headaches later on!

### How to install or verify Homebrew on your computer:

1. Open your Terminal.
1. See if Homebrew is installed by running `brew -v`. You should see "Homebrew" and a version number.
1. If not, download and install [Homebrew with the instructions](https://docs.brew.sh/Installation).
1. Once you've installed Homebrew, repeat step 2 to verify.

### Install Xcode Command Line Tools:

1. Open your Terminal.
<<<<<<< HEAD
1. Install Xcode Command line tools by running `xcode-select --install`.
=======
1. On a Mac, install Xcode Command Line Tools by running `xcode-select --install`.
>>>>>>> 1c75e70d
   1. If that fails, download it [directly from the Apple site](https://developer.apple.com/download/more/), after signing-in with Apple developer account
1. After being prompted to start the installation, you'll be prompted again to accept a software license for the tools to download.

## Install Node.js and npm

Node.js is an environment that can run JavaScript code outside of a web browser. Gatsby is built with Node.js. To get up and running with Gatsby, you’ll need to have a recent version installed on your computer. npm comes bundled with Node.js so if you don't have npm, chances are that you don't have Node.js too.

_Note: Gatsby's minimum supported Node.js version is Node 8, but feel free to use a more recent version._

1. Open your Terminal.
1. Install Node.js for your appropriate operating system.

   - On **MacOS** with homebrew installed, run `brew install node`. If you don't want to install it through homebrew, download the latest Node.js version from [the official Node.js website](https://nodejs.org/en/), double click on the downloaded file and go through the installation process.
   - On **Windows**, download and install the latest Node.js version from [the official Node.js website](https://nodejs.org/en/)
   - On **Linux**:
     - Using pacman (Arch, Manjaro, etc):
       - Run `pacman -S nodejs npm`
     - Using apt-get (Ubuntu, Debian, Mint, elementaryOS, etc):
       - Run `sudo apt-get install curl` to install the tool to download Node.js
       - After it finishes installing, run `curl -sL https://deb.nodesource.com/setup_12.x | sudo -E bash -` to download the Node.js installer.
       - Install Node.js by running `sudo apt-get install nodejs`.
     - Using yum (Fedora, CentOS, RHEL):
       - Run `sudo yum install -y gcc-c++ make` to install the prequesites used to compile Node.js.
       - Run `curl -sL https://rpm.nodesource.com/setup_12.x | sudo -E bash -` to download the Node.js installer.
       - Install Node.js by running `sudo yum install nodejs`.
     - Using dnf (Fedora 22+):
       - Run `sudo dnf install -y gcc-c++ make` to install the prequesites used to compile Node.js.
       - Run `curl -sL https://rpm.nodesource.com/setup_12.x | sudo -E bash -` to download the Node.js installer.
       - Install Node.js by running `sudo dnf install nodejs`.

   If the Linux distribution you are using is not listed here, please find instructions on the web.  
   _💡 If when installing a package, it asks for confirmation, type `y` and press enter._

1. Verify you have Node.js and npm installed by running `node --version` and `npm --version` in the terminal.
1. The output of each of those commands should be a version number. Your versions may not be the same as those shown below! If entering those commands doesn’t show you a version number, go back and make sure you have installed Node.js.
   ![Check node and npm versions in terminal](01-node-npm-versions.png)

Once you have followed the installation steps and you have checked everything is installed properly, you can continue to the next step:

## Install Git

Git is a free and open source distributed version control system designed to handle everything from small to very large projects with speed and efficiency. When you install a Gatsby "starter" site, Gatsby uses Git behind the scenes to download and install the required files for your starter. You will need to have Git installed to set up your first Gatsby site.

The steps to download and install Git depend on your operating system. Follow the guide for your system:

- [Install Git on macOS](https://www.atlassian.com/git/tutorials/install-git#mac-os-x)
- [Install Git on Windows](https://www.atlassian.com/git/tutorials/install-git#windows)
- [Install Git on Linux](https://www.atlassian.com/git/tutorials/install-git#linux)

## Using the Gatsby CLI

The Gatsby CLI tool lets you quickly create new Gatsby-powered sites and run commands for developing Gatsby sites. It is a published npm package.

The Gatsby CLI is available via npm and should be installed globally by running `npm install -g gatsby-cli`.

_**Note**: when you install Gatsby and run it for the first time, you'll see a short message notifying you about anonymous usage data that is being collected for Gatsby commands, you can read more about how that data is pulled out and used in the [telemetry doc](/docs/telemetry)._

To see the commands available, run `gatsby --help`.

![Check gatsby commands in terminal](05-gatsby-help.png)

> 💡 If you are unable to successfully run the Gatsby CLI due to a permissions issue, you may want to check out the [npm docs on fixing permissions](https://docs.npmjs.com/getting-started/fixing-npm-permissions), or [this guide](https://github.com/sindresorhus/guides/blob/master/npm-global-without-sudo.md).

## Create a Gatsby site

Now you are ready to use the Gatsby CLI tool to create your first Gatsby site. Using the tool, you can download “starters” (partially built sites with some default configuration) to help you get moving faster on creating a certain type of site. The “Hello World” starter you’ll be using here is a starter with the bare essentials needed for a Gatsby site.

1.  Open up your terminal.
2.  Run `gatsby new hello-world https://github.com/gatsbyjs/gatsby-starter-hello-world`. (_Note: Depending on your download speed, the amount of time this takes will vary. For brevity's sake, the gif below was paused during part of the install_).
3.  Run `cd hello-world`.
4.  Run `gatsby develop`.

<video controls="controls" autoplay="true" loop="true">
  <source type="video/mp4" src="./03-create-site.mp4" />
  <p>Sorry! You browser doesn't support this video.</p>
</video>

What just happened?

```shell
gatsby new hello-world https://github.com/gatsbyjs/gatsby-starter-hello-world
```

- `new` is a gatsby command to create a new Gatsby project.
- Here, `hello-world` is an arbitrary title — you could pick anything. The CLI tool will place the code for your new site in a new folder called “hello-world”.
- Lastly, the GitHub URL specified points to a code repository that holds the starter code you want to use.

```shell
cd hello-world
```

- This says 'I want to change directories (`cd`) to the “hello-world” subfolder'. Whenever you want to run any commands for your site, you need to be in the context for that site (aka, your terminal needs to be pointed at the directory where your site code lives).

```shell
gatsby develop
```

- This command starts a development server. You will be able to see and interact with your new site in a development environment — local (on your computer, not published to the internet).

### View your site locally

Open up a new tab in your browser and navigate to [**http://localhost:8000**](http://localhost:8000/).

![Check homepage](04-home-page.png)

Congrats! This is the beginning of your very first Gatsby site! 🎉

You’ll be able to visit the site locally at [**_http://localhost:8000_**](http://localhost:8000/) for as long as your development server is running. That’s the process you started by running the `gatsby develop` command. To stop running that process (or to “stop running the development server”), go back to your terminal window, hold down the “control” key, and then hit “c” (ctrl-c). To start it again, run `gatsby develop` again!

**Note:** If you are using VM setup like `vagrant` and/or would like to listen on your local IP address, run `gatsby develop -- --host=0.0.0.0`. Now, the development server listens on both 'localhost' and your local IP.

## Set up a code editor

A code editor is a program designed specifically for editing computer code. There are many great ones out there.

### Download VS Code

Gatsby documentation sometimes includes screenshots that were taken in VS Code, so if you don't have a preferred code editor yet, using VS Code will make sure that your screen looks just like the screenshots in the tutorial and docs. If you choose to use VS Code, visit the [VS Code site](https://code.visualstudio.com/#alt-downloads) and download the version appropriate for your platform.

### Install the Prettier plugin

We also recommend using [Prettier](https://github.com/prettier/prettier), a tool that helps format your code to avoid errors.

You can use Prettier directly in your editor using the [Prettier VS Code plugin](https://github.com/prettier/prettier-vscode):

1.  Open the extensions view on VS Code (View => Extensions).
2.  Search for "Prettier - Code formatter".
3.  Click "Install". (After installation you'll be prompted to restart VS Code to enable the extension. Newer versions of VS Code will automatically enable the extension after download.)

> 💡 If you're not using VS Code, check out the Prettier docs for [install instructions](https://prettier.io/docs/en/install.html) or [other editor integrations](https://prettier.io/docs/en/editors.html).

## ➡️ What’s Next?

To summarize, in this section you:

- Learned about the command line and how to use it
- Installed and learned about Node.js and the npm CLI tool, the version control system Git, and the Gatsby CLI tool
- Generated a new Gatsby site using the Gatsby CLI tool
- Ran the Gatsby development server and visited your site locally
- Downloaded a code editor
- Installed a code formatter called Prettier

Now, move on to [**getting to know Gatsby building blocks**](/tutorial/part-one/).

## References

### Overview of core technologies

It’s not necessary to be an expert with these already — if you’re not, don’t worry! You’ll pick up a lot through the course of this tutorial series. These are some of the main web technologies you’ll use when building a Gatsby site:

- **HTML**: A markup language that every web browser is able to understand. It stands for HyperText Markup Language. HTML gives your web content a universal informational structure, defining things like headings, paragraphs, and more.
- **CSS**: A presentational language used to style the appearance of your web content (fonts, colors, layout, etc). It stands for Cascading Style Sheets.
- **JavaScript**: A programming language that helps us make the web dynamic and interactive.
- **React**: A code library (built with JavaScript) for building user interfaces. It’s the framework that Gatsby uses to build pages and structure content.
- **GraphQL**: A query language that allows you to pull data into your website. It’s the interface that Gatsby uses for managing site data.

### What is a website?

For a comprehensive introduction to what a website is--including an intro to HTML and CSS--check out “[**Building your first web page**](https://learn.shayhowe.com/html-css/building-your-first-web-page/)”. It’s a great place to start learning about the web. For a more hands-on introduction to [**HTML**](https://www.codecademy.com/learn/learn-html), [**CSS**](https://www.codecademy.com/learn/learn-css), and [**JavaScript**](https://www.codecademy.com/learn/introduction-to-javascript), check out the tutorials from Codecademy. [**React**](https://reactjs.org/tutorial/tutorial.html) and [**GraphQL**](http://graphql.org/graphql-js/) also have their own introductory tutorials.

### Learn more about the command line

For a great introduction to using the command line, check out [**Codecademy’s Command Line tutorial**](https://www.codecademy.com/courses/learn-the-command-line/lessons/navigation/exercises/your-first-command) for Mac and Linux users, and [**this tutorial**](https://www.computerhope.com/issues/chusedos.htm) for Windows users. Even if you are a Windows user, the first page of the Codecademy tutorial is a valuable read. It explains what the command line is, not just how to interface with it.

### Learn more about npm

npm is a JavaScript package manager. A package is a module of code that you can choose to include in your projects. If you just downloaded and installed Node.js, npm was installed with it!

npm has three distinct components: the npm website, the npm registry, and the npm command line interface (CLI).

- On the npm website, you can browse what JavaScript packages are available in the npm registry.
- The npm registry is a large database of information about JavaScript packages available on npm.
- Once you’ve identified a package you want, you can use the npm CLI to install it in your project or globally (like other CLI tools). The npm CLI is what talks to the registry — you generally only interact with the npm website or the npm CLI.

> 💡 Check out npm’s introduction, “[**What is npm?**](https://docs.npmjs.com/getting-started/what-is-npm)”.

### Learn more about Git

You will not need to know Git to complete this tutorial, but it is a very useful tool. If you are interested in learning more about version control, Git, and GitHub, check out GitHub's [Git Handbook](https://guides.github.com/introduction/git-handbook/).<|MERGE_RESOLUTION|>--- conflicted
+++ resolved
@@ -28,12 +28,8 @@
 ### Install Xcode Command Line Tools:
 
 1. Open your Terminal.
-<<<<<<< HEAD
 1. Install Xcode Command line tools by running `xcode-select --install`.
-=======
-1. On a Mac, install Xcode Command Line Tools by running `xcode-select --install`.
->>>>>>> 1c75e70d
-   1. If that fails, download it [directly from the Apple site](https://developer.apple.com/download/more/), after signing-in with Apple developer account
+   1. If that fails, download it [directly from Apple's site](https://developer.apple.com/download/more/), after signing-in with Apple developer account
 1. After being prompted to start the installation, you'll be prompted again to accept a software license for the tools to download.
 
 ## Install Node.js and npm
