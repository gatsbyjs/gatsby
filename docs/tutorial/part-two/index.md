---
title: Introduction to Using CSS in Gatsby
typora-copy-images-to: ./
---

Welcome to part two of the Gatsby tutorial!

## What's in this tutorial?

In this part you're going to explore options for styling Gatsby websites and dive
deeper into using React components for building sites.

## Building with components

One of the big mental shifts you make when starting to build with components (if you are already a developer) is
that now your CSS, HTML, and JavaScript are tightly coupled, and often living even
within the same file.

While a seemingly simple change, this has profound implications for how you think
about building websites.

Take the example of creating a custom button. In the past you would
create a CSS class (perhaps `.primary-button`) with your custom styles and then
whenever you want to apply those styles e.g.

```html
<button class="primary-button">
  Click me
</button>
```

In the world of components, you instead create a `PrimaryButton` component with
your button styles and use it throughout your site like:

<!-- prettier-ignore -->
```jsx
<PrimaryButton>Click me</PrimaryButton>
```

Components become the base building blocks of your site. Instead of being
limited to the building blocks the browser provides e.g. `<button />`, you can easily create new
building blocks that elegantly meet the needs of your projects.

## Creating global styles

Every site has some sort of global style. This includes things like the site's
typography and background colors. These styles set the overall feel of the
site—much like the color and texture of a wall sets the overall feel of a room.

Often people will use something like Bootstrap or Foundation for their global
styles. The problem with these, however, is they're difficult to customize and
they're not designed to work well with React components.

For this tutorial, let's explore a JavaScript library called
[Typography.js](https://github.com/kyleamathews/typography.js) that generates
global styles and works particularly well with Gatsby and React.

### Typography.js

Typography.js is a JavaScript library which generates typographic CSS.

Instead of directly setting the `font-size` of different HTML elements, you tell
Typography.js things like your desired `baseFontSize` and `baseLineHeight` and
based on these, it generates the base CSS for all your elements.

This makes it trivial to change the font size of all elements on a site without
having to directly modify the dozens of CSS rules.

Using it looks something like this:

```javascript
import Typography from "typography"

const typography = new Typography({
  baseFontSize: "18px",
  baseLineHeight: 1.45,
  headerFontFamily: [
    "Avenir Next",
    "Helvetica Neue",
    "Segoe UI",
    "Helvetica",
    "Arial",
    "sans-serif",
  ],
  bodyFontFamily: ["Georgia", "serif"],
})
```

## Gatsby plugins

But before you can get back to building and trying out Typography.js, let's make
a quick diversion and talk about Gatsby plugins.

You're probably familiar with the idea of plugins. Many software systems support
adding custom plugins to add new functionality or even modify the core workings
of the software.

Gatsby plugins work the same way.

Community members (like you!) can contribute plugins (small amounts of
JavaScript code) that others can then use when building Gatsby sites.

There's already dozens of plugins! Check them out at the
[plugins section of the site](/docs/plugins/).

Our goal with Gatsby plugins is to make them straightforward to install and use. In almost every Gatsby site you
build, you will be installing plugins. While working through the rest of the
tutorial, you'll have many opportunities to practice installing and using
plugins.

## Installing your first Gatsby plugin

Let's start by creating a new site. At this point it probably makes sense to close the terminal windows you used to build tutorial-part-one so that you don't accidentally start building tutorial-part-two in the wrong place. If you don't close tutorial-part-one prior to building tutorial-part-two, you will see that tutorial-part-two appears at localhost:8001 instead of localhost:8000.

Just like in part one, open a new terminal window and run the following commands to create a new Gatsby site in a directory called `tutorial-part-two`. Then, change to this new directory:

```shell
gatsby new tutorial-part-two https://github.com/gatsbyjs/gatsby-starter-hello-world#v2
cd tutorial-part-two
```

This creates a new site with the following structure.

```shell
├── package.json
├── src
│   └── pages
│       └── index.js
```

This is the minimal setup for a Gatsby site.

To install a plugin, there are two steps. First, you install the plugin's NPM
package and second, you add the plugin to your site's `gatsby-config.js`.

Typography.js has a Gatsby plugin, so let's install that along with some additional required packages by running:

```shell
npm install --save gatsby-plugin-typography react-typography typography
```

Next, in your code editor, create a file at the root of your project folder named `gatsby-config.js`.
This is where you add plugins along with other site configuration.

Copy the following into `gatsby-config.js`

```javascript
module.exports = {
  plugins: [`gatsby-plugin-typography`],
}
```

Gatsby reads the site's config file when starting. Here, you tell it to look for a
plugin named `gatsby-plugin-typography`. Gatsby knows to look for plugins that
are NPM packages, so it will find the package you installed previously.

Now run `gatsby develop`. Once you load the site, if you inspect the generated
HTML using the Chrome developer tools, you'll see that the typography plugin
added a `<style>` element to the `<head>` element with its generated CSS.

![typography-styles](typography-styles.png)

Copy the following into your `src/pages/index.js` so you can better see the
effect of the typography CSS generated by Typography.js.

```jsx
import React from "react"

export default () => (
  <div>
    <h1>Richard Hamming on Luck</h1>
    <div>
      <p>
        From Richard Hamming’s classic and must-read talk, “<a href="http://www.cs.virginia.edu/~robins/YouAndYourResearch.html">
          You and Your Research
        </a>”.
      </p>
      <blockquote>
        <p>
          There is indeed an element of luck, and no, there isn’t. The prepared
          mind sooner or later finds something important and does it. So yes, it
          is luck.{" "}
          <em>
            The particular thing you do is luck, but that you do something is
            not.
          </em>
        </p>
      </blockquote>
    </div>
    <p>Posted April 09, 2011</p>
  </div>
)
```

Your site should now look like this:

![typography-not-centered](typography-not-centered.png)

Let's make a quick improvement. Many sites have a single column of text centered
in the middle of the page. To create this, add the following styles to the
`<div>` in `src/pages/index.js`.

```jsx{4,25}
import React from "react"

export default () => (
  <div style={{ margin: `3rem auto`, maxWidth: 600 }}>
    <h1>Richard Hamming on Luck</h1>
    <div>
      <p>
        From Richard Hamming’s classic and must-read talk, “<a href="http://www.cs.virginia.edu/~robins/YouAndYourResearch.html">
          You and Your Research
        </a>”.
      </p>
      <blockquote>
        <p>
          There is indeed an element of luck, and no, there isn’t. The prepared
          mind sooner or later finds something important and does it. So yes, it
          is luck.{" "}
          <em>
            The particular thing you do is luck, but that you do something is
            not.
          </em>
        </p>
      </blockquote>
    </div>
    <p>Posted April 09, 2011</p>
  </div>
)
```

![basic-typography-centered](typography-centered.png)

Ah, this is starting to look nice!

What you're seeing here is the default CSS Typography.js produces. You can easily
customize it, however. Let's do that.

In your site, create a new directory at `src/utils`. In that directory, create a file named
`typography.js`. In that file, add the following code.

```javascript
import Typography from "typography"

const typography = new Typography({ baseFontSize: "18px" })

export default typography
```

Then set this module to be used by `gatsby-plugin-typography` as its config in
your `gatsby-config.js` file.

```javascript{2..9}
module.exports = {
  plugins: [
    {
      resolve: `gatsby-plugin-typography`,
      options: {
        pathToConfigModule: `src/utils/typography.js`,
      },
    },
  ],
}
```

Stop `gatsby develop` by typing <kbd>Ctrl + c</kbd> into the terminal window where the development process has been running. Then, run `gatsby develop` again to restart it. This will allow your plugin change to take effect.

Now, all the text font sizes should be slightly bigger. Try changing the
`baseFontSize` to `24px` then `12px`. All elements get resized as their
`font-size` is based on the `baseFontSize`.

_Note that if you use `gatsby-plugin-typography` with the default starter, you'll need to delete the default index.css used by that starter as it overrides the Typography.js CSS_

There are
[many themes available](https://github.com/KyleAMathews/typography.js#published-typographyjs-themes)
for Typography.js. Let's try a couple. In your terminal at the root of your
site, run:

```shell
npm install --save typography-theme-bootstrap typography-theme-lawton
```

To use the Bootstrap theme, change your typography code to:

```javascript{2,4}
import Typography from "typography"
import bootstrapTheme from "typography-theme-bootstrap"

const typography = new Typography(bootstrapTheme)

export default typography
```

![typography-bootstrap](typography-bootstrap.png)

Themes can also add Google Fonts. The Lawton theme you installed along with the
Bootstrap theme does this. Replace your typography module code with the
following, then restart the dev server (necessary to load the new Google Fonts).

```javascript{2-3,5}
import Typography from "typography"
// import bootstrapTheme from "typography-theme-bootstrap"
import lawtonTheme from "typography-theme-lawton"

const typography = new Typography(lawtonTheme)

export default typography
```

![typography-lawton](typography-lawton.png)

_Challenge:_ Typography.js has more than 30 themes!
[Try them live](http://kyleamathews.github.io/typography.js) or check out
[the complete list](https://github.com/KyleAMathews/typography.js#published-typographyjs-themes) and try installing one on your current Gatsby site.

## Component CSS

Gatsby has a wealth of options available for styling components. In this tutorial, you'll explore
one very popular method: CSS Modules.

### CSS-in-JS

While we won't cover CSS-in-JS in this initial tutorial, we encourage you to explore CSS-in-JS libraries because these solve many of the problems with traditional CSS plus help make your React components even smarter. There are mini-tutorials for two libraries, [Glamor](/docs/glamor/) and [Styled Components](/docs/styled-components/). Check out the following resources for background reading on CSS-in-JS:

[Christopher "vjeux" Chedeau's 2014 presentation that sparked this movement](https://speakerdeck.com/vjeux/react-css-in-js)
as well as
[Mark Dalgleish's more recent post "A Unified Styling Language"](https://medium.com/seek-blog/a-unified-styling-language-d0c208de2660).

### CSS Modules

Let's explore **CSS Modules**.

Quoting from
[the CSS Module homepage](https://github.com/css-modules/css-modules):

> A **CSS Module** is a CSS file in which all class names and animation names
> are scoped locally by default.

CSS Modules are very popular as they let you write CSS like normal but with a lot
more safety. The tool automatically makes class and animation names unique so
you don't have to worry about selector name collisions.

CSS Modules are highly recommended for those new to building with Gatsby (and
React in general).

Gatsby works out of the box with CSS Modules.

Let's build a page using CSS Modules.

<<<<<<< HEAD
First create a new component page by creating a file at
=======
First, let's create a new `Container` component which we'll use for each of the
CSS-in-JS examples. Create a new directory at `src/components` and then, in this new directory, create a file named `container.js` and paste the following:

```javascript
import React from "react";

export default ({ children }) => (
  <div style={{ margin: "3rem auto", maxWidth: 600 }}>{children}</div>
);
```

Then, create a new component page by creating a file at
>>>>>>> 1d9a99b7
`src/pages/about-css-modules.js`:

```javascript
import React from "react"

export default () => (
  <div>
    <h1>About CSS Modules</h1>
    <p>CSS Modules are cool</p>
  </div>
)
```

If you visit `http://localhost:8001/about-css-modules/`, your page should now look like:

![css-modules-1](css-modules-1.png)

Let's create a list of people with names, avatars, and short latin
biographies.

First, let's create the file for the CSS at
`src/pages/about-css-modules.module.css`. You'll notice that the file name ends
with `.module.css` instead of `.css` like normal. This is how you tell Gatsby
that this CSS file should be processed as CSS modules.

Paste the following into the file:

```css
.container {
  margin: 3rem auto;
  max-width: 600px;
}

.user {
  display: flex;
  align-items: center;
  margin: 0 auto 12px auto;
}

.user:last-child {
  margin-bottom: 0;
}

.avatar {
  flex: 0 0 96px;
  width: 96px;
  height: 96px;
  margin: 0;
}

.description {
  flex: 1;
  margin-left: 18px;
  padding: 12px;
}

.username {
  margin: 0 0 12px 0;
  padding: 0;
}

.excerpt {
  margin: 0;
}
```

Now import that file into the `about-css-modules.js` page you created earlier, by adding the following on lines 2 and 3.
(The `console.log(styles)` code logs the resulting import so you can see what the processed file looks like).

```javascript
import styles from "./about-css-modules.module.css"
console.log(styles)
```

If you open the developer console (using e.g. Firefox or Chrome's developer tools) in your browser, you'll see:

![css-modules-console](css-modules-console.png)

If you compare that to your CSS file, you'll see that each class is now a key in
the imported object pointing to a long string e.g. `avatar` points to
`about-css-modules-module---avatar----hYcv`. These are the class names CSS
Modules generates. They're guaranteed to be unique across your site. And because
you have to import them to use the classes, there's never any question about
where some CSS is being used.

Let's use your styles to create a `User` component.

Let's create the new component inline in the `about-css-modules.js` page
component. The general rule of thumb is this: if you use a component in multiple
places on a site, it should be in its own module file in the `components`
directory. But, if it's used only in one file, create it inline.

Modify `about-css-modules.js` so it looks like the following:

<<<<<<< HEAD
```jsx{5-17,20,23-32}
import React from "react"
import styles from "./about-css-modules.module.css"
console.log(styles)
=======
```jsx{7-18,24-30}
import React from "react";
import styles from "./about-css-modules.module.css";
console.log(styles);

import Container from "../components/container";
>>>>>>> 1d9a99b7

const User = props => (
  <div className={styles.user}>
    <img src={props.avatar} className={styles.avatar} alt="" />
    <div className={styles.description}>
      <h2 className={styles.username}>
        {props.username}
      </h2>
      <p className={styles.excerpt}>
        {props.excerpt}
      </p>
    </div>
  </div>
)

export default () => (
  <div className={styles.container}>
    <h1>About CSS Modules</h1>
    <p>CSS Modules are cool</p>
    <User
      username="Jane Doe"
      avatar="https://s3.amazonaws.com/uifaces/faces/twitter/adellecharles/128.jpg"
      excerpt="I'm Jane Doe. Lorem ipsum dolor sit amet, consectetur adipisicing elit."
    />
    <User
      username="Bob Smith"
      avatar="https://s3.amazonaws.com/uifaces/faces/twitter/vladarbatov/128.jpg"
      excerpt="I'm Bob smith, a vertically aligned type of guy. Lorem ipsum dolor sit amet, consectetur adipisicing elit."
    />
  </div>
)
```

The finished page should now look like:

![css-modules-final](css-modules-final.png)

### Other CSS options

Gatsby supports almost every possible styling option (if there isn't a plugin
yet for your favorite CSS option,
[please contribute one!](/docs/how-to-contribute/))

* [Sass](/packages/gatsby-plugin-sass/)
* [Emotion](/packages/gatsby-plugin-emotion/)
* [JSS](/packages/gatsby-plugin-jss/)
* [Stylus](/packages/gatsby-plugin-stylus/)
* and more!

## What's coming next?

Now continue on to [Part Three](/tutorial/part-three/) of the tutorial.<|MERGE_RESOLUTION|>--- conflicted
+++ resolved
@@ -347,9 +347,6 @@
 
 Let's build a page using CSS Modules.
 
-<<<<<<< HEAD
-First create a new component page by creating a file at
-=======
 First, let's create a new `Container` component which we'll use for each of the
 CSS-in-JS examples. Create a new directory at `src/components` and then, in this new directory, create a file named `container.js` and paste the following:
 
@@ -362,7 +359,6 @@
 ```
 
 Then, create a new component page by creating a file at
->>>>>>> 1d9a99b7
 `src/pages/about-css-modules.js`:
 
 ```javascript
@@ -457,19 +453,12 @@
 
 Modify `about-css-modules.js` so it looks like the following:
 
-<<<<<<< HEAD
-```jsx{5-17,20,23-32}
-import React from "react"
-import styles from "./about-css-modules.module.css"
-console.log(styles)
-=======
-```jsx{7-18,24-30}
+```jsx{7-19,25-34}
 import React from "react";
 import styles from "./about-css-modules.module.css";
 console.log(styles);
 
 import Container from "../components/container";
->>>>>>> 1d9a99b7
 
 const User = props => (
   <div className={styles.user}>
