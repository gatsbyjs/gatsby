---
title: Using a Theme
---

In this tutorial, you'll learn how to use Gatsby themes by creating a new site using the official Gatsby blog theme.

## Pre-requisites

- A Gatsby site

> Note: This tutorial assumes you already have a Gatsby site to install your theme in. If you'd prefer to start with an entirely new site you can run `gatsby new my-blog https://github.com/gatsbyjs/gatsby-starter-blog-theme` to set up a starter with the blog theme already installed.

## Installing the blog theme

Navigate to the root of your project inside your terminal and install the theme with the following command:

```shell
  npm install gatsby-theme-blog
```

<<<<<<< HEAD
## Configure the theme
=======
## Replace your avatar

The blog theme starter ships with a solid gray image for the avatar. Add your own avatar by choosing the image you want, and overwriting the file located at `/content/assets/avatar.png`.
>>>>>>> c461dbac

In your `gatsby-config.js` file, add `gatsby-theme-blog`. This theme takes optional dependencies that you can find in the [README](https://github.com/gatsbyjs/gatsby/tree/master/packages/gatsby-theme-blog#theme-options). However, you won't need to use them here.

```javascript:title=gatsby-config.js
module.exports = {
  plugins: [
    // highlight-start
    {
      resolve: "gatsby-theme-blog",
      options: {},
    },
    // highlight-end
    // you will likely have other plugins configured as well
  ],
}
```

> Note: If you already have a landing page set up for your site, you may want to make use of the `basePath` option that will put your blog listing page at a path other than `/`, such as `/blog`.

## Update your site metadata

Customize the information on your site by replacing the site metadata in the `gatsby-config.js` file. Your `siteUrl` should point to your public domain. It's ok if you don't have one yet, you can update it later.

```javascript:title=gatsby-config.js
module.exports = {
  {/* highlight-start */}
  siteMetadata: {
    title: "My Blog",
    author: "Amberley Romo",
    description: "A collection of my thoughts and writings.",
    siteUrl: "https://amberley.blog/",
    social: [
      {
        name: "twitter",
        url: "https://twitter.com/amber1ey",
      },
      {
        name: "github",
        url: "https://github.com/amberleyromo",
      },
    ],
  },
  {/* highlight-end */}
  plugins: [
    {
      resolve: "gatsby-theme-blog",
      options: {},
    },
  ],
}
```

## Add some content

Before you can see anything, you'll want to add some content so there is something to show.

By default, the posts are expected in the `/content/posts` directory, so create those folders and add a `my-post.md` file. Your file structure should look something like this.

```text
my-blog
├── content
│   └── posts
│       └── my-post.md
├── src
├── gatsby-config.js
└── package.json
```

Despite the `md` extension, `my-post.md` is treated as an MDX file. When using this theme, you can use `md` and `mdx` extensions interchangably.

Inside that Markdown file, add content. The top section is called [frontmatter](/docs/mdx/writing-pages/#using-frontmatter-in-mdx) and `title` and `date` are required fields.

````markdown:title=/content/posts/my-post.md
---
title: My Post
date: 2020-04-15
---

Let's write a post!

```javascript
const test = "this is a theme"
```
````

## Test run your site

To make sure everything is working, run your site. This command should be run in your terminal in your project's root directory.

```shell
gatsby develop
```

Navigate to `http://localhost:8000` to see the landing page of your site.

## Replace your avatar

At the moment, the bio on your pages shows a blank section where a picture should be. Add your own avatar by choosing the image you want, and overwriting the file located at `/content/assets/avatar.png`.

## Replace the content of the bio

When using Gatsby themes, you can take advantage of something called component shadowing. This allows you to override the default component included in the theme with a custom one you've created.

The Gatsby blog theme package has a component that contains the content of the site author's biography. The file path to that component (in the blog theme package, not your site) is `src/gatsby-theme-blog/components/bio-content.js`. You can find this path by looking through the theme in your site's `node_modules/gatsby-theme-blog` directory.

If you look at the file tree of your site, you'll see it looks something like this:

```text
my-blog
├── content
│   ├── assets
│   │   └── avatar.png
│   └── posts
│       └── my-post.md
├── src
│   └── gatsby-theme-blog
│       └── components
│           └── bio-content.js
├── gatsby-config.js
└── package.json
```

In the `src` directory of the site, there's a `gatsby-theme-blog` directory. Any file placed in that directory with a path that matches the path of a file in the blog theme directory will completely shadow the theme.

> 💡 The name of the directory (here `gatsby-theme-blog`) must exactly mirror the name of the published theme package, which in this case is [`gatsby-theme-blog`](https://www.npmjs.com/package/gatsby-theme-blog).

Open up the `bio-content.js` file and make some content edits:

```jsx:title=bio-content.js
import React, { Fragment } from "react"

export default function Bio() {
  return (
    {/* highlight-start */}
    <Fragment>
      This is my updated bio.
      <br />
      It's shadowing the content from the theme.
    </Fragment>
    {/* highlight-end */}
  )
}
```

<<<<<<< HEAD
At this point, you should have an updated avatar, updated site details, and an updated bio. You may want to re-run `gatsby develop` to make sure everything looks good.
=======
## Add your own blog content
>>>>>>> c461dbac

## Change the color theme

The blog theme uses `gatsby-plugin-theme-ui` to style your site. There are a number of presets available for you to make use of, or you can make your own!

> If you want to use a preset take a look at the [Theme UI preset listing](https://theme-ui.com/packages/presets).

You're going to use `@theme-ui/preset-funk`. To start, you have to install it.

```shell
npm install @theme-ui/preset-funk
```

Next, update your `gatsby-config.js` file to pass in the preset package name.

```javascript:title=gatsby-config.js
module.exports = {
  plugins: [
    {
      resolve: "gatsby-theme-blog",
      options: {
        preset: "@theme-ui/preset-funk", // highlight-line
      },
    },
  ],
}
```

<<<<<<< HEAD
If you want to further customize this theme you can shadow it. Create a file at `/src/gatsby-plugin-theme-ui/index.js`.

```javascript:title=/src/gatsby-plugin-theme-ui/index.js
const darkBlue = `#007acc`
const lightBlue = `#66E0FF`
const blueGray = `#282c35`
=======
Restart the dev server, and you'll see your updated blog content.
>>>>>>> c461dbac

export default {
  colors: {
    text: blueGray,
    primary: darkBlue,
    heading: blueGray,
  },
}
```

These colors will merge with the preset theme and override that part of the preset.

### Change your prism theme

Another option you can make use of is prism styling for code blocks. There are many available from [Theme UI](https://theme-ui.com/packages/prism#syntax-themes).

In this example you'll use `prism-okaidia`. Update your `gatsby-config.js` file with that option.

```javascript:title=gatsby-config.js
module.exports = {
  plugins: [
    {
      resolve: "gatsby-theme-blog",
      options: {
        preset: "@theme-ui/preset-funk",
        prismPreset: "prism-okaidia", // highlight-line
      },
    },
  ],
}
```

<<<<<<< HEAD
When you restart your development server you'll see new syntax highlighting in your code snippets.
=======
Now, instead of a purple theme, you have a blue theme instead.
>>>>>>> c461dbac

## Take a look

Fire up your development server by running `gatsby develop` again in your terminal. Navigate to `http://localhost:8000` and take a look at your blog listing page.

## Wrapping up

This was a step-by-step introduction to using a Gatsby theme through looking at a specific example. Note that different themes will be built differently, to accept different customization options. To dive deeper, check out the [Gatsby Theme docs](/docs/themes/).

## What's next?

- [Using multiple themes together](/tutorial/using-multiple-themes-together/)<|MERGE_RESOLUTION|>--- conflicted
+++ resolved
@@ -18,13 +18,7 @@
   npm install gatsby-theme-blog
 ```
 
-<<<<<<< HEAD
 ## Configure the theme
-=======
-## Replace your avatar
-
-The blog theme starter ships with a solid gray image for the avatar. Add your own avatar by choosing the image you want, and overwriting the file located at `/content/assets/avatar.png`.
->>>>>>> c461dbac
 
 In your `gatsby-config.js` file, add `gatsby-theme-blog`. This theme takes optional dependencies that you can find in the [README](https://github.com/gatsbyjs/gatsby/tree/master/packages/gatsby-theme-blog#theme-options). However, you won't need to use them here.
 
@@ -169,11 +163,8 @@
 }
 ```
 
-<<<<<<< HEAD
+
 At this point, you should have an updated avatar, updated site details, and an updated bio. You may want to re-run `gatsby develop` to make sure everything looks good.
-=======
-## Add your own blog content
->>>>>>> c461dbac
 
 ## Change the color theme
 
@@ -202,16 +193,13 @@
 }
 ```
 
-<<<<<<< HEAD
+
 If you want to further customize this theme you can shadow it. Create a file at `/src/gatsby-plugin-theme-ui/index.js`.
 
 ```javascript:title=/src/gatsby-plugin-theme-ui/index.js
 const darkBlue = `#007acc`
 const lightBlue = `#66E0FF`
 const blueGray = `#282c35`
-=======
-Restart the dev server, and you'll see your updated blog content.
->>>>>>> c461dbac
 
 export default {
   colors: {
@@ -244,11 +232,7 @@
 }
 ```
 
-<<<<<<< HEAD
 When you restart your development server you'll see new syntax highlighting in your code snippets.
-=======
-Now, instead of a purple theme, you have a blue theme instead.
->>>>>>> c461dbac
 
 ## Take a look
 
