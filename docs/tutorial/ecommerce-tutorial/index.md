--- conflicted
+++ resolved
@@ -2,7 +2,6 @@
 title: "Gatsby E-Commerce Tutorial"
 ---
 
-<<<<<<< HEAD
 # Table of Contents
 
 - [Table of Contents](#table-of-contents)
@@ -19,16 +18,11 @@
   - [Advanced: Import SKUs via source plugin](#advanced-import-skus-via-source-plugin)
 - [Testing Payments](#testing-payments)
 
-# Why use Gatsby for an e-commerce site?
-
-In this advanced tutorial, you’ll learn how to use Gatsby to build the UI for a basic e-commerce site that can accept payments, with [Stripe](https://stripe.com) as the backend for processing payments. Benefits of using Gatsby for e-commerce sites include the following:
-=======
 In this advanced tutorial, you’ll learn how to use Gatsby to build the UI for a basic e-commerce site that can accept payments, with [Stripe](https://stripe.com) as the backend for processing payments.
 
 ## Why use Gatsby for an e-commerce site?
 
 Benefits of using Gatsby for e-commerce sites include the following:
->>>>>>> 1962cc81
 
 - Security inherent in static sites
 - Blazing fast performance when your pages are converted from React into static files
@@ -49,13 +43,7 @@
 
 Stripe offers a [hosted checkout](https://stripe.com/docs/payments/checkout) that doesn't require any backend component. You can configure products, SKUs, and subscription plans in the [Stripe Dashboard](https://stripe.com/docs/payments/checkout#configure). If you're selling a single product or subscription (like an eBook) you can hardcode the product's SKU ID in your Gatsby side. If you're selling multiple products, you can use the [Stripe source plugin](https://www.gatsbyjs.org/packages/gatsby-source-stripe/) to retrieve all SKUs at build time. If you want your Gatsby site to automatically update, you can use the Stripe webhook event to [trigger a redeploy](https://www.netlify.com/docs/webhooks/) when a new product or SKU is added.
 
-<<<<<<< HEAD
 # Setting up a Gatsby site
-=======
-> **NOTE**: Stripe Checkout is currently in beta. You can sign up to receive updates on the [Stripe website](https://stripe.com/docs/payments/checkout). In the meantime, if you're looking to build more custom checkout flows, you might need to set up a simple function that your Gatsby project can POST to in order to handle the payment. See the ["custom example"](#custom-fully-custom-checkout-flow-requires-backend-component) section below for more details.
-
-## Setting up a Gatsby site
->>>>>>> 1962cc81
 
 Create a new Gatsby project by running the `gatsby new` command in the terminal and change directories into the new project you just started:
 
@@ -526,14 +514,6 @@
 
 You can call `redirectToCheckout()` providing an array of SKUs and their quantities to charge for multiple items at the same time. Instead of each "BUY ME" button redirecting to the checkout page, you can therefore provide a central "GO TO CHECKOUT" button that uses the state of a cart component. You can see the necessary changes for this example [on GitHub](https://github.com/thorsten-stripe/ecommerce-gatsby-tutorial/tree/cart-example).
 
-<<<<<<< HEAD
 # Testing Payments
-=======
-### Custom: Fully custom checkout flow (requires backend component)
-
-Stripe Checkout is currently in beta. You can sign up to receive updates on the [Stripe website](https://stripe.com/docs/payments/checkout). In the meantime, if you're looking to build more custom checkout flows, you can set up a simple function that your Gatsby project can POST to in order to handle the payment. See the previous version of [this tutorial](https://github.com/gatsbyjs/gatsby/blob/6b3c08782d0898719b61181638b6a0967da49dd6/docs/tutorial/ecommerce-tutorial/index.md) for detailed steps.
-
-## Testing Payments
->>>>>>> 1962cc81
 
 In test mode (when using the API key that includes _test_) Stripe provides [test cards](https://stripe.com/docs/testing#cards) for you to test different checkout scenarios.