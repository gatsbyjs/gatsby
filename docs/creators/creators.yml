- name: Fabian Schultz
  type: individual
  description: >-
    Hello, I’m Fabian — a product designer and developer based in Potsdam,
    Germany. I’ve been working both as a product designer and frontend developer
    for over 5 years now. I particularly enjoy working with companies that try
    to meet broad and unique user needs.
  location: "Potsdam, Germany"
  website: "https://fabianschultz.com/"
  github: "https://github.com/fabe"
  image: images/fabian-schultz.jpg
  for_hire: true
  portfolio: true
- name: Kris Hedstrom
  type: individual
  description: >-
    Hey. I’m Kris. I’m an interactive designer / developer. I grew up in Umeå,
    in northern Sweden, but I now live in Brooklyn, NY. I am currently enjoying
    a hybrid Art Director + Lead Product Engineer role at a small startup called
    Nomad Health. Before that, I was a Product (Engineering) Manager at Tumblr.
    Before that, I worked at agencies. Before that, I was a baby. I like to
    design things, and then I like to build those things. I occasionally take on
    freelance projects. Feel free to get in touch if you have an interesting
    project that you want to collaborate on. Or if you just want to say hello,
    that’s cool too.
  location: "New York, US"
  website: "https://k-create.com/"
  github: "https://github.com/kristofferh"
  image: images/kris-hedstrom.jpg
  for_hire: true
  portfolio: true
- name: Mahipat Jadav
  type: individual
  description: >-
    Since last 7 years, I have been working as full-stack developer with
    companies in india, I have designed and developed reliable, fast, engaging &
    responsive websites, with strong focus on performance & responsive design
    using the latest technologies.
  location: India
  website: "https://mojaave.com/"
  github: "https://github.com/mhjadav/mojaave"
  image: images/mahipat-jadav.jpg
  for_hire: true
  portfolio: true
- name: Bejamas
  type: agency
  description: >-
    We help agencies and companies with JAMStack tools. This includes web
    development using Static Site Generators, Headless CMS, CI / CD and CDN
    setup.
  location: Poland
  website: "https://bejamas.io/"
  github: null
  image: images/bejamas.jpg
  for_hire: true
  hiring: false
  portfolio: true
- name: Spacetime
  type: agency
  description: >-
    Spacetime is a Dallas-based digital experience agency specializing in web,
    app, startup, and digital experience creation.
  location: "Texas, US"
  website: "https://www.heyspacetime.com/"
  github: null
  image: images/spacetime.jpg
  for_hire: false
  hiring: true
  portfolio: false
- name: Iron Cove Solutions
  type: company
  description: >-
    Iron Cove Solutions is a cloud based consulting firm. We help companies
    deliver a return on cloud usage by applying best practices
  location: "California, US"
  website: "https://ironcovesolutions.com/"
  github: null
  image: images/iron-cove-solutions.jpg
  for_hire: true
  hiring: false
  portfolio: true
- name: Marc-Antoine Ruel
  type: individual
  description: >-
    Hi,
    I'm a developer from Canada who loves making memorable websites and apps. I pay particular attention to performance, accessibility and the little details that make all the difference.
  location: "Québec, Canada"
  website: "https://www.marcantoineruel.com/"
  github: "https://github.com/maru3l"
  image: images/marc-antoine-ruel.jpg
  for_hire: true
  hiring: false
  portfolio: false
- name: Ste O'Neill
  type: individual
  description: >-
    Hi I'm Ste! I’m a full-stack web developer based in Leeds, England. I like to make bold, beautiful websites that don’t take themselves too seriously. I'm currently working on a Gatsby.js course, so keep an eye on my website for a sneak peek!
  location: "Leeds, England"
  website: "https://steoneill.dev"
  github: "https://github.com/steoneill"
  image: images/ste-oneill.jpg
  for_hire: true
  hiring: false
  portfolio: true
- name: Corey Ward
  type: individual
  description: >-
    Full-stack designer/developer/contractor working in service of marketing.
    Savvy startups hire me when there’s no time for a spec or reviews, yet no
    room for failure. Comfortable under pressure. Kolbe A Index: 5-9-2-2
  location: Austin, TX
  website: "http://www.coreyward.me/"
  github: "https://github.com/coreyward"
  image: images/corey-ward.jpg
  for_hire: true
  hiring: false
  portfolio: true
- name: Michael Uloth
  type: individual
  description: Michael Uloth is a Toronto-based web developer who specializes in building fast-loading, accessible websites with Gatsby.
  location: Toronto
  website: "https://www.michaeluloth.com"
  github: "https://github.com/ooloth"
  image: images/michael-uloth.jpg
  for_hire: true
  hiring: false
  portfolio: true
- name: Piotr Fedorczyk
  type: individual
  description: Digital product designer. Full-stack developer. Eclectic flâneur extraordinaire in constant exploration of spoken, visual and programming languages.
  location: Poland
  website: "https://piotrf.pl"
  github: "https://github.com/piotrf"
  image: images/piotr-fedorczyk.jpeg
  for_hire: true
  hiring: false
  portfolio: true
- name: Coletiv
  type: agency
  description: >-
    Coletiv teams up with companies of all sizes to design, develop & launch digital products for iOS, Android & the Web.
  location: "Porto, PT"
  website: "https://coletiv.com/"
  github: https://github.com/coletiv
  image: images/coletiv.jpg
  for_hire: true
  hiring: false
  portfolio: true
- name: Michael McQuade
  type: individual
  description: >-
    I'm a developer for hire. I can help you make the transition from WordPress to Gatsby, providing you with the level of customization that makes you feel comfortable.
    I'm a full-stack software engineer. I can also handle your iOS development, web application development, and cross-platform desktop applications.
    I am here to help you launch your product or idea.
  website: https://giraffesyo.io
  image: images/michael-mcquade.jpg
  for_hire: true
  hiring: false
  portfolio: true
- name: LekoArts
  type: individual
  description: >-
    Hi, I'm Lennart — a self-taught and passionate graphic/web designer & frontend developer. I create accessible, fast and beautiful designed websites with Gatsby.
    I regularly create Gatsby starters, tutorials and contribute to the project. I know Gatsby by heart & can help you transition your website to the JAMStack.
    Feel free to contact me if you want to launch a blazingly fast website!
  location: "Darmstadt, Germany"
  website: "https://www.lekoarts.de"
  github: "https://github.com/LeKoArts"
  image: images/lekoarts.jpg
  for_hire: true
  portfolio: true
- name: Ventura Digitalagentur
  type: agency
  description: >-
    Ventura is a digital agency specialized in developing web-based applications, native apps and Progressive Web Apps for companies of all sizes.
  location: "Cologne, Germany"
  website: "https://www.ventura-digital.de"
  image: images/ventura-digitalagentur.jpg
  for_hire: true
  portfolio: true
- name: Steven Natera
  type: individual
  description: >-
    Hey, I'm Steven! I am the founder of Gatsby Manor, we build themes for gatsby.
    We have themes for all types of projects including, personal, business, docs,
    portfolio, ecommerce, marketing, and creative designs. We also run an in-house
    web dev and design studio. If you cannot find what you want, we can build it for you!
    Therefore there is no theme we cannot make for your project. Email us at gatsbymanor@gmail.com
    with questions. Visit gatsbymanor.com to see our themes. Outside of Gatsby Manor,
    I am a software engineer working on cloud native infrastructure and tools.
    I spend a great deal of my time with AWS, GCP, Terraform and Kubernetes.
    In my free, time I build sites with Gatsby, Netlify, Contentful, and I love it!
  location: "New York, US"
  website: "https://www.stevennatera.com"
  github: "https://github.com/nodox"
  image: images/steven-natera.jpg
  for_hire: true
  portfolio: true
- name: Ramón Chancay
  type: individual
  description: >-
    Front-end / Back-end Developer in Guayaquil Ecuador.
    Currently at Everymundo.
    I enjoy teaching and sharing what I know.
    I give professional advice to developers and companies.
  location: "Guayaquil, Ecuador"
  website: "https://ramonchancay.me"
  github: "https://github.com/devrchancay"
  image: images/ramon-chancay.png
  for_hire: true
  hiring: false
  portfolio: true
- name: Kevin Legrand
  type: individual
  description: >-
    I am a frontend developer who lives in Lyon, France.
    I work in a web agency who builds websites using Laravel, React or WordPress
    depending on our clients.
  location: France
  website: "https://k-legrand.com"
  github: "https://github.com/Manoz"
  image: images/kevin-legrand.jpg
  for_hire: false
  portfolio: true
- name: Thijs Koerselman
  type: individual
  description: >-
    Software engineer & full-stack web developer.
    I design applications, interactive systems and websites. I focus mainly on the React and Node.js ecosystems.
  location: Utrecht, Netherlands
  website: "https://www.vauxlab.com"
  github: https://github.com/0x80
  image: images/thijs-koerselman.jpg
  for_hire: true
  hiring: false
  portfolio: true
- name: Origen Studio
  type: agency
  description: >-
    We are a dev agency who specializes in JS. We have built different projects with GatsbyJS and we love working on it.
  location: Barcelona, Spain
  website: "https://origen.studio"
  github: https://github.com/OrigenStudio
  image: images/origen-studio.jpg
  for_hire: true
  hiring: false
  portfolio: false
- name: Kaordica
  type: agency
  image: images/kaordica.jpg
  description:
    "Reach your business goals with our unique, performant and beautiful websites. Starting with a Design Sprint, we get to the end content and structure together with our clients, create the visual design and test it with real people, and develop with quality code and Gatsby's awesomeness - have everything ready in 2 - 3 weeks, from start to finish!\n

    Kaordica's currently based in Brazil, but we work remotely and are available for tavelling ;)"
  location: Brazil
  website: "https://kaordica.design"
  for_hire: true
  hiring: false
  portfolio: true
- name: 3merge
  type: agency
  image: images/3merge.png
  description: "We are a JavaScript development agency that builds native and progressive web applications."
  location: Canada
  website: "https://3merge.ca/"
  for_hire: true
  portfolio: true
- name: WEBhart
  type: individual
  description: >-
    Hi, I'm Rien (pronounced Reen) from Belgium but based in Girona, Spain. I'm an autodidact, committed to learning until the end of time.

    Dabbled in iOS (Objective-C) and worked as back-end/api (php) developer (2010-2013). After a break from programming, chasing a cyclist dream and working part-time mechanics jobs (yes, I'm a nerd who can do manual work!) I discovered Gatsby at the beginning of 2018. Since then I've been building sites and started freelancing as a developer/designer.
  location: "Girona, Spain"
  website: "https://www.web-hart.com"
  github: "https://github.com/riencoertjens"
  image: images/web-hart.jpg
  for_hire: true
  portfolio: true
- name: MangoART
  type: agency
  description: >-
    MangoART is a digital agency specializing in developing highly performant, reliable, responsive & engaging websites & web-apps. While we do not focus on any particular technology stack but pick based on project requirements, Gatsby gained a special place in our heart since the first time we used it and we've already created a couple of pages as well as Gatsby plugins.
  location: Enns, Austria
  website: https://www.mangoart.at
  github: https://github.com/MangoArt
  image: images/mangoart.png
  for_hire: true
  portfolio: true
- name: Brew Digital
  type: agency
  image: images/brew-digital.jpg
  description: >-
    Hi, We are Brew, a digital marketing agency in Birmingham UK. We work with companies of all sizes delivering websites, apps, marketing campaigns, data integrations, social campaigns and PPC.

    We love Gatsby and we would love to work with you on your next project, drop us a message if there is anything we can help with.
  location: Birmingham UK
  website: https://www.wearebrew.co.uk
  for_hire: true
  hiring: false
  portfolio: true
- name: Liferay Design
  type: company
  image: images/liferay-design.png
  description: >-
    We are Liferay's design team — based in Brazil, California, Germany, Italy, Spain, and maybe soon in your hometown. We moved our site to Gatsby in 2018 and haven't looked back since.
  location: Worldwide
  website: https://liferay.design
  github: https://github.com/liferay-design
  for_hire: false
  hiring: true
- name: Sankarsan Kampa
  type: individual
  description: >-
    Hey! I'm Sankarsan (aka Traction). I'm a programmer who likes
    building & breaking programmable systems, exploring their
    details and stretching their capabilities.
  website: "https://traction.one/"
  github: "https://github.com/k3rn31p4nic"
  image: images/sankarsan-kampa.jpg
  for_hire: true
  portfolio: true
- name: Erno Salo
  type: individual
  description: >-
    Hey! I'm Erno Salo also known as Endormi on GitHub and Twitter.
    I'm a Full Stack Developer, Open Source Contributor and I enjoy building web applications that help make a difference in the world.
    I currently live in Helsinki, Finland.
  website: "https://endormi.io/"
  github: "https://github.com/endormi"
  image: images/endormi.png
  for_hire: false
  portfolio: true
- name: WP Spark
  type: company
  description: >-
    We help agencies and companies with JAMStack tools. This includes web
    development using Static Site Generators, Headless CMS, CI / CD and CDN
    setup.
  website: "https://wpspark.io/"
  github: "https://github.com/wpspark/"
  image: images/wp-spark.jpg
  for_hire: false
  portfolio: true
- name: Twteam
  type: agency
  description: >-
    Twteam is a Swiss-based software agency specialized in web development with React and Gatsby.
    This technology stack makes it possible to develop smart and cost-efficient WebApps for small and medium-sized businesses.
  location: Switzerland
  website: "https://twteam.ch"
  image: images/twteam.jpg
  for_hire: true
  portfolio: false
- name: Somo
  type: agency
  image: images/somo.jpg
  description: >-
    We are one of the fastest growing independent agencies in the UK. We love solving problems and making an impact with the work we create.
    Through our Rapid, Actionable Innovation engine we create digital products and experiences your customers and employees will love.
  location: London, UK
  website: "https://www.somoglobal.com"
  github: "https://github.com/SomoGlobal"
  for_hire: true
  hiring: false # we are though!
  portfolio: true
- name: Gerald Martinez
  type: individual
  description: >-
    I am a Front-End web Developer based in Nicaragua. Actually i'm
    in love working with JAMstack.
  location: Nicaragua
  website: "https://gmartinez.dev/"
  github: "https://github.com/nephlin7"
  image: images/gerald-martinez.jpg
  for_hire: false
  hiring: false
  portfolio: true
- name: Adaltas
  type: company
  description: >-
    Adaltas is a team of consultants with a focus on Open Source, Big Data and
    distributed systems based in France, Canada and Morocco. Our core expertises include
    Data Engineering, Data Science, DevOps, Cloud Computing and Web technologies.
  location: France
  website: "https://www.adaltas.com/"
  github: "https://github.com/adaltas"
  image: images/adaltas.png
  for_hire: true
  hiring: false
  # If you mark `portfolio: true`, any sites you have in the Site Showcase that say `built_by: [imagine your name here]` will be linked to your Creator Profile. So make sure that `name`in `creators.yml` is exactly the same as `built_by` in `sites.yml`.
  portfolio: true
- name: JAMchefs
  type: agency
  description: >-
    We are a small studio entirely focused on JAMstack websites built with Gatsby. We help companies around the world to build beautiful and high-performant websites, landing pages and e-shops.
  location: Bulgaria
  website: "https://jamchefs.com/"
  github: "https://github.com/jamchefs"
  image: images/jamchefs.png
  for_hire: true
  hiring: false
  portfolio: true
- name: Desarol
  type: agency
  description: >-
    Desarol is a remote digital agency that specializes in building static websites
    built on the decoupled CMS of your choice. We use Agile processes, we love Headless
    Drupal, performance and accessibilty excite us.
  location: United States
  website: "https://desarol.com/"
  github: "https://github.com/desarol/"
  image: images/desarol.png
  for_hire: true
  hiring: true
<<<<<<< HEAD
- name: AJonP
  type: company
  image: images/ajonp.png
  description: >-
    A Community of developers, creating resources for all to use!
  location: United States
  website: https://ajonp.com
  github: https://github.com/AJONPLLC
=======
- name: Arvind Kumar
  type: individual
  description: >-
    Hi! I am a full stack developer with focus on frontend and I work as an independent contractor.
    Although I've been writing code for the past decade, I've also given talks and guest lectures on software related topics and enjoy writing about tech.
    I am also a musician and an amateur astronomer. Feel free to get in touch!
  location: India
  website: "https://arvind.io/"
  github: "https://github.com/EnKrypt/"
  image: images/arvind-kumar.jpg
>>>>>>> e99b961b
  for_hire: true
  hiring: false
  portfolio: true<|MERGE_RESOLUTION|>--- conflicted
+++ resolved
@@ -413,7 +413,6 @@
   image: images/desarol.png
   for_hire: true
   hiring: true
-<<<<<<< HEAD
 - name: AJonP
   type: company
   image: images/ajonp.png
@@ -422,7 +421,6 @@
   location: United States
   website: https://ajonp.com
   github: https://github.com/AJONPLLC
-=======
 - name: Arvind Kumar
   type: individual
   description: >-
@@ -433,7 +431,6 @@
   website: "https://arvind.io/"
   github: "https://github.com/EnKrypt/"
   image: images/arvind-kumar.jpg
->>>>>>> e99b961b
   for_hire: true
   hiring: false
   portfolio: true