---
title: Creating and Modifying Pages
---

Gatsby makes it easy to programmatically control your pages.

Pages can be created in three ways:

<<<<<<< HEAD
- In your site's gatsby-node.js by implementing the API [`createPages`](/docs/node-apis/#createPages)
- Gatsby core automatically turns React components in `src/pages` into pages
=======
- In your site's gatsby-node.js by implementing the API
  [`createPages`](/docs/node-apis/#createPages)
- Gatsby core automatically turns React components in `src/pages/*` into pages. Note that you must make the component the [default export](https://developer.mozilla.org/en-US/docs/web/javascript/reference/statements/export)
>>>>>>> 245a2460
- Plugins can also implement `createPages` and create pages for you

You can also implement the API [`onCreatePage`](/docs/node-apis/#onCreatePage) to modify pages created in core or plugins or to create [client-only routes](/docs/client-only-routes-and-user-authentication/).

## Debugging help

<<<<<<< HEAD
To see what pages are being created by your code or plugins, you can query for page information while developing in Graph_i_QL. Paste the following query in the Graph_i_QL IDE for your site. The Graph_i_QL IDE is available when running your sites development server at `HOST:PORT/___graphql` e.g. `http://localhost:8000/___graphql`.
=======
To see what pages are being created by your code or plugins, you can query for
page information while developing in Graph<em>i</em>QL. Paste the following query in
the Graph<em>i</em>QL IDE for your site. The Graph<em>i</em>QL IDE is available when running
your sites development server at `HOST:PORT/___graphql` e.g.
`http://localhost:8000/___graphql`.
>>>>>>> 245a2460

```graphql
{
  allSitePage {
    edges {
      node {
        path
        component
        pluginCreator {
          name
          pluginFilepath
        }
      }
    }
  }
}
```

The `context` property accepts an object, and you can pass in any data you want the page to be able to access.

You can also query for any `context` data you or plugins added to pages.

> **NOTE:** There are a few reserved names that _cannot_ be used in `context`. They are: `path`, `matchPath`, `component`, `componentChunkName`, `pluginCreator___NODE`, and `pluginCreatorId`.

## Creating pages in gatsby-node.js

Often you will need to programmatically create pages. For example, you have markdown files where each should be a page.

This example assumes that each markdown page has a `path` set in the frontmatter of the markdown file.

```javascript:title=gatsby-node.js
// Implement the Gatsby API “createPages”. This is called once the
// data layer is bootstrapped to let plugins create pages from data.
exports.createPages = async ({ graphql, actions, reporter }) => {
  const { createPage } = actions

  // Query for markdown nodes to use in creating pages.
  const result = await graphql(
    `
      {
        allMarkdownRemark(limit: 1000) {
          edges {
            node {
              frontmatter {
                path
              }
            }
          }
        }
      }
    `
  )

  // Handle errors
  if (result.errors) {
    reporter.panicOnBuild(`Error while running GraphQL query.`)
    return
  }

  // Create pages for each markdown file.
  const blogPostTemplate = path.resolve(`src/templates/blog-post.js`)
  result.data.allMarkdownRemark.edges.forEach(({ node }) => {
    const path = node.frontmatter.path
    createPage({
      path,
      component: blogPostTemplate,
      // In your blog post template's graphql query, you can use pagePath
      // as a GraphQL variable to query for data from the markdown file.
      context: {
        pagePath: path,
      },
    })
  })
}
```

## Trade-offs of querying for all fields in the context object of `gatsby-node.js`

Imagine a scenario where you could query for all the parameters your template would need in the `gatsby-node.js`. What would the implications be? In this section, you will look into this.

In the initial approach you have seen how the `gatsby-node.js` file would have a query block like so :

```graphql
  const queryResults = await graphql(`
    query AllProducts {
      allProducts {
        nodes {
          id
        }
      }
    }
  `);
```

Using the `id` as an access point to query for other properties in the template is the default approach. However, suppose you had a list of products with properties you would like to query for. Handling the query entirely from `gatsby-node.js` would result in the query looking like this:

```javascript:title=gatsby-node.js

exports.createPages = async ({ graphql, actions }) => {
  const { createPage } = actions;
  const queryResults = await graphql(`
    query AllProducts {
      allProducts {
        nodes {
          id
          name
          price
          description
        }
      }
    }
  `);

  const productTemplate = path.resolve(`src/templates/product.js`);
  queryResults.data.allProducts.nodes.forEach(node => {
    createPage({
      path: `/products/${node.id}`,
      component: productTemplate,
      context: {
        // This time the entire product is passed down as context
        product: node
      }
    });
  });
};
};
```

> You are now requesting all the data you need in a single query (this requires server-side support to fetch many products in a single database query).

> As long as you can pass this data down to the template component via `pageContext`, there is no need for the template to make a GraphQL query at all.

Your template file would look like this:

```javascript:title=src/templates/product.js
function Product({ pageContext }) {
  const { product } = pageContext
  return (
    <div>
      Name: {product.name}
      Price: {product.price}
      Description: {product.description}
    </div>
  )
}
```

### Performance implications

Using the `pageContext` props in the template component can come with its performance advantages, of getting in all the data you need at build time; from the createPages API. This removes the need to have a GraphQL query in the template component.

It does come with the advantage of querying your data from one place after declaring the `context` parameter.

However, it doesn’t give you the opportunity to know what exactly you are querying for in the template and if any changes occur in the component query structure in `gatsby-node.js`. [Hot reload](/docs/glossary#hot-module-replacement) is taken off the table and the site needs to be rebuilt for changes to reflect.

Gatsby stores page metadata (including context) in a redux store (which also means that it stores the memory of the page). For larger sites (either number of pages and/or amount of data that is being passed via page context) this will cause problems. There might be "out of memory" crashes if it's too much data or degraded performance.

> If there is memory pressure, Node.js will try to garbage collect more often, which is a known performance issue.

Page query results are not stored in memory permanently and are being saved to disk immediately after running the query.

We recommend passing "ids" or "slugs" and making full queries in the page template query to avoid this.

### Incremental builds trade-off of this method

Another disadvantage of querying all of your data in `gatsby-node.js` is that your site has to be rebuilt every time you make a change, so you will not be able to take advantage of incremental builds.

## Modifying pages created by core or plugins

Gatsby core and plugins can automatically create pages for you. Sometimes the default isn't quite what you want and you need to modify the created page objects.

### Removing trailing slashes

A common reason for needing to modify automatically created pages is to remove trailing slashes.

To do this, in your site's `gatsby-node.js` add code similar to the following:

_Note: There's also a plugin that will remove all trailing slashes from pages automatically: [gatsby-plugin-remove-trailing-slashes](/packages/gatsby-plugin-remove-trailing-slashes/)_.

_Note: If you need to perform an asynchronous action within `onCreatePage` you can return a promise or use an `async` function._

```javascript:title=gatsby-node.js
// Replacing '/' would result in empty string which is invalid
const replacePath = path => (path === `/` ? path : path.replace(/\/$/, ``))
// Implement the Gatsby API “onCreatePage”. This is
// called after every page is created.
exports.onCreatePage = ({ page, actions }) => {
  const { createPage, deletePage } = actions

  const oldPage = Object.assign({}, page)
  // Remove trailing slash unless page is /
  page.path = replacePath(page.path)
  if (page.path !== oldPage.path) {
    // Replace old page with new page
    deletePage(oldPage)
    createPage(page)
  }
}
```

### Pass context to pages

The automatically created pages can receive context and use that as variables in their GraphQL queries. To override the default and pass your own context, open your site's `gatsby-node.js` and add similar to the following:

```javascript:title=gatsby-node.js
exports.onCreatePage = ({ page, actions }) => {
  const { createPage, deletePage } = actions

  deletePage(page)
  // You can access the variable "house" in your page queries now
  createPage({
    ...page,
    context: {
      ...page.context,
      house: `Gryffindor`,
    },
  })
}
```

On your pages and templates, you can access your context via the prop `pageContext` like this:

```jsx
import React from "react"

const Page = ({ pageContext }) => {
  return <div>{pageContext.house}</div>
}

export default Page
```

Page context is serialized before being passed to pages. This means it can't be used to pass functions into components and `Date` objects will be serialized into strings.

## Creating Client-only routes

In specific cases, you might want to create a site with client-only portions that are gated by authentication. For more on how to achieve this, refer to [client-only routes & user authentication](https://www.gatsbyjs.org/docs/client-only-routes-and-user-authentication/).<|MERGE_RESOLUTION|>--- conflicted
+++ resolved
@@ -6,29 +6,20 @@
 
 Pages can be created in three ways:
 
-<<<<<<< HEAD
-- In your site's gatsby-node.js by implementing the API [`createPages`](/docs/node-apis/#createPages)
-- Gatsby core automatically turns React components in `src/pages` into pages
-=======
 - In your site's gatsby-node.js by implementing the API
   [`createPages`](/docs/node-apis/#createPages)
 - Gatsby core automatically turns React components in `src/pages/*` into pages. Note that you must make the component the [default export](https://developer.mozilla.org/en-US/docs/web/javascript/reference/statements/export)
->>>>>>> 245a2460
 - Plugins can also implement `createPages` and create pages for you
 
 You can also implement the API [`onCreatePage`](/docs/node-apis/#onCreatePage) to modify pages created in core or plugins or to create [client-only routes](/docs/client-only-routes-and-user-authentication/).
 
 ## Debugging help
 
-<<<<<<< HEAD
-To see what pages are being created by your code or plugins, you can query for page information while developing in Graph_i_QL. Paste the following query in the Graph_i_QL IDE for your site. The Graph_i_QL IDE is available when running your sites development server at `HOST:PORT/___graphql` e.g. `http://localhost:8000/___graphql`.
-=======
 To see what pages are being created by your code or plugins, you can query for
 page information while developing in Graph<em>i</em>QL. Paste the following query in
 the Graph<em>i</em>QL IDE for your site. The Graph<em>i</em>QL IDE is available when running
 your sites development server at `HOST:PORT/___graphql` e.g.
 `http://localhost:8000/___graphql`.
->>>>>>> 245a2460
 
 ```graphql
 {
