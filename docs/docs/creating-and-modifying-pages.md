--- conflicted
+++ resolved
@@ -99,19 +99,11 @@
 }
 ```
 
-<<<<<<< HEAD
-## Trade-offs of querying for all fields in the context object of `gatsby-node.js` 
-
-Imagine a scenario where you could query for all the parameters your template would need in the `gatsby-node.js`. What are the performance advantages this method might propose? In this section, you will look into this. 
-
-In the initial approach you have seen how the `gatsby-node.js` file would have a query block like so : 
-=======
 ## Trade-offs of querying for all fields in the context object of `gatsby-node.js`
 
 Imagine a scenario where you could query for all the parameters your template would need in the `gatsby-node.js`. What are the performance advantages this method might propose? In this section, you will look into this.
 
 In the initial approach you have seen how the `gatsby-node.js` file would have a query block like so :
->>>>>>> 1f446602
 
 ```graphql
   const queryResults = await graphql(`
@@ -124,17 +116,10 @@
     }
   `);
 ```
-<<<<<<< HEAD
-Using the `id` as an access point to query for other properties in the template is the default approach. However, Suppose you had a list of products with properties you would like to query for. Handling the query all from `gatsby-node.js` the query would look like this: 
-
-
-```javascript:tittle=gatsby-node.js
-=======
 
 Using the `id` as an access point to query for other properties in the template is the default approach. However, suppose you had a list of products with properties you would like to query for. Handling the query entirely from `gatsby-node.js`  would result in the query looking like this:
 
 ```javascript:title=gatsby-node.js
->>>>>>> 1f446602
 
 exports.createPages = async ({ graphql, actions }) => {
   const { createPage } = actions;
@@ -166,24 +151,13 @@
 };
 ```
 
-<<<<<<< HEAD
-> You are now requesting all the data you need in a single query (this requires server-side support to fetch many products in a single database query). 
-
+> You are now requesting all the data you need in a single query (this requires server-side support to fetch many products in a single database query).
 
 > As long as you can pass this data down to the template component via `pageContext`, there is no need for the template to make a GraphQL query at all.
 
-Your template file would look like this: 
-
-```javascript:tittle=src/templates/product.js
-=======
-> You are now requesting all the data you need in a single query (this requires server-side support to fetch many products in a single database query).
-
-> As long as you can pass this data down to the template component via `pageContext`, there is no need for the template to make a GraphQL query at all.
-
 Your template file would look like this:
 
 ```javascript:title=src/templates/product.js
->>>>>>> 1f446602
 function Product({ pageContext }) {
   return (
     <div>
@@ -191,23 +165,6 @@
       Price: {pageContext.price}
       Description: {pageContext.description}
     </div>
-<<<<<<< HEAD
-  );
-}
-```
-
-### Pefromance implecations 
-
-Using the PageContext props in the template component can come with its performance advantages, of getting in all the data you need at build time; from the createPages API. This prevents having a graphql query in the template component. 
-
-It does come with the advantage of querying your data from one place after declaring the `context` parameter. 
-
-However, it doesn’t give you the opportunity to know what exactly you are querying for in the template and if any changes occur in the component query structure in gatsby-node.js. Hot reload is taken off the table and the site needs to be rebuilt for changes to reflect. 
-
-Gatsby stores page metadata (including context) in a redux store (which also means that it stores its memory). For large enough sites (either number of pages and/or amount of data that is being passed via page context) this will cause problems. This might be out of memory crashes if it's too much data or degraded performance. 
-
->If there is memory pressure, Node.js will try to garbage collect more often, which is a known performance issue. 
-=======
   )
 }
 ```
@@ -223,22 +180,14 @@
 Gatsby stores page metadata (including context) in a redux store (which also means that it stores its memory). For large enough sites (either number of pages and/or amount of data that is being passed via page context) this will cause problems. This might be out of memory crashes if it's too much data or degraded performance.
 
 > If there is memory pressure, Node.js will try to garbage collect more often, which is a known performance issue.
->>>>>>> 1f446602
 
 Page query results, are not stored in memory permanently and are being saved to disk immediately after running the query.
 
 We recommend passing "ids" or "slugs" and making full queries in the page template query to avoid this.
 
-<<<<<<< HEAD
-### Incremental builds trade-off of this method 
-
-Another disadvantage of this method is that because your site has to be rebuilt every time you make a change you will not be able to take advantage of incremental builds. 
-
-=======
 ### Incremental builds trade-off of this method
 
 Another disadvantage of querying all of your data in `gatsby-node.js` is that your site has to be rebuilt every time you make a change, so you will not be able to take advantage of incremental builds.
->>>>>>> 1f446602
 
 ## Modifying pages created by core or plugins
 
