---
title: Getting Started with MDX
---

<<<<<<< HEAD
The fastest way to get started with Gatsby + MDX is to use the [MDX starter](https://github.com/ChristopherBiscardi/gatsby-starter-mdx-basic). This allows you to write .mdx files in `src/pages` in order to create new pages on your site.
=======
The fastest way to get started with Gatsby + MDX is to use the [MDX
starter](https://github.com/ChristopherBiscardi/gatsby-starter-mdx-basic). This
allows you to write `.mdx` files in `src/pages` in order to create new pages on
your site.
>>>>>>> 245a2460

## 🚀 Quick start

1. **Initialize the MDX starter** with the Gatsby CLI

   ```shell
   gatsby new my-mdx-starter https://github.com/ChristopherBiscardi/gatsby-starter-mdx-basic
   ```

2. **Run the dev server** by changing directory to the scaffolded site and install dependencies

   ```shell
   cd my-mdx-starter/
   gatsby develop
   ```

3. **Open the site** running at `http://localhost:8000`

4. **Update the MDX content** by opening the `my-mdx-starter` directory in your code editor of choice and edit `src/pages/index.mdx`. Save your changes and the browser will update in real time!

## Add MDX to an existing Gatsby site

If you already have a Gatsby site that you'd like to add MDX to, you can follow these steps for configuring the [gatsby-plugin-mdx](/packages/gatsby-plugin-mdx/) plugin.

Alternatively, you may be looking to configure an existing blog site to use MDX. [This blog post](/blog/2019-11-21-how-to-convert-an-existing-gatsby-blog-to-use-mdx/) walks you through those steps in detail.

1. **Add `gatsby-plugin-mdx`** and MDX as dependencies

   ```shell
   npm install gatsby-plugin-mdx @mdx-js/mdx @mdx-js/react
   ```

   > **Note:** If you're upgrading from v0, additionally [check out the MDX migration guide](https://mdxjs.com/migrating/v1).

2. **Update your `gatsby-config.js`** to use `gatsby-plugin-mdx`

   ```javascript:title=gatsby-config.js
   module.exports = {
     plugins: [
       // ....
       `gatsby-plugin-mdx`,
     ],
   }
   ```

3. **Restart `gatsby develop`** and add an `.mdx` page to `src/pages`

> **Note:** If you want to query for frontmatter, exports, or other fields like `tableOfContents` and you haven't previously added a `gatsby-source-filesystem` pointing at `src/pages` in your project, you'll want to add one now.

<EggheadEmbed
  lessonLink="https://egghead.io/lessons/gatsby-set-up-a-gatsby-site-to-use-mdx-with-gatsby-plugin-mdx-with-a-default-layout"
  lessonTitle="Set up a Gatsby site to use MDX with gatsby-plugin-mdx with a default layout"
/>

## What's next?

Go check out the [writing MDX guide](/docs/mdx/writing-pages) to find out what else you can do with Gatsby and MDX.<|MERGE_RESOLUTION|>--- conflicted
+++ resolved
@@ -2,14 +2,10 @@
 title: Getting Started with MDX
 ---
 
-<<<<<<< HEAD
-The fastest way to get started with Gatsby + MDX is to use the [MDX starter](https://github.com/ChristopherBiscardi/gatsby-starter-mdx-basic). This allows you to write .mdx files in `src/pages` in order to create new pages on your site.
-=======
 The fastest way to get started with Gatsby + MDX is to use the [MDX
 starter](https://github.com/ChristopherBiscardi/gatsby-starter-mdx-basic). This
 allows you to write `.mdx` files in `src/pages` in order to create new pages on
 your site.
->>>>>>> 245a2460
 
 ## 🚀 Quick start
 
