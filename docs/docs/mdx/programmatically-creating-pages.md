--- conflicted
+++ resolved
@@ -191,11 +191,7 @@
   `)
 
   if (result.errors) {
-<<<<<<< HEAD
     reporter.panicOnBuild('🚨  ERROR: Loading "createPages" query', result.errors);
-=======
-    reporter.panic('🚨  ERROR: Loading "createPages" query', result.errors)
->>>>>>> f4334701
   }
 
   // Create blog post pages.
