--- conflicted
+++ resolved
@@ -89,14 +89,7 @@
 - "Link" nodes types you create as appropriate (see
   [_Node Link_](/docs/api-specification/) in the API specification concepts
   section.
-<<<<<<< HEAD
-- Return either a promise or use the callback (3rd parameter) to report back to
-  Gatsby when you're done sourcing nodes. Otherwise, either Gatsby will continue
-  on before you're done sourcing or hang while waiting for you to indicate
-  you're finished.
-=======
 - Return either a promise or use the callback (3rd parameter) to report back to Gatsby when `sourceNodes` is fully executed. If a promise or callback isn't returned, Gatsby will continue on in the build process, before nodes are finished being created. Your nodes might not end up in the generated schema at compilation, or the process will hang while waiting for an indication that it's finished.
->>>>>>> 5e1c836a
 
 [`gatsby-node-helpers`](https://github.com/angeloashmore/gatsby-node-helpers),
 a community-made NPM package, can help when writing source plugins. This
