--- conflicted
+++ resolved
@@ -2,13 +2,8 @@
 title: Deploying to S3/Cloudfront
 ---
 
-<<<<<<< HEAD
-In this guide, you'll walk through how to host & publish your next Gatsby site to AWS using [S3](https://aws.amazon.com/s3/).
-Additionally - but very recommended - you can add CloudFront, a global CDN to make your site _even faster_.
-=======
 This guide walks through how to host and publish your next Gatsby site to AWS using [S3](https://aws.amazon.com/s3/).
 Optionally - but very recommended - you can add CloudFront, a global CDN to make your site _even faster_.
->>>>>>> acc3031e
 
 ## Getting Started: AWS CLI
 
@@ -26,15 +21,9 @@
 
 ## Setting up: S3
 
-<<<<<<< HEAD
-Now that you have your Gatsby site up & running, and your AWS access sorted out: let's add hosting & make the site live on AWS.
-
-First, you'll install the Gatsby S3 plugin:
-=======
 Now that your Gatsby site is up and running and AWS access is sorted out, you'll need to add hosting and make the site live on AWS.
 
 First, install the Gatsby S3 plugin:
->>>>>>> acc3031e
 
 ```shell
 npm i gatsby-plugin-s3
