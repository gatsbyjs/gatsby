---
title: Deploying to S3/Cloudfront
---

This guide walks through how to host and publish your next Gatsby site to AWS using [S3](https://aws.amazon.com/s3/).
Optionally - but very recommended - you can add CloudFront, a global CDN to make your site _even faster_.

<<<<<<< HEAD
## Getting started - AWS CLI
=======
## Getting Started: AWS CLI
>>>>>>> aafabc65

Create an [IAM account](https://console.aws.amazon.com/iam/home?#) with administration permissions and create an access id and secret for it.
You'll need these in the next step.

Install the AWS CLI and configure it (ensure Python is installed before running these commands):

```shell
pip install awscli
aws configure
```

The AWS CLI will now prompt you for the key and secret, so add them.

## Setting up: S3

Now that your Gatsby site is up and running and AWS access is sorted out, you'll need to add hosting and make the site live on AWS.

First, install the Gatsby S3 plugin:

```shell
npm i gatsby-plugin-s3
```

Add it to your `gatsby-config.js`: (don't forget to change the bucket name)

```javascript:title=gatsby-config.js
plugins: [
  {
    resolve: `gatsby-plugin-s3`,
    options: {
      bucketName: "my-website-bucket",
    },
  },
]
```

And finally, add the deployment script to your `package.json`:

```json:title=package.json
"scripts": {
   ...
   "deploy": "gatsby-plugin-s3 deploy"
}
```

That's it!
Run `npm run build && npm run deploy` to do a build and have it immediately deployed to S3!

## Deploying with `.env` variables

Some deployments require passing environment variables. To deploy with environment variables, update the deployment script to your `package.json`:

```js:title=package.json
"scripts" : {
    ...
    "deploy": "npm run -n \"-r dotenv/config\" && npm run build && gatsby-plugin-s3 deploy"
}
```

This command requires `dotenv` first, runs build next, and finally deploys to s3. `dotenv`, a dependency of Gatsby that doesn't need to be installed directly, loads environment variables and makes them available globally.

If you have multiple AWS profiles in your machine, you can deploy by declaring your `AWS_PROFILE` before the deploy script:

```sh
AWS_PROFILE=yourprofilename npm run deploy
```

## Setting up: CloudFront

CloudFront is a global CDN and can be used to make your blazing fast Gatsby site load _even faster_, particularly for first-time visitors. Additionally, CloudFront provides the easiest way to give your S3 bucket a custom domain name and HTTPS support.

There are a couple of things that you need to consider when using gatsby-plugin-s3 to deploy a site which uses CloudFront.

There are two ways that you can connect CloudFront to an S3 origin. The most obvious way, which the AWS Console will suggest, is to type the bucket name in the Origin Domain Name field. This sets up an S3 origin, and allows you to configure CloudFront to use IAM to access your bucket. Unfortunately, it also makes it impossible to perform serverside (301/302) redirects, and it also means that directory indexes (having index.html be served when someone tries to access a directory) will only work in the root directory. You might not initially notice these issues, because Gatsby's clientside JavaScript compensates for the latter and plugins such as `gatsby-plugin-meta-redirect` can compensate for the former. But just because you can't see these issues, doesn't mean they won't affect search engines.

In order for all the features of your site to work correctly, you must instead use your S3 bucket's Static Website Hosting Endpoint as the CloudFront origin. This does (sadly) mean that your bucket will have to be configured for public-read, because when CloudFront is using an S3 Static Website Hosting Endpoint address as the Origin, it's incapable of authenticating via IAM.

### gatsby-plugin-s3 configuration

In the gatsby-plugin-s3 configuration file, there are a couple of optional parameters that you can usually leave blank, `protocol` and `hostname`. But when you're using CloudFront, these parameters are vital for ensuring redirects work correctly. If you omit these parameters, redirects will be performed relative to your S3 Static Website Hosting Endpoint. This means if a user visits your site via the CloudFront URL and hits a redirect, they will be redirected to your S3 Static Website Hosting Endpoint instead. This will disable HTTPS and (more importantly) will display an ugly and unprofessional URL in the user's address bar.

By specifying the `protocol` and `hostname` parameters, you can cause redirects to be applied relative to a domain of your choosing.

```javascript:title=gatsby-config.js
{
    resolve: `gatsby-plugin-s3`,
    options: {
        bucketName: "my-example-bucket",
        protocol: "https",
        hostname: "www.example.com",
    },
}
```

If you use your site's URL elsewhere in gatsby-config.js, you can define the URL once at the top of the config:

```javascript:title=gatsby-config.js
const siteAddress = new URL("https://www.example.com")
```

And then in the Gatsby config you can reference it like so:

```javascript:title=gatsby-config.js
{
    resolve: `gatsby-plugin-s3`,
    options: {
        bucketName: "my-example-bucket",
        protocol: siteAddress.protocol.slice(0, -1),
        hostname: siteAddress.hostname,
    },
}
```

If you need the full address elsewhere in your config, you can access it via `siteAddress.href`.

## References:

- [Gatsby on AWS, the right way](https://blog.joshwalsh.me/aws-gatsby/)
- [Using CloudFront with gatsby-plugin-s3](https://github.com/jariz/gatsby-plugin-s3/blob/master/recipes/with-cloudfront.md)
- [Publishing Your Next Gatsby Site to AWS With AWS Amplify](/blog/2018-08-24-gatsby-aws-hosting/)
- [Escalade Sports: From $5000 to \$5/month in Hosting With Gatsby](/blog/2018-06-14-escalade-sports-from-5000-to-5-in-hosting/)
- [Deploy your Gatsby.js Site to AWS S3](https://benenewton.com/deploy-your-gatsby-js-site-to-aws-s-3)<|MERGE_RESOLUTION|>--- conflicted
+++ resolved
@@ -5,11 +5,7 @@
 This guide walks through how to host and publish your next Gatsby site to AWS using [S3](https://aws.amazon.com/s3/).
 Optionally - but very recommended - you can add CloudFront, a global CDN to make your site _even faster_.
 
-<<<<<<< HEAD
-## Getting started - AWS CLI
-=======
 ## Getting Started: AWS CLI
->>>>>>> aafabc65
 
 Create an [IAM account](https://console.aws.amazon.com/iam/home?#) with administration permissions and create an access id and secret for it.
 You'll need these in the next step.
