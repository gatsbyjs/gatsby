---
title: Tailwind CSS
---

Tailwind is a utility-first CSS framework for rapidly building custom user interfaces. This guide will show you how to get started with Gatsby and [Tailwind CSS](https://tailwindcss.com/).

## Overview

There are three ways you can use Tailwind with Gatsby:

1. Standard: Use PostCSS to generate Tailwind classes, then you can apply those classes using `className`.
2. CSS-in-JS: Integrate Tailwind classes into Styled Components.
3. SCSS: Use [gatsby-plugin-sass](/packages/gatsby-plugin-sass) to support Tailwind classes in your SCSS files.

You have to install and configure Tailwind for all of these methods, so this guide will walk through that step first, then you can follow the instructions for PostCSS, CSS-in-JS or SCSS.

## Installing and configuring Tailwind

This guide assumes that you have a Gatsby project set up. If you need to set up a project, head to the [**Quick Start guide**](/docs/quick-start), then come back.

### 1. Install Tailwind

```shell
npm install tailwindcss --save-dev
```

### 2. Generate Tailwind config file (optional)

**Note**: A config file isn't required for Tailwind 1.0.0+

To configure Tailwind, you'll need to add a Tailwind configuration file. Luckily, Tailwind has a built-in script to do this. Just run the following command:

```shell
npx tailwindcss init
```

#### Option #1: PostCSS

1. Install the Gatsby PostCSS plugin [**gatsby-plugin-postcss**](/packages/gatsby-plugin-postcss).

```shell
npm install --save gatsby-plugin-postcss
```

2. Include the plugin in your `gatsby-config.js` file.

```javascript:title=gatsby-config.js
plugins: [`gatsby-plugin-postcss`],
```

3. Configure PostCSS to use Tailwind

Create a `postcss.config.js` in your project's root folder with the following contents.

```javascript:title=postcss.config.js
module.exports = () => ({
  plugins: [require("tailwindcss")],
})
```

4. Use the Tailwind Directives in your CSS

You can now use the `@tailwind` directives to add Tailwind's utilities, preflight, and components into your CSS. You can also use `@apply` and all of Tailwind's other directives and functions!

To learn more about how to use Tailwind in your CSS, visit the [Tailwind Documentation](https://tailwindcss.com/docs/installation#3-use-tailwind-in-your-css)

#### Option #2: CSS-in-JS

These steps assume you have a CSS-in-JS library already installed, and the examples are based on Emotion.

1. Install the [Twin Babel Macro](https://github.com/ben-rogerson/twin.macro) and [Emotion](https://emotion.sh/docs/introduction)

```shell
npm install -D twin.macro @emotion/core @emotion/styled gatsby-plugin-emotion
```

2. Import the Tailwind base styles

```javascript:title=gatsby-browser.js
import "tailwindcss/dist/base.min.css"
```

3. Enable the Gatsby emotion plugin

```javascript:title=gatsby-config.js
module.exports = {
  plugins: [`gatsby-plugin-emotion`],
}
```

<<<<<<< HEAD
**Option B**: Install stable `tailwind.macro` and use Tailwind 0.7.4

```shell
// Remove tailwind 1.0.0+ if you've already installed it
npm uninstall tailwindcss

// Install tailwind 0.7.4 and stable tailwind.macro
npm install tailwindcss@0.7.4
npm install tailwind.macro
```
=======
4. Use twin.macro to create your styled component
>>>>>>> e4ddb50b

```jsx:title=src/pages/index.js
import React from "react"
import tw, { styled } from "twin.macro" //highlight-line

const Button = styled.button`
  ${tw`bg-blue-500 hover:bg-blue-800 text-white p-2 rounded`}
`

// or use the shorthand version

const Button = tw.button`
  bg-blue-500 hover:bg-blue-800 text-white p-2 rounded
`

const IndexPage = () => (
  <div>
    <h1>Hi people</h1>
    <Button>Activate</Button> // highlight-line
  </div>
)

export default IndexPage
```

See the [Twin + Gatsby + Emotion installation guide](https://github.com/ben-rogerson/twin.macro/blob/master/docs/emotion/gatsby.md) for more information.

#### Option #3: SCSS

1. Install the Gatsby SCSS plugin [**gatsby-plugin-sass**](/packages/gatsby-plugin-sass) and `node-sass`.

```shell
npm install --save node-sass gatsby-plugin-sass
```

2. To be able to use Tailwind classes in your SCSS files, add the `tailwindcss` package into the `postCSSPlugins` parameter in your `gatsby-config.js`.

```javascript:title=gatsby-config.js
plugins: [
  {
    resolve: `gatsby-plugin-sass`,
    options: {
      postCssPlugins: [
        require("tailwindcss"),
        require("./tailwind.config.js"), // Optional: Load custom Tailwind CSS configuration
      ],
    },
  },
],
```

**Note:** Optionally you can add a corresponding configuration file (by default it will be `tailwind.config.js`).
If you are adding a custom configuration, you will need to load it after `tailwindcss`.

### 4. Add custom CSS/SCSS files

**Note**: This approach is not needed if you chose CSS-in-JS above, as you can already nest styles and @apply rules directly from your .js files.

In case you need to create custom classes for elements for nested selectors, or for overriding external packages, you can create your own CSS/SCSS files.

1. Create a new file and import your Tailwind directives.

This will be your 'master' CSS file, which you will import all other css within.

```css:title=src/css/index.css
@tailwind base;
@tailwind components;
@tailwind utilities;
```

**Note**: if using SCSS (or another supported language, rename files/folders appropriately).

2. Import any custom CSS files or add any custom CSS you need (optional)

```css:title=src/css/index.css
@tailwind base;
@tailwind components;
@tailwind utilities;

@import popup.css body {
  @apply bg-purple-200;
}
```

3. Apply these additional styles to the browser

In `gatsby-browser.js` add an import rule for your Tailwind directives and custom CSS so that they are accounted for in build.

```js:title=gatsby-browser.js
import "./src/css/index.css"
```

### 5. Purging your css

Now we've fully configured Tailwind CSS, we want to make sure that only the classes we need are delivered to the browser. By default, Tailwind is a very large library because it includes every combination of every class you might think of. Most of these you won't need, so we use PurgeCSS to remove any unused classes.

**Note**: By default, PurgeCSS only runs on the build command as it is a relatively slow process. The development server will include all Tailwind classes, so it's highly recommended you test on a build server before deploying.

From v1.4.0 onwards PurgeCSS is built into Tailwind CSS, but the approaches needed are very similar.

**1.4.0 and above**

In 1.4.0 you can purge your css directly from your Tailwind config. You simply need to provide an array of strings telling it which files to process.

```js:title=tailwind.config.js
module.exports = {
  purge: ["./src/**/*.js", "./src/**/*.jsx", "./src/**/*.ts", "./src/**/*.tsx"],
  theme: {},
  variants: {},
  plugins: [],
}
```

Full documentation on this can now be found on the Tailwind site - [Tailwind PurgeCSS documentation](https://tailwindcss.com/docs/controlling-file-size/#app)

**Older versions**

It is recommended you install the latest version of Tailwind CSS to get all available features. If you need to use an older version, you can follow the instructions on the PurgeCSS website - [Purge css manually in older Tailwind versions](https://purgecss.com/plugins/gatsby.html#installation)

## Other resources

- [Introduction to PostCSS](https://www.smashingmagazine.com/2015/12/introduction-to-postcss/)
- [Tailwind Documentation](https://tailwindcss.com/)
- [Gatsby starters that use Tailwind](/starters/?c=Styling%3ATailwind&v=2)<|MERGE_RESOLUTION|>--- conflicted
+++ resolved
@@ -88,20 +88,7 @@
 }
 ```
 
-<<<<<<< HEAD
-**Option B**: Install stable `tailwind.macro` and use Tailwind 0.7.4
-
-```shell
-// Remove tailwind 1.0.0+ if you've already installed it
-npm uninstall tailwindcss
-
-// Install tailwind 0.7.4 and stable tailwind.macro
-npm install tailwindcss@0.7.4
-npm install tailwind.macro
-```
-=======
 4. Use twin.macro to create your styled component
->>>>>>> e4ddb50b
 
 ```jsx:title=src/pages/index.js
 import React from "react"
