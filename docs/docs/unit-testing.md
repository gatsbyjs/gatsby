---
title: Unit Testing
---

Unit testing is a great way to protect against errors in your code before you
deploy it. While Gatsby does not include support for unit testing out of the
box, it only takes a few steps to get up and running. However, there are a few
features of the Gatsby build process that mean the standard Jest setup doesn't
quite work. This guide shows you how to set it up.

## Setting up your environment

The most popular testing framework for React is [Jest](https://jestjs.io/),
which was created by Facebook. While Jest is a general-purpose JavaScript unit
testing framework, it has lots of features that make it work particularly well
with React.

_Note: For this guide, you will be starting with `gatsby-starter-default`, but the
concepts should be the same or very similar for your site._

### 1. Installing dependencies

<<<<<<< HEAD
First, you need to install Jest and some more required packages. We install babel-jest and babel-preset-gatsby to ensure that the babel preset(s) that are used match what are used internally for your Gatsby site.
=======
First you need to install Jest and some more required packages. Install babel-jest and babel-preset-gatsby to ensure that the babel preset(s) that are used match what are used internally for your Gatsby site.
>>>>>>> 66451f97

```shell
npm install --save-dev jest babel-jest react-test-renderer babel-preset-gatsby identity-obj-proxy
```

### 2. Creating a configuration file for Jest

Because Gatsby handles its own Babel configuration, you will need to manually
tell Jest to use `babel-jest`. The easiest way to do this is to add a `jest.config.js`. You can set up some useful defaults at the same time:

```js:title=jest.config.js
module.exports = {
  transform: {
    "^.+\\.jsx?$": `<rootDir>/jest-preprocess.js`,
  },
  moduleNameMapper: {
    ".+\\.(css|styl|less|sass|scss)$": `identity-obj-proxy`,
    ".+\\.(jpg|jpeg|png|gif|eot|otf|webp|svg|ttf|woff|woff2|mp4|webm|wav|mp3|m4a|aac|oga)$": `<rootDir>/__mocks__/file-mock.js`,
  },
  testPathIgnorePatterns: [`node_modules`, `.cache`, `public`],
  transformIgnorePatterns: [`node_modules/(?!(gatsby)/)`],
  globals: {
    __PATH_PREFIX__: ``,
  },
  testURL: `http://localhost`,
  setupFiles: [`<rootDir>/loadershim.js`],
}
```

Go over the content of this configuration file:

- The `transform` section tells Jest that all `js` or `jsx` files need to be
  transformed using a `jest-preprocess.js` file in the project root. Go ahead and
  create this file now. This is where you set up your Babel config. You can start
  with the following minimal config:

```js:title=jest-preprocess.js
const babelOptions = {
  presets: ["babel-preset-gatsby"],
}

module.exports = require("babel-jest").createTransformer(babelOptions)
```

- The next option is `moduleNameMapper`. This
  section works a bit like webpack rules and tells Jest how to handle imports.
  You are mainly concerned here with mocking static file imports, which Jest can't
  handle. A mock is a dummy module that is used instead of the real module inside
  tests. It is good when you have something that you can't or don't want to test.
  You can mock anything, and here you are mocking assets rather than code. For
  stylesheets you need to use the package `identity-obj-proxy`. For all other assets,
  you need to use a manual mock called `file-mock.js`. You need to create this yourself.
  The convention is to create a directory called `__mocks__` in the root directory
  for this. Note the pair of double underscores in the name.

```js:title=__mocks__/file-mock.js
module.exports = "test-file-stub"
```

- The next config setting is `testPathIgnorePatterns`. You are telling Jest to ignore
  any tests in the `node_modules` or `.cache` directories.

- The next option is very important and is different from what you'll find in other
  Jest guides. The reason that you need `transformIgnorePatterns` is because Gatsby
  includes un-transpiled ES6 code. By default Jest doesn't try to transform code
  inside `node_modules`, so you will get an error like this:

```
/my-app/node_modules/gatsby/cache-dir/gatsby-browser-entry.js:1
({"Object.<anonymous>":function(module,exports,require,__dirname,__filename,global,jest){import React from "react"
                                                                                            ^^^^^^
SyntaxError: Unexpected token import
```

This is because `gatsby-browser-entry.js` isn't being transpiled before running
in Jest. You can fix this by changing the default `transformIgnorePatterns` to
exclude the `gatsby` module.

- The `globals` section sets `__PATH_PREFIX__`, which is usually set by Gatsby,
  and which some components need.

- You need to set `testURL` to a valid URL, because some DOM APIs such as
  `localStorage` are unhappy with the default (`about:blank`).

> Note: if you're using Jest 23.5.0 or later, `testURL` will default to `http://localhost` so you can skip this setting.

- There's one more global that you need to set, but as it's a function you can't
  set it here in the JSON. The `setupFiles` array lets you list files that will be
  included before all tests are run, so it's perfect for this.

```js:title=loadershim.js
global.___loader = {
  enqueue: jest.fn(),
}
```

### 3. Useful mocks to complete your testing environment

#### Mocking `gatsby`

Finally, it's a good idea to mock the `gatsby` module itself. This may not be
needed at first, but will make things a lot easier if you want to test
components that use `Link` or GraphQL.

```js:title=__mocks__/gatsby.js
const React = require("react")
const gatsby = jest.requireActual("gatsby")

module.exports = {
  ...gatsby,
  graphql: jest.fn(),
  Link: jest.fn().mockImplementation(
    // these props are invalid for an `a` tag
    ({
      activeClassName,
      activeStyle,
      getProps,
      innerRef,
      partiallyActive,
      ref,
      replace,
      to,
      ...rest
    }) =>
      React.createElement("a", {
        ...rest,
        href: to,
      })
  ),
  StaticQuery: jest.fn(),
  useStaticQuery: jest.fn(),
}
```

This mocks the `graphql()` function, `Link` component, and `StaticQuery` component.

## Writing tests

A full guide to unit testing is beyond the scope of this guide, but you can
start with a simple snapshot test to check that everything is working.

First, create the test file. You can either put these in a `__tests__`
directory, or put them elsewhere (usually next to the component itself), with
the extension `.spec.js` or `.test.js`. The decision comes down to your own
preference. In this guide, you will use the `__tests__` folder convention. To test the header component, create a `header.js` file in `src/components/__tests__/`:

```js:title=src/components/__tests__/header.js
import React from "react"
import renderer from "react-test-renderer"

import Header from "../header"

describe("Header", () => {
  it("renders correctly", () => {
    const tree = renderer
      .create(<Header siteTitle="Default Starter" />)
      .toJSON()
    expect(tree).toMatchSnapshot()
  })
})
```

This is a very simple snapshot test, which uses `react-test-renderer` to render
the component, and then generates a snapshot of it on the first run. It then
compares future snapshots against this, which means you can quickly check for
regressions. Visit [the Jest docs](https://jestjs.io/docs/en/getting-started) to
learn more about other tests that you can write.

## Running tests

If you look inside `package.json` you will probably find that there is already a
script for `test`, which just outputs an error message. Change this to use the
`jest` executable that you now have available, like so:

```json:title=package.json
  "scripts": {
    "test": "jest"
  }
```

This means you can now run tests by typing `npm test`. If you want you could
also run with a flag that triggers watch mode to watch files and run tests when they are changed: `npm test -- --watch`.

Run the tests again now and it should all work! You may get a message about
the snapshot being written. This is created in a `__snapshots__` directory next
to your tests. If you take a look at it, you will see that it is a JSON
representation of the `<Header />` component. You should check your snapshot files
into a source control system (for example, a GitHub repo) so that any changes are tracked in history.
This is particularly important to remember if you are using a continuous
integration system such as Travis or CircleCI to run tests, as these will fail if the snapshot is not checked into source control.

If you make changes that mean you need to update the snapshot, you can do this
by running `npm test -- -u`.

## Using TypeScript

If you are using TypeScript, you need to make a couple of small changes to your
config. First install `ts-jest`:

```shell
npm install --save-dev ts-jest
```

Then update the configuration in `jest.config.js`, like so:

```js:title=jest.config.js
module.exports = {
  transform: {
    "^.+\\.tsx?$": "ts-jest",
    "^.+\\.jsx?$": "<rootDir>/jest-preprocess.js",
  },
  testRegex: "(/__tests__/.*|(\\.|/)(test|spec))\\.([tj]sx?)$",
  moduleNameMapper: {
    ".+\\.(css|styl|less|sass|scss)$": "identity-obj-proxy",
    ".+\\.(jpg|jpeg|png|gif|eot|otf|webp|svg|ttf|woff|woff2|mp4|webm|wav|mp3|m4a|aac|oga)$":
      "<rootDir>/__mocks__/file-mock.js",
  },
  moduleFileExtensions: ["ts", "tsx", "js", "jsx", "json", "node"],
  testPathIgnorePatterns: ["node_modules", ".cache", "public"],
  transformIgnorePatterns: ["node_modules/(?!(gatsby)/)"],
  globals: {
    __PATH_PREFIX__: "",
  },
  testURL: "http://localhost",
  setupFiles: ["<rootDir>/loadershim.js"],
}
```

You may notice that two other options, `testRegex` and `moduleFileExtensions`,
have been added. Option `testRegex` is the pattern telling Jest which files
contain tests. The pattern above matches any `.js`, `.jsx`, `.ts` or `.tsx`
file inside a `__tests__` directory, or any file elsewhere with the extension
`.test.js`, `.test.jsx`, `.test.ts`, `.test.tsx`, or `.spec.js`, `.spec.jsx`,
`.spec.ts`, `.spec.tsx`.

Option `moduleFileExtensions` is needed when working with TypeScript.
The only thing it is doing is telling Jest which file extensions you can
import in your files without making precise the file extension. By default,
it works with `js`, `json`, `jsx`, `node` file extensions so you just need
to add `ts` and `tsx`. You can read more about it in [Jest's documentation](https://jestjs.io/docs/en/configuration.html#modulefileextensions-array-string).

## Other resources

If you need to make changes to your Babel config, you can edit the config in
`jest-preprocess.js`. You may need to enable some of the plugins used by Gatsby,
though remember you may need to install the Babel 7 versions. See
[the Gatsby Babel config guide](/docs/babel) for some examples.

For more information on Jest testing, visit
[the Jest site](https://jestjs.io/docs/en/getting-started).

For an example encapsulating all of these techniques--and a full unit test suite with [@testing-library/react][react-testing-library], check out the [using-jest][using-jest] example.

[using-jest]: https://github.com/gatsbyjs/gatsby/tree/master/examples/using-jest
[react-testing-library]: https://github.com/testing-library/react-testing-library<|MERGE_RESOLUTION|>--- conflicted
+++ resolved
@@ -20,11 +20,7 @@
 
 ### 1. Installing dependencies
 
-<<<<<<< HEAD
-First, you need to install Jest and some more required packages. We install babel-jest and babel-preset-gatsby to ensure that the babel preset(s) that are used match what are used internally for your Gatsby site.
-=======
-First you need to install Jest and some more required packages. Install babel-jest and babel-preset-gatsby to ensure that the babel preset(s) that are used match what are used internally for your Gatsby site.
->>>>>>> 66451f97
+First, you need to install Jest and some more required packages. Install babel-jest and babel-preset-gatsby to ensure that the babel preset(s) that are used match what are used internally for your Gatsby site.
 
 ```shell
 npm install --save-dev jest babel-jest react-test-renderer babel-preset-gatsby identity-obj-proxy
