--- conflicted
+++ resolved
@@ -112,7 +112,6 @@
 )
 ```
 
-<<<<<<< HEAD
 ## Creating Global Styles
 
 Styled-components are primarily used for a single CSS class that is isolated from other components. In some cases, you want to override global styling — for example, the default margins of your `body` element. Styled-components has your back. You can use the `createGlobalStyle` to accomplish this. It's advised to use `createGlobalStyle` in [Layout components](/docs/layout-components/), which are shared over multiple pages rather than using it on a single page.
@@ -135,8 +134,6 @@
 )
 ```
 
-=======
->>>>>>> f88f94b3
 ## Enabling user stylesheets with a stable class name
 
 Adding a persistent CSS `className` to your styled components can make it easier for end users of your website to take advantage of [user stylesheets](https://www.viget.com/articles/inline-styles-user-style-sheets-and-accessibility/) for accessibility.
