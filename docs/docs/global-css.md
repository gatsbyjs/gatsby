--- conflicted
+++ resolved
@@ -94,12 +94,8 @@
 
 Then, include the stylesheet in your site's `gatsby-browser.js` file.
 
-<<<<<<< HEAD
-> **NOTE:** This solution works when including css as those styles are extracted when building the JavaScript but not for css-in-js. Including styles in a layout component or a global-styles.js is your best bet for that.
-=======
 > **NOTE:** This solution works when including CSS as those styles are extracted when building the JavaScript but not for CSS-in-JS.
 > Including styles in a layout component or a global-styles.js is your best bet for that.
->>>>>>> 245a2460
 
 ```javascript:title=gatsby-browser.js
 import "./src/styles/global.css"
