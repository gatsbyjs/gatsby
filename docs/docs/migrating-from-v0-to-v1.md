--- conflicted
+++ resolved
@@ -249,14 +249,10 @@
 `
 ```
 
-<<<<<<< HEAD
-At the bottom of the file you'll notice the graphql query. This is how pages and templates in Gatsby v1 get their data. In v0, wrapper components had little control over what data they got. In v1, templates and pages can query for exactly the data they need.
-=======
 At the bottom of the file you'll notice the GraphQL query. This is how pages and
 templates in Gatsby v1 get their data. In v0, wrapper components had little
 control over what data they got. In v1, templates and pages can query for
 exactly the data they need.
->>>>>>> 245a2460
 
 There will be a more in-depth tutorial and GraphQL-specific documentation soon but in the meantime, check out https://graphql.org/ and play around on Gatsby's built-in GraphQL IDE (Graph_i_QL) which can be reached when you start the development server.
 
