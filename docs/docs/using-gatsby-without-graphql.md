--- conflicted
+++ resolved
@@ -85,11 +85,7 @@
 - Improves performance by removing data bloat — GraphQL is a big part of why Gatsby is so fast as it enables lazy-loading the exact data in the exact form each view needs
 - Enables you to take advantage of hot reloading when developing; For example, in this post's example "Pokémon" site, if you wanted to add a "see other pokémon" section to the pokémon detail view, you would need to change your `gatsby-node.js` to pass all pokémon to the page, and restart the dev server. In contrast, when using queries, you can add a query and it will hot reload.
 
-<<<<<<< HEAD
-> Learn more about [GraphQL in Gatsby](/docs/graphql-concepts/).
-=======
 > Learn more about [GraphQL in Gatsby](/docs/graphql/).
->>>>>>> 8fd5877e
 
 Working outside of the data layer also means foregoing the optimizations provided by transformer plugins, like:
 
