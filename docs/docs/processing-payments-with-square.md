--- conflicted
+++ resolved
@@ -50,270 +50,7 @@
 
 You'll also need to create some variation of a `PaymentForm` component. Square maintains a few [payment form templates](https://github.com/square/connect-api-examples/tree/master/templates/web-ui/payment-form) you can base your component on. Try starting with the ["basic" JavaScript file](https://github.com/square/connect-api-examples/blob/master/templates/web-ui/payment-form/basic/sqpaymentform-basic.js). They also provide a [running example](https://codesandbox.io/s/4zjrv7kry9?from-embed) using their "basic-digital-wallet" template with React.
 
-<<<<<<< HEAD
 Your `PaymentForm` component can be added to `paymentForm.js` along with your `loadSquareSDK` method. To check out a sample `PaymentForm` component, please see the [example site using Square payments](https://github.com/gatsbyjs/gatsby/tree/master/examples/using-square-payments/src/components/paymentForm.js).
-=======
-```js:title=paymentForm.js
-import React, { Component } from "react"
-import "./paymentForm.css"
-
-const styles = {
-  name: {
-    verticalAlign: "top",
-    display: "none",
-    margin: 0,
-    border: "none",
-    fontSize: "16px",
-    fontFamily: "Helvetica Neue",
-    padding: "16px",
-    color: "#373F4A",
-    backgroundColor: "transparent",
-    lineHeight: "1.15em",
-    placeholderColor: "#000",
-    _webkitFontSmoothing: "antialiased",
-    _mozOsxFontSmoothing: "grayscale",
-  },
-  leftCenter: {
-    float: "left",
-    textAlign: "center",
-  },
-  blockRight: {
-    display: "block",
-    float: "right",
-  },
-  center: {
-    textAlign: "center",
-  },
-}
-
-export default class PaymentForm extends Component {
-  constructor(props) {
-    super(props)
-    this.state = {
-      cardBrand: "",
-      nonce: undefined,
-      googlePay: false,
-      applePay: false,
-      masterpass: false,
-    }
-    this.requestCardNonce = this.requestCardNonce.bind(this)
-  }
-
-  requestCardNonce() {
-    this.paymentForm.requestCardNonce()
-  }
-
-  componentDidMount() {
-    const config = {
-      applicationId: "sq0idp-rARHLPiahkGtp6mMz2OeCA",
-      locationId: "GMT96A77XABR1",
-      inputClass: "sq-input",
-      autoBuild: false,
-      inputStyles: [
-        {
-          fontSize: "16px",
-          fontFamily: "Helvetica Neue",
-          padding: "16px",
-          color: "#373F4A",
-          backgroundColor: "transparent",
-          lineHeight: "1.15em",
-          placeholderColor: "#000",
-          _webkitFontSmoothing: "antialiased",
-          _mozOsxFontSmoothing: "grayscale",
-        },
-      ],
-      applePay: {
-        elementId: "sq-apple-pay",
-      },
-      masterpass: {
-        elementId: "sq-masterpass",
-      },
-      googlePay: {
-        elementId: "sq-google-pay",
-      },
-      cardNumber: {
-        elementId: "sq-card-number",
-        placeholder: "• • • •  • • • •  • • • •  • • • •",
-      },
-      cvv: {
-        elementId: "sq-cvv",
-        placeholder: "CVV",
-      },
-      expirationDate: {
-        elementId: "sq-expiration-date",
-        placeholder: "MM/YY",
-      },
-      postalCode: {
-        elementId: "sq-postal-code",
-        placeholder: "Zip",
-      },
-      callbacks: {
-        methodsSupported: methods => {
-          console.log(methods)
-          if (methods.googlePay) {
-            this.setState({
-              googlePay: methods.googlePay,
-            })
-          }
-          if (methods.applePay) {
-            this.setState({
-              applePay: methods.applePay,
-            })
-          }
-          if (methods.masterpass) {
-            this.setState({
-              masterpass: methods.masterpass,
-            })
-          }
-          return
-        },
-        createPaymentRequest: () => {
-          return {
-            requestShippingAddress: false,
-            requestBillingInfo: true,
-            currencyCode: "USD",
-            countryCode: "US",
-            total: {
-              label: "MERCHANT NAME",
-              amount: "100",
-              pending: false,
-            },
-            lineItems: [
-              {
-                label: "Subtotal",
-                amount: "100",
-                pending: false,
-              },
-            ],
-          }
-        },
-        cardNonceResponseReceived: (errors, nonce, cardData) => {
-          if (errors) {
-            // Log errors from nonce generation to the Javascript console
-            console.log("Encountered errors:")
-            errors.forEach(function(error) {
-              console.log("  " + error.message)
-            })
-            return
-          }
-          this.setState({
-            nonce: nonce,
-          })
-          console.log(nonce)
-        },
-        unsupportedBrowserDetected: () => {},
-        inputEventReceived: inputEvent => {
-          switch (inputEvent.eventType) {
-            case "focusClassAdded":
-              break
-            case "focusClassRemoved":
-              break
-            case "errorClassAdded":
-              document.getElementById("error").innerHTML =
-                "Please fix card information errors before continuing."
-              break
-            case "errorClassRemoved":
-              document.getElementById("error").style.display = "none"
-              break
-            case "cardBrandChanged":
-              if (inputEvent.cardBrand !== "unknown") {
-                this.setState({
-                  cardBrand: inputEvent.cardBrand,
-                })
-              } else {
-                this.setState({
-                  cardBrand: "",
-                })
-              }
-              break
-            case "postalCodeChanged":
-              break
-            default:
-              break
-          }
-        },
-        paymentFormLoaded: function() {
-          document.getElementById("name").style.display = "inline-flex"
-        },
-      },
-    }
-    this.paymentForm = new this.props.paymentForm(config)
-    this.paymentForm.build()
-  }
-
-  render() {
-    return (
-      <div className="container">
-        <div id="form-container">
-          <div id="sq-walletbox">
-            <button
-              style={{ display: this.state.applePay ? "inherit" : "none" }}
-              className="wallet-button"
-              id="sq-apple-pay"
-            />
-            <button
-              style={{ display: this.state.masterpass ? "block" : "none" }}
-              className="wallet-button"
-              id="sq-masterpass"
-            />
-            <button
-              style={{ display: this.state.googlePay ? "inherit" : "none" }}
-              className="wallet-button"
-              id="sq-google-pay"
-            />
-            <hr />
-          </div>
-
-          <div id="sq-ccbox">
-            <p>
-              <span style={styles.leftCenter}>Enter Card Info Below </span>
-              <span style={styles.blockRight}>
-                {this.state.cardBrand.toUpperCase()}
-              </span>
-            </p>
-            <div id="cc-field-wrapper">
-              <label>
-                Card Number
-                <div id="sq-card-number" />
-              </label>
-              <input type="hidden" id="card-nonce" name="nonce" />
-              <label>
-                Expiration Date
-                <div id="sq-expiration-date" />
-              </label>
-              <label>
-                CVV
-                <div id="sq-cvv" />
-              </label>
-            </div>
-            <label>
-              Name
-              <input
-                id="name"
-                style={styles.name}
-                type="text"
-                placeholder="Name"
-              />
-            </label>
-            <label>
-              Postal Code
-              <div id="sq-postal-code" />
-            </label>
-          </div>
-          <button
-            className="button-credit-card"
-            onClick={this.requestCardNonce}
-          >
-            Pay
-          </button>
-        </div>
-        <p style={styles.center} id="error" />
-      </div>
-    )
-  }
-}
-```
->>>>>>> 78990d4a
 
 Once that's done, you can use the `SqPaymentForm` object available on the `window` (you get this from the Square JS you called in the `<head>`) and pass it in via props whenever you want the form to show up! In the example below, the `PaymentForm` has been added to the homepage from the [default starter](/starters/gatsbyjs/gatsby-starter-default/).
 
