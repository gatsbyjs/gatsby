--- conflicted
+++ resolved
@@ -1,10 +1,6 @@
 ---
-<<<<<<< HEAD
-title: Building an image heavy site
+title: Building an Image Heavy Site
 issue: https://github.com/gatsbyjs/gatsby/issues/18423
-=======
-title: Building an Image Heavy Site
->>>>>>> fed0f4e7
 ---
 
 This is a stub. Help our community expand it.
