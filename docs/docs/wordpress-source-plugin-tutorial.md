--- conflicted
+++ resolved
@@ -76,11 +76,7 @@
 gatsby develop
 ```
 
-<<<<<<< HEAD
-In your browser, open localhost:8000 to see your site, and open localhost:8000/\_\_\_graphql iso that you can create your GraphQL queries.
-=======
 In your browser, open localhost:8000 to see your site, and open localhost:8000/\_\_\_graphql so that you can create your GraphQL queries.
->>>>>>> beea52d2
 
 As an exercise, try re-creating the following queries in your GraphiQL explorer. This first query will pull in the blogpost content from WordPress:
 
@@ -121,17 +117,10 @@
 Now that you've created GraphQL queries that pull in the data you want, we'll use that second query to create a list of sorted blogpost titles on your site's homepage. Here is what your `index.js` should look like:
 
 ```jsx
-<<<<<<< HEAD
-import React from "react";
-
-export default ({ data }) => {
-  console.log(data);
-=======
 import React from "react"
 
 export default ({ data }) => {
   console.log(data)
->>>>>>> beea52d2
   return (
     <div>
       <h1>My WordPress Blog</h1>
@@ -143,13 +132,8 @@
         </div>
       ))}
     </div>
-<<<<<<< HEAD
-  );
-};
-=======
   )
 }
->>>>>>> beea52d2
 
 export const pageQuery = graphql`
   query MyFiles {
@@ -163,21 +147,13 @@
       }
     }
   }
-<<<<<<< HEAD
-`;
-=======
 `
->>>>>>> beea52d2
 ```
 
 Save these changes and look at localhost:8000 to see your new homepage with list of sorted blogposts!
 
 > **NOTE:** to future editors: it would be useful to also have examples of how to load blogposts to their own individual pages. And helpful to insert a screenshot of the final result here
 
-<<<<<<< HEAD
-## Create slugs for each blogpost
-=======
 ### Create slugs for each blogpost
->>>>>>> beea52d2
 
 [Part 7](/tutorial/part-seven/) of the foundational tutorial goes through this process.