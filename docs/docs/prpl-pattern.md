--- conflicted
+++ resolved
@@ -4,13 +4,9 @@
 
 ## What is PRPL?
 
-<<<<<<< HEAD
-PRPL is a web site architecture developed by Google for building websites and apps that work exceptionally well on smartphones and other devices with unreliable network connections.
-=======
 PRPL is a website architecture developed by Google for building websites and
 apps that work exceptionally well on smartphones and other devices with
 unreliable network connections.
->>>>>>> 245a2460
 
 https://developers.google.com/web/fundamentals/performance/prpl-pattern/
 
