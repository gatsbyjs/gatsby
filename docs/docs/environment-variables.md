--- conflicted
+++ resolved
@@ -15,13 +15,8 @@
 
 By default gatsby supports only 2 environments:
 
-<<<<<<< HEAD
 - If you run `gatsby develop`, then you will be in the 'development' environment.
 - If you run `gatsby build` or `gatsby serve`, then you will be in the 'production' environment.
-=======
-- If you run the develop script then you will be in the `development` environment.
-- If you run the build or serve scripts, then you will be in the `production` environment.
->>>>>>> 3b3153d4
 
 If you want to define other environments then you'll need to do a little more work. See[ "Additional Environments" below](#additional-environments-staging-test-etc). You can also have a look at our [environment variables codesandbox](https://codesandbox.io/s/6w9jjrnnjn) while reading the examples below.
 
@@ -197,9 +192,5 @@
 Local testing of the `staging` environment can be done with:
 
 ```shell
-<<<<<<< HEAD
 GATSBY_ACTIVE_ENV=staging npm run develop
-=======
-ACTIVE_ENV=staging npm run develop
->>>>>>> 3b3153d4
 ```