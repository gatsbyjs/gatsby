--- conflicted
+++ resolved
@@ -18,11 +18,7 @@
 - If you run `gatsby develop`, then you will be in the 'development' environment.
 - If you run `gatsby build` or `gatsby serve`, then you will be in the 'production' environment.
 
-<<<<<<< HEAD
-If you want to define other environments then you'll need to do a little more work. See ["Additional Environments" below](#additional-environments-staging-test-etc).
-=======
-If you want to define other environments then you'll need to do a little more work. See 'Additional Environments' below. You can also have a look at our [environment variables codesandbox](https://codesandbox.io/s/6w9jjrnnjn) while reading the examples below.
->>>>>>> 024f6f46
+If you want to define other environments then you'll need to do a little more work. See["Additional Environments" below](#additional-environments-staging-test-etc). You can also have a look at our [environment variables codesandbox](https://codesandbox.io/s/6w9jjrnnjn) while reading the examples below.
 
 ## Accessing Environment Variables in JavaScript
 
