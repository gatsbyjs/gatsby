---
title: Building a Site with Asynchronous Data
<<<<<<< HEAD
=======
issue: https://github.com/gatsbyjs/gatsby/issues/18484
>>>>>>> d2869ad4
---

This is a stub. Help our community expand it.

Please use the [Gatsby Style Guide](/contributing/gatsby-style-guide/) to ensure your
pull request gets accepted.<|MERGE_RESOLUTION|>--- conflicted
+++ resolved
@@ -1,9 +1,6 @@
 ---
 title: Building a Site with Asynchronous Data
-<<<<<<< HEAD
-=======
 issue: https://github.com/gatsbyjs/gatsby/issues/18484
->>>>>>> d2869ad4
 ---
 
 This is a stub. Help our community expand it.
