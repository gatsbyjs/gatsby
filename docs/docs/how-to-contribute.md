---
title: How to Contribute
---

We want contributing to Gatsby to be fun, enjoyable, and educational for anyone and everyone. Contributions go far beyond pull requests and commits; we are thrilled to receive a variety of other contributions including the following:

- Blogging, speaking about, or creating tutorials about one of Gatsby's many features. Mention [@gatsbyjs on Twitter](https://twitter.com/gatsbyjs) and/or email shannon [at] gatsbyjs [dot] com so we can give pointers and tips (if you want them 😄) and help you spread the word. Please add your blog posts and videos of talks to our [Awesome Gatsby](/docs/awesome-gatsby/) page.
- [Submitting new feature ideas through an RFC](/blog/2018-04-06-introducing-gatsby-rfc-process/)
- Submitting new documentation; titles in the side navigation on [docs](/docs) which are lighter in color on gatsbyjs.org are stubs and need contributions
- Tweeting about things you [#buildwithgatsby](https://twitter.com/search?q=%23buildwithgatsby) (make sure to use the hashtag and/or @ mention us!)
- Submitting documentation updates, enhancements, designs, or bugfixes
- Submitting spelling or grammar fixes
- Adding unit or functional tests
- Triaging [GitHub issues](https://github.com/gatsbyjs/gatsby/issues) -- especially determining whether an issue still persists or is reproducible
- [Reporting bugs or issues](/docs/how-to-file-an-issue/)
- Searching for Gatsby on [Discord](https://discordapp.com/invite/jUFVxtB) or [Spectrum](https://spectrum.chat/gatsby-js) and helping someone else who needs help
- Teaching others how to contribute to Gatsby's repo!

As our way of saying “thank you” to our contributors, **_all contributors_ are eligible for [free Gatsby swag](/docs/contributor-swag/)** — whether you’re contributing code, docs, a talk, an article, or something else that helps the Gatsby community. [Learn how to claim free swag for contributors.](/docs/contributor-swag/)

### Not sure how to start contributing?

If you are worried or don't know where to start, you can always reach out to [Shannon Soper (@shannonb_ux) on Twitter](https://twitter.com/shannonb_ux) or submit an issue and a maintainer can help give you guidance!

Looking to speak about Gatsby? We'd love to review your talk abstract/CFP! You can email it to shannon [at] gatsbyjs [dot] com, and we can give pointers or tips!

### Creating your own plugins and loaders

If you create a loader or plugin, we would <3 for you to open source it and put it on npm. For more information on creating custom plugins, please see the documentation for [plugins](/docs/plugins/) and the [API specification](/docs/api-specification/).

### Contributing to the repo

Gatsby uses a "monorepo" pattern to manage its many dependencies and relies on
[Lerna](https://lernajs.io/) and [Yarn](https://yarnpkg.com/en/) to configure the repository for active development.

#### Using Yarn

Yarn is a package manager for your code, similar to [NPM](https://www.npmjs.com/). While NPM is used to develop Gatsby sites with the CLI, contributing to the Gatsby repo requires Yarn for the following reason: we use Yarn's [workspaces](https://yarnpkg.com/lang/en/docs/workspaces/) feature that comes really handy for monorepos. It allows us to install dependencies from multiple `package.json` files in sub-folders, enabling a faster and lighter installation process.

```json:title=package.json
{
  "workspaces": ["workspace-a", "workspace-b"]
}
```

<<<<<<< HEAD
You can install the latest version of Gatsby by following these steps:

- Clone the repo, navigate to its directory.
- Ensure you have the latest version of Yarn installed (>= 1.0.2)
  https://yarnpkg.com/en/docs/install.
- Install dependencies using `yarn run bootstrap` in the root of the repo.

There are two ways to contribute. This is the most usual way:

=======
- [Install](https://yarnpkg.com/en/docs/install) the Yarn package manager.
- Ensure you have the latest version of Yarn installed (>= 1.0.2). `yarn --version`
>>>>>>> fd0266f5
- Fork the [official repository](https://github.com/gatsbyjs/gatsby).
- Clone your fork: `git clone --depth=1 https://github.com/<your-username>/gatsby.git`
- Set up repo and install dependencies: `yarn run bootstrap`
- Make sure tests are passing for you: `yarn test`
- Create a topic branch: `git checkout -b topics/new-feature-name`
- Run `yarn run watch` from the root of the repo to watch for changes to packages' source code and compile these changes on-the-fly as you work. Note that the watch command can be resource intensive. To limit it to the packages you're working on, add a scope flag, like `yarn run watch -- --scope={gatsby,gatsby-cli}`. To watch just one package, run `yarn run watch -- --scope=gatsby`.
- Install [gatsby-dev-cli](/packages/gatsby-dev-cli/) globally: `yarn global add gatsby-dev-cli`
- Run `yarn install` in each of the sites you're testing.
- For each of your Gatsby test sites, run the `gatsby-dev` command inside the test site's directory to copy
  the built files from your cloned copy of Gatsby. It'll watch for your changes
  to Gatsby packages and copy them into the site. For more detailed instructions
  see the [gatsby-dev-cli README](/packages/gatsby-dev-cli/) and check out the [gatsby-dev-cli demo video](https://www.youtube.com/watch?v=D0SwX1MSuas).
  Note: if you plan to modify packages that are exported from `gatsby` directly, you need to either add those manually to your test sites so that they are listed in `package.json` (e.g. `yarn add gatsby-link`), or specify them explicitly with `gatsby-dev --packages gatsby-link`).
- Add tests and code for your changes.
- Once you're done, make sure all tests still pass: `yarn test`.
- Commit and push to your fork.
- Create a pull request from your branch.

### Contributing to the documentation.

Gatsby, unsurprisingly, uses Gatsby for its documentation website.

If you want to add/modify any Gatsby documentation, go to the
[docs folder on GitHub](https://github.com/gatsbyjs/gatsby/tree/master/docs) and
use the file editor to edit and then preview your changes. GitHub then allows
you to commit the change and raise a PR right in the UI. This is the _easiest_
way you can contribute to the project!

However, if you want to make more changes to the website, that is, change
layout components or templates, add sections/pages, follow the steps below. You can then spin up your own instance of the Gatsby website and make/preview your changes before raising
a pull request.

- Clone the repo and navigate to `/www`
- Run `yarn` to install all of the website's dependencies.
- Run `gatsby develop` to preview the website in `http://localhost:8000`
- The Markdown files for the documentation live in `/docs` folder. Make
  additions or modifications here.
- Make sure to double check your grammar and capitalise correctly.
- Commit and push to your fork.
- Create a pull request from your branch.

To develop on the starter showcase, you'll need to supply a GitHub personal access token.

1. Create a personal access token in your GitHub [Developer settings](https://github.com/settings/tokens).
2. In the new token's settings, grant that token the "public_repo" scope.
3. Create a file in the root of `www` called `.env.development`, and add the token to that file like so:

```
GITHUB_API_TOKEN=YOUR_TOKEN_HERE
```

The `.env.development` file is ignored by git. Your token should never be committed.

### Contributing to the blog

Note: Before adding a blog post ensure you have approval from a member of the Gatsby team. You can do this by [opening an issue](https://github.com/gatsbyjs/gatsby/issues/new/choose) or contacting [@gatsbyjs on Twitter](https://twitter.com/gatsbyjs).

To add a new blog post to the gatsbyjs.org blog:

- Clone [the Gatsby repo](https://github.com/gatsbyjs/gatsby/) and navigate to `/www`
- Run `yarn` to install all of the website's dependencies.
- Run `gatsby develop` to preview the blog at `http://localhost:8000/blog`.
- The content for the blog lives in the `/docs/blog` folder. Make additions or modifications here.
- Add your avatar image to `/docs/blog/avatars`
- Add your name to `/docs/blog/author.yaml`
- Add a new folder following the pattern `/docs/blog/yyyy-mm-dd-title`. Within this newly created folder add an `index.md` file.
- Add `title`, `date`, `author`, and `tags` ([view existing tags](https://www.gatsbyjs.org/blog/tags/) or add a new one) to the frontmatter of your `index.md`. If you are cross posting your post you can add `canonicalLink` for SEO benefits. You can check the other blog posts in `/docs/blog` for examples.
- If your blog post contains images add them to your blog post folder and reference them in your post's `index.md`.
- Ensure any links to gatsbyjs.org are relative links - `/docs/how-to-contribute` instead of `https://gatsbyjs.org/docs/how-to-contribute`
- Double check your grammar and capitalise correctly
- Commit and push to your fork
- Create a pull request from your branch

## Development tools

### Debugging the build process

Check [Debugging the build process](/docs/debugging-the-build-process/) page to learn how to debug Gatsby.<|MERGE_RESOLUTION|>--- conflicted
+++ resolved
@@ -43,7 +43,6 @@
 }
 ```
 
-<<<<<<< HEAD
 You can install the latest version of Gatsby by following these steps:
 
 - Clone the repo, navigate to its directory.
@@ -53,10 +52,6 @@
 
 There are two ways to contribute. This is the most usual way:
 
-=======
-- [Install](https://yarnpkg.com/en/docs/install) the Yarn package manager.
-- Ensure you have the latest version of Yarn installed (>= 1.0.2). `yarn --version`
->>>>>>> fd0266f5
 - Fork the [official repository](https://github.com/gatsbyjs/gatsby).
 - Clone your fork: `git clone --depth=1 https://github.com/<your-username>/gatsby.git`
 - Set up repo and install dependencies: `yarn run bootstrap`
