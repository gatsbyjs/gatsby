---
title: How to Contribute
---

We want contributing to Gatsby to be fun, enjoyable, and educational for anyone and everyone. Contributions go far beyond pull requests and commits; we are thrilled to receive a variety of other contributions including the following:

- Blogging, speaking about, or creating tutorials about one of Gatsby's many features. Mention [@gatsbyjs on Twitter](https://twitter.com/gatsbyjs) and/or email shannon [at] gatsbyjs [dot] com so we can give pointers and tips (if you want them 😄) and help you spread the word. Please add your blog posts and videos of talks to our [Awesome Gatsby](/docs/awesome-gatsby/) page.
- [Submitting new feature ideas through an RFC](/blog/2018-04-06-introducing-gatsby-rfc-process/)
- Submitting new documentation; titles in the side navigation on [docs](/docs) which are lighter in color on gatsbyjs.org are stubs and need contributions
- Tweeting about things you [#buildwithgatsby](https://twitter.com/search?q=%23buildwithgatsby) (make sure to use the hashtag and/or @ mention us!)
- Submitting documentation updates, enhancements, designs, or bugfixes
- Submitting spelling or grammar fixes
- Adding unit or functional tests
- Triaging [GitHub issues](https://github.com/gatsbyjs/gatsby/issues) -- especially determining whether an issue still persists or is reproducible
- [Reporting bugs or issues](/docs/how-to-file-an-issue/)
- Searching for Gatsby on [Discord](https://discordapp.com/invite/jUFVxtB) or [Spectrum](https://spectrum.chat/gatsby-js) and helping someone else who needs help
- Teaching others how to contribute to Gatsby's repo!

As our way of saying “thank you” to our contributors, **_all contributors_ are eligible for [free Gatsby swag](/docs/contributor-swag/)** — whether you’re contributing code, docs, a talk, an article, or something else that helps the Gatsby community. [Learn how to claim free swag for contributors.](/docs/contributor-swag/)

### Not sure how to start contributing?

If you are worried or don't know where to start, you can always reach out to [Shannon Soper (@shannonb_ux) on Twitter](https://twitter.com/shannonb_ux) or submit an issue and a maintainer can help give you guidance!

Looking to speak about Gatsby? We'd love to review your talk abstract/CFP! You can email it to shannon [at] gatsbyjs [dot] com, and we can give pointers or tips!

### Creating your own plugins and loaders

If you create a loader or plugin, we would <3 for you to open source it and put it on npm. For more information on creating custom plugins, please see the documentation for [plugins](/docs/plugins/) and the [API specification](/docs/api-specification/).

### Contributing to the repo

Gatsby uses a "monorepo" pattern to manage its many dependencies and relies on
[Lerna](https://lernajs.io/) and [Yarn](https://yarnpkg.com/en/) to configure the repository for active development.

#### Using Yarn

Yarn is a package manager for your code, similar to [NPM](https://www.npmjs.com/). While NPM is used to develop Gatsby sites with the CLI, contributing to the Gatsby repo requires Yarn for the following reason: we use Yarn's [workspaces](https://yarnpkg.com/lang/en/docs/workspaces/) feature that comes really handy for monorepos. It allows us to install dependencies from multiple `package.json` files in sub-folders, enabling a faster and lighter installation process.

```json:title=package.json
{
  "workspaces": ["workspace-a", "workspace-b"]
}
```

- [Install](https://yarnpkg.com/en/docs/install) the Yarn package manager.
- Ensure you have the latest version of Yarn installed (>= 1.0.2). `yarn --version`
- Fork the [official repository](https://github.com/gatsbyjs/gatsby).
- Clone your fork: `git clone --depth=1 https://github.com/<your-username>/gatsby.git`
- Set up repo and install dependencies: `yarn run bootstrap`
- Make sure tests are passing for you: `yarn test`
- Create a topic branch: `git checkout -b topics/new-feature-name`
- Run `yarn run watch` from the root of the repo to watch for changes to packages' source code and compile these changes on-the-fly as you work. Note that the watch command can be resource intensive. To limit it to the packages you're working on, add a scope flag, like `yarn run watch -- --scope={gatsby,gatsby-cli}`. To watch just one package, run `yarn run watch -- --scope=gatsby`.
- Install [gatsby-dev-cli](/packages/gatsby-dev-cli/) globally: `yarn global add gatsby-dev-cli`
- Run `yarn install` in each of the sites you're testing.
- For each of your Gatsby test sites, run the `gatsby-dev` command inside the test site's directory to copy
  the built files from your cloned copy of Gatsby. It'll watch for your changes
  to Gatsby packages and copy them into the site. For more detailed instructions
  see the [gatsby-dev-cli README](/packages/gatsby-dev-cli/) and check out the [gatsby-dev-cli demo video](https://www.youtube.com/watch?v=D0SwX1MSuas).
  Note: if you plan to modify packages that are exported from `gatsby` directly, you need to either add those manually to your test sites so that they are listed in `package.json` (e.g. `yarn add gatsby-link`), or specify them explicitly with `gatsby-dev --packages gatsby-link`).
- Add tests and code for your changes.
- Once you're done, make sure all tests still pass: `yarn test`.
- Commit and push to your fork.
- Create a pull request from your branch.

### Contributing to the documentation.

Gatsby, unsurprisingly, uses Gatsby for its documentation website. Thank you in advance and cheers for contributing to Gatsby documentation! It's people like you that make this community great!

#### Modifying markdown files in Gatsby documentation

1. If you want to add/modify any Gatsby documentation, go to the
   [docs folder on GitHub](https://github.com/gatsbyjs/gatsby/tree/master/docs) and
   use the file editor to edit and then preview your changes.
2. Before committing the change and raising a PR in the UI, you need to make sure the PR meets the docs contribution criteria: make sure your contribution meets the standards outlined in the [Gatsby Style Guide](https://www.gatsbyjs.org/docs/gatsby-style-guide/). Also, if your PR did not come from an issue written by the core team, please add a comment to your PR that explains why it should be included in the docs, according to the the [Docs Decision Tree](https://www.gatsbyjs.org/blog/2018-10-12-uptick-docs-contributions-hacktoberfest/#docs-decision-tree-and-examples).
   > Note: If your issue and/or PR doesn't meet the above contribution criteria, it may receive a comment reminding you to do so. If, after two weeks, these updates haven't been made, your issue and/or PR may be closed, which helps us triage issues and PRs efficiently. You can request that it be reopened if and when you are ready to make the updates required.
3. GitHub then allows you to commit the change and raise a PR right in the UI. This is the _easiest_ way you can contribute to the project!

If you wrote a new document that was previously a stub, update `www/src/data/sidebars/doc-links.yaml` accordingly by removing the asterisk behind the document's title:

```diff
  ...
- - title: Example Document*
+ - title: Example Document
    link: /docs/example-document/
  ...
```

#### Making changes to the website

If you want to make more changes to the website functionality in documentation, that is, change layout components or templates, add sections/pages, follow the steps for [contributing to the repo](#contributing-to-the-repo). You can then spin up your own instance of the Gatsby website and make/preview your changes before raising
a pull request.

<<<<<<< HEAD
- Clone the repo and navigate to `/www`
- Run `yarn` to install all of the website's dependencies.
- Run `gatsby develop` to preview the website in `http://localhost:8000` or [try these settings](https://github.com/gatsbyjs/gatsby/tree/master/packages/gatsby-transformer-screenshot#placeholder-image) if it gets stuck processing.
- Make any necessary documentation modifications or additions to the markdown files in `/docs`
- Make sure to double check your grammar and capitalise correctly.
- Commit and push to your fork.
- Create a pull request from your branch.
  - We recommend using a prefix of `docs`, e.g. `docs/your-change` or `docs-your-change`
=======
### Making changes to the starter library

Note: You don't need to follow these steps to submit to the starter library. This is only necessary if you'd like to contribute to the functionality of the starter library. To submit a starter, [follow these steps instead](/docs/submit-to-starter-library/).
>>>>>>> 43fbcbeb

To develop on the starter library, you'll need to supply a GitHub personal access token.

1. Create a personal access token in your GitHub [Developer settings](https://github.com/settings/tokens).
2. In the new token's settings, grant that token the "public_repo" scope.
3. Create a file in the root of `www` called `.env.development`, and add the token to that file like so:

```
GITHUB_API_TOKEN=YOUR_TOKEN_HERE
```

The `.env.development` file is ignored by git. Your token should never be committed.

### Contributing to the blog

Note: Before adding a blog post ensure you have approval from a member of the Gatsby team. You can do this by [opening an issue](https://github.com/gatsbyjs/gatsby/issues/new/choose) or contacting [@gatsbyjs on Twitter](https://twitter.com/gatsbyjs).

To add a new blog post to the gatsbyjs.org blog:

- Clone [the Gatsby repo](https://github.com/gatsbyjs/gatsby/) and navigate to `/www`
- Run `yarn` to install all of the website's dependencies.
- Run `gatsby develop` to preview the blog at `http://localhost:8000/blog`.
- The content for the blog lives in the `/docs/blog` folder. Make additions or modifications here.
- Add your avatar image to `/docs/blog/avatars`
- Add your name to `/docs/blog/author.yaml`
- Add a new folder following the pattern `/docs/blog/yyyy-mm-dd-title`. Within this newly created folder add an `index.md` file.
- Add `title`, `date`, `author`, and `tags` ([view existing tags](https://www.gatsbyjs.org/blog/tags/) or add a new one) to the frontmatter of your `index.md`. If you are cross posting your post you can add `canonicalLink` for SEO benefits. You can check the other blog posts in `/docs/blog` for examples.
- If your blog post contains images add them to your blog post folder and reference them in your post's `index.md`.
- Ensure any links to gatsbyjs.org are relative links - `/docs/how-to-contribute` instead of `https://gatsbyjs.org/docs/how-to-contribute`
- Follow the [Style Guide](https://www.gatsbyjs.org/docs/gatsby-style-guide/#word-choice) to make sure you're using the appropriate wording.
- Double check your grammar and capitalise correctly
- Commit and push to your fork
- Create a pull request from your branch
  - We recommend using a prefix of `docs`, e.g. `docs/your-change` or `docs-your-change`

## Development tools

### Debugging the build process

Check [Debugging the build process](/docs/debugging-the-build-process/) page to learn how to debug Gatsby.<|MERGE_RESOLUTION|>--- conflicted
+++ resolved
@@ -50,6 +50,7 @@
 - Set up repo and install dependencies: `yarn run bootstrap`
 - Make sure tests are passing for you: `yarn test`
 - Create a topic branch: `git checkout -b topics/new-feature-name`
+  - Note: if making a docs only change, consider using `git checkout -b docs/some-change` or `git checkout -b docs-some-change`, as this will short circuit the CI process and only run linting tasks
 - Run `yarn run watch` from the root of the repo to watch for changes to packages' source code and compile these changes on-the-fly as you work. Note that the watch command can be resource intensive. To limit it to the packages you're working on, add a scope flag, like `yarn run watch -- --scope={gatsby,gatsby-cli}`. To watch just one package, run `yarn run watch -- --scope=gatsby`.
 - Install [gatsby-dev-cli](/packages/gatsby-dev-cli/) globally: `yarn global add gatsby-dev-cli`
 - Run `yarn install` in each of the sites you're testing.
@@ -91,20 +92,9 @@
 If you want to make more changes to the website functionality in documentation, that is, change layout components or templates, add sections/pages, follow the steps for [contributing to the repo](#contributing-to-the-repo). You can then spin up your own instance of the Gatsby website and make/preview your changes before raising
 a pull request.
 
-<<<<<<< HEAD
-- Clone the repo and navigate to `/www`
-- Run `yarn` to install all of the website's dependencies.
-- Run `gatsby develop` to preview the website in `http://localhost:8000` or [try these settings](https://github.com/gatsbyjs/gatsby/tree/master/packages/gatsby-transformer-screenshot#placeholder-image) if it gets stuck processing.
-- Make any necessary documentation modifications or additions to the markdown files in `/docs`
-- Make sure to double check your grammar and capitalise correctly.
-- Commit and push to your fork.
-- Create a pull request from your branch.
-  - We recommend using a prefix of `docs`, e.g. `docs/your-change` or `docs-your-change`
-=======
 ### Making changes to the starter library
 
 Note: You don't need to follow these steps to submit to the starter library. This is only necessary if you'd like to contribute to the functionality of the starter library. To submit a starter, [follow these steps instead](/docs/submit-to-starter-library/).
->>>>>>> 43fbcbeb
 
 To develop on the starter library, you'll need to supply a GitHub personal access token.
 
