---
title: 'Gatsby Starters'
---

The Gatsby CLI tool lets you install "starters". These are
partially built sites preconfigured to help you get moving faster on
creating a certain type of site.

When creating a new site, you can optionally specify a starter to
base your new site on e.g.

`gatsby new [SITE_DIRECTORY] [URL_OF_STARTER_GITHUB_REPO]`

For example, to quickly create a blog using Gatsby, you could install
the Gatsby Starter Blog by running:

`gatsby new blog https://github.com/gatsbyjs/gatsby-starter-blog`

This downloads the files and initializes the site by running `npm
install`

If you don't specify a custom starter, your site will be created
from the [default starter](https://github.com/gatsbyjs/gatsby-starter-default).

There are several starters that have been created. Create a PR to
include yours!

Official:

* [gatsby-starter-default](https://github.com/gatsbyjs/gatsby-starter-default) [(demo)](http://gatsbyjs.github.io/gatsby-starter-default/)
* [gatsby-starter-blog](https://github.com/gatsbyjs/gatsby-starter-blog) [(demo)](http://gatsbyjs.github.io/gatsby-starter-blog/)
* [gatsby-starter-hello-world](https://github.com/gatsbyjs/gatsby-starter-hello-world) [(demo)](https://aberrant-fifth.surge.sh/)

Community:

* [gatsby-starter-blog-no-styles](https://github.com/noahg/gatsby-starter-blog-no-styles) [(demo)](http://capricious-spring.surge.sh/)

  Features:
  * Same as official gatsby-starter-blog but with all styling removed

* [gatsby-material-starter](https://github.com/Vagr9K/gatsby-material-starter) [(demo)](https://vagr9k.github.io/gatsby-material-starter/)

  Features:
  * React-MD for Material design
  * SASS/SCSS
  * Tags
  * Categories
  * Google Analytics
  * Disqus
  * Offline support
  * Web App Manifest
  * SEO
  * [Full list here!](https://github.com/Vagr9K/gatsby-material-starter#features)

* [gatsby-typescript-starter](https://github.com/fabien0102/gatsby-starter) [(demo)](https://fabien0102-gatsby-starter.netlify.com/)

  Features:
  * Semantic-ui for styling
  * TypeScript
  * Offline support
  * Web App Manifest
  * Jest/Enzyme testing
  * Storybook
  * Markdown linting
  * [Full list here!](https://github.com/fabien0102/gatsby-starter#whats-inside)

* [gatsby-starter-bootstrap](https://github.com/jaxx2104/gatsby-starter-bootstrap) [(demo)](https://jaxx2104.github.io/gatsby-starter-bootstrap/)

  Features:
  * Bootstrap CSS framework
  * Single column layout
  * Simple components: SiteNavi, SitePost, SitePage

* [gatsby-blog-starter-kit](https://github.com/dschau/gatsby-blog-starter-kit)

  Features:
  * Blog post listing with previews for each blog post
  * Navigation between posts with a previous/next post button
  * Tags and tag navigation

* [gatsby-advanced-starter](https://github.com/Vagr9K/gatsby-advanced-starter) [(demo)](https://vagr9k.github.io/gatsby-advanced-starter/)

  Features:
  * Great for learning about advanced features and their implementations
  * Does not contain any UI frameworks
  * Provides only a skeleton
  * Tags
  * Categories
  * Google Analytics
  * Disqus
  * Offline support
  * Web App Manifest
  * SEO
  * [Full list here!](https://github.com/Vagr9K/gatsby-advanced-starter#features)

* [glitch-gatsby-starter-blog](https://github.com/100ideas/glitch-gatsby-starter-blog/) ([demo](https://gatsby-starter-blog.glitch.me))

  Features:
  * [live-edit](https://glitch.com/edit/#!/remix/gatsby-starter-blog) a temp, anon copy of app
  * same code as [gatsby-starter-blog](https://github.com/gatsbyjs/gatsby-starter-blog) (mostly)
  * free hosting & web IDE on glitch.com
  * HMR working w/ glitch IDE (see [note](https://github.com/100ideas/glitch-gatsby-starter-blog/blob/5fce8999bd952087ecdc74c9787a0cb3cb884371/README.md#enabling-hmr))
  * caution:
    * app running in **develop** mode
    * glitch serves assets over CDN, API unclear
    * virtual server container provides [**128MB** for app](https://glitch.com/faq#restrictions) (512MB for assets)
    * server can't install certain gatsby plugins (`sharp`-based; out of mem?)

* [gatsby-starter-grommet](https://github.com/alampros/gatsby-starter-grommet) [(demo)](https://alampros.github.io/gatsby-starter-grommet/)

  Features:
  * Barebones configuration for using the [Grommet](https://grommet.github.io/) design system
  * Uses SASS (with CSS modules support)

* [gatsby-starter-basic](https://github.com/PrototypeInteractive/gatsby-react-boilerplate) [(demo)](https://prototypeinteractive.github.io/gatsby-react-boilerplate/)

  Features:
  * Basic configuration and folder structure
  * Uses postcss and sass (with autoprefixer and pixrem)
  * Uses boostrap 4 grid
  * Leaves the styling to you
  * Uses data from local json files
  * Contains Node.js server code for easy, secure, and fast hosting

* [gatsby-starter-typescript](https://github.com/haysclark/gatsby-starter-typescript) [(demo)](https://haysclark.github.io/gatsby-starter-typescript/)

  Features:
  * TypeScript

* [gatsby-starter-default-i18n](https://github.com/angeloocana/gatsby-starter-default-i18n) [(demo)](https://gatsby-starter-default-i18n.netlify.com)

  Features:
  * localization (Multilanguage)

* [gatsby-starter-gatsbythemes](https://github.com/saschajullmann/gatsby-starter-gatsbythemes) [(demo)](https://themes.gatsbythemes.com/gatsby-starter/)

  Features:
  * CSS-in-JS via [Emotion](https://github.com/emotion-js/emotion).
  * Jest and Enzyme for testing.
  * Eslint in dev mode with the airbnb config and prettier formatting rules.
  * React 16.
  * A basic blog, with posts under src/pages/blog. There's also a script which creates a new Blog entry (post.sh).
  * Data per JSON files.
  * A few basic components (Navigation, Footer, Layout).
  * Layout components make use of [Styled-System](https://github.com/jxnblk/styled-system).
  * Google Analytics (you just have to enter your tracking-id).
  * Gatsby-Plugin-Offline which includes Service Workers.
  * [Prettier](https://github.com/prettier/prettier) for a uniform codebase.
  * [Normalize](https://github.com/necolas/normalize.css/) css (7.0).
  * [Feather](https://feather.netlify.com/) icons.
  * Font styles taken from [Tachyons](http://tachyons.io/).

* [gatsby-starter-netlify-cms](https://github.com/AustinGreen/gatsby-starter-netlify-cms) [(demo)](https://gatsby-netlify-cms.netlify.com/)

  Features:
  * A simple blog built with Netlify CMS
  * Basic directory organization
  * Uses [Bulma](https://bulma.io/) for styling
  * Visit [the repo](https://github.com/AustinGreen/gatsby-starter-netlify-cms) to learn how to set up authentication, and begin modeling your content.

* [gatsby-starter-portfolio-emma](https://github.com/LeKoArts/gatsby-starter-portfolio-emma) [(demo)](https://embalmer-glues-43220.netlify.com/)

  Features:
  * Perfect for designers and photographers
  * Full-width Photo Grid-Layout (Responsive Images through [gatsby-image](https://using-gatsby-image.gatsbyjs.org/))
  * Minimalistic light theme with large images
  * Create your projects in Markdown
  * Styling with SCSS and [Typography.js](https://kyleamathews.github.io/typography.js/)
  * Easily configurable
  * And other good stuff (SEO, Offline Support, WebApp Manifest Support)

* [gatsby-starter-bootstrap-netlify](https://github.com/konsumer/gatsby-starter-bootstrap-netlify) [(demo)](https://gatsby-starter-bootstrap-netlify.netlify.com)

  Features:
  * Very similar to [gatsby-starter-netlify-cms](https://github.com/AustinGreen/gatsby-starter-netlify-cms), slightly more configurable (eg set site-title in `gatsby-config`) with bootstrap/bootswatch instead of bulma

* [gatsby-starter-dimension](https://github.com/ChangoMan/gatsby-starter-dimension) [(demo)](http://gatsby-dimension.surge.sh/)
  
  Features:
<<<<<<< HEAD
  * Very similar to [gatsby-starter-netlify-cms](https://github.com/AustinGreen/gatsby-starter-netlify-cms), slightly more configurable (eg set site-title in `gatsby-config`) with bootstrap/bootswatch instead of bulma

* [open-crowd-fund](https://github.com/rwieruch/open-crowd-fund) [(demo)](https://www.roadtolearnreact.com/)

  Features:
  * Open source crowdfunding for your own ideas
  * Alternative for Kickstarter, GoFundMe, etc.
  * Secured Credit Card payments with Stripe
  * Storing of funding information in Firebase
=======
  * Based off of the Dimension site template. Designed by [HTML5 UP](https://html5up.net/dimension)
  * Simple one page site that's perfect for personal portfolios
  * Fully Responsive
  * Styling with SCSS

* [gatsby-starter-docs](https://github.com/ericwindmill/gatsby-starter-docs) [(demo)](https://gatsby-docs-starter.netlify.com/)
  
  Features:
  * All the features from [gatsby-advanced-starter](https://github.com/Vagr9K/gatsby-advanced-starter), plus:
  * Designed for Documentation / Tutorial Websites
  * 'Table of Contents' Component: Auto generates ToC from posts - just follow the file frontmatter conventions from markdown files in 'lessons'. 
  * Styled Components w/ ThemeProvider
  * Basic UI
  * A few extra components
  * Custom prismjs theme
  * React Icons

* [gatsby-styled-blog-starter](https://github.com/greglobinski/gatsby-styled-blog-starter) [(demo)](https://gsbs.greglobinski.com/)

  Features:
  * sidebar navigation
  * look like an app
  * page transitions
  * pwa
  * styling with styled-components
  * easily restyled through theme object
  * [README](https://github.com/greglobinski/gatsby-styled-blog-starter)
>>>>>>> c876bf93
<|MERGE_RESOLUTION|>--- conflicted
+++ resolved
@@ -174,12 +174,6 @@
   Features:
   * Very similar to [gatsby-starter-netlify-cms](https://github.com/AustinGreen/gatsby-starter-netlify-cms), slightly more configurable (eg set site-title in `gatsby-config`) with bootstrap/bootswatch instead of bulma
 
-* [gatsby-starter-dimension](https://github.com/ChangoMan/gatsby-starter-dimension) [(demo)](http://gatsby-dimension.surge.sh/)
-  
-  Features:
-<<<<<<< HEAD
-  * Very similar to [gatsby-starter-netlify-cms](https://github.com/AustinGreen/gatsby-starter-netlify-cms), slightly more configurable (eg set site-title in `gatsby-config`) with bootstrap/bootswatch instead of bulma
-
 * [open-crowd-fund](https://github.com/rwieruch/open-crowd-fund) [(demo)](https://www.roadtolearnreact.com/)
 
   Features:
@@ -187,7 +181,10 @@
   * Alternative for Kickstarter, GoFundMe, etc.
   * Secured Credit Card payments with Stripe
   * Storing of funding information in Firebase
-=======
+
+* [gatsby-starter-dimension](https://github.com/ChangoMan/gatsby-starter-dimension) [(demo)](http://gatsby-dimension.surge.sh/)
+  
+  Features:
   * Based off of the Dimension site template. Designed by [HTML5 UP](https://html5up.net/dimension)
   * Simple one page site that's perfect for personal portfolios
   * Fully Responsive
@@ -214,5 +211,4 @@
   * pwa
   * styling with styled-components
   * easily restyled through theme object
-  * [README](https://github.com/greglobinski/gatsby-styled-blog-starter)
->>>>>>> c876bf93
+  * [README](https://github.com/greglobinski/gatsby-styled-blog-starter)