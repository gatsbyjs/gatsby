---
title: 'Gatsby Starters'
---

The Gatsby CLI tool lets you install "starters". These are partially built sites
preconfigured to help you get moving faster on creating a certain type of site.

When creating a new site, you can optionally specify a starter to base your new
site on e.g.

`gatsby new [SITE_DIRECTORY] [URL_OF_STARTER_GITHUB_REPO]`

For example, to quickly create a blog using Gatsby, you could install the Gatsby
Starter Blog by running:

`gatsby new blog https://github.com/gatsbyjs/gatsby-starter-blog`

This downloads the files and initializes the site by running `npm install`

If you don't specify a custom starter, your site will be created from the
[default starter](https://github.com/gatsbyjs/gatsby-starter-default).

There are several starters that have been created. Create a PR to include yours!

Official:

* [gatsby-starter-default](https://github.com/gatsbyjs/gatsby-starter-default)
  [(demo)](http://gatsbyjs.github.io/gatsby-starter-default/)
* [gatsby-starter-blog](https://github.com/gatsbyjs/gatsby-starter-blog)
  [(demo)](http://gatsbyjs.github.io/gatsby-starter-blog/)
* [gatsby-starter-hello-world](https://github.com/gatsbyjs/gatsby-starter-hello-world)
  [(demo)](https://aberrant-fifth.surge.sh/)

Community:

* [gatsby-starter-blog-no-styles](https://github.com/noahg/gatsby-starter-blog-no-styles)
  [(demo)](http://capricious-spring.surge.sh/)

  Features:

  * Same as official gatsby-starter-blog but with all styling removed

* [gatsby-material-starter](https://github.com/Vagr9K/gatsby-material-starter)
  [(demo)](https://vagr9k.github.io/gatsby-material-starter/)

  Features:

  * React-MD for Material design
  * Sass/SCSS
  * Tags
  * Categories
  * Google Analytics
  * Disqus
  * Offline support
  * Web App Manifest
  * SEO
  * [Full list here!](https://github.com/Vagr9K/gatsby-material-starter#features)

* [gatsby-typescript-starter](https://github.com/fabien0102/gatsby-starter)
  [(demo)](https://fabien0102-gatsby-starter.netlify.com/)

  Features:

  * Semantic-ui for styling
  * TypeScript
  * Offline support
  * Web App Manifest
  * Jest/Enzyme testing
  * Storybook
  * Markdown linting
  * [Full list here!](https://github.com/fabien0102/gatsby-starter#whats-inside)

* [gatsby-starter-bootstrap](https://github.com/jaxx2104/gatsby-starter-bootstrap)
  [(demo)](https://jaxx2104.github.io/gatsby-starter-bootstrap/)

  Features:

  * Bootstrap CSS framework
  * Single column layout
  * Basic components: SiteNavi, SitePost, SitePage

* [gatsby-blog-starter-kit](https://github.com/dschau/gatsby-blog-starter-kit)
  [(demo)](https://dschau.github.io/gatsby-blog-starter-kit/)

  Features:

  * Blog post listing with previews for each blog post
  * Navigation between posts with a previous/next post button
  * Tags and tag navigation

* [gatsby-starter-casper](https://github.com/haysclark/gatsby-starter-casper)
  [(demo)](https://haysclark.github.io/gatsby-starter-casper/)

  Features:

  * Page pagination
  * CSS
  * Tags
  * Google Analytics
  * Offline support
  * Web App Manifest
  * SEO
  * [Full list here!](https://github.com/haysclark/gatsby-starter-casper#features)

* [gatsby-advanced-starter](https://github.com/Vagr9K/gatsby-advanced-starter)
  [(demo)](https://vagr9k.github.io/gatsby-advanced-starter/)

  Features:

  * Great for learning about advanced features and their implementations
  * Does not contain any UI frameworks
  * Provides only a skeleton
  * Tags
  * Categories
  * Google Analytics
  * Disqus
  * Offline support
  * Web App Manifest
  * SEO
  * [Full list here!](https://github.com/Vagr9K/gatsby-advanced-starter#features)

* [glitch-gatsby-starter-blog](https://github.com/100ideas/glitch-gatsby-starter-blog/)
  ([demo](https://gatsby-starter-blog.glitch.me))

  Features:

  * [live-edit](https://glitch.com/edit/#!/remix/gatsby-starter-blog) a temp,
    anon copy of app
  * same code as
    [gatsby-starter-blog](https://github.com/gatsbyjs/gatsby-starter-blog)
    (mostly)
  * free hosting & web IDE on glitch.com
  * HMR working w/ glitch IDE (see
    [note](https://github.com/100ideas/glitch-gatsby-starter-blog/blob/5fce8999bd952087ecdc74c9787a0cb3cb884371/README.md#enabling-hmr))
  * caution:
    * app running in **develop** mode
    * glitch serves assets over CDN, API unclear
    * virtual server container provides
      [**128MB** for app](https://glitch.com/faq#restrictions) (512MB for
      assets)
    * server can't install certain gatsby plugins (`sharp`-based; out of mem?)

* [gatsby-starter-grommet](https://github.com/alampros/gatsby-starter-grommet)
  [(demo)](https://alampros.github.io/gatsby-starter-grommet/)

  Features:

  * Barebones configuration for using the [Grommet](https://grommet.github.io/)
    design system
  * Uses Sass (with CSS modules support)

* [gatsby-starter-basic](https://github.com/PrototypeInteractive/gatsby-react-boilerplate)
  [(demo)](https://prototypeinteractive.github.io/gatsby-react-boilerplate/)

  Features:

  * Basic configuration and folder structure
  * Uses PostCSS and Sass (with autoprefixer and pixrem)
  * Uses Bootstrap 4 grid
  * Leaves the styling to you
  * Uses data from local json files
  * Contains Node.js server code for easy, secure, and fast hosting

* [gatsby-starter-typescript](https://github.com/haysclark/gatsby-starter-typescript)
  [(demo)](https://haysclark.github.io/gatsby-starter-typescript/)

  Features:

  * TypeScript

* [gatsby-starter-default-i18n](https://github.com/angeloocana/gatsby-starter-default-i18n)
  [(demo)](https://gatsby-starter-default-i18n.netlify.com)

  Features:

  * localization (Multilanguage)

* [gatsby-starter-gatsbythemes](https://github.com/saschajullmann/gatsby-starter-gatsbythemes)
  [(demo)](https://themes.gatsbythemes.com/gatsby-starter/)

  Features:

  * CSS-in-JS via [Emotion](https://github.com/emotion-js/emotion).
  * Jest and Enzyme for testing.
  * Eslint in dev mode with the airbnb config and prettier formatting rules.
  * React 16.
  * A basic blog, with posts under src/pages/blog. There's also a script which
    creates a new Blog entry (post.sh).
  * Data per JSON files.
  * A few basic components (Navigation, Footer, Layout).
  * Layout components make use of
    [Styled-System](https://github.com/jxnblk/styled-system).
  * Google Analytics (you just have to enter your tracking-id).
  * Gatsby-Plugin-Offline which includes Service Workers.
  * [Prettier](https://github.com/prettier/prettier) for a uniform codebase.
  * [Normalize](https://github.com/necolas/normalize.css/) css (7.0).
  * [Feather](https://feather.netlify.com/) icons.
  * Font styles taken from [Tachyons](http://tachyons.io/).

* [gatsby-starter-netlify-cms](https://github.com/AustinGreen/gatsby-starter-netlify-cms)
  [(demo)](https://gatsby-netlify-cms.netlify.com/)

  Features:

  * A simple blog built with Netlify CMS
  * Basic directory organization
  * Uses [Bulma](https://bulma.io/) for styling
  * Visit [the repo](https://github.com/AustinGreen/gatsby-starter-netlify-cms)
    to learn how to set up authentication, and begin modeling your content.

* [gatsby-starter-portfolio-emma](https://github.com/LeKoArts/gatsby-starter-portfolio-emma)
  [(demo)](https://portfolio-emma.netlify.com/)

  The target audience are designers and photographers.

  Features:

  * Full-width photo grid-layout (with [gatsby-image](https://using-gatsby-image.gatsbyjs.org/))
  * Minimalistic light theme with large images
  * Create your projects in Markdown
  * Styling with SCSS and
    [Typography.js](https://kyleamathews.github.io/typography.js/)
  * Easily configurable
  * And other good stuff (SEO, Offline Support, WebApp Manifest Support)

* [gatsby-starter-portfolio-emilia](https://github.com/LeKoArts/gatsby-starter-portfolio-emilia)
  [(demo)](https://portfolio-emilia.netlify.com/)

  The target audience are designers and photographers.

  Features:

  * Focus on big images (with [gatsby-image](https://using-gatsby-image.gatsbyjs.org/))
  * Dark Theme with HeroPatterns Header
  * CSS Grid and Styled Components
  * One-Page layout with sub-pages for projects
  * Easily configurable
  * React Overdrive transitions
  * Create your projects in Markdown
  * And other good stuff (SEO, Offline Support, WebApp Manifest Support)

* [gatsby-starter-bootstrap-netlify](https://github.com/konsumer/gatsby-starter-bootstrap-netlify)
  [(demo)](https://gatsby-starter-bootstrap-netlify.netlify.com)

  Features:

  * Very similar to
    [gatsby-starter-netlify-cms](https://github.com/AustinGreen/gatsby-starter-netlify-cms),
    slightly more configurable (eg set site-title in `gatsby-config`) with
    Bootstrap/Bootswatch instead of bulma

* [open-crowd-fund](https://github.com/rwieruch/open-crowd-fund)
  [(demo)](https://www.roadtolearnreact.com/)

  Features:

  * Open source crowdfunding for your own ideas
  * Alternative for Kickstarter, GoFundMe, etc.
  * Secured Credit Card payments with Stripe
  * Storing of funding information in Firebase

* [gatsby-starter-dimension](https://github.com/ChangoMan/gatsby-starter-dimension)
  [(demo)](http://gatsby-dimension.surge.sh/)

  Features:

  * Based off of the Dimension site template. Designed by
    [HTML5 UP](https://html5up.net/dimension)
  * Simple one page site that's perfect for personal portfolios
  * Fully Responsive
  * Styling with SCSS

* [gatsby-starter-docs](https://github.com/ericwindmill/gatsby-starter-docs)
  [(demo)](https://gatsby-docs-starter.netlify.com/)

  Features:

  * All the features from
    [gatsby-advanced-starter](https://github.com/Vagr9K/gatsby-advanced-starter),
    plus:
  * Designed for Documentation / Tutorial Websites
  * 'Table of Contents' Component: Auto generates ToC from posts - just follow
    the file frontmatter conventions from markdown files in 'lessons'.
  * Styled Components w/ ThemeProvider
  * Basic UI
  * A few extra components
  * Custom prismjs theme
  * React Icons

* [gatsby-styled-blog-starter](https://github.com/greglobinski/gatsby-styled-blog-starter)
  [(demo)](https://gsbs.greglobinski.com/)

  Features:

  * sidebar navigation
  * look like an app
  * page transitions
  * pwa
  * styling with styled-components
  * easily restyled through theme object
  * [README](https://github.com/greglobinski/gatsby-styled-blog-starter)

* [gatsby-starter-deck](https://github.com/fabe/gatsby-starter-deck)
  [(demo)](https://gatsby-deck.netlify.com/)

  Features:

  * Create presentations/slides using Gatsby.
  * Offline support.
  * Page transitions.

* [gatsby-starter-forty](https://github.com/ChangoMan/gatsby-starter-forty)
  [(demo)](http://gatsby-forty.surge.sh/)

  Features:

  * Based off of the Forty site template. Designed by
    [HTML5 UP](https://html5up.net/forty)
  * Colorful homepage, and also includes a Landing Page and Generic Page components.
  * Many elements are available, including buttons, forms, tables, and pagination.
  * Styling with SCSS

* [gatsby-firebase-authentication](https://github.com/rwieruch/gatsby-firebase-authentication) [(demo)](https://react-firebase-authentication.wieruch.com/)

  Features:

  * Sign In, Sign Up, Sign Out
  * Password Forget
  * Password Change
  * Protected Routes with Authorization
  * Realtime Database with Users

* [gatsby-starter-ceevee](https://github.com/amandeepmittal/gatsby-starter-ceevee) [(demo)](http://gatsby-starter-ceevee.surge.sh/)

  Features:

  * Based on the Ceevee site template, design by [Styleshout](https://www.styleshout.com/)
  * Single Page Resume/Portfolio site
  * Target audience Developers, Designers, etc.
  * Used CSS Modules, easy to manipulate
  * FontAwsome Library for icons
  * Responsive Design, optimized for Mobile devices

- [gatsby-starter-product-guy](https://github.com/amandeepmittal/gatsby-starter-product-guy) [(demo)](http://gatsby-starter-product-guy.surge.sh/)

  Features:

  * Single Page
  * A portfolio Developers and Product launchers alike
  * Using [Typography.js](https://kyleamathews.github.io/typography.js/) easy to switch fonts
  * All your Project/Portfolio Data in Markdown, server by GraphQL
  * Responsive Design, optimized for Mobile devices

* [gatsby-starter-strata](https://github.com/ChangoMan/gatsby-starter-strata)
  [(demo)](http://gatsby-strata.surge.sh/)

  Features:

  * Based off of the Strata site template. Designed by
    [HTML5 UP](https://html5up.net/strata)
  * Super Simple, single page portfolio site
  * Lightbox style React photo gallery
  * Fully Responsive
  * Styling with SCSS

* [verious](https://github.com/cpinnix/verious-boilerplate)
  [(demo)](https://www.verious.io/)

  Features:

  * Components only. Bring your own data, plugins, etc.
  * Bootstrap inspired grid system with Container, Row, Column components.
  * Simple Navigation and Dropdown components.
  * Baseline grid built in with modular scale across viewports.
  * Abstract measurements utilize REM for spacing.
  * One font to rule them all: Helvetica.

* [gatsby-starter-lumen](https://github.com/alxshelepenok/gatsby-starter-lumen)
  [(demo)](https://lumen.netlify.com/)

  Features:

  * Lost Grid.
  * Beautiful typography inspired by [matejlatin/Gutenberg](https://github.com/matejlatin/Gutenberg).
  * [Mobile-First](https://medium.com/@mrmrs_/mobile-first-css-48bc4cc3f60f) approach in development.
  * Stylesheet built using Sass and [BEM](http://getbem.com/naming/)-Style naming.
  * Syntax highlighting in code blocks.
  * Sidebar menu built using a configuration block.
  * Archive organized by tags and categories.
  * Automatic RSS generation.
  * Automatic Sitemap generation.
  * Offline support.
  * Google Analytics support.
  * Disqus Comments support.

* [gatsby-starter-strict](https://github.com/kripod/gatsby-starter-strict)
  [(demo)](https://gatsby-starter-strict.netlify.com)

  Features:

  * A set of strict linting rules (based on the [Airbnb JavaScript Style Guide](https://github.com/airbnb/javascript))
    * `lint` script
  * Encourage automatic code formatting
    * `format` script
  * Prefer using [Yarn](https://yarnpkg.com) for package management
  * Use [EditorConfig](http://editorconfig.org) to maintain consistent coding styles between different editors and IDEs
  * Integration with [Visual Studio Code](https://code.visualstudio.com)
    * Pre-configured auto-formatting on file save
  * Based on [gatsby-starter-default](https://github.com/gatsbyjs/gatsby-starter-default)

* [gatsby-hampton-theme](https://github.com/davad/gatsby-hampton-theme)
  [(demo)](http://dmwl.net/gatsby-hampton-theme)

  Features:

  * Eslint in dev mode with the airbnb config and prettier formatting rules
  * [Emotion](https://github.com/emotion-js/emotion) for CSS-in-JS
  * A basic blog, with posts under src/pages/blog
  * A few basic components (Navigation, Layout, Link wrapper around `gatsby-link`))
  * Based on [gatsby-starter-gatsbytheme](https://github.com/saschajullmann/gatsby-starter-gatsbythemes)

* [gatsby-wordpress-starter](https://github.com/ericwindmill/gatsby-starter-wordpress)
  [(demo)](https://gatsby-wordpress-starter.netlify.com/)

  Features:

  * All the features from
    [gatsby-advanced-starter](https://github.com/Vagr9K/gatsby-advanced-starter),
    plus:
  * Leverages the [WordPress plugin for Gatsby](https://github.com/gatsbyjs/gatsby/tree/master/packages/gatsby-source-wordpress) for data
  * Configured to work with WordPress Advanced Custom Fields
  * Auto generated Navigation for your Wordpress Pages
  * Minimal UI and Styling -- made to customize.
  * Styled Components

* [gatsby-starter-simple-landing](https://github.com/greglobinski/gatsby-starter-simple-landing)
  [(demo)](https://gssl.greglobinski.com/)

  Features:

  * CSS-in-JS via [JSS](https://github.com/cssinjs/jss)
  * easily restyled through theme object
  * text content via Markdown files
  * auto-generated sizes and types (png, webp) for background and hero images
  * favicons generator
  * webfonts with [webfontloader](https://github.com/typekit/webfontloader)

* [gatsby-orga](https://github.com/xiaoxinghu/gatsby-orga)
  [(demo)](https://xiaoxinghu.github.io/gatsby-orga/)

  Features:

  * Parses [org-mode](http://orgmode.org) files with [Orga](https://github.com/xiaoxinghu/orgajs).
  
* [gatsby-starter-minimal-blog](https://github.com/LeKoArts/gatsby-starter-minimal-blog)
  [(demo)](https://minimal-blog.netlify.com/)

  Features:

  * Minimal and clean white layout
  * Offline Support, WebApp Manifest, SEO
  * Automatic Favicons
  * Typography.js
<<<<<<< HEAD
  * Part of a german tutorial series on Gatsby. The starter will change over time to use more advanced stuff (feel free to express your ideas)
=======
  * Part of a german tutorial series on Gatsby. The starter will change over time to use more advanced stuff (feel free to express your ideas)
  
* [gatsby-starter-redux](https://github.com/caki0915/gatsby-starter-redux)
  [(demo)](https://caki0915.github.io/gatsby-starter-redux/)

  Features:

  * [Redux](https://github.com/reactjs/redux) and [Redux-devtools](https://github.com/gaearon/redux-devtools).
  * [Emotion](https://github.com/emotion-js/emotion) with a basic theme and SSR
  * [Typography.js](https://kyleamathews.github.io/typography.js/)
  * Eslint rules based on [Prettier](https://prettier.io/) and [Airbnb](https://www.npmjs.com/package/eslint-config-airbnb)
>>>>>>> c6fa2e13
<|MERGE_RESOLUTION|>--- conflicted
+++ resolved
@@ -461,9 +461,6 @@
   * Offline Support, WebApp Manifest, SEO
   * Automatic Favicons
   * Typography.js
-<<<<<<< HEAD
-  * Part of a german tutorial series on Gatsby. The starter will change over time to use more advanced stuff (feel free to express your ideas)
-=======
   * Part of a german tutorial series on Gatsby. The starter will change over time to use more advanced stuff (feel free to express your ideas)
   
 * [gatsby-starter-redux](https://github.com/caki0915/gatsby-starter-redux)
@@ -474,5 +471,4 @@
   * [Redux](https://github.com/reactjs/redux) and [Redux-devtools](https://github.com/gaearon/redux-devtools).
   * [Emotion](https://github.com/emotion-js/emotion) with a basic theme and SSR
   * [Typography.js](https://kyleamathews.github.io/typography.js/)
-  * Eslint rules based on [Prettier](https://prettier.io/) and [Airbnb](https://www.npmjs.com/package/eslint-config-airbnb)
->>>>>>> c6fa2e13
+  * Eslint rules based on [Prettier](https://prettier.io/) and [Airbnb](https://www.npmjs.com/package/eslint-config-airbnb)