--- conflicted
+++ resolved
@@ -14,11 +14,7 @@
 
 Gatsby code is instrumented with OpenTracing, which is a general tracing API that is implementation agnostic. Therefore, you'll need to include and configure an OpenTracing compatible library in your application, as well as a backend to collect the trace data.
 
-<<<<<<< HEAD
 The steps required to add tracing are below. Or, you can skip ahead if you want specific instructions for [jaeger](/docs/performance-tracing/#local-jaeger-with-docker) or [zipkin](/docs/performance-tracing/#local-zipkin-with-docker).
-=======
-The steps required to add tracing are below, including an [example](/docs/performance-tracing/#local-zipkin-with-docker) of how to get tracing working with Zipkin locally using Docker.
->>>>>>> a0eb2dd6
 
 ### 1. Library dependency
 
