---
title: Shadowing in Gatsby Themes
---

Gatsby themes introduce a concept called "shadowing". This feature allows users to replace a file in the `src` directory that is included in the webpack bundle with their own implementation. This works for React components, pages in `src/pages`, JSON files, TypeScript files, as well as any other imported file (such as `.css`) in your site.

A practical use case is when you've installed `gatsby-theme-blog` and want to customize the author `Bio` component to add your own biographical content. Shadowing lets you replace the theme’s original file, `gatsby-theme-blog/src/components/bio.js`, with your own file to make any changes you need.

## Shadowing example

If you’ve installed `gatsby-theme-blog` you’ll notice that it renders a `Bio` component which is used in the `BlogPost` template. If you’d like to change the `Bio` component you can do so with the shadowing API.

### Theme file structure

You can inspect `gatsby-theme-blog`'s file structure to determine the file path for the file you want to shadow.

```text:title=gatsby-theme-blog
├── gatsby-browser.js
├── gatsby-config.js
├── gatsby-node.js
└── src
    ├── components
    │   ├── bio-content.js
    │   ├── bio.js // highlight-line
    │   ├── header.js
    │   ├── home-footer.js
    │   ├── layout.js
    │   ├── post-date.js
    │   ├── post-footer.js
    │   ├── post-hero.js
    │   ├── post-link.js
    │   ├── post-list.js
    │   ├── post-title.js
    │   ├── post.js
    │   ├── posts.js
    │   └── seo.js
    ├── gatsby-plugin-theme-ui
<<<<<<< HEAD
    │   └──components.js
    └── templates
        ├── post.js
        └── posts.js
=======
    │   └── components.js
    └── gatsby-theme-blog-core
       └── components
          ├── post.js
          └── posts.js
>>>>>>> c461dbac
```

### Customizing the `Bio` component

In this case, the file to shadow is `gatsby-theme-blog/src/components/bio.js`.

The shadowing API uses a deterministic file structure to determine which component will be rendered. In order to override the `Bio` component in `gatsby-theme-blog`, create a file named `user-site/src/gatsby-theme-blog/components/bio.js`.

Any file that lives in the `src/gatsby-theme-blog` directory of the user’s site will be used instead of a file with the same name located in the theme’s src directory: `gatsby-theme-blog/src`. This replaces the entire file: to re-use parts of the original file from the theme such as functionality or styling, check out the sections of this doc on [extending](#extending-shadowed-files) and [importing](#importing-the-shadowed-component) shadowed files.

This means that `user-site/src/gatsby-theme-blog/components/bio.js` will be rendered in place of `gatsby-theme-blog/src/components/bio.js`:

```jsx:title=src/gatsby-theme-blog/components/bio.js
import React from "react"
export default function Bio() {
  return <h1>My new bio component!</h1>
}
```

A successful shadow of the Bio component will result in the following directory tree:

```text
user-site
└── src
    └── gatsby-theme-blog
        └── components
            └── bio.js // highlight-line
```

## Shadowing other files

<<<<<<< HEAD
Some themes, including `gatsby-theme-blog`, install other themes. `gatsby-theme-blog` uses `gatsby-plugin-theme-ui` and a preset theme called `gatsby-theme-ui-preset`. If you want to customize the implementation of any theme, you can do so with shadowing.
=======
Some themes, including `gatsby-theme-blog`, install additional plugins. `gatsby-theme-blog` uses `gatsby-plugin-theme-ui` with the `gatsby-theme-ui-preset` preset. Shadowing is one way to customize the styling of a theme.
>>>>>>> c461dbac

For example, to shadow `index.js` from `gatsby-plugin-theme-ui`, create a file named `user-site/src/gatsby-plugin-theme-ui/index.js`. The styles in this file will be automatically merged with those in `gatsby-theme-ui-preset`. For conflicting styles, your local shadowed settings take precedence.

```js:title=src/gatsby-plugin-theme-ui/index.js
export default {
  fontSizes: [12, 14, 16, 24, 32, 48, 64, 96, 128],
  space: [0, 4, 8, 16, 32, 64, 128, 256],
  colors: {
    primary: `tomato`,
  },
}
```

> Note that any styles in shadowed files will automatically get deepmerged with your `preset` theme. Shadowed styles take precedence.

Which will result in the following directory tree:

```text
user-site
└── src
    └── gatsby-plugin-theme-ui
        └──index.js // highlight-line
```

## Any source file is shadowable

The shadowing API isn’t restricted to React components; you can override any JavaScript, Markdown, MDX, or CSS file in the `src` directory. This gives you fine-grained control of all functionality, content, and styling that a theme provides.

If you wanted to shadow a CSS file in `gatsby-theme-awesome-css` that's found at `src/styles/bio.css` you can do so by creating `user-site/src/gatsby-theme-awesome-css/styles/bio.css`

```css:title=user-site/src/gatsby-theme-awesome-css/styles/bio.css
.bio {
  border: 10px solid tomato;
}
```

The theme's `bio.css` file would then be replaced with your new CSS file.

## File extensions can be overridden

As long as the theme author imports components/files without the file extension, users are able to shadow these with other types of files. For example the theme author created a TypeScript file at `src/components/bio.tsx` and uses it in another file:

```jsx:title=src/components/header.tsx
import Bio from "./bio"

/* Rest of the code */
```

You'll be able to shadow the Bio file by creating e.g. a JavaScript file at `src/gatsby-theme-blog/components/bio.js` as the file extension wasn't used in the import.

## Extending shadowed files

In addition to overriding files, you can _extend_ shadowable files.

This means that you can import the component you’re shadowing and then render it. Consider a scenario where you have a custom `Card` component that you want to wrap the author’s bio in.

Without extending the component, you would have to manually copy over the entire component implementation from the theme to wrap it with your custom shadowed component. It might look something like:

```jsx:title=src/gatsby-theme-blog/components/bio.js
import React from "react"
import { Avatar, MediaObject, Icon } from "gatsby-theme-blog"
import Card from "../components/card"

export default function Bio({ name, bio, avatar, twitterUrl, githubUrl }) {
  return (
    <Card>
      <MediaObject>
        <Avatar {...avatar} />
        <div>
          <h3>{name}</h3>
          <p>{bio}</p>
          <a href={twitterUrl}>
            <Icon name="twitter" />
          </a>
          <a href={githubUrl}>
            <Icon name="github" />
          </a>
        </div>
      </MediaObject>
    </Card>
  )
}
```

This workflow isn’t too bad, especially since the component is relatively straightforward. However, it could be optimized in scenarios where you want to wrap a component or pass a different prop without having to worry about the component’s internals.

## Importing the shadowed component

In the above example it might be preferable to be able to import the `Bio` component and wrap it with your `Card`. When importing, you can do the following instead:

```jsx:title=src/gatsby-theme-blog/components/bio.js
import React from "react"
import { Author } from "gatsby-theme-blog/src/components/bio"
import Card from "../components/card"

export default function Bio(props) {
  return (
    <Card>
      <Author {...props} />
    </Card>
  )
}
```

This is a quick and efficient way to customize rendering without needing to worry about the implementation details of the component you’re looking to customize. Importing the shadowed component means you can use composition, leveraging a great feature from React.

### Applying new props

In some cases components offer prop APIs to change their behavior. To extend a component you can import it and then add a new prop.

For example, if `NewsletterCTA` accepts a `variant` prop which changes the look and colors of the call to action, you can use it when you extend the component. Below, `NewsletterCTA` is re-exported and `variant="link"` is added in the shadowed file to override its default value.

```jsx:title=src/gatsby-theme-blog/components/newsletter/call-to-action.js
import { NewsletterCTA } from "gatsby-theme-blog/src/components/newsletter"

export default function CallToAction(props) {
  return <NewsletterCTA {...props} variant="link" />
}
```

## Using the CSS prop

In addition to passing a different prop to a component you’re extending, you might want to apply CSS using the [Emotion CSS prop](/docs/emotion/). This will allow you to change the styling of a particular component without changing any of its functionality.

```jsx:title=src/gatsby-theme-blog/components/newsletter/call-to-action.js
import { NewsletterCTA } from "gatsby-theme-blog/src/components/newsletter"

export default function CallToAction(props) {
  return (
    <NewsletterCTA
      css={{
        backgroundColor: "rebeccapurple",
        color: "white",
        boxShadow: "none",
      }}
      {...props}
    />
  )
}
```

**Note:** For this approach to work NewsletterCTA has to accept a `className` property to apply styles after the CSS prop is transformed by the Emotion babel plugin.

```js:title=src/gatsby-plugin-theme-ui/index.js
export default {
  colors: {
    primary: "tomato",
  },
}
```

This provides a nice interface to extend an object if you want to change a couple values from the defaults.

## How much shadowing is too much shadowing?

If you find yourself shadowing a large number of components in a particular theme, it might make sense to fork and modify the theme instead. The official Gatsby themes support this pattern using a set of `-core` themes. For example, `gatsby-theme-blog` relies on `gatsby-theme-blog-core` so you can fork `gatsby-theme-blog` (or skip it completely) to render your own components without having to worry about dealing with any of the page creation or data sourcing logic.<|MERGE_RESOLUTION|>--- conflicted
+++ resolved
@@ -35,18 +35,11 @@
     │   ├── posts.js
     │   └── seo.js
     ├── gatsby-plugin-theme-ui
-<<<<<<< HEAD
-    │   └──components.js
-    └── templates
-        ├── post.js
-        └── posts.js
-=======
     │   └── components.js
     └── gatsby-theme-blog-core
        └── components
           ├── post.js
           └── posts.js
->>>>>>> c461dbac
 ```
 
 ### Customizing the `Bio` component
@@ -78,11 +71,7 @@
 
 ## Shadowing other files
 
-<<<<<<< HEAD
-Some themes, including `gatsby-theme-blog`, install other themes. `gatsby-theme-blog` uses `gatsby-plugin-theme-ui` and a preset theme called `gatsby-theme-ui-preset`. If you want to customize the implementation of any theme, you can do so with shadowing.
-=======
 Some themes, including `gatsby-theme-blog`, install additional plugins. `gatsby-theme-blog` uses `gatsby-plugin-theme-ui` with the `gatsby-theme-ui-preset` preset. Shadowing is one way to customize the styling of a theme.
->>>>>>> c461dbac
 
 For example, to shadow `index.js` from `gatsby-plugin-theme-ui`, create a file named `user-site/src/gatsby-plugin-theme-ui/index.js`. The styles in this file will be automatically merged with those in `gatsby-theme-ui-preset`. For conflicting styles, your local shadowed settings take precedence.
 
