---
title: Deploying to a DigitalOcean Droplet
---

This guide walks through how to deploy and host your Gatsby site on a [DigitalOcean Droplet](https://www.digitalocean.com/products/droplets/) with Ubuntu and Nginx.

DigitalOcean provides a cloud platform to deploy, manage, and scale applications of any size, removing infrastructure friction and providing predictability so developers and their teams can spend more time building better software.

DigitalOcean's product droplets are scalable compute IaaS (Infrastructure as a Service) or a VPS (Virtual Private Server) on the cloud which has great reliability and scalability. They come with varied price ranges ideal for small apps to giant enterprise-level apps.

They provide service to select from various Unix-based distributions and select your technology-based platform with preinstalled pre-requisites from the marketplace. This guide will walk through the specific options that work best for deploying a Gatsby site with DigitalOcean.

A Droplet can be spun up in less than a minute for as little as \$5/month.

## Prerequisites

- A Gatsby site living in a Git repository (GitHub, GitLab, or any Git cloud)
- A [DigitalOcean Droplet](https://www.digitalocean.com/products/droplets/) with a non-root user configured with `sudo` group ([example: Ubuntu 18.04](https://www.digitalocean.com/community/tutorials/how-to-create-a-new-sudo-enabled-user-on-ubuntu-18-04-quickstart))
- A custom domain name for your Gatsby site to help with configuring HTTPS

## How to deploy your Gatsby site to DigitalOcean

### Install Node.js, npm and Gatsby-CLI onto your droplet

Follow these instructions for installs on an Ubuntu droplet.

1. Log in to your droplet as a non-root user.

2. Install Node.js

   ```shell
   sudo apt-get update
   sudo apt-get install node
   ```

3. Install npm

   ```shell
   sudo apt-get install npm
   ```

   To view the version of Node.js and npm installed, run,

   ```shell
   node -v
   npm -v
   ```

4. To install the latest stable Node.js release using the `n` package (Required),

   ```shell
   sudo npm install -g n
   sudo n stable
   ```

   > **Note:** If you check the version now, you would see the older versions of Node.js and npm from the cache.
   > You can either exit and restart your terminal or refresh the cache by following commands,

   ```shell
   hash node
   hash npm
   ```

5. Install the Gatsby-CLI now globally. This will be useful ahead in building the Gatsby site for production.

   ```shell
   sudo npm install -g gatsby-cli
   ```

### Clone your repository to the droplet

The next step is to clone the repository containing your Gatsby app (Replace `<your-github-repo-site>` with your GitHub repository link)

```shell
git clone <your-github-repo-site>
```

> **Note:** Copy the path where your `<your-github-repo-site>` is cloned, for future reference.

```shell
pwd
```

In case of a warning related to "Permission denied", check if `<your non-root user>` has `sudo` privileges. Or before cloning your repository, [change permissions](https://help.ubuntu.com/community/FilePermissions) for `<your non-root user>` to access the `.config` directory of under `/home/<your non-root user>/`:

```shell
cd ~/
sudo chown -R $(whoami) .config
```

> **Note:** This guide will refer to the cloned directory as `<my-gatsby-app>` for simplicity; you should replace it with your repo directory name.

### Generate your Gatsby site for production

The static files will be hosted publicly on the droplet. The `gatsby build` command provides utility to build the site and generate the static files in the `/public`.

<<<<<<< HEAD
> **Note:** Go to the path where <my-gatsby-app> is. You can used the copied path for reference in a [previous step](#clone-your-repository-to-the-droplet).
=======
> Note: Go to the path where `<my-gatsby-app>` is. You can used the copied path for reference in a [previous step](#clone-your-repository-to-the-droplet).
>>>>>>> 7a7436c5

1. Install dependencies.

```shell
cd <my-gatsby-app>
sudo npm install
```

2. Run build to generate static files.

```shell
sudo gatsby build
```

### Install Nginx Web Server to host the site and open firewall to accept HTTP and HTTPS requests

To host a website or static files onto a Linux-based server/VPS, a web-server like Apache or Nginx is required.

Nginx is web-server. It provides the infrastructure code for handling client requests from the World Wide Web, along with features like a load balancer, mail proxy, and HTTP Cache.

1. Install Nginx.

   ```shell
   sudo apt-get install nginx
   ```

2. Configure firewall settings of the droplet to listen to HTTP and HTTPS requests on port 80 and 443 respectively.

   ```shell
   sudo ufw allow 'Nginx HTTP'
   sudo ufw allow 'Nginx HTTPS'
   ```

3. To check the access,

   ```shell
   sudo ufw app list
   ```

4. If `ufw` status is disabled/inactive, you can enable it with the following command:

   ```shell
   sudo ufw enable
   ```

   Allow the OpenSSH if not already done, to not disconnect from your droplet.

   ```shell
   sudo ufw allow 'OpenSSH'
   ```

### Configure Nginx to point to your Gatsby site's `/public` directory and add your domain

Change the root directory configuration of Nginx in the default server block file

1. Go to `/etc/nginx/sites-available/`

   ```shell
   cd /etc/nginx/sites-available/
   ```

2. Open the file `default` in Vim ([shortcut cheat sheet](https://devhints.io/vim))

   ```shell
   sudo vim default
   ```

3. Edit the file and make the following changes for below-mentioned fields, leave the rest of the fields as is. Your exact path may vary, but it may resemble `/home/<your non-root user>/<my-gatsby-app>/public`.

   ```text:title=default
   server {
     root <path to my-gatsby-app>/public;

     index index.html index.htm index.nginx-debian.html;

     server_name <your-domain-name>;

     location / {
       try_files $uri $uri/ =404;
     }
   }
   ```

4. Restart the Nginx service

   ```shell
   sudo systemctl restart nginx
   ```

   You should now be able to view your built Gatsby site at your DigitalOcean IP address, before configuring a domain.

5. Configure your domain to point to the IP address of your droplet. Go to the Advanced DNS settings in your domain provider's console and put an `A` record that points to the IP address of the droplet.

6. By this time, you can view your site live at `<your-domain>`.

### Configuring HTTPS for your Gatsby site

Follow the below steps to configure your site with a free SSL/TLS certificate from Lets Encrypt using their Certbot CLI tool.

1. Install Certbot onto your droplet.

   You'll need to add the Certbot PPA (Personal Package Archives) to your list of repositories. To do so, run the following commands:

   ```shell
   sudo apt-get update
   sudo add-apt-repository ppa:certbot/certbot
   sudo apt-get update
   ```

   Run the following commands to install Certbot.

   ```shell
   sudo apt-get install certbot python3-certbot-nginx
   ```

2. Generate the certificate. Certbot will automatically edit and configure the Nginx config file and point to the certificate file.

   Run the following command:

   ```shell
   sudo certbot --nginx
   ```

3. If you are using Certbot for the first time on this droplet then you will be prompted to enter your e-mail for recovery purposes.

4. Agree to the license agreement on prompt.

   > **Note:** You will be prompted to select the domain for which you want to generate the certificate. Select the domain configured in a [previous step](#configure-nginx-to-point-to-your-gatsby-sites-public-directory-and-add-your-domain).

   > **Note:** You will be prompted to choose the option to redirect HTTP requests to HTTPS, which you may choose on your needs.
   > (It is recommended to choose to redirect HTTP to HTTPS)

5. Restart the Nginx service.

   ```shell
   sudo systemctl restart nginx
   ```

6. Now, you can access your site at `<your-domain>` with a secure connection.

### View your Gatsby site live

Once you've followed along with all the steps and configuration properly, you can visit your site live at `<your-domain>`.

Whenever there's an update to your site, run a `sudo gatsby build` in the root of your `<my-gatsby-app>` and your changes will be live.

Congratulations! You've deployed your Gatsby App on a DigitalOcean droplet along with configuring HTTPS for it.

## Additional resources

There's a lot more to learn about DigitalOcean's Droplets, Ubuntu configurations, and Nginx. Below are some links which could be useful in achieving the prerequisites of this post:

- [Microblog - Create a new non-root user with `sudo` privileges on Ubuntu-based DigitalOcean Droplet configured with SSH](https://dev.to/mistryvatsal/microblog-create-a-new-non-root-user-with-sudo-privileges-on-ubuntu-based-digitalocean-droplet-configured-with-ssh-1l3)
- [Official DigitalOcean Docs](https://www.digitalocean.com/docs/)
- [Official Nginx Docs](http://nginx.org/en/docs/)
- [Configuring HTTPS Servers with Nginx](http://nginx.org/en/docs/http/configuring_https_servers.html)
- [How To Install Nginx on Ubuntu 18.04](https://www.digitalocean.com/community/tutorials/how-to-install-nginx-on-ubuntu-18-04)
- [How To Secure Nginx with Let's Encrypt on Ubuntu 18.04](https://www.digitalocean.com/community/tutorials/how-to-secure-nginx-with-let-s-encrypt-on-ubuntu-18-04)<|MERGE_RESOLUTION|>--- conflicted
+++ resolved
@@ -94,11 +94,7 @@
 
 The static files will be hosted publicly on the droplet. The `gatsby build` command provides utility to build the site and generate the static files in the `/public`.
 
-<<<<<<< HEAD
-> **Note:** Go to the path where <my-gatsby-app> is. You can used the copied path for reference in a [previous step](#clone-your-repository-to-the-droplet).
-=======
-> Note: Go to the path where `<my-gatsby-app>` is. You can used the copied path for reference in a [previous step](#clone-your-repository-to-the-droplet).
->>>>>>> 7a7436c5
+> **Note:** Go to the path where `<my-gatsby-app>` is. You can used the copied path for reference in a [previous step](#clone-your-repository-to-the-droplet).
 
 1. Install dependencies.
 
