--- conflicted
+++ resolved
@@ -43,11 +43,8 @@
 | [Cockpit](https://getcockpit.com/)            |                                                                                  | [docs](/packages/gatsby-plugin-cockpit)              |
 | [CraftCMS](https://craftcms.com/)             |                                                                                  | [docs](/packages/gatsby-source-craftcms)             |
 | [AgilityCMS](https://agilitycms.com/)         | [guide](/docs/sourcing-from-agilitycms/)                                         | [docs](/packages/@agility/gatsby-source-agilitycms/) | [starter](/starters/agility/agility-gatsby-starter/)                |
-<<<<<<< HEAD
 | [Forestry](https://forestry.io/)              | [guide](/docs/sourcing-from-forestry/)                                           |                                                      |                                                                     |
-=======
 | [Gentics Mesh](https://getmesh.io)            | [guide](/docs/sourcing-from-gentics-mesh)                                        |                                                      |                                                                     |
->>>>>>> cc6ce925
 
 ## How to add new guides to this section
 
