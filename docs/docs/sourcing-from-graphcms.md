---
title: Sourcing from GraphCMS
---

## Headless the GraphCMS way

[GraphCMS](https://graphcms.com?referrer=gatsby-headless-docs-top) is a GraphQL native Headless Content Management System (Headless CMS) that lets you programmatically deliver content across platforms. With features like an intuitive schema builder, GraphQL mutations API, and out of the box localization, GraphCMS enables you to rapidly build digital projects with your preferred frameworks and languages.

## Getting started

In this guide you'll create a Gatsby site capable of querying data from GraphCMS.

### Prerequisites

This guide assumes the following:

- You have an active GraphCMS account
- You've created a new GraphCMS project (preferably using the `Blog Starter` template)

All schema and data references in this guide are from the GraphCMS `Blog Starter` template.

### Create a new Gatsby site

To begin, let's create a new Gatsby site using the default starter.

```shell
gatsby new gatsby-site https://github.com/gatsbyjs/gatsby-starter-default
```

Once finished, navigate inside of the project with `cd gatsby-site`.

### Add the `gatsby-source-graphcms` plugin

<<<<<<< HEAD
Additionally, you need the `gatsby-source-graphql` library. Because GraphCMS uses GraphQL natively, you will take advantage of Gatsby's ability to stitch two GraphQL APIs together, reducing the time required to transform content. There is no need to use a special gatsby-source-x-cms plugin, the GraphQL source plugin is all you need.
=======
In order to fetch data from your GraphCMS project, you will need to install [`gatsby-source-graphcms`](https://github.com/GraphCMS/gatsby-source-graphcms).
>>>>>>> 1512a6f3

You can install this package with:

```shell
npm install gatsby-source-graphcms
```

### Configure the plugin

The last step required before you can query your data is to configure `gatsby-source-graphcms`. Inside of `gatsby-config.js`, add a new plugin configuration.

> We recommend using environment variables with your GraphCMS `token` and `endpoint` values. You can learn more about using environment variables with Gatsby [here](https://www.gatsbyjs.com/docs/environment-variables).

```js
{
  resolve: 'gatsby-source-graphcms',
    options: {
      // Your GraphCMS API endpoint. Available from your project settings.
      endpoint: process.env.GRAPHCMS_ENDPOINT
      // A PAT (Permanent Auth Token) for your project. Required if your project is not available publicly, or you want to scope access to a specific content stage (i.e. draft content).
      token: process.env.GRAPHCMS_TOKEN
    },
},
```

### Inspecting the schema

Start the Gatsby development environment with `gatsby develop`. Once running, you will be able to access the GraphiQL explorer in your browser:

`http://localhost:8000/___graphql`

From here, you will be able to browse the generated GraphQL schema of your Gatsby project.

![GraphCMS Schema](./images/graphcms-schema.png)

The generated Gatsby types for the GraphCMS project models will all be prefixed accordingly. For example, the `Post` model from our GraphCMS project becomes a `GraphCMS_Post` type inside of Gatsby. This prefix can be [configured](https://github.com/GraphCMS/gatsby-source-graphcms#options).

Query fields also follow a similar naming convention and are prefixed by the same value as types. Gatsby will generate two root query fields per type. For example, for our `Post` model Gatsby will generate the following root query fields:

- `allGraphCmsPost` for querying multiple `Post` entries
- `graphCmsPost` for querying a single `Post` entry

### Querying for content

![GraphCMS Query](./images/graphcms-query.png)

Using the generated schema, we can begin to write GraphQL queries for Gatsby data. Consider the query below, which will return a full list of all available `GraphCMS_Post` nodes.

```graphql
{
  allGraphCmsPost {
    nodes {
      id
      content {
        markdown
      }
      coverImage {
        url
      }
      date
      slug
      title
    }
  }
}
```

```json
{
  "data": {
    "allGraphCmsPost": {
      "nodes": [
        {
          "id": "Post:ckadrcx4g00pw01525c5d2e56",
          "content": {
            "markdown": "Lorem ipsum dolor sit amet, consectetur adipiscing elit. Quid ergo? Huius ego nunc auctoritatem sequens idem faciam. Duo Reges: constructio interrete. Sed in rebus apertissimis nimium longi sumus. Itaque his sapiens semper vacabit. Non semper, inquam;\n\n\n\nVerum hoc idem saepe faciamus. Quamquam haec quidem praeposita recte et reiecta dicere licebit.\n\n\n\nAt coluit ipse amicitias. Certe non potest. Bonum incolumis acies: misera caecitas. Quo studio Aristophanem putamus aetatem in litteris duxisse? Idem iste, inquam, de voluptate quid sentit? Facillimum id quidem est, inquam.\n"
          },
          "coverImage": {
            "url": "https://media.graphcms.com/QEg7oQCTEeEjLSEPQJtg"
          },
          "date": "2020-05-05",
          "slug": "technical-seo-with-graphcms",
          "title": "Technical SEO with GraphCMS"
        },
        {
          "id": "Post:ckadrfuu000pe0148kels2b5e",
          "content": {
            "markdown": "Lorem ipsum dolor sit amet, consectetur adipiscing elit. Id enim natura desiderat. Falli igitur possumus. Negat enim summo bono afferre incrementum diem. Indicant pueri, in quibus ut in speculis natura cernitur.\n\n\n\n# Lorem Ipsum\n\n\n\nNe amores quidem sanctos a sapiente alienos esse arbitrantur. Summus dolor plures dies manere non potest? Expectoque quid ad id, quod quaerebam, respondeas. Non est ista, inquam, Piso, magna dissensio. Respondeat totidem verbis. Non est igitur summum malum dolor.\n\n\n\nHic ambiguo ludimur. Nam Pyrrho, Aristo, Erillus iam diu abiecti. Si longus, levis dictata sunt. Duo Reges: constructio interrete. Deinde dolorem quem maximum?\n"
          },
          "coverImage": {
            "url": "https://media.graphcms.com/gzYJIkMRRHCq0JLDOqgU"
          },
          "date": "2020-05-01",
          "slug": "union-types-and-sortable-relations",
          "title": "Union Types and Sortable Relations with GraphCMS"
        }

        // ...more results
      ]
    }
  }
}
```

### Query implementation

Gatsby offers two means of data querying: [page queries](https://www.gatsbyjs.com/docs/page-query) and [static queries](https://www.gatsbyjs.com/docs/static-query).

#### Page query

Page queries run at build time and can accept GraphQL variables via page context. As the name suggest, they can only be used on pages and **not** on non-page components.

The resulting data is available via the page props `data` key.

```jsx
import React from "react"
import { graphql } from "gatsby"

function IndexPage({ data: { posts } }) {
  return (
    <ul>
      {posts.nodes.map(post => (
        <li key={post.id}>
          <h3>{post.title}</h3>
        </li>
      ))}
    </ul>
  )
}

export const pageQuery = graphql`
  query IndexPageQuery {
    posts: allGraphCmsPost {
      nodes {
        id
        content {
          markdown
        }
        coverImage {
          url
        }
        date
        slug
        title
      }
    }
  }
`

export default IndexPage
```

#### Static query hook

Static queries also run at build time, but can be used in all components via the `useStaticQuery` hook or `<StaticQuery />` component. However they do **not** accept GraphQL variables.

```jsx
import React from "react"
import { graphql, useStaticQuery } from "gatsby"

function IndexPage() {
  const { posts } = useStaticQuery(graphql`
    {
      posts: allGraphCmsPost {
        nodes {
          id
          content {
            markdown
          }
          coverImage {
            url
          }
          date
          slug
          title
        }
      }
    }
  `)

  return (
    <ul>
      {posts.nodes.map(post => (
        <li key={post.id}>
          <h3>{post.title}</h3>
        </li>
      ))}
    </ul>
  )
}

export default IndexPage
```

## Learn more

For additional examples of how to query and use GraphCMS data in the context of Gatsby, check out the following references:

- [`gatsby-source-graphcms`](https://github.com/GraphCMS/gatsby-source-graphcms)
- [`gatsby-starter-graphcms-blog`](https://github.com/GraphCMS/gatsby-starter-graphcms-blog)
- [`graphcms-examples`](https://github.com/GraphCMS/graphcms-examples)

## Summary

<<<<<<< HEAD
With projects of all sizes gravitating towards the benefits of the JAM stack, the time has never been better to learn how to work with Gatsby. Adding a content API in the backend with GraphCMS provides a scalable CMS that you can start using within minutes and keep using for the life of your project.
=======
Its extremely easy to start working with GraphCMS and Gatsby. With projects of all sizes transitioning to an API-first approach, creating, enriching, and delivering your content via API to your Gatsby projects is a breeze. Adding a content API in the backend with GraphCMS provides a scalable CMS that you can start using within minutes, and have your project up and running quickly.
>>>>>>> 1512a6f3

Try GraphCMS by [getting started with the free-forever community plan](https://graphcms.com?referrer=gatsby-headless-docs-bottom&utm_source=gatsby&utm_medium=referral)<|MERGE_RESOLUTION|>--- conflicted
+++ resolved
@@ -31,11 +31,7 @@
 
 ### Add the `gatsby-source-graphcms` plugin
 
-<<<<<<< HEAD
-Additionally, you need the `gatsby-source-graphql` library. Because GraphCMS uses GraphQL natively, you will take advantage of Gatsby's ability to stitch two GraphQL APIs together, reducing the time required to transform content. There is no need to use a special gatsby-source-x-cms plugin, the GraphQL source plugin is all you need.
-=======
 In order to fetch data from your GraphCMS project, you will need to install [`gatsby-source-graphcms`](https://github.com/GraphCMS/gatsby-source-graphcms).
->>>>>>> 1512a6f3
 
 You can install this package with:
 
@@ -240,10 +236,6 @@
 
 ## Summary
 
-<<<<<<< HEAD
-With projects of all sizes gravitating towards the benefits of the JAM stack, the time has never been better to learn how to work with Gatsby. Adding a content API in the backend with GraphCMS provides a scalable CMS that you can start using within minutes and keep using for the life of your project.
-=======
-Its extremely easy to start working with GraphCMS and Gatsby. With projects of all sizes transitioning to an API-first approach, creating, enriching, and delivering your content via API to your Gatsby projects is a breeze. Adding a content API in the backend with GraphCMS provides a scalable CMS that you can start using within minutes, and have your project up and running quickly.
->>>>>>> 1512a6f3
+With projects of all sizes transitioning to an API-first approach, creating, enriching, and delivering your content via API to your Gatsby projects is a breeze. Adding a content API in the backend with GraphCMS provides a scalable CMS that you can start using within minutes, and have your project up and running quickly.
 
 Try GraphCMS by [getting started with the free-forever community plan](https://graphcms.com?referrer=gatsby-headless-docs-bottom&utm_source=gatsby&utm_medium=referral)