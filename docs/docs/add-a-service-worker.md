---
title: Add a Service Worker
---

### What is a service worker

<<<<<<< HEAD
A service worker is a script that your browser runs in the background, separate from a web page, opening the door to features that don't need a web page or user interaction. They increase your site availability in spotty connections and are essential to making a nice user experience.
=======
A service worker is a script that your browser runs in the background, separate from a web page, opening the door to features that don't need a web page or user interaction. They increase your site availability in spotty connections, and are essential to making a nice user experience.
>>>>>>> 9a699eeb

It supports features like push notifications and background sync.

### Using service workers in Gatsby with `gatsby-plugin-offline`

Gatsby provides awesome plugin interface to create and load a service worker into your site [gatsby-plugin-offline](https://www.npmjs.com/package/gatsby-plugin-offline).

We recommend using this plugin together with the [manifest plugin](https://www.npmjs.com/package/gatsby-plugin-manifest). (Don’t forget to list the offline plugin after the manifest plugin so that the manifest file can be included in the service worker).

### Installing `gatsby-plugin-offline`

`npm install --save gatsby-plugin-offline`

Add this plugin to your `gatsby-config.js`

```javascript:title=gatsby-config.js
plugins: [`gatsby-plugin-offline`]
```

## References

- [Service Workers: an Introduction](https://developers.google.com/web/fundamentals/primers/service-workers/)
- [Service Worker API](https://developer.mozilla.org/en-US/docs/Web/API/Service_Worker_API)<|MERGE_RESOLUTION|>--- conflicted
+++ resolved
@@ -4,11 +4,7 @@
 
 ### What is a service worker
 
-<<<<<<< HEAD
-A service worker is a script that your browser runs in the background, separate from a web page, opening the door to features that don't need a web page or user interaction. They increase your site availability in spotty connections and are essential to making a nice user experience.
-=======
 A service worker is a script that your browser runs in the background, separate from a web page, opening the door to features that don't need a web page or user interaction. They increase your site availability in spotty connections, and are essential to making a nice user experience.
->>>>>>> 9a699eeb
 
 It supports features like push notifications and background sync.
 
