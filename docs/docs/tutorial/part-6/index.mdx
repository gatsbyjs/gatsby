---
title: "Part 6: Create Pages Programmatically"
---

import { Announcement, LinkButton } from 'gatsby-interface'
import Collapsible from '@components/collapsible'
import { MdArrowForward } from 'react-icons/md'

## Introduction

In [Part 5](/docs/tutorial/part-5/), you added all of your blog posts to your Blog page. But that means that your Blog page will get longer and longer as you add more posts to your site. It would be better if each post lived on its own page, and then your Blog page could link out to all the different posts.

So far, the way you've created new pages for your Gatsby site is by creating a new file in the `src/pages` directory and hard-coding the page's contents in JSX. But manually creating a new page for each post would be quite repetitive, especially since each page has the same structure: render the frontmatter and contents of an MDX file.

In this part of the Tutorial, you'll learn how to create new pages dynamically using Gatsby's Filesystem Route API.

By the end of this part of the Tutorial, you will be able to:

- Use Gatsby's Filesystem Route API to dynamically create new pages for your blog posts.
- Render the contents of each blog post.
- Add a query variable to a page query.

<Announcement style={{marginBottom: "1.5rem"}}>

**Prefer a video?**

If you'd rather follow along with a video, here's a recording of a livestream that covers all the material for Part 6. **Please note:** At the time of recording an older version of `gatsby-plugin-mdx` was used and thus the video contents and text contents are different. Please always follow the written instructions. We'll do our best to record a new version in the future, thanks for understanding!

Don't want to miss any future livestreams? Follow our [Gatsby Twitch channel](https://www.twitch.tv/gatsbyjs).

<iframe width="560" height="315" src="https://www.youtube.com/embed/VKQB_XygIzg?start=206" title="YouTube video player" frameborder="0" allow="accelerometer; autoplay; clipboard-write; encrypted-media; gyroscope; picture-in-picture" allowfullscreen></iframe>

</Announcement>

## Create new routes dynamically with Gatsby's File System Route API

When you build your Gatsby site, Gatsby creates a new route for each page component in your `src/pages` directory. So far, you've only been building one page per file: the `index.js` file creates the Home page, the `about.js` file creates the About page, and the `blog.js` file creates the Blog page.

But you can also use one page component to create multiple pages. Instead of hard-coding all the contents, you'll create a template to outline the basic structure of your page, and then Gatsby can dynamically add in the specific data for each page at build time. To do that, you'll use Gatsby's **File System Route API**, which lets you create routes dynamically by naming your page files with a special syntax.

<Collapsible
  summary={<h3>Key Gatsby Concept: File System Route API</h3>}
>

Gatsby's [File System Route API](/docs/reference/routing/file-system-route-api/) defines a special syntax for naming the files in your `src/pages` directory, which lets you dynamically create new pages for your site based on a **collection** of nodes in the data layer.

For example, imagine your site had a bunch of `Product` nodes in the data layer. You could use the File System Route API to create one product page template component. Then, when you built your site, Gatsby would combine that page template with the data for each `Product` node and generate a new page for each product. And if you decided you needed to make changes to your product page, you'd only have to edit the template component, and Gatsby would update all your product pages the next time it rebuilt the site.

To create a collection route:

1. Decide what type of node you want to create pages from.
2. Choose which field on that node to use in the route (the URL) for your pages.
3. Create a new page component in your `src/pages` directory using the following naming convention: `{nodeType.field}.js`.
    * Don't forget to include the curly braces (`{}`) in your filenames to indicate the dynamic part of the route!

For example, if you wanted to create a separate page for each `Product` node, and you wanted to use the product's `name` field in the URL, you'd create a new file at `src/pages/{Product.name}.js`. Then Gatsby would create those pages at routes like `/water-bottle` or `/sweatshirt` or `/notebook`.

</Collapsible>

In this part of the Tutorial, you'll use Gatsby's File System Route API to dynamically create new pages for each of your blog posts.

According to the API, you need to decide on two things before creating a collection route:

* Which *type* of node to create pages from.
* Which *field* from that node type to use in the URL.

Since your blog posts are written in MDX, you'll use MDX as the node type to create pages from. But which field on the MDX nodes should you use?

You added the information you need to your frontmatter already. If you check the `.mdx` files you created in the last part of this tutorial, you will see that their frontmatter has a `slug` field. If you run the following query:

```graphql
{
  allMdx {
    nodes {
      frontmatter{
        slug
      }
    }
  }
}
```

...you should get back something like the result below:

```json
{
  "data": {
    "allMdx": {
      "nodes": [
        {
          "frontmatter": {
            "slug": "my-first-post"
          }
        },
        {
          "frontmatter": {
            "slug": "yet-another-post"
          }
        },
        {
          "frontmatter": {
            "slug": "another-post"
          }
        }
      ]
    }
  },
  "extensions": {}
}
```

That looks like a good format for a URL!

<Announcement style={{marginBottom: "1.5rem"}}>

**Note:** In this case, the `slug` field is a good choice because it's human readable, which means the URLs for your blog posts will be easier for users to understand. But you can use any field in your routes, even if it contains special characters or whitespace, as Gatsby will ["slugify"](/docs/reference/routing/file-system-route-api/#routing-and-linking) every route when using the File System Route API. For example, `I ♥ Dogs` will be converted to `i-love-dogs`.

</Announcement>

### Task: Create blog post page template

Now that you know what node type and field to use, you can plug them into the File System Routes naming convention. To create new pages from the `slug` field of your MDX nodes, you should make a new file at `src/pages/{mdx.frontmatter__slug}.js`.

The diagram below shows the different routes that Gatsby will create when it builds your site:

![A diagram showing how files in the "src/pages" directory get turned into routes for the site. Extended description below.](./file-system-routes.png)

<Collapsible
  summary={<em>Expand for detailed description</em>}
>

When you build your site, Gatsby looks at the page components in your `src/pages` directory and creates new pages for your site.

* `src/pages/index.js` lives at the `/` route.
* `src/pages/blog.js` lives at the `/blog` route.
* `src/pages/{mdx.frontmatter__slug}.js` gets turned into multiple routes - one for each MDX node in the data layer.
    * Gatsby uses the MDX node with slug `my-first-post` to build a page that lives at the `/my-first-post` route.
    * Gatsby uses the MDX node with slug `another-post` to build a page that lives at the `/another-post` route.
    * Gatsby uses the MDX node with slug `yet-another-post` to build a page that lives at the `/yet-another-post` route.

</Collapsible>

1. Create a new file in your `src/pages` directory called `{mdx.frontmatter__slug}.js`. This will be the file for your blog post page template.

2. Create a basic page component in your new `{mdx.frontmatter__slug}.js` file. For now, add in the `Layout` component, but hard code the page title and page contents. (You'll make those dynamic later on.)
    ```js:title=src/pages/{mdx.frontmatter__slug}.js
    import * as React from 'react'
    import Layout from '../components/layout'

    const BlogPost = () => {
      return (
        <Layout pageTitle="Super Cool Blog Posts">
          <p>My blog post contents will go here (eventually).</p>
        </Layout>
      )
    }

    export const Head = () => <title>Super Cool Blog Posts</title>

    export default BlogPost
    ```

3. In a web browser, go to `localhost:8000/my-first-post` and you should see your hard-coded content. You can update your URL with the slugs for your other posts to check that identical pages were created for them too.

![A screenshot of the blog post template page in a web browser. The page title says, "Super Cool Blog Posts," and the post contents have a paragraph element that says, "My blog post contents will go here (eventually)."](./post-page-template-hardcoded.png)

<Announcement style={{marginBottom: "1.5rem"}}>

**Pro Tip:** Not sure which pages were created? Check out the 404 page when you run `gatsby develop`. (You can get to it by trying to access the URL for a page that doesn't exist.) The bottom of the page lists the routes for all the pages Gatsby created for your site.

(If you're making changes to your routes, you'll have to stop and restart your local development server for the list of pages on the 404 page to update.)

![A screenshot of the development 404 page in a web browser. The URL is "localhost:8000/fake-route" and the 404 page shows an error message followed by a list of links to existing pages.](./404-page-with-routes.png)

</Announcement>

### Task: Update route to include a `/blog` path parameter

So far, all of your pages have been created off the root domain of your site (`localhost:8000`). But it would be better (both for search engine optimization and for general organization) if you grouped all your blog posts under a `/blog` path parameter. That way, the URLs for all your blog posts would start with `localhost:8000/blog/`.

Since Gatsby builds page routes based on the folder structure inside the `src/pages` directory, you can add new path parameters to a page by creating subdirectories inside of `src/pages`.

The following diagram shows an overview of the updates you'll have to make in order to add a `/blog` path parameter to the routes for your blog posts. The process is also outlined in more detail below.

![A diagram showing a new folder structure for the page components, along with the corresponding routes that get generated. Extended description below.](./file-system-routes-with-blog-subdirectory.png)

<Collapsible
  summary={<em>Expand for detailed description</em>}
>

When Gatsby builds the pages for your site, it creates routes based on the folder structure of the `src/pages` directory. So if your `src/pages` directory contains subdirectories with page components, the name of the subdirectory will get added as a path parameter for those pages.

* `src/pages/index.js` still lives at the `/` route.
* `src/pages/blog/index.js` lives at the `/blog` route.
* `src/pages/blog/{mdx.frontmatter__slug}.js` gets turned into multiple routes - one for each MDX node in the data layer.
    * Gatsby uses the MDX node with slug `my-first-post` to build a page that lives at the `blog/my-first-post` route.
    * Gatsby uses the MDX node with slug `another-post` to build a page that lives at the `blog/another-post` route.
    * Gatsby uses the MDX node with slug `yet-another-post` to build a page that lives at the `blog/yet-another-post` route.

</Collapsible>

1. Create a new folder in your `src/pages` directory, and call it `blog`.

2. Move the `src/pages/{mdx.frontmatter__slug}.js` file into the new `blog` subdirectory. Update the import for your `Layout` component to reflect the new folder structure:
    ```js:title=src/pages/blog/{mdx.frontmatter__slug}.js
    import * as React from 'react'
    import Layout from '../../components/layout' // highlight-line

    // ...
    ```

3. Once your local development server rebuilds your site, check in a web browser that the paths to your blog posts have updated.
    * For example, you should now have a page at `localhost:8000/blog/my-first-post`, and trying to access `localhost:8000/my-first-post` (without the `blog` path parameter) should send you to the 404 page.

<Announcement style={{marginBottom: "1.5rem"}}>

**Pro Tip:** Gatsby caches information about your site as it builds it, to make subsequent builds faster. But sometimes, when you make changes to your site, you'll need to empty the cache for your changes to show up.

If you're seeing unexpected behavior (like maybe your local development server isn't picking up your new changes), you can run `gatsby clean` from the command line to delete the cache and start fresh on your next build.

Don't have the Gatsby CLI globally installed? Try running `npx gatsby clean` instead.

</Announcement>

4. For organization, it would be nice to keep all your blog-related pages together. Move the `src/pages/blog.js` file into your new `src/pages/blog` directory as well.
    * Rename the file from `blog.js` to `index.js`. (Otherwise your blog page will move to `localhost:8000/blog/blog`).
    * You'll also need to update the import for the `Layout` component to reflect the new folder structure:
        ```js:title=src/pages/blog/index.js
        import * as React from 'react'
        import { graphql } from 'gatsby'
        import Layout from '../../components/layout' // highlight-line

        // ...
        ```
    * You may need to stop and restart your local development server for the changes to be picked up.

5. In a web browser, check that your Blog page still shows up at `localhost:8000/blog`.

Nice work! You've now used Gatsby's File System Route API to create pages from nodes in the data layer.

## Render post contents in the blog post page template

Now that you've got all the pages for your posts set up, it's time to pull in the actual post contents. You learned in [Part 4](/docs/tutorial/part-4/) that you can pull data into your components using GraphQL queries. But how can you tell Gatsby which MDX node from the data layer to pull into each page? To do that, you'll need to learn about another key GraphQL concept: **query variables**.

<Collapsible
  summary={<h3>Key GraphQL Concept: Query Variables</h3>}
>

In GraphQL, query variables are a way to send extra data along with your request. With query variables, you can write dynamic queries that return different data based on the values you pass in.

Let's take a look at an example in GraphiQL. In [Part 5](/docs/tutorial/part-5/), you learned about passing arguments to fields to change the data you get back in the response. For example, you could use the query below to request data for the MDX node that has a `slug` field equal to `"another-post"`:

```graphql
query MyQuery {
  mdx(frontmatter: { slug: { eq: "another-post" }}) {
    frontmatter {
      title
    }
  }
}
```

...which would return the following response:

```json
{
  "data": {
    "mdx": {
      "frontmatter": {
        "title": "Another Post"
      }
    }
  },
  "extensions": {}
}
```

In this case, your `slug` value is hard coded into your GraphQL query. But what happens if you want to swap out a different value on a different page? That's where query variables come in.

GraphiQL has a collapsible "Query Variables" section at the bottom of the Query Editor pane. If you click on it, a new text area appears, where you can add key-value pairs for data that you want to pass into your query. These key-value pairs should be written in JSON. For example, adding the object below to the Query Variables section passes your request a query variable called `slug` with a value of `another-post`:

```json
{
	"slug": "another-post"
}
```

To use the query variable inside your query, do the following:

1. **Define your query variable.** It should include the variable name (with a `$` in front of it) and its GraphQL data type.
2. **Use the query variable in your query.** (You'll need to add a `$` before the variable name.)

For example, here's how you would update the previous query to use query variables instead of a field argument:

```graphql
query MyQuery($slug: String) {
  mdx(frontmatter: { slug: { eq: $slug }}) {
    frontmatter {
      title
    }
  }
}
```

Running this new query should return the same response as the previous one without query variables. But now, you can swap out the value of your `slug` variable with a different value, like `"my-first-post"`, and your response will send back the correct node.

The diagram below shows how the query, query variables, and response all fit together in the GraphiQL interface:

![A screenshot of GraphiQL in a web browser. The Query Editor pane in the middle shows the request with query variables. The Query Variables pane below shows a JSON object with a single key-value pair for the `slug`. The Result Window shows the single MDX node returned in the response.](./graphiql-with-query-variables.png)

<Announcement>

**Note:** In Gatsby, query variables can *only* be used inside of page queries. (You can't use them with the `useStaticQuery` hook.)

</Announcement>

</Collapsible>

When you use Gatsby's File System Route API, it automatically adds some props into the page template component for each page:

* The `id` for the data layer node used to create the page.
* The field you used to create the dynamic part of the route. (In this case, the `frontmatter__slug` field.)

Under the hood, Gatsby makes both of these values available to use as query variables in your page queries.

<Announcement style={{marginBottom: "1.5rem"}}>

**Want to take a closer look?**

1. Add a `console.log` statement to print out the `props` for your `BlogPost` page component in `src/pages/blog/{mdx.frontmatter__slug}.js`.
2. In a web browser, go to `localhost:8000/blog/my-first-post` and open the developer tools. In the console tab, you should see an object similar to the one below:
    ```js
    Object {
      // ...
      pageContext: Object {
        id: "11b3a825-30c5-551d-a713-dd748e7d554a"
        frontmatter__slug: "my-first-post"
      }
      // ...
    }
    ```

The keys in the `pageContext` object get added when you create a page using the File System Route API. These are also the keys that are available for you to use as query variables in your page query for the blog post page template.

</Announcement>

1. Start by using GraphiQL to create a page query for your blog post page template.
    * Since each page only needs data for a single MDX node, use the `mdx` field.
    * The fastest way to look up nodes is using the `id` field, so use the `id` query variable instead of `frontmatter__slug`.
    ```graphql
    query MyQuery($id: String) {
      mdx(id: {eq: $id}) {
        frontmatter {
          title
          date(formatString: "MMMM D, YYYY")
        }
      }
    }
    ```

<Announcement style={{marginBottom: "1.5rem"}}>

**Tip:** If you want to test out your query in GraphiQL, you'll need to add an `id` key to the Query Variables section. You can copy one of the `id` values from running an `allMdx` query in GraphiQL.

The JSON object in the Query Variables section should look something like the one below. (You'll need to use your own `id`, as copying the one below won't work.):

```json
{
	"id": "11b3a825-30c5-551d-a713-dd748e7d554a"
}
```

</Announcement>

2. Add your page query to the blog post page template.
    * Don't forget to import the `graphql` tag!
    * You should also delete the query name `MyQuery` (you must not define a name in this case to have MDX & page creation working correctly).
    ```js:title=src/pages/blog/{mdx.frontmatter__slug}.js
    import * as React from 'react'
    import { graphql } from 'gatsby' // highlight-line
    import Layout from '../../components/layout'

    const BlogPost = () => {
      return (
        <Layout pageTitle="Super Cool Blog Posts">
          <p>My blog post contents will go here (eventually).</p>
        </Layout>
      )
    }

    // highlight-start
    export const query = graphql`
      query ($id: String) {
        mdx(id: {eq: $id}) {
          frontmatter {
            title
            date(formatString: "MMMM D, YYYY")
          }
        }
      }
    `
    // highlight-end

    export const Head = () => <title>Super Cool Blog Posts</title>

    export default BlogPost
    ```

3. In [Part 4](/docs/tutorial/part-4/), you learned that Gatsby passes in the results from your page query into your page component as a `data` prop. You can update your `BlogPost` component to use the `data` prop and render the contents of your blog post. The actual MDX content, ready to render, will be passed as a `children` prop to the page component.
    ```js:title=src/pages/blog/{mdx.frontmatter__slug}.js
    import * as React from 'react'
    import { graphql } from 'gatsby'
    import Layout from '../../components/layout'

    const BlogPost = ({ data, children }) => { // highlight-line
      return (
        {/* highlight-start */}
        <Layout pageTitle={data.mdx.frontmatter.title}>
          <p>{data.mdx.frontmatter.date}</p>
          {children}
        {/* highlight-end */}
        </Layout>
      )
    }

    export const query = graphql`
      query ($id: String) {
        mdx(id: {eq: $id}) {
          frontmatter {
            title
            date(formatString: "MMMM D, YYYY")
          }
        }
      }
    `
    export const Head = ({ data }) => <title>{data.mdx.frontmatter.title}</title>
    
    export default BlogPost
    ```

4. In your web browser, go to one of your blog post pages (like `localhost:8000/blog/my-first-post`). You should see the contents of your blog post rendered in their own page!
    * Try checking the routes for your other posts, to make sure all your pages are rendering the post contents correctly.

![A screenshot of the "my-first-post" blog page in a web browser. The post's title, date, and body contents are rendered.](./my-first-post.png)

## Update Blog page to link to each post

So far, you've used the File System Route API and GraphQL query variables to create separate pages for each of your blog posts.

The last step of Part 6 is to clean up your Blog page. Instead of rendering an excerpt of your blog posts only, the Blog page should link out to the new post pages you just created.

1. Add the `slug` field to your page query, and use it to turn the post title into a link to the post page.
    * Since these links are between pages on your own site, you can use Gatsby's `Link` component to get some extra performance benefits.
    * If you use absolute URLs, you'll need to add the extra `/blog/` path parameter, since the `slug` field only contains the last part of the path (like `my-first-post`).
    ```js:title=src/pages/blog/index.js
    import * as React from 'react'
    import { Link, graphql } from 'gatsby' // highlight-line
    import Layout from '../../components/layout'

    const BlogPage = ({ data }) => {
      return (
        <Layout pageTitle="My Blog Posts">
          {
            data.allMdx.nodes.map(node => (
              <article key={node.id}>
                {/* highlight-start */}
                <h2>
                  <Link to={`/blog/${node.frontmatter.slug}`}>
                    {node.frontmatter.title}
                  </Link>
                </h2>
                {/* highlight-end */}
                <p>Posted: {node.frontmatter.date}</p>
              </article>
            ))
          }
        </Layout>
      )
    }

    export const query = graphql`
      query {
        allMdx(sort: {fields: frontmatter___date, order: DESC}) {
          nodes {
            frontmatter {
              date(formatString: "MMMM D, YYYY")
              title
              slug // highlight-line
            }
            id
          }
        }
      }
    `

    export const Head = () => <title>My Blog Posts</title>

    export default BlogPage
    ```

<<<<<<< HEAD
2. In a web browser, go to `localhost:8000/blog`. Your Blog page should now show links to each of your blog post pages.
=======
2. In a web browser, go to `localhost:8000/blog`. Your Blog page should now show links to each of your blog post pages. 
>>>>>>> e4779384
    ![A screenshot of the Blog page in a web browser. It shows the title and date for each post, and each post title is a link to the page for that post.](./blog-page-with-links.png)

Congratulations, you now have a multi-page blog site! Try adding some new `.mdx` files to your top-level `blog` directory. They should get added to your Blog page automatically when your site rebuilds!

<Announcement style={{marginBottom: "1.5rem"}}>

**Want to see how it all fits together?** Check out the finished state of the [GitHub repo for the example site](https://github.com/gatsbyjs/tutorial-example).

</Announcement>


## Summary

Take a moment to think back on what you've learned so far. Challenge yourself to answer the following questions from memory:

* What is the File System Route API used for?
* What is the syntax for creating a new collection route?
* What is a query variable?
* When can you use a query variable?

<Announcement style={{marginBottom: "1.5rem"}}>

**Ship It!** 🚀

Before you move on, deploy your changes to your live site on Gatsby Cloud so that you can share your progress!

First, run the following commands in a terminal to push your changes to your GitHub repository. (Make sure you're in the top-level directory for your Gatsby site!)

```shell
git add .
git commit -m "Finished Gatsby Tutorial Part 6"
git push
```

Once your changes have been pushed to GitHub, Gatsby Cloud should notice the update and rebuild and deploy the latest version of your site. (It may take a few minutes for your changes to be reflected on the live site. Watch your build's progress from your [Gatsby Cloud dashboard](/dashboard/).)

</Announcement>

### Key takeaways

* Gatsby's File System Route API lets you dynamically create new pages from data layer nodes by naming your files with a special syntax.
    * File System Routes only work on files in the `src/pages` directory (or subdirectories).
    * To create a new collection route, you name your file `{nodeType.field}.js`, where `nodeType` is the type of node you want to create pages from, and `field` is the data field from that node type that you want to use in the URL for that page.
* Query variables let you pass in different data values to the same GraphQL query. They can be combined with field arguments to get back data only about a specific node.
* Query variables can only be used in page queries.

<Announcement style={{marginBottom: "1.5rem"}}>

**Share Your Feedback!**

Our goal is for this Tutorial to be helpful and easy to follow. We'd love to hear your feedback about what you liked or didn't like about this part of the Tutorial.

Use the "Was this doc helpful to you?" form at the bottom of this page to let us know what worked well and what we can improve.

</Announcement>

### What's coming next?

In Part 7, you'll revisit `gatsby-plugin-image` (from way back in [Part 3](/docs/tutorial/part-3/)). This time, you'll learn how to create dynamic images using the `GatsbyImage` component. You'll put the finishing touches on your blog site by adding hero images to your blog posts.

<LinkButton
  to="/docs/tutorial/part-7/"
  rightIcon={<MdArrowForward />}
  variant="SECONDARY"
>
  Continue to Part 7
</LinkButton><|MERGE_RESOLUTION|>--- conflicted
+++ resolved
@@ -498,11 +498,7 @@
     export default BlogPage
     ```
 
-<<<<<<< HEAD
-2. In a web browser, go to `localhost:8000/blog`. Your Blog page should now show links to each of your blog post pages.
-=======
 2. In a web browser, go to `localhost:8000/blog`. Your Blog page should now show links to each of your blog post pages. 
->>>>>>> e4779384
     ![A screenshot of the Blog page in a web browser. It shows the title and date for each post, and each post title is a link to the page for that post.](./blog-page-with-links.png)
 
 Congratulations, you now have a multi-page blog site! Try adding some new `.mdx` files to your top-level `blog` directory. They should get added to your Blog page automatically when your site rebuilds!
