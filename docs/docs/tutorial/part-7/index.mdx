---
title: "Part 7: Add Dynamic Images from Data"
---

<<<<<<< HEAD
import Collapsible from '@components/collapsible'
import { MdArrowForward } from 'react-icons/md'
import { LinkButton } from "gatsby-interface"
=======
import { Announcement, LinkButton } from "gatsby-interface"
import Collapsible from "@components/collapsible"
import { MdArrowForward } from "react-icons/md"
>>>>>>> 3b75594d

## Introduction

In [Part 3](/docs/tutorial/part-3/), you used `gatsby-plugin-image` to add static images to your home page. Now that you've worked a bit more with Gatsby's data layer, it's time to revisit `gatsby-plugin-image`. This time, you'll learn how to add dynamic images to your site.

In this part of the Tutorial, you'll use the dynamic `GatsbyImage` component to add hero images to each of your blog posts.

By the end of this part of the Tutorial, you will be able to:

- Use the `GatsbyImage` component to create images dynamically from data.

<Announcement>

**Prefer a video?**

If you'd rather follow along with a video, here's a recording of a livestream that covers all the material for Part 7.

**Note**: Parts of this recording may be slightly outdated, but the concepts are generally applicable. For the most up-to-date information, follow along with the written tutorial.

Don't want to miss any future livestreams? Follow our [Gatsby Twitch channel](https://www.twitch.tv/gatsbyjs).

<iframe
  width="560"
  height="315"
  src="https://www.youtube.com/embed/NQj3H2Z9vn0?start=229"
  title="YouTube video player"
  frameborder="0"
  allow="accelerometer; autoplay; clipboard-write; encrypted-media; gyroscope; picture-in-picture"
  allowfullscreen
></iframe>

</Announcement>

## What's the difference between `GatsbyImage` and `StaticImage`?

Back in [Part 3](/docs/tutorial/part-3/) of the Tutorial, you learned about how to use the `StaticImage` component from `gatsby-plugin-image`.

How do you know whether to use the `StaticImage` component or the `GatsbyImage` component? The decision ultimately comes down to whether or not your image source is going to be the same every time the component renders.

- The `StaticImage` component is for _static_ image sources, like a hard-coded file path or remote URL. In other words, the source for your image is always going to be the same every time the component renders.
- The `GatsbyImage` component is for _dynamic_ image sources, like if the image source gets passed in as a prop.

Here's a quick analogy to help illustrate the difference:

- Using the `StaticImage` component is like asking for directions using a physical address, like "400 Main Street". You'll always end up in the same place, no matter how many people you ask.
- Using the `GatsbyImage` component is like asking for directions more generically. If you ask someone to point you to the best coffee shop in town, where you end up will depend on whom you ask and what their personal preferences are.

![A side-by-side of two identical cartoon maps of a little town. The first, labeled "StaticImage", labels one of the houses "400 Main Street". The second, labeled "GatsbyImage", labels three of the houses with "coffee shop".](./staticimage-vs-gatsbyimage-towns.png)

In this part of the Tutorial, you'll add a hero image to your blog post page template. You'll also add some frontmatter data to your blog post `.mdx` files to specify which image to use for each post. Since the image source you'll load in the page template will change for each blog post, you'll use the `GatsbyImage` component.

## Add hero images to blog post frontmatter

Many blog sites include a hero image at the top of each post. These images are usually large, high-quality photos that are meant to grab the reader's attention and make them want to stay on the page longer.

The steps below will help you find and download some photos for your hero images and add them to the frontmatter for each of your blog posts.

1. Start by organizing the `blog` directory with all your MDX posts. First, create a new subdirectory in your `blog` folder for each post. Then, rename each of your `.mdx` files to `index.mdx` (to prevent the routes from ending up with a duplicated path parameter, like `blog/my-post/my-post/`).
   - For example, a post at `blog/my-first-post.mdx` would move to `blog/my-first-post/index.mdx`. Similarly, a post at `blog/another-post.mdx` would move to `blog/another-post/index.mdx`.

<Announcement>

**Note:** After you move or rename your `.mdx` files, you'll need to stop and restart your local development server for your changes to be picked up.

</Announcement>

![Diagram of moving each MDX file into its own subdirectory in the blog folder](./reorganize-blog-directory.png)

2. Use a website like [Unsplash](https://unsplash.com) to find some pretty, freely usable images. For best results, choose photos with a landscape (horizontal) orientation, since those will fit on your screen more easily.
   ![A screenshot of the Unsplash home page](./unsplash.png)

3. When you've found a photo that you like, download it and add it to subdirectory for one of your blog posts. Continue downloading photos until you have a different hero image for each post.
   ![Diagram of the "blog" folder structure, with the hero image for each post in the subdirectory for that post.](./folder-structure-with-images.png)

<Announcement>

**Pro Tip:** Sometimes, the images you download from the internet can be a little _too_ high quality. If you know your site will only ever render an image at 1000 pixels wide, there's no point in having a source image that's 5000 pixels wide. All those extra pixels mean extra work to process and optimize your images, which can slow down build times.

As a general guideline, it's a good idea to **preoptimize** your image files by resizing them to be no more than twice the maximum size they'll be rendered at. For example, if your layout is 600 pixels wide, then the highest resolution image you will need is 1200 pixels (to account for 2x pixel density).

For more detailed information, refer to the doc on [Preoptimizing Your Images](/docs/preoptimizing-images/).

</Announcement>

3. Next, add some additional frontmatter fields to each of your blog posts:
   - `hero_image`: the relative path to the hero image file for that post
   - `hero_image_alt`: a short description of the image, to be used as alternative text for screen readers or in case the image doesn't load correctly
   - `hero_image_credit_text`: the text to display to give the photographer credit for the hero image
   - `hero_image_credit_link`: a link to the page where your hero image was downloaded from

```mdx:title=blog/my-first-post/index.mdx
---
title: "My First Post"
date: "2021-07-23"
slug: "my-first-post"
// highlight-start
hero_image: "./christopher-ayme-ocZ-_Y7-Ptg-unsplash.jpg"
hero_image_alt: "A gray pitbull relaxing on the sidewalk with its tongue hanging out"
hero_image_credit_text: "Christopher Ayme"
hero_image_credit_link: "https://unsplash.com/photos/ocZ-_Y7-Ptg"
// highlight-end
---

...
```

```mdx:title=blog/another-post/index.mdx
---
title: "Another Post"
date: "2021-07-24"
slug: "another-post"
// highlight-start
hero_image: "./anthony-duran-eLUBGqKGdE4-unsplash.jpg"
hero_image_alt: "A grey and white pitbull wading happily in a pool"
hero_image_credit_text: "Anthony Duran"
hero_image_credit_link: "https://unsplash.com/photos/eLUBGqKGdE4"
// highlight-end
---

...
```

```mdx:title=blog/yet-another-post/index.mdx
---
title: "Yet Another Post"
date: "2021-07-25"
slug: "yet-another-post"
// highlight-start
hero_image: "./jane-almon-7rriIaBH6JY-unsplash.jpg"
hero_image_alt: "A white pitbull wearing big googly-eye glasses"
hero_image_credit_text: "Jane Almon"
hero_image_credit_link: "https://unsplash.com/photos/7rriIaBH6JY"
// highlight-end
---

...
```

Now that your hero images are set up, it's time to connect them to the data layer so you can pull them into your blog post page template.

## Install and configure `gatsby-transformer-sharp`

In order to use the `GatsbyImage` component, you'll need to add the `gatsby-transformer-sharp` transformer plugin to your site.

When Gatsby adds nodes to the data layer at build time, the `gatsby-transformer-sharp` plugin looks for any `File` nodes that end with an image extension (like `.png` or `.jpg`) and creates an `ImageSharp` node for that file.

![A diagram showing how ImageSharp nodes get created from File nodes in the data layer](./data-layer-with-imagesharp-nodes.png)

1. In the terminal, run the following command to install `gatsby-transformer-sharp`:

<<<<<<< HEAD
    ```shell
    npm install gatsby-transformer-sharp
    ```
=======
   ```shell
   npm install gatsby-transformer-sharp
   ```
>>>>>>> 3b75594d

2. Add `gatsby-transformer-sharp` to the `plugins` array in your `gatsby-config.js` file.
   ```js:title=gatsby-config.js
   module.exports = {
     siteMetadata: {
       title: "My First Gatsby Site",
     },
     plugins: [
       // ...existing plugins
       "gatsby-transformer-sharp", // highlight-line
     ],
   }
   ```

Since you've added `gatsby-transformer-sharp` to your site, you'll need to restart your local development server to see the changes in GraphiQL. You'll take a closer look at GraphiQL in the next step.

## Render hero image in the blog post page template

With all the necessary tools in place, you're ready to add your hero image to your blog post page template.

### Task: Use GraphiQL to build the query

First, you'll use GraphiQL to add the hero image frontmatter fields to the GraphQL query for your blog post page template.

1. Open GraphiQL by going to `localhost:8000/___graphql` in a web browser. Start by copying your existing blog post page query into the GraphiQL Query Editor pane. Run it once to make sure everything is working correctly.

<Announcement>

**Note:** You'll need to set up an object in the Query Variables pane with an `id` that matches one of your posts. Refer to [Part 6 section on query variables](/docs/tutorial/part-6/#render-post-contents-in-the-blog-post-page-template) if you need a refresher on how to set that up.

</Announcement>

```graphql
query ($id: String) {
  mdx(id: { eq: $id }) {
    frontmatter {
      title
      date(formatString: "MMMM D, YYYY")
    }
  }
}
```

```json
{
  "data": {
    "mdx": {
      "frontmatter": {
        "title": "My First Post",
        "date": "July 23, 2021"
      }
    }
  },
  "extensions": {}
}
```

2. In the Explorer pane, check the boxes for the `hero_image_alt`, `hero_image_credit_link`, and `hero_image_credit_text` fields. When you run your query, you should get back a response something like the JSON object below.

<Announcement>

**Note:** Remember to scroll down to the blue `frontmatter` field, which is lower than the purple `frontmatter:` argument.

</Announcement>

```graphql
query ($id: String) {
  mdx(id: {eq: $id}) {
    frontmatter {
      title
      date(formatString: "MMMM D, YYYY")
      // highlight-start
      hero_image_alt
      hero_image_credit_link
      hero_image_credit_text
      // highlight-end
    }
  }
}
```

```json
{
  "data": {
    "mdx": {
      "frontmatter": {
        "title": "My First Post",
        "date": "July 23, 2021",
        "hero_image_alt": "A gray pitbull relaxing on the sidewalk with its tongue hanging out",
        "hero_image_credit_link": "https://unsplash.com/photos/ocZ-_Y7-Ptg",
        "hero_image_credit_text": "Christopher Ayme"
      }
    }
  },
  "extensions": {}
}
```

3. Adding the `hero_image` field itself is a bit more involved. Within the `hero_image` field, toggle the `childImageSharp` field, and then check the box for the `gatsbyImageData` field. Now your query should look like this:

```graphql
query ($id: String) {
  mdx(id: {eq: $id}) {
    frontmatter {
      title
      date(formatString: "MMMM D, YYYY")
      hero_image_alt
      hero_image_credit_link
      hero_image_credit_text
      // highlight-start
      hero_image {
        childImageSharp {
          gatsbyImageData
        }
      }
      // highlight-end
    }
  }
}
```

<Announcement>

**Pro Tip:** How does GraphiQL know to add extra fields to the `hero_image` frontmatter field?

When Gatsby builds your site, it creates a GraphQL **schema** that describes the different types of data in the data layer. As Gatsby builds that schema, it tries to guess the type of data for each field. This process is called **schema inference**.

Gatsby can tell that the `hero_image` field from your MDX frontmatter matches a `File` node, so it lets you query the `File` fields for that node. Similarly, `gatsby-transformer-sharp` can tell that the file is an image, so it also lets you query the `ImageSharp` fields for that node.

</Announcement>

4. Run your query to see what data you get back in the response. It should mostly look like the response you got back before, but this time with an extra `hero_image` object:

```json
{
  "data": {
    "mdx": {
      "frontmatter": {
        // ...
        // highlight-start
        "hero_image": {
          "childImageSharp": [
            {
              "gatsbyImageData": {
                "layout": "constrained",
                "backgroundColor": "#282828",
                "images": {
                  "fallback": {
                    "src": "/static/402ec135e08c3b799c16c08a82ae2dd8/68193/christopher-ayme-ocZ-_Y7-Ptg-unsplash.jpg",
                    "srcSet": "/static/402ec135e08c3b799c16c08a82ae2dd8/86d57/christopher-ayme-ocZ-_Y7-Ptg-unsplash.jpg 919w,\n/static/402ec135e08c3b799c16c08a82ae2dd8/075d8/christopher-ayme-ocZ-_Y7-Ptg-unsplash.jpg 1839w,\n/static/402ec135e08c3b799c16c08a82ae2dd8/68193/christopher-ayme-ocZ-_Y7-Ptg-unsplash.jpg 3677w",
                    "sizes": "(min-width: 3677px) 3677px, 100vw"
                  },
                  "sources": [
                    {
                      "srcSet": "/static/402ec135e08c3b799c16c08a82ae2dd8/6b4aa/christopher-ayme-ocZ-_Y7-Ptg-unsplash.webp 919w,\n/static/402ec135e08c3b799c16c08a82ae2dd8/0fe0b/christopher-ayme-ocZ-_Y7-Ptg-unsplash.webp 1839w,\n/static/402ec135e08c3b799c16c08a82ae2dd8/5d6d7/christopher-ayme-ocZ-_Y7-Ptg-unsplash.webp 3677w",
                      "type": "image/webp",
                      "sizes": "(min-width: 3677px) 3677px, 100vw"
                    }
                  ]
                },
                "width": 3677,
                "height": 2456
              }
            }
          ]
        }
        // highlight-end
      }
    }
  },
  "extensions": {}
}
```

If you take a closer look at the `gatsbyImageData` object on the `hero_image.childImageSharp` field, you'll see that it contains a bunch of information about the hero image for that post: dimensions, file paths for the images at different sizes, fallback images to use as a placeholder while the image loads. All this data gets calculated by `gatsby-plugin-sharp` at build time. The `gatsbyImageData` object in your response has the same structure that the `GatsbyImage` component needs to render an image.

<Announcement>

**Note:** You might have noticed that the `gatsbyImageData` field in GraphiQL accepts several arguments, like `aspectRatio`, `formats`, or `width`. You can use these arguments to pass in extra data about how you want the Sharp image processing library to create your optimized images.

These options are equivalent to the ones you would pass into the `StaticImage` component as props.

For more information, see the [`gatsby-plugin-image` Reference Guide](/docs/reference/built-in-components/gatsby-plugin-image/#image-options).

</Announcement>

### Task: Add hero image using `GatsbyImage` component

Once you have your GraphQL query set up, you can add it to your blog post page template.

1. Replace your existing page query with the query you built in GraphiQL that includes the hero image frontmatter fields.
<<<<<<< HEAD

    ```js:title=src/pages/blog/{mdx.frontmatter__slug}.js
    // imports

    const BlogPost = ({ data, children }) => {
      return (
        // ...
      )
    }

    // highlight-start
    export const query = graphql`
      query($id: String) {
        mdx(id: {eq: $id}) {
          frontmatter {
            title
            date(formatString: "MMMM DD, YYYY")
            hero_image_alt
            hero_image_credit_link
            hero_image_credit_text
            hero_image {
              childImageSharp {
                gatsbyImageData
              }
            }
          }
        }
      }
    `
    // highlight-end
=======
>>>>>>> 3b75594d

   ```js:title=src/pages/blog/{mdx.frontmatter__slug}.js
   // imports

   const BlogPost = ({ data, children }) => {
     return (
       // ...
     )
   }

   // highlight-start
   export const query = graphql`
     query($id: String) {
       mdx(id: {eq: $id}) {
         frontmatter {
           title
           date(formatString: "MMMM DD, YYYY")
           hero_image_alt
           hero_image_credit_link
           hero_image_credit_text
           hero_image {
             childImageSharp {
               gatsbyImageData
             }
           }
         }
       }
     }
   `
   // highlight-end

   export const Head = ({ data }) => <Seo title={data.mdx.frontmatter.title} />

   export default BlogPost
   ```

2. Import the `GatsbyImage` component and the `getImage` helper function from the `gatsby-plugin-image` package.

```js:title=src/pages/blog/{mdx.frontmatter_slug}.js
import * as React from 'react'
import { graphql } from 'gatsby'
import { GatsbyImage, getImage } from 'gatsby-plugin-image' // highlight-line
import Layout from '../../components/layout'
import Seo from '../../components/seo'

// ...
```

2. Use the `getImage` helper function to get back the `gatsbyImageData` object from the `hero_image` field.

```js:title=src/pages/blog/{mdx.frontmatter__slug}.js
// imports

const BlogPost = ({ data, children }) => {
  const image = getImage(data.mdx.frontmatter.hero_image) // highlight-line

  return (
    // ...
  )
}

// ...
```

<Announcement>

**Note:** `getImage` is a helper function that takes in a `File` node or an `ImageSharp` node and returns the `gatsbyImageData` object for that node. You can use it to keep your code a little cleaner and easier to read.

Without the `getImage` helper function, you'd have to type out `data.mdx.frontmatter.hero_image.childImageSharp.gatsbyImageData` (which is longer, but gives you back the same data).

</Announcement>

3. Use the `GatsbyImage` component from `gatsby-plugin-image` to render the hero image data. You should pass `GatsbyImage` two props:

   - `image`: the `gatsbyImageData` object for your `hero_image` field
   - `alt`: the alternative text for your image, from the `hero_image_alt` field

   ```js:title=src/pages/blog/{mdx.frontmatter__slug}.js
   return (
     <Layout pageTitle={data.mdx.frontmatter.title}>
       <p>Posted: {data.mdx.frontmatter.date}</p>
       {/* highlight-start */}
       <GatsbyImage
         image={image}
         alt={data.mdx.frontmatter.hero_image_alt}
       />
       {/* highlight-end */}
       {children}
     </Layout>
   )
   ```

4. Now, when you visit each of your blog post pages, you should see the corresponding hero image rendered before the body of your post!
   ![A screenshot of the My First Post blog page, with a hero image of a gray pitbull relaxing on the sidewalk.](./blog-post-with-hero-image.png)

   ![A screenshot of the Another Post blog page, with a hero image of a gray and white pitbull in a swimming pool.](./another-post.png)

   ![A screenshot of the Yet Another Post blog page, with a hero image of a dog wearing googly-eye glasses.](./yet-another-post.png)

### Task: Add image credit after hero image

It's important to give credit to people whose work you use in your own site. The last piece of including hero images to your site is to add a paragraph to give credit to the photographer.

<Announcement>

**Pro Tip:** Since the credit link goes to an external page (in other words, one that's not part of your site), you can use the `<a>` HTML tag instead of the Gatsby `Link` component.

Remember, Gatsby's `Link` component only gives performance benefits for internal links to other pages within your site.

</Announcement>

```js:title=src/pages/blog/{mdx.frontmatter__slug}.js
// imports

const BlogPost = ({ data, children }) => {
  const image = getImage(data.mdx.frontmatter.hero_image)

  return (
    <Layout pageTitle={data.mdx.frontmatter.title}>
      <p>{data.mdx.frontmatter.date}</p>
      <GatsbyImage
        image={image}
        alt={data.mdx.frontmatter.hero_image_alt}
      />
      {/* highlight-start */}
      <p>
        Photo Credit:{" "}
        <a href={data.mdx.frontmatter.hero_image_credit_link}>
          {data.mdx.frontmatter.hero_image_credit_text}
        </a>
      </p>
      {/* highlight-end */}
      {children}
    </Layout>
  )
  }

export const query = graphql`
  ...
`

export const Head = ({ data }) => <Seo title={data.mdx.frontmatter.title} />

export default BlogPost
```

<Announcement>

**Syntax Hint:** You might have noticed that there's a `{" "}` after the "Photo Credit:" text `<p>` tag. That's to make sure that a space gets rendered between the colon (`:`) and the link text.

Try removing the `{" "}` and see what happens. The paragraph text should end up being "Photo Credit:Author".

</Announcement>

![A screenshot of the My First Post blog page, which now includes a photo credit underneath the hero image. It says, "Photo Credit: Christopher Ayme".](./blog-post-with-hero-image-credit.png)

<Announcement>

**Want to see how it all fits together?** Check out the finished state of the [GitHub repo for the example site](https://github.com/gatsbyjs/tutorial-example).

</Announcement>

## Summary

Take a moment to think back on what you've learned so far. Challenge yourself to answer the following questions from memory:

- When should you use the `GatsbyImage` component instead of the `StaticImage` component?

<Announcement>

**Ship It!** 🚀

Before you move on, deploy your changes to your live site on Gatsby Cloud so that you can share your progress!

First, run the following commands in a terminal to push your changes to your GitHub repository. (Make sure you're in the top-level directory for your Gatsby site!)

```shell
git add .
git commit -m "Finished Gatsby Tutorial Part 7"
git push
```

Once your changes have been pushed to GitHub, Gatsby Cloud should notice the update and rebuild and deploy the latest version of your site. (It may take a few minutes for your changes to be reflected on the live site. Watch your build's progress from your [Gatsby Cloud dashboard](/dashboard/).)

</Announcement>

### Key takeaways

- Use the `StaticImage` component if your component always renders the same image (from a relative path or a remote URL).
- Use the `GatsbyImage` component if the image source changes for different instances of your component (like if it gets passed in as a prop).

<Announcement>

**Share Your Feedback!**

Our goal is for this Tutorial to be helpful and easy to follow. We'd love to hear your feedback about what you liked or didn't like about this part of the Tutorial.

Use the "Was this doc helpful to you?" form at the bottom of this page to let us know what worked well and what we can improve.

</Announcement>

### You did it!

Congratulations, you've reached the end of the official Gatsby Tutorial! 🥳

Want to know more? The next page includes some additional resources that you can use to continue learning about Gatsby.

<LinkButton
  to="/docs/tutorial/whats-next/"
  rightIcon={<MdArrowForward />}
  variant="SECONDARY"
>
  Continue to What's Next
</LinkButton><|MERGE_RESOLUTION|>--- conflicted
+++ resolved
@@ -2,15 +2,9 @@
 title: "Part 7: Add Dynamic Images from Data"
 ---
 
-<<<<<<< HEAD
-import Collapsible from '@components/collapsible'
-import { MdArrowForward } from 'react-icons/md'
 import { LinkButton } from "gatsby-interface"
-=======
-import { Announcement, LinkButton } from "gatsby-interface"
 import Collapsible from "@components/collapsible"
 import { MdArrowForward } from "react-icons/md"
->>>>>>> 3b75594d
 
 ## Introduction
 
@@ -161,15 +155,9 @@
 
 1. In the terminal, run the following command to install `gatsby-transformer-sharp`:
 
-<<<<<<< HEAD
-    ```shell
-    npm install gatsby-transformer-sharp
-    ```
-=======
    ```shell
    npm install gatsby-transformer-sharp
    ```
->>>>>>> 3b75594d
 
 2. Add `gatsby-transformer-sharp` to the `plugins` array in your `gatsby-config.js` file.
    ```js:title=gatsby-config.js
@@ -361,39 +349,6 @@
 Once you have your GraphQL query set up, you can add it to your blog post page template.
 
 1. Replace your existing page query with the query you built in GraphiQL that includes the hero image frontmatter fields.
-<<<<<<< HEAD
-
-    ```js:title=src/pages/blog/{mdx.frontmatter__slug}.js
-    // imports
-
-    const BlogPost = ({ data, children }) => {
-      return (
-        // ...
-      )
-    }
-
-    // highlight-start
-    export const query = graphql`
-      query($id: String) {
-        mdx(id: {eq: $id}) {
-          frontmatter {
-            title
-            date(formatString: "MMMM DD, YYYY")
-            hero_image_alt
-            hero_image_credit_link
-            hero_image_credit_text
-            hero_image {
-              childImageSharp {
-                gatsbyImageData
-              }
-            }
-          }
-        }
-      }
-    `
-    // highlight-end
-=======
->>>>>>> 3b75594d
 
    ```js:title=src/pages/blog/{mdx.frontmatter__slug}.js
    // imports
