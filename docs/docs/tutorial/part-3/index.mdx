--- conflicted
+++ resolved
@@ -3,15 +3,9 @@
 tableOfContentsDepth: 2
 ---
 
-<<<<<<< HEAD
-import Collapsible from '@components/collapsible'
-import { MdArrowForward } from 'react-icons/md'
 import { LinkButton } from "gatsby-interface"
-=======
-import { Announcement, LinkButton } from "gatsby-interface"
 import Collapsible from "@components/collapsible"
 import { MdArrowForward } from "react-icons/md"
->>>>>>> 3b75594d
 
 ## Introduction
 
