---
title: "Part 5: Transform Data to Use MDX"
---

<<<<<<< HEAD
import Collapsible from '@components/collapsible'
import { MdArrowForward } from 'react-icons/md'
import { LinkButton } from "gatsby-interface"
=======
import { Announcement, LinkButton } from "gatsby-interface"
import Collapsible from "@components/collapsible"
import { MdArrowForward } from "react-icons/md"
>>>>>>> 3b75594d

## Introduction

In [Part 4](/docs/tutorial/part-4/), you used the `gatsby-source-filesystem` source plugin to build a Blog page that lists the names of your blog post files. But you weren't able to actually render the contents of your post files, because `gatsby-source-filesystem` doesn't provide a field for it. To do that, you'll need another type of plugin called a **transformer plugin**.

Sometimes, the format of the data you get from source plugins isn't exactly what you want to use to build your website. For example, the filesystem source plugin lets you query data _about_ files, but it doesn't let you use the data _inside_ the files themselves. To make this possible, Gatsby supports transformer plugins, which take the raw content from source plugins and transform it into something more usable.

In this part of the Tutorial, you'll learn about one particular transformer plugin, `gatsby-plugin-mdx`, which lets you use [MDX](https://mdxjs.com/), a file format that allows Markdown and JSX alongside your text content. (Fun fact: this Tutorial is actually written in MDX!) You'll use MDX to add some content to your blog post files, and then you'll use `gatsby-plugin-mdx` to render the contents of your posts on your Blog page.

<Announcement>

**Note:** Usually, transformer plugin names start with `gatsby-transformer-`. (`gatsby-plugin-mdx` is one exception to this convention.)

To see a list of other transformer plugins, try searching for `gatsby-transformer-` in the [Gatsby Plugin Library](/plugins/).

</Announcement>

By the end of this part of the Tutorial, you will be able to:

- Write an MDX file with Markdown formatting and frontmatter.
- Use the `gatsby-plugin-mdx` plugin to render the contents of your MDX files on your Blog page.
- Use the `sort` field to control the order of results in your GraphQL queries.

<Announcement>

**Prefer a video?**

If you'd rather follow along with a video, here's a recording of a livestream that covers all the material for Part 5. **Please note:** At the time of recording an older version of `gatsby-plugin-mdx` was used and thus the video contents and text contents are different. Please always follow the written instructions. We'll do our best to record a new version in the future, thanks for understanding!

**Note**: Parts of this recording may be slightly outdated, but the concepts are generally applicable. For the most up-to-date information, follow along with the written tutorial.

Don't want to miss any future livestreams? Follow our [Gatsby Twitch channel](https://www.twitch.tv/gatsbyjs).

<iframe
  width="560"
  height="315"
  src="https://www.youtube.com/embed/k9n9HnRG3Ys?start=554"
  title="YouTube video player"
  frameborder="0"
  allow="accelerometer; autoplay; clipboard-write; encrypted-media; gyroscope; picture-in-picture"
  allowfullscreen
></iframe>

</Announcement>

## A closer look at Gatsby's GraphQL data layer

To understand how `gatsby-plugin-mdx` and other transformer plugins work, you need to know a bit more about how Gatsby's GraphQL data layer works.

Inside the data layer, information is stored in objects called **nodes**. A node is the smallest form unit of data in the data layer. Different source plugins create different types of nodes, each of which have their own properties. For example, `gatsby-source-filesystem` creates File nodes.

A **transformer plugin** converts nodes from one type to another. For example, the `gatsby-plugin-mdx` plugin transforms File nodes that have the `.mdx` extension into MDX nodes, which have a different set of fields that you can query using GraphQL. Transformer plugins let you manipulate the raw data in the nodes created by source plugins, so that you can get it into the structure or format you need.

![The gatsby-source-filesystem plugin pulls data from your local filesystem into Gatsby's GraphQL data layer as File nodes. Then the gatsby-plugin-mdx transformer plugin uses those File nodes to create new MDX nodes. Finally, you can use GraphQL queries to pull data from the MDX nodes into your components.](./data-layer-with-nodes.png)

<Announcement>

**Note:** Even though it's called a transformer plugin, it's not actually _changing_ the original nodes created by the source plugins. Each transformer plugin creates new nodes based on the data from the sourced nodes, but it doesn't actually change the source nodes themselves. So even though `gatsby-plugin-mdx` creates new MDX nodes in the data layer, you can still access the original File nodes created by `gatsby-source-filesystem`.

</Announcement>

In this part of the Tutorial, you'll learn how to use a transformer plugin to create MDX nodes from your File nodes.

## Add some MDX content to your blog posts

In Part 4, you created empty files for your blog posts. Now, it's time to fill them in!

<Collapsible
  summary={<h3>Using Markdown formatting in MDX</h3>}
>

MDX files let you format text using Markdown, a markup language that uses a special syntax to add special formatting to your text elements. For example, you can make text appear **strong** by wrapping it in `**double asterisks**`, or you can create a link by using a syntax like `[text to link](url)`.

Once you get used to what all the different symbols mean, Markdown can be easier to read than HTML, which makes it a popular format for written content like blog posts.

<Announcement>

**New to Markdown?** The MDX documentation includes a [table of components](https://mdxjs.com/table-of-components) that shows the different formatting options available. It includes things like headings, blockquotes, lists, and code blocks.

</Announcement>

#### Frontmatter

With `gatsby-plugin-mdx`, you can also add **frontmatter** to your MDX files. Frontmatter is additional metadata about your file. It won't be rendered on your page, but it's a way for you to add some extra details about your content. For example, you might store your post title or the date it was published.

To add frontmatter to your post, put it between an opening and closing set of three hyphens (`---`) at the top of your MDX file. Within the opening and closing hyphens, you can create key-value pairs for any kind of data you want to store about your file.

Here's an example:

```mdx
---
name: "Fun Facts about Red Pandas"
datePublished: "2021-07-12"
author: "#1 Red Panda Fan"
---
```

You'll learn more about how to access the frontmatter for your posts later on.

</Collapsible>

Add some Markdown content to each of the `.mdx` files you created in your `/blog` directory in Part 4.

Include frontmatter with fields for the title of each post, the date it was published, and a [slug](https://developer.mozilla.org/en-US/docs/Glossary/Slug). The slug will be used to construct the final URL of each post. Give each post a different date, to make it easier to add sorting later on. After the frontmatter, write some post content using some Markdown syntax.

Here are some example posts that you can use for inspiration:

```mdx:title=blog/my-first-post.mdx
---
title: "My First Post"
date: "2021-07-23"
slug: "my-first-post"
---

This is my first blog post! Isn't it *great*?

Some of my **favorite** things are:

* Petting dogs
* Singing
* Eating potato-based foods
```

```mdx:title=blog/another-post.mdx
---
title: "Another Post"
date: "2021-07-24"
slug: "another-post"
---

Here's another post! It's even better than the first one!
```

```mdx:title=blog/yet-another-post.mdx
---
title: "Yet Another Post"
date: "2021-07-25"
slug: "yet-another-post"
---

Wow look at all this content. How do they do it?
```

## Render each post's contents on the Blog page

Now that you have some MDX content inside your blog posts, it's time set up the `gatsby-plugin-mdx` transformer plugin.

<<<<<<< HEAD
<Announcement>
=======
<Announcement style={{marginBottom: "1.5rem"}}>
>>>>>>> 3b75594d

**Quick Refresher:** Remember the process for adding a plugin to your site (from [Part 3](/docs/tutorial/part-3/))? See if you can remember the three steps from memory before checking your answer. (Science has shown that the act of trying to [actively recall information](https://www.cultofpedagogy.com/retrieval-practice/) helps you retain it better!)

</Announcement>

The `gatsby-plugin-mdx` plugin provides the `allMdx` and `mdx` fields for your GraphQL queries.

To render your posts on the Blog page, you'll complete a few different steps:

1. Install and configure the `gatsby-plugin-mdx` transformer plugin and its dependencies.
2. Update the Blog page query to use the `allMdx` field from `gatsby-plugin-mdx` instead of `allFile`.
3. Render your post's excerpt in your Blog page.

### Task: Install and configure the MDX transformer plugin (and dependencies)

The `gatsby-plugin-mdx` package requires a one additional dependencies to run: `@mdx-js/react` which maps the MDX implementation to React components.

1. In your terminal, run the command below to install `gatsby-plugin-mdx` and its dependencies. (This adds all two packages to the `dependencies` object in your `package.json` file and to your `node_modules` directory.)

<<<<<<< HEAD
    ```shell
    npm install gatsby-plugin-mdx @mdx-js/react
    ```
=======
   ```shell
   npm install gatsby-plugin-mdx @mdx-js/react
   ```
>>>>>>> 3b75594d

2. Add `gatsby-plugin-mdx` to the `plugins` array in your `gatsby-config.js` file, so that Gatsby knows to use the plugin when building your site.
   ```js:title=gatsby-config.js
   module.exports = {
     siteMetadata: {
       title: "My Super Cool Blog",
     },
     plugins: [
       "gatsby-plugin-image",
       "gatsby-plugin-sharp",
       {
         resolve: `gatsby-source-filesystem`,
         options: {
           name: `blog`,
           path: `${__dirname}/blog/`,
         },
       },
       "gatsby-plugin-mdx", // highlight-line
     ],
   };
   ```

<Announcement>

**Tip:** There are a variety of [remark](https://remark.js.org/) plugins that you can use to add extra features to your Markdown. You can configure them using the [`gatsbyRemarkPlugins`](/plugins/gatsby-plugin-mdx/#gatsby-remark--plugins) option when you configure `gatsby-plugin-mdx` in your `gatsby-config.js` file.

Here are some popular remark plugins:

- [`gatsby-remark-images`](/plugins/gatsby-remark-images/): Use this if you want to generate responsive images when using the Markdown image syntax (which looks like this: `![alt](image url)`).
  - To use this plugin, you'll also need `gatsby-plugin-sharp`, which you installed already in Part 3.
- [`gatsby-remark-prismjs`](/plugins/gatsby-remark-prismjs/): Add syntax highlighting to your code blocks.
- [`gatsby-remark-autolink-headers`](/plugins/gatsby-remark-autolink-headers/): Automatically create links for all the headers in your Markdown content.

Try searching for `gatsby-remark-` in the [Gatsby Plugin Library](/plugins/) for a full list.

</Announcement>

### Task: Update the Blog page query to use the `allMdx` field instead of `allFile`

The `gatsby-plugin-mdx` plugin makes two new fields available for you to use in your GraphQL queries: `allMdx` and `mdx`. In this part of the Tutorial, you'll use `allMdx` to add the contents of each blog post to your Blog page. (You'll use the `mdx` field later on, in Part 6.)

You can use the `allMdx` field to request data for multiple MDX nodes at once (similar to the way `allFile` worked with File nodes). Open GraphiQL and explore what fields are available on MDX nodes. Try running a few queries to see what kind of information you get back.

<Announcement>

**Quick Refresher:** Remember how to access GraphiQL? See if you can remember the steps before checking for the answer in Part 4. (Check the section called ["Use GraphiQL to explore the data layer and write GraphQL queries"](/docs/tutorial/part-4/#use-graphiql-to-explore-the-data-layer-and-write-graphql-queries)).

</Announcement>

Use GraphiQL to create a new query that gets data about your blog posts using the `allMdx` field instead of the `allFile` field.

1. Under `allMdx`, open the `nodes` dropdown. Inside the `frontmatter` dropdown, you should see fields for all the keys you created in the frontmatter of your MDX files. Select the `title` and `date` fields. You can use the `formatString` argument on the `date` field to change the way your dates are displayed (see Syntax Hint below).
   ```graphql
   query MyQuery {
     allMdx {
       nodes {
         frontmatter {
           date(formatString: "MMMM D, YYYY")
           title
         }
       }
     }
   }
   ```

<Announcement>

**Syntax Hint:** When it comes to using dates in your frontmatter, the `formatString` argument is a helpful tool for changing the way the date is displayed.

Imagine you have a key in your frontmatter with a value that uses a date format like `"YYYY-MM-DD"`. (It doesn't matter what you name the key, as long as the value has the required format.) GraphiQL will automatically detect that your value is a date, and when you select the corresponding frontmatter field in the Explorer pane, GraphiQL will automatically show a few arguments that you can pass to that field. One of those arguments is called `formatString`, which you can pass a [Moment.js formatting token](https://momentjs.com/docs/#/displaying/format/) to change the way the date displays.

For example, if your MDX frontmatter looks like this:

```mdx
---
date: "2021-07-23"
---
```

...and your GraphQL query looks like this:

```graphql
query MyQuery {
  allMdx {
    nodes {
      frontmatter {
        date(formatString: "MMMM D, YYYY")
      }
    }
  }
}
```

...then the dates in your response will look like this: `"July 23, 2021"`.

</Announcement>

2. While you're at it, add the `id` field, which is a unique string that Gatsby automatically adds to every node in the data layer. (You'll use this as a React `key` later on, when you iterate over your list of posts.)

<<<<<<< HEAD
    ```graphql
    query MyQuery {
      allMdx {
        nodes {
          frontmatter {
            date(formatString: "MMMM D, YYYY")
            title
          }
          id
        }
      }
    }
    ```

3. Execute your query by clicking the triangle button. Your response object should look something like this:

    ```json
    {
      "data": {
        "allMdx": {
          "nodes": [
            {
              "frontmatter": {
                "date": "July 25, 2021",
                "title": "Yet Another Post"
              },
              "id": "c4b5ae6d-f3ad-5ea4-ab54-b08a72badea1"
            },
            {
              "frontmatter": {
                "date": "July 23, 2021",
                "title": "My First Post"
              },
              "id": "11b3a825-30c5-551d-a713-dd748e7d554a"
            },
            {
              "frontmatter": {
                "date": "July 24, 2021",
                "title": "Another Post"
              },
              "id": "560896e4-0148-59b8-9a2b-bf79bee68fba"
            }
          ]
        }
      },
      "extensions": {}
    }
    ```
=======
   ```graphql
   query MyQuery {
     allMdx {
       nodes {
         frontmatter {
           date(formatString: "MMMM D, YYYY")
           title
         }
         id
       }
     }
   }
   ```

3. Execute your query by clicking the triangle button. Your response object should look something like this:

   ```json
   {
     "data": {
       "allMdx": {
         "nodes": [
           {
             "frontmatter": {
               "date": "July 25, 2021",
               "title": "Yet Another Post"
             },
             "id": "c4b5ae6d-f3ad-5ea4-ab54-b08a72badea1"
           },
           {
             "frontmatter": {
               "date": "July 23, 2021",
               "title": "My First Post"
             },
             "id": "11b3a825-30c5-551d-a713-dd748e7d554a"
           },
           {
             "frontmatter": {
               "date": "July 24, 2021",
               "title": "Another Post"
             },
             "id": "560896e4-0148-59b8-9a2b-bf79bee68fba"
           }
         ]
       }
     },
     "extensions": {}
   }
   ```
>>>>>>> 3b75594d

4. You might notice that your posts aren't listed in order. Most blog sites list their posts in reverse-chronological order, so that the newest posts are listed first. You can sort the data nodes in your response by using the `sort` argument on the `allMdx` field.

   - In the Explorer pane, toggle the `sort` dropdown underneath the `allMdx` field.
   - Under `sort`, check the `frontmatter` argument, and use the dropdown to select `DESC`. This will sort the nodes in descending order, so that the newest posts come first.

   ```graphql
   query MyQuery {
     allMdx(sort: { frontmatter: { date: DESC } }) {
       nodes {
         frontmatter {
           date(formatString: "MMMM D, YYYY")
           title
         }
         id
       }
     }
   }
   ```

5. Run your query again to verify that the posts come back in the correct order. Your response should look something like this:

<<<<<<< HEAD
    ```json
    {
      "data": {
        "allMdx": {
          "nodes": [
            {
              "frontmatter": {
                "date": "July 25, 2021",
                "title": "Yet Another Post"
              },
              "id": "c4b5ae6d-f3ad-5ea4-ab54-b08a72badea1"
            },
            {
              "frontmatter": {
                "date": "July 24, 2021",
                "title": "Another Post"
              },
              "id": "560896e4-0148-59b8-9a2b-bf79bee68fba"
            },
            {
              "frontmatter": {
                "date": "July 23, 2021",
                "title": "My First Post"
              },
              "id": "11b3a825-30c5-551d-a713-dd748e7d554a"
            }
          ]
        }
      },
      "extensions": {}
    }
    ```

6. The last thing you need to add to your query is a preview of each posts content! To do that, add the `excerpt` field to your query.

    ```graphql
    query MyQuery {
      allMdx(sort: {fields: frontmatter___date, order: DESC}) {
        nodes {
          frontmatter {
            date(formatString: "MMMM D, YYYY")
            title
          }
          id
          excerpt
        }
      }
    }
    ```
=======
   ```json
   {
     "data": {
       "allMdx": {
         "nodes": [
           {
             "frontmatter": {
               "date": "July 25, 2021",
               "title": "Yet Another Post"
             },
             "id": "c4b5ae6d-f3ad-5ea4-ab54-b08a72badea1"
           },
           {
             "frontmatter": {
               "date": "July 24, 2021",
               "title": "Another Post"
             },
             "id": "560896e4-0148-59b8-9a2b-bf79bee68fba"
           },
           {
             "frontmatter": {
               "date": "July 23, 2021",
               "title": "My First Post"
             },
             "id": "11b3a825-30c5-551d-a713-dd748e7d554a"
           }
         ]
       }
     },
     "extensions": {}
   }
   ```

6. The last thing you need to add to your query is a preview of each posts content! To do that, add the `excerpt` field to your query.

   ```graphql
   query MyQuery {
     allMdx(sort: { frontmatter: { date: DESC } }) {
       nodes {
         frontmatter {
           date(formatString: "MMMM D, YYYY")
           title
         }
         id
         excerpt
       }
     }
   }
   ```
>>>>>>> 3b75594d

7. When you run your query, the `excerpt` field for each node should look something like the data shown below.
   ```json
   "excerpt": "Wow look at all this content. How do they do it?"
   ```

Now that you have your GraphQL query all set up, it's time to tackle the last piece of the puzzle: rendering your posts in the Blog page.

<Announcement>

**Pro Tip:** When transformer plugins create a new node, they add a `parent` field that references back to the original source node it was created from. For example, when `gatsby-plugin-mdx` creates new MDX nodes, it adds a `parent` field which you can use to access data from the original File node.

Using the `parent` node can come in handy if you want to use data from the transformed nodes along with data from the original source nodes. For example, the query below gives you back the time a file was changed, which you could use to display when a post was last updated.

```graphql
query MyQuery {
  allMdx {
    nodes {
      parent {
        ... on File {
          modifiedTime(formatString: "MMMM D, YYYY")
        }
      }
    }
  }
}
```

</Announcement>

### Task: Render your post's excerpt in your Blog page

Now that your GraphQL query is all set up, it's time to replace the page query in your Blog page component.

1. Start by swapping out the `allFile` page query in your Blog page for the one you just created using `allMdx`. (Don't forget to delete the query name!) And if you haven't already from completing the [task in Part 4](/docs/tutorial/part-4/#task-use-a-page-query-to-pull-the-list-of-post-filenames-into-your-blog-page), you'll need to import the `graphql` tag from the `gatsby` package.
<<<<<<< HEAD

    ```js:title=src/pages/blog.js
    import * as React from 'react'
    import { graphql } from 'gatsby'
    import Layout from '../components/layout'
    import Seo from '../components/seo'

    const BlogPage = ({ data }) => {
      return (
        // ...
      )
    }

    // highlight-start
    export const query = graphql`
      query {
        allMdx(sort: {fields: frontmatter___date, order: DESC}) {
          nodes {
            frontmatter {
              date(formatString: "MMMM D, YYYY")
              title
            }
            id
            excerpt
          }
        }
      }
    `
    // highlight-end

    export const Head = () => <Seo title="My Blog Posts" />
=======
>>>>>>> 3b75594d

   ```js:title=src/pages/blog.js
   import * as React from 'react'
   import { graphql } from 'gatsby'
   import Layout from '../components/layout'
   import Seo from '../components/seo'

   const BlogPage = ({ data }) => {
     return (
       // ...
     )
   }

   // highlight-start
   export const query = graphql`
     query {
       allMdx(sort: { frontmatter: { date: DESC }}) {
         nodes {
           frontmatter {
             date(formatString: "MMMM D, YYYY")
             title
           }
           id
           excerpt
         }
       }
     }
   `
   // highlight-end

   export const Head = () => <Seo title="My Blog Posts" />

   export default BlogPage
   ```

2. Next, update the JSX for your Blog page to use the data fields of your response. Start by rendering just the title and date for each post.

   - Now that you're rendering more than just a filename, it makes more sense to use the [`<article>`](https://developer.mozilla.org/en-US/docs/Web/HTML/Element/article) semantic HTML element instead of a `<ul>` and nested `<li>` elements.
   - You can also use the `id` field as your unique `key` prop for each post. (React uses the `key` prop to keep track of what elements need to be re-rendered. If you don't include it, you'll get a warning in your browser console. For more on the `key` prop, check out the [React Docs: List and Keys](https://reactjs.org/docs/lists-and-keys.html#keys).)

   ```js:title=src/pages/blog.js
   // imports

   const BlogPage = ({ data }) => {
     return (
       <Layout pageTitle="My Blog Posts">
         {/* highlight-start */}
         {
           data.allMdx.nodes.map((node) => (
             <article key={node.id}>
               <h2>{node.frontmatter.title}</h2>
               <p>Posted: {node.frontmatter.date}</p>
             </article>
           ))
         }
         {/* highlight-end */}
       </Layout>
     )
   }

   export const query = graphql`
     query {
       allMdx(sort: { frontmatter: { date: DESC }}) {
         nodes {
           frontmatter {
             title
             date(formatString: "MMMM DD, YYYY")
           }
           id
           excerpt
         }
       }
     }
   `

   export const Head = () => <Seo title="My Blog Posts" />

   export default BlogPage
   ```

3. Go to `localhost:8000/blog` in your web browser. You should be able to see the titles and dates for each of your posts:

![A screenshot of the Blog page in a web browser. Underneath the page heading, there are three posts listed: "Yet Another Post" (posted July 25, 2021), "Another Post" (posted July 24, 2021), and "My First Post" (posted July 23, 2021).](./blog-page-with-frontmatter.png)

4. The final step in this part of the Tutorial is to render the excerpt of your MDX blog posts. In the JSX for your Blog page render the value of the `excerpt` field:

```js:title=src/pages/blog.js
import * as React from 'react'
import { graphql } from 'gatsby'
import Layout from '../components/layout'
import Seo from '../components/seo'

const BlogPage = ({ data }) => {
  return (
    <Layout pageTitle="My Blog Posts">
      {
        data.allMdx.nodes.map((node) => (
          <article key={node.id}>
            <h2>{node.frontmatter.title}</h2>
            <p>Posted: {node.frontmatter.date}</p>
            {/* highlight-start */}
            <p>{node.excerpt}</p>
            {/* highlight-end */}
          </article>
        ))
      }
    </Layout>
  )
}

export const query = graphql`
  query {
    allMdx(sort: { frontmatter: { date: DESC }}) {
      nodes {
        frontmatter {
          title
          date(formatString: "MMMM DD, YYYY")
        }
        id
        excerpt
      }
    }
  }
`

export const Head = () => <Seo title="My Blog Posts" />

export default BlogPage
```

5. When you refresh your Blog page in the web browser, you should see your post excerpt rendered!
   ![A screenshot of the Blog page in a web browser. Now, underneath the date for each post, the excerpt of the blog post are also being rendered.](./blog-page-with-excerpt-posts.png)

<Announcement style={{marginBottom: "1.5rem"}}>

**Note:** The excerpt which is returned by the query doesn't contain HTML tags so the unordered list for "My First Post" isn't rendered correctly. But don't worry, you are going to implement a better solution later.

</Announcement>

Nice work! Your site now has a blog page with actual content.

<Announcement>

**Want to see how it all fits together?** Check out the finished state of the [GitHub repo for the example site](https://github.com/gatsbyjs/tutorial-example).

</Announcement>

## Summary

Take a moment to think back on what you've learned so far. Challenge yourself to answer the following questions from memory:

- What is a transformer plugin? How do transformer plugins affect the data in the data layer?
- What is MDX? Why is it useful?

<Announcement>

**Ship It!** 🚀

Before you move on, deploy your changes to your live site on Gatsby Cloud so that you can share your progress!

First, run the following commands in a terminal to push your changes to your GitHub repository. (Make sure you're in the top-level directory for your Gatsby site!)

```shell
git add .
git commit -m "Finished Gatsby Tutorial Part 5"
git push
```

Once your changes have been pushed to GitHub, Gatsby Cloud should notice the update and rebuild and deploy the latest version of your site. (It may take a few minutes for your changes to be reflected on the live site. Watch your build's progress from your [Gatsby Cloud dashboard](/dashboard/).)

</Announcement>

### Key takeaways

- Data in Gatsby's GraphQL data layer is stored in **nodes**.
- Each source plugin creates a different type of node with different fields.
- Transformer plugins create new types of nodes, using data from existing source nodes as a starting point. Transformer plugins don't actually change the original source nodes.
- `gatsby-plugin-mdx` is a transformer plugin that lets you use MDX in your site. With MDX, you can create text content with Markdown formatting and embedded React components.

<Announcement>

**Share Your Feedback!**

Our goal is for this Tutorial to be helpful and easy to follow. We'd love to hear your feedback about what you liked or didn't like about this part of the Tutorial.

Use the "Was this doc helpful to you?" form at the bottom of this page to let us know what worked well and what we can improve.

</Announcement>

### What's coming next?

Right now, all your blog posts and their excerpts are being rendered in one long page. It would be better if each post lived on its own page, and then the Blog page could link out to all the different posts.

In Part 6, you'll learn how to use Gatsby's filesystem route API to dynamically create new pages for each of your blog posts.

<LinkButton
  to="/docs/tutorial/part-6/"
  rightIcon={<MdArrowForward />}
  variant="SECONDARY"
>
  Continue to Part 6
</LinkButton><|MERGE_RESOLUTION|>--- conflicted
+++ resolved
@@ -2,15 +2,9 @@
 title: "Part 5: Transform Data to Use MDX"
 ---
 
-<<<<<<< HEAD
-import Collapsible from '@components/collapsible'
-import { MdArrowForward } from 'react-icons/md'
 import { LinkButton } from "gatsby-interface"
-=======
-import { Announcement, LinkButton } from "gatsby-interface"
 import Collapsible from "@components/collapsible"
 import { MdArrowForward } from "react-icons/md"
->>>>>>> 3b75594d
 
 ## Introduction
 
@@ -158,11 +152,7 @@
 
 Now that you have some MDX content inside your blog posts, it's time set up the `gatsby-plugin-mdx` transformer plugin.
 
-<<<<<<< HEAD
-<Announcement>
-=======
-<Announcement style={{marginBottom: "1.5rem"}}>
->>>>>>> 3b75594d
+<Announcement>
 
 **Quick Refresher:** Remember the process for adding a plugin to your site (from [Part 3](/docs/tutorial/part-3/))? See if you can remember the three steps from memory before checking your answer. (Science has shown that the act of trying to [actively recall information](https://www.cultofpedagogy.com/retrieval-practice/) helps you retain it better!)
 
@@ -182,15 +172,9 @@
 
 1. In your terminal, run the command below to install `gatsby-plugin-mdx` and its dependencies. (This adds all two packages to the `dependencies` object in your `package.json` file and to your `node_modules` directory.)
 
-<<<<<<< HEAD
-    ```shell
-    npm install gatsby-plugin-mdx @mdx-js/react
-    ```
-=======
    ```shell
    npm install gatsby-plugin-mdx @mdx-js/react
    ```
->>>>>>> 3b75594d
 
 2. Add `gatsby-plugin-mdx` to the `plugins` array in your `gatsby-config.js` file, so that Gatsby knows to use the plugin when building your site.
    ```js:title=gatsby-config.js
@@ -290,56 +274,6 @@
 
 2. While you're at it, add the `id` field, which is a unique string that Gatsby automatically adds to every node in the data layer. (You'll use this as a React `key` later on, when you iterate over your list of posts.)
 
-<<<<<<< HEAD
-    ```graphql
-    query MyQuery {
-      allMdx {
-        nodes {
-          frontmatter {
-            date(formatString: "MMMM D, YYYY")
-            title
-          }
-          id
-        }
-      }
-    }
-    ```
-
-3. Execute your query by clicking the triangle button. Your response object should look something like this:
-
-    ```json
-    {
-      "data": {
-        "allMdx": {
-          "nodes": [
-            {
-              "frontmatter": {
-                "date": "July 25, 2021",
-                "title": "Yet Another Post"
-              },
-              "id": "c4b5ae6d-f3ad-5ea4-ab54-b08a72badea1"
-            },
-            {
-              "frontmatter": {
-                "date": "July 23, 2021",
-                "title": "My First Post"
-              },
-              "id": "11b3a825-30c5-551d-a713-dd748e7d554a"
-            },
-            {
-              "frontmatter": {
-                "date": "July 24, 2021",
-                "title": "Another Post"
-              },
-              "id": "560896e4-0148-59b8-9a2b-bf79bee68fba"
-            }
-          ]
-        }
-      },
-      "extensions": {}
-    }
-    ```
-=======
    ```graphql
    query MyQuery {
      allMdx {
@@ -388,7 +322,6 @@
      "extensions": {}
    }
    ```
->>>>>>> 3b75594d
 
 4. You might notice that your posts aren't listed in order. Most blog sites list their posts in reverse-chronological order, so that the newest posts are listed first. You can sort the data nodes in your response by using the `sort` argument on the `allMdx` field.
 
@@ -411,57 +344,6 @@
 
 5. Run your query again to verify that the posts come back in the correct order. Your response should look something like this:
 
-<<<<<<< HEAD
-    ```json
-    {
-      "data": {
-        "allMdx": {
-          "nodes": [
-            {
-              "frontmatter": {
-                "date": "July 25, 2021",
-                "title": "Yet Another Post"
-              },
-              "id": "c4b5ae6d-f3ad-5ea4-ab54-b08a72badea1"
-            },
-            {
-              "frontmatter": {
-                "date": "July 24, 2021",
-                "title": "Another Post"
-              },
-              "id": "560896e4-0148-59b8-9a2b-bf79bee68fba"
-            },
-            {
-              "frontmatter": {
-                "date": "July 23, 2021",
-                "title": "My First Post"
-              },
-              "id": "11b3a825-30c5-551d-a713-dd748e7d554a"
-            }
-          ]
-        }
-      },
-      "extensions": {}
-    }
-    ```
-
-6. The last thing you need to add to your query is a preview of each posts content! To do that, add the `excerpt` field to your query.
-
-    ```graphql
-    query MyQuery {
-      allMdx(sort: {fields: frontmatter___date, order: DESC}) {
-        nodes {
-          frontmatter {
-            date(formatString: "MMMM D, YYYY")
-            title
-          }
-          id
-          excerpt
-        }
-      }
-    }
-    ```
-=======
    ```json
    {
      "data": {
@@ -511,7 +393,6 @@
      }
    }
    ```
->>>>>>> 3b75594d
 
 7. When you run your query, the `excerpt` field for each node should look something like the data shown below.
    ```json
@@ -547,40 +428,6 @@
 Now that your GraphQL query is all set up, it's time to replace the page query in your Blog page component.
 
 1. Start by swapping out the `allFile` page query in your Blog page for the one you just created using `allMdx`. (Don't forget to delete the query name!) And if you haven't already from completing the [task in Part 4](/docs/tutorial/part-4/#task-use-a-page-query-to-pull-the-list-of-post-filenames-into-your-blog-page), you'll need to import the `graphql` tag from the `gatsby` package.
-<<<<<<< HEAD
-
-    ```js:title=src/pages/blog.js
-    import * as React from 'react'
-    import { graphql } from 'gatsby'
-    import Layout from '../components/layout'
-    import Seo from '../components/seo'
-
-    const BlogPage = ({ data }) => {
-      return (
-        // ...
-      )
-    }
-
-    // highlight-start
-    export const query = graphql`
-      query {
-        allMdx(sort: {fields: frontmatter___date, order: DESC}) {
-          nodes {
-            frontmatter {
-              date(formatString: "MMMM D, YYYY")
-              title
-            }
-            id
-            excerpt
-          }
-        }
-      }
-    `
-    // highlight-end
-
-    export const Head = () => <Seo title="My Blog Posts" />
-=======
->>>>>>> 3b75594d
 
    ```js:title=src/pages/blog.js
    import * as React from 'react'
