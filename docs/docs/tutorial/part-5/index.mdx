---
title: "Part 5: Transform Data to Use MDX"
---

import { Announcement, LinkButton } from "gatsby-interface"
import Collapsible from "@components/collapsible"
import { MdArrowForward } from "react-icons/md"

## Introduction

In [Part 4](/docs/tutorial/part-4/), you used the `gatsby-source-filesystem` source plugin to build a Blog page that lists the names of your blog post files. But you weren't able to actually render the contents of your post files, because `gatsby-source-filesystem` doesn't provide a field for it. To do that, you'll need another type of plugin called a **transformer plugin**.

Sometimes, the format of the data you get from source plugins isn't exactly what you want to use to build your website. For example, the filesystem source plugin lets you query data _about_ files, but it doesn't let you use the data _inside_ the files themselves. To make this possible, Gatsby supports transformer plugins, which take the raw content from source plugins and transform it into something more usable.

In this part of the Tutorial, you'll learn about one particular transformer plugin, `gatsby-plugin-mdx`, which lets you use [MDX](https://mdxjs.com/), a file format that allows Markdown and JSX alongside your text content. (Fun fact: this Tutorial is actually written in MDX!) You'll use MDX to add some content to your blog post files, and then you'll use `gatsby-plugin-mdx` to render the contents of your posts on your Blog page.

<Announcement style={{marginBottom: "1.5rem"}}>

**Note:** Usually, transformer plugin names start with `gatsby-transformer-`. (`gatsby-plugin-mdx` is one exception to this convention.)

To see a list of other transformer plugins, try searching for `gatsby-transformer-` in the [Gatsby Plugin Library](/plugins/).

</Announcement>

By the end of this part of the Tutorial, you will be able to:

- Write an MDX file with Markdown formatting and frontmatter.
- Use the `gatsby-plugin-mdx` plugin to render the contents of your MDX files on your Blog page.
- Use the `sort` field to control the order of results in your GraphQL queries.

<Announcement style={{marginBottom: "1.5rem"}}>

**Prefer a video?**

If you'd rather follow along with a video, here's a recording of a livestream that covers all the material for Part 5. **Please note:** At the time of recording an older version of `gatsby-plugin-mdx` was used and thus the video contents and text contents are different. Please always follow the written instructions. We'll do our best to record a new version in the future, thanks for understanding!

**Note**: Parts of this recording may be slightly outdated, but the concepts are generally applicable. For the most up-to-date information, follow along with the written tutorial.

Don't want to miss any future livestreams? Follow our [Gatsby Twitch channel](https://www.twitch.tv/gatsbyjs).

<iframe
  width="560"
  height="315"
  src="https://www.youtube.com/embed/k9n9HnRG3Ys?start=554"
  title="YouTube video player"
  frameborder="0"
  allow="accelerometer; autoplay; clipboard-write; encrypted-media; gyroscope; picture-in-picture"
  allowfullscreen
></iframe>

</Announcement>

## A closer look at Gatsby's GraphQL data layer

To understand how `gatsby-plugin-mdx` and other transformer plugins work, you need to know a bit more about how Gatsby's GraphQL data layer works.

Inside the data layer, information is stored in objects called **nodes**. A node is the smallest form unit of data in the data layer. Different source plugins create different types of nodes, each of which have their own properties. For example, `gatsby-source-filesystem` creates File nodes.

A **transformer plugin** converts nodes from one type to another. For example, the `gatsby-plugin-mdx` plugin transforms File nodes that have the `.mdx` extension into MDX nodes, which have a different set of fields that you can query using GraphQL. Transformer plugins let you manipulate the raw data in the nodes created by source plugins, so that you can get it into the structure or format you need.

![The gatsby-source-filesystem plugin pulls data from your local filesystem into Gatsby's GraphQL data layer as File nodes. Then the gatsby-plugin-mdx transformer plugin uses those File nodes to create new MDX nodes. Finally, you can use GraphQL queries to pull data from the MDX nodes into your components.](./data-layer-with-nodes.png)

<Announcement style={{marginBottom: "1.5rem"}}>

**Note:** Even though it's called a transformer plugin, it's not actually _changing_ the original nodes created by the source plugins. Each transformer plugin creates new nodes based on the data from the sourced nodes, but it doesn't actually change the source nodes themselves. So even though `gatsby-plugin-mdx` creates new MDX nodes in the data layer, you can still access the original File nodes created by `gatsby-source-filesystem`.

</Announcement>

In this part of the Tutorial, you'll learn how to use a transformer plugin to create MDX nodes from your File nodes.

## Add some MDX content to your blog posts

In Part 4, you created empty files for your blog posts. Now, it's time to fill them in!

<Collapsible
  summary={<h3>Using Markdown formatting in MDX</h3>}
>

MDX files let you format text using Markdown, a markup language that uses a special syntax to add special formatting to your text elements. For example, you can make text appear **strong** by wrapping it in `**double asterisks**`, or you can create a link by using a syntax like `[text to link](url)`.

Once you get used to what all the different symbols mean, Markdown can be easier to read than HTML, which makes it a popular format for written content like blog posts.

<Announcement style={{marginBottom: "1.5rem"}}>

**New to Markdown?** The MDX documentation includes a [table of components](https://mdxjs.com/table-of-components) that shows the different formatting options available. It includes things like headings, blockquotes, lists, and code blocks.

</Announcement>

#### Frontmatter

With `gatsby-plugin-mdx`, you can also add **frontmatter** to your MDX files. Frontmatter is additional metadata about your file. It won't be rendered on your page, but it's a way for you to add some extra details about your content. For example, you might store your post title or the date it was published.

To add frontmatter to your post, put it between an opening and closing set of three hyphens (`---`) at the top of your MDX file. Within the opening and closing hyphens, you can create key-value pairs for any kind of data you want to store about your file.

Here's an example:

```mdx
---
name: "Fun Facts about Red Pandas"
datePublished: "2021-07-12"
author: "#1 Red Panda Fan"
---
```

You'll learn more about how to access the frontmatter for your posts later on.

</Collapsible>

Add some Markdown content to each of the `.mdx` files you created in your `/blog` directory in Part 4.

Include frontmatter with fields for the title of each post, the date it was published, and a [slug](https://developer.mozilla.org/en-US/docs/Glossary/Slug). The slug will be used to construct the final URL of each post. Give each post a different date, to make it easier to add sorting later on. After the frontmatter, write some post content using some Markdown syntax.

Here are some example posts that you can use for inspiration:

```mdx:title=blog/my-first-post.mdx
---
title: "My First Post"
date: "2021-07-23"
slug: "my-first-post"
---

This is my first blog post! Isn't it *great*?

Some of my **favorite** things are:

* Petting dogs
* Singing
* Eating potato-based foods
```

```mdx:title=blog/another-post.mdx
---
title: "Another Post"
date: "2021-07-24"
slug: "another-post"
---

Here's another post! It's even better than the first one!
```

```mdx:title=blog/yet-another-post.mdx
---
title: "Yet Another Post"
date: "2021-07-25"
slug: "yet-another-post"
---

Wow look at all this content. How do they do it?
```

## Render each post's contents on the Blog page

Now that you have some MDX content inside your blog posts, it's time set up the `gatsby-plugin-mdx` transformer plugin.

<Announcement style={{marginBottom: "1.5rem"}}>

**Quick Refresher:** Remember the process for adding a plugin to your site (from [Part 3](/docs/tutorial/part-3/))? See if you can remember the three steps from memory before checking your answer. (Science has shown that the act of trying to [actively recall information](https://www.cultofpedagogy.com/retrieval-practice/) helps you retain it better!)

</Announcement>

The `gatsby-plugin-mdx` plugin provides the `allMdx` and `mdx` fields for your GraphQL queries.

To render your posts on the Blog page, you'll complete a few different steps:

1. Install and configure the `gatsby-plugin-mdx` transformer plugin and its dependencies.
2. Update the Blog page query to use the `allMdx` field from `gatsby-plugin-mdx` instead of `allFile`.
3. Render your post's excerpt in your Blog page.

### Task: Install and configure the MDX transformer plugin (and dependencies)

The `gatsby-plugin-mdx` package requires a one additional dependencies to run: `@mdx-js/react` which maps the MDX implementation to React components.

1. In your terminal, run the command below to install `gatsby-plugin-mdx` and its dependencies. (This adds all two packages to the `dependencies` object in your `package.json` file and to your `node_modules` directory.)

   ```shell
   npm install gatsby-plugin-mdx @mdx-js/react
   ```

2. Add `gatsby-plugin-mdx` to the `plugins` array in your `gatsby-config.js` file, so that Gatsby knows to use the plugin when building your site.
   ```js:title=gatsby-config.js
   module.exports = {
     siteMetadata: {
       title: "My Super Cool Blog",
     },
     plugins: [
       "gatsby-plugin-image",
       "gatsby-plugin-sharp",
       {
         resolve: `gatsby-source-filesystem`,
         options: {
           name: `blog`,
           path: `${__dirname}/blog/`,
         },
       },
       "gatsby-plugin-mdx", // highlight-line
     ],
   };
   ```

<Announcement style={{marginBottom: "1.5rem"}}>

**Tip:** There are a variety of [remark](https://remark.js.org/) plugins that you can use to add extra features to your Markdown. You can configure them using the [`gatsbyRemarkPlugins`](/plugins/gatsby-plugin-mdx/#gatsby-remark--plugins) option when you configure `gatsby-plugin-mdx` in your `gatsby-config.js` file.

Here are some popular remark plugins:

- [`gatsby-remark-images`](/plugins/gatsby-remark-images/): Use this if you want to generate responsive images when using the Markdown image syntax (which looks like this: `![alt](image url)`).
  - To use this plugin, you'll also need `gatsby-plugin-sharp`, which you installed already in Part 3.
- [`gatsby-remark-prismjs`](/plugins/gatsby-remark-prismjs/): Add syntax highlighting to your code blocks.
- [`gatsby-remark-autolink-headers`](/plugins/gatsby-remark-autolink-headers/): Automatically create links for all the headers in your Markdown content.

Try searching for `gatsby-remark-` in the [Gatsby Plugin Library](/plugins/) for a full list.

</Announcement>

### Task: Update the Blog page query to use the `allMdx` field instead of `allFile`

The `gatsby-plugin-mdx` plugin makes two new fields available for you to use in your GraphQL queries: `allMdx` and `mdx`. In this part of the Tutorial, you'll use `allMdx` to add the contents of each blog post to your Blog page. (You'll use the `mdx` field later on, in Part 6.)

You can use the `allMdx` field to request data for multiple MDX nodes at once (similar to the way `allFile` worked with File nodes). Open GraphiQL and explore what fields are available on MDX nodes. Try running a few queries to see what kind of information you get back.

<Announcement style={{marginBottom: "1.5rem"}}>

**Quick Refresher:** Remember how to access GraphiQL? See if you can remember the steps before checking for the answer in Part 4. (Check the section called ["Use GraphiQL to explore the data layer and write GraphQL queries"](/docs/tutorial/part-4/#use-graphiql-to-explore-the-data-layer-and-write-graphql-queries)).

</Announcement>

Use GraphiQL to create a new query that gets data about your blog posts using the `allMdx` field instead of the `allFile` field.

1. Under `allMdx`, open the `nodes` dropdown. Inside the `frontmatter` dropdown, you should see fields for all the keys you created in the frontmatter of your MDX files. Select the `title` and `date` fields. You can use the `formatString` argument on the `date` field to change the way your dates are displayed (see Syntax Hint below).
   ```graphql
   query MyQuery {
     allMdx {
       nodes {
         frontmatter {
           date(formatString: "MMMM D, YYYY")
           title
         }
       }
     }
   }
   ```

<Announcement style={{marginBottom: "1.5rem"}}>

**Syntax Hint:** When it comes to using dates in your frontmatter, the `formatString` argument is a helpful tool for changing the way the date is displayed.

Imagine you have a key in your frontmatter with a value that uses a date format like `"YYYY-MM-DD"`. (It doesn't matter what you name the key, as long as the value has the required format.) GraphiQL will automatically detect that your value is a date, and when you select the corresponding frontmatter field in the Explorer pane, GraphiQL will automatically show a few arguments that you can pass to that field. One of those arguments is called `formatString`, which you can pass a [Moment.js formatting token](https://momentjs.com/docs/#/displaying/format/) to change the way the date displays.

For example, if your MDX frontmatter looks like this:

```mdx
---
date: "2021-07-23"
---
```

...and your GraphQL query looks like this:

```graphql
query MyQuery {
  allMdx {
    nodes {
      frontmatter {
        date(formatString: "MMMM D, YYYY")
      }
    }
  }
}
```

...then the dates in your response will look like this: `"July 23, 2021"`.

</Announcement>

2. While you're at it, add the `id` field, which is a unique string that Gatsby automatically adds to every node in the data layer. (You'll use this as a React `key` later on, when you iterate over your list of posts.)

   ```graphql
   query MyQuery {
     allMdx {
       nodes {
         frontmatter {
           date(formatString: "MMMM D, YYYY")
           title
         }
         id
       }
     }
   }
   ```

3. Execute your query by clicking the triangle button. Your response object should look something like this:

   ```json
   {
     "data": {
       "allMdx": {
         "nodes": [
           {
             "frontmatter": {
               "date": "July 25, 2021",
               "title": "Yet Another Post"
             },
             "id": "c4b5ae6d-f3ad-5ea4-ab54-b08a72badea1"
           },
           {
             "frontmatter": {
               "date": "July 23, 2021",
               "title": "My First Post"
             },
             "id": "11b3a825-30c5-551d-a713-dd748e7d554a"
           },
           {
             "frontmatter": {
               "date": "July 24, 2021",
               "title": "Another Post"
             },
             "id": "560896e4-0148-59b8-9a2b-bf79bee68fba"
           }
         ]
       }
     },
     "extensions": {}
   }
   ```

4. You might notice that your posts aren't listed in order. Most blog sites list their posts in reverse-chronological order, so that the newest posts are listed first. You can sort the data nodes in your response by using the `sort` argument on the `allMdx` field.
<<<<<<< HEAD
    * In the Explorer pane, toggle the `sort` dropdown underneath the `allMdx` field.
    * Under `sort`, check the `frontmatter` argument, and use the dropdown to select `DESC`. This will sort the nodes in descending order, so that the newest posts come first.
    ```graphql
    query MyQuery {
      allMdx(sort: { frontmatter: { date: DESC }}) {
        nodes {
          frontmatter {
            date(formatString: "MMMM D, YYYY")
            title
          }
          id
        }
      }
    }
    ```
=======

   - In the Explorer pane, toggle the `sort` dropdown underneath the `allMdx` field.
   - Under `sort`, check the `frontmatter` argument, and use the dropdown to select `DESC`. This will sort the nodes in descending order, so that the newest posts come first.

   ```graphql
   query MyQuery {
     allMdx(sort: { frontmatter: { date: DESC } }) {
       nodes {
         frontmatter {
           date(formatString: "MMMM D, YYYY")
           title
         }
         id
       }
     }
   }
   ```
>>>>>>> 4c5a3e69

5. Run your query again to verify that the posts come back in the correct order. Your response should look something like this:

   ```json
   {
     "data": {
       "allMdx": {
         "nodes": [
           {
             "frontmatter": {
               "date": "July 25, 2021",
               "title": "Yet Another Post"
             },
             "id": "c4b5ae6d-f3ad-5ea4-ab54-b08a72badea1"
           },
           {
             "frontmatter": {
               "date": "July 24, 2021",
               "title": "Another Post"
             },
             "id": "560896e4-0148-59b8-9a2b-bf79bee68fba"
           },
           {
             "frontmatter": {
               "date": "July 23, 2021",
               "title": "My First Post"
             },
             "id": "11b3a825-30c5-551d-a713-dd748e7d554a"
           }
         ]
       }
     },
     "extensions": {}
   }
   ```

6. The last thing you need to add to your query is a preview of each posts content! To do that, add the `excerpt` field to your query.
<<<<<<< HEAD
    ```graphql
    query MyQuery {
      allMdx(sort: { frontmatter: { date: DESC }}) {
        nodes {
          frontmatter {
            date(formatString: "MMMM D, YYYY")
            title
          }
          id
          excerpt
        }
      }
    }
    ```
=======

   ```graphql
   query MyQuery {
     allMdx(sort: { frontmatter: { date: DESC } }) {
       nodes {
         frontmatter {
           date(formatString: "MMMM D, YYYY")
           title
         }
         id
         excerpt
       }
     }
   }
   ```
>>>>>>> 4c5a3e69

7. When you run your query, the `excerpt` field for each node should look something like the data shown below.
   ```json
   "excerpt": "Wow look at all this content. How do they do it?"
   ```

Now that you have your GraphQL query all set up, it's time to tackle the last piece of the puzzle: rendering your posts in the Blog page.

<Announcement style={{marginBottom: "1.5rem"}}>

**Pro Tip:** When transformer plugins create a new node, they add a `parent` field that references back to the original source node it was created from. For example, when `gatsby-plugin-mdx` creates new MDX nodes, it adds a `parent` field which you can use to access data from the original File node.

Using the `parent` node can come in handy if you want to use data from the transformed nodes along with data from the original source nodes. For example, the query below gives you back the time a file was changed, which you could use to display when a post was last updated.

```graphql
query MyQuery {
  allMdx {
    nodes {
      parent {
        ... on File {
          modifiedTime(formatString: "MMMM D, YYYY")
        }
      }
    }
  }
}
```

</Announcement>

### Task: Render your post's excerpt in your Blog page

Now that your GraphQL query is all set up, it's time to replace the page query in your Blog page component.

1. Start by swapping out the `allFile` page query in your Blog page for the one you just created using `allMdx`. (Don't forget to delete the query name!) And if you haven't already from completing the [task in Part 4](/docs/tutorial/part-4/#task-use-a-page-query-to-pull-the-list-of-post-filenames-into-your-blog-page), you'll need to import the `graphql` tag from the `gatsby` package.
<<<<<<< HEAD
    ```js:title=src/pages/blog.js
    import * as React from 'react'
    import { graphql } from 'gatsby'
    import Layout from '../components/layout'
    import Seo from '../components/seo'

    const BlogPage = ({ data }) => {
      return (
        // ...
      )
    }

    // highlight-start
    export const query = graphql`
      query {
        allMdx(sort: { frontmatter: { date: DESC }}) {
          nodes {
            frontmatter {
              date(formatString: "MMMM D, YYYY")
              title
            }
            id
            excerpt
          }
        }
      }
    `
    // highlight-end

    export const Head = () => <Seo title="My Blog Posts" />
=======
>>>>>>> 4c5a3e69

   ```js:title=src/pages/blog.js
   import * as React from 'react'
   import { graphql } from 'gatsby'
   import Layout from '../components/layout'
   import Seo from '../components/seo'

   const BlogPage = ({ data }) => {
     return (
       // ...
     )
   }

   // highlight-start
   export const query = graphql`
     query {
       allMdx(sort: { frontmatter: { date: DESC }}) {
         nodes {
           frontmatter {
             date(formatString: "MMMM D, YYYY")
             title
           }
           id
           excerpt
         }
       }
     }
   `
   // highlight-end

   export const Head = () => <Seo title="My Blog Posts" />

   export default BlogPage
   ```

2. Next, update the JSX for your Blog page to use the data fields of your response. Start by rendering just the title and date for each post.

<<<<<<< HEAD
    export const query = graphql`
      query {
        allMdx(sort: { frontmatter: { date: DESC }}) {
          nodes {
            frontmatter {
              title
              date(formatString: "MMMM DD, YYYY")
            }
            id
            excerpt
          }
        }
      }
    `

    export const Head = () => <Seo title="My Blog Posts" />

    export default BlogPage
    ```
=======
   - Now that you're rendering more than just a filename, it makes more sense to use the [`<article>`](https://developer.mozilla.org/en-US/docs/Web/HTML/Element/article) semantic HTML element instead of a `<ul>` and nested `<li>` elements.
   - You can also use the `id` field as your unique `key` prop for each post. (React uses the `key` prop to keep track of what elements need to be re-rendered. If you don't include it, you'll get a warning in your browser console. For more on the `key` prop, check out the [React Docs: List and Keys](https://reactjs.org/docs/lists-and-keys.html#keys).)

   ```js:title=src/pages/blog.js
   // imports

   const BlogPage = ({ data }) => {
     return (
       <Layout pageTitle="My Blog Posts">
         {/* highlight-start */}
         {
           data.allMdx.nodes.map((node) => (
             <article key={node.id}>
               <h2>{node.frontmatter.title}</h2>
               <p>Posted: {node.frontmatter.date}</p>
             </article>
           ))
         }
         {/* highlight-end */}
       </Layout>
     )
   }

   export const query = graphql`
     query {
       allMdx(sort: { frontmatter: { date: DESC }}) {
         nodes {
           frontmatter {
             title
             date(formatString: "MMMM DD, YYYY")
           }
           id
           excerpt
         }
       }
     }
   `

   export const Head = () => <Seo title="My Blog Posts" />

   export default BlogPage
   ```
>>>>>>> 4c5a3e69

3. Go to `localhost:8000/blog` in your web browser. You should be able to see the titles and dates for each of your posts:

![A screenshot of the Blog page in a web browser. Underneath the page heading, there are three posts listed: "Yet Another Post" (posted July 25, 2021), "Another Post" (posted July 24, 2021), and "My First Post" (posted July 23, 2021).](./blog-page-with-frontmatter.png)

4. The final step in this part of the Tutorial is to render the excerpt of your MDX blog posts. In the JSX for your Blog page render the value of the `excerpt` field:

```js:title=src/pages/blog.js
import * as React from 'react'
import { graphql } from 'gatsby'
import Layout from '../components/layout'
import Seo from '../components/seo'

const BlogPage = ({ data }) => {
  return (
    <Layout pageTitle="My Blog Posts">
      {
        data.allMdx.nodes.map((node) => (
          <article key={node.id}>
            <h2>{node.frontmatter.title}</h2>
            <p>Posted: {node.frontmatter.date}</p>
            {/* highlight-start */}
            <p>{node.excerpt}</p>
            {/* highlight-end */}
          </article>
        ))
      }
    </Layout>
  )
}

export const query = graphql`
  query {
    allMdx(sort: { frontmatter: { date: DESC }}) {
      nodes {
        frontmatter {
          title
          date(formatString: "MMMM DD, YYYY")
        }
        id
        excerpt
      }
    }
  }
`

export const Head = () => <Seo title="My Blog Posts" />

export default BlogPage
```

5. When you refresh your Blog page in the web browser, you should see your post excerpt rendered!
   ![A screenshot of the Blog page in a web browser. Now, underneath the date for each post, the excerpt of the blog post are also being rendered.](./blog-page-with-excerpt-posts.png)

<Announcement style={{marginBottom: "1.5rem"}}>

**Note:** The excerpt which is returned by the query doesn't contain HTML tags so the unordered list for "My First Post" isn't rendered correctly. But don't worry, you are going to implement a better solution later.

</Announcement>

Nice work! Your site now has a blog page with actual content.

<Announcement style={{marginBottom: "1.5rem"}}>

**Want to see how it all fits together?** Check out the finished state of the [GitHub repo for the example site](https://github.com/gatsbyjs/tutorial-example).

</Announcement>

## Summary

Take a moment to think back on what you've learned so far. Challenge yourself to answer the following questions from memory:

- What is a transformer plugin? How do transformer plugins affect the data in the data layer?
- What is MDX? Why is it useful?

<Announcement style={{marginBottom: "1.5rem"}}>

**Ship It!** 🚀

Before you move on, deploy your changes to your live site on Gatsby Cloud so that you can share your progress!

First, run the following commands in a terminal to push your changes to your GitHub repository. (Make sure you're in the top-level directory for your Gatsby site!)

```shell
git add .
git commit -m "Finished Gatsby Tutorial Part 5"
git push
```

Once your changes have been pushed to GitHub, Gatsby Cloud should notice the update and rebuild and deploy the latest version of your site. (It may take a few minutes for your changes to be reflected on the live site. Watch your build's progress from your [Gatsby Cloud dashboard](/dashboard/).)

</Announcement>

### Key takeaways

- Data in Gatsby's GraphQL data layer is stored in **nodes**.
- Each source plugin creates a different type of node with different fields.
- Transformer plugins create new types of nodes, using data from existing source nodes as a starting point. Transformer plugins don't actually change the original source nodes.
- `gatsby-plugin-mdx` is a transformer plugin that lets you use MDX in your site. With MDX, you can create text content with Markdown formatting and embedded React components.

<Announcement style={{marginBottom: "1.5rem"}}>

**Share Your Feedback!**

Our goal is for this Tutorial to be helpful and easy to follow. We'd love to hear your feedback about what you liked or didn't like about this part of the Tutorial.

Use the "Was this doc helpful to you?" form at the bottom of this page to let us know what worked well and what we can improve.

</Announcement>

### What's coming next?

Right now, all your blog posts and their excerpts are being rendered in one long page. It would be better if each post lived on its own page, and then the Blog page could link out to all the different posts.

In Part 6, you'll learn how to use Gatsby's filesystem route API to dynamically create new pages for each of your blog posts.

<LinkButton
  to="/docs/tutorial/part-6/"
  rightIcon={<MdArrowForward />}
  variant="SECONDARY"
>
  Continue to Part 6
</LinkButton><|MERGE_RESOLUTION|>--- conflicted
+++ resolved
@@ -324,23 +324,6 @@
    ```
 
 4. You might notice that your posts aren't listed in order. Most blog sites list their posts in reverse-chronological order, so that the newest posts are listed first. You can sort the data nodes in your response by using the `sort` argument on the `allMdx` field.
-<<<<<<< HEAD
-    * In the Explorer pane, toggle the `sort` dropdown underneath the `allMdx` field.
-    * Under `sort`, check the `frontmatter` argument, and use the dropdown to select `DESC`. This will sort the nodes in descending order, so that the newest posts come first.
-    ```graphql
-    query MyQuery {
-      allMdx(sort: { frontmatter: { date: DESC }}) {
-        nodes {
-          frontmatter {
-            date(formatString: "MMMM D, YYYY")
-            title
-          }
-          id
-        }
-      }
-    }
-    ```
-=======
 
    - In the Explorer pane, toggle the `sort` dropdown underneath the `allMdx` field.
    - Under `sort`, check the `frontmatter` argument, and use the dropdown to select `DESC`. This will sort the nodes in descending order, so that the newest posts come first.
@@ -358,7 +341,6 @@
      }
    }
    ```
->>>>>>> 4c5a3e69
 
 5. Run your query again to verify that the posts come back in the correct order. Your response should look something like this:
 
@@ -396,22 +378,6 @@
    ```
 
 6. The last thing you need to add to your query is a preview of each posts content! To do that, add the `excerpt` field to your query.
-<<<<<<< HEAD
-    ```graphql
-    query MyQuery {
-      allMdx(sort: { frontmatter: { date: DESC }}) {
-        nodes {
-          frontmatter {
-            date(formatString: "MMMM D, YYYY")
-            title
-          }
-          id
-          excerpt
-        }
-      }
-    }
-    ```
-=======
 
    ```graphql
    query MyQuery {
@@ -427,7 +393,6 @@
      }
    }
    ```
->>>>>>> 4c5a3e69
 
 7. When you run your query, the `excerpt` field for each node should look something like the data shown below.
    ```json
@@ -463,39 +428,6 @@
 Now that your GraphQL query is all set up, it's time to replace the page query in your Blog page component.
 
 1. Start by swapping out the `allFile` page query in your Blog page for the one you just created using `allMdx`. (Don't forget to delete the query name!) And if you haven't already from completing the [task in Part 4](/docs/tutorial/part-4/#task-use-a-page-query-to-pull-the-list-of-post-filenames-into-your-blog-page), you'll need to import the `graphql` tag from the `gatsby` package.
-<<<<<<< HEAD
-    ```js:title=src/pages/blog.js
-    import * as React from 'react'
-    import { graphql } from 'gatsby'
-    import Layout from '../components/layout'
-    import Seo from '../components/seo'
-
-    const BlogPage = ({ data }) => {
-      return (
-        // ...
-      )
-    }
-
-    // highlight-start
-    export const query = graphql`
-      query {
-        allMdx(sort: { frontmatter: { date: DESC }}) {
-          nodes {
-            frontmatter {
-              date(formatString: "MMMM D, YYYY")
-              title
-            }
-            id
-            excerpt
-          }
-        }
-      }
-    `
-    // highlight-end
-
-    export const Head = () => <Seo title="My Blog Posts" />
-=======
->>>>>>> 4c5a3e69
 
    ```js:title=src/pages/blog.js
    import * as React from 'react'
@@ -533,27 +465,6 @@
 
 2. Next, update the JSX for your Blog page to use the data fields of your response. Start by rendering just the title and date for each post.
 
-<<<<<<< HEAD
-    export const query = graphql`
-      query {
-        allMdx(sort: { frontmatter: { date: DESC }}) {
-          nodes {
-            frontmatter {
-              title
-              date(formatString: "MMMM DD, YYYY")
-            }
-            id
-            excerpt
-          }
-        }
-      }
-    `
-
-    export const Head = () => <Seo title="My Blog Posts" />
-
-    export default BlogPage
-    ```
-=======
    - Now that you're rendering more than just a filename, it makes more sense to use the [`<article>`](https://developer.mozilla.org/en-US/docs/Web/HTML/Element/article) semantic HTML element instead of a `<ul>` and nested `<li>` elements.
    - You can also use the `id` field as your unique `key` prop for each post. (React uses the `key` prop to keep track of what elements need to be re-rendered. If you don't include it, you'll get a warning in your browser console. For more on the `key` prop, check out the [React Docs: List and Keys](https://reactjs.org/docs/lists-and-keys.html#keys).)
 
@@ -596,7 +507,6 @@
 
    export default BlogPage
    ```
->>>>>>> 4c5a3e69
 
 3. Go to `localhost:8000/blog` in your web browser. You should be able to see the titles and dates for each of your posts:
 
