--- conflicted
+++ resolved
@@ -348,11 +348,10 @@
 
 </Announcement>
 
-<<<<<<< HEAD
 - When rendering the `Greeting` component, you pass in the `name` prop with a specific value, like `"Megan"`. You could swap in a different value string each time you render the `Greeting` component.
 
   ```javascript:title=src/pages/say-hello.js
-  import { Greeting } from "../components/greeting" // highlight-line
+  import Greeting from "../components/greeting" // highlight-line
 
   // Rendering the <Greeting> component
   const SayHello = () => {
@@ -367,26 +366,6 @@
     )
   }
   ```
-=======
-* When rendering the `Greeting` component, you pass in the `name` prop with a specific value, like `"Megan"`. You could swap in a different value string each time you render the `Greeting` component.
-
-    ```javascript:title=src/pages/say-hello.js
-    import Greeting from "../components/greeting" // highlight-line
-  
-    // Rendering the <Greeting> component
-    const SayHello = () => {
-      return (
-        <div>
-          {/* highlight-start */}
-          <Greeting name="Megan" />
-          <Greeting name="Obinna" />
-          <Greeting name="Generosa" />
-          {/* highlight-end */}
-        </div>
-      )
-    }
-    ```
->>>>>>> 932bc17e
 
 You can name your props whatever you want. For example, if you passed in `iceCreamFlavor="mint chip"` when you rendered a component, that prop would be available to use inside your component at `props.iceCreamFlavor`.
 
