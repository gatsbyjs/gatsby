--- conflicted
+++ resolved
@@ -2,15 +2,9 @@
 title: "Part 2: Use and Style React Components"
 ---
 
-<<<<<<< HEAD
-import Collapsible from '@components/collapsible'
-import { MdArrowForward } from 'react-icons/md'
 import { LinkButton } from "gatsby-interface"
-=======
-import { Announcement, LinkButton } from "gatsby-interface"
 import Collapsible from "@components/collapsible"
 import { MdArrowForward } from "react-icons/md"
->>>>>>> 3b75594d
 
 ## Introduction
 
@@ -61,15 +55,9 @@
 
 To build this page in React, you might have a `<Navbar>` component for the navigation menu, a `<Sidebar>` component for extra information displayed to the side of the main content, and a `<ProductGrid>` component to display all of the products for sale.
 
-<<<<<<< HEAD
-You can also create components from other components. For example, you might decide to break down the `<ProductGrid>` component into a list of multiple `<ProductCard>` components, which each display the details about a single product. This pattern is called **composition**, since your larger `<ProductGrid>` component is *composed* of smaller `<ProductCard>` components.
-
-<Announcement>
-=======
 You can also create components from other components. For example, you might decide to break down the `<ProductGrid>` component into a list of multiple `<ProductCard>` components, which each display the details about a single product. This pattern is called **composition**, since your larger `<ProductGrid>` component is _composed_ of smaller `<ProductCard>` components.
 
-<Announcement style={{marginBottom: "1.5rem"}}>
->>>>>>> 3b75594d
+<Announcement>
 
 **Try it!**
 
@@ -274,11 +262,7 @@
 export default AboutPage
 ```
 
-<<<<<<< HEAD
-<Announcement>
-=======
-<Announcement style={{marginBottom: "1.5rem"}}>
->>>>>>> 3b75594d
+<Announcement>
 
 **Key Gatsby Concept** 💡
 
