---
title: "Part 4: Query for Data with GraphQL"
---

import { Announcement, LinkButton } from "gatsby-interface"
import Collapsible from "@components/collapsible"
import { MdArrowForward } from "react-icons/md"

## Introduction

Parts 4 and 5 of this Tutorial are all about data!

So far, you've been writing text and adding images directly in your React components. That's an excellent way to build many websites! But often it's easier to create and maintain data somewhere else - like a folder of Markdown files or a content management system (CMS) - and then pull it into your components as needed. That way, you can make updates to your content without affecting the code for your site.

Conveniently, Gatsby has a powerful feature called the **data layer** that you can use to pull data into your site from anywhere. Want to keep your blog posts in WordPress, your store products in Shopify, and your user data in Airtable? No problem! With Gatsby's data layer, you can combine data from multiple sources, which lets you choose the best platform for each type of data.

<Announcement style={{marginBottom: "1.5rem"}}>

Gatsby's data layer is powered by a technology called **GraphQL**. GraphQL is a query language with a special syntax that lets you ask for the data you need inside a component.

In this Tutorial, we'll teach you all the GraphQL you'll need to know to build your first Gatsby site. Interested in learning more? [How To GraphQL](https://www.howtographql.com/) is a free tutorial that teaches you the fundamentals.

</Announcement>

In this part of the Tutorial, you'll learn about how to add data to Gatsby's data layer and how to pull that data into your React components.

By the end of this part of the Tutorial, you will be able to:

- Use **GraphiQL** to explore the data in the data layer and build your own GraphQL queries.
- Use the **`useStaticQuery`** hook to pull data into a "building-block" component.
- Create an reusable `Seo` component for the **Gatsby Head API**.
- Use the **`gatsby-source-filesystem`** plugin to pull data into your site from your computer's filesystem.
- Create a **page query** to pull data into a page component.

<Announcement style={{marginBottom: "1.5rem"}}>

**Prefer a video?**

If you'd rather follow along with a video, here's a recording of a livestream that covers all the material for Part 4. **Please note:** At the time of recording the Gatsby Head API didn't exist yet and thus the video contents and text contents are different. Please always follow the written instructions. We'll do our best to record a new version in the future, thanks for understanding!

**Note**: Parts of this recording may be slightly outdated, but the concepts are generally applicable. For the most up-to-date information, follow along with the written tutorial.

Don't want to miss any future livestreams? Follow our [Gatsby Twitch channel](https://www.twitch.tv/gatsbyjs).

<iframe
  width="560"
  height="315"
  src="https://www.youtube.com/embed/RnaM4Rt05vY?start=244"
  title="YouTube video player"
  frameborder="0"
  allow="accelerometer; autoplay; clipboard-write; encrypted-media; gyroscope; picture-in-picture"
  allowfullscreen
></iframe>

</Announcement>

## Meet Gatsby's GraphQL data layer

Gatsby has its own [GraphQL](https://graphql.org/) data layer where it keeps all the data for your site. But how does it work under the hood?

First, your data is stored in one or more **sources**. That source might be a folder on your computer's filesystem, a content management system (CMS) like WordPress, or a database. You might even have multiple data sources!

How do you get data from its source into the data layer? By adding a type of plugin to your site called a **source plugin**. Each source plugin is designed to communicate with a specific source. When you build your site, each source plugin pulls data from its particular source and adds it to your site's GraphQL data layer.

<Announcement style={{marginBottom: "1.5rem"}}>

**Tip:** Curious what source plugins are in the [Plugin Library](/plugins/)? You can identify source plugins by their name: they typically start with `gatsby-source-`.

For example, a few popular source plugins are `gatsby-source-filesystem` and `gatsby-source-contentful`.

</Announcement>

How do you get data back out of the data layer? You can write **GraphQL queries** inside of your components to pull out the data you want to use in your site. When you build your site, Gatsby will find all the GraphQL queries in your components, run them, and put the resulting data in your component.

![A diagram showing how data flows into and out of the GraphQL data layer. Source plugins pull data out of a particular data source and into the data layer for your site. GraphQL queries to pull data out of the data layer and into your React components.](./data-layer.png)

## Use GraphiQL to explore the data layer and write GraphQL queries

How do you know what data is in your site's GraphQL data layer? When you start the local development server for your site, Gatsby automatically creates a special endpoint that lets you use an in-browser tool called **GraphiQL**. With GraphiQL, you can explore your site's data and build GraphQL queries.

Follow the steps below to open the GraphiQL interface:

1. Start up your local development server by running `gatsby develop`.
1. In a web browser, go to `http://localhost:8000/___graphql`. (That's three underscores in the URL.)

![A screenshot of the GraphiQL interface in a web browser. It has three main sections: the left sidebar, the query editor, and the result window.](./graphiql.png)

<Collapsible
  summary={<h3>A closer look at the GraphiQL interface</h3>}
>

There are three main sections of the GraphiQL interface:

- **Sidebar:** The left sidebar has icons at the top and bottom. Currently the top section has buttons for: Documentation explorer, history, query explorer, and query extractor. The bottom icons are for refetching the schema, seeing the keyboard shorcuts, and changing settings. Hover over each button and click them to see different panels and modals opened.
- **Query Editor:** This is the middle section, which you can use to write out a query to test.
<<<<<<< HEAD
    - You can add fields to your query by checking the boxes for different fields in the Explorer pane. Or, if you'd prefer, you can type the fields directly into the Query Editor. (Pro Tip: You can press `Ctrl + Space` on your keyboard to bring up an autocompletion box that shows what fields are available to you.)
    - To execute the query in the Query Editor, click the "Execute Query" button (it looks like a "play" triangle button) in the middle of the page.
- **Result Window:** This is the section on the right, which shows you the result of running the query in the Query Editor.

The _Query Explorer_ will be most important to you as it shows you all the different kinds of data you can request in a GraphQL query:
=======
  - You can add fields to your query by checking the boxes for different fields in the Explorer pane. Or, if you'd prefer, you can type the fields directly into the Query Editor. (Pro Tip: You can press `Ctrl + Space` on your keyboard to bring up an autocompletion box that shows what fields are available to you.)
  - To execute the query in the Query Editor, click the "Execute Query" button (it looks like a "play" triangle button) in the middle of the page.
- **Result Window:** This is the section on the right, which shows you the result of running the query in the Query Editor.

The _Query Explorer_ will be most important to you as it shows you all the different kinds of data you can request in a GraphQL query:

>>>>>>> 4c5a3e69
- You can toggle the dropdowns to expand the different fields and see what kinds of data are available in the data layer.
- The blue items correspond to the different data fields you can query for.
- The turquoise items accept additional arguments that you can use to filter down the data returned in the response.

Here's how the opened pane of the GraphiQL Explorer looks like:

![A screenshot showing the opened state of the GraphiQL Explorer](./graphiql-explorer.png)

</Collapsible>

GraphiQL is a helpful tool for testing out your GraphQL queries before you add them to your code. That way, you can make sure your queries always respond with the data you expect.

Try creating and running a few queries by doing the following:

1. Open the GraphiQL Explorer pane by clicking on the button labeled with "Show GraphiQL Explorer" (looks like a folder with a plus icon)

1. Check a few of the blue fields in the Explorer pane. Note how checking the box for a field adds it to the query in the Query Editor.

1. Click the button in the middle of the page (that looks like a "play" button) to execute the query. Look at the data returned in the Result window.

In the next section, you'll learn more about how to use specific fields. For now, take a minute or two to explore the different fields. What kinds of data are already available to you in the data layer?

## Queries in building-block components

Now that you've seen the general process for how data works in your Gatsby site, it's time to try it out yourself.

The process for using GraphQL queries in your components looks slightly different depending on whether it's a page component or a building-block component.

In this first section, you'll start by pulling data into a building-block components. To do that, you'll update your `Layout` component and create an `Seo` component to display the title of your site.

### Task: Use GraphiQL to build the query

Look in your `gatsby-config.js` file. There's already some information there about your site, in the `siteMetadata` object.

```js:title=gatsby-config.js
module.exports = {
  // highlight-start
  siteMetadata: {
    title: "My First Gatsby Site",
  },
  // highlight-end
  plugins: [
    // ...
  ],
};
```

This data was added to your `gatsby-config.js` file automatically when you used the `gatsby new` command in [Part 1](/docs/tutorial/part-1). It also gets pulled into the GraphQL data layer automatically, so you don't need a source plugin for this first section.

Since you don't need to set up a source plugin, you can jump straight into GraphiQL to build your GraphQL query:

1. In your web browser, go to `localhost:8000/___graphiql` to see the GraphiQL interface.
2. In the Explorer pane, open the dropdown for the `site` field.
3. Within the `site` field, open the _second_ dropdown for the `siteMetadata` field (the blue one). This corresponds to the `siteMetadata` object in your `gatsby-config.js` file.

<Announcement style={{marginBottom: "1.5rem"}}>

**Seeing Double?**

You might have noticed that there are two different dropdowns for `siteMetadata` (and for every field under the `site` dropdown).

The first one (the turquoise one with a colon, `siteMetadata:`) is actually an **argument** attached to the `site` field. You can use the turquoise dropdowns to filter which pieces of data from the data layer get returned in the response. (You'll see an example of this later on.)

The second one (the blue one without a colon, `siteMetadata`) is what you'll use more frequently. This one adds the actual `siteMetadata` field to your query, which tells GraphQL to include that field in your response data.

Try toggling each of the dropdowns in the Explorer and see how the query in the Query Editor pane changes. What differences do you notice?

</Announcement>

4. Within `siteMetadata`, check the box next to the `title` field. The query in your query editor should look like this:

```graphql
query MyQuery {
  site {
    siteMetadata {
      title
    }
  }
}
```
<<<<<<< HEAD
5. Click the Execute Query button (the "play" triangle in the middle of the page) to run the query. The response in the Result Window should look something like the object below. Notice how the structure of the `data` object in the response matches the structure of the fields in the query.
=======

5. Click the Execute Query button (the "play" triangle in the middle of the page) to run the query. The response in the Result Window should look something like the object below. Notice how the structure of the `data` object in the response matches the structure of the fields in the query.

>>>>>>> 4c5a3e69
```json
{
  "data": {
    "site": {
      "siteMetadata": {
        "title": "My First Gatsby Site"
      }
    }
  },
  "extensions": {}
}
```

Try changing the value of the `title` property in your `gatsby-config.js` file. When you save the file, your site should rebuild, and when it's finished you can re-run the query in GraphiQL and see your updated data.

### Task: Use `useStaticQuery` to pull the site title into the `Layout` component

Now that you have a GraphQL query that returns the data you're looking for, how do you use that query in your React components?

To pull data into a building-block component, you'll use a pre-defined function from Gatsby called `useStaticQuery`.

<Collapsible
  summary={<h4>Key Gatsby Concept: Pulling data into building-block components with <code>useStaticQuery</code></h4>}
>

The Gatsby package has a special pre-defined hook that lets you add GraphQL queries to your building-block components: `useStaticQuery`.

`useStaticQuery` takes one parameter: a templated string of the GraphQL query you want to run. It returns the requested data, which you can store in a variable and then use throughout your component.

Here's a brief outline of the process for adding `useStaticQuery` to pull data into your building-block components:

1. Import the `useStaticQuery` hook and the `graphql` tag from the `gatsby` package.
   - The `graphql` tag is something called a [tagged template literal](https://developer.mozilla.org/en-US/docs/Web/JavaScript/Reference/Template_literals#tagged_templates). Basically, the `graphql` tag tells Gatsby that the string following it is a GraphQL query, so then Gatsby can parse and run it.
   ```js
   import { useStaticQuery, graphql } from "gatsby"
   ```
2. Inside your component, call `useStaticQuery` using the `graphql` template tag and your query from GraphiQL. Store the results in a new variable so that you can use it later in your component.
   ```js
   const data = useStaticQuery(graphql`
     // Copy-paste your query from GraphiQL here, and delete the query name "MyQuery"
   `)
   ```
3. Use the data in your component by using the dot operator (`.`) to access the appropriate field off the response.

Here's a small example to show what this process looks like in practice:

```js:title=src/components/header.js
import * as React from 'react'

// highlight-start
// Step 1: Import the useStaticQuery hook and graphql tag
import { useStaticQuery, graphql } from 'gatsby'
// highlight-end

const Header = () => {
  // highlight-start
  /* Step 2: Use the useStaticQuery hook and
    graphql tag to query for data
    (The query gets run at build time) */
  const data = useStaticQuery(graphql`
    query {
      site {
        siteMetadata {
          title
        }
      }
    }
  `)
  // highlight-end

  return (
    <header>
      {/* highlight-start */}
      {/* Step 3: Use the data in your component */}
      <h1>{data.site.siteMetadata.title}</h1>
      {/* highlight-end */}
    </header>
  )
}

export default Header
```

<Announcement style={{marginBottom: "1.5rem"}}>

**Note:** You can only call `useStaticQuery` once per file. If you need multiple fields, you can add them all into a single query.

For example, if you need data from both the `site` field and the `siteBuildMetadata` field, you could make the following call to `useStaticQuery`:

```js
const data = useStaticQuery(graphql`
  query {
    site {
      siteMetadata {
        title
      }
    }
    siteBuildMetadata {
      buildTime
    }
  }
`)
```

</Announcement>

</Collapsible>

Follow the steps below to use `useStaticQuery` to pull in the site title from your site metadata into your `Layout` component.

1. Import the `useStaticQuery` function and the `graphql` tag from the Gatsby package.

```js:title=src/components/layout.js
import * as React from 'react'
import { Link, useStaticQuery, graphql } from 'gatsby' // highlight-line
import {
  container,
  heading,
  navLinks,
  navLinkItem,
  navLinkText
} from './layout.module.css'

const Layout = ({ pageTitle, children }) => {
  return (
    // ...
  )
}

export default Layout
```

2. Call `useStaticQuery` and pass it the query you created in GraphiQL. Be sure to use the `graphql` tag so Gatsby knows that the string you're passing in is a GraphQL query. Store the return value from `useStaticQuery` in a variable.

<Announcement style={{marginBottom: "1.5rem"}}>

**Note:** By default, the query you build in GraphiQL will have a query name, like `MyQuery`. You may see an error if you have more than one query with the same name, so after you copy your query over from GraphiQL to your component, delete the name (as in the code example below).

</Announcement>

```js:title=src/components/layout.js
import * as React from 'react'
import { Link, useStaticQuery, graphql } from 'gatsby'
import {
  container,
  heading,
  navLinks,
  navLinkItem,
  navLinkText
} from './layout.module.css'

const Layout = ({ pageTitle, children }) => {
  // highlight-start
  const data = useStaticQuery(graphql`
    query {
      site {
        siteMetadata {
          title
        }
      }
    }
  `)
  // highlight-end

  return (
    // ...
  )
}

export default Layout
```

<Announcement style={{marginBottom: "1.5rem"}}>

**Note:** If you add a line to print out the value of your `data` variable to the console, you'll see that the response has a slightly different structure from what it looked like in GraphiQL's Result Window. Specifically, your `data` variable will only contain the object that matches the `data` field in the Result Window.

So if your GraphiQL Result Window showed this:

```json
{
  "data": {
    "site": {
      "siteMetadata": {
        "title": "My First Gatsby Site"
      }
    }
  },
  "extensions": {}
}
```

then your `data` variable will have the following structure:

```js
{
  "site": {
    "siteMetadata": {
      "title": "My First Gatsby Site"
    }
  }
}
```

</Announcement>

3. Now that you have a variable with the results of your query, you can render the title of your site in the JSX for your `Layout` component. To access the site title, use the JavaScript dot operator (`.`) to get the value of `data.site.siteMetadata.title`. Add it so it appears in both the browser tab and at the top of your page content.

```js:title=src/components/layout.js
import * as React from 'react'
import { Link, useStaticQuery, graphql } from 'gatsby'
import {
  container,
  heading,
  navLinks,
  navLinkItem,
  navLinkText
} from './layout.module.css'

const Layout = ({ pageTitle, children }) => {
  const data = useStaticQuery(graphql`
    query {
      site {
        siteMetadata {
          title
        }
      }
    }
  `)

  return (
    <div className={container}>
      {/* highlight-start */}
      <header>{data.site.siteMetadata.title}</header>
      {/* highlight-end */}
      <nav>
        <ul className={navLinks}>
          <li className={navLinkItem}>
            <Link to="/" className={navLinkText}>
              Home
            </Link>
          </li>
          <li className={navLinkItem}>
            <Link to="/about" className={navLinkText}>
              About
            </Link>
          </li>
        </ul>
      </nav>
      <main>
        <h1 className={heading}>{pageTitle}</h1>
        {children}
      </main>
    </div>
  )
}

export default Layout
```

![A screenshot of the home page in a web browser. The title of the page in the browser tab now says, "Home Page | My First Gatsby Site", and the top of the page has an unstyled paragraph that says, "My First Gatsby Site".](./index-page-with-site-title.png)

4. Now that the site title is showing up on the page, it's time to add some style! Define some styles for the site title below the existing styles in your `layout.module.css` file.

```css:title=src/components/layout.module.css
/* ... your existing styles */

.site-title {
  font-size: 3rem;
  color: gray;
  font-weight: 700;
  margin: 3rem 0;
}
```

5. Import your new styles into your `Layout` component and apply them to the site title paragraph you added.

```js:title=src/components/layout.js
import * as React from 'react'
import { Link, useStaticQuery, graphql } from 'gatsby'
import {
  container,
  heading,
  navLinks,
  navLinkItem,
  navLinkText,
  siteTitle, // highlight-line
} from './layout.module.css'

const Layout = ({ pageTitle, children }) => {
  const data = useStaticQuery(graphql`
    query {
      site {
        siteMetadata {
          title
        }
      }
    }
  `)

  return (
    <div className={container}>
      {/* highlight-next-line */}
      <header className={siteTitle}>{data.site.siteMetadata.title}</header>
      <nav>
        <ul className={navLinks}>
          <li className={navLinkItem}>
            <Link to="/" className={navLinkText}>
              Home
            </Link>
          </li>
          <li className={navLinkItem}>
            <Link to="/about" className={navLinkText}>
              About
            </Link>
          </li>
        </ul>
      </nav>
      <main>
        <h1 className={heading}>{pageTitle}</h1>
        {children}
      </main>
    </div>
  )
}

export default Layout
```

When your browser reloads, you should see your new styles applied to your site title.

![A screenshot of the home page in a web browser. Now the site title paragraph is styled to be larger and gray.](./index-page-with-site-title-styled.png)

Congratulations, you've just used GraphQL to pull data into your site! Try changing the site title in your `gatsby-config.js` file and see your site update in the browser.

### Task: Use `useStaticQuery` to create an `Seo` component

Now that you're using the site title in your `Layout` component it's time to also update the `<title>` tag of each page. In the previous steps you used the Gatsby Head API to define the title, e.g. in the Index page:

```js:title=src/pages/index.js
export const Head = () => <title>Home Page</title>
```

At the end of this task the title will say `Home Page | My First Gatsby Site` by using an `Seo` component. Follow the steps below to use `useStaticQuery` in an `Seo` component and use this component across your pages.

1. Create a new file called `src/components/seo.js`. Insert the following code to define your `Seo` component. This component accepts one required parameter called `title`, uses `useStaticQuery` to query the site title and then returns a `<title>` tag with the structure shown above.

```js:title=src/components/seo.js
import * as React from 'react'
import { graphql, useStaticQuery } from 'gatsby'

const Seo = ({ title }) => {
  const data = useStaticQuery(graphql`
    query {
      site {
        siteMetadata {
          title
        }
      }
    }
  `)

  return (
    <title>{title} | {data.site.siteMetadata.title}</title>
  )
}

export default Seo
```

2. Update the Index page component to use this newly created `Seo` component. You have to import it and then use it inside the `Head` export. Instead of placing the "Home Page" in between the `<title>` tag you're now passing it to the `Seo` component through the `title` prop.

```js:title=src/pages/index.js
import * as React from 'react'
import Layout from '../components/layout'
import { StaticImage } from 'gatsby-plugin-image'
import Seo from '../components/seo' // highlight-line

const IndexPage = () => {
  return (
    <Layout pageTitle="Home Page">
      <p>I'm making this by following the Gatsby Tutorial.</p>
      <StaticImage
        alt="Clifford, a reddish-brown pitbull, dozing in a bean bag chair"
        src="../images/clifford.jpg"
      />
    </Layout>
  )
}

// highlight-next-line
export const Head = () => <Seo title="Home Page" />

export default IndexPage
```

3. Save the file and you should see `Home Page | My First Gatsby Site` in your browser tab.

4. Update all the other pages where you used the `Head` export in the same way. Import the `Seo` component with the relative path to the file, replace the `<title>` tag in the `Head` export with the `Seo` component, and finally use the `title` prop on `Seo` to give it a name. The About page for example should use this:

```js:title=src/pages/about.js
// Rest of the component...

export const Head = () => <Seo title="About Me" />
```

After going through this tutorial, be sure to check out [Adding an SEO Component](/docs/how-to/adding-common-features/adding-seo-component/) for a more detailed explanation.

<Announcement style={{marginBottom: "1.5rem"}}>

**Pro Tip:** `useStaticQuery` lends itself really well when creating small, reusable React components. You can even create custom React hooks, for example:

```js
import * as React from "react"
import { graphql, useStaticQuery } from "gatsby"

const useSiteMetadata = ({ title }) => {
  const data = useStaticQuery(graphql`
    query {
      site {
        siteMetadata {
          title
        }
      }
    }
  `)

  return data.site.siteMetadata
}

export default useSiteMetadata
```

</Announcement>

## Queries in page components: Create a blog page with a list of post filenames

So far, your site has a few static landing pages: the Home page and the About page. The next step is to build out the actual blog page!

Eventually, your blog page will link to separate pages for each of your posts. But there's a lot to learn to achieve that, so you'll be working up to that goal over the next few parts of the Tutorial (Parts 4, 5, and 6).

In this part, you'll create a blog page that lists the filenames for your posts.

### Task: Create a new blog page

Start by setting up the skeleton for your new blog page component.

1. Create a new file: `src/pages/blog.js`. Define and export a new page component for your blog page. Use your existing `Layout` component to add some basic structure.

```js:title=src/pages/blog.js
import * as React from 'react'
import Layout from '../components/layout'
import Seo from '../components/seo'

const BlogPage = () => {
  return (
    <Layout pageTitle="My Blog Posts">
      <p>My cool posts will go in here</p>
    </Layout>
  )
}

export const Head = () => <Seo title="My Blog Posts" />

export default BlogPage
```

2. Add a link to your new blog page to the navigation bar in your `Layout` component:

```js:title=src/components/layout.js
// ... import statements

const Layout = ({ pageTitle, children }) => {
  const data = useStaticQuery(graphql`
    query {
      site {
        siteMetadata {
          title
        }
      }
    }
  `)

  return (
    <div className={container}>
      <header className={siteTitle}>{data.site.siteMetadata.title}</header>
      <nav>
        <ul className={navLinks}>
          <li className={navLinkItem}>
            <Link to="/" className={navLinkText}>
              Home
            </Link>
          </li>
          <li className={navLinkItem}>
            <Link to="/about" className={navLinkText}>
              About
            </Link>
          </li>
          {/* highlight-start */}
          <li className={navLinkItem}>
            <Link to="/blog" className={navLinkText}>
              Blog
            </Link>
          </li>
          {/* highlight-end */}
        </ul>
      </nav>
      <main>
        <h1 className={heading}>{pageTitle}</h1>
        {children}
      </main>
    </div>
  )
}

export default Layout
```

3. Now, if you go to `localhost:8000/blog` in your web browser, you should see your new blog page skeleton, and there should be a link to the blog page in your navigation bar.

![A screenshot of the blog page in a web browser.](./blog-page-skeleton.png)

### Task: Create some MDX blog posts

Now that you have a blog page, it's time to create some blog posts! For your site, you'll store each blog post as a separate file inside of a folder in your project.

1. Create a new directory called `blog` at the top level of your project folder.

2. Create three new files in the `blog` directory: one for each post. It doesn't matter what you name them, as long as they end with the `.mdx` extension. (You'll learn more about the powers of MDX in Part 5.) You can leave the files empty for now.

![A screenshot of the VS Code Explorer pane. There's a new top-level directory called "blog", which contains three new files: "another-post.mdx", "my-first-post.mdx", and "yet-another-post.mdx".](./blog-posts-folder-structure.png)

### Task: Use GraphiQL to build the query

Now that you have some posts saved to your local filesystem, it's time to pull those files into the Gatsby data layer. To do that, you'll use a plugin called `gatsby-source-filesystem`.

<Announcement style={{marginBottom: "1.5rem"}}>

**Note:** Remember the process for adding a plugin to your site from [Part 3](/docs/tutorial/part-3)? The first step was to **install** the plugin.

If you've been following along from the beginning, you should already have installed `gatsby-source-filesystem` in Part 3 (because you needed it for adding static images with `gatsby-plugin-image`).

Otherwise, you can install the plugin by running the following command from the command line:

```shell
npm install gatsby-source-filesystem
```

</Announcement>

1. Configure `gatsby-source-filesystem` in your `gatsby-config.js` file. Since `gatsby-source-filesystem` requires some additional configuration options, you'll use a configuration object instead of a string. The code example below shows how to "source" files from your `blog` directory (in other words, how to add them to the data layer).

```js:title=gatsby-config.js
module.exports = {
  siteMetadata: {
    title: "My First Gatsby Site",
  },
  plugins: [
    "gatsby-plugin-image",
    "gatsby-plugin-sharp",
    // highlight-start
    {
      resolve: "gatsby-source-filesystem",
      options: {
        name: `blog`,
        path: `${__dirname}/blog`,
      }
    },
    // highlight-end
  ],
};
```

<Announcement style={{ marginBottom: "1.5rem" }}>

**A closer look at the configuration options:**

When your site builds, `gatsby-source-filesystem` adds all the files in the folder specified by the `path` option to the data layer. ([`__dirname`](https://nodejs.org/docs/latest/api/modules.html#modules_dirname) is a variable from Node.js that stores the absolute path for the directory that contains the file currently being run.)

The `name` option in the configuration object gets set to the `sourceInstanceName` field for each file. This comes in handy when you want to source files from multiple folders. By giving each folder a different `name` option, you can build GraphQL queries that filter down to only a particular folder.

</Announcement>

2. Restart your local development server to make sure it picks up the configuration changes and adds your files to the data layer.

3. You can use the `allFile` field to request data about multiple files at once. In GraphiQL, try exploring the different fields within `allFile` to see what sorts of data you get back. Then build a query using the `allFile` field to get the name of all the files in your blog folder:

```graphql
query MyQuery {
  allFile {
    nodes {
      name
    }
  }
}
```

4. Run the query in GraphiQL. Your response in the Result Window should look something like the object below:

```json
{
  "data": {
    "allFile": {
      "nodes": [
        {
          "name": "my-first-post"
        },
        {
          "name": "another-post"
        },
        {
          "name": "yet-another-post"
        }
      ]
    }
  },
  "extensions": {}
}
```

<Collapsible
  summary="Seeing more nodes than expected?"
>

If you're still using a `StaticImage` from an external URL (like `https://some-site/image.jpg`) on your home page, you'll see an extra node for that image show up in your GraphQL response. That's because `StaticImage` uses [`createRemoteFileNode`](https://www.gatsbyjs.com/plugins/gatsby-source-filesystem/#createremotefilenode) under the hood which creates a `File` node for each image it downloads. If you're only using images from your filesystem, you won't see the extra node.

To get rid of it, you can update your GraphQL query to filter the File nodes using the `sourceInstanceName` field (which corresponds to the value of the `name` option you set for `gatsby-source-filesystem` in your `gatsby-config.js` file).

```graphql:title=src/pages/blog.js
query {
  allFile(filter: {sourceInstanceName: {eq: "blog"}}) {
    nodes {
      name
    }
  }
}
```

`filter` is an **argument** that gets passed into the `allFile` field. Some fields take arguments, which you can use to change the way that nodes get returned in your final GraphQL response.

</Collapsible>

### Task: Use a page query to pull the list of post filenames into your blog page

Now that you've built a GraphQL query that returns a list of your post filenames, it's time to render that data in your blog page!

Using GraphQL queries in page components uses a slightly different syntax from queries in building-block components. In page components, you use **page queries**.

<Collapsible
  summary={<h4>Key Gatsby Concept: Pulling data into page components with page queries</h4>}
>

The process for making a query in a page component looks slightly different from `useStaticQuery`:

1. Import the `graphql` tag from the Gatsby package.
2. Export a variable that stores a templated string with the GraphQL query you want to run.
   - When your site gets built, Gatsby will run your page query and pass the resulting data into your page component as a prop called `data`.
   - Your page query needs to be defined outside of your page component. (With `useStaticQuery`, your query was defined inside your component.)
3. Use the `data` prop in your page component, as needed. You can use the JavaScript dot operator (`.`) to choose fields off of the `data` prop.

Here's a small example to show what this process looks like in practice:

```javascript
import * as React from "react"

// Step 1: Import the graphql tag
import { graphql } from "gatsby"

const HomePage = ({ data }) => {
  return (
    <p>
      {/* Step 3: Use the data in your component*/}
      {data.site.siteMetadata.description}
    </p>
  )
}

// Step 2: Export a page query
export const query = graphql`
  query {
    site {
      siteMetadata {
        description
      }
    }
  }
`

export default HomePage
```

</Collapsible>

Follow the steps below to add a list of post filenames to your blog page.

1. Import the `graphql` tag from the Gatsby package.

```js:title=src/pages/blog.js
import * as React from 'react'
import { graphql } from 'gatsby' // highlight-line
import Layout from '../components/layout'
import Seo from '../components/seo'

const BlogPage = () => {
  return (
    <Layout pageTitle="My Blog Posts">
      <p>My cool posts will go in here</p>
    </Layout>
  )
}

export const Head = () => <Seo title="My Blog Posts" />

export default BlogPage
```

2. Define and export your page query. Copy over the query you built in GraphiQL.

<Announcement style={{marginBottom: "1.5rem"}}>

**Note:** By default, the query you build in GraphiQL will have a query name, like `MyQuery`. You may see an error if you have more than one query with the same name, so after you copy your query over from GraphiQL to your component, delete the name (as in the code example below).

Alternatively, you can give each of your queries a unique name. Query names can be useful for debugging errors that show up in your console when Gatsby executes your queries at build time.

</Announcement>

```js:title=src/pages/blog.js
import * as React from 'react'
import { graphql } from 'gatsby'
import Layout from '../components/layout'
import Seo from '../components/seo'

const BlogPage = () => {
  return (
    <Layout pageTitle="My Blog Posts">
      <p>My cool posts will go in here</p>
    </Layout>
  )
}

// highlight-start
export const query = graphql`
  query {
    allFile {
      nodes {
        name
      }
    }
  }
`
// highlight-end

export const Head = () => <Seo title="My Blog Posts" />

export default BlogPage
```

3. Add in the `data` prop to the function definition. Then replace the placeholder `<p>` element with a list of the filenames for your posts. Use the JavaScript array `.map()` method to iterate over the `nodes` array and render the filename for each post.

<Announcement style={{marginBottom: "1.5rem"}}>

**Syntax Hint:** In JavaScript, arrays have a built-in [`.map()` method](https://developer.mozilla.org/en-US/docs/Web/JavaScript/Reference/Global_Objects/Array/map), which you can use to iterate over the elements in the array.

`.map()` takes in a function, which it runs on each element in the array. In the code block below, you're using `.map()` to loop over each of the nodes in `data.allFile.nodes` and return a React element that wraps the node's `name` in an `<li>` element.

In React, when you use the `.map()` method to render a list of elements, you should give each element in the list a unique `key` prop. This helps React keep track of what values have changed and need to be rerendered. For more on rendering lists in React, check out the [React Docs: Lists and Keys](https://reactjs.org/docs/lists-and-keys.html).

</Announcement>

```js:title=src/pages/blog.js
import * as React from 'react'
import { graphql } from 'gatsby'
import Layout from '../components/layout'
import Seo from '../components/seo'

const BlogPage = ({ data }) => { // highlight-line
  return (
    <Layout pageTitle="My Blog Posts">
      {/* highlight-start */}
      <ul>
      {
        data.allFile.nodes.map(node => (
          <li key={node.name}>
            {node.name}
          </li>
        ))
      }
      </ul>
      {/* highlight-end */}
    </Layout>
  )
}

export const query = graphql`
  query {
    allFile {
      nodes {
        name
      }
    }
  }
`

export const Head = () => <Seo title="My Blog Posts" />

export default BlogPage
```

<Announcement style={{marginBottom: "1.5rem"}}>

**Pro Tip:** The Gatsby Head API and its `Head` export also receives the `data` prop. This isn't directly obvious when using the component unless your IDE gives autocompletion or hints. If you're unsure how to use an API, head over to the [reference guides](/docs/reference) for instructions. There you'll find guides like [Gatsby Head API](/docs/reference/built-in-components/gatsby-head/).

When accessing `data` in `Head` it is the same data as in your page component:

```js
export const Head = ({ data }) => (
  <>
    <title>{data.site.siteMetadata.title}</title>
  </>
)
```

</Announcement>

4. Now, when you look at your blog page in a web browser, you should see a list with the filenames for each of your posts:

![A screenshot of the blog page in a web browser. Under the heading "My Blog Posts", there's a bulleted list of the post filenames: "another-post", "my-first-post", and "yet-another-post".](./blog-page-with-post-filenames.png)

Good job! You've finished the first step of your new blog page.

You won't be able to render the contents of your posts just yet, since your site doesn't know how to process MDX. You'll fix that in the next part of the Tutorial!

<Announcement style={{marginBottom: "1.5rem"}}>

**Want to see how it all fits together?** Check out the finished state of the [GitHub repo for the example site](https://github.com/gatsbyjs/tutorial-example).

</Announcement>

## Summary

Take a moment to think back on what you've learned so far. Challenge yourself to answer the following questions from memory:

- How do you get data into the data layer?
- How can you see what data is in the data layer?
- How do you get data out of the data layer?
- What are the differences between a page query and `useStaticQuery`? How would you decide which one to use?

<Announcement style={{marginBottom: "1.5rem"}}>

**Ship It!** 🚀

Before you move on, deploy your changes to your live site on Gatsby Cloud so that you can share your progress!

First, run the following commands in a terminal to push your changes to your GitHub repository. (Make sure you're in the top-level directory for your Gatsby site!)

```shell
git add .
git commit -m "Finished Gatsby Tutorial Part 4"
git push
```

Once your changes have been pushed to GitHub, Gatsby Cloud should notice the update and rebuild and deploy the latest version of your site. (It may take a few minutes for your changes to be reflected on the live site. Watch your build's progress from your [Gatsby Cloud dashboard](/dashboard/).)

</Announcement>

### Key takeaways

- Source plugins pull data from their original location into the Gatsby GraphQL data layer.
- You can use the GraphiQL endpoint (`localhost:8000/___graphql`) to explore the data in the data layer and design GraphQL queries.
- You can write GraphQL queries to pull data out of the data layer and into your React components.
  - To pull data into a "building block" component, use the `useStaticQuery` hook.
  - To pull data into a page component, use a page query.
- You can use React components inside the Gatsby Head API.

<Collapsible
  summary={<h2>Key Gatsby Concept: General process for using data in your site</h2>}
>

1. Add a source plugin to add data into the GraphQL data layer.
1. Use GraphiQL to design a query that responds with the data you want from the data layer.
1. Add the query into your component.
   - Use page queries for page components.
   - Use `useStaticQuery` for "building block" components.
1. Use the data from the response in your component.

</Collapsible>

<Announcement style={{marginBottom: "1.5rem"}}>

**Share Your Feedback!**

Our goal is for this Tutorial to be helpful and easy to follow. We'd love to hear your feedback about what you liked or didn't like about this part of the Tutorial.

Use the "Was this doc helpful to you?" form at the bottom of this page to let us know what worked well and what we can improve.

</Announcement>

### What's coming next?

In Part 5, you'll add some content to your blog posts using a special format called MDX. You'll also learn about transformer plugins, which you can use to convert data in your data layer from one type to another.

<LinkButton
  to="/docs/tutorial/part-5/"
  rightIcon={<MdArrowForward />}
  variant="SECONDARY"
>
  Continue to Part 5
</LinkButton><|MERGE_RESOLUTION|>--- conflicted
+++ resolved
@@ -93,20 +93,12 @@
 
 - **Sidebar:** The left sidebar has icons at the top and bottom. Currently the top section has buttons for: Documentation explorer, history, query explorer, and query extractor. The bottom icons are for refetching the schema, seeing the keyboard shorcuts, and changing settings. Hover over each button and click them to see different panels and modals opened.
 - **Query Editor:** This is the middle section, which you can use to write out a query to test.
-<<<<<<< HEAD
-    - You can add fields to your query by checking the boxes for different fields in the Explorer pane. Or, if you'd prefer, you can type the fields directly into the Query Editor. (Pro Tip: You can press `Ctrl + Space` on your keyboard to bring up an autocompletion box that shows what fields are available to you.)
-    - To execute the query in the Query Editor, click the "Execute Query" button (it looks like a "play" triangle button) in the middle of the page.
-- **Result Window:** This is the section on the right, which shows you the result of running the query in the Query Editor.
-
-The _Query Explorer_ will be most important to you as it shows you all the different kinds of data you can request in a GraphQL query:
-=======
   - You can add fields to your query by checking the boxes for different fields in the Explorer pane. Or, if you'd prefer, you can type the fields directly into the Query Editor. (Pro Tip: You can press `Ctrl + Space` on your keyboard to bring up an autocompletion box that shows what fields are available to you.)
   - To execute the query in the Query Editor, click the "Execute Query" button (it looks like a "play" triangle button) in the middle of the page.
 - **Result Window:** This is the section on the right, which shows you the result of running the query in the Query Editor.
 
 The _Query Explorer_ will be most important to you as it shows you all the different kinds of data you can request in a GraphQL query:
 
->>>>>>> 4c5a3e69
 - You can toggle the dropdowns to expand the different fields and see what kinds of data are available in the data layer.
 - The blue items correspond to the different data fields you can query for.
 - The turquoise items accept additional arguments that you can use to filter down the data returned in the response.
@@ -187,13 +179,9 @@
   }
 }
 ```
-<<<<<<< HEAD
+
 5. Click the Execute Query button (the "play" triangle in the middle of the page) to run the query. The response in the Result Window should look something like the object below. Notice how the structure of the `data` object in the response matches the structure of the fields in the query.
-=======
-
-5. Click the Execute Query button (the "play" triangle in the middle of the page) to run the query. The response in the Result Window should look something like the object below. Notice how the structure of the `data` object in the response matches the structure of the fields in the query.
-
->>>>>>> 4c5a3e69
+
 ```json
 {
   "data": {
